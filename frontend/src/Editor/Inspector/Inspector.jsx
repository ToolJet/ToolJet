import React, { useState, useEffect } from 'react';
import { componentTypes } from '../WidgetManager/components';
import { Table } from './Components/Table/Table.jsx';
import { Chart } from './Components/Chart';
import { Form } from './Components/Form';
import { renderElement, renderCustomStyles } from './Utils';
import { toast } from 'react-hot-toast';
import { validateQueryName, convertToKebabCase, resolveReferences } from '@/_helpers/utils';
import { ConfirmDialog } from '@/_components';
import { useHotkeys } from 'react-hotkeys-hook';
import { DefaultComponent } from './Components/DefaultComponent';
import { FilePicker } from './Components/FilePicker';
import { Modal } from './Components/Modal';
import { CustomComponent } from './Components/CustomComponent';
import { Icon } from './Components/Icon';
import useFocus from '@/_hooks/use-focus';
import Accordion from '@/_ui/Accordion';
import { useTranslation } from 'react-i18next';
import _, { isEmpty } from 'lodash';
import { useMounted } from '@/_hooks/use-mount';
import { useCurrentState } from '@/_stores/currentStateStore';
import { useDataQueries } from '@/_stores/dataQueriesStore';
import { useAppVersionStore } from '@/_stores/appVersionStore';
import { shallow } from 'zustand/shallow';
import Tabs from '@/ToolJetUI/Tabs/Tabs';
import Tab from '@/ToolJetUI/Tabs/Tab';
import Student from '@/_ui/Icon/solidIcons/Student';
import ArrowRight from '@/_ui/Icon/solidIcons/ArrowRight';
import ArrowLeft from '@/_ui/Icon/solidIcons/ArrowLeft';
import SolidIcon from '@/_ui/Icon/SolidIcons';
import { OverlayTrigger, Popover } from 'react-bootstrap';
import Edit from '@/_ui/Icon/bulkIcons/Edit';
import Copy from '@/_ui/Icon/solidIcons/Copy';
import Trash from '@/_ui/Icon/solidIcons/Trash';
import classNames from 'classnames';
import { useEditorStore, EMPTY_ARRAY } from '@/_stores/editorStore';
import { Select } from './Components/Select';

const INSPECTOR_HEADER_OPTIONS = [
  {
    label: 'Rename',
    value: 'rename',
    icon: <Edit width={16} />,
  },
  {
    label: 'Duplicate',
    value: 'duplicate',
    icon: <Copy width={16} />,
  },
  {
    label: 'Delete',
    value: 'delete',
    icon: <Trash width={16} fill={'#E54D2E'} />,
  },
];

export const Inspector = ({
  componentDefinitionChanged,
  allComponents,
  darkMode,
  removeComponent,
  pages,
  cloneComponents,
}) => {
  const dataQueries = useDataQueries();

  const currentState = useCurrentState();
  const { selectedComponentId, setSelectedComponents } = useEditorStore(
    (state) => ({
      selectedComponentId: state.selectedComponents[0]?.id,
      setSelectedComponents: state.actions.setSelectedComponents,
    }),
    shallow
  );
  const component = {
    id: selectedComponentId,
    component: JSON.parse(JSON.stringify(allComponents?.[selectedComponentId]?.component)),
    layouts: allComponents[selectedComponentId].layouts,
    parent: allComponents[selectedComponentId].parent,
  };
  const [showWidgetDeleteConfirmation, setWidgetDeleteConfirmation] = useState(false);
  // eslint-disable-next-line no-unused-vars
  const [newComponentName, setNewComponentName] = useState('');
  const [inputRef, setInputFocus] = useFocus();

  const [showHeaderActionsMenu, setShowHeaderActionsMenu] = useState(false);
<<<<<<< HEAD
  const newRevampedWidgets = ['TextInput', 'Text', 'DropDown', 'Multiselect', 'RadioButton'];
=======
  const shouldAddBoxShadow = ['TextInput', 'PasswordInput', 'NumberInput'];
>>>>>>> df167c0d

  const { isVersionReleased } = useAppVersionStore(
    (state) => ({
      isVersionReleased: state.isVersionReleased,
    }),
    shallow
  );
  const { t } = useTranslation();
  useHotkeys('backspace', () => {
    if (isVersionReleased) return;
    setWidgetDeleteConfirmation(true);
  });
  useHotkeys('escape', () => setSelectedComponents(EMPTY_ARRAY));

  const componentMeta = _.cloneDeep(componentTypes.find((comp) => component.component.component === comp.component));

  const isMounted = useMounted();

  //
  useEffect(() => {
    setNewComponentName(allComponents[selectedComponentId]?.component?.name);
  }, [selectedComponentId, allComponents]);

  const validateComponentName = (name) => {
    const isValid = !Object.values(allComponents)
      .map((component) => component?.component?.name)
      .includes(name);

    if (component?.component.name === name) {
      return true;
    }
    return isValid;
  };

  function handleComponentNameChange(newName) {
    if (component.component.name === newName) return;

    if (newName.length === 0) {
      toast.error(t('widget.common.widgetNameEmptyError', 'Widget name cannot be empty'));
      return setInputFocus();
    }
    if (!validateComponentName(newName)) {
      toast.error(t('widget.common.componentNameExistsError', 'Component name already exists'));
      return setInputFocus();
    }
    if (validateQueryName(newName)) {
      let newComponent = JSON.parse(JSON.stringify(component));
      newComponent.component.name = newName;
      componentDefinitionChanged(newComponent, { componentNameUpdated: true });
    } else {
      toast.error(
        t(
          'widget.common.invalidWidgetName',
          'Invalid widget name. Should be unique and only include letters, numbers and underscore.'
        )
      );
      setInputFocus();
    }
  }

  const getDefaultValue = (val) => {
    if (componentMeta?.definition?.defaults) {
      return componentMeta.definition.defaults.find((el) => el.type === val);
    }
    return null;
  };

  function paramUpdated(param, attr, value, paramType, isParamFromTableColumn = false) {
    let newComponent = JSON.parse(JSON.stringify(component));
    let newDefinition = _.cloneDeep(newComponent.component.definition);
    let allParams = newDefinition[paramType] || {};
    const paramObject = allParams[param.name];
    if (!paramObject) {
      allParams[param.name] = {};
    }
    if (attr) {
      allParams[param.name][attr] = value;
      const defaultValue = getDefaultValue(value);
      // This is needed to have enable pagination in Table as backward compatible
      // Whenever enable pagination is false, we turn client and server side pagination as false
      if (
        component.component.component === 'Table' &&
        param.name === 'enablePagination' &&
        !resolveReferences(value, currentState)
      ) {
        if (allParams?.['clientSidePagination']?.[attr]) {
          allParams['clientSidePagination'][attr] = value;
        }
        if (allParams['serverSidePagination']?.[attr]) {
          allParams['serverSidePagination'][attr] = value;
        }
      }
      // This case is required to handle for older apps when serverSidePagination is connected to Fx
      if (param.name === 'serverSidePagination' && !allParams?.['enablePagination']?.[attr]) {
        allParams = {
          ...allParams,
          enablePagination: {
            value: true,
          },
        };
      }
      if (param.type === 'select' && defaultValue) {
        allParams[defaultValue.paramName]['value'] = defaultValue.value;
      }
      if (param.name === 'secondarySignDisplay') {
        if (value === 'negative') {
          newDefinition['styles']['secondaryTextColour']['value'] = '#EE2C4D';
        } else if (value === 'positive') {
          newDefinition['styles']['secondaryTextColour']['value'] = '#36AF8B';
        }
      }
    } else {
      allParams[param.name] = value;
    }
    newDefinition[paramType] = allParams;
    newComponent.component.definition = newDefinition;
    componentDefinitionChanged(newComponent, {
      componentPropertyUpdated: true,
      isParamFromTableColumn: isParamFromTableColumn,
    });
  }

  // use following function when more than one property needs to be updated

  function paramsUpdated(array, isParamFromTableColumn = false) {
    let newComponent = JSON.parse(JSON.stringify(component));
    let newDefinition = _.cloneDeep(newComponent.component.definition);
    array.map((item) => {
      const { param, attr, value, paramType } = item;
      let allParams = newDefinition[paramType] || {};
      const paramObject = allParams[param.name];
      if (!paramObject) {
        allParams[param.name] = {};
      }
      if (attr) {
        allParams[param.name][attr] = value;
        const defaultValue = getDefaultValue(value);
        // This is needed to have enable pagination in Table as backward compatible
        // Whenever enable pagination is false, we turn client and server side pagination as false
        if (
          component.component.component === 'Table' &&
          param.name === 'enablePagination' &&
          !resolveReferences(value, currentState)
        ) {
          if (allParams?.['clientSidePagination']?.[attr]) {
            allParams['clientSidePagination'][attr] = value;
          }
          if (allParams['serverSidePagination']?.[attr]) {
            allParams['serverSidePagination'][attr] = value;
          }
        }
        // This case is required to handle for older apps when serverSidePagination is connected to Fx
        if (param.name === 'serverSidePagination' && !allParams?.['enablePagination']?.[attr]) {
          allParams = {
            ...allParams,
            enablePagination: {
              value: true,
            },
          };
        }
        if (param.type === 'select' && defaultValue) {
          allParams[defaultValue.paramName]['value'] = defaultValue.value;
        }
        if (param.name === 'secondarySignDisplay') {
          if (value === 'negative') {
            newDefinition['styles']['secondaryTextColour']['value'] = '#EE2C4D';
          } else if (value === 'positive') {
            newDefinition['styles']['secondaryTextColour']['value'] = '#36AF8B';
          }
        }
      } else {
        allParams[param.name] = value;
      }
      newDefinition[paramType] = allParams;
      newComponent.component.definition = newDefinition;
    });
    componentDefinitionChanged(newComponent, {
      componentPropertyUpdated: true,
      isParamFromTableColumn,
    });
  }

  function layoutPropertyChanged(param, attr, value, paramType) {
    paramUpdated(param, attr, value, paramType);

    // User wants to show the widget on mobile devices
    if (param.name === 'showOnMobile' && value === true) {
      let newComponent = JSON.parse(JSON.stringify(component));

      const { width, height } = newComponent.layouts['desktop'];

      newComponent['layouts'] = {
        ...newComponent.layouts,
        mobile: {
          top: 100,
          left: 0,
          width: Math.min(width, 445),
          height: height,
        },
      };

      componentDefinitionChanged(newComponent, { layoutPropertyChanged: true });

      //  Child components should also have a mobile layout
      const childComponents = Object.keys(allComponents).filter((key) => allComponents[key].parent === component?.id);

      childComponents.forEach((componentId) => {
        let newChild = {
          id: componentId,
          ...allComponents[componentId],
        };

        const { width, height } = newChild.layouts['desktop'];

        newChild['layouts'] = {
          ...newChild.layouts,
          mobile: {
            top: 100,
            left: 0,
            width: Math.min(width, 445),
            height: height,
          },
        };

        componentDefinitionChanged(newChild, { withChildLayout: true });
      });
    }
  }

  const isNewlyRevampedWidget = newRevampedWidgets.includes(component.component.component);

  const handleInspectorHeaderActions = (value) => {
    if (value === 'rename') {
      setTimeout(() => setInputFocus(), 0);
    }
    if (value === 'delete') {
      setWidgetDeleteConfirmation(true);
    }
    if (value === 'duplicate') {
      cloneComponents();
    }
  };
  const buildGeneralStyle = () => {
    const items = [];

    items.push({
      title: `${t('widget.common.general', 'General')}`,
      isOpen: true,
      children: (
        <>
          {renderElement(
            component,
            componentMeta,
            layoutPropertyChanged,
            dataQueries,
            'boxShadow',
            'generalStyles',
            currentState,
            allComponents
          )}
        </>
      ),
    });

    return <Accordion items={items} />;
  };

  const propertiesTab = isMounted && (
    <div className={`${isVersionReleased && 'disabled'}`}>
      <GetAccordion
        componentName={componentMeta.component}
        layoutPropertyChanged={layoutPropertyChanged}
        component={component}
        paramUpdated={paramUpdated}
        paramsUpdated={paramsUpdated}
        dataQueries={dataQueries}
        componentMeta={componentMeta}
        // eventUpdated={eventUpdated}
        // eventOptionUpdated={eventOptionUpdated}
        components={allComponents}
        currentState={currentState}
        darkMode={darkMode}
        // eventsChanged={eventsChanged}
        // apps={apps} !check
        pages={pages}
        allComponents={allComponents}
      />
    </div>
  );
  const stylesTab = (
    <div style={{ marginBottom: '6rem' }} className={`${isVersionReleased && 'disabled'}`}>
<<<<<<< HEAD
      <div className={!isNewlyRevampedWidget && 'p-3'}>
=======
      <div
        className={
          component.component.component !== 'TextInput' &&
          component.component.component !== 'PasswordInput' &&
          component.component.component !== 'NumberInput' &&
          'p-3'
        }
      >
>>>>>>> df167c0d
        <Inspector.RenderStyleOptions
          componentMeta={componentMeta}
          component={component}
          paramUpdated={paramUpdated}
          dataQueries={dataQueries}
          currentState={currentState}
          allComponents={allComponents}
          isNewlyRevampedWidget={isNewlyRevampedWidget}
        />
      </div>
<<<<<<< HEAD
      {!isNewlyRevampedWidget && buildGeneralStyle()}
=======
      {!shouldAddBoxShadow.includes(component.component.component) && buildGeneralStyle()}
>>>>>>> df167c0d
    </div>
  );

  React.useEffect(() => {
    const handleClickOutside = (event) => {
      if (showHeaderActionsMenu && event.target.closest('.list-menu') === null) {
        setShowHeaderActionsMenu(false);
      }
    };

    document.addEventListener('mousedown', handleClickOutside);
    return () => {
      document.removeEventListener('mousedown', handleClickOutside);
    };
    // eslint-disable-next-line react-hooks/exhaustive-deps
  }, [JSON.stringify({ showHeaderActionsMenu })]);

  return (
    <div className="inspector">
      <ConfirmDialog
        show={showWidgetDeleteConfirmation}
        message={'Widget will be deleted, do you want to continue?'}
        onConfirm={() => {
          setSelectedComponents(EMPTY_ARRAY);
          removeComponent(component.id);
        }}
        onCancel={() => setWidgetDeleteConfirmation(false)}
        darkMode={darkMode}
      />
      <div>
        <div className="row inspector-component-title-input-holder">
          <div className="col-1" onClick={() => setSelectedComponents(EMPTY_ARRAY)}>
            <span
              data-cy={`inspector-close-icon`}
              className="cursor-pointer d-flex align-items-center "
              style={{ height: '28px', width: '28px' }}
            >
              <ArrowLeft fill={'var(--slate12)'} width={'14'} />
            </span>
          </div>
          <div className={`col-9 p-0 ${isVersionReleased && 'disabled'}`}>
            <div className="input-icon" style={{ marginLeft: '8px' }}>
              <input
                onChange={(e) => setNewComponentName(e.target.value)}
                type="text"
                onBlur={() => handleComponentNameChange(newComponentName)}
                className="w-100 inspector-edit-widget-name"
                value={newComponentName}
                ref={inputRef}
                data-cy="edit-widget-name"
              />
            </div>
          </div>
          <div className="col-2" data-cy={'component-inspector-options'}>
            <OverlayTrigger
              trigger={'click'}
              placement={'bottom-end'}
              rootClose={false}
              show={showHeaderActionsMenu}
              overlay={
                <Popover id="list-menu" className={darkMode && 'dark-theme'}>
                  <Popover.Body bsPrefix="list-item-popover-body">
                    {INSPECTOR_HEADER_OPTIONS.map((option) => (
                      <div
                        data-cy={`component-inspector-${String(option?.value).toLowerCase()}-button`}
                        className="list-item-popover-option"
                        key={option?.value}
                        onClick={(e) => {
                          e.stopPropagation();
                          handleInspectorHeaderActions(option.value);
                        }}
                      >
                        <div className="list-item-popover-menu-option-icon">{option.icon}</div>
                        <div
                          className={classNames('list-item-option-menu-label', {
                            'color-tomato9': option.value === 'delete',
                          })}
                        >
                          {option?.label}
                        </div>
                      </div>
                    ))}
                  </Popover.Body>
                </Popover>
              }
            >
              <span className="cursor-pointer" onClick={() => setShowHeaderActionsMenu(true)}>
                <SolidIcon data-cy={'menu-icon'} name="morevertical" width="24" fill={'var(--slate12)'} />
              </span>
            </OverlayTrigger>
          </div>
        </div>
        <div>
          <Tabs defaultActiveKey={'properties'} id="inspector">
            <Tab eventKey="properties" title="Properties">
              {propertiesTab}
            </Tab>
            <Tab eventKey="styles" title="Styles">
              {stylesTab}
            </Tab>
          </Tabs>
        </div>
      </div>
      <span className="widget-documentation-link">
        <a
          href={`https://docs.tooljet.io/docs/widgets/${convertToKebabCase(componentMeta?.name ?? '')}`}
          target="_blank"
          rel="noreferrer"
          data-cy="widget-documentation-link"
        >
          <span>
            <Student width={13} fill={'#3E63DD'} />
            <small className="widget-documentation-link-text">
              {t('widget.common.documentation', 'Read documentation for {{componentMeta}}', {
                componentMeta: componentMeta.name,
              })}
            </small>
          </span>
          <span>
            <ArrowRight width={20} fill={'#3E63DD'} />
          </span>
        </a>
      </span>
    </div>
  );
};

const widgetsWithStyleConditions = {
  Modal: {
    conditions: [
      {
        definition: 'properties', //expecting properties or styles
        property: 'useDefaultButton', //expecting a property name
        conditionStyles: ['triggerButtonBackgroundColor', 'triggerButtonTextColor'], //expecting an array of style definitions names
      },
    ],
  },
};
const styleGroupedComponentTypes = ['TextInput', 'NumberInput', 'PasswordInput'];

<<<<<<< HEAD
const RenderStyleOptions = ({
  componentMeta,
  component,
  paramUpdated,
  dataQueries,
  currentState,
  allComponents,
  isNewlyRevampedWidget,
}) => {
  // Initialize an object to group properties by "accordian"
  const groupedProperties = {};
  if (isNewlyRevampedWidget) {
=======
const RenderStyleOptions = ({ componentMeta, component, paramUpdated, dataQueries, currentState, allComponents }) => {
  // Initialize an object to group properties by "accordian"
  const groupedProperties = {};
  if (
    component.component.component === 'TextInput' ||
    component.component.component === 'PasswordInput' ||
    component.component.component === 'NumberInput'
  ) {
>>>>>>> df167c0d
    // Iterate over the properties in componentMeta.styles
    for (const key in componentMeta.styles) {
      const property = componentMeta.styles[key];
      const accordian = property.accordian;

      // Check if the "accordian" key exists in groupedProperties
      if (!groupedProperties[accordian]) {
        groupedProperties[accordian] = {}; // Create an empty object for the "accordian" key if it doesn't exist
      }

      // Add the property to the corresponding "accordian" object
      groupedProperties[accordian][key] = property;
    }
  }

<<<<<<< HEAD
  return Object.keys(isNewlyRevampedWidget ? groupedProperties : componentMeta.styles).map((style) => {
=======
  return Object.keys(
    component.component.component === 'TextInput' ||
      component.component.component === 'PasswordInput' ||
      component.component.component === 'NumberInput'
      ? groupedProperties
      : componentMeta.styles
  ).map((style) => {
>>>>>>> df167c0d
    const conditionWidget = widgetsWithStyleConditions[component.component.component] ?? null;
    const condition = conditionWidget?.conditions.find((condition) => condition.property) ?? {};

    if (conditionWidget && conditionWidget.conditions.find((condition) => condition.conditionStyles.includes(style))) {
      const propertyConditon = condition?.property;
      const widgetPropertyDefinition = condition?.definition;

      return handleRenderingConditionalStyles(
        component,
        componentMeta,
        dataQueries,
        paramUpdated,
        currentState,
        allComponents,
        style,
        propertyConditon,
        component?.component?.definition[widgetPropertyDefinition]
      );
    }

    const items = [];

<<<<<<< HEAD
    if (isNewlyRevampedWidget) {
=======
    if (
      component.component.component === 'TextInput' ||
      component.component.component === 'PasswordInput' ||
      component.component.component === 'NumberInput'
    ) {
>>>>>>> df167c0d
      items.push({
        title: `${style}`,
        children: Object.entries(groupedProperties[style]).map(([key, value]) => ({
          ...renderCustomStyles(
            component,
            componentMeta,
            paramUpdated,
            dataQueries,
            key,
            'styles',
            currentState,
            allComponents,
            value.accordian
          ),
        })),
      });
      return <Accordion key={style} items={items} />;
    } else {
      return renderElement(
        component,
        componentMeta,
        paramUpdated,
        dataQueries,
        style,
        'styles',
        currentState,
        allComponents
      );
    }
  });
};

const resolveConditionalStyle = (definition, condition, currentState) => {
  const conditionExistsInDefinition = definition[condition] ?? false;
  if (conditionExistsInDefinition) {
    return resolveReferences(definition[condition]?.value ?? false, currentState);
  }
};

const handleRenderingConditionalStyles = (
  component,
  componentMeta,
  dataQueries,
  paramUpdated,
  currentState,
  allComponents,
  style,
  renderingPropertyCondition,
  definition
) => {
  return resolveConditionalStyle(definition, renderingPropertyCondition, currentState)
    ? renderElement(component, componentMeta, paramUpdated, dataQueries, style, 'styles', currentState, allComponents)
    : null;
};

const GetAccordion = React.memo(
  ({ componentName, ...restProps }) => {
    switch (componentName) {
      case 'Table':
        return <Table {...restProps} />;

      case 'Chart':
        return <Chart {...restProps} />;

      case 'FilePicker':
        return <FilePicker {...restProps} />;

      case 'Modal':
        return <Modal {...restProps} />;

      case 'CustomComponent':
        return <CustomComponent {...restProps} />;

      case 'Icon':
        return <Icon {...restProps} />;

      case 'Form':
        return <Form {...restProps} />;

      case 'DropDown':
      case 'Multiselect':
      case 'RadioButton':
        return <Select {...restProps} />;

      default: {
        return <DefaultComponent {...restProps} />;
      }
    }
  },
  (prevProps, nextProps) => {
    prevProps.componentName === nextProps.componentName;
  }
);

Inspector.RenderStyleOptions = RenderStyleOptions;<|MERGE_RESOLUTION|>--- conflicted
+++ resolved
@@ -84,11 +84,15 @@
   const [inputRef, setInputFocus] = useFocus();
 
   const [showHeaderActionsMenu, setShowHeaderActionsMenu] = useState(false);
-<<<<<<< HEAD
-  const newRevampedWidgets = ['TextInput', 'Text', 'DropDown', 'Multiselect', 'RadioButton'];
-=======
-  const shouldAddBoxShadow = ['TextInput', 'PasswordInput', 'NumberInput'];
->>>>>>> df167c0d
+  const newRevampedWidgets = [
+    'TextInput',
+    'Text',
+    'DropDown',
+    'Multiselect',
+    'RadioButton',
+    'PasswordInput',
+    'NumberInput',
+  ];
 
   const { isVersionReleased } = useAppVersionStore(
     (state) => ({
@@ -380,18 +384,7 @@
   );
   const stylesTab = (
     <div style={{ marginBottom: '6rem' }} className={`${isVersionReleased && 'disabled'}`}>
-<<<<<<< HEAD
       <div className={!isNewlyRevampedWidget && 'p-3'}>
-=======
-      <div
-        className={
-          component.component.component !== 'TextInput' &&
-          component.component.component !== 'PasswordInput' &&
-          component.component.component !== 'NumberInput' &&
-          'p-3'
-        }
-      >
->>>>>>> df167c0d
         <Inspector.RenderStyleOptions
           componentMeta={componentMeta}
           component={component}
@@ -402,11 +395,7 @@
           isNewlyRevampedWidget={isNewlyRevampedWidget}
         />
       </div>
-<<<<<<< HEAD
       {!isNewlyRevampedWidget && buildGeneralStyle()}
-=======
-      {!shouldAddBoxShadow.includes(component.component.component) && buildGeneralStyle()}
->>>>>>> df167c0d
     </div>
   );
 
@@ -547,7 +536,6 @@
 };
 const styleGroupedComponentTypes = ['TextInput', 'NumberInput', 'PasswordInput'];
 
-<<<<<<< HEAD
 const RenderStyleOptions = ({
   componentMeta,
   component,
@@ -560,16 +548,6 @@
   // Initialize an object to group properties by "accordian"
   const groupedProperties = {};
   if (isNewlyRevampedWidget) {
-=======
-const RenderStyleOptions = ({ componentMeta, component, paramUpdated, dataQueries, currentState, allComponents }) => {
-  // Initialize an object to group properties by "accordian"
-  const groupedProperties = {};
-  if (
-    component.component.component === 'TextInput' ||
-    component.component.component === 'PasswordInput' ||
-    component.component.component === 'NumberInput'
-  ) {
->>>>>>> df167c0d
     // Iterate over the properties in componentMeta.styles
     for (const key in componentMeta.styles) {
       const property = componentMeta.styles[key];
@@ -585,17 +563,7 @@
     }
   }
 
-<<<<<<< HEAD
   return Object.keys(isNewlyRevampedWidget ? groupedProperties : componentMeta.styles).map((style) => {
-=======
-  return Object.keys(
-    component.component.component === 'TextInput' ||
-      component.component.component === 'PasswordInput' ||
-      component.component.component === 'NumberInput'
-      ? groupedProperties
-      : componentMeta.styles
-  ).map((style) => {
->>>>>>> df167c0d
     const conditionWidget = widgetsWithStyleConditions[component.component.component] ?? null;
     const condition = conditionWidget?.conditions.find((condition) => condition.property) ?? {};
 
@@ -618,15 +586,7 @@
 
     const items = [];
 
-<<<<<<< HEAD
     if (isNewlyRevampedWidget) {
-=======
-    if (
-      component.component.component === 'TextInput' ||
-      component.component.component === 'PasswordInput' ||
-      component.component.component === 'NumberInput'
-    ) {
->>>>>>> df167c0d
       items.push({
         title: `${style}`,
         children: Object.entries(groupedProperties[style]).map(([key, value]) => ({
