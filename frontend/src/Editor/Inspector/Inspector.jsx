--- conflicted
+++ resolved
@@ -33,11 +33,8 @@
 import Copy from '@/_ui/Icon/solidIcons/Copy';
 import Trash from '@/_ui/Icon/solidIcons/Trash';
 import classNames from 'classnames';
-<<<<<<< HEAD
 import { useEditorStore, EMPTY_ARRAY } from '@/_stores/editorStore';
-=======
 import { Select } from './Components/Select';
->>>>>>> 851ecea7
 
 const INSPECTOR_HEADER_OPTIONS = [
   {
@@ -525,11 +522,6 @@
   },
 };
 
-<<<<<<< HEAD
-const RenderStyleOptions = ({ componentMeta, component, paramUpdated, dataQueries, currentState, allComponents }) => {
-  return Object.keys(componentMeta.styles).map((style) => {
-    const conditionWidget = widgetsWithStyleConditions[component?.component?.component] ?? null;
-=======
 const RenderStyleOptions = ({
   componentMeta,
   component,
@@ -559,7 +551,6 @@
 
   return Object.keys(isNewlyRevampedWidget ? groupedProperties : componentMeta.styles).map((style) => {
     const conditionWidget = widgetsWithStyleConditions[component.component.component] ?? null;
->>>>>>> 851ecea7
     const condition = conditionWidget?.conditions.find((condition) => condition.property) ?? {};
 
     if (conditionWidget && conditionWidget.conditions.find((condition) => condition.conditionStyles.includes(style))) {
