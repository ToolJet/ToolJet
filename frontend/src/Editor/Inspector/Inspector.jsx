import React, { useState, useEffect } from 'react';
import { componentTypes } from '../WidgetManager/components';
import { Table } from './Components/Table/Table.jsx';
import { Chart } from './Components/Chart';
import { Form } from './Components/Form';
import { renderElement } from './Utils';
import { toast } from 'react-hot-toast';
import { validateQueryName, convertToKebabCase, resolveReferences } from '@/_helpers/utils';
import { ConfirmDialog } from '@/_components';
import { useHotkeys } from 'react-hotkeys-hook';
import { DefaultComponent } from './Components/DefaultComponent';
import { FilePicker } from './Components/FilePicker';
import { Modal } from './Components/Modal';
import { CustomComponent } from './Components/CustomComponent';
import { Icon } from './Components/Icon';
import useFocus from '@/_hooks/use-focus';
import Accordion from '@/_ui/Accordion';
import { useTranslation } from 'react-i18next';
import _, { isEmpty } from 'lodash';
import { useMounted } from '@/_hooks/use-mount';
import { useCurrentState } from '@/_stores/currentStateStore';
import { useDataQueries } from '@/_stores/dataQueriesStore';
import { useAppVersionStore } from '@/_stores/appVersionStore';
import { shallow } from 'zustand/shallow';
import Tabs from '@/ToolJetUI/Tabs/Tabs';
import Tab from '@/ToolJetUI/Tabs/Tab';
import Student from '@/_ui/Icon/solidIcons/Student';
import ArrowRight from '@/_ui/Icon/solidIcons/ArrowRight';
import ArrowLeft from '@/_ui/Icon/solidIcons/ArrowLeft';
import SolidIcon from '@/_ui/Icon/SolidIcons';
import { OverlayTrigger, Popover } from 'react-bootstrap';
import Edit from '@/_ui/Icon/bulkIcons/Edit';
import Copy from '@/_ui/Icon/solidIcons/Copy';
import Trash from '@/_ui/Icon/solidIcons/Trash';
import classNames from 'classnames';
import { useEditorStore, EMPTY_ARRAY } from '@/_stores/editorStore';

const INSPECTOR_HEADER_OPTIONS = [
  {
    label: 'Rename',
    value: 'rename',
    icon: <Edit width={16} />,
  },
  {
    label: 'Duplicate',
    value: 'duplicate',
    icon: <Copy width={16} />,
  },
  {
    label: 'Delete',
    value: 'delete',
    icon: <Trash width={16} fill={'#E54D2E'} />,
  },
];

export const Inspector = ({
  componentDefinitionChanged,
  allComponents,
  darkMode,
  removeComponent,
  pages,
  cloneComponents,
}) => {
  const dataQueries = useDataQueries();

  const currentState = useCurrentState();
  const { selectedComponentId, selectedComponents, setSelectedComponents } = useEditorStore(
    (state) => ({
      selectedComponentId: state.selectedComponents[0]?.id,
      selectedComponents: state.selectedComponents,
      setSelectedComponents: state.actions.setSelectedComponents,
    }),
    shallow
  );
  const component = {
    id: selectedComponentId,
<<<<<<< HEAD
    component: allComponents[selectedComponentId]?.component,
    layouts: allComponents[selectedComponentId]?.layouts,
    parent: allComponents[selectedComponentId]?.parent,
=======
    component: JSON.parse(JSON.stringify(allComponents[selectedComponentId].component)),
    layouts: allComponents[selectedComponentId].layouts,
    parent: allComponents[selectedComponentId].parent,
>>>>>>> 5c4d3958
  };
  const [showWidgetDeleteConfirmation, setWidgetDeleteConfirmation] = useState(false);
<<<<<<< HEAD
  // eslint-disable-next-line no-unused-vars
  const [newComponentName, setNewComponentName] = useState('');
  const [inputRef, setInputFocus] = useFocus();
=======

  const componentNameRef = useRef(null);
  const [newComponentName, setNewComponentName] = useState(component.component.name);
  const [inputRef, setInputFocus] = useFocus();
  // const [selectedTab, setSelectedTab] = useState('properties');
>>>>>>> 5c4d3958
  const [showHeaderActionsMenu, setShowHeaderActionsMenu] = useState(false);
  const { isVersionReleased } = useAppVersionStore(
    (state) => ({
      isVersionReleased: state.isVersionReleased,
    }),
    shallow
  );
  const { t } = useTranslation();
  useHotkeys('backspace', () => {
    if (isVersionReleased) return;
    setWidgetDeleteConfirmation(true);
  });
  useHotkeys('escape', () => setSelectedComponents(EMPTY_ARRAY));

  const componentMeta = componentTypes.find((comp) => component?.component?.component === comp?.component);

  const isMounted = useMounted();

  //
  useEffect(() => {
<<<<<<< HEAD
    setNewComponentName(allComponents[selectedComponentId]?.component?.name);
  }, [selectedComponentId, allComponents]);
=======
    componentNameRef.current = newComponentName;
  }, [newComponentName]);
>>>>>>> 5c4d3958

  const validateComponentName = (name) => {
    const isValid = !Object.values(allComponents)
      .map((component) => component?.component?.name)
      .includes(name);

    if (component?.component.name === name) {
      return true;
    }
    return isValid;
  };

  function handleComponentNameChange(newName) {
    if (component.component.name === newName) return;

    if (newName.length === 0) {
      toast.error(t('widget.common.widgetNameEmptyError', 'Widget name cannot be empty'));
      return setInputFocus();
    }
    if (!validateComponentName(newName)) {
      toast.error(t('widget.common.componentNameExistsError', 'Component name already exists'));
      return setInputFocus();
    }
    if (validateQueryName(newName)) {
      let newComponent = JSON.parse(JSON.stringify(component));
      newComponent.component.name = newName;
      componentDefinitionChanged(newComponent, { componentNameUpdated: true });
    } else {
      toast.error(
        t(
          'widget.common.invalidWidgetName',
          'Invalid widget name. Should be unique and only include letters, numbers and underscore.'
        )
      );
      setInputFocus();
    }
  }

  const getDefaultValue = (val) => {
    if (componentMeta?.definition?.defaults) {
      return componentMeta.definition.defaults.find((el) => el.type === val);
    }
    return null;
  };

  function paramUpdated(param, attr, value, paramType, isParamFromTableColumn = false) {
    let newComponent = JSON.parse(JSON.stringify(component));
    let newDefinition = _.cloneDeep(newComponent.component.definition);
    let allParams = newDefinition[paramType] || {};
    const paramObject = allParams[param.name];
    if (!paramObject) {
      allParams[param.name] = {};
    }
    if (attr) {
      allParams[param.name][attr] = value;
      const defaultValue = getDefaultValue(value);
      // This is needed to have enable pagination in Table as backward compatible
      // Whenever enable pagination is false, we turn client and server side pagination as false
      if (
        component.component.component === 'Table' &&
        param.name === 'enablePagination' &&
        !resolveReferences(value, currentState)
      ) {
        if (allParams?.['clientSidePagination']?.[attr]) {
          allParams['clientSidePagination'][attr] = value;
        }
        if (allParams['serverSidePagination']?.[attr]) {
          allParams['serverSidePagination'][attr] = value;
        }
      }
      // This case is required to handle for older apps when serverSidePagination is connected to Fx
      if (param.name === 'serverSidePagination' && !allParams?.['enablePagination']?.[attr]) {
        allParams = {
          ...allParams,
          enablePagination: {
            value: true,
          },
        };
      }
      if (param.type === 'select' && defaultValue) {
        allParams[defaultValue.paramName]['value'] = defaultValue.value;
      }
      if (param.name === 'secondarySignDisplay') {
        if (value === 'negative') {
          newDefinition['styles']['secondaryTextColour']['value'] = '#EE2C4D';
        } else if (value === 'positive') {
          newDefinition['styles']['secondaryTextColour']['value'] = '#36AF8B';
        }
      }
    } else {
      allParams[param.name] = value;
    }
    newDefinition[paramType] = allParams;
    newComponent.component.definition = newDefinition;
    componentDefinitionChanged(newComponent, {
      componentPropertyUpdated: true,
      isParamFromTableColumn: isParamFromTableColumn,
    });
  }

  function layoutPropertyChanged(param, attr, value, paramType) {
    paramUpdated(param, attr, value, paramType);

    // User wants to show the widget on mobile devices
    if (param.name === 'showOnMobile' && value === true) {
      let newComponent = JSON.parse(JSON.stringify(component));

      const { width, height } = newComponent.layouts['desktop'];

      newComponent['layouts'] = {
        ...newComponent.layouts,
        mobile: {
          top: 100,
          left: 0,
          width: Math.min(width, 445),
          height: height,
        },
      };

      componentDefinitionChanged(newComponent, { layoutPropertyChanged: true });

      //  Child components should also have a mobile layout
      const childComponents = Object.keys(allComponents).filter((key) => allComponents[key].parent === component?.id);

      childComponents.forEach((componentId) => {
        let newChild = {
          id: componentId,
          ...allComponents[componentId],
        };

        const { width, height } = newChild.layouts['desktop'];

        newChild['layouts'] = {
          ...newChild.layouts,
          mobile: {
            top: 100,
            left: 0,
            width: Math.min(width, 445),
            height: height,
          },
        };

        componentDefinitionChanged(newChild, { withChildLayout: true });
      });
    }
  }

  const handleInspectorHeaderActions = (value) => {
    if (value === 'rename') {
      setTimeout(() => setInputFocus(), 0);
    }
    if (value === 'delete') {
      setWidgetDeleteConfirmation(true);
    }
    if (value === 'duplicate') {
      cloneComponents();
    }
  };
  const buildGeneralStyle = () => {
    const items = [];

    items.push({
      title: `${t('widget.common.general', 'General')}`,
      isOpen: true,
      children: (
        <>
          {renderElement(
            component,
            componentMeta,
            layoutPropertyChanged,
            dataQueries,
            'boxShadow',
            'generalStyles',
            currentState,
            allComponents
          )}
        </>
      ),
    });

    return <Accordion items={items} />;
  };

  const propertiesTab = isMounted && (
    <div className={`${isVersionReleased && 'disabled'}`}>
      <GetAccordion
        componentName={componentMeta.component}
        layoutPropertyChanged={layoutPropertyChanged}
        component={component}
        paramUpdated={paramUpdated}
        dataQueries={dataQueries}
        componentMeta={componentMeta}
        // eventUpdated={eventUpdated}
        // eventOptionUpdated={eventOptionUpdated}
        components={allComponents}
        currentState={currentState}
        darkMode={darkMode}
        // eventsChanged={eventsChanged}
        // apps={apps} !check
        pages={pages}
        allComponents={allComponents}
      />
    </div>
  );
  const stylesTab = (
    <div style={{ marginBottom: '6rem' }} className={`${isVersionReleased && 'disabled'}`}>
      <div className="p-3">
        <Inspector.RenderStyleOptions
          componentMeta={componentMeta}
          component={component}
          paramUpdated={paramUpdated}
          dataQueries={dataQueries}
          currentState={currentState}
          allComponents={allComponents}
        />
      </div>
      {buildGeneralStyle()}
    </div>
  );

  React.useEffect(() => {
    const handleClickOutside = (event) => {
      if (showHeaderActionsMenu && event.target.closest('.list-menu') === null) {
        setShowHeaderActionsMenu(false);
      }
    };

    document.addEventListener('mousedown', handleClickOutside);
    return () => {
      document.removeEventListener('mousedown', handleClickOutside);
    };
    // eslint-disable-next-line react-hooks/exhaustive-deps
  }, [JSON.stringify({ showHeaderActionsMenu })]);

  return (
    <div className="inspector">
      <ConfirmDialog
        show={showWidgetDeleteConfirmation}
        message={'Widget will be deleted, do you want to continue?'}
        onConfirm={() => {
<<<<<<< HEAD
          setSelectedComponents(EMPTY_ARRAY);
          EMPTY_ARRAY;
          removeComponent(component);
=======
          switchSidebarTab(2);
          removeComponent(component.id);
>>>>>>> 5c4d3958
        }}
        onCancel={() => setWidgetDeleteConfirmation(false)}
        darkMode={darkMode}
      />
      <div>
        <div className="row inspector-component-title-input-holder">
          <div className="col-1" onClick={() => setSelectedComponents(EMPTY_ARRAY)}>
            <span data-cy={`inspector-close-icon`} className="cursor-pointer">
              <ArrowLeft fill={'var(--slate12)'} width={'14'} />
            </span>
          </div>
          <div className={`col-9 p-0 ${isVersionReleased && 'disabled'}`}>
            <div className="input-icon" style={{ marginLeft: '8px' }}>
              <input
                onChange={(e) => setNewComponentName(e.target.value)}
                type="text"
                onBlur={() => handleComponentNameChange(newComponentName)}
                className="w-100 inspector-edit-widget-name"
                value={newComponentName}
                ref={inputRef}
                data-cy="edit-widget-name"
              />
            </div>
          </div>
          <div className="col-2">
            <OverlayTrigger
              trigger={'click'}
              placement={'bottom-end'}
              rootClose={false}
              show={showHeaderActionsMenu}
              overlay={
                <Popover id="list-menu" className={darkMode && 'dark-theme'}>
                  <Popover.Body bsPrefix="list-item-popover-body">
                    {INSPECTOR_HEADER_OPTIONS.map((option) => (
                      <div
                        className="list-item-popover-option"
                        key={option?.value}
                        onClick={(e) => {
                          e.stopPropagation();
                          handleInspectorHeaderActions(option.value);
                        }}
                      >
                        <div className="list-item-popover-menu-option-icon">{option.icon}</div>
                        <div
                          className={classNames('list-item-option-menu-label', {
                            'color-tomato9': option.value === 'delete',
                          })}
                        >
                          {option?.label}
                        </div>
                      </div>
                    ))}
                  </Popover.Body>
                </Popover>
              }
            >
              <span className="cursor-pointer" onClick={() => setShowHeaderActionsMenu(true)}>
                <SolidIcon data-cy={'menu-icon'} name="morevertical" width="24" fill={'var(--slate12)'} />
              </span>
            </OverlayTrigger>
          </div>
        </div>
        <div>
          <Tabs defaultActiveKey={'properties'} id="inspector">
            <Tab eventKey="properties" title="Properties">
              {propertiesTab}
            </Tab>
            <Tab eventKey="styles" title="Styles">
              {stylesTab}
            </Tab>
          </Tabs>
        </div>
      </div>
      <span className="widget-documentation-link">
        <a
          href={`https://docs.tooljet.io/docs/widgets/${convertToKebabCase(componentMeta?.name ?? '')}`}
          target="_blank"
          rel="noreferrer"
          data-cy="widget-documentation-link"
        >
          <span>
            <Student width={13} fill={'#3E63DD'} />
            <small className="widget-documentation-link-text">
              {t('widget.common.documentation', 'Read documentation for {{componentMeta}}', {
                componentMeta: componentMeta.name,
              })}
            </small>
          </span>
          <span>
            <ArrowRight width={20} fill={'#3E63DD'} />
          </span>
        </a>
      </span>
    </div>
  );
};

const widgetsWithStyleConditions = {
  Modal: {
    conditions: [
      {
        definition: 'properties', //expecting properties or styles
        property: 'useDefaultButton', //expecting a property name
        conditionStyles: ['triggerButtonBackgroundColor', 'triggerButtonTextColor'], //expecting an array of style definitions names
      },
    ],
  },
};

const RenderStyleOptions = ({ componentMeta, component, paramUpdated, dataQueries, currentState, allComponents }) => {
  return Object.keys(componentMeta.styles).map((style) => {
    const conditionWidget = widgetsWithStyleConditions[component?.component?.component] ?? null;
    const condition = conditionWidget?.conditions.find((condition) => condition.property) ?? {};

    if (conditionWidget && conditionWidget.conditions.find((condition) => condition.conditionStyles.includes(style))) {
      const propertyConditon = condition?.property;
      const widgetPropertyDefinition = condition?.definition;

      return handleRenderingConditionalStyles(
        component,
        componentMeta,
        dataQueries,
        paramUpdated,
        currentState,
        allComponents,
        style,
        propertyConditon,
        component?.component?.definition[widgetPropertyDefinition]
      );
    }

    return renderElement(
      component,
      componentMeta,
      paramUpdated,
      dataQueries,
      style,
      'styles',
      currentState,
      allComponents
    );
  });
};

const resolveConditionalStyle = (definition, condition, currentState) => {
  const conditionExistsInDefinition = definition[condition] ?? false;
  if (conditionExistsInDefinition) {
    return resolveReferences(definition[condition]?.value ?? false, currentState);
  }
};

const handleRenderingConditionalStyles = (
  component,
  componentMeta,
  dataQueries,
  paramUpdated,
  currentState,
  allComponents,
  style,
  renderingPropertyCondition,
  definition
) => {
  return resolveConditionalStyle(definition, renderingPropertyCondition, currentState)
    ? renderElement(component, componentMeta, paramUpdated, dataQueries, style, 'styles', currentState, allComponents)
    : null;
};

const GetAccordion = React.memo(
  ({ componentName, ...restProps }) => {
    switch (componentName) {
      case 'Table':
        return <Table {...restProps} />;

      case 'Chart':
        return <Chart {...restProps} />;

      case 'FilePicker':
        return <FilePicker {...restProps} />;

      case 'Modal':
        return <Modal {...restProps} />;

      case 'CustomComponent':
        return <CustomComponent {...restProps} />;

      case 'Icon':
        return <Icon {...restProps} />;

      case 'Form':
        return <Form {...restProps} />;

      default: {
        return <DefaultComponent {...restProps} />;
      }
    }
  },
  (prevProps, nextProps) => {
    prevProps.componentName === nextProps.componentName;
  }
);

Inspector.RenderStyleOptions = RenderStyleOptions;<|MERGE_RESOLUTION|>--- conflicted
+++ resolved
@@ -64,38 +64,24 @@
   const dataQueries = useDataQueries();
 
   const currentState = useCurrentState();
-  const { selectedComponentId, selectedComponents, setSelectedComponents } = useEditorStore(
+  const { selectedComponentId, setSelectedComponents } = useEditorStore(
     (state) => ({
       selectedComponentId: state.selectedComponents[0]?.id,
-      selectedComponents: state.selectedComponents,
       setSelectedComponents: state.actions.setSelectedComponents,
     }),
     shallow
   );
   const component = {
     id: selectedComponentId,
-<<<<<<< HEAD
-    component: allComponents[selectedComponentId]?.component,
-    layouts: allComponents[selectedComponentId]?.layouts,
-    parent: allComponents[selectedComponentId]?.parent,
-=======
-    component: JSON.parse(JSON.stringify(allComponents[selectedComponentId].component)),
+    component: JSON.parse(JSON.stringify(allComponents?.[selectedComponentId]?.component)),
     layouts: allComponents[selectedComponentId].layouts,
     parent: allComponents[selectedComponentId].parent,
->>>>>>> 5c4d3958
   };
   const [showWidgetDeleteConfirmation, setWidgetDeleteConfirmation] = useState(false);
-<<<<<<< HEAD
   // eslint-disable-next-line no-unused-vars
   const [newComponentName, setNewComponentName] = useState('');
   const [inputRef, setInputFocus] = useFocus();
-=======
-
-  const componentNameRef = useRef(null);
-  const [newComponentName, setNewComponentName] = useState(component.component.name);
-  const [inputRef, setInputFocus] = useFocus();
-  // const [selectedTab, setSelectedTab] = useState('properties');
->>>>>>> 5c4d3958
+
   const [showHeaderActionsMenu, setShowHeaderActionsMenu] = useState(false);
   const { isVersionReleased } = useAppVersionStore(
     (state) => ({
@@ -116,13 +102,8 @@
 
   //
   useEffect(() => {
-<<<<<<< HEAD
     setNewComponentName(allComponents[selectedComponentId]?.component?.name);
   }, [selectedComponentId, allComponents]);
-=======
-    componentNameRef.current = newComponentName;
-  }, [newComponentName]);
->>>>>>> 5c4d3958
 
   const validateComponentName = (name) => {
     const isValid = !Object.values(allComponents)
@@ -363,14 +344,8 @@
         show={showWidgetDeleteConfirmation}
         message={'Widget will be deleted, do you want to continue?'}
         onConfirm={() => {
-<<<<<<< HEAD
           setSelectedComponents(EMPTY_ARRAY);
-          EMPTY_ARRAY;
-          removeComponent(component);
-=======
-          switchSidebarTab(2);
           removeComponent(component.id);
->>>>>>> 5c4d3958
         }}
         onCancel={() => setWidgetDeleteConfirmation(false)}
         darkMode={darkMode}
