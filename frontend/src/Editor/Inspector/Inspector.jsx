--- conflicted
+++ resolved
@@ -96,11 +96,7 @@
   });
   useHotkeys('escape', () => setSelectedComponents(EMPTY_ARRAY));
 
-<<<<<<< HEAD
-  const componentMeta = componentTypes.find((comp) => component?.component?.component === comp?.component);
-=======
   const componentMeta = _.cloneDeep(componentTypes.find((comp) => component.component.component === comp.component));
->>>>>>> 7d1dca6a
 
   const isMounted = useMounted();
 
