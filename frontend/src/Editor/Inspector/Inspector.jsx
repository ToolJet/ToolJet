import React, { useState, useEffect } from 'react';
import { componentTypes } from '../WidgetManager/components';
import { Table } from './Components/Table/Table.jsx';
import { Chart } from './Components/Chart';
import { Form } from './Components/Form';
import { renderElement, renderCustomStyles } from './Utils';
import { toast } from 'react-hot-toast';
import { validateQueryName, convertToKebabCase, resolveReferences } from '@/_helpers/utils';
import { ConfirmDialog } from '@/_components';
import { useHotkeys } from 'react-hotkeys-hook';
import { DefaultComponent } from './Components/DefaultComponent';
import { FilePicker } from './Components/FilePicker';
import { Modal } from './Components/Modal';
import { CustomComponent } from './Components/CustomComponent';
import { Icon } from './Components/Icon';
import useFocus from '@/_hooks/use-focus';
import Accordion from '@/_ui/Accordion';
import { useTranslation } from 'react-i18next';
import _, { isEmpty } from 'lodash';
import { useMounted } from '@/_hooks/use-mount';
import { useCurrentState } from '@/_stores/currentStateStore';
import { useDataQueries } from '@/_stores/dataQueriesStore';
import { useAppVersionStore } from '@/_stores/appVersionStore';
import { shallow } from 'zustand/shallow';
import Tabs from '@/ToolJetUI/Tabs/Tabs';
import Tab from '@/ToolJetUI/Tabs/Tab';
import Student from '@/_ui/Icon/solidIcons/Student';
import ArrowRight from '@/_ui/Icon/solidIcons/ArrowRight';
import ArrowLeft from '@/_ui/Icon/solidIcons/ArrowLeft';
import SolidIcon from '@/_ui/Icon/SolidIcons';
import { OverlayTrigger, Popover } from 'react-bootstrap';
import Edit from '@/_ui/Icon/bulkIcons/Edit';
import Copy from '@/_ui/Icon/solidIcons/Copy';
import Trash from '@/_ui/Icon/solidIcons/Trash';
import classNames from 'classnames';
import { useEditorStore, EMPTY_ARRAY } from '@/_stores/editorStore';

const INSPECTOR_HEADER_OPTIONS = [
  {
    label: 'Rename',
    value: 'rename',
    icon: <Edit width={16} />,
  },
  {
    label: 'Duplicate',
    value: 'duplicate',
    icon: <Copy width={16} />,
  },
  {
    label: 'Delete',
    value: 'delete',
    icon: <Trash width={16} fill={'#E54D2E'} />,
  },
];

const NEW_REVAMPED_COMPONENTS = ['Text', 'TextInput', 'PasswordInput', 'NumberInput', 'Table'];

export const Inspector = ({
  componentDefinitionChanged,
  allComponents,
  darkMode,
  removeComponent,
  pages,
  cloneComponents,
}) => {
  const dataQueries = useDataQueries();

  const currentState = useCurrentState();
  const { selectedComponentId, setSelectedComponents } = useEditorStore(
    (state) => ({
      selectedComponentId: state.selectedComponents[0]?.id,
      setSelectedComponents: state.actions.setSelectedComponents,
    }),
    shallow
  );
  const component = {
    id: selectedComponentId,
    component: JSON.parse(JSON.stringify(allComponents?.[selectedComponentId]?.component)),
    layouts: allComponents[selectedComponentId].layouts,
    parent: allComponents[selectedComponentId].parent,
  };
  const [showWidgetDeleteConfirmation, setWidgetDeleteConfirmation] = useState(false);
  // eslint-disable-next-line no-unused-vars
  const [newComponentName, setNewComponentName] = useState('');
  const [inputRef, setInputFocus] = useFocus();

  const [showHeaderActionsMenu, setShowHeaderActionsMenu] = useState(false);
<<<<<<< HEAD
  const shouldAddBoxShadow = ['TextInput', 'PasswordInput', 'NumberInput', 'Text', 'Button'];
=======
  const isRevampedComponent = NEW_REVAMPED_COMPONENTS.includes(component.component.component);
>>>>>>> 4fd5666d

  const { isVersionReleased } = useAppVersionStore(
    (state) => ({
      isVersionReleased: state.isVersionReleased,
    }),
    shallow
  );
  const { t } = useTranslation();
  useHotkeys('backspace', () => {
    if (isVersionReleased) return;
    setWidgetDeleteConfirmation(true);
  });
  useHotkeys('escape', () => setSelectedComponents(EMPTY_ARRAY));

  const componentMeta = _.cloneDeep(componentTypes.find((comp) => component.component.component === comp.component));

  const isMounted = useMounted();

  //
  useEffect(() => {
    setNewComponentName(allComponents[selectedComponentId]?.component?.name);
  }, [selectedComponentId, allComponents]);

  const validateComponentName = (name) => {
    const isValid = !Object.values(allComponents)
      .map((component) => component?.component?.name)
      .includes(name);

    if (component?.component.name === name) {
      return true;
    }
    return isValid;
  };

  function handleComponentNameChange(newName) {
    if (component.component.name === newName) return;

    if (newName.length === 0) {
      toast.error(t('widget.common.widgetNameEmptyError', 'Widget name cannot be empty'));
      return setInputFocus();
    }
    if (!validateComponentName(newName)) {
      toast.error(t('widget.common.componentNameExistsError', 'Component name already exists'));
      return setInputFocus();
    }
    if (validateQueryName(newName)) {
      let newComponent = JSON.parse(JSON.stringify(component));
      newComponent.component.name = newName;
      componentDefinitionChanged(newComponent, { componentNameUpdated: true });
    } else {
      toast.error(
        t(
          'widget.common.invalidWidgetName',
          'Invalid widget name. Should be unique and only include letters, numbers and underscore.'
        )
      );
      setInputFocus();
    }
  }

  const getDefaultValue = (val) => {
    if (componentMeta?.definition?.defaults) {
      return componentMeta.definition.defaults.find((el) => el.type === val);
    }
    return null;
  };

  function paramUpdated(param, attr, value, paramType, isParamFromTableColumn = false) {
    let newComponent = JSON.parse(JSON.stringify(component));
    let newDefinition = _.cloneDeep(newComponent.component.definition);
    let allParams = newDefinition[paramType] || {};
    const paramObject = allParams[param.name];
    if (!paramObject) {
      allParams[param.name] = {};
    }
    if (attr) {
      allParams[param.name][attr] = value;
      const defaultValue = getDefaultValue(value);
      // This is needed to have enable pagination in Table as backward compatible
      // Whenever enable pagination is false, we turn client and server side pagination as false
      if (
        component.component.component === 'Table' &&
        param.name === 'enablePagination' &&
        !resolveReferences(value, currentState)
      ) {
        if (allParams?.['clientSidePagination']?.[attr]) {
          allParams['clientSidePagination'][attr] = value;
        }
        if (allParams['serverSidePagination']?.[attr]) {
          allParams['serverSidePagination'][attr] = value;
        }
      }
      // This case is required to handle for older apps when serverSidePagination is connected to Fx
      if (param.name === 'serverSidePagination' && !allParams?.['enablePagination']?.[attr]) {
        allParams = {
          ...allParams,
          enablePagination: {
            value: true,
          },
        };
      }
      if (param.type === 'select' && defaultValue) {
        allParams[defaultValue.paramName]['value'] = defaultValue.value;
      }
      if (param.name === 'secondarySignDisplay') {
        if (value === 'negative') {
          newDefinition['styles']['secondaryTextColour']['value'] = '#EE2C4D';
        } else if (value === 'positive') {
          newDefinition['styles']['secondaryTextColour']['value'] = '#36AF8B';
        }
      }
    } else {
      allParams[param.name] = value;
    }

    if (
      component.component.component === 'Table' &&
      param.name === 'contentWrap' &&
      !resolveReferences(value, currentState) &&
      newDefinition.properties.columns.value.some((item) => item.columnType === 'image' && item.height !== '')
    ) {
      const updatedColumns = newDefinition.properties.columns.value.map((item) => {
        return item.columnType === 'image' ? { ...item, height: '' } : item; // Create a new object for image columns
      });

      // Update the columns value with the updated columns
      newDefinition.properties.columns.value = updatedColumns;
      isParamFromTableColumn = true;
    }

    newDefinition[paramType] = allParams;
    newComponent.component.definition = newDefinition;
    componentDefinitionChanged(newComponent, {
      componentPropertyUpdated: true,
      isParamFromTableColumn: isParamFromTableColumn,
    });
  }

  function layoutPropertyChanged(param, attr, value, paramType) {
    paramUpdated(param, attr, value, paramType);

    // User wants to show the widget on mobile devices
    if (param.name === 'showOnMobile' && value === true) {
      let newComponent = JSON.parse(JSON.stringify(component));

      const { width, height } = newComponent.layouts['desktop'];

      newComponent['layouts'] = {
        ...newComponent.layouts,
        mobile: {
          top: 100,
          left: 0,
          width: Math.min(width, 445),
          height: height,
        },
      };

      componentDefinitionChanged(newComponent, { layoutPropertyChanged: true });

      //  Child components should also have a mobile layout
      const childComponents = Object.keys(allComponents).filter((key) => allComponents[key].parent === component?.id);

      childComponents.forEach((componentId) => {
        let newChild = {
          id: componentId,
          ...allComponents[componentId],
        };

        const { width, height } = newChild.layouts['desktop'];

        newChild['layouts'] = {
          ...newChild.layouts,
          mobile: {
            top: 100,
            left: 0,
            width: Math.min(width, 445),
            height: height,
          },
        };

        componentDefinitionChanged(newChild, { withChildLayout: true });
      });
    }
  }

  const handleInspectorHeaderActions = (value) => {
    if (value === 'rename') {
      setTimeout(() => setInputFocus(), 0);
    }
    if (value === 'delete') {
      setWidgetDeleteConfirmation(true);
    }
    if (value === 'duplicate') {
      cloneComponents();
    }
  };
  const buildGeneralStyle = () => {
    const items = [];

    items.push({
      title: `${t('widget.common.general', 'General')}`,
      isOpen: true,
      children: (
        <>
          {renderElement(
            component,
            componentMeta,
            layoutPropertyChanged,
            dataQueries,
            'boxShadow',
            'generalStyles',
            currentState,
            allComponents
          )}
        </>
      ),
    });

    return <Accordion items={items} />;
  };

  const propertiesTab = isMounted && (
    <div className={`${isVersionReleased && 'disabled'}`}>
      <GetAccordion
        componentName={componentMeta.component}
        layoutPropertyChanged={layoutPropertyChanged}
        component={component}
        paramUpdated={paramUpdated}
        dataQueries={dataQueries}
        componentMeta={componentMeta}
        // eventUpdated={eventUpdated}
        // eventOptionUpdated={eventOptionUpdated}
        components={allComponents}
        currentState={currentState}
        darkMode={darkMode}
        // eventsChanged={eventsChanged}
        // apps={apps} !check
        pages={pages}
        allComponents={allComponents}
      />
    </div>
  );
  const stylesTab = (
    <div style={{ marginBottom: '6rem' }} className={`${isVersionReleased && 'disabled'}`}>
<<<<<<< HEAD
      <div
        className={
          component.component.component !== 'TextInput' &&
          component.component.component !== 'PasswordInput' &&
          component.component.component !== 'NumberInput' &&
          component.component.component !== 'Text' &&
          component.component.component !== 'Button' &&
          'p-3'
        }
      >
=======
      <div className={!isRevampedComponent && 'p-3'}>
>>>>>>> 4fd5666d
        <Inspector.RenderStyleOptions
          componentMeta={componentMeta}
          component={component}
          paramUpdated={paramUpdated}
          dataQueries={dataQueries}
          currentState={currentState}
          allComponents={allComponents}
        />
      </div>
      {!isRevampedComponent && buildGeneralStyle()}
    </div>
  );

  React.useEffect(() => {
    const handleClickOutside = (event) => {
      if (showHeaderActionsMenu && event.target.closest('.list-menu') === null) {
        setShowHeaderActionsMenu(false);
      }
    };

    document.addEventListener('mousedown', handleClickOutside);
    return () => {
      document.removeEventListener('mousedown', handleClickOutside);
    };
    // eslint-disable-next-line react-hooks/exhaustive-deps
  }, [JSON.stringify({ showHeaderActionsMenu })]);

  return (
    <div className="inspector">
      <ConfirmDialog
        show={showWidgetDeleteConfirmation}
        message={'Are you sure you want to delete this component?'}
        onConfirm={() => {
          setSelectedComponents(EMPTY_ARRAY);
          removeComponent(component.id);
        }}
        onCancel={() => setWidgetDeleteConfirmation(false)}
        darkMode={darkMode}
      />
      <div>
        <div className="row inspector-component-title-input-holder">
          <div className="col-1" onClick={() => setSelectedComponents(EMPTY_ARRAY)}>
            <span
              data-cy={`inspector-close-icon`}
              className="cursor-pointer d-flex align-items-center "
              style={{ height: '28px', width: '28px' }}
            >
              <ArrowLeft fill={'var(--slate12)'} width={'14'} />
            </span>
          </div>
          <div className={`col-9 p-0 ${isVersionReleased && 'disabled'}`}>
            <div className="input-icon" style={{ marginLeft: '8px' }}>
              <input
                onChange={(e) => setNewComponentName(e.target.value)}
                type="text"
                onBlur={() => handleComponentNameChange(newComponentName)}
                className="w-100 inspector-edit-widget-name"
                value={newComponentName}
                ref={inputRef}
                data-cy="edit-widget-name"
              />
            </div>
          </div>
          <div className="col-2" data-cy={'component-inspector-options'}>
            <OverlayTrigger
              trigger={'click'}
              placement={'bottom-end'}
              rootClose={false}
              show={showHeaderActionsMenu}
              overlay={
                <Popover id="list-menu" className={darkMode && 'dark-theme'}>
                  <Popover.Body bsPrefix="list-item-popover-body">
                    {INSPECTOR_HEADER_OPTIONS.map((option) => (
                      <div
                        data-cy={`component-inspector-${String(option?.value).toLowerCase()}-button`}
                        className="list-item-popover-option"
                        key={option?.value}
                        onClick={(e) => {
                          e.stopPropagation();
                          handleInspectorHeaderActions(option.value);
                        }}
                      >
                        <div className="list-item-popover-menu-option-icon">{option.icon}</div>
                        <div
                          className={classNames('list-item-option-menu-label', {
                            'color-tomato9': option.value === 'delete',
                          })}
                        >
                          {option?.label}
                        </div>
                      </div>
                    ))}
                  </Popover.Body>
                </Popover>
              }
            >
              <span className="cursor-pointer" onClick={() => setShowHeaderActionsMenu(true)}>
                <SolidIcon data-cy={'menu-icon'} name="morevertical" width="24" fill={'var(--slate12)'} />
              </span>
            </OverlayTrigger>
          </div>
        </div>
        <div>
          <Tabs defaultActiveKey={'properties'} id="inspector">
            <Tab eventKey="properties" title="Properties">
              {propertiesTab}
            </Tab>
            <Tab eventKey="styles" title="Styles">
              {stylesTab}
            </Tab>
          </Tabs>
        </div>
      </div>
      <span className="widget-documentation-link">
        <a
          href={`https://docs.tooljet.io/docs/widgets/${convertToKebabCase(componentMeta?.name ?? '')}`}
          target="_blank"
          rel="noreferrer"
          data-cy="widget-documentation-link"
        >
          <span>
            <Student width={13} fill={'#3E63DD'} />
            <small className="widget-documentation-link-text">
              {t('widget.common.documentation', 'Read documentation for {{componentMeta}}', {
                componentMeta: componentMeta.name,
              })}
            </small>
          </span>
          <span>
            <ArrowRight width={20} fill={'#3E63DD'} />
          </span>
        </a>
      </span>
    </div>
  );
};

const widgetsWithStyleConditions = {
  Modal: {
    conditions: [
      {
        definition: 'properties', //expecting properties or styles
        property: 'useDefaultButton', //expecting a property name
        conditionStyles: ['triggerButtonBackgroundColor', 'triggerButtonTextColor'], //expecting an array of style definitions names
      },
    ],
  },
  Table: {
    conditions: [
      {
        definition: 'styles',
        property: 'contentWrap',
        conditionStyles: ['maxRowHeight', 'autoHeight'],
        type: 'toggle',
      },
    ],
  },
};
<<<<<<< HEAD
const RenderStyleOptions = ({ componentMeta, component, paramUpdated, dataQueries, currentState, allComponents }) => {
  // Initialize an object to group properties by "accordian"
  const groupedProperties = {};
  if (
    component.component.component === 'TextInput' ||
    component.component.component === 'PasswordInput' ||
    component.component.component === 'NumberInput' ||
    component.component.component === 'Text' ||
    component.component.component === 'Button'
  ) {
=======

const RenderStyleOptions = ({ componentMeta, component, paramUpdated, dataQueries, currentState, allComponents }) => {
  // Initialize an object to group properties by "accordian"
  const groupedProperties = {};
  if (NEW_REVAMPED_COMPONENTS.includes(component.component.component)) {
>>>>>>> 4fd5666d
    // Iterate over the properties in componentMeta.styles
    for (const key in componentMeta.styles) {
      const property = componentMeta.styles[key];
      const accordian = property.accordian;

      // Check if the "accordian" key exists in groupedProperties
      if (!groupedProperties[accordian]) {
        groupedProperties[accordian] = {}; // Create an empty object for the "accordian" key if it doesn't exist
      }

      // Add the property to the corresponding "accordian" object
      groupedProperties[accordian][key] = property;
    }
  }

  return Object.keys(
<<<<<<< HEAD
    component.component.component === 'TextInput' ||
      component.component.component === 'PasswordInput' ||
      component.component.component === 'NumberInput' ||
      component.component.component === 'Text' ||
      component.component.component === 'Button'
      ? groupedProperties
      : componentMeta.styles
=======
    NEW_REVAMPED_COMPONENTS.includes(component.component.component) ? groupedProperties : componentMeta.styles
>>>>>>> 4fd5666d
  ).map((style) => {
    const conditionWidget = widgetsWithStyleConditions[component.component.component] ?? null;
    const condition = conditionWidget?.conditions.find((condition) => condition.property) ?? {};

    if (conditionWidget && conditionWidget.conditions.find((condition) => condition.conditionStyles.includes(style))) {
      const propertyConditon = condition?.property;
      const widgetPropertyDefinition = condition?.definition;

      return handleRenderingConditionalStyles(
        component,
        componentMeta,
        dataQueries,
        paramUpdated,
        currentState,
        allComponents,
        style,
        propertyConditon,
        component?.component?.definition[widgetPropertyDefinition]
      );
    }

    const items = [];

<<<<<<< HEAD
    if (
      component.component.component === 'TextInput' ||
      component.component.component === 'PasswordInput' ||
      component.component.component === 'NumberInput' ||
      component.component.component === 'Text' ||
      component.component.component === 'Button'
    ) {
=======
    if (NEW_REVAMPED_COMPONENTS.includes(component.component.component)) {
>>>>>>> 4fd5666d
      items.push({
        title: `${style}`,
        children: Object.entries(groupedProperties[style]).map(([key, value]) => ({
          ...renderCustomStyles(
            component,
            componentMeta,
            paramUpdated,
            dataQueries,
            key,
            'styles',
            currentState,
            allComponents,
            value.accordian
          ),
        })),
      });
      return <Accordion key={style} items={items} />;
    } else {
      return renderElement(
        component,
        componentMeta,
        paramUpdated,
        dataQueries,
        style,
        'styles',
        currentState,
        allComponents
      );
    }
  });
};

const resolveConditionalStyle = (definition, condition, currentState) => {
  const conditionExistsInDefinition = definition[condition] ?? false;
  if (conditionExistsInDefinition) {
    switch (condition) {
      case 'cellSize': {
        const cellSize = resolveReferences(definition[condition]?.value ?? false, currentState) === 'hugContent';
        return cellSize;
      }
      default:
        return resolveReferences(definition[condition]?.value ?? false, currentState);
    }
  }
};

const handleRenderingConditionalStyles = (
  component,
  componentMeta,
  dataQueries,
  paramUpdated,
  currentState,
  allComponents,
  style,
  renderingPropertyCondition,
  definition
) => {
  return resolveConditionalStyle(definition, renderingPropertyCondition, currentState)
    ? renderElement(component, componentMeta, paramUpdated, dataQueries, style, 'styles', currentState, allComponents)
    : null;
};

const GetAccordion = React.memo(
  ({ componentName, ...restProps }) => {
    switch (componentName) {
      case 'Table':
        return <Table {...restProps} />;

      case 'Chart':
        return <Chart {...restProps} />;

      case 'FilePicker':
        return <FilePicker {...restProps} />;

      case 'Modal':
        return <Modal {...restProps} />;

      case 'CustomComponent':
        return <CustomComponent {...restProps} />;

      case 'Icon':
        return <Icon {...restProps} />;

      case 'Form':
        return <Form {...restProps} />;

      default: {
        return <DefaultComponent {...restProps} />;
      }
    }
  },
  (prevProps, nextProps) => {
    prevProps.componentName === nextProps.componentName;
  }
);

Inspector.RenderStyleOptions = RenderStyleOptions;<|MERGE_RESOLUTION|>--- conflicted
+++ resolved
@@ -53,7 +53,7 @@
   },
 ];
 
-const NEW_REVAMPED_COMPONENTS = ['Text', 'TextInput', 'PasswordInput', 'NumberInput', 'Table'];
+const NEW_REVAMPED_COMPONENTS = ['Text', 'TextInput', 'PasswordInput', 'NumberInput', 'Table', 'Button'];
 
 export const Inspector = ({
   componentDefinitionChanged,
@@ -85,11 +85,7 @@
   const [inputRef, setInputFocus] = useFocus();
 
   const [showHeaderActionsMenu, setShowHeaderActionsMenu] = useState(false);
-<<<<<<< HEAD
-  const shouldAddBoxShadow = ['TextInput', 'PasswordInput', 'NumberInput', 'Text', 'Button'];
-=======
   const isRevampedComponent = NEW_REVAMPED_COMPONENTS.includes(component.component.component);
->>>>>>> 4fd5666d
 
   const { isVersionReleased } = useAppVersionStore(
     (state) => ({
@@ -334,20 +330,7 @@
   );
   const stylesTab = (
     <div style={{ marginBottom: '6rem' }} className={`${isVersionReleased && 'disabled'}`}>
-<<<<<<< HEAD
-      <div
-        className={
-          component.component.component !== 'TextInput' &&
-          component.component.component !== 'PasswordInput' &&
-          component.component.component !== 'NumberInput' &&
-          component.component.component !== 'Text' &&
-          component.component.component !== 'Button' &&
-          'p-3'
-        }
-      >
-=======
       <div className={!isRevampedComponent && 'p-3'}>
->>>>>>> 4fd5666d
         <Inspector.RenderStyleOptions
           componentMeta={componentMeta}
           component={component}
@@ -506,24 +489,11 @@
     ],
   },
 };
-<<<<<<< HEAD
-const RenderStyleOptions = ({ componentMeta, component, paramUpdated, dataQueries, currentState, allComponents }) => {
-  // Initialize an object to group properties by "accordian"
-  const groupedProperties = {};
-  if (
-    component.component.component === 'TextInput' ||
-    component.component.component === 'PasswordInput' ||
-    component.component.component === 'NumberInput' ||
-    component.component.component === 'Text' ||
-    component.component.component === 'Button'
-  ) {
-=======
 
 const RenderStyleOptions = ({ componentMeta, component, paramUpdated, dataQueries, currentState, allComponents }) => {
   // Initialize an object to group properties by "accordian"
   const groupedProperties = {};
   if (NEW_REVAMPED_COMPONENTS.includes(component.component.component)) {
->>>>>>> 4fd5666d
     // Iterate over the properties in componentMeta.styles
     for (const key in componentMeta.styles) {
       const property = componentMeta.styles[key];
@@ -540,17 +510,7 @@
   }
 
   return Object.keys(
-<<<<<<< HEAD
-    component.component.component === 'TextInput' ||
-      component.component.component === 'PasswordInput' ||
-      component.component.component === 'NumberInput' ||
-      component.component.component === 'Text' ||
-      component.component.component === 'Button'
-      ? groupedProperties
-      : componentMeta.styles
-=======
     NEW_REVAMPED_COMPONENTS.includes(component.component.component) ? groupedProperties : componentMeta.styles
->>>>>>> 4fd5666d
   ).map((style) => {
     const conditionWidget = widgetsWithStyleConditions[component.component.component] ?? null;
     const condition = conditionWidget?.conditions.find((condition) => condition.property) ?? {};
@@ -574,17 +534,7 @@
 
     const items = [];
 
-<<<<<<< HEAD
-    if (
-      component.component.component === 'TextInput' ||
-      component.component.component === 'PasswordInput' ||
-      component.component.component === 'NumberInput' ||
-      component.component.component === 'Text' ||
-      component.component.component === 'Button'
-    ) {
-=======
     if (NEW_REVAMPED_COMPONENTS.includes(component.component.component)) {
->>>>>>> 4fd5666d
       items.push({
         title: `${style}`,
         children: Object.entries(groupedProperties[style]).map(([key, value]) => ({
