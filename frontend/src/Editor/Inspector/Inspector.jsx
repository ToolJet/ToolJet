--- conflicted
+++ resolved
@@ -352,17 +352,12 @@
         darkMode={darkMode}
       />
       <div>
-<<<<<<< HEAD
         <div
           className={`row inspector-component-title-input-holder ${
             (isVersionReleased || isEditorFreezed) && 'disabled'
           }`}
         >
-          <div className="col-1" onClick={() => switchSidebarTab(2)}>
-=======
-        <div className="row inspector-component-title-input-holder">
           <div className="col-1" onClick={() => setSelectedComponents(EMPTY_ARRAY)}>
->>>>>>> 83e3e3cf
             <span data-cy={`inspector-close-icon`} className="cursor-pointer">
               <ArrowLeft fill={'var(--slate12)'} width={'14'} />
             </span>
