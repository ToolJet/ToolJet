--- conflicted
+++ resolved
@@ -78,12 +78,8 @@
   const [newComponentName, setNewComponentName] = useState(component.component.name);
   const [inputRef, setInputFocus] = useFocus();
   const [selectedTab, setSelectedTab] = useState('properties');
-<<<<<<< HEAD
+  const [showHeaderActionsMenu, setShowHeaderActionsMenu] = useState(false);
   const { isVersionReleased, isEditorFreezed } = useAppVersionStore(
-=======
-  const [showHeaderActionsMenu, setShowHeaderActionsMenu] = useState(false);
-  const { isVersionReleased } = useAppVersionStore(
->>>>>>> a6bfc57c
     (state) => ({
       isVersionReleased: state.isVersionReleased,
       isEditorFreezed: state.isEditorFreezed,
@@ -400,12 +396,11 @@
         darkMode={darkMode}
       />
       <div>
-<<<<<<< HEAD
-        <div className="row inspector-component-title-input-holder">
-          <div className={`col-11 p-0 ${(isVersionReleased || isEditorFreezed) && 'disabled'}`}>
-            <div className="input-icon">
-=======
-        <div className={`row inspector-component-title-input-holder ${isVersionReleased && 'disabled'}`}>
+        <div
+          className={`row inspector-component-title-input-holder ${
+            (isVersionReleased || isEditorFreezed) && 'disabled'
+          }`}
+        >
           <div className="col-1" onClick={() => switchSidebarTab(2)}>
             <span data-cy={`inspector-close-icon`} className="cursor-pointer">
               <ArrowLeft fill={'var(--slate12)'} width={'14'} />
@@ -413,7 +408,6 @@
           </div>
           <div className={`col-9 p-0 ${isVersionReleased && 'disabled'}`}>
             <div className="input-icon" style={{ marginLeft: '8px' }}>
->>>>>>> a6bfc57c
               <input
                 onChange={(e) => setNewComponentName(e.target.value)}
                 type="text"
@@ -463,13 +457,7 @@
             </OverlayTrigger>
           </div>
         </div>
-<<<<<<< HEAD
-        <hr className="m-0" />
         <div className={`${(isVersionReleased || isEditorFreezed) && 'disabled'}`}>
-          {selectedTab === 'properties' && propertiesTab}
-          {selectedTab === 'styles' && stylesTab}
-=======
-        <div>
           <Tabs defaultActiveKey={'properties'} id="inspector">
             <Tab eventKey="properties" title="Properties">
               {propertiesTab}
@@ -478,7 +466,6 @@
               {stylesTab}
             </Tab>
           </Tabs>
->>>>>>> a6bfc57c
         </div>
       </div>
       <span className="widget-documentation-link">
