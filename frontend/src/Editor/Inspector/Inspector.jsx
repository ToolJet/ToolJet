import React, { useState, useEffect } from 'react';
import { componentTypes } from '../WidgetManager/components';
import { Table } from './Components/Table/Table.jsx';
import { Chart } from './Components/Chart';
import { Form } from './Components/Form';
import { renderElement, renderCustomStyles } from './Utils';
import { toast } from 'react-hot-toast';
import { validateQueryName, convertToKebabCase, resolveReferences } from '@/_helpers/utils';
import { ConfirmDialog } from '@/_components';
import { useHotkeys } from 'react-hotkeys-hook';
import { DefaultComponent } from './Components/DefaultComponent';
import { FilePicker } from './Components/FilePicker';
import { Modal } from './Components/Modal';
import { CustomComponent } from './Components/CustomComponent';
import { Icon } from './Components/Icon';
import useFocus from '@/_hooks/use-focus';
import Accordion from '@/_ui/Accordion';
import { useTranslation } from 'react-i18next';
import _, { isEmpty } from 'lodash';
import { useMounted } from '@/_hooks/use-mount';
import { useCurrentState } from '@/_stores/currentStateStore';
import { useDataQueries } from '@/_stores/dataQueriesStore';
import { useAppVersionStore } from '@/_stores/appVersionStore';
import { shallow } from 'zustand/shallow';
import Tabs from '@/ToolJetUI/Tabs/Tabs';
import Tab from '@/ToolJetUI/Tabs/Tab';
import Student from '@/_ui/Icon/solidIcons/Student';
import ArrowRight from '@/_ui/Icon/solidIcons/ArrowRight';
import ArrowLeft from '@/_ui/Icon/solidIcons/ArrowLeft';
import SolidIcon from '@/_ui/Icon/SolidIcons';
import { OverlayTrigger, Popover } from 'react-bootstrap';
import Edit from '@/_ui/Icon/bulkIcons/Edit';
import Copy from '@/_ui/Icon/solidIcons/Copy';
import Trash from '@/_ui/Icon/solidIcons/Trash';
import classNames from 'classnames';
import { Select } from './Components/Select';
import { useEditorStore, EMPTY_ARRAY } from '@/_stores/editorStore';

const INSPECTOR_HEADER_OPTIONS = [
  {
    label: 'Rename',
    value: 'rename',
    icon: <Edit width={16} />,
  },
  {
    label: 'Duplicate',
    value: 'duplicate',
    icon: <Copy width={16} />,
  },
  {
    label: 'Delete',
    value: 'delete',
    icon: <Trash width={16} fill={'#E54D2E'} />,
  },
];

export const Inspector = ({
  componentDefinitionChanged,
  allComponents,
  darkMode,
  removeComponent,
  pages,
  cloneComponents,
}) => {
  const dataQueries = useDataQueries();

  const currentState = useCurrentState();
  const { selectedComponentId, setSelectedComponents } = useEditorStore(
    (state) => ({
      selectedComponentId: state.selectedComponents[0]?.id,
      setSelectedComponents: state.actions.setSelectedComponents,
    }),
    shallow
  );
  const component = {
    id: selectedComponentId,
    component: JSON.parse(JSON.stringify(allComponents?.[selectedComponentId]?.component)),
    layouts: allComponents[selectedComponentId].layouts,
    parent: allComponents[selectedComponentId].parent,
  };
  const [showWidgetDeleteConfirmation, setWidgetDeleteConfirmation] = useState(false);
  // eslint-disable-next-line no-unused-vars
  const [newComponentName, setNewComponentName] = useState('');
  const [inputRef, setInputFocus] = useFocus();

  const [showHeaderActionsMenu, setShowHeaderActionsMenu] = useState(false);
<<<<<<< HEAD
  const newRevampedWidgets = ['TextInput', 'Text', 'DropDown', 'Multiselect'];
=======
  const newRevampedWidgets = ['TextInput', 'PasswordInput', 'NumberInput', 'Text', 'DropDown'];
>>>>>>> 4415e41a

  const { isVersionReleased } = useAppVersionStore(
    (state) => ({
      isVersionReleased: state.isVersionReleased,
    }),
    shallow
  );
  const { t } = useTranslation();
  useHotkeys('backspace', () => {
    if (isVersionReleased) return;
    setWidgetDeleteConfirmation(true);
  });
  useHotkeys('escape', () => setSelectedComponents(EMPTY_ARRAY));

  const componentMeta = _.cloneDeep(componentTypes.find((comp) => component.component.component === comp.component));

  const isMounted = useMounted();

  //
  useEffect(() => {
    setNewComponentName(allComponents[selectedComponentId]?.component?.name);
  }, [selectedComponentId, allComponents]);

  const validateComponentName = (name) => {
    const isValid = !Object.values(allComponents)
      .map((component) => component?.component?.name)
      .includes(name);

    if (component?.component.name === name) {
      return true;
    }
    return isValid;
  };

  function handleComponentNameChange(newName) {
    if (component.component.name === newName) return;

    if (newName.length === 0) {
      toast.error(t('widget.common.widgetNameEmptyError', 'Widget name cannot be empty'));
      return setInputFocus();
    }
    if (!validateComponentName(newName)) {
      toast.error(t('widget.common.componentNameExistsError', 'Component name already exists'));
      return setInputFocus();
    }
    if (validateQueryName(newName)) {
      let newComponent = JSON.parse(JSON.stringify(component));
      newComponent.component.name = newName;
      componentDefinitionChanged(newComponent, { componentNameUpdated: true });
    } else {
      toast.error(
        t(
          'widget.common.invalidWidgetName',
          'Invalid widget name. Should be unique and only include letters, numbers and underscore.'
        )
      );
      setInputFocus();
    }
  }

  const getDefaultValue = (val) => {
    if (componentMeta?.definition?.defaults) {
      return componentMeta.definition.defaults.find((el) => el.type === val);
    }
    return null;
  };

  function paramUpdated(param, attr, value, paramType, isParamFromTableColumn = false) {
    let newComponent = JSON.parse(JSON.stringify(component));
    let newDefinition = _.cloneDeep(newComponent.component.definition);
    let allParams = newDefinition[paramType] || {};
    const paramObject = allParams[param.name];
    if (!paramObject) {
      allParams[param.name] = {};
    }
    if (attr) {
      allParams[param.name][attr] = value;
      const defaultValue = getDefaultValue(value);
      // This is needed to have enable pagination in Table as backward compatible
      // Whenever enable pagination is false, we turn client and server side pagination as false
      if (
        component.component.component === 'Table' &&
        param.name === 'enablePagination' &&
        !resolveReferences(value, currentState)
      ) {
        if (allParams?.['clientSidePagination']?.[attr]) {
          allParams['clientSidePagination'][attr] = value;
        }
        if (allParams['serverSidePagination']?.[attr]) {
          allParams['serverSidePagination'][attr] = value;
        }
      }
      // This case is required to handle for older apps when serverSidePagination is connected to Fx
      if (param.name === 'serverSidePagination' && !allParams?.['enablePagination']?.[attr]) {
        allParams = {
          ...allParams,
          enablePagination: {
            value: true,
          },
        };
      }
      if (param.type === 'select' && defaultValue) {
        allParams[defaultValue.paramName]['value'] = defaultValue.value;
      }
      if (param.name === 'secondarySignDisplay') {
        if (value === 'negative') {
          newDefinition['styles']['secondaryTextColour']['value'] = '#EE2C4D';
        } else if (value === 'positive') {
          newDefinition['styles']['secondaryTextColour']['value'] = '#36AF8B';
        }
      }
    } else {
      allParams[param.name] = value;
    }
    newDefinition[paramType] = allParams;
    newComponent.component.definition = newDefinition;
    componentDefinitionChanged(newComponent, {
      componentPropertyUpdated: true,
      isParamFromTableColumn: isParamFromTableColumn,
    });
  }

  // use following function when more than one property needs to be updated

  function paramsUpdated(array, isParamFromTableColumn = false) {
    let newComponent = JSON.parse(JSON.stringify(component));
    let newDefinition = _.cloneDeep(newComponent.component.definition);
    array.map((item) => {
      const { param, attr, value, paramType } = item;
      let allParams = newDefinition[paramType] || {};
      const paramObject = allParams[param.name];
      if (!paramObject) {
        allParams[param.name] = {};
      }
      if (attr) {
        allParams[param.name][attr] = value;
        const defaultValue = getDefaultValue(value);
        // This is needed to have enable pagination in Table as backward compatible
        // Whenever enable pagination is false, we turn client and server side pagination as false
        if (
          component.component.component === 'Table' &&
          param.name === 'enablePagination' &&
          !resolveReferences(value, currentState)
        ) {
          if (allParams?.['clientSidePagination']?.[attr]) {
            allParams['clientSidePagination'][attr] = value;
          }
          if (allParams['serverSidePagination']?.[attr]) {
            allParams['serverSidePagination'][attr] = value;
          }
        }
        // This case is required to handle for older apps when serverSidePagination is connected to Fx
        if (param.name === 'serverSidePagination' && !allParams?.['enablePagination']?.[attr]) {
          allParams = {
            ...allParams,
            enablePagination: {
              value: true,
            },
          };
        }
        if (param.type === 'select' && defaultValue) {
          allParams[defaultValue.paramName]['value'] = defaultValue.value;
        }
        if (param.name === 'secondarySignDisplay') {
          if (value === 'negative') {
            newDefinition['styles']['secondaryTextColour']['value'] = '#EE2C4D';
          } else if (value === 'positive') {
            newDefinition['styles']['secondaryTextColour']['value'] = '#36AF8B';
          }
        }
      } else {
        allParams[param.name] = value;
      }
      newDefinition[paramType] = allParams;
      newComponent.component.definition = newDefinition;
    });
    componentDefinitionChanged(newComponent, {
      componentPropertyUpdated: true,
      isParamFromTableColumn,
    });
  }

  function layoutPropertyChanged(param, attr, value, paramType) {
    paramUpdated(param, attr, value, paramType);

    // User wants to show the widget on mobile devices
    if (param.name === 'showOnMobile' && value === true) {
      let newComponent = JSON.parse(JSON.stringify(component));

      const { width, height } = newComponent.layouts['desktop'];

      newComponent['layouts'] = {
        ...newComponent.layouts,
        mobile: {
          top: 100,
          left: 0,
          width: Math.min(width, 445),
          height: height,
        },
      };

      componentDefinitionChanged(newComponent, { layoutPropertyChanged: true });

      //  Child components should also have a mobile layout
      const childComponents = Object.keys(allComponents).filter((key) => allComponents[key].parent === component?.id);

      childComponents.forEach((componentId) => {
        let newChild = {
          id: componentId,
          ...allComponents[componentId],
        };

        const { width, height } = newChild.layouts['desktop'];

        newChild['layouts'] = {
          ...newChild.layouts,
          mobile: {
            top: 100,
            left: 0,
            width: Math.min(width, 445),
            height: height,
          },
        };

        componentDefinitionChanged(newChild, { withChildLayout: true });
      });
    }
  }

  const isNewlyRevampedWidget = newRevampedWidgets.includes(component.component.component);

  const handleInspectorHeaderActions = (value) => {
    if (value === 'rename') {
      setTimeout(() => setInputFocus(), 0);
    }
    if (value === 'delete') {
      setWidgetDeleteConfirmation(true);
    }
    if (value === 'duplicate') {
      cloneComponents();
    }
  };
  const buildGeneralStyle = () => {
    const items = [];

    items.push({
      title: `${t('widget.common.general', 'General')}`,
      isOpen: true,
      children: (
        <>
          {renderElement(
            component,
            componentMeta,
            layoutPropertyChanged,
            dataQueries,
            'boxShadow',
            'generalStyles',
            currentState,
            allComponents
          )}
        </>
      ),
    });

    return <Accordion items={items} />;
  };

  const propertiesTab = isMounted && (
    <div className={`${isVersionReleased && 'disabled'}`}>
      <GetAccordion
        componentName={componentMeta.component}
        layoutPropertyChanged={layoutPropertyChanged}
        component={component}
        paramUpdated={paramUpdated}
        paramsUpdated={paramsUpdated}
        dataQueries={dataQueries}
        componentMeta={componentMeta}
        // eventUpdated={eventUpdated}
        // eventOptionUpdated={eventOptionUpdated}
        components={allComponents}
        currentState={currentState}
        darkMode={darkMode}
        // eventsChanged={eventsChanged}
        // apps={apps} !check
        pages={pages}
        allComponents={allComponents}
      />
    </div>
  );
  const stylesTab = (
    <div style={{ marginBottom: '6rem' }} className={`${isVersionReleased && 'disabled'}`}>
      <div className={!isNewlyRevampedWidget && 'p-3'}>
        <Inspector.RenderStyleOptions
          componentMeta={componentMeta}
          component={component}
          paramUpdated={paramUpdated}
          dataQueries={dataQueries}
          currentState={currentState}
          allComponents={allComponents}
          isNewlyRevampedWidget={isNewlyRevampedWidget}
        />
      </div>
      {!isNewlyRevampedWidget && buildGeneralStyle()}
    </div>
  );

  React.useEffect(() => {
    const handleClickOutside = (event) => {
      if (showHeaderActionsMenu && event.target.closest('.list-menu') === null) {
        setShowHeaderActionsMenu(false);
      }
    };

    document.addEventListener('mousedown', handleClickOutside);
    return () => {
      document.removeEventListener('mousedown', handleClickOutside);
    };
    // eslint-disable-next-line react-hooks/exhaustive-deps
  }, [JSON.stringify({ showHeaderActionsMenu })]);

  return (
    <div className="inspector">
      <ConfirmDialog
        show={showWidgetDeleteConfirmation}
        message={'Widget will be deleted, do you want to continue?'}
        onConfirm={() => {
          setSelectedComponents(EMPTY_ARRAY);
          removeComponent(component.id);
        }}
        onCancel={() => setWidgetDeleteConfirmation(false)}
        darkMode={darkMode}
      />
      <div>
        <div className="row inspector-component-title-input-holder">
          <div className="col-1" onClick={() => setSelectedComponents(EMPTY_ARRAY)}>
            <span
              data-cy={`inspector-close-icon`}
              className="cursor-pointer d-flex align-items-center "
              style={{ height: '28px', width: '28px' }}
            >
              <ArrowLeft fill={'var(--slate12)'} width={'14'} />
            </span>
          </div>
          <div className={`col-9 p-0 ${isVersionReleased && 'disabled'}`}>
            <div className="input-icon" style={{ marginLeft: '8px' }}>
              <input
                onChange={(e) => setNewComponentName(e.target.value)}
                type="text"
                onBlur={() => handleComponentNameChange(newComponentName)}
                className="w-100 inspector-edit-widget-name"
                value={newComponentName}
                ref={inputRef}
                data-cy="edit-widget-name"
              />
            </div>
          </div>
          <div className="col-2" data-cy={'component-inspector-options'}>
            <OverlayTrigger
              trigger={'click'}
              placement={'bottom-end'}
              rootClose={false}
              show={showHeaderActionsMenu}
              overlay={
                <Popover id="list-menu" className={darkMode && 'dark-theme'}>
                  <Popover.Body bsPrefix="list-item-popover-body">
                    {INSPECTOR_HEADER_OPTIONS.map((option) => (
                      <div
                        data-cy={`component-inspector-${String(option?.value).toLowerCase()}-button`}
                        className="list-item-popover-option"
                        key={option?.value}
                        onClick={(e) => {
                          e.stopPropagation();
                          handleInspectorHeaderActions(option.value);
                        }}
                      >
                        <div className="list-item-popover-menu-option-icon">{option.icon}</div>
                        <div
                          className={classNames('list-item-option-menu-label', {
                            'color-tomato9': option.value === 'delete',
                          })}
                        >
                          {option?.label}
                        </div>
                      </div>
                    ))}
                  </Popover.Body>
                </Popover>
              }
            >
              <span className="cursor-pointer" onClick={() => setShowHeaderActionsMenu(true)}>
                <SolidIcon data-cy={'menu-icon'} name="morevertical" width="24" fill={'var(--slate12)'} />
              </span>
            </OverlayTrigger>
          </div>
        </div>
        <div>
          <Tabs defaultActiveKey={'properties'} id="inspector">
            <Tab eventKey="properties" title="Properties">
              {propertiesTab}
            </Tab>
            <Tab eventKey="styles" title="Styles">
              {stylesTab}
            </Tab>
          </Tabs>
        </div>
      </div>
      <span className="widget-documentation-link">
        <a
          href={`https://docs.tooljet.io/docs/widgets/${convertToKebabCase(componentMeta?.name ?? '')}`}
          target="_blank"
          rel="noreferrer"
          data-cy="widget-documentation-link"
        >
          <span>
            <Student width={13} fill={'#3E63DD'} />
            <small className="widget-documentation-link-text">
              {t('widget.common.documentation', 'Read documentation for {{componentMeta}}', {
                componentMeta: componentMeta.name,
              })}
            </small>
          </span>
          <span>
            <ArrowRight width={20} fill={'#3E63DD'} />
          </span>
        </a>
      </span>
    </div>
  );
};

const widgetsWithStyleConditions = {
  Modal: {
    conditions: [
      {
        definition: 'properties', //expecting properties or styles
        property: 'useDefaultButton', //expecting a property name
        conditionStyles: ['triggerButtonBackgroundColor', 'triggerButtonTextColor'], //expecting an array of style definitions names
      },
    ],
  },
};
const styleGroupedComponentTypes = ['TextInput', 'NumberInput', 'PasswordInput'];

const RenderStyleOptions = ({
  componentMeta,
  component,
  paramUpdated,
  dataQueries,
  currentState,
  allComponents,
  isNewlyRevampedWidget,
}) => {
  // Initialize an object to group properties by "accordian"
  const groupedProperties = {};
  if (isNewlyRevampedWidget) {
    // Iterate over the properties in componentMeta.styles
    for (const key in componentMeta.styles) {
      const property = componentMeta.styles[key];
      const accordian = property.accordian;

      // Check if the "accordian" key exists in groupedProperties
      if (!groupedProperties[accordian]) {
        groupedProperties[accordian] = {}; // Create an empty object for the "accordian" key if it doesn't exist
      }

      // Add the property to the corresponding "accordian" object
      groupedProperties[accordian][key] = property;
    }
  }

  return Object.keys(isNewlyRevampedWidget ? groupedProperties : componentMeta.styles).map((style) => {
    const conditionWidget = widgetsWithStyleConditions[component.component.component] ?? null;
    const condition = conditionWidget?.conditions.find((condition) => condition.property) ?? {};

    if (conditionWidget && conditionWidget.conditions.find((condition) => condition.conditionStyles.includes(style))) {
      const propertyConditon = condition?.property;
      const widgetPropertyDefinition = condition?.definition;

      return handleRenderingConditionalStyles(
        component,
        componentMeta,
        dataQueries,
        paramUpdated,
        currentState,
        allComponents,
        style,
        propertyConditon,
        component?.component?.definition[widgetPropertyDefinition]
      );
    }

    const items = [];

    if (isNewlyRevampedWidget) {
      items.push({
        title: `${style}`,
        children: Object.entries(groupedProperties[style]).map(([key, value]) => ({
          ...renderCustomStyles(
            component,
            componentMeta,
            paramUpdated,
            dataQueries,
            key,
            'styles',
            currentState,
            allComponents,
            value.accordian
          ),
        })),
      });
      return <Accordion key={style} items={items} />;
    } else {
      return renderElement(
        component,
        componentMeta,
        paramUpdated,
        dataQueries,
        style,
        'styles',
        currentState,
        allComponents
      );
    }
  });
};

const resolveConditionalStyle = (definition, condition, currentState) => {
  const conditionExistsInDefinition = definition[condition] ?? false;
  if (conditionExistsInDefinition) {
    return resolveReferences(definition[condition]?.value ?? false, currentState);
  }
};

const handleRenderingConditionalStyles = (
  component,
  componentMeta,
  dataQueries,
  paramUpdated,
  currentState,
  allComponents,
  style,
  renderingPropertyCondition,
  definition
) => {
  return resolveConditionalStyle(definition, renderingPropertyCondition, currentState)
    ? renderElement(component, componentMeta, paramUpdated, dataQueries, style, 'styles', currentState, allComponents)
    : null;
};

const GetAccordion = React.memo(
  ({ componentName, ...restProps }) => {
    switch (componentName) {
      case 'Table':
        return <Table {...restProps} />;

      case 'Chart':
        return <Chart {...restProps} />;

      case 'FilePicker':
        return <FilePicker {...restProps} />;

      case 'Modal':
        return <Modal {...restProps} />;

      case 'CustomComponent':
        return <CustomComponent {...restProps} />;

      case 'Icon':
        return <Icon {...restProps} />;

      case 'Form':
        return <Form {...restProps} />;

      case 'DropDown':
      case 'Multiselect':
        return <Select {...restProps} />;

      default: {
        return <DefaultComponent {...restProps} />;
      }
    }
  },
  (prevProps, nextProps) => {
    prevProps.componentName === nextProps.componentName;
  }
);

Inspector.RenderStyleOptions = RenderStyleOptions;<|MERGE_RESOLUTION|>--- conflicted
+++ resolved
@@ -84,11 +84,7 @@
   const [inputRef, setInputFocus] = useFocus();
 
   const [showHeaderActionsMenu, setShowHeaderActionsMenu] = useState(false);
-<<<<<<< HEAD
-  const newRevampedWidgets = ['TextInput', 'Text', 'DropDown', 'Multiselect'];
-=======
-  const newRevampedWidgets = ['TextInput', 'PasswordInput', 'NumberInput', 'Text', 'DropDown'];
->>>>>>> 4415e41a
+  const newRevampedWidgets = ['TextInput', 'PasswordInput', 'NumberInput', 'Text', 'DropDown', 'Multiselect'];
 
   const { isVersionReleased } = useAppVersionStore(
     (state) => ({
