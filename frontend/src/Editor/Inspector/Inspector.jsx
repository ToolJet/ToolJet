--- conflicted
+++ resolved
@@ -78,11 +78,7 @@
   const [inputRef, setInputFocus] = useFocus();
   // const [selectedTab, setSelectedTab] = useState('properties');
   const [showHeaderActionsMenu, setShowHeaderActionsMenu] = useState(false);
-<<<<<<< HEAD
   const newRevampedWidgets = ['TextInput', 'Text', 'DropDown'];
-=======
-  const shouldAddBoxShadow = ['TextInput', 'Text'];
->>>>>>> ea09dd75
 
   const { isVersionReleased } = useAppVersionStore(
     (state) => ({
@@ -375,13 +371,7 @@
 
   const stylesTab = (
     <div style={{ marginBottom: '6rem' }} className={`${isVersionReleased && 'disabled'}`}>
-<<<<<<< HEAD
       <div className={!isNewlyRevampedWidget && 'p-3'}>
-=======
-      <div
-        className={component.component.component !== 'TextInput' && component.component.component !== 'Text' && 'p-3'}
-      >
->>>>>>> ea09dd75
         <Inspector.RenderStyleOptions
           componentMeta={componentMeta}
           component={component}
@@ -538,11 +528,7 @@
 }) => {
   // Initialize an object to group properties by "accordian"
   const groupedProperties = {};
-<<<<<<< HEAD
   if (isNewlyRevampedWidget) {
-=======
-  if (component.component.component === 'TextInput' || component.component.component === 'Text') {
->>>>>>> ea09dd75
     // Iterate over the properties in componentMeta.styles
     for (const key in componentMeta.styles) {
       const property = componentMeta.styles[key];
@@ -558,15 +544,7 @@
     }
   }
 
-<<<<<<< HEAD
   return Object.keys(isNewlyRevampedWidget ? groupedProperties : componentMeta.styles).map((style) => {
-=======
-  return Object.keys(
-    component.component.component === 'TextInput' || component.component.component === 'Text'
-      ? groupedProperties
-      : componentMeta.styles
-  ).map((style) => {
->>>>>>> ea09dd75
     const conditionWidget = widgetsWithStyleConditions[component.component.component] ?? null;
     const condition = conditionWidget?.conditions.find((condition) => condition.property) ?? {};
 
@@ -589,11 +567,7 @@
 
     const items = [];
 
-<<<<<<< HEAD
     if (isNewlyRevampedWidget) {
-=======
-    if (component.component.component === 'TextInput' || component.component.component === 'Text') {
->>>>>>> ea09dd75
       items.push({
         title: `${style}`,
         children: Object.entries(groupedProperties[style]).map(([key, value]) => ({
