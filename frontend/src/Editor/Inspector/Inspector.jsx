import React, { useState, useEffect } from 'react';
import { Table } from './Components/Table/Table.jsx';
import { Chart } from './Components/Chart';
import { Form } from './Components/Form';
import { renderElement, renderCustomStyles } from './Utils';
import { toast } from 'react-hot-toast';
import { validateQueryName, convertToKebabCase, resolveReferences } from '@/_helpers/utils';
import { ConfirmDialog } from '@/_components';
import { useHotkeys } from 'react-hotkeys-hook';
import { DefaultComponent } from './Components/DefaultComponent';
import { FilePicker } from './Components/FilePicker';
import { Modal } from './Components/Modal';
import { CustomComponent } from './Components/CustomComponent';
import { Icon } from './Components/Icon';
import useFocus from '@/_hooks/use-focus';
import Accordion from '@/_ui/Accordion';
import { useTranslation } from 'react-i18next';
import _ from 'lodash';
import { useMounted } from '@/_hooks/use-mount';
import { useCurrentState } from '@/_stores/currentStateStore';
import { useDataQueries } from '@/_stores/dataQueriesStore';
import { useAppVersionStore } from '@/_stores/appVersionStore';
import { shallow } from 'zustand/shallow';
import Tabs from '@/ToolJetUI/Tabs/Tabs';
import Tab from '@/ToolJetUI/Tabs/Tab';
import Student from '@/_ui/Icon/solidIcons/Student';
import ArrowRight from '@/_ui/Icon/solidIcons/ArrowRight';
import ArrowLeft from '@/_ui/Icon/solidIcons/ArrowLeft';
import SolidIcon from '@/_ui/Icon/SolidIcons';
import { OverlayTrigger, Popover } from 'react-bootstrap';
import Edit from '@/_ui/Icon/bulkIcons/Edit';
import Copy from '@/_ui/Icon/solidIcons/Copy';
import Trash from '@/_ui/Icon/solidIcons/Trash';
import classNames from 'classnames';
import { useEditorStore, EMPTY_ARRAY } from '@/_stores/editorStore';

const INSPECTOR_HEADER_OPTIONS = [
  {
    label: 'Rename',
    value: 'rename',
    icon: <Edit width={16} />,
  },
  {
    label: 'Duplicate',
    value: 'duplicate',
    icon: <Copy width={16} />,
  },
  {
    label: 'Delete',
    value: 'delete',
    icon: <Trash width={16} fill={'#E54D2E'} />,
  },
];

<<<<<<< HEAD
const NEW_REVAMPED_COMPONENTS = [
  'Text',
  'TextInput',
  'PasswordInput',
  'NumberInput',
  'Table',
  'ToggleSwitchV2',
  'Checkbox',
];
=======
const NEW_REVAMPED_COMPONENTS = ['Text', 'TextInput', 'PasswordInput', 'NumberInput', 'Table', 'Button'];
>>>>>>> 346cc661

export const Inspector = ({
  componentDefinitionChanged,
  allComponents,
  darkMode,
  removeComponent,
  pages,
  cloneComponents,
}) => {
  const dataQueries = useDataQueries();

  const currentState = useCurrentState();
  const { selectedComponentId, setSelectedComponents } = useEditorStore(
    (state) => ({
      selectedComponentId: state.selectedComponents[0]?.id,
      setSelectedComponents: state.actions.setSelectedComponents,
    }),
    shallow
  );
  const component = {
    id: selectedComponentId,
    component: JSON.parse(JSON.stringify(allComponents?.[selectedComponentId]?.component)),
    layouts: allComponents[selectedComponentId].layouts,
    parent: allComponents[selectedComponentId].parent,
  };
  const [showWidgetDeleteConfirmation, setWidgetDeleteConfirmation] = useState(false);
  // eslint-disable-next-line no-unused-vars
  const [newComponentName, setNewComponentName] = useState('');
  const [inputRef, setInputFocus] = useFocus();

  const [showHeaderActionsMenu, setShowHeaderActionsMenu] = useState(false);
  const isRevampedComponent = NEW_REVAMPED_COMPONENTS.includes(component.component.component);

  const { isVersionReleased } = useAppVersionStore(
    (state) => ({
      isVersionReleased: state.isVersionReleased,
    }),
    shallow
  );
  const { t } = useTranslation();
  useHotkeys(
    'backspace',
    () => {
      if (isVersionReleased) return;
      setWidgetDeleteConfirmation(true);
    },
    { scopes: 'editor' }
  );
  useHotkeys('escape', () => setSelectedComponents(EMPTY_ARRAY), {
    scopes: 'editor',
  });

  const componentMeta = JSON.parse(JSON.stringify(allComponents?.[selectedComponentId]?.component));

  const isMounted = useMounted();

  //
  useEffect(() => {
    setNewComponentName(allComponents[selectedComponentId]?.component?.name);
  }, [selectedComponentId, allComponents]);

  const validateComponentName = (name) => {
    const isValid = !Object.values(allComponents)
      .map((component) => component?.component?.name)
      .includes(name);

    if (component?.component.name === name) {
      return true;
    }
    return isValid;
  };

  function handleComponentNameChange(newName) {
    if (component.component.name === newName) return;

    if (newName.length === 0) {
      toast.error(t('widget.common.widgetNameEmptyError', 'Widget name cannot be empty'));
      return setInputFocus();
    }
    if (!validateComponentName(newName)) {
      toast.error(t('widget.common.componentNameExistsError', 'Component name already exists'));
      return setInputFocus();
    }
    if (validateQueryName(newName)) {
      let newComponent = JSON.parse(JSON.stringify(component));
      newComponent.component.name = newName;
      componentDefinitionChanged(newComponent, { componentNameUpdated: true });
    } else {
      toast.error(
        t(
          'widget.common.invalidWidgetName',
          'Invalid widget name. Should be unique and only include letters, numbers and underscore.'
        )
      );
      setInputFocus();
    }
  }

  const getDefaultValue = (val) => {
    if (componentMeta?.definition?.defaults) {
      return componentMeta.definition.defaults.find((el) => el.type === val);
    }
    return null;
  };

  function paramUpdated(param, attr, value, paramType, isParamFromTableColumn = false) {
    let newComponent = JSON.parse(JSON.stringify(component));
    let newDefinition = _.cloneDeep(newComponent.component.definition);
    let allParams = newDefinition[paramType] || {};
    const paramObject = allParams[param.name];
    if (!paramObject) {
      allParams[param.name] = {};
    }
    if (attr) {
      allParams[param.name][attr] = value;
      const defaultValue = getDefaultValue(value);
      // This is needed to have enable pagination in Table as backward compatible
      // Whenever enable pagination is false, we turn client and server side pagination as false
      if (
        component.component.component === 'Table' &&
        param.name === 'enablePagination' &&
        !resolveReferences(value, currentState)
      ) {
        if (allParams?.['clientSidePagination']?.[attr]) {
          allParams['clientSidePagination'][attr] = value;
        }
        if (allParams['serverSidePagination']?.[attr]) {
          allParams['serverSidePagination'][attr] = value;
        }
      }
      // This case is required to handle for older apps when serverSidePagination is connected to Fx
      if (param.name === 'serverSidePagination' && !allParams?.['enablePagination']?.[attr]) {
        allParams = {
          ...allParams,
          enablePagination: {
            value: true,
          },
        };
      }
      if (param.type === 'select' && defaultValue) {
        allParams[defaultValue.paramName]['value'] = defaultValue.value;
      }
      if (param.name === 'secondarySignDisplay') {
        if (value === 'negative') {
          newDefinition['styles']['secondaryTextColour']['value'] = '#EE2C4D';
        } else if (value === 'positive') {
          newDefinition['styles']['secondaryTextColour']['value'] = '#36AF8B';
        }
      }
    } else {
      allParams[param.name] = value;
    }

    if (
      component.component.component === 'Table' &&
      param.name === 'contentWrap' &&
      !resolveReferences(value, currentState) &&
      newDefinition.properties.columns.value.some((item) => item.columnType === 'image' && item.height !== '')
    ) {
      const updatedColumns = newDefinition.properties.columns.value.map((item) => {
        return item.columnType === 'image' ? { ...item, height: '' } : item; // Create a new object for image columns
      });

      // Update the columns value with the updated columns
      newDefinition.properties.columns.value = updatedColumns;
      isParamFromTableColumn = true;
    }

    newDefinition[paramType] = allParams;
    newComponent.component.definition = newDefinition;
    componentDefinitionChanged(newComponent, {
      componentPropertyUpdated: true,
      isParamFromTableColumn: isParamFromTableColumn,
    });
  }

  function layoutPropertyChanged(param, attr, value, paramType) {
    paramUpdated(param, attr, value, paramType);

    // User wants to show the widget on mobile devices
    if (param.name === 'showOnMobile' && value === true) {
      let newComponent = JSON.parse(JSON.stringify(component));

      const { width, height } = newComponent.layouts['desktop'];

      newComponent['layouts'] = {
        ...newComponent.layouts,
        mobile: {
          top: 100,
          left: 0,
          width: Math.min(width, 445),
          height: height,
        },
      };

      componentDefinitionChanged(newComponent, { layoutPropertyChanged: true });

      //  Child components should also have a mobile layout
      const childComponents = Object.keys(allComponents).filter((key) => allComponents[key].parent === component?.id);

      childComponents.forEach((componentId) => {
        let newChild = {
          id: componentId,
          ...allComponents[componentId],
        };

        const { width, height } = newChild.layouts['desktop'];

        newChild['layouts'] = {
          ...newChild.layouts,
          mobile: {
            top: 100,
            left: 0,
            width: Math.min(width, 445),
            height: height,
          },
        };

        componentDefinitionChanged(newChild, { withChildLayout: true });
      });
    }
  }

  const handleInspectorHeaderActions = (value) => {
    if (value === 'rename') {
      setTimeout(() => setInputFocus(), 0);
    }
    if (value === 'delete') {
      setWidgetDeleteConfirmation(true);
    }
    if (value === 'duplicate') {
      cloneComponents();
    }
  };
  const buildGeneralStyle = () => {
    const items = [];

    items.push({
      title: `${t('widget.common.general', 'General')}`,
      isOpen: true,
      children: (
        <>
          {renderElement(
            component,
            componentMeta,
            layoutPropertyChanged,
            dataQueries,
            'boxShadow',
            'generalStyles',
            currentState,
            allComponents
          )}
        </>
      ),
    });

    return <Accordion items={items} />;
  };

  const propertiesTab = isMounted && (
    <div className={`${isVersionReleased && 'disabled'}`}>
      <GetAccordion
        componentName={componentMeta.component}
        layoutPropertyChanged={layoutPropertyChanged}
        component={component}
        paramUpdated={paramUpdated}
        dataQueries={dataQueries}
        componentMeta={componentMeta}
        components={allComponents}
        currentState={currentState}
        darkMode={darkMode}
        pages={pages}
        allComponents={allComponents}
      />
    </div>
  );
  const stylesTab = (
    <div style={{ marginBottom: '6rem' }} className={`${isVersionReleased && 'disabled'}`}>
      <div className={!isRevampedComponent && 'p-3'}>
        <Inspector.RenderStyleOptions
          componentMeta={componentMeta}
          component={component}
          paramUpdated={paramUpdated}
          dataQueries={dataQueries}
          currentState={currentState}
          allComponents={allComponents}
        />
      </div>
      {!isRevampedComponent && buildGeneralStyle()}
    </div>
  );

  React.useEffect(() => {
    const handleClickOutside = (event) => {
      if (showHeaderActionsMenu && event.target.closest('.list-menu') === null) {
        setShowHeaderActionsMenu(false);
      }
    };

    document.addEventListener('mousedown', handleClickOutside);
    return () => {
      document.removeEventListener('mousedown', handleClickOutside);
    };
    // eslint-disable-next-line react-hooks/exhaustive-deps
  }, [JSON.stringify({ showHeaderActionsMenu })]);

  return (
    <div className="inspector">
      <ConfirmDialog
        show={showWidgetDeleteConfirmation}
        message={'Are you sure you want to delete this component?'}
        onConfirm={() => {
          setSelectedComponents(EMPTY_ARRAY);
          removeComponent(component.id);
        }}
        onCancel={() => setWidgetDeleteConfirmation(false)}
        darkMode={darkMode}
      />
      <div>
        <div className="row inspector-component-title-input-holder">
          <div className="col-1" onClick={() => setSelectedComponents(EMPTY_ARRAY)}>
            <span
              data-cy={`inspector-close-icon`}
              className="cursor-pointer d-flex align-items-center "
              style={{ height: '28px', width: '28px' }}
            >
              <ArrowLeft fill={'var(--slate12)'} width={'14'} />
            </span>
          </div>
          <div className={`col-9 p-0 ${isVersionReleased && 'disabled'}`}>
            <div className="input-icon" style={{ marginLeft: '8px' }}>
              <input
                onChange={(e) => setNewComponentName(e.target.value)}
                type="text"
                onBlur={() => handleComponentNameChange(newComponentName)}
                className="w-100 inspector-edit-widget-name"
                value={newComponentName}
                ref={inputRef}
                data-cy="edit-widget-name"
              />
            </div>
          </div>
          <div className="col-2" data-cy={'component-inspector-options'}>
            <OverlayTrigger
              trigger={'click'}
              placement={'bottom-end'}
              rootClose={false}
              show={showHeaderActionsMenu}
              overlay={
                <Popover id="list-menu" className={darkMode && 'dark-theme'}>
                  <Popover.Body bsPrefix="list-item-popover-body">
                    {INSPECTOR_HEADER_OPTIONS.map((option) => (
                      <div
                        data-cy={`component-inspector-${String(option?.value).toLowerCase()}-button`}
                        className="list-item-popover-option"
                        key={option?.value}
                        onClick={(e) => {
                          e.stopPropagation();
                          handleInspectorHeaderActions(option.value);
                        }}
                      >
                        <div className="list-item-popover-menu-option-icon">{option.icon}</div>
                        <div
                          className={classNames('list-item-option-menu-label', {
                            'color-tomato9': option.value === 'delete',
                          })}
                        >
                          {option?.label}
                        </div>
                      </div>
                    ))}
                  </Popover.Body>
                </Popover>
              }
            >
              <span className="cursor-pointer" onClick={() => setShowHeaderActionsMenu(true)}>
                <SolidIcon data-cy={'menu-icon'} name="morevertical" width="24" fill={'var(--slate12)'} />
              </span>
            </OverlayTrigger>
          </div>
        </div>
        <div>
          <Tabs defaultActiveKey={'properties'} id="inspector">
            <Tab eventKey="properties" title="Properties">
              {propertiesTab}
            </Tab>
            <Tab eventKey="styles" title="Styles">
              {stylesTab}
            </Tab>
          </Tabs>
        </div>
      </div>
      <span className="widget-documentation-link">
        <a
          href={`https://docs.tooljet.io/docs/widgets/${convertToKebabCase(componentMeta?.name ?? '')}`}
          target="_blank"
          rel="noreferrer"
          data-cy="widget-documentation-link"
        >
          <span>
            <Student width={13} fill={'#3E63DD'} />
            <small className="widget-documentation-link-text">
              {t('widget.common.documentation', 'Read documentation for {{componentMeta}}', {
                componentMeta: componentMeta.name === 'ToggleSwitchLegacy' ? 'ToggleLegacy' : componentMeta.name,
              })}
            </small>
          </span>
          <span>
            <ArrowRight width={20} fill={'#3E63DD'} />
          </span>
        </a>
      </span>
    </div>
  );
};

const widgetsWithStyleConditions = {
  Modal: {
    conditions: [
      {
        definition: 'properties', //expecting properties or styles
        property: 'useDefaultButton', //expecting a property name
        conditionStyles: ['triggerButtonBackgroundColor', 'triggerButtonTextColor'], //expecting an array of style definitions names
      },
    ],
  },
  Table: {
    conditions: [
      {
        definition: 'styles',
        property: 'contentWrap',
        conditionStyles: ['maxRowHeight', 'autoHeight'],
        type: 'toggle',
      },
    ],
  },
};

const RenderStyleOptions = ({ componentMeta, component, paramUpdated, dataQueries, currentState, allComponents }) => {
  // Initialize an object to group properties by "accordian"
  const groupedProperties = {};
  if (NEW_REVAMPED_COMPONENTS.includes(component.component.component)) {
    // Iterate over the properties in componentMeta.styles
    for (const key in componentMeta.styles) {
      const property = componentMeta.styles[key];
      const accordian = property.accordian;

      // Check if the "accordian" key exists in groupedProperties
      if (!groupedProperties[accordian]) {
        groupedProperties[accordian] = {}; // Create an empty object for the "accordian" key if it doesn't exist
      }

      // Add the property to the corresponding "accordian" object
      groupedProperties[accordian][key] = property;
    }
  }

  return Object.keys(
    NEW_REVAMPED_COMPONENTS.includes(component.component.component) ? groupedProperties : componentMeta.styles
  ).map((style) => {
    const conditionWidget = widgetsWithStyleConditions[component.component.component] ?? null;
    const condition = conditionWidget?.conditions.find((condition) => condition.property) ?? {};

    if (conditionWidget && conditionWidget.conditions.find((condition) => condition.conditionStyles.includes(style))) {
      const propertyConditon = condition?.property;
      const widgetPropertyDefinition = condition?.definition;

      return handleRenderingConditionalStyles(
        component,
        componentMeta,
        dataQueries,
        paramUpdated,
        currentState,
        allComponents,
        style,
        propertyConditon,
        component?.component?.definition[widgetPropertyDefinition]
      );
    }

    const items = [];

    if (NEW_REVAMPED_COMPONENTS.includes(component.component.component)) {
      items.push({
        title: `${style}`,
        children: Object.entries(groupedProperties[style]).map(([key, value]) => ({
          ...renderCustomStyles(
            component,
            componentMeta,
            paramUpdated,
            dataQueries,
            key,
            'styles',
            currentState,
            allComponents,
            value.accordian
          ),
        })),
      });
      return <Accordion key={style} items={items} />;
    } else {
      return renderElement(
        component,
        componentMeta,
        paramUpdated,
        dataQueries,
        style,
        'styles',
        currentState,
        allComponents
      );
    }
  });
};

const resolveConditionalStyle = (definition, condition, currentState) => {
  const conditionExistsInDefinition = definition[condition] ?? false;
  if (conditionExistsInDefinition) {
    switch (condition) {
      case 'cellSize': {
        const cellSize = resolveReferences(definition[condition]?.value ?? false, currentState) === 'hugContent';
        return cellSize;
      }
      default:
        return resolveReferences(definition[condition]?.value ?? false, currentState);
    }
  }
};

const handleRenderingConditionalStyles = (
  component,
  componentMeta,
  dataQueries,
  paramUpdated,
  currentState,
  allComponents,
  style,
  renderingPropertyCondition,
  definition
) => {
  return resolveConditionalStyle(definition, renderingPropertyCondition, currentState)
    ? renderElement(component, componentMeta, paramUpdated, dataQueries, style, 'styles', currentState, allComponents)
    : null;
};

const GetAccordion = React.memo(
  ({ componentName, ...restProps }) => {
    switch (componentName) {
      case 'Table':
        return <Table {...restProps} />;

      case 'Chart':
        return <Chart {...restProps} />;

      case 'FilePicker':
        return <FilePicker {...restProps} />;

      case 'Modal':
        return <Modal {...restProps} />;

      case 'CustomComponent':
        return <CustomComponent {...restProps} />;

      case 'Icon':
        return <Icon {...restProps} />;

      case 'Form':
        return <Form {...restProps} />;

      default: {
        return <DefaultComponent {...restProps} />;
      }
    }
  },
  (prevProps, nextProps) => {
    prevProps.componentName === nextProps.componentName;
  }
);

Inspector.RenderStyleOptions = RenderStyleOptions;<|MERGE_RESOLUTION|>--- conflicted
+++ resolved
@@ -52,19 +52,16 @@
   },
 ];
 
-<<<<<<< HEAD
 const NEW_REVAMPED_COMPONENTS = [
   'Text',
   'TextInput',
   'PasswordInput',
   'NumberInput',
   'Table',
+  'Button',
   'ToggleSwitchV2',
   'Checkbox',
 ];
-=======
-const NEW_REVAMPED_COMPONENTS = ['Text', 'TextInput', 'PasswordInput', 'NumberInput', 'Table', 'Button'];
->>>>>>> 346cc661
 
 export const Inspector = ({
   componentDefinitionChanged,
