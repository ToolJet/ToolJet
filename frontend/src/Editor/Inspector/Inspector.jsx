import React, { useState, useRef, useEffect } from 'react';
import { componentTypes } from '../WidgetManager/components';
import { Table } from './Components/Table/Table.jsx';
import { Chart } from './Components/Chart';
import { Form } from './Components/Form';
import { renderElement } from './Utils';
import { toast } from 'react-hot-toast';
import { validateQueryName, convertToKebabCase, resolveReferences } from '@/_helpers/utils';
import { ConfirmDialog } from '@/_components';
import { useHotkeys } from 'react-hotkeys-hook';
import { DefaultComponent } from './Components/DefaultComponent';
import { FilePicker } from './Components/FilePicker';
import { Modal } from './Components/Modal';
import { CustomComponent } from './Components/CustomComponent';
import { Icon } from './Components/Icon';
import useFocus from '@/_hooks/use-focus';
import Accordion from '@/_ui/Accordion';
import { useTranslation } from 'react-i18next';
import _ from 'lodash';
import { useMounted } from '@/_hooks/use-mount';
import { useCurrentState } from '@/_stores/currentStateStore';
import { useDataQueries } from '@/_stores/dataQueriesStore';
import { useAppVersionStore } from '@/_stores/appVersionStore';
import { shallow } from 'zustand/shallow';
import Tabs from '@/ToolJetUI/Tabs/Tabs';
import Tab from '@/ToolJetUI/Tabs/Tab';
import Student from '@/_ui/Icon/solidIcons/Student';
import ArrowRight from '@/_ui/Icon/solidIcons/ArrowRight';
import ArrowLeft from '@/_ui/Icon/solidIcons/ArrowLeft';
import SolidIcon from '@/_ui/Icon/SolidIcons';
import { OverlayTrigger, Popover } from 'react-bootstrap';
import Edit from '@/_ui/Icon/bulkIcons/Edit';
import Copy from '@/_ui/Icon/solidIcons/Copy';
import Trash from '@/_ui/Icon/solidIcons/Trash';
import classNames from 'classnames';

const INSPECTOR_HEADER_OPTIONS = [
  {
    label: 'Rename',
    value: 'rename',
    icon: <Edit width={16} />,
  },
  {
    label: 'Duplicate',
    value: 'duplicate',
    icon: <Copy width={16} />,
  },
  {
    label: 'Delete',
    value: 'delete',
    icon: <Trash width={16} fill={'#E54D2E'} />,
  },
];

export const Inspector = ({
  selectedComponentId,
  componentDefinitionChanged,
  allComponents,
  darkMode,
  switchSidebarTab,
  removeComponent,
  pages,
  cloneComponents,
}) => {
  const dataQueries = useDataQueries();
  const component = {
    id: selectedComponentId,
    component: JSON.parse(JSON.stringify(allComponents[selectedComponentId].component)),
    layouts: allComponents[selectedComponentId].layouts,
    parent: allComponents[selectedComponentId].parent,
  };
  const currentState = useCurrentState();
  const [showWidgetDeleteConfirmation, setWidgetDeleteConfirmation] = useState(false);

  const componentNameRef = useRef(null);
  const [newComponentName, setNewComponentName] = useState(component.component.name);
  const [inputRef, setInputFocus] = useFocus();
  const [selectedTab, setSelectedTab] = useState('properties');
  const [showHeaderActionsMenu, setShowHeaderActionsMenu] = useState(false);
  const { isVersionReleased } = useAppVersionStore(
    (state) => ({
      isVersionReleased: state.isVersionReleased,
    }),
    shallow
  );
  const { t } = useTranslation();

  useHotkeys('backspace', () => {
    if (isVersionReleased) return;
    setWidgetDeleteConfirmation(true);
  });
  useHotkeys('escape', () => switchSidebarTab(2));

  const componentMeta = componentTypes.find((comp) => component.component.component === comp.component);

  const isMounted = useMounted();

  useEffect(() => {
    componentNameRef.current = newComponentName;
  }, [newComponentName]);

  useEffect(() => {
    return () => {
      handleComponentNameChange(componentNameRef.current);
    };
    // eslint-disable-next-line react-hooks/exhaustive-deps
  }, []);

  const validateComponentName = (name) => {
    const isValid = !Object.values(allComponents)
      .map((component) => component.component.name)
      .includes(name);

    if (component.component.name === name) {
      return true;
    }
    return isValid;
  };

  function handleComponentNameChange(newName) {
    if (component.component.name === newName) return;

    if (newName.length === 0) {
      toast.error(t('widget.common.widgetNameEmptyError', 'Widget name cannot be empty'));
      return setInputFocus();
    }
    if (!validateComponentName(newName)) {
      toast.error(t('widget.common.componentNameExistsError', 'Component name already exists'));
      return setInputFocus();
    }
    if (validateQueryName(newName)) {
      let newComponent = JSON.parse(JSON.stringify(component));
      newComponent.component.name = newName;
      componentDefinitionChanged(newComponent, { componentNameUpdated: true });
    } else {
      toast.error(
        t(
          'widget.common.invalidWidgetName',
          'Invalid widget name. Should be unique and only include letters, numbers and underscore.'
        )
      );
      setInputFocus();
    }
  }

  const getDefaultValue = (val) => {
    if (componentMeta?.definition?.defaults) {
      return componentMeta.definition.defaults.find((el) => el.type === val);
    }
    return null;
  };

  function paramUpdated(param, attr, value, paramType, isParamFromTableColumn = false) {
    console.log({ param, attr, value, paramType });
    let newComponent = JSON.parse(JSON.stringify(component));
    let newDefinition = _.cloneDeep(newComponent.component.definition);
    let allParams = newDefinition[paramType] || {};
    const paramObject = allParams[param.name];
    if (!paramObject) {
      allParams[param.name] = {};
    }
    if (attr) {
      allParams[param.name][attr] = value;
      const defaultValue = getDefaultValue(value);
      // This is needed to have enable pagination as backward compatible
      // Whenever enable pagination is false, we turn client and server side pagination as false
      if (param.name === 'enablePagination' && !resolveReferences(value, currentState)) {
        if (allParams?.['clientSidePagination']?.[attr]) {
          allParams['clientSidePagination'][attr] = value;
        }
        allParams['serverSidePagination'][attr] = value;
      }
      // This case is required to handle for older apps when serverSidePagination is connected to Fx
      if (param.name === 'serverSidePagination' && !allParams?.['enablePagination']?.[attr]) {
        allParams = {
          ...allParams,
          enablePagination: {
            value: true,
          },
        };
      }
      if (param.type === 'select' && defaultValue) {
        allParams[defaultValue.paramName]['value'] = defaultValue.value;
      }
      if (param.name === 'secondarySignDisplay') {
        if (value === 'negative') {
          newDefinition['styles']['secondaryTextColour']['value'] = '#EE2C4D';
        } else if (value === 'positive') {
          newDefinition['styles']['secondaryTextColour']['value'] = '#36AF8B';
        }
      }
    } else {
      allParams[param.name] = value;
    }
    newDefinition[paramType] = allParams;
    newComponent.component.definition = newDefinition;
    componentDefinitionChanged(newComponent, {
      componentPropertyUpdated: true,
      isParamFromTableColumn: isParamFromTableColumn,
    });
  }

  function layoutPropertyChanged(param, attr, value, paramType) {
    paramUpdated(param, attr, value, paramType);

    // User wants to show the widget on mobile devices
    if (param.name === 'showOnMobile' && value === true) {
      let newComponent = JSON.parse(JSON.stringify(component));

      const { width, height } = newComponent.layouts['desktop'];

      newComponent['layouts'] = {
        ...newComponent.layouts,
        mobile: {
          top: 100,
          left: 0,
          width: Math.min(width, 445),
          height: height,
        },
      };

      componentDefinitionChanged(newComponent, { layoutPropertyChanged: true });

      //  Child components should also have a mobile layout
      const childComponents = Object.keys(allComponents).filter((key) => allComponents[key].parent === component.id);

      childComponents.forEach((componentId) => {
        let newChild = {
          id: componentId,
          ...allComponents[componentId],
        };

        const { width, height } = newChild.layouts['desktop'];

        newChild['layouts'] = {
          ...newChild.layouts,
          mobile: {
            top: 100,
            left: 0,
            width: Math.min(width, 445),
            height: height,
          },
        };

        componentDefinitionChanged(newChild, { withChildLayout: true });
      });
    }
  }

  // function eventUpdated(event, actionId) {
  //   let newDefinition = JSON.parse(JSON.stringify(component.component.definition));
  //   newDefinition.events[event.name] = { actionId };

  //   let newComponent = {
  //     ...component,
  //   };

  //   // componentDefinitionChanged(newComponent, { eventUpdated: true });
  // }

  // function eventsChanged(newEvents, isReordered = false, isNew = false) {
  //   let newComponent = JSON.parse(JSON.stringify(component));
  //   let newDefinition = JSON.parse(JSON.stringify(newComponent.component.definition));

  //   newDefinition.events = newEvents;

  //   newComponent.component.definition = newDefinition;

  //   // const opts = {
  //   //   componentsEventsChanged: true,
  //   // };

  //   // if (isReordered) opts.eventsReOrdered = true;
  //   // if (isNew) opts.newEvent = true;

  //   // componentDefinitionChanged(newComponent, opts);
  // }

  // function eventOptionUpdated(event, option, value) {
  //   console.log('eventOptionUpdated--moh', event, option, value);

  //   let newDefinition = JSON.parse(JSON.stringify(component.component.definition));
  //   let eventDefinition = newDefinition.events[event.name] || { options: {} };

  //   newDefinition.events[event.name] = { ...eventDefinition, options: { ...eventDefinition.options, [option]: value } };

  //   let newComponent = {
  //     ...component,
  //   };

  //   componentDefinitionChanged(newComponent, { eventOptionUpdated: true });
  // }

  const handleInspectorHeaderActions = (value) => {
    if (value === 'rename') {
      setTimeout(() => setInputFocus(), 0);
    }
    if (value === 'delete') {
      setWidgetDeleteConfirmation(true);
    }
    if (value === 'duplicate') {
      cloneComponents();
    }
  };
  const buildGeneralStyle = () => {
    const items = [];

    items.push({
      title: `${t('widget.common.general', 'General')}`,
      isOpen: true,
      children: (
        <>
          {renderElement(
            component,
            componentMeta,
            layoutPropertyChanged,
            dataQueries,
            'boxShadow',
            'generalStyles',
            currentState,
            allComponents
          )}
        </>
      ),
    });

    return <Accordion items={items} />;
  };

  const propertiesTab = isMounted && (
<<<<<<< HEAD
    <GetAccordion
      componentName={componentMeta.component}
      layoutPropertyChanged={layoutPropertyChanged}
      component={component}
      paramUpdated={paramUpdated}
      dataQueries={dataQueries}
      componentMeta={componentMeta}
      // eventUpdated={eventUpdated}
      // eventOptionUpdated={eventOptionUpdated}
      components={allComponents}
      currentState={currentState}
      darkMode={darkMode}
      // eventsChanged={eventsChanged}
      pages={pages}
      allComponents={allComponents}
    />
=======
    <div className={`${isVersionReleased && 'disabled'}`}>
      <GetAccordion
        componentName={componentMeta.component}
        layoutPropertyChanged={layoutPropertyChanged}
        component={component}
        paramUpdated={paramUpdated}
        dataQueries={dataQueries}
        componentMeta={componentMeta}
        eventUpdated={eventUpdated}
        eventOptionUpdated={eventOptionUpdated}
        components={allComponents}
        currentState={currentState}
        darkMode={darkMode}
        eventsChanged={eventsChanged}
        apps={apps}
        pages={pages}
        allComponents={allComponents}
      />
    </div>
>>>>>>> e380789c
  );

  const stylesTab = (
    <div style={{ marginBottom: '6rem' }} className={`${isVersionReleased && 'disabled'}`}>
      <div className="p-3">
        <Inspector.RenderStyleOptions
          componentMeta={componentMeta}
          component={component}
          paramUpdated={paramUpdated}
          dataQueries={dataQueries}
          currentState={currentState}
          allComponents={allComponents}
        />
      </div>
      {buildGeneralStyle()}
    </div>
  );

  React.useEffect(() => {
    const handleClickOutside = (event) => {
      if (showHeaderActionsMenu && event.target.closest('.list-menu') === null) {
        setShowHeaderActionsMenu(false);
      }
    };

    document.addEventListener('mousedown', handleClickOutside);
    return () => {
      document.removeEventListener('mousedown', handleClickOutside);
    };
    // eslint-disable-next-line react-hooks/exhaustive-deps
  }, [JSON.stringify({ showHeaderActionsMenu })]);

  return (
    <div className="inspector">
      <ConfirmDialog
        show={showWidgetDeleteConfirmation}
        message={'Widget will be deleted, do you want to continue?'}
        onConfirm={() => {
          switchSidebarTab(2);
          removeComponent(component);
        }}
        onCancel={() => setWidgetDeleteConfirmation(false)}
        darkMode={darkMode}
      />
      <div>
        <div className={`row inspector-component-title-input-holder ${isVersionReleased && 'disabled'}`}>
          <div className="col-1" onClick={() => switchSidebarTab(2)}>
            <span data-cy={`inspector-close-icon`} className="cursor-pointer">
              <ArrowLeft fill={'var(--slate12)'} width={'14'} />
            </span>
          </div>
          <div className={`col-9 p-0 ${isVersionReleased && 'disabled'}`}>
            <div className="input-icon" style={{ marginLeft: '8px' }}>
              <input
                onChange={(e) => setNewComponentName(e.target.value)}
                type="text"
                onBlur={() => handleComponentNameChange(newComponentName)}
                className="w-100 inspector-edit-widget-name"
                value={newComponentName}
                ref={inputRef}
                data-cy="edit-widget-name"
              />
            </div>
          </div>
          <div className="col-2">
            <OverlayTrigger
              trigger={'click'}
              placement={'bottom-end'}
              rootClose={false}
              show={showHeaderActionsMenu}
              overlay={
                <Popover id="list-menu" className={darkMode && 'dark-theme'}>
                  <Popover.Body bsPrefix="list-item-popover-body">
                    {INSPECTOR_HEADER_OPTIONS.map((option) => (
                      <div
                        className="list-item-popover-option"
                        key={option?.value}
                        onClick={(e) => {
                          e.stopPropagation();
                          handleInspectorHeaderActions(option.value);
                        }}
                      >
                        <div className="list-item-popover-menu-option-icon">{option.icon}</div>
                        <div
                          className={classNames('list-item-option-menu-label', {
                            'color-tomato9': option.value === 'delete',
                          })}
                        >
                          {option?.label}
                        </div>
                      </div>
                    ))}
                  </Popover.Body>
                </Popover>
              }
            >
              <span className="cursor-pointer" onClick={() => setShowHeaderActionsMenu(true)}>
                <SolidIcon data-cy={'menu-icon'} name="morevertical" width="24" fill={'var(--slate12)'} />
              </span>
            </OverlayTrigger>
          </div>
        </div>
        <div>
          <Tabs defaultActiveKey={'properties'} id="inspector">
            <Tab eventKey="properties" title="Properties">
              {propertiesTab}
            </Tab>
            <Tab eventKey="styles" title="Styles">
              {stylesTab}
            </Tab>
          </Tabs>
        </div>
      </div>
      <span className="widget-documentation-link">
        <a
          href={`https://docs.tooljet.io/docs/widgets/${convertToKebabCase(componentMeta?.name ?? '')}`}
          target="_blank"
          rel="noreferrer"
          data-cy="widget-documentation-link"
        >
          <span>
            <Student width={13} fill={'#3E63DD'} />
            <small className="widget-documentation-link-text">
              {t('widget.common.documentation', 'Read documentation for {{componentMeta}}', {
                componentMeta: componentMeta.name,
              })}
            </small>
          </span>
          <span>
            <ArrowRight width={20} fill={'#3E63DD'} />
          </span>
        </a>
      </span>
    </div>
  );
};

const widgetsWithStyleConditions = {
  Modal: {
    conditions: [
      {
        definition: 'properties', //expecting properties or styles
        property: 'useDefaultButton', //expecting a property name
        conditionStyles: ['triggerButtonBackgroundColor', 'triggerButtonTextColor'], //expecting an array of style definitions names
      },
    ],
  },
};

const RenderStyleOptions = ({ componentMeta, component, paramUpdated, dataQueries, currentState, allComponents }) => {
  return Object.keys(componentMeta.styles).map((style) => {
    const conditionWidget = widgetsWithStyleConditions[component.component.component] ?? null;
    const condition = conditionWidget?.conditions.find((condition) => condition.property) ?? {};

    if (conditionWidget && conditionWidget.conditions.find((condition) => condition.conditionStyles.includes(style))) {
      const propertyConditon = condition?.property;
      const widgetPropertyDefinition = condition?.definition;

      return handleRenderingConditionalStyles(
        component,
        componentMeta,
        dataQueries,
        paramUpdated,
        currentState,
        allComponents,
        style,
        propertyConditon,
        component.component?.definition[widgetPropertyDefinition]
      );
    }

    return renderElement(
      component,
      componentMeta,
      paramUpdated,
      dataQueries,
      style,
      'styles',
      currentState,
      allComponents
    );
  });
};

const resolveConditionalStyle = (definition, condition, currentState) => {
  const conditionExistsInDefinition = definition[condition] ?? false;
  if (conditionExistsInDefinition) {
    return resolveReferences(definition[condition]?.value ?? false, currentState);
  }
};

const handleRenderingConditionalStyles = (
  component,
  componentMeta,
  dataQueries,
  paramUpdated,
  currentState,
  allComponents,
  style,
  renderingPropertyCondition,
  definition
) => {
  return resolveConditionalStyle(definition, renderingPropertyCondition, currentState)
    ? renderElement(component, componentMeta, paramUpdated, dataQueries, style, 'styles', currentState, allComponents)
    : null;
};

const GetAccordion = React.memo(
  ({ componentName, ...restProps }) => {
    switch (componentName) {
      case 'Table':
        return <Table {...restProps} />;

      case 'Chart':
        return <Chart {...restProps} />;

      case 'FilePicker':
        return <FilePicker {...restProps} />;

      case 'Modal':
        return <Modal {...restProps} />;

      case 'CustomComponent':
        return <CustomComponent {...restProps} />;

      case 'Icon':
        return <Icon {...restProps} />;

      case 'Form':
        return <Form {...restProps} />;

      default: {
        return <DefaultComponent {...restProps} />;
      }
    }
  },
  (prevProps, nextProps) => {
    prevProps.componentName === nextProps.componentName;
  }
);

Inspector.RenderStyleOptions = RenderStyleOptions;<|MERGE_RESOLUTION|>--- conflicted
+++ resolved
@@ -328,24 +328,6 @@
   };
 
   const propertiesTab = isMounted && (
-<<<<<<< HEAD
-    <GetAccordion
-      componentName={componentMeta.component}
-      layoutPropertyChanged={layoutPropertyChanged}
-      component={component}
-      paramUpdated={paramUpdated}
-      dataQueries={dataQueries}
-      componentMeta={componentMeta}
-      // eventUpdated={eventUpdated}
-      // eventOptionUpdated={eventOptionUpdated}
-      components={allComponents}
-      currentState={currentState}
-      darkMode={darkMode}
-      // eventsChanged={eventsChanged}
-      pages={pages}
-      allComponents={allComponents}
-    />
-=======
     <div className={`${isVersionReleased && 'disabled'}`}>
       <GetAccordion
         componentName={componentMeta.component}
@@ -354,18 +336,17 @@
         paramUpdated={paramUpdated}
         dataQueries={dataQueries}
         componentMeta={componentMeta}
-        eventUpdated={eventUpdated}
-        eventOptionUpdated={eventOptionUpdated}
+        // eventUpdated={eventUpdated}
+        // eventOptionUpdated={eventOptionUpdated}
         components={allComponents}
         currentState={currentState}
         darkMode={darkMode}
-        eventsChanged={eventsChanged}
-        apps={apps}
+        // eventsChanged={eventsChanged}
+        // apps={apps} !check
         pages={pages}
         allComponents={allComponents}
       />
     </div>
->>>>>>> e380789c
   );
 
   const stylesTab = (
