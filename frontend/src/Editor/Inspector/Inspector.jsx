--- conflicted
+++ resolved
@@ -36,7 +36,6 @@
   const [key, setKey] = React.useState('properties');
   const [tabHeight, setTabHeight] = React.useState(0);
   const tabsRef = useRef(null);
-
   const [newComponentName, setNewComponentName] = useState(component.component.name);
   const [inputRef, setInputFocus] = useFocus();
 
@@ -81,23 +80,13 @@
     }
   }, []);
 
-<<<<<<< HEAD
-  // useEffect(() => {
-  //   setComponent(selectedComponent);
-  //   // eslint-disable-next-line react-hooks/exhaustive-deps
-  // }, [selectedComponent.component.definition]);
-
-  // useEffect(() => {
-  //   setComponents(allComponents);
-  // }, [allComponents]);
-
   const validateComponentName = (name) => {
-    const isValid = Object.values(allComponents)
+    const isValid = !Object.values(allComponents)
       .map((component) => component.component.name)
       .includes(name);
 
     if (component.component.name === name) {
-      return false;
+      return true;
     }
     return isValid;
   };
@@ -105,33 +94,24 @@
   function handleonChangeInputEvent(event) {
     const newName = event.target.value;
 
-    if (validateComponentName(newName)) {
+    if (!validateComponentName(newName)) {
       toast.error('Component name already exists');
     }
     setNewComponentName(newName);
   }
 
-=======
->>>>>>> a649d1c8
   function handleComponentNameChange(newName) {
     if (newName.length === 0) {
       toast.error('Widget name cannot be empty');
       return setInputFocus();
     }
     const newComponent = { ...component };
-    if (validateQueryName(newName) && !validateComponentName(newName)) {
+    if (validateQueryName(newName) && validateComponentName(newName)) {
       newComponent.component.name = newName;
-<<<<<<< HEAD
-      componentChanged(newComponent);
+      componentDefinitionChanged(newComponent);
     } else if (newComponent.component.name !== newName) {
       toast.error('Invalid widget name. Should be unique and only include letters, numbers and underscore.');
       setInputFocus();
-=======
-
-      componentDefinitionChanged(newComponent);
-    } else {
-      toast.error('Invalid query name. Should be unique and only include letters, numbers and underscore.');
->>>>>>> a649d1c8
     }
   }
 
