import React, { useState, useEffect } from 'react';
import Tabs from 'react-bootstrap/Tabs';
import Tab from 'react-bootstrap/Tab';
import { componentTypes } from '../Components/components';
import { Table } from './Components/Table';
import { Chart } from './Components/Chart';
import { renderElement } from './Utils';
import toast from 'react-hot-toast';
import { validateQueryName, convertToKebabCase } from '@/_helpers/utils';
import { EventManager } from './EventManager';
import { ConfirmDialog } from '@/_components';
<<<<<<< HEAD
import { useHotkeys } from 'react-hotkeys-hook';
=======
import Accordion from '@/_ui/Accordion';
>>>>>>> 5ff6b517

export const Inspector = ({
  selectedComponentId,
  componentDefinitionChanged,
  dataQueries,
  allComponents,
  componentChanged,
  currentState,
  apps,
  darkMode,
  switchSidebarTab,
  removeComponent,
}) => {
  const selectedComponent = {
    id: selectedComponentId,
    component: allComponents[selectedComponentId].component,
    layouts: allComponents[selectedComponentId].layouts,
  };
  const [component, setComponent] = useState(selectedComponent);
  const [showWidgetDeleteConfirmation, setWidgetDeleteConfirmation] = useState(false);
  const [components, setComponents] = useState(allComponents);
  const [key, setKey] = React.useState('properties');

  useHotkeys('backspace', () => setWidgetDeleteConfirmation(true));

  const componentMeta = componentTypes.find((comp) => component.component.component === comp.component);

  useEffect(() => {
    setComponent(selectedComponent);
    // eslint-disable-next-line react-hooks/exhaustive-deps
  }, [selectedComponent.component.definition]);

  useEffect(() => {
    setComponents(allComponents);
  }, [allComponents]);

  function handleComponentNameChange(newName) {
    if (validateQueryName(newName)) {
      let newComponent = { ...component };
      newComponent.component.name = newName;
      setComponent(newComponent);
      componentChanged(newComponent);
    } else {
      toast.error('Invalid query name. Should be unique and only include letters, numbers and underscore.');
    }
  }

  function paramUpdated(param, attr, value, paramType) {
    let newDefinition = { ...component.component.definition };

    let allParams = newDefinition[paramType] || {};
    const paramObject = allParams[param.name];

    if (!paramObject) {
      allParams[param.name] = {};
    }

    if (attr) {
      allParams[param.name][attr] = value;
    } else {
      allParams[param.name] = value;
    }

    newDefinition[paramType] = allParams;

    let newComponent = {
      ...component,
      component: {
        ...component.component,
        definition: newDefinition,
      },
    };

    setComponent(newComponent);
    componentDefinitionChanged(newComponent);
  }

  function layoutPropertyChanged(param, attr, value, paramType) {
    paramUpdated(param, attr, value, paramType);

    // User wants to show the widget on mobile devices
    if (param.name === 'showOnMobile' && value === true) {
      let newComponent = {
        ...component,
      };

      const { width, height } = newComponent.layouts['desktop'];

      newComponent['layouts'] = {
        ...newComponent.layouts,
        mobile: {
          top: 100,
          left: 0,
          width: Math.min(width, 445),
          height: height,
        },
      };

      setComponent(newComponent);
      componentDefinitionChanged(newComponent).then(() => {
        //  Child componets should also have a mobile layout
        const childComponents = Object.keys(allComponents).filter((key) => allComponents[key].parent === component.id);

        childComponents.forEach((componentId) => {
          let newChild = {
            id: componentId,
            ...allComponents[componentId],
          };

          const { width, height } = newChild.layouts['desktop'];

          newChild['layouts'] = {
            ...newChild.layouts,
            mobile: {
              top: 100,
              left: 0,
              width: Math.min(width, 445),
              height: height,
            },
          };

          componentDefinitionChanged(newChild);
        });
      });
    }
  }

  function eventUpdated(event, actionId) {
    let newDefinition = { ...component.component.definition };
    newDefinition.events[event.name] = { actionId };

    let newComponent = {
      ...component,
    };

    setComponent(newComponent);
    componentDefinitionChanged(newComponent);
  }

  function eventsChanged(newEvents) {
    let newDefinition = { ...component.component.definition };
    newDefinition.events = newEvents;

    let newComponent = {
      ...component,
    };

    setComponent(newComponent);
    componentDefinitionChanged(newComponent);
  }

  function eventOptionUpdated(event, option, value) {
    console.log('eventOptionUpdated', event, option, value);

    let newDefinition = { ...component.component.definition };
    let eventDefinition = newDefinition.events[event.name] || { options: {} };

    newDefinition.events[event.name] = { ...eventDefinition, options: { ...eventDefinition.options, [option]: value } };

    let newComponent = {
      ...component,
    };

    setComponent(newComponent);
    componentDefinitionChanged(newComponent);
  }

<<<<<<< HEAD
  return (
    <div className="inspector">
      <ConfirmDialog
        show={showWidgetDeleteConfirmation}
        message={'Component will be deleted, do you want to continue?'}
        onConfirm={() => {
          switchSidebarTab(2);
          removeComponent(selectedComponent);
        }}
        onCancel={() => setWidgetDeleteConfirmation(false)}
      />
      <div className="header px-2 py-1 row">
        <div className="col-auto">
          <div className="input-icon">
            <input
              type="text"
              onChange={(e) => handleComponentNameChange(e.target.value)}
              className="form-control-plaintext form-control-plaintext-sm mt-1"
              value={component.component.name}
            />
            <span className="input-icon-addon">
              <img src="/assets/images/icons/edit-source.svg" width="12" height="12" />
            </span>
          </div>
        </div>
        <div className="col py-1">
          <button className="btn btn-sm component-action-button btn-light" onClick={() => switchSidebarTab(2)}>
            x
          </button>
        </div>
      </div>

      {componentMeta.component === 'Table' && (
        <Table
          component={component}
          paramUpdated={paramUpdated}
          dataQueries={dataQueries}
          componentMeta={componentMeta}
          eventUpdated={eventUpdated}
          eventOptionUpdated={eventOptionUpdated}
          components={components}
          currentState={currentState}
          darkMode={darkMode}
          eventsChanged={eventsChanged}
          apps={apps}
        />
      )}

      {componentMeta.component === 'Chart' && (
        <Chart
          component={component}
          paramUpdated={paramUpdated}
          dataQueries={dataQueries}
          componentMeta={componentMeta}
          eventUpdated={eventUpdated}
          eventOptionUpdated={eventOptionUpdated}
          components={components}
          currentState={currentState}
          darkMode={darkMode}
        />
      )}

      {!['Table', 'Chart'].includes(componentMeta.component) && (
        <div className="properties-container p-2">
          {Object.keys(componentMeta.properties).map((property) =>
=======
  function getAccordion(componentName) {
    switch (componentName) {
      case 'Table':
        return (
          <Table
            layoutPropertyChanged={layoutPropertyChanged}
            component={component}
            paramUpdated={paramUpdated}
            dataQueries={dataQueries}
            componentMeta={componentMeta}
            eventUpdated={eventUpdated}
            eventOptionUpdated={eventOptionUpdated}
            components={components}
            currentState={currentState}
            darkMode={darkMode}
            eventsChanged={eventsChanged}
            apps={apps}
          />
        );

      case 'Chart':
        return (
          <Chart
            layoutPropertyChanged={layoutPropertyChanged}
            component={component}
            paramUpdated={paramUpdated}
            dataQueries={dataQueries}
            componentMeta={componentMeta}
            eventUpdated={eventUpdated}
            eventOptionUpdated={eventOptionUpdated}
            components={components}
            currentState={currentState}
            darkMode={darkMode}
          />
        );

      default: {
        const properties = Object.keys(componentMeta.properties);
        const events = Object.keys(componentMeta.events);
        const validations = Object.keys(componentMeta.validation || {});
        let items = [];
        items.push({
          title: 'Properties',
          children: properties.map((property) =>
>>>>>>> 5ff6b517
            renderElement(
              component,
              componentMeta,
              paramUpdated,
              dataQueries,
              property,
              'properties',
              currentState,
              components,
              darkMode
            )
          ),
        });

        if (events.length > 0) {
          items.push({
            title: 'Events',
            isOpen: false,
            children: (
              <EventManager
                component={component}
                componentMeta={componentMeta}
                currentState={currentState}
                dataQueries={dataQueries}
                components={components}
                eventsChanged={eventsChanged}
                apps={apps}
                darkMode={darkMode}
              />
            ),
          });
        }

        if (validations.length > 0) {
          items.push({
            title: 'Validation',
            children: validations.map((property) =>
              renderElement(
                component,
                componentMeta,
                paramUpdated,
                dataQueries,
                property,
                'validation',
                currentState,
                components,
                darkMode
              )
            ),
          });
        }

        items.push({
          title: 'Layout',
          isOpen: false,
          children: (
            <>
              {renderElement(
                component,
                componentMeta,
                layoutPropertyChanged,
                dataQueries,
                'showOnDesktop',
                'others',
                currentState,
                components
              )}
              {renderElement(
                component,
                componentMeta,
                layoutPropertyChanged,
                dataQueries,
                'showOnMobile',
                'others',
                currentState,
                components
              )}
            </>
          ),
        });

        return <Accordion items={items} />;
      }
    }
  }

  return (
    <div className="inspector">
      <ConfirmDialog
        show={showWidgetDeleteConfirmation}
        message={'Widget will be deleted, do you want to continue?'}
        onConfirm={() => {
          switchSidebarTab(2);
          removeComponent(selectedComponent);
        }}
        onCancel={() => setWidgetDeleteConfirmation(false)}
      />
      <Tabs activeKey={key} onSelect={(k) => setKey(k)} className="tabs-inspector">
        <Tab style={{ marginBottom: 100 }} eventKey="properties" title="Properties">
          <div className="header py-1 row">
            <div>
              <div className="input-icon">
                <input
                  type="text"
                  onChange={(e) => handleComponentNameChange(e.target.value)}
                  className="w-100 form-control-plaintext form-control-plaintext-sm mt-1"
                  value={component.component.name}
                />
                <span className="input-icon-addon">
                  <svg width="14" height="14" viewBox="0 0 14 14" fill="none" xmlns="http://www.w3.org/2000/svg">
                    <path
                      d="M13.1667 3.11667L10.8833 0.833337C10.5853 0.553417 10.1948 0.392803 9.78611 0.382047C9.3774 0.371291 8.97899 0.511145 8.66667 0.775004L1.16667 8.275C0.897308 8.54664 0.72959 8.90267 0.69167 9.28334L0.333336 12.7583C0.322111 12.8804 0.337948 13.0034 0.379721 13.1187C0.421493 13.2339 0.488172 13.3385 0.575003 13.425C0.65287 13.5022 0.745217 13.5633 0.846748 13.6048C0.948279 13.6463 1.057 13.6673 1.16667 13.6667H1.24167L4.71667 13.35C5.09733 13.3121 5.45337 13.1444 5.725 12.875L13.225 5.375C13.5161 5.06748 13.6734 4.65709 13.6625 4.23378C13.6516 3.81047 13.4733 3.40876 13.1667 3.11667ZM4.56667 11.6833L2.06667 11.9167L2.29167 9.41667L7 4.76667L9.25 7.01667L4.56667 11.6833ZM10.3333 5.9L8.1 3.66667L9.725 2L12 4.275L10.3333 5.9Z"
                      fill="#8092AC"
                    />
                  </svg>
                </span>
              </div>
            </div>
          </div>
          {getAccordion(componentMeta.component)}
        </Tab>
        <Tab eventKey="styles" title="Styles">
          <div className="p-3">
            {Object.keys(componentMeta.styles).map((style) =>
              renderElement(
                component,
                componentMeta,
                paramUpdated,
                dataQueries,
                style,
                'styles',
                currentState,
                components
              )
            )}
          </div>
        </Tab>
      </Tabs>
      <div className="widget-documentation-link p-2">
        <a
          href={`https://docs.tooljet.io/docs/widgets/${convertToKebabCase(componentMeta?.name ?? '')}`}
          target="_blank"
          rel="noreferrer"
        >
          <small>{componentMeta.name} documentation</small>
        </a>
      </div>
    </div>
  );
};<|MERGE_RESOLUTION|>--- conflicted
+++ resolved
@@ -9,11 +9,8 @@
 import { validateQueryName, convertToKebabCase } from '@/_helpers/utils';
 import { EventManager } from './EventManager';
 import { ConfirmDialog } from '@/_components';
-<<<<<<< HEAD
 import { useHotkeys } from 'react-hotkeys-hook';
-=======
 import Accordion from '@/_ui/Accordion';
->>>>>>> 5ff6b517
 
 export const Inspector = ({
   selectedComponentId,
@@ -181,73 +178,6 @@
     componentDefinitionChanged(newComponent);
   }
 
-<<<<<<< HEAD
-  return (
-    <div className="inspector">
-      <ConfirmDialog
-        show={showWidgetDeleteConfirmation}
-        message={'Component will be deleted, do you want to continue?'}
-        onConfirm={() => {
-          switchSidebarTab(2);
-          removeComponent(selectedComponent);
-        }}
-        onCancel={() => setWidgetDeleteConfirmation(false)}
-      />
-      <div className="header px-2 py-1 row">
-        <div className="col-auto">
-          <div className="input-icon">
-            <input
-              type="text"
-              onChange={(e) => handleComponentNameChange(e.target.value)}
-              className="form-control-plaintext form-control-plaintext-sm mt-1"
-              value={component.component.name}
-            />
-            <span className="input-icon-addon">
-              <img src="/assets/images/icons/edit-source.svg" width="12" height="12" />
-            </span>
-          </div>
-        </div>
-        <div className="col py-1">
-          <button className="btn btn-sm component-action-button btn-light" onClick={() => switchSidebarTab(2)}>
-            x
-          </button>
-        </div>
-      </div>
-
-      {componentMeta.component === 'Table' && (
-        <Table
-          component={component}
-          paramUpdated={paramUpdated}
-          dataQueries={dataQueries}
-          componentMeta={componentMeta}
-          eventUpdated={eventUpdated}
-          eventOptionUpdated={eventOptionUpdated}
-          components={components}
-          currentState={currentState}
-          darkMode={darkMode}
-          eventsChanged={eventsChanged}
-          apps={apps}
-        />
-      )}
-
-      {componentMeta.component === 'Chart' && (
-        <Chart
-          component={component}
-          paramUpdated={paramUpdated}
-          dataQueries={dataQueries}
-          componentMeta={componentMeta}
-          eventUpdated={eventUpdated}
-          eventOptionUpdated={eventOptionUpdated}
-          components={components}
-          currentState={currentState}
-          darkMode={darkMode}
-        />
-      )}
-
-      {!['Table', 'Chart'].includes(componentMeta.component) && (
-        <div className="properties-container p-2">
-          {Object.keys(componentMeta.properties).map((property) =>
-=======
   function getAccordion(componentName) {
     switch (componentName) {
       case 'Table':
@@ -292,7 +222,6 @@
         items.push({
           title: 'Properties',
           children: properties.map((property) =>
->>>>>>> 5ff6b517
             renderElement(
               component,
               componentMeta,
