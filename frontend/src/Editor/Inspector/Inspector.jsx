--- conflicted
+++ resolved
@@ -58,12 +58,8 @@
   'PasswordInput',
   'NumberInput',
   'Table',
-<<<<<<< HEAD
-  'ToggleSwitch',
-=======
   'Button',
   'ToggleSwitchV2',
->>>>>>> 79439495
   'Checkbox',
 ];
 
