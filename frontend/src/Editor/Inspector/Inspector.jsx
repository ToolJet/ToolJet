import React, { useState, useEffect } from 'react';
import { componentTypes } from '../WidgetManager/components';
import { Table } from './Components/Table/Table.jsx';
import { Chart } from './Components/Chart';
import { Form } from './Components/Form';
import { renderElement, renderCustomStyles } from './Utils';
import { toast } from 'react-hot-toast';
import { validateQueryName, convertToKebabCase, resolveReferences } from '@/_helpers/utils';
import { ConfirmDialog } from '@/_components';
import { useHotkeys } from 'react-hotkeys-hook';
import { DefaultComponent } from './Components/DefaultComponent';
import { FilePicker } from './Components/FilePicker';
import { Modal } from './Components/Modal';
import { CustomComponent } from './Components/CustomComponent';
import { Icon } from './Components/Icon';
import useFocus from '@/_hooks/use-focus';
import Accordion from '@/_ui/Accordion';
import { useTranslation } from 'react-i18next';
import _, { isEmpty } from 'lodash';
import { useMounted } from '@/_hooks/use-mount';
import { useCurrentState } from '@/_stores/currentStateStore';
import { useDataQueries } from '@/_stores/dataQueriesStore';
import { useAppVersionStore } from '@/_stores/appVersionStore';
import { shallow } from 'zustand/shallow';
import Tabs from '@/ToolJetUI/Tabs/Tabs';
import Tab from '@/ToolJetUI/Tabs/Tab';
import Student from '@/_ui/Icon/solidIcons/Student';
import ArrowRight from '@/_ui/Icon/solidIcons/ArrowRight';
import ArrowLeft from '@/_ui/Icon/solidIcons/ArrowLeft';
import SolidIcon from '@/_ui/Icon/SolidIcons';
import { OverlayTrigger, Popover } from 'react-bootstrap';
import Edit from '@/_ui/Icon/bulkIcons/Edit';
import Copy from '@/_ui/Icon/solidIcons/Copy';
import Trash from '@/_ui/Icon/solidIcons/Trash';
import classNames from 'classnames';
import { useEditorStore, EMPTY_ARRAY } from '@/_stores/editorStore';

const INSPECTOR_HEADER_OPTIONS = [
  {
    label: 'Rename',
    value: 'rename',
    icon: <Edit width={16} />,
  },
  {
    label: 'Duplicate',
    value: 'duplicate',
    icon: <Copy width={16} />,
  },
  {
    label: 'Delete',
    value: 'delete',
    icon: <Trash width={16} fill={'#E54D2E'} />,
  },
];

export const Inspector = ({
  componentDefinitionChanged,
  allComponents,
  darkMode,
  removeComponent,
  pages,
  cloneComponents,
}) => {
  const dataQueries = useDataQueries();

  const currentState = useCurrentState();
  const { selectedComponentId, setSelectedComponents } = useEditorStore(
    (state) => ({
      selectedComponentId: state.selectedComponents[0]?.id,
      setSelectedComponents: state.actions.setSelectedComponents,
    }),
    shallow
  );
  const component = {
    id: selectedComponentId,
    component: JSON.parse(JSON.stringify(allComponents?.[selectedComponentId]?.component)),
    layouts: allComponents[selectedComponentId].layouts,
    parent: allComponents[selectedComponentId].parent,
  };
  const [showWidgetDeleteConfirmation, setWidgetDeleteConfirmation] = useState(false);
  // eslint-disable-next-line no-unused-vars
  const [newComponentName, setNewComponentName] = useState('');
  const [inputRef, setInputFocus] = useFocus();

  const [showHeaderActionsMenu, setShowHeaderActionsMenu] = useState(false);
<<<<<<< HEAD
  const shouldAddBoxShadow = ['TextInput', 'Text'];
=======
  const shouldAddBoxShadow = ['TextInput', 'PasswordInput', 'NumberInput'];
>>>>>>> df167c0d

  const { isVersionReleased } = useAppVersionStore(
    (state) => ({
      isVersionReleased: state.isVersionReleased,
    }),
    shallow
  );
  const { t } = useTranslation();
  useHotkeys('backspace', () => {
    if (isVersionReleased) return;
    setWidgetDeleteConfirmation(true);
  });
  useHotkeys('escape', () => setSelectedComponents(EMPTY_ARRAY));

  const componentMeta = _.cloneDeep(componentTypes.find((comp) => component.component.component === comp.component));

  const isMounted = useMounted();

  //
  useEffect(() => {
    setNewComponentName(allComponents[selectedComponentId]?.component?.name);
  }, [selectedComponentId, allComponents]);

  const validateComponentName = (name) => {
    const isValid = !Object.values(allComponents)
      .map((component) => component?.component?.name)
      .includes(name);

    if (component?.component.name === name) {
      return true;
    }
    return isValid;
  };

  function handleComponentNameChange(newName) {
    if (component.component.name === newName) return;

    if (newName.length === 0) {
      toast.error(t('widget.common.widgetNameEmptyError', 'Widget name cannot be empty'));
      return setInputFocus();
    }
    if (!validateComponentName(newName)) {
      toast.error(t('widget.common.componentNameExistsError', 'Component name already exists'));
      return setInputFocus();
    }
    if (validateQueryName(newName)) {
      let newComponent = JSON.parse(JSON.stringify(component));
      newComponent.component.name = newName;
      componentDefinitionChanged(newComponent, { componentNameUpdated: true });
    } else {
      toast.error(
        t(
          'widget.common.invalidWidgetName',
          'Invalid widget name. Should be unique and only include letters, numbers and underscore.'
        )
      );
      setInputFocus();
    }
  }

  const getDefaultValue = (val) => {
    if (componentMeta?.definition?.defaults) {
      return componentMeta.definition.defaults.find((el) => el.type === val);
    }
    return null;
  };

  function paramUpdated(param, attr, value, paramType, isParamFromTableColumn = false) {
    let newComponent = JSON.parse(JSON.stringify(component));
    let newDefinition = _.cloneDeep(newComponent.component.definition);
    let allParams = newDefinition[paramType] || {};
    const paramObject = allParams[param.name];
    if (!paramObject) {
      allParams[param.name] = {};
    }
    if (attr) {
      allParams[param.name][attr] = value;
      const defaultValue = getDefaultValue(value);
      // This is needed to have enable pagination in Table as backward compatible
      // Whenever enable pagination is false, we turn client and server side pagination as false
      if (
        component.component.component === 'Table' &&
        param.name === 'enablePagination' &&
        !resolveReferences(value, currentState)
      ) {
        if (allParams?.['clientSidePagination']?.[attr]) {
          allParams['clientSidePagination'][attr] = value;
        }
        if (allParams['serverSidePagination']?.[attr]) {
          allParams['serverSidePagination'][attr] = value;
        }
      }
      // This case is required to handle for older apps when serverSidePagination is connected to Fx
      if (param.name === 'serverSidePagination' && !allParams?.['enablePagination']?.[attr]) {
        allParams = {
          ...allParams,
          enablePagination: {
            value: true,
          },
        };
      }
      if (param.type === 'select' && defaultValue) {
        allParams[defaultValue.paramName]['value'] = defaultValue.value;
      }
      if (param.name === 'secondarySignDisplay') {
        if (value === 'negative') {
          newDefinition['styles']['secondaryTextColour']['value'] = '#EE2C4D';
        } else if (value === 'positive') {
          newDefinition['styles']['secondaryTextColour']['value'] = '#36AF8B';
        }
      }
    } else {
      allParams[param.name] = value;
    }
    newDefinition[paramType] = allParams;
    newComponent.component.definition = newDefinition;
    componentDefinitionChanged(newComponent, {
      componentPropertyUpdated: true,
      isParamFromTableColumn: isParamFromTableColumn,
    });
  }

  function layoutPropertyChanged(param, attr, value, paramType) {
    paramUpdated(param, attr, value, paramType);

    // User wants to show the widget on mobile devices
    if (param.name === 'showOnMobile' && value === true) {
      let newComponent = JSON.parse(JSON.stringify(component));

      const { width, height } = newComponent.layouts['desktop'];

      newComponent['layouts'] = {
        ...newComponent.layouts,
        mobile: {
          top: 100,
          left: 0,
          width: Math.min(width, 445),
          height: height,
        },
      };

      componentDefinitionChanged(newComponent, { layoutPropertyChanged: true });

      //  Child components should also have a mobile layout
      const childComponents = Object.keys(allComponents).filter((key) => allComponents[key].parent === component?.id);

      childComponents.forEach((componentId) => {
        let newChild = {
          id: componentId,
          ...allComponents[componentId],
        };

        const { width, height } = newChild.layouts['desktop'];

        newChild['layouts'] = {
          ...newChild.layouts,
          mobile: {
            top: 100,
            left: 0,
            width: Math.min(width, 445),
            height: height,
          },
        };

        componentDefinitionChanged(newChild, { withChildLayout: true });
      });
    }
  }

  const handleInspectorHeaderActions = (value) => {
    if (value === 'rename') {
      setTimeout(() => setInputFocus(), 0);
    }
    if (value === 'delete') {
      setWidgetDeleteConfirmation(true);
    }
    if (value === 'duplicate') {
      cloneComponents();
    }
  };
  const buildGeneralStyle = () => {
    const items = [];

    items.push({
      title: `${t('widget.common.general', 'General')}`,
      isOpen: true,
      children: (
        <>
          {renderElement(
            component,
            componentMeta,
            layoutPropertyChanged,
            dataQueries,
            'boxShadow',
            'generalStyles',
            currentState,
            allComponents
          )}
        </>
      ),
    });

    return <Accordion items={items} />;
  };

  const propertiesTab = isMounted && (
    <div className={`${isVersionReleased && 'disabled'}`}>
      <GetAccordion
        componentName={componentMeta.component}
        layoutPropertyChanged={layoutPropertyChanged}
        component={component}
        paramUpdated={paramUpdated}
        dataQueries={dataQueries}
        componentMeta={componentMeta}
        // eventUpdated={eventUpdated}
        // eventOptionUpdated={eventOptionUpdated}
        components={allComponents}
        currentState={currentState}
        darkMode={darkMode}
        // eventsChanged={eventsChanged}
        // apps={apps} !check
        pages={pages}
        allComponents={allComponents}
      />
    </div>
  );
  const stylesTab = (
    <div style={{ marginBottom: '6rem' }} className={`${isVersionReleased && 'disabled'}`}>
      <div
<<<<<<< HEAD
        className={component.component.component !== 'TextInput' && component.component.component !== 'Text' && 'p-3'}
=======
        className={
          component.component.component !== 'TextInput' &&
          component.component.component !== 'PasswordInput' &&
          component.component.component !== 'NumberInput' &&
          'p-3'
        }
>>>>>>> df167c0d
      >
        <Inspector.RenderStyleOptions
          componentMeta={componentMeta}
          component={component}
          paramUpdated={paramUpdated}
          dataQueries={dataQueries}
          currentState={currentState}
          allComponents={allComponents}
        />
      </div>
      {!shouldAddBoxShadow.includes(component.component.component) && buildGeneralStyle()}
    </div>
  );

  React.useEffect(() => {
    const handleClickOutside = (event) => {
      if (showHeaderActionsMenu && event.target.closest('.list-menu') === null) {
        setShowHeaderActionsMenu(false);
      }
    };

    document.addEventListener('mousedown', handleClickOutside);
    return () => {
      document.removeEventListener('mousedown', handleClickOutside);
    };
    // eslint-disable-next-line react-hooks/exhaustive-deps
  }, [JSON.stringify({ showHeaderActionsMenu })]);

  return (
    <div className="inspector">
      <ConfirmDialog
        show={showWidgetDeleteConfirmation}
        message={'Widget will be deleted, do you want to continue?'}
        onConfirm={() => {
          setSelectedComponents(EMPTY_ARRAY);
          removeComponent(component.id);
        }}
        onCancel={() => setWidgetDeleteConfirmation(false)}
        darkMode={darkMode}
      />
      <div>
        <div className="row inspector-component-title-input-holder">
          <div className="col-1" onClick={() => setSelectedComponents(EMPTY_ARRAY)}>
            <span
              data-cy={`inspector-close-icon`}
              className="cursor-pointer d-flex align-items-center "
              style={{ height: '28px', width: '28px' }}
            >
              <ArrowLeft fill={'var(--slate12)'} width={'14'} />
            </span>
          </div>
          <div className={`col-9 p-0 ${isVersionReleased && 'disabled'}`}>
            <div className="input-icon" style={{ marginLeft: '8px' }}>
              <input
                onChange={(e) => setNewComponentName(e.target.value)}
                type="text"
                onBlur={() => handleComponentNameChange(newComponentName)}
                className="w-100 inspector-edit-widget-name"
                value={newComponentName}
                ref={inputRef}
                data-cy="edit-widget-name"
              />
            </div>
          </div>
          <div className="col-2" data-cy={'component-inspector-options'}>
            <OverlayTrigger
              trigger={'click'}
              placement={'bottom-end'}
              rootClose={false}
              show={showHeaderActionsMenu}
              overlay={
                <Popover id="list-menu" className={darkMode && 'dark-theme'}>
                  <Popover.Body bsPrefix="list-item-popover-body">
                    {INSPECTOR_HEADER_OPTIONS.map((option) => (
                      <div
                        data-cy={`component-inspector-${String(option?.value).toLowerCase()}-button`}
                        className="list-item-popover-option"
                        key={option?.value}
                        onClick={(e) => {
                          e.stopPropagation();
                          handleInspectorHeaderActions(option.value);
                        }}
                      >
                        <div className="list-item-popover-menu-option-icon">{option.icon}</div>
                        <div
                          className={classNames('list-item-option-menu-label', {
                            'color-tomato9': option.value === 'delete',
                          })}
                        >
                          {option?.label}
                        </div>
                      </div>
                    ))}
                  </Popover.Body>
                </Popover>
              }
            >
              <span className="cursor-pointer" onClick={() => setShowHeaderActionsMenu(true)}>
                <SolidIcon data-cy={'menu-icon'} name="morevertical" width="24" fill={'var(--slate12)'} />
              </span>
            </OverlayTrigger>
          </div>
        </div>
        <div>
          <Tabs defaultActiveKey={'properties'} id="inspector">
            <Tab eventKey="properties" title="Properties">
              {propertiesTab}
            </Tab>
            <Tab eventKey="styles" title="Styles">
              {stylesTab}
            </Tab>
          </Tabs>
        </div>
      </div>
      <span className="widget-documentation-link">
        <a
          href={`https://docs.tooljet.io/docs/widgets/${convertToKebabCase(componentMeta?.name ?? '')}`}
          target="_blank"
          rel="noreferrer"
          data-cy="widget-documentation-link"
        >
          <span>
            <Student width={13} fill={'#3E63DD'} />
            <small className="widget-documentation-link-text">
              {t('widget.common.documentation', 'Read documentation for {{componentMeta}}', {
                componentMeta: componentMeta.name,
              })}
            </small>
          </span>
          <span>
            <ArrowRight width={20} fill={'#3E63DD'} />
          </span>
        </a>
      </span>
    </div>
  );
};

const widgetsWithStyleConditions = {
  Modal: {
    conditions: [
      {
        definition: 'properties', //expecting properties or styles
        property: 'useDefaultButton', //expecting a property name
        conditionStyles: ['triggerButtonBackgroundColor', 'triggerButtonTextColor'], //expecting an array of style definitions names
      },
    ],
  },
};
const styleGroupedComponentTypes = ['TextInput', 'NumberInput', 'PasswordInput'];

const RenderStyleOptions = ({ componentMeta, component, paramUpdated, dataQueries, currentState, allComponents }) => {
  // Initialize an object to group properties by "accordian"
  const groupedProperties = {};
<<<<<<< HEAD
  if (component.component.component === 'TextInput' || component.component.component === 'Text') {
=======
  if (
    component.component.component === 'TextInput' ||
    component.component.component === 'PasswordInput' ||
    component.component.component === 'NumberInput'
  ) {
>>>>>>> df167c0d
    // Iterate over the properties in componentMeta.styles
    for (const key in componentMeta.styles) {
      const property = componentMeta.styles[key];
      const accordian = property.accordian;

      // Check if the "accordian" key exists in groupedProperties
      if (!groupedProperties[accordian]) {
        groupedProperties[accordian] = {}; // Create an empty object for the "accordian" key if it doesn't exist
      }

      // Add the property to the corresponding "accordian" object
      groupedProperties[accordian][key] = property;
    }
  }

  return Object.keys(
<<<<<<< HEAD
    component.component.component === 'TextInput' || component.component.component === 'Text'
=======
    component.component.component === 'TextInput' ||
      component.component.component === 'PasswordInput' ||
      component.component.component === 'NumberInput'
>>>>>>> df167c0d
      ? groupedProperties
      : componentMeta.styles
  ).map((style) => {
    const conditionWidget = widgetsWithStyleConditions[component.component.component] ?? null;
    const condition = conditionWidget?.conditions.find((condition) => condition.property) ?? {};

    if (conditionWidget && conditionWidget.conditions.find((condition) => condition.conditionStyles.includes(style))) {
      const propertyConditon = condition?.property;
      const widgetPropertyDefinition = condition?.definition;

      return handleRenderingConditionalStyles(
        component,
        componentMeta,
        dataQueries,
        paramUpdated,
        currentState,
        allComponents,
        style,
        propertyConditon,
        component?.component?.definition[widgetPropertyDefinition]
      );
    }

    const items = [];

<<<<<<< HEAD
    if (component.component.component === 'TextInput' || component.component.component === 'Text') {
=======
    if (
      component.component.component === 'TextInput' ||
      component.component.component === 'PasswordInput' ||
      component.component.component === 'NumberInput'
    ) {
>>>>>>> df167c0d
      items.push({
        title: `${style}`,
        children: Object.entries(groupedProperties[style]).map(([key, value]) => ({
          ...renderCustomStyles(
            component,
            componentMeta,
            paramUpdated,
            dataQueries,
            key,
            'styles',
            currentState,
            allComponents,
            value.accordian
          ),
        })),
      });
      return <Accordion key={style} items={items} />;
    } else {
      return renderElement(
        component,
        componentMeta,
        paramUpdated,
        dataQueries,
        style,
        'styles',
        currentState,
        allComponents
      );
    }
  });
};

const resolveConditionalStyle = (definition, condition, currentState) => {
  const conditionExistsInDefinition = definition[condition] ?? false;
  if (conditionExistsInDefinition) {
    return resolveReferences(definition[condition]?.value ?? false, currentState);
  }
};

const handleRenderingConditionalStyles = (
  component,
  componentMeta,
  dataQueries,
  paramUpdated,
  currentState,
  allComponents,
  style,
  renderingPropertyCondition,
  definition
) => {
  return resolveConditionalStyle(definition, renderingPropertyCondition, currentState)
    ? renderElement(component, componentMeta, paramUpdated, dataQueries, style, 'styles', currentState, allComponents)
    : null;
};

const GetAccordion = React.memo(
  ({ componentName, ...restProps }) => {
    switch (componentName) {
      case 'Table':
        return <Table {...restProps} />;

      case 'Chart':
        return <Chart {...restProps} />;

      case 'FilePicker':
        return <FilePicker {...restProps} />;

      case 'Modal':
        return <Modal {...restProps} />;

      case 'CustomComponent':
        return <CustomComponent {...restProps} />;

      case 'Icon':
        return <Icon {...restProps} />;

      case 'Form':
        return <Form {...restProps} />;

      default: {
        return <DefaultComponent {...restProps} />;
      }
    }
  },
  (prevProps, nextProps) => {
    prevProps.componentName === nextProps.componentName;
  }
);

Inspector.RenderStyleOptions = RenderStyleOptions;<|MERGE_RESOLUTION|>--- conflicted
+++ resolved
@@ -83,11 +83,7 @@
   const [inputRef, setInputFocus] = useFocus();
 
   const [showHeaderActionsMenu, setShowHeaderActionsMenu] = useState(false);
-<<<<<<< HEAD
-  const shouldAddBoxShadow = ['TextInput', 'Text'];
-=======
-  const shouldAddBoxShadow = ['TextInput', 'PasswordInput', 'NumberInput'];
->>>>>>> df167c0d
+  const shouldAddBoxShadow = ['TextInput', 'PasswordInput', 'NumberInput', 'Text'];
 
   const { isVersionReleased } = useAppVersionStore(
     (state) => ({
@@ -317,16 +313,13 @@
   const stylesTab = (
     <div style={{ marginBottom: '6rem' }} className={`${isVersionReleased && 'disabled'}`}>
       <div
-<<<<<<< HEAD
-        className={component.component.component !== 'TextInput' && component.component.component !== 'Text' && 'p-3'}
-=======
         className={
           component.component.component !== 'TextInput' &&
           component.component.component !== 'PasswordInput' &&
           component.component.component !== 'NumberInput' &&
+          component.component.component !== 'Text' &&
           'p-3'
         }
->>>>>>> df167c0d
       >
         <Inspector.RenderStyleOptions
           componentMeta={componentMeta}
@@ -481,15 +474,12 @@
 const RenderStyleOptions = ({ componentMeta, component, paramUpdated, dataQueries, currentState, allComponents }) => {
   // Initialize an object to group properties by "accordian"
   const groupedProperties = {};
-<<<<<<< HEAD
-  if (component.component.component === 'TextInput' || component.component.component === 'Text') {
-=======
   if (
     component.component.component === 'TextInput' ||
     component.component.component === 'PasswordInput' ||
-    component.component.component === 'NumberInput'
+    component.component.component === 'NumberInput' ||
+    component.component.component === 'Text'
   ) {
->>>>>>> df167c0d
     // Iterate over the properties in componentMeta.styles
     for (const key in componentMeta.styles) {
       const property = componentMeta.styles[key];
@@ -506,13 +496,10 @@
   }
 
   return Object.keys(
-<<<<<<< HEAD
-    component.component.component === 'TextInput' || component.component.component === 'Text'
-=======
     component.component.component === 'TextInput' ||
       component.component.component === 'PasswordInput' ||
-      component.component.component === 'NumberInput'
->>>>>>> df167c0d
+      component.component.component === 'NumberInput' ||
+      component.component.component === 'Text'
       ? groupedProperties
       : componentMeta.styles
   ).map((style) => {
@@ -538,15 +525,12 @@
 
     const items = [];
 
-<<<<<<< HEAD
-    if (component.component.component === 'TextInput' || component.component.component === 'Text') {
-=======
     if (
       component.component.component === 'TextInput' ||
       component.component.component === 'PasswordInput' ||
-      component.component.component === 'NumberInput'
+      component.component.component === 'NumberInput' ||
+      component.component.component === 'Text'
     ) {
->>>>>>> df167c0d
       items.push({
         title: `${style}`,
         children: Object.entries(groupedProperties[style]).map(([key, value]) => ({
