--- conflicted
+++ resolved
@@ -59,15 +59,10 @@
   'PasswordInput',
   'NumberInput',
   'Table',
-<<<<<<< HEAD
   'ToggleSwitchV2',
   'Checkbox',
   'DropdownV2',
-=======
   'Button',
-  'ToggleSwitchV2',
-  'Checkbox',
->>>>>>> 0e2b312f
 ];
 
 export const Inspector = ({
