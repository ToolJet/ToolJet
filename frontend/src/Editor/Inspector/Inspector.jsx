import React, { useState, useRef, useEffect } from 'react';
import { componentTypes } from '../WidgetManager/components';
import { Table } from './Components/Table/Table.jsx';
import { Chart } from './Components/Chart';
import { Form } from './Components/Form';
import { renderElement } from './Utils';
import { toast } from 'react-hot-toast';
import { validateQueryName, convertToKebabCase, resolveReferences } from '@/_helpers/utils';
import { ConfirmDialog } from '@/_components';
import { useHotkeys } from 'react-hotkeys-hook';
import { DefaultComponent } from './Components/DefaultComponent';
import { FilePicker } from './Components/FilePicker';
import { Modal } from './Components/Modal';
import { CustomComponent } from './Components/CustomComponent';
import { Icon } from './Components/Icon';
import useFocus from '@/_hooks/use-focus';
import Accordion from '@/_ui/Accordion';
import { useTranslation } from 'react-i18next';
import _ from 'lodash';
import { useMounted } from '@/_hooks/use-mount';
import { useCurrentState } from '@/_stores/currentStateStore';
import { useDataQueries } from '@/_stores/dataQueriesStore';
import { useAppVersionStore } from '@/_stores/appVersionStore';
import { shallow } from 'zustand/shallow';
import Tabs from '@/ToolJetUI/Tabs/Tabs';
import Tab from '@/ToolJetUI/Tabs/Tab';
import Student from '@/_ui/Icon/solidIcons/Student';
import ArrowRight from '@/_ui/Icon/solidIcons/ArrowRight';
import ArrowLeft from '@/_ui/Icon/solidIcons/ArrowLeft';
import SolidIcon from '@/_ui/Icon/SolidIcons';
import { OverlayTrigger, Popover } from 'react-bootstrap';
import Edit from '@/_ui/Icon/bulkIcons/Edit';
import Copy from '@/_ui/Icon/solidIcons/Copy';
import Trash from '@/_ui/Icon/solidIcons/Trash';
import classNames from 'classnames';

const INSPECTOR_HEADER_OPTIONS = [
  {
    label: 'Rename',
    value: 'rename',
    icon: <Edit width={16} />,
  },
  {
    label: 'Duplicate',
    value: 'duplicate',
    icon: <Copy width={16} />,
  },
  {
    label: 'Delete',
    value: 'delete',
    icon: <Trash width={16} fill={'#E54D2E'} />,
  },
];

export const Inspector = ({
  selectedComponentId,
  componentDefinitionChanged,
  allComponents,
  apps,
  darkMode,
  switchSidebarTab,
  removeComponent,
  pages,
  cloneComponents,
}) => {
  const dataQueries = useDataQueries();
  const component = {
    id: selectedComponentId,
    component: allComponents[selectedComponentId].component,
    layouts: allComponents[selectedComponentId].layouts,
    parent: allComponents[selectedComponentId].parent,
  };
  const currentState = useCurrentState();
  const [showWidgetDeleteConfirmation, setWidgetDeleteConfirmation] = useState(false);
  // eslint-disable-next-line no-unused-vars
  const [tabHeight, setTabHeight] = React.useState(0);
  const componentNameRef = useRef(null);
  const [newComponentName, setNewComponentName] = useState(component.component.name);
  const [inputRef, setInputFocus] = useFocus();
  const [selectedTab, setSelectedTab] = useState('properties');
  const [showHeaderActionsMenu, setShowHeaderActionsMenu] = useState(false);
  const { isVersionReleased } = useAppVersionStore(
    (state) => ({
      isVersionReleased: state.isVersionReleased,
    }),
    shallow
  );
  const { t } = useTranslation();

  useHotkeys('backspace', () => {
    if (isVersionReleased) return;
    setWidgetDeleteConfirmation(true);
  });
  useHotkeys('escape', () => switchSidebarTab(2));

  const componentMeta = componentTypes.find((comp) => component.component.component === comp.component);

  const isMounted = useMounted();

  useEffect(() => {
    componentNameRef.current = newComponentName;
  }, [newComponentName]);

  useEffect(() => {
    return () => {
      handleComponentNameChange(componentNameRef.current);
    };
    // eslint-disable-next-line react-hooks/exhaustive-deps
  }, []);

  const validateComponentName = (name) => {
    const isValid = !Object.values(allComponents)
      .map((component) => component.component.name)
      .includes(name);

    if (component.component.name === name) {
      return true;
    }
    return isValid;
  };

  function handleComponentNameChange(newName) {
    if (component.component.name === newName) return;

    if (newName.length === 0) {
      toast.error(t('widget.common.widgetNameEmptyError', 'Widget name cannot be empty'));
      return setInputFocus();
    }
    if (!validateComponentName(newName)) {
      toast.error(t('widget.common.componentNameExistsError', 'Component name already exists'));
      return setInputFocus();
    }
    if (validateQueryName(newName)) {
      let newComponent = { ...component };
      newComponent.component.name = newName;
      componentDefinitionChanged(newComponent);
    } else {
      toast.error(
        t(
          'widget.common.invalidWidgetName',
          'Invalid widget name. Should be unique and only include letters, numbers and underscore.'
        )
      );
      setInputFocus();
    }
  }

  const getDefaultValue = (val) => {
    if (componentMeta?.definition?.defaults) {
      return componentMeta.definition.defaults.find((el) => el.type === val);
    }
    return null;
  };

  function paramUpdated(param, attr, value, paramType) {
    console.log({ param, attr, value, paramType });
    let newDefinition = _.cloneDeep(component.component.definition);
    let allParams = newDefinition[paramType] || {};
    const paramObject = allParams[param.name];
    if (!paramObject) {
      allParams[param.name] = {};
    }
    if (attr) {
      allParams[param.name][attr] = value;
      const defaultValue = getDefaultValue(value);
      // This is needed to have enable pagination as backward compatible
      // Whenever enable pagination is false, we turn client and server side pagination as false
      if (param.name === 'enablePagination' && !resolveReferences(value, currentState)) {
        if (allParams?.['clientSidePagination']?.[attr]) {
          allParams['clientSidePagination'][attr] = value;
        }
        allParams['serverSidePagination'][attr] = value;
      }
      // This case is required to handle for older apps when serverSidePagination is connected to Fx
      if (param.name === 'serverSidePagination' && !allParams?.['enablePagination']?.[attr]) {
        allParams = {
          ...allParams,
          enablePagination: {
            value: true,
          },
        };
      }
      if (param.type === 'select' && defaultValue) {
        allParams[defaultValue.paramName]['value'] = defaultValue.value;
      }
      if (param.name === 'secondarySignDisplay') {
        if (value === 'negative') {
          newDefinition['styles']['secondaryTextColour']['value'] = '#EE2C4D';
        } else if (value === 'positive') {
          newDefinition['styles']['secondaryTextColour']['value'] = '#36AF8B';
        }
      }
    } else {
      allParams[param.name] = value;
    }
    newDefinition[paramType] = allParams;
    let newComponent = _.merge(component, {
      component: {
        definition: newDefinition,
      },
    });
    componentDefinitionChanged(newComponent);
  }

  function layoutPropertyChanged(param, attr, value, paramType) {
    paramUpdated(param, attr, value, paramType);

    // User wants to show the widget on mobile devices
    if (param.name === 'showOnMobile' && value === true) {
      let newComponent = {
        ...component,
      };

      const { width, height } = newComponent.layouts['desktop'];

      newComponent['layouts'] = {
        ...newComponent.layouts,
        mobile: {
          top: 100,
          left: 0,
          width: Math.min(width, 445),
          height: height,
        },
      };

      componentDefinitionChanged(newComponent);

      //  Child components should also have a mobile layout
      const childComponents = Object.keys(allComponents).filter((key) => allComponents[key].parent === component.id);

      childComponents.forEach((componentId) => {
        let newChild = {
          id: componentId,
          ...allComponents[componentId],
        };

        const { width, height } = newChild.layouts['desktop'];

        newChild['layouts'] = {
          ...newChild.layouts,
          mobile: {
            top: 100,
            left: 0,
            width: Math.min(width, 445),
            height: height,
          },
        };

        componentDefinitionChanged(newChild);
      });
    }
  }

  function eventUpdated(event, actionId) {
    let newDefinition = { ...component.component.definition };
    newDefinition.events[event.name] = { actionId };

    let newComponent = {
      ...component,
    };

    componentDefinitionChanged(newComponent);
  }

  function eventsChanged(newEvents, isReordered = false) {
    let newDefinition;
    if (isReordered) {
      newDefinition = { ...component.component };
      newDefinition.definition.events = newEvents;
    } else {
      newDefinition = { ...component.component.definition };
      newDefinition.events = newEvents;
    }

    let newComponent = {
      ...component,
    };

    componentDefinitionChanged(newComponent);
  }

  function eventOptionUpdated(event, option, value) {
    console.log('eventOptionUpdated', event, option, value);

    let newDefinition = { ...component.component.definition };
    let eventDefinition = newDefinition.events[event.name] || { options: {} };

    newDefinition.events[event.name] = { ...eventDefinition, options: { ...eventDefinition.options, [option]: value } };

    let newComponent = {
      ...component,
    };

    componentDefinitionChanged(newComponent);
  }

  const handleInspectorHeaderActions = (value) => {
    if (value === 'rename') {
      setTimeout(() => setInputFocus(), 0);
    }
    if (value === 'delete') {
      setWidgetDeleteConfirmation(true);
    }
    if (value === 'duplicate') {
      cloneComponents();
    }
  };
  const buildGeneralStyle = () => {
    const items = [];

    items.push({
      title: `${t('widget.common.general', 'General')}`,
      isOpen: true,
      children: (
        <>
          {renderElement(
            component,
            componentMeta,
            layoutPropertyChanged,
            dataQueries,
            'boxShadow',
            'generalStyles',
            currentState,
            allComponents
          )}
        </>
      ),
    });

    return <Accordion items={items} />;
  };

  const propertiesTab = isMounted && (
    <div className={`${isVersionReleased && 'disabled'}`}>
      <GetAccordion
        componentName={componentMeta.component}
        layoutPropertyChanged={layoutPropertyChanged}
        component={component}
        paramUpdated={paramUpdated}
        dataQueries={dataQueries}
        componentMeta={componentMeta}
        eventUpdated={eventUpdated}
        eventOptionUpdated={eventOptionUpdated}
        components={allComponents}
        currentState={currentState}
        darkMode={darkMode}
        eventsChanged={eventsChanged}
        apps={apps}
        pages={pages}
        allComponents={allComponents}
      />
    </div>
  );

  const stylesTab = (
    <div style={{ marginBottom: '6rem' }} className={`${isVersionReleased && 'disabled'}`}>
      <div className="p-3">
        <Inspector.RenderStyleOptions
          componentMeta={componentMeta}
          component={component}
          paramUpdated={paramUpdated}
          dataQueries={dataQueries}
          currentState={currentState}
          allComponents={allComponents}
        />
      </div>
      {buildGeneralStyle()}
    </div>
  );

  React.useEffect(() => {
    const handleClickOutside = (event) => {
      if (showHeaderActionsMenu && event.target.closest('.list-menu') === null) {
        setShowHeaderActionsMenu(false);
      }
    };

    document.addEventListener('mousedown', handleClickOutside);
    return () => {
      document.removeEventListener('mousedown', handleClickOutside);
    };
    // eslint-disable-next-line react-hooks/exhaustive-deps
  }, [JSON.stringify({ showHeaderActionsMenu })]);

  const handleDeleteConfirm = React.useCallback(() => {
    switchSidebarTab(2);
    removeComponent(component);
    setWidgetDeleteConfirmation(false);
  }, [switchSidebarTab, removeComponent, component, setWidgetDeleteConfirmation]);

<<<<<<< HEAD
  React.useEffect(()=>{
    const handleKeyPress = (event) => {
        if (showWidgetDeleteConfirmation && event.key === 'Enter') {
            handleDeleteConfirm();
        }
=======
  React.useEffect(() => {
    const handleKeyPress = (event) => {
      if (showWidgetDeleteConfirmation && event.key === 'Enter') {
        handleDeleteConfirm();
      }
>>>>>>> bf1dda2e
    };

    document.addEventListener('keydown', handleKeyPress);
    return () => {
<<<<<<< HEAD
        document.removeEventListener('keydown', handleKeyPress);
    };
  }, [showWidgetDeleteConfirmation, handleDeleteConfirm]);
  
=======
      document.removeEventListener('keydown', handleKeyPress);
    };
  }, [showWidgetDeleteConfirmation, handleDeleteConfirm]);

>>>>>>> bf1dda2e
  return (
    <div className="inspector">
      <ConfirmDialog
        show={showWidgetDeleteConfirmation}
        message={'Widget will be deleted, do you want to continue?'}
        onConfirm={handleDeleteConfirm}
        onCancel={() => setWidgetDeleteConfirmation(false)}
        darkMode={darkMode}
      />
      <div>
        <div className={`row inspector-component-title-input-holder ${isVersionReleased && 'disabled'}`}>
          <div className="col-1" onClick={() => switchSidebarTab(2)}>
            <span data-cy={`inspector-close-icon`} className="cursor-pointer">
              <ArrowLeft fill={'var(--slate12)'} width={'14'} />
            </span>
          </div>
          <div className={`col-9 p-0 ${isVersionReleased && 'disabled'}`}>
            <div className="input-icon" style={{ marginLeft: '8px' }}>
              <input
                onChange={(e) => setNewComponentName(e.target.value)}
                type="text"
                onBlur={() => handleComponentNameChange(newComponentName)}
                className="w-100 inspector-edit-widget-name"
                value={newComponentName}
                ref={inputRef}
                data-cy="edit-widget-name"
              />
            </div>
          </div>
          <div className="col-2">
            <OverlayTrigger
              trigger={'click'}
              placement={'bottom-end'}
              rootClose={false}
              show={showHeaderActionsMenu}
              overlay={
                <Popover id="list-menu" className={darkMode && 'dark-theme'}>
                  <Popover.Body bsPrefix="list-item-popover-body">
                    {INSPECTOR_HEADER_OPTIONS.map((option) => (
                      <div
                        className="list-item-popover-option"
                        key={option?.value}
                        onClick={(e) => {
                          e.stopPropagation();
                          handleInspectorHeaderActions(option.value);
                        }}
                      >
                        <div className="list-item-popover-menu-option-icon">{option.icon}</div>
                        <div
                          className={classNames('list-item-option-menu-label', {
                            'color-tomato9': option.value === 'delete',
                          })}
                        >
                          {option?.label}
                        </div>
                      </div>
                    ))}
                  </Popover.Body>
                </Popover>
              }
            >
              <span className="cursor-pointer" onClick={() => setShowHeaderActionsMenu(true)}>
                <SolidIcon data-cy={'menu-icon'} name="morevertical" width="24" fill={'var(--slate12)'} />
              </span>
            </OverlayTrigger>
          </div>
        </div>
        <div>
          <Tabs defaultActiveKey={'properties'} id="inspector">
            <Tab eventKey="properties" title="Properties">
              {propertiesTab}
            </Tab>
            <Tab eventKey="styles" title="Styles">
              {stylesTab}
            </Tab>
          </Tabs>
        </div>
      </div>
      <span className="widget-documentation-link">
        <a
          href={`https://docs.tooljet.io/docs/widgets/${convertToKebabCase(componentMeta?.name ?? '')}`}
          target="_blank"
          rel="noreferrer"
          data-cy="widget-documentation-link"
        >
          <span>
            <Student width={13} fill={'#3E63DD'} />
            <small className="widget-documentation-link-text">
              {t('widget.common.documentation', 'Read documentation for {{componentMeta}}', {
                componentMeta: componentMeta.name,
              })}
            </small>
          </span>
          <span>
            <ArrowRight width={20} fill={'#3E63DD'} />
          </span>
        </a>
      </span>
    </div>
  );
};

const widgetsWithStyleConditions = {
  Modal: {
    conditions: [
      {
        definition: 'properties', //expecting properties or styles
        property: 'useDefaultButton', //expecting a property name
        conditionStyles: ['triggerButtonBackgroundColor', 'triggerButtonTextColor'], //expecting an array of style definitions names
      },
    ],
  },
};

const RenderStyleOptions = ({ componentMeta, component, paramUpdated, dataQueries, currentState, allComponents }) => {
  return Object.keys(componentMeta.styles).map((style) => {
    const conditionWidget = widgetsWithStyleConditions[component.component.component] ?? null;
    const condition = conditionWidget?.conditions.find((condition) => condition.property) ?? {};

    if (conditionWidget && conditionWidget.conditions.find((condition) => condition.conditionStyles.includes(style))) {
      const propertyConditon = condition?.property;
      const widgetPropertyDefinition = condition?.definition;

      return handleRenderingConditionalStyles(
        component,
        componentMeta,
        dataQueries,
        paramUpdated,
        currentState,
        allComponents,
        style,
        propertyConditon,
        component.component?.definition[widgetPropertyDefinition]
      );
    }

    return renderElement(
      component,
      componentMeta,
      paramUpdated,
      dataQueries,
      style,
      'styles',
      currentState,
      allComponents
    );
  });
};

const resolveConditionalStyle = (definition, condition, currentState) => {
  const conditionExistsInDefinition = definition[condition] ?? false;
  if (conditionExistsInDefinition) {
    return resolveReferences(definition[condition]?.value ?? false, currentState);
  }
};

const handleRenderingConditionalStyles = (
  component,
  componentMeta,
  dataQueries,
  paramUpdated,
  currentState,
  allComponents,
  style,
  renderingPropertyCondition,
  definition
) => {
  return resolveConditionalStyle(definition, renderingPropertyCondition, currentState)
    ? renderElement(component, componentMeta, paramUpdated, dataQueries, style, 'styles', currentState, allComponents)
    : null;
};

const GetAccordion = React.memo(
  ({ componentName, ...restProps }) => {
    switch (componentName) {
      case 'Table':
        return <Table {...restProps} />;

      case 'Chart':
        return <Chart {...restProps} />;

      case 'FilePicker':
        return <FilePicker {...restProps} />;

      case 'Modal':
        return <Modal {...restProps} />;

      case 'CustomComponent':
        return <CustomComponent {...restProps} />;

      case 'Icon':
        return <Icon {...restProps} />;

      case 'Form':
        return <Form {...restProps} />;

      default: {
        return <DefaultComponent {...restProps} />;
      }
    }
  },
  (prevProps, nextProps) => {
    prevProps.componentName === nextProps.componentName;
  }
);

Inspector.RenderStyleOptions = RenderStyleOptions;<|MERGE_RESOLUTION|>--- conflicted
+++ resolved
@@ -388,34 +388,19 @@
     setWidgetDeleteConfirmation(false);
   }, [switchSidebarTab, removeComponent, component, setWidgetDeleteConfirmation]);
 
-<<<<<<< HEAD
-  React.useEffect(()=>{
-    const handleKeyPress = (event) => {
-        if (showWidgetDeleteConfirmation && event.key === 'Enter') {
-            handleDeleteConfirm();
-        }
-=======
   React.useEffect(() => {
     const handleKeyPress = (event) => {
       if (showWidgetDeleteConfirmation && event.key === 'Enter') {
         handleDeleteConfirm();
       }
->>>>>>> bf1dda2e
     };
 
     document.addEventListener('keydown', handleKeyPress);
     return () => {
-<<<<<<< HEAD
-        document.removeEventListener('keydown', handleKeyPress);
+      document.removeEventListener('keydown', handleKeyPress);
     };
   }, [showWidgetDeleteConfirmation, handleDeleteConfirm]);
-  
-=======
-      document.removeEventListener('keydown', handleKeyPress);
-    };
-  }, [showWidgetDeleteConfirmation, handleDeleteConfirm]);
-
->>>>>>> bf1dda2e
+
   return (
     <div className="inspector">
       <ConfirmDialog
