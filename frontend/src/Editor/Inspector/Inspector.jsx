import React, { useState, useEffect } from 'react';
import { componentTypes } from '../Components/components';
import { Table } from './Components/Table';
import { Chart } from './Components/Chart';
import { renderElement, renderEvent } from './Utils';
import { toast } from 'react-toastify';
import { validateQueryName, convertToKebabCase } from '@/_helpers/utils';
import { EventManager } from './EventManager';

export const Inspector = ({
  selectedComponentId,
  componentDefinitionChanged,
  dataQueries,
  removeComponent,
  allComponents,
  componentChanged,
  currentState,
  apps,
  darkMode,
  switchSidebarTab
}) => {
  
  const selectedComponent = { id: selectedComponentId, component: allComponents[selectedComponentId].component, layouts: allComponents[selectedComponentId].layouts}
  const [component, setComponent] = useState(selectedComponent);

  const [components, setComponents] = useState(allComponents);
  
  const componentMeta = componentTypes.find((comp) => component.component.component === comp.component);

  useEffect(() => {
    setComponent(selectedComponent);
  }, [selectedComponent.component.definition]);

  useEffect(() => {
    setComponents(allComponents);
  }, [allComponents]);

  function handleComponentNameChange(newName) {
    if (validateQueryName(newName)) {
      let newComponent = { ...component };
      newComponent.component.name = newName;
      setComponent(newComponent);
      componentChanged(newComponent);
    } else {
      toast.error('Invalid query name. Should be unique and only include letters, numbers and underscore.', { hideProgressBar: true });
    }
  }

  function paramUpdated(param, attr, value, paramType) {
    let newDefinition = { ...component.component.definition };

    const paramObject = newDefinition[paramType][param.name];

    if (!paramObject) {
      newDefinition[paramType][param.name] = {};
    }

    if(attr) {
      newDefinition[paramType][param.name][attr] = value;
    } else {
      newDefinition[paramType][param.name] = value;
    }

    let newComponent = {
      ...component
    };

    setComponent(newComponent);
    componentDefinitionChanged(newComponent);
  }

  function layoutPropertyChanged(param, attr, value, paramType) { 
    paramUpdated(param, attr, value, paramType);

    // User wants to show the widget on mobile devices
    if(param.name === 'showOnMobile' && value === true) { 
      
      let newComponent = {
        ...component
      };

      const { width, height } = newComponent.layouts['desktop'];

      newComponent['layouts'] = {
        ...newComponent.layouts,
        mobile: { 
          top: 100, 
          left: 0, 
          width: Math.min(width, 445), 
          height: height
        }
      }

      setComponent(newComponent);
      componentDefinitionChanged(newComponent).then(() => {
        
        //  Child componets should also have a mobile layout
        const childComponents = Object.keys(allComponents).filter((key) => allComponents[key].parent === component.id);

        childComponents.forEach((componentId) => {
          let newChild = {
            id: componentId,
            ...allComponents[componentId]
          };

          const { width, height } = newChild.layouts['desktop'];

          newChild['layouts'] = {
            ...newChild.layouts,
            mobile: { 
              top: 100, 
              left: 0, 
              width: Math.min(width, 445), 
              height: height
            }
          }

          componentDefinitionChanged(newChild);

        });
      });

    }
  }

  function eventUpdated(event, actionId) {
    let newDefinition = { ...component.component.definition };
    newDefinition.events[event.name] = { actionId };

    let newComponent = {
      ...component
    };

    setComponent(newComponent);
    componentDefinitionChanged(newComponent);
  }

  function eventsChanged(newEvents) {
    let newDefinition = { ...component.component.definition };
    newDefinition.events = newEvents;

    let newComponent = {
      ...component
    };

    setComponent(newComponent);
    componentDefinitionChanged(newComponent);
  }

  function eventOptionUpdated(event, option, value) {
    console.log('eventOptionUpdated', event, option, value);

    let newDefinition = { ...component.component.definition };
    let eventDefinition = newDefinition.events[event.name] || { options: {} };

    newDefinition.events[event.name] = { ...eventDefinition, options: { ...eventDefinition.options, [option]: value } };

    let newComponent = {
      ...component
    };

    setComponent(newComponent);
    componentDefinitionChanged(newComponent);
  }

  return (
    <div className="inspector">
      <div className="header px-2 py-1 row">
        <div className="col-auto">
            <div className="input-icon">
                <input
                    type="text"
                    onChange={(e) => handleComponentNameChange(e.target.value)}
                    className="form-control-plaintext form-control-plaintext-sm mt-1"
                    value={component.component.name}
                />
                <span className="input-icon-addon">
                    <img src="/assets/images/icons/edit-source.svg" width="12" height="12" />
                </span>
            </div>
        </div>
        <div className="col py-1">
          <button 
            className="btn btn-sm component-action-button btn-light"
            onClick={() => switchSidebarTab(2)}
          >
            x
          </button>
        </div>

      </div>

      {componentMeta.component === 'Table' &&
        <Table
          component={component}
          paramUpdated={paramUpdated}
          dataQueries={dataQueries}
          componentMeta={componentMeta}
          eventUpdated={eventUpdated}
          eventOptionUpdated={eventOptionUpdated}
          components={components}
          currentState={currentState}
          darkMode={darkMode}
<<<<<<< HEAD
          eventsChanged={eventsChanged}
=======
          apps={apps}
>>>>>>> 0b36a7d6
        />
      }

      {componentMeta.component === 'Chart' &&
        <Chart
          component={component}
          paramUpdated={paramUpdated}
          dataQueries={dataQueries}
          componentMeta={componentMeta}
          eventUpdated={eventUpdated}
          eventOptionUpdated={eventOptionUpdated}
          components={components}
          currentState={currentState}
          darkMode={darkMode}
        />
      }
        
      {!['Table', 'Chart'].includes(componentMeta.component)   && 
        <div className="properties-container p-2">
          {Object.keys(componentMeta.properties).map((property) => renderElement(component, componentMeta, paramUpdated, dataQueries, property, 'properties', currentState, components, darkMode))}
          
          {Object.keys(componentMeta.styles).length > 0 && <div className="hr-text">Style</div>}
          {Object.keys(componentMeta.styles).map((style) => renderElement(component, componentMeta, paramUpdated, dataQueries, style, 'styles', currentState, components))}

          {Object.keys(componentMeta.events).length > 0 &&
            <div>
              {Object.keys(componentMeta.events).length > 0 && <div className="hr-text">Events</div>}

              <EventManager
                component={component}
                componentMeta={componentMeta}
                currentState={currentState}
                dataQueries={dataQueries}
                components={components}
                eventsChanged={eventsChanged}
                apps={apps}
              />
            </div>
          }
        </div>
      }

      {/* Show on desktop & show on mobile params */}
      <div className="hr-text">Layout</div>
      <div className="properties-container p-2 pb-3 mb-5">
        {renderElement(component, componentMeta, layoutPropertyChanged, dataQueries, 'showOnDesktop', 'others', currentState, components)}
        {renderElement(component, componentMeta, layoutPropertyChanged, dataQueries, 'showOnMobile', 'others', currentState, components)}
      </div>

      <div className="widget-documentation-link p-2">
        <a href={`https://docs.tooljet.io/docs/widgets/${convertToKebabCase(componentMeta?.name ?? '')}`} target="_blank">
          <small>
            {componentMeta.name} documentation
          </small>
        </a>
      </div>
    </div>
  );
};<|MERGE_RESOLUTION|>--- conflicted
+++ resolved
@@ -201,11 +201,8 @@
           components={components}
           currentState={currentState}
           darkMode={darkMode}
-<<<<<<< HEAD
           eventsChanged={eventsChanged}
-=======
           apps={apps}
->>>>>>> 0b36a7d6
         />
       }
 
