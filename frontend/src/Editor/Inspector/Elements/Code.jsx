import React from 'react';
import { CodeHinter } from '../../CodeBuilder/CodeHinter';
import _ from 'lodash';
import { resolveReferences } from '@/_helpers/utils';
import { useCurrentState } from '@/_stores/currentStateStore';

const CLIENT_SERVER_TOGGLE_FIELDS = ['serverSidePagination', 'serverSideSort', 'serverSideFilter'];

export const Code = ({
  param,
  definition,
  onChange,
  paramType,
  componentMeta,
  darkMode,
  componentName,
  onFxPress,
  fxActive,
  component,
  verticalLine,
  accordian,
  placeholder,
}) => {
  const currentState = useCurrentState();

  const getDefinitionForNewProps = (param) => {
    if (param === 'enablePagination') {
      const clientSidePagination = component?.component?.definition?.properties?.clientSidePagination?.value ?? false;
      const serverSidePagination = component?.component?.definition?.properties?.serverSidePagination?.value ?? false;
      const isPaginationEnabled =
        resolveReferences(clientSidePagination, currentState) || resolveReferences(serverSidePagination, currentState);

      if (isPaginationEnabled) return '{{true}}';
      return '{{false}}';
    }
    // Following condition is needed to support older Text component not having textFormat switch
    if (component?.component?.component === 'Text' && param === 'textFormat') {
      const doTextFormatAlreadyExist = component?.component?.definition?.properties?.textFormat;
      if (!doTextFormatAlreadyExist) {
        return 'html';
      }
    }
    if (['showAddNewRowButton', 'allowSelection', 'defaultSelectedRow'].includes(param)) {
      if (param === 'allowSelection') {
        const highlightSelectedRow = component?.component?.definition?.properties?.highlightSelectedRow?.value ?? false;
        const showBulkSelector = component?.component?.definition?.properties?.showBulkSelector?.value ?? false;
        const allowSelection =
          resolveReferences(highlightSelectedRow, currentState) || resolveReferences(showBulkSelector, currentState);

        return '{{' + `${allowSelection}` + '}}';
      } else if (param === 'defaultSelectedRow') {
        return `{{{id:1}}}`;
      } else {
        return '{{true}}';
      }
    } else {
      return '';
    }
  };

  let initialValue = !_.isEmpty(definition) ? definition.value : getDefinitionForNewProps(param.name);
  const paramMeta = accordian ? componentMeta[paramType]?.[param.name] : componentMeta[paramType][param.name];
  const displayName = paramMeta?.displayName || param?.name;

  /*
    following block is written for cellSize Prop to support backward compatibility, 
    because from older app we also get cellSize value as compact or spacious, 
    so accordigly we update the initial value with the new values respectively
  */
  if (paramType === 'styles' && param.name === 'cellSize') {
    switch (initialValue) {
      case 'compact':
        initialValue = 'condensed';
        break;
      case 'spacious':
        initialValue = 'regular';
        break;
      default:
        break;
    }
  }

  function handleCodeChanged(value) {
    onChange(param, 'value', value, paramType);
  }

<<<<<<< HEAD
=======
  function onVisibilityChange(value) {
    onChange({ name: 'iconVisibility' }, 'value', value, 'styles');
  }

>>>>>>> 44c4155b
  const options = paramMeta?.options || {};

  const getfieldName = React.useMemo(() => {
    return param.name;
  }, [param]);
  return (
    <div className={`field ${options.className}`} style={{ marginBottom: '20px' }}>
      <CodeHinter
        enablePreview={true}
        initialValue={initialValue}
        mode={options.mode}
        theme={darkMode ? 'monokai' : options.theme}
        lineWrapping={true}
        className={options.className}
        onChange={(value) => handleCodeChanged(value)}
        onVisibilityChange={(value) => onVisibilityChange(value)}
        componentName={`component/${componentName}::${getfieldName}`}
        type={paramMeta?.type}
        paramName={param.name}
        paramLabel={paramMeta?.showLabel !== false ? displayName : ' '}
        fieldMeta={paramMeta}
        onFxPress={onFxPress}
        fxActive={CLIENT_SERVER_TOGGLE_FIELDS.includes(param.name) ? false : fxActive} // Client Server Toggle don't support Fx
        component={component}
        verticalLine={verticalLine}
        isIcon={paramMeta?.isIcon}
        placeholder={placeholder}
<<<<<<< HEAD
        inspectorTab={paramType}
=======
>>>>>>> 44c4155b
      />
    </div>
  );
};<|MERGE_RESOLUTION|>--- conflicted
+++ resolved
@@ -84,13 +84,10 @@
     onChange(param, 'value', value, paramType);
   }
 
-<<<<<<< HEAD
-=======
   function onVisibilityChange(value) {
     onChange({ name: 'iconVisibility' }, 'value', value, 'styles');
   }
 
->>>>>>> 44c4155b
   const options = paramMeta?.options || {};
 
   const getfieldName = React.useMemo(() => {
@@ -118,10 +115,7 @@
         verticalLine={verticalLine}
         isIcon={paramMeta?.isIcon}
         placeholder={placeholder}
-<<<<<<< HEAD
         inspectorTab={paramType}
-=======
->>>>>>> 44c4155b
       />
     </div>
   );
