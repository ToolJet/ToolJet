import React from 'react';
import { CodeHinter } from '../../CodeBuilder/CodeHinter';
import _ from 'lodash';
import { resolveReferences } from '@/_helpers/utils';
import { useCurrentState } from '@/_stores/currentStateStore';

const CLIENT_SERVER_TOGGLE_FIELDS = ['serverSidePagination', 'serverSideSort', 'serverSideFilter'];

export const Code = ({
  param,
  definition,
  onChange,
  paramType,
  componentMeta,
  darkMode,
  componentName,
  onFxPress,
  fxActive,
  component,
  verticalLine,
  accordian,
  placeholder,
}) => {
  const currentState = useCurrentState();

  const getDefinitionForNewProps = (param) => {
    if (param === 'enablePagination') {
      const clientSidePagination = component?.component?.definition?.properties?.clientSidePagination?.value ?? false;
      const serverSidePagination = component?.component?.definition?.properties?.serverSidePagination?.value ?? false;
      const isPaginationEnabled =
        resolveReferences(clientSidePagination, currentState) || resolveReferences(serverSidePagination, currentState);

      if (isPaginationEnabled) return '{{true}}';
      return '{{false}}';
    }
    // Following condition is needed to support older Text component not having textFormat switch
    if (component?.component?.component === 'Text' && param === 'textFormat') {
      const doTextFormatAlreadyExist = component?.component?.definition?.properties?.textFormat;
      if (!doTextFormatAlreadyExist) {
        return 'html';
      }
    }
    if (['showAddNewRowButton', 'allowSelection', 'defaultSelectedRow'].includes(param)) {
      if (param === 'allowSelection') {
        const highlightSelectedRow = component?.component?.definition?.properties?.highlightSelectedRow?.value ?? false;
        const showBulkSelector = component?.component?.definition?.properties?.showBulkSelector?.value ?? false;
        const allowSelection =
          resolveReferences(highlightSelectedRow, currentState) || resolveReferences(showBulkSelector, currentState);

        return '{{' + `${allowSelection}` + '}}';
      } else if (param === 'defaultSelectedRow') {
        return `{{{id:1}}}`;
      } else {
        return '{{true}}';
      }
    }
    if (param === 'selectRowOnCellEdit') {
      const selectRowOnCellEdit =
        component?.component?.definition?.properties?.selectRowOnCellEdit?.value ?? '{{true}}';
      return selectRowOnCellEdit;
    }
    return '';
  };

  let initialValue = !_.isEmpty(definition) ? definition.value : getDefinitionForNewProps(param.name);
  const paramMeta = accordian ? componentMeta[paramType]?.[param.name] : componentMeta[paramType][param.name];
  const displayName = paramMeta?.displayName || param?.name;

  /*
    following block is written for cellSize Prop to support backward compatibility, 
    because from older app we also get cellSize value as compact or spacious, 
    so accordigly we update the initial value with the new values respectively
  */
  if (paramType === 'styles' && param.name === 'cellSize') {
    switch (initialValue) {
      case 'compact':
        initialValue = 'condensed';
        break;
      case 'spacious':
        initialValue = 'regular';
        break;
      default:
        break;
    }
  }

  function handleCodeChanged(value) {
    onChange(param, 'value', value, paramType);
  }

  function onVisibilityChange(value) {
    onChange({ name: 'iconVisibility' }, 'value', value, 'styles');
  }

  const options = paramMeta?.options || {};

  const getfieldName = React.useMemo(() => {
    return param.name;
  }, [param]);

  return (
    <div className={`field ${options.className}`} style={{ marginBottom: '8px' }}>
      <CodeHinter
        enablePreview={true}
        initialValue={initialValue}
        mode={options.mode}
        theme={darkMode ? 'monokai' : options.theme}
        lineWrapping={true}
        className={options.className}
        onChange={(value) => handleCodeChanged(value)}
        onVisibilityChange={(value) => onVisibilityChange(value)}
        componentName={`component/${componentName}::${getfieldName}`}
        type={paramMeta?.type}
        paramName={param.name}
        paramLabel={paramMeta?.showLabel !== false ? displayName : ' '}
        fieldMeta={paramMeta}
        onFxPress={onFxPress}
        fxActive={CLIENT_SERVER_TOGGLE_FIELDS.includes(param.name) ? false : fxActive} // Client Server Toggle don't support Fx
<<<<<<< HEAD
        component={component}
        verticalLine={verticalLine}
        isIcon={paramMeta?.isIcon}
        staticText={paramMeta?.staticText}
=======
        componentName={`component/${componentName}::${getfieldName}`}
        onChange={(value) => handleCodeChanged(value)}
        className={options?.className}
        componentId={component?.id}
        styleDefinition={component?.component?.definition?.styles ?? {}}
        component={component?.component?.component}
        onVisibilityChange={onVisibilityChange}
>>>>>>> 1311b5ab
        placeholder={placeholder}
        inspectorTab={paramType}
        bold={true}
      />
    </div>
  );
};<|MERGE_RESOLUTION|>--- conflicted
+++ resolved
@@ -116,12 +116,6 @@
         fieldMeta={paramMeta}
         onFxPress={onFxPress}
         fxActive={CLIENT_SERVER_TOGGLE_FIELDS.includes(param.name) ? false : fxActive} // Client Server Toggle don't support Fx
-<<<<<<< HEAD
-        component={component}
-        verticalLine={verticalLine}
-        isIcon={paramMeta?.isIcon}
-        staticText={paramMeta?.staticText}
-=======
         componentName={`component/${componentName}::${getfieldName}`}
         onChange={(value) => handleCodeChanged(value)}
         className={options?.className}
@@ -129,7 +123,6 @@
         styleDefinition={component?.component?.definition?.styles ?? {}}
         component={component?.component?.component}
         onVisibilityChange={onVisibilityChange}
->>>>>>> 1311b5ab
         placeholder={placeholder}
         inspectorTab={paramType}
         bold={true}
