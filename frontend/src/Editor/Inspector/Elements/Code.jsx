--- conflicted
+++ resolved
@@ -1,11 +1,8 @@
 import React from 'react';
 import { CodeHinter } from '../../CodeBuilder/CodeHinter';
 import _ from 'lodash';
-<<<<<<< HEAD
-=======
 import { resolveReferences } from '@/_helpers/utils';
 
->>>>>>> 0b6e2a3b
 export const Code = ({
   param,
   definition,
@@ -20,10 +17,6 @@
   component,
 }) => {
   const getDefinitionForNewProps = (param) => {
-<<<<<<< HEAD
-    if (['showAddNewRowButton'].includes(param)) {
-      return '{{true}}';
-=======
     if (['showAddNewRowButton', 'allowSelection'].includes(param)) {
       if (param === 'allowSelection') {
         const highlightSelectedRow = component?.component?.definition?.properties?.highlightSelectedRow?.value ?? false;
@@ -35,15 +28,11 @@
       } else {
         return '{{true}}';
       }
->>>>>>> 0b6e2a3b
     } else {
       return '';
     }
   };
-<<<<<<< HEAD
-=======
 
->>>>>>> 0b6e2a3b
   const initialValue = !_.isEmpty(definition) ? definition.value : getDefinitionForNewProps(param.name);
   const paramMeta = componentMeta[paramType][param.name];
   const displayName = paramMeta.displayName || param.name;
