--- conflicted
+++ resolved
@@ -18,11 +18,7 @@
 }) => {
   const currentState = useCurrentState();
   const getDefinitionForNewProps = (param) => {
-<<<<<<< HEAD
-    if (['showAddNewRowButton', 'allowSelection', 'horizontalAlignment'].includes(param)) {
-=======
-    if (['showAddNewRowButton', 'allowSelection', 'defaultSelectedRow'].includes(param)) {
->>>>>>> 6253273c
+    if (['showAddNewRowButton', 'allowSelection', 'horizontalAlignment', 'defaultSelectedRow'].includes(param)) {
       if (param === 'allowSelection') {
         const highlightSelectedRow = component?.component?.definition?.properties?.highlightSelectedRow?.value ?? false;
         const showBulkSelector = component?.component?.definition?.properties?.showBulkSelector?.value ?? false;
@@ -30,14 +26,11 @@
           resolveReferences(highlightSelectedRow, currentState) || resolveReferences(showBulkSelector, currentState);
 
         return '{{' + `${allowSelection}` + '}}';
-<<<<<<< HEAD
       } else if (param === 'horizontalAlignment') {
         const horizontalAlignment = component?.component?.definition?.properties?.horizontalAlignment?.value ?? 'left';
         return `{{${horizontalAlignment}}}`;
-=======
       } else if (param === 'defaultSelectedRow') {
         return `{{{id:1}}}`;
->>>>>>> 6253273c
       } else {
         return '{{true}}';
       }
