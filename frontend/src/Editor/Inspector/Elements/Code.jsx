--- conflicted
+++ resolved
@@ -48,12 +48,7 @@
     }
   };
 
-<<<<<<< HEAD
-  const initialValue = !_.isEmpty(definition) ? definition.value : getDefinitionForNewProps(param.name);
-
-=======
   let initialValue = !_.isEmpty(definition) ? definition.value : getDefinitionForNewProps(param.name);
->>>>>>> 8a98bea9
   const paramMeta = componentMeta[paramType][param.name];
   const displayName = paramMeta.displayName || param.name;
 
