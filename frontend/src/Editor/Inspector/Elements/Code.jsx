--- conflicted
+++ resolved
@@ -2,10 +2,6 @@
 import _ from 'lodash';
 import { useCurrentState } from '@/_stores/currentStateStore';
 import CodeEditor from '@/Editor/CodeEditor';
-<<<<<<< HEAD
-import { useResolverStoreActions } from '@/_stores/resolverStore';
-=======
->>>>>>> 9519a1a8
 import { getDefinitionInitialValue } from './utils';
 
 const CLIENT_SERVER_TOGGLE_FIELDS = ['serverSidePagination', 'serverSideSort', 'serverSideFilter'];
@@ -62,15 +58,10 @@
         className={options?.className}
         componentId={component?.id}
         styleDefinition={component?.component?.definition?.styles ?? {}}
-<<<<<<< HEAD
-        onVisibilityChange={onVisibilityChange}
-        placeholder={placeholder}
-=======
         component={component?.component?.component}
         onVisibilityChange={onVisibilityChange}
         placeholder={placeholder}
         cyLabel=""
->>>>>>> 9519a1a8
       />
     </div>
   );
