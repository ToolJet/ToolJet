import React, { useState, lazy } from 'react';
import { ToolTip } from './Components/ToolTip';

<<<<<<< HEAD
const SketchPicker = lazy(() => import('react-color').then((module) => ({ default: module.SketchPicker })));

export const Color = ({ param, definition, onChange, paramType, componentMeta, cyLabel }) => {
=======
export const Color = ({
  param,
  definition,
  onChange,
  paramType,
  componentMeta,
  cyLabel,
  shouldFlexDirectionBeRow = false,
}) => {
>>>>>>> 9519a1a8
  const [showPicker, setShowPicker] = useState(false);

  const coverStyles = {
    position: 'fixed',
    top: '0px',
    right: '0px',
    bottom: '0px',
    left: '0px',
  };
  const outerStyles = {
    width: '142px',
    height: '32px',
    borderRadius: ' 6px',
    display: 'flex',
    paddingLeft: '4px',
    alignItems: 'center',
    gap: '4px',
    background: showPicker && 'var(--indigo2)',
    outline: showPicker && '1px solid var(--indigo9)',
    boxShadow: showPicker && '0px 0px 0px 1px #C6D4F9',
  };

  const paramMeta = componentMeta[paramType][param.name] || {};
  const displayName = paramMeta.displayName || param.name;

  const decimalToHex = (alpha) => {
    let aHex = Math.round(255 * alpha).toString(16);
    return alpha === 0 ? '00' : aHex.length < 2 ? `0${aHex}` : aHex;
  };
  const handleColorChange = (color) => {
    const hexCode = `${color.hex}${decimalToHex(color?.rgb?.a ?? 1.0)}`;
    onChange(param, 'value', hexCode, paramType);
  };

  return (
    <div
      className={`field ${shouldFlexDirectionBeRow && 'd-flex custom-gap-12 align-items-center align-self-stretch'}`}
    >
      <ToolTip label={displayName} meta={paramMeta} labelClass={shouldFlexDirectionBeRow && 'flex-fill'} />

      {showPicker && (
        <div>
          <div style={coverStyles} onClick={() => setShowPicker(false)} />
          <SketchPicker
            onFocus={() => setShowPicker(true)}
            color={definition.value}
            onChangeComplete={handleColorChange}
          />
        </div>
      )}

      <div
        className="row mx-0 color-picker-input"
        onClick={() => setShowPicker(true)}
        data-cy={`${String(cyLabel)}-picker`}
        style={outerStyles}
      >
        <div
          className="col-auto"
          style={{
            float: 'right',
            width: '24px',
            height: '24px',
            backgroundColor: definition.value,
            borderRadius: ' 6px',
            border: `1px solid var(--slate7, #D7DBDF)`,
            boxShadow: `0px 1px 2px 0px rgba(16, 24, 40, 0.05)`,
          }}
        ></div>
        <div style={{ height: '20px', flex: '1 1 0' }} className="col">
          {definition.value}
        </div>
      </div>
    </div>
  );
};<|MERGE_RESOLUTION|>--- conflicted
+++ resolved
@@ -1,11 +1,8 @@
 import React, { useState, lazy } from 'react';
 import { ToolTip } from './Components/ToolTip';
 
-<<<<<<< HEAD
 const SketchPicker = lazy(() => import('react-color').then((module) => ({ default: module.SketchPicker })));
 
-export const Color = ({ param, definition, onChange, paramType, componentMeta, cyLabel }) => {
-=======
 export const Color = ({
   param,
   definition,
@@ -15,7 +12,6 @@
   cyLabel,
   shouldFlexDirectionBeRow = false,
 }) => {
->>>>>>> 9519a1a8
   const [showPicker, setShowPicker] = useState(false);
 
   const coverStyles = {
