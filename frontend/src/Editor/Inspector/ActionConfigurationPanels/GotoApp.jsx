--- conflicted
+++ resolved
@@ -55,15 +55,10 @@
         onChange={(value) => {
           handlerChanged(eventIndex, 'slug', value);
         }}
-<<<<<<< HEAD
-        filterOptions={fuzzySearch}
         placeholder={t('globals.select', 'Select') + '...'}
-=======
-        placeholder="Select.."
         styles={styles}
         useMenuPortal={false}
         className={`${darkMode ? 'select-search-dark' : 'select-search'}`}
->>>>>>> 3f622304
       />
       <label className="form-label mt-2">Query params</label>
 
