import React, { useState, useEffect } from 'react';
import Select from '@/_ui/Select';
import defaultStyles from '@/_ui/Select/styles';
import { useTranslation } from 'react-i18next';
import CodeHinter from '@/Editor/CodeEditor';

export function SwitchPage({ getPages, event, handlerChanged, eventIndex, darkMode }) {
  const queryParamChangeHandler = (index, key, value) => {
    event.queryParams[index][key] = value;
    handlerChanged(eventIndex, 'queryParams', event.queryParams);
  };
  const { t } = useTranslation();

  const addQueryParam = () => {
    if (!event.queryParams) {
      event.queryParams = [];
      handlerChanged(eventIndex, 'queryParams', event.queryParams);
    }

    event.queryParams.push(['', '']);
    handlerChanged(eventIndex, 'queryParams', event.queryParams);
    setNumberOfQueryparams(numberOfQueryParams + 1);
  };

  const deleteQueryParam = (index) => {
    event.queryParams.splice(index, 1);
    handlerChanged(eventIndex, 'queryParams', event.queryParams);
    setNumberOfQueryparams(numberOfQueryParams - 1);
  };

  const [numberOfQueryParams, setNumberOfQueryparams] = useState(0);

  // eslint-disable-next-line react-hooks/exhaustive-deps
  useEffect(() => {
    if (event.queryParams) {
      setNumberOfQueryparams(event.queryParams.length);
    }
  });

  const styles = {
    ...defaultStyles(darkMode),
    menuPortal: (provided) => ({ ...provided, zIndex: 9999 }),
    menuList: (base) => ({
      ...base,
    }),
  };

  return (
    <div className="p-1 switch-page" data-cy={`switch-page-label-and-input`}>
      <label className="form-label mt-1">{t('globals.page', 'Page')}</label>
      <Select
        options={getPages()}
        search={true}
        value={event.pageId}
        onChange={(value) => {
          handlerChanged(eventIndex, 'pageId', value);
        }}
        placeholder={t('globals.select', 'Select') + '...'}
        styles={styles}
        useMenuPortal={false}
        className={`${darkMode ? 'select-search-dark' : 'select-search'}`}
        useCustomStyles={true}
      />
      <label className="form-label mt-2">Query params</label>

      {Array(numberOfQueryParams)
        .fill(0)
        .map((_, index) => (
          <div key={index} className="row input-group mt-1">
            <div className="col">
              <CodeHinter
                type="basic"
                initialValue={event?.queryParams?.[index]?.[0]}
                onChange={(value) => queryParamChangeHandler(index, 0, value)}
                className="form-control codehinter-query-editor-input"
<<<<<<< HEAD
                cyLabel={`query-param-key`}
=======
                height={30}
                cyLabel={`event-query-param-key`}
>>>>>>> 0dd8222f
              />
            </div>
            <div className="col">
              <CodeHinter
                type="basic"
                initialValue={event?.queryParams?.[index]?.[1]}
                onChange={(value) => queryParamChangeHandler(index, 1, value)}
                className="form-control codehinter-query-editor-input"
<<<<<<< HEAD
                cyLabel={`query-param-value`}
=======
                height={30}
                cyLabel={`event-query-param-value`}
>>>>>>> 0dd8222f
              />
            </div>
            <span className="btn-sm col-auto my-1" role="button" onClick={() => deleteQueryParam(index)}>
              x
            </span>
          </div>
        ))}

      <button
        className="btn btn-sm btn-outline-azure mt-2 mx-0 mb-0"
        onClick={addQueryParam}
        data-cy={`button-add-query-param`}
      >
        +
      </button>
    </div>
  );
}<|MERGE_RESOLUTION|>--- conflicted
+++ resolved
@@ -73,12 +73,8 @@
                 initialValue={event?.queryParams?.[index]?.[0]}
                 onChange={(value) => queryParamChangeHandler(index, 0, value)}
                 className="form-control codehinter-query-editor-input"
-<<<<<<< HEAD
-                cyLabel={`query-param-key`}
-=======
                 height={30}
                 cyLabel={`event-query-param-key`}
->>>>>>> 0dd8222f
               />
             </div>
             <div className="col">
@@ -87,12 +83,8 @@
                 initialValue={event?.queryParams?.[index]?.[1]}
                 onChange={(value) => queryParamChangeHandler(index, 1, value)}
                 className="form-control codehinter-query-editor-input"
-<<<<<<< HEAD
-                cyLabel={`query-param-value`}
-=======
                 height={30}
                 cyLabel={`event-query-param-value`}
->>>>>>> 0dd8222f
               />
             </div>
             <span className="btn-sm col-auto my-1" role="button" onClick={() => deleteQueryParam(index)}>
