--- conflicted
+++ resolved
@@ -52,12 +52,7 @@
 
   function getAllApps() {
     let appsOptionsList = [];
-<<<<<<< HEAD
-
-    apps.map((item) => {
-=======
     apps.filter(item => item.slug != undefined).map((item) => {
->>>>>>> a9b67245
       appsOptionsList.push({
         name: item.name,
         value: item.slug
