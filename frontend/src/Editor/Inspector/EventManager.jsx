import React, { useState, useEffect, useContext } from 'react';
import { ActionTypes } from '../ActionTypes';
import OverlayTrigger from 'react-bootstrap/OverlayTrigger';
import Popover from 'react-bootstrap/Popover';
import { GotoApp } from './ActionConfigurationPanels/GotoApp';
import { SwitchPage } from './ActionConfigurationPanels/SwitchPage';
import { DragDropContext, Droppable, Draggable } from 'react-beautiful-dnd';
import useDraggableInPortal from '@/_hooks/useDraggableInPortal';
import _ from 'lodash';
import { componentTypes } from '../WidgetManager/components';
import Select from '@/_ui/Select';
import defaultStyles from '@/_ui/Select/styles';
import { useTranslation } from 'react-i18next';
import { useDataQueriesStore } from '@/_stores/dataQueriesStore';
import RunjsParameters from './ActionConfigurationPanels/RunjsParamters';
import { useAppDataActions, useAppDataStore } from '@/_stores/appDataStore';
import { isQueryRunnable } from '@/_helpers/utils';
import { shallow } from 'zustand/shallow';
import AddNewButton from '@/ToolJetUI/Buttons/AddNewButton/AddNewButton';
import NoListItem from './Components/Table/NoListItem';
import ManageEventButton from './ManageEventButton';
import { EditorContext } from '../Context/EditorContextWrapper';
import CodeHinter from '../CodeEditor';
// eslint-disable-next-line import/no-unresolved
import { diff } from 'deep-object-diff';
import { useEditorStore } from '@/_stores/editorStore';
import { handleLowPriorityWork } from '@/_helpers/editorHelpers';
<<<<<<< HEAD
=======
import { appService } from '@/_services';
>>>>>>> 9519a1a8

export const EventManager = ({
  sourceId,
  eventSourceType,
  eventMetaDefinition,
  components,
  excludeEvents,
  popOverCallback,
  popoverPlacement,
  pages,
  hideEmptyEventsAlert,
  callerQueryId,
  customEventRefs = undefined,
  component,
}) => {
  const dataQueries = useDataQueriesStore(({ dataQueries = [] }) => {
    if (callerQueryId) {
      //filter the same query getting attached to itself
      return dataQueries.filter((query) => query.id != callerQueryId);
    }
    return dataQueries;
  }, shallow);

  const {
    appId,
    events: allAppEvents,
    eventsUpdatedLoader,
    eventsCreatedLoader,
    actionsUpdatedLoader,
    eventToDeleteLoaderIndex,
    setEventToDeleteLoaderIndex,
  } = useAppDataStore((state) => ({
    appId: state.appId,
    events: state.events,
    eventsUpdatedLoader: state.eventsUpdatedLoader,
    eventsCreatedLoader: state.eventsCreatedLoader,
    actionsUpdatedLoader: state.actionsUpdatedLoader,
    eventToDeleteLoaderIndex: state.eventToDeleteLoaderIndex,
    setEventToDeleteLoaderIndex: state.actions.setEventToDeleteLoaderIndex,
  }));

  const { handleYmapEventUpdates } = useContext(EditorContext) || {};

  const { updateAppVersionEventHandlers, createAppVersionEventHandlers, deleteAppVersionEventHandler, updateState } =
    useAppDataActions();

  const currentEvents = allAppEvents?.filter((event) => {
    if (customEventRefs) {
      if (event.event.ref !== customEventRefs.ref) {
        return false;
      }
    }

    return event.sourceId === sourceId && event.target === eventSourceType;
  });

  const [events, setEvents] = useState([]);
  const [focusedEventIndex, setFocusedEventIndex] = useState(null);

  const { t } = useTranslation();

  useEffect(() => {
    handleYmapEventUpdates && handleYmapEventUpdates();
    // eslint-disable-next-line react-hooks/exhaustive-deps
  }, [JSON.stringify({ allAppEvents })]);

  useEffect(() => {
    if (_.isEqual(currentEvents, events)) return;

    const sortedEvents = currentEvents.sort((a, b) => {
      return a.index - b.index;
    });

    setEvents(sortedEvents || []);
    // eslint-disable-next-line react-hooks/exhaustive-deps
  }, [JSON.stringify(currentEvents)]);

  let actionOptions = ActionTypes.map((action) => {
    return { name: action.name, value: action.id };
  });

  let checkIfClicksAreInsideOf = document.querySelector('.cm-completionListIncompleteBottom');
  // Listen for click events on body
  if (checkIfClicksAreInsideOf) {
    document.body.addEventListener('mousedown', function (event) {
      if (checkIfClicksAreInsideOf.contains(event.target)) {
        event.stopPropagation();
      }
    });
  }

  const darkMode = localStorage.getItem('darkMode') === 'true';
  const styles = {
    ...defaultStyles(darkMode),
    menuPortal: (provided) => ({ ...provided, zIndex: 9999 }),
    menuList: (base) => ({
      ...base,
    }),
  };

  const actionLookup = Object.fromEntries(ActionTypes.map((actionType) => [actionType.id, actionType]));

  let alertTypes = [
    {
      name: 'Info',
      id: 'info',
    },
    {
      name: 'Success',
      id: 'success',
    },
    {
      name: 'Warning',
      id: 'warning',
    },
    {
      name: 'Error',
      id: 'error',
    },
  ];

  let alertOptions = alertTypes.map((alert) => {
    return { name: alert.name, value: alert.id };
  });

  excludeEvents = excludeEvents || [];

  /* Filter events based on excludesEvents ( a list of event ids to exclude ) */
  let possibleEvents = Object.keys(eventMetaDefinition.events)
    .filter((eventId) => !excludeEvents.includes(eventId))
    .map((eventId) => {
      return {
        name: eventMetaDefinition?.events[eventId]?.displayName,
        value: eventId,
      };
    });

  function getComponentOptions(componentType = '') {
    let componentOptions = [];
    Object.keys(components || {}).forEach((key) => {
      if (componentType === '' || components[key].component.component === componentType) {
        componentOptions.push({
          name: components[key].component.name,
          value: key,
        });
      }
    });
    return componentOptions;
  }

  function getComponentOptionsOfComponentsWithActions(componentType = '') {
    let componentOptions = [];
    Object.keys(components || {}).forEach((key) => {
      const targetComponentMeta = componentTypes.find(
        (componentType) => components[key].component.component === componentType.component
      );
      if ((targetComponentMeta?.actions?.length ?? 0) > 0) {
        if (componentType === '' || components[key].component.component === componentType) {
          componentOptions.push({
            name: components[key].component.name,
            value: key,
          });
        }
      }
    });
    return componentOptions;
  }

  function getComponentActionOptions(componentId) {
    if (componentId == undefined) return [];
    const filteredComponents = Object.entries(components ?? {}).filter(([key, _value]) => key === componentId);
    if (_.isEmpty(filteredComponents)) return [];
    const component = filteredComponents[0][1];
    const targetComponentMeta = componentTypes.find(
      (componentType) => component.component.component === componentType.component
    );
    const actions = targetComponentMeta.actions;

    const options = actions.map((action) => ({
      name: action?.displayName,
      value: action.handle,
    }));

    return options;
  }

  function getAction(componentId, actionHandle) {
    if (componentId == undefined || actionHandle == undefined) return {};
    const filteredComponents = Object.entries(components ?? {}).filter(([key, _value]) => key === componentId);
    if (_.isEmpty(filteredComponents)) return {};
    const component = filteredComponents[0][1];
    const targetComponentMeta = componentTypes.find(
      (componentType) => component.component.component === componentType.component
    );
    const actions = targetComponentMeta.actions;
    return actions.find((action) => action.handle === actionHandle);
  }

  function getComponentActionDefaultParams(componentId, actionHandle) {
    const action = getAction(componentId, actionHandle);
    const defaultParams = (action?.params ?? []).map((param) => ({
      handle: param.handle,
      value: param.defaultValue,
    }));
    return defaultParams;
  }

  const fetchApps = async (page) => {
    const { apps } = await appService.getAll(page);

    updateState({
      apps: apps.map((app) => ({
        id: app.id,
        name: app.name,
        slug: app.slug,
        current_version_id: app.current_version_id,
      })),
    });

    return apps;
  };

  async function getAllApps() {
    const apps = await fetchApps(0);
    let appsOptionsList = [];
    apps
      .filter((item) => item.slug !== undefined && item.id !== appId && item.current_version_id)
      .forEach((item) => {
        appsOptionsList.push({
          name: item.name,
          value: item.slug,
        });
      });
    return appsOptionsList;
  }

  function getPageOptions(event) {
    // If disabled page is already selected then don't remove from page options
    if (pages.find((page) => page.id === event.pageId)?.disabled) {
      return pages.map((page) => ({
        name: page.name,
        value: page.id,
      }));
    }
    return pages
      .filter((page) => !page.disabled)
      .map((page) => ({
        name: page.name,
        value: page.id,
      }));
  }

  function handleQueryChange(index, updates) {
    let newEvents = _.cloneDeep(events);
    let updatedEvent = newEvents[index];

    updatedEvent.event = {
      ...updatedEvent.event,
      ...updates,
    };

    newEvents[index] = updatedEvent;

    updateAppVersionEventHandlers(
      [
        {
          event_id: updatedEvent.id,
          diff: updatedEvent,
        },
      ],
      'update'
    );
  }

  function handlerChanged(index, param, value) {
    let newEvents = _.cloneDeep(events);

    let updatedEvent = newEvents[index];
    updatedEvent.event[param] = value;

    // Remove debounce key if it's empty
    if (param === 'debounce' && value === '') {
      delete updatedEvent.event.debounce;
    }

    if (param === 'componentSpecificActionHandle') {
      const getDefault = getComponentActionDefaultParams(updatedEvent.event?.componentId, value);
      updatedEvent.event['componentSpecificActionParams'] = getDefault;
    }

    const shouldUpdateEvent = !_.isEmpty(diff(events[index], updatedEvent));

    if (!shouldUpdateEvent) return;

    const eventSourceid = updatedEvent?.sourceId;

    useEditorStore.getState().actions.updateComponentsNeedsUpdateOnNextRender([eventSourceid]);

    newEvents[index] = updatedEvent;

    handleLowPriorityWork(() => {
      updateAppVersionEventHandlers(
        [
          {
            event_id: updatedEvent.id,
            diff: updatedEvent,
          },
        ],
        'update',
        param
      );
    });
  }

  function removeHandler(index) {
    const eventsHandler = _.cloneDeep(events);

    const eventId = eventsHandler[index].id;
    setEventToDeleteLoaderIndex(index);
    deleteAppVersionEventHandler(eventId);
  }

  function addHandler() {
    let newEvents = events;
    const eventIndex = newEvents.length;
    createAppVersionEventHandlers({
      event: {
        eventId: Object.keys(eventMetaDefinition?.events)[0],
        actionId: 'show-alert',
        message: 'Hello world!',
        alertType: 'info',
        ...customEventRefs,
      },
      eventType: eventSourceType,
      attachedTo: sourceId,
      index: eventIndex,
    });

    handleYmapEventUpdates();
  }

  //following two are functions responsible for on change and value for the control specific actions
  const onChangeHandlerForComponentSpecificActionHandle = (value, index, param, event) => {
    const newParam = { ...param, value: value };
    const params = event?.componentSpecificActionParams ?? [];

    const newParams =
      params.length > 0
        ? params.map((paramOfParamList) => {
            return paramOfParamList.handle === param.handle ? newParam : paramOfParamList;
          })
        : [newParam];

    return handlerChanged(index, 'componentSpecificActionParams', newParams);
  };
  const valueForComponentSpecificActionHandle = (event, param) => {
    const componentSpecificActionParamsExits = Array.isArray(event?.componentSpecificActionParams);
    const defaultValue = param.defaultValue ?? '';

    if (componentSpecificActionParamsExits) {
      const paramValue =
        event?.componentSpecificActionParams?.find((paramItem) => paramItem.handle === param.handle)?.value ??
        defaultValue;

      return paramValue;
    }

    return defaultValue;
  };

  function eventPopover(event, index) {
    return (
      <Popover
        id="popover-basic"
        style={{ width: '350px', maxWidth: '350px' }}
        className={`${darkMode && 'dark-theme'} shadow`}
        data-cy="popover-card"
      >
        <Popover.Body
          onClick={(e) => {
            e.stopPropagation();
          }}
        >
          <div className="row">
            <div className="col-3 p-2">
              <span data-cy="event-label">{t('editor.inspector.eventManager.event', 'Event')}</span>
            </div>
            <div className="col-9" data-cy="event-selection">
              <Select
                className={`${darkMode ? 'select-search-dark' : 'select-search'} w-100`}
                options={possibleEvents}
                value={event.eventId}
                search={false}
                onChange={(value) => handlerChanged(index, 'eventId', value)}
                placeholder={t('globals.select', 'Select') + '...'}
                styles={styles}
                useMenuPortal={false}
                useCustomStyles={true}
              />
            </div>
          </div>
          <div className="row mt-3">
            <div className="col-3 p-2">
              <span data-cy="action-label">{t('editor.inspector.eventManager.action', 'Action')}</span>
            </div>
            <div className="col-9 popover-action-select-search" data-cy="action-selection">
              <Select
                className={`${darkMode ? 'select-search-dark' : 'select-search'} w-100`}
                options={actionOptions}
                value={event.actionId}
                search={false}
                onChange={(value) => handlerChanged(index, 'actionId', value)}
                placeholder={t('globals.select', 'Select') + '...'}
                styles={styles}
                useMenuPortal={false}
                useCustomStyles={true}
              />
            </div>
          </div>

          <div className="row mt-3">
            <div className="col-3 p-2" data-cy="alert-type-label">
              {t('editor.inspector.eventManager.runOnlyIf', 'Run Only If')}
            </div>
            <div className="col-9" data-cy="alert-message-type">
              <CodeHinter
                type="basic"
                initialValue={event.runOnlyIf}
                onChange={(value) => handlerChanged(index, 'runOnlyIf', value)}
                usePortalEditor={false}
                component={component}
              />
            </div>
          </div>

          {actionLookup[event.actionId]?.options?.length > 0 && (
            <div className="hr-text" data-cy="action-option">
              {t('editor.inspector.eventManager.actionOptions', 'Action options')}
            </div>
          )}
          <div>
            {event.actionId === 'show-alert' && (
              <>
                <div className="row">
                  <div className="col-3 p-2" data-cy="message-label">
                    {t('editor.inspector.eventManager.message', 'Message')}
                  </div>
                  <div className="col-9" data-cy="alert-message-input-field">
                    <CodeHinter
                      type="basic"
                      theme={darkMode ? 'monokai' : 'default'}
                      initialValue={event.message}
                      onChange={(value) => handlerChanged(index, 'message', value)}
                      usePortalEditor={false}
                      component={component}
                    />
                  </div>
                </div>
                <div className="row mt-3">
                  <div className="col-3 p-2" data-cy="alert-type-label">
                    {t('editor.inspector.eventManager.alertType', 'Alert Type')}
                  </div>
                  <div className="col-9" data-cy="alert-message-type">
                    <Select
                      className={`${darkMode ? 'select-search-dark' : 'select-search'} w-100 w-100`}
                      options={alertOptions}
                      value={event.alertType}
                      search={false}
                      onChange={(value) => handlerChanged(index, 'alertType', value)}
                      placeholder={t('globals.select', 'Select') + '...'}
                      styles={styles}
                      useMenuPortal={false}
                      useCustomStyles={true}
                    />
                  </div>
                </div>
              </>
            )}

            {event.actionId === 'open-webpage' && (
              <div className="p-1">
                <label className="form-label mt-1">{t('editor.inspector.eventManager.url', 'URL')}</label>
                <CodeHinter
                  type="basic"
                  initialValue={event.url}
                  onChange={(value) => handlerChanged(index, 'url', value)}
                  usePortalEditor={false}
                  component={component}
                />
              </div>
            )}

            {event.actionId === 'go-to-app' && (
              <GotoApp
                event={_.cloneDeep(event)}
                handlerChanged={handlerChanged}
                eventIndex={index}
                getAllApps={getAllApps}
                darkMode={darkMode}
              />
            )}

            {event.actionId === 'show-modal' && (
              <div className="row">
                <div className="col-3 p-2">{t('editor.inspector.eventManager.modal', 'Modal')}</div>
                <div className="col-9">
                  <Select
                    className={`${darkMode ? 'select-search-dark' : 'select-search'} w-100`}
                    options={getComponentOptions('Modal')}
                    value={event.modal?.id ?? event.modal}
                    search={true}
                    onChange={(value) => {
                      handlerChanged(index, 'modal', value);
                    }}
                    placeholder={t('globals.select', 'Select') + '...'}
                    styles={styles}
                    useMenuPortal={false}
                    useCustomStyles={true}
                  />
                </div>
              </div>
            )}

            {event.actionId === 'close-modal' && (
              <div className="row">
                <div className="col-3 p-2">{t('editor.inspector.eventManager.modal', 'Modal')}</div>
                <div className="col-9">
                  <Select
                    className={`${darkMode ? 'select-search-dark' : 'select-search'} w-100`}
                    options={getComponentOptions('Modal')}
                    value={event.modal?.id ?? event.modal}
                    search={true}
                    onChange={(value) => {
                      handlerChanged(index, 'modal', value);
                    }}
                    placeholder={t('globals.select', 'Select') + '...'}
                    styles={styles}
                    useMenuPortal={false}
                    useCustomStyles={true}
                  />
                </div>
              </div>
            )}

            {event.actionId === 'copy-to-clipboard' && (
              <div className="p-1">
                <label className="form-label mt-1">{t('editor.inspector.eventManager.text', 'Text')}</label>
                <CodeHinter
                  type="basic"
                  initialValue={event.contentToCopy}
                  onChange={(value) => handlerChanged(index, 'contentToCopy', value)}
                  usePortalEditor={false}
                  component={component}
                />
              </div>
            )}

            {event.actionId === 'run-query' && (
              <>
                <div className="row">
                  <div className="col-3 p-2">{t('editor.inspector.eventManager.query', 'Query')}</div>
                  <div className="col-9" data-cy="query-selection-field">
                    <Select
                      className={`${darkMode ? 'select-search-dark' : 'select-search'} w-100`}
                      options={dataQueries
                        .filter((qry) => isQueryRunnable(qry))
                        .map((qry) => ({ name: qry.name, value: qry.id }))}
                      value={event?.queryId}
                      search={true}
                      onChange={(value) => {
                        const query = dataQueries.find((dataquery) => dataquery.id === value);

                        const parameters = (query?.options?.parameters ?? []).reduce(
                          (paramObj, param) => ({
                            ...paramObj,
                            [param.name]: param.defaultValue,
                          }),
                          {}
                        );

                        handleQueryChange(index, {
                          queryId: query.id,
                          queryName: query.name,
                          parameters: parameters,
                        });
                      }}
                      placeholder={t('globals.select', 'Select') + '...'}
                      styles={styles}
                      useMenuPortal={false}
                      useCustomStyles={true}
                    />
                  </div>
                </div>
                <RunjsParameters event={event} darkMode={darkMode} index={index} handlerChanged={handlerChanged} />
              </>
            )}

            {event.actionId === 'set-localstorage-value' && (
              <>
                <div className="row">
                  <div className="col-3 p-2">{t('editor.inspector.eventManager.key', 'Key')}</div>
                  <div className="col-9">
                    <CodeHinter
                      type="basic"
                      initialValue={event.key}
                      onChange={(value) => handlerChanged(index, 'key', value)}
                      usePortalEditor={false}
                      component={component}
                    />
                  </div>
                </div>
                <div className="row mt-3">
                  <div className="col-3 p-2">{t('editor.inspector.eventManager.value', 'Value')}</div>
                  <div className="col-9">
                    <CodeHinter
                      type="basic"
                      initialValue={event.value}
                      onChange={(value) => handlerChanged(index, 'value', value)}
                      usePortalEditor={false}
                      component={component}
                    />
                  </div>
                </div>
              </>
            )}
            {event.actionId === 'generate-file' && (
              <>
                <div className="row">
                  <div className="col-3 p-2">{t('editor.inspector.eventManager.type', 'Type')}</div>
                  <div className="col-9">
                    <Select
                      className={`${darkMode ? 'select-search-dark' : 'select-search'} w-100`}
                      options={[
                        { name: 'CSV', value: 'csv' },
                        { name: 'Text', value: 'plaintext' },
                        { name: 'PDF', value: 'pdf' },
                      ]}
                      value={event.fileType ?? 'csv'}
                      search={true}
                      onChange={(value) => {
                        handlerChanged(index, 'fileType', value);
                      }}
                      placeholder={t('globals.select', 'Select') + '...'}
                      styles={styles}
                      useMenuPortal={false}
                      useCustomStyles={true}
                    />
                  </div>
                </div>
                <div className="row mt-3">
                  <div className="col-3 p-2">{t('editor.inspector.eventManager.fileName', 'File name')}</div>
                  <div className="col-9">
                    <CodeHinter
                      type="basic"
                      initialValue={event.fileName}
                      onChange={(value) => handlerChanged(index, 'fileName', value)}
                      component={component}
                    />
                  </div>
                </div>
                <div className="row mt-3">
                  <div className="col-3 p-2">{t('editor.inspector.eventManager.data', 'Data')}</div>
                  <div className="col-9">
                    <CodeHinter
                      type="basic"
                      initialValue={event.data}
                      onChange={(value) => handlerChanged(index, 'data', value)}
                      component={component}
                    />
                  </div>
                </div>
              </>
            )}
            {event.actionId === 'set-table-page' && (
              <>
                <div className="row">
                  <div className="col-3 p-2">{t('editor.inspector.eventManager.table', 'Table')}</div>
                  <div className="col-9">
                    <Select
                      className={`${darkMode ? 'select-search-dark' : 'select-search'} w-100`}
                      options={getComponentOptions('Table')}
                      value={event.table}
                      search={true}
                      onChange={(value) => {
                        handlerChanged(index, 'table', value);
                      }}
                      placeholder={t('globals.select', 'Select') + '...'}
                      styles={styles}
                      useMenuPortal={false}
                      useCustomStyles={true}
                    />
                  </div>
                </div>
                <div className="row mt-3">
                  <div className="col-3 p-2">{t('editor.inspector.eventManager.pageIndex', 'Page index')}</div>
                  <div className="col-9">
                    <CodeHinter
                      type="basic"
                      initialValue={event.pageIndex ?? '{{1}}'}
                      onChange={(value) => handlerChanged(index, 'pageIndex', value)}
                      usePortalEditor={false}
                      component={component}
                    />
                  </div>
                </div>
              </>
            )}
            {event.actionId === 'set-custom-variable' && (
              <>
                <div className="row">
                  <div className="col-3 p-2">{t('editor.inspector.eventManager.key', 'Key')}</div>
                  <div className="col-9">
                    <CodeHinter
                      type="basic"
                      initialValue={event.key}
                      onChange={(value) => handlerChanged(index, 'key', value)}
                      enablePreview={true}
                      cyLabel={`event-key`}
                      component={component}
                    />
                  </div>
                </div>
                <div className="row mt-3">
                  <div className="col-3 p-2">{t('editor.inspector.eventManager.value', 'Value')}</div>
                  <div className="col-9">
                    <CodeHinter
                      type="basic"
                      initialValue={event.value}
                      onChange={(value) => handlerChanged(index, 'value', value)}
                      cyLabel={`variable`}
                      component={component}
                    />
                  </div>
                </div>
              </>
            )}
            {event.actionId === 'unset-custom-variable' && (
              <>
                <div className="row">
                  <div className="col-3 p-2">{t('editor.inspector.eventManager.key', 'Key')}</div>
                  <div className="col-9">
                    <CodeHinter
                      type="basic"
                      initialValue={event.key}
                      onChange={(value) => handlerChanged(index, 'key', value)}
                      component={component}
                    />
                  </div>
                </div>
              </>
            )}
            {event.actionId === 'set-page-variable' && (
              <>
                <div className="row">
                  <div className="col-3 p-2">{t('editor.inspector.eventManager.key', 'Key')}</div>
                  <div className="col-9">
                    <CodeHinter
                      type="basic"
                      initialValue={event.key}
                      onChange={(value) => handlerChanged(index, 'key', value)}
                      cyLabel={`key`}
                      component={component}
                    />
                  </div>
                </div>
                <div className="row mt-3">
                  <div className="col-3 p-2">{t('editor.inspector.eventManager.value', 'Value')}</div>
                  <div className="col-9">
                    <CodeHinter
                      type="basic"
                      initialValue={event.value}
                      onChange={(value) => handlerChanged(index, 'value', value)}
                      cyLabel={`variable`}
                      component={component}
                    />
                  </div>
                </div>
              </>
            )}
            {event.actionId === 'unset-page-variable' && (
              <>
                <div className="row">
                  <div className="col-3 p-2">{t('editor.inspector.eventManager.key', 'Key')}</div>
                  <div className="col-9">
                    <CodeHinter
                      type="basic"
                      initialValue={event.key}
                      onChange={(value) => handlerChanged(index, 'key', value)}
                      cyLabel={`key`}
                      component={component}
                    />
                  </div>
                </div>
              </>
            )}
            {event.actionId === 'switch-page' && (
              <SwitchPage
                event={_.cloneDeep(event)}
                handlerChanged={handlerChanged}
                eventIndex={index}
                getPages={() => getPageOptions(event)}
                darkMode={darkMode}
              />
            )}
            {event.actionId === 'control-component' && (
              <>
                <div className="row">
                  <div className="col-3 p-1" data-cy="action-options-component-field-label">
                    {t('editor.inspector.eventManager.component', 'Component')}
                  </div>
                  <div className="col-9" data-cy="action-options-component-selection-field">
                    <Select
                      className={`${darkMode ? 'select-search-dark' : 'select-search'} w-100`}
                      options={getComponentOptionsOfComponentsWithActions()}
                      value={event?.componentId}
                      search={true}
                      onChange={(value) => {
                        handlerChanged(index, 'componentId', value);
                      }}
                      placeholder={t('globals.select', 'Select') + '...'}
                      styles={styles}
                      useMenuPortal={false}
                      useCustomStyles={true}
                    />
                  </div>
                </div>
                <div className="row mt-2">
                  <div className="col-3 p-1" data-cy="action-options-action-field-label">
                    {t('editor.inspector.eventManager.action', 'Action')}
                  </div>
                  <div className="col-9" data-cy="action-options-action-selection-field">
                    <Select
                      className={`${darkMode ? 'select-search-dark' : 'select-search'} w-100`}
                      options={getComponentActionOptions(event?.componentId)}
                      value={event?.componentSpecificActionHandle}
                      search={true}
                      onChange={(value) => {
                        handlerChanged(index, 'componentSpecificActionHandle', value);
                      }}
                      placeholder={t('globals.select', 'Select') + '...'}
                      styles={styles}
                      useMenuPortal={false}
                      useCustomStyles={true}
                    />
                  </div>
                </div>
                {event?.componentId &&
                  event?.componentSpecificActionHandle &&
                  (getAction(event?.componentId, event?.componentSpecificActionHandle)?.params ?? []).map((param) => (
                    <div className="row mt-2" key={param.handle}>
                      <div className="col-3 p-1" data-cy={`action-options-${param?.displayName}-field-label`}>
                        {param?.displayName}
                      </div>
                      {param.type === 'select' ? (
                        <div className="col-9" data-cy="action-options-action-selection-field">
                          <Select
                            className={`${darkMode ? 'select-search-dark' : 'select-search'} w-100`}
                            options={param.options}
                            value={valueForComponentSpecificActionHandle(event, param)}
                            search={true}
                            onChange={(value) => {
                              onChangeHandlerForComponentSpecificActionHandle(value, index, param, event);
                            }}
                            placeholder={t('globals.select', 'Select') + '...'}
                            styles={styles}
                            useMenuPortal={false}
                            useCustomStyles={true}
                          />
                        </div>
                      ) : (
                        <div
                          className={`${
                            param?.type ? '' : 'fx-container-eventmanager-code'
                          } col-9 fx-container-eventmanager ${param.type == 'select' && 'component-action-select'}`}
                          data-cy="action-options-text-input-field"
                        >
                          <CodeHinter
<<<<<<< HEAD
                            type="basic"
=======
                            type="fxEditor"
>>>>>>> 9519a1a8
                            initialValue={valueForComponentSpecificActionHandle(event, param)}
                            onChange={(value) => {
                              onChangeHandlerForComponentSpecificActionHandle(value, index, param, event);
                            }}
                            paramType={param?.type}
<<<<<<< HEAD
=======
                            paramLabel={' '}
>>>>>>> 9519a1a8
                            fieldMeta={{ options: param?.options }}
                            cyLabel={`event-${param.displayName}`}
                            component={component}
                            isEventManagerParam={true}
                          />
                        </div>
                      )}
                    </div>
                  ))}
              </>
            )}
            <div className="row mt-3">
              <div className="col-3 p-2">{t('editor.inspector.eventManager.debounce', 'Debounce')}</div>
              <div className="col-9">
                <CodeHinter
                  type="basic"
                  initialValue={event.debounce}
                  onChange={(value) => handlerChanged(index, 'debounce', value)}
                  usePortalEditor={false}
                  component={component}
                />
              </div>
            </div>
          </div>
        </Popover.Body>
      </Popover>
    );
  }

  const reorderEvents = (startIndex, endIndex) => {
    const result = _.cloneDeep(events);
    const [removed] = result.splice(startIndex, 1);
    result.splice(endIndex, 0, removed);

    const reorderedEvents = result.map((event, index) => {
      return {
        ...event,
        index: index,
      };
    });

    updateAppVersionEventHandlers(
      reorderedEvents.map((event) => ({
        event_id: event.id,
        diff: event,
      })),
      'reorder'
    );
  };

  const onDragEnd = ({ source, destination }) => {
    if (!destination || source?.index === destination?.index) {
      return;
    }
    reorderEvents(source.index, destination.index);
  };

  const renderDraggable = useDraggableInPortal();
  const renderHandlers = (events) => {
    return (
      <DragDropContext
        onDragEnd={(result) => {
          onDragEnd(result);
        }}
        className="w-100"
      >
        <Droppable droppableId="droppable">
          {({ innerRef, droppableProps, placeholder }) => (
            <div {...droppableProps} ref={innerRef}>
              {events.map((event, index) => {
                const actionMeta = ActionTypes.find((action) => action.id === event.event.actionId);
                // const rowClassName = `card-body p-0 ${focusedEventIndex === index ? ' bg-azure-lt' : ''}`;
                return (
                  <Draggable key={index} draggableId={`${event.eventId}-${index}`} index={index}>
                    {renderDraggable((provided, snapshot) => {
                      if (snapshot.isDragging && focusedEventIndex !== null) {
                        setFocusedEventIndex(null);
                        document.body.click(); // Hack: Close overlay while dragging
                      }
                      return (
                        <OverlayTrigger
                          trigger="click"
                          placement={popoverPlacement || 'left'}
                          rootClose={true}
                          overlay={eventPopover(event.event, index)}
                          onHide={() => setFocusedEventIndex(null)}
                          onToggle={(showing) => {
                            if (showing) {
                              setFocusedEventIndex(index);
                            } else {
                              setFocusedEventIndex(null);
                            }
                            if (typeof popOverCallback === 'function') popOverCallback(showing);
                          }}
                        >
                          <div
                            key={index}
                            ref={provided.innerRef}
                            {...provided.draggableProps}
                            {...provided.dragHandleProps}
                          >
                            <ManageEventButton
                              eventDisplayName={eventMetaDefinition?.events[event.event.eventId]?.displayName}
                              actionName={actionMeta.name}
                              removeHandler={removeHandler}
                              index={index}
                              darkMode={darkMode}
                              actionsUpdatedLoader={index === focusedEventIndex ? actionsUpdatedLoader : false}
                              eventsUpdatedLoader={index === focusedEventIndex ? eventsUpdatedLoader : false}
                              eventsDeletedLoader={
                                index === eventToDeleteLoaderIndex ? !!eventToDeleteLoaderIndex : false
                              }
                            />
                          </div>
                        </OverlayTrigger>
                      );
                    })}
                  </Draggable>
                );
              })}
              {placeholder}
            </div>
          )}
        </Droppable>
      </DragDropContext>
    );
  };

  const renderAddHandlerBtn = () => {
    return (
      <AddNewButton onClick={addHandler} dataCy="add-event-handler" className="mt-0" isLoading={eventsCreatedLoader}>
        {t('editor.inspector.eventManager.addHandler', 'New event handler')}
      </AddNewButton>
    );
  };

  if (events.length === 0) {
    return (
      <>
        {!hideEmptyEventsAlert && <NoListItem text={'No event handlers'} />}
        {renderAddHandlerBtn()}
      </>
    );
  }

  const componentName = eventMetaDefinition?.name ? eventMetaDefinition.name : 'query';

  if (events.length === 0) {
    return (
      <>
        {renderAddHandlerBtn()}
        {!hideEmptyEventsAlert ? (
          <div className="text-left">
            <small className="color-disabled" data-cy="no-event-handler-message">
              {t(
                'editor.inspector.eventManager.emptyMessage',
                "This {{componentName}} doesn't have any event handlers",
                {
                  componentName: componentName.toLowerCase(),
                }
              )}
            </small>
          </div>
        ) : null}
      </>
    );
  }

  return (
    <>
      {renderHandlers(events)}
      {renderAddHandlerBtn()}
    </>
  );
};<|MERGE_RESOLUTION|>--- conflicted
+++ resolved
@@ -25,10 +25,7 @@
 import { diff } from 'deep-object-diff';
 import { useEditorStore } from '@/_stores/editorStore';
 import { handleLowPriorityWork } from '@/_helpers/editorHelpers';
-<<<<<<< HEAD
-=======
 import { appService } from '@/_services';
->>>>>>> 9519a1a8
 
 export const EventManager = ({
   sourceId,
@@ -906,20 +903,13 @@
                           data-cy="action-options-text-input-field"
                         >
                           <CodeHinter
-<<<<<<< HEAD
-                            type="basic"
-=======
                             type="fxEditor"
->>>>>>> 9519a1a8
                             initialValue={valueForComponentSpecificActionHandle(event, param)}
                             onChange={(value) => {
                               onChangeHandlerForComponentSpecificActionHandle(value, index, param, event);
                             }}
                             paramType={param?.type}
-<<<<<<< HEAD
-=======
                             paramLabel={' '}
->>>>>>> 9519a1a8
                             fieldMeta={{ options: param?.options }}
                             cyLabel={`event-${param.displayName}`}
                             component={component}
