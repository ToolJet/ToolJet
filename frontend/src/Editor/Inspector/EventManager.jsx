import React, { useState, useEffect, useContext } from 'react';
import { ActionTypes } from '../ActionTypes';
import OverlayTrigger from 'react-bootstrap/OverlayTrigger';
import Popover from 'react-bootstrap/Popover';
import { GotoApp } from './ActionConfigurationPanels/GotoApp';
import { SwitchPage } from './ActionConfigurationPanels/SwitchPage';
import { DragDropContext, Droppable, Draggable } from 'react-beautiful-dnd';
import useDraggableInPortal from '@/_hooks/useDraggableInPortal';
import _ from 'lodash';
import { componentTypes } from '../WidgetManager/components';
import Select from '@/_ui/Select';
import defaultStyles from '@/_ui/Select/styles';
import { useTranslation } from 'react-i18next';
import { useDataQueriesStore } from '@/_stores/dataQueriesStore';
import RunjsParameters from './ActionConfigurationPanels/RunjsParamters';
import { useAppDataActions, useAppDataStore } from '@/_stores/appDataStore';
import { isQueryRunnable } from '@/_helpers/utils';
import { shallow } from 'zustand/shallow';
import AddNewButton from '@/ToolJetUI/Buttons/AddNewButton/AddNewButton';
import NoListItem from './Components/Table/NoListItem';
import ManageEventButton from './ManageEventButton';
import { EditorContext } from '../Context/EditorContextWrapper';
import CodeHinter from '../CodeEditor';
// eslint-disable-next-line import/no-unresolved
import { diff } from 'deep-object-diff';
import { useEditorStore } from '@/_stores/editorStore';
import { handleLowPriorityWork } from '@/_helpers/editorHelpers';
import { appService } from '@/_services';
import { deepClone } from '@/_helpers/utilities/utils.helpers';

export const EventManager = ({
  sourceId,
  eventSourceType,
  eventMetaDefinition,
  components,
  excludeEvents,
  popOverCallback,
  popoverPlacement,
  pages,
  hideEmptyEventsAlert,
  callerQueryId,
  customEventRefs = undefined,
  component,
}) => {
  const dataQueries = useDataQueriesStore(({ dataQueries = [] }) => {
    if (callerQueryId) {
      //filter the same query getting attached to itself
      return dataQueries.filter((query) => query.id != callerQueryId);
    }
    return dataQueries;
  }, shallow);

  const {
    appId,
    events: allAppEvents,
    eventsUpdatedLoader,
    actionsUpdatedLoader,
    eventToDeleteLoaderIndex,
    setEventToDeleteLoaderIndex,
  } = useAppDataStore((state) => ({
    appId: state.appId,
    events: state.events,
    eventsUpdatedLoader: state.eventsUpdatedLoader,
    actionsUpdatedLoader: state.actionsUpdatedLoader,
    eventToDeleteLoaderIndex: state.eventToDeleteLoaderIndex,
    setEventToDeleteLoaderIndex: state.actions.setEventToDeleteLoaderIndex,
  }));

  const { handleYmapEventUpdates } = useContext(EditorContext) || {};

  const { updateAppVersionEventHandlers, createAppVersionEventHandlers, deleteAppVersionEventHandler, updateState } =
    useAppDataActions();

  const currentEvents = allAppEvents?.filter((event) => {
    if (customEventRefs) {
      if (event.event.ref !== customEventRefs.ref) {
        return false;
      }
    }

    return event.sourceId === sourceId && event.target === eventSourceType;
  });

  const [events, setEvents] = useState([]);
  const [focusedEventIndex, setFocusedEventIndex] = useState(null);
  const [isEventHandlerLoading, setIsEventHandlerLoading] = useState({});

  const { t } = useTranslation();

  useEffect(() => {
    handleYmapEventUpdates && handleYmapEventUpdates();
    // eslint-disable-next-line react-hooks/exhaustive-deps
  }, [JSON.stringify({ allAppEvents })]);

  useEffect(() => {
    if (_.isEqual(currentEvents, events)) return;

    const sortedEvents = currentEvents.sort((a, b) => {
      return a.index - b.index;
    });

    setEvents(sortedEvents || []);
    // eslint-disable-next-line react-hooks/exhaustive-deps
  }, [JSON.stringify(currentEvents)]);

  let actionOptions = ActionTypes.map((action) => {
    return { name: action.name, value: action.id };
  });

  let checkIfClicksAreInsideOf = document.querySelector('.cm-completionListIncompleteBottom');
  // Listen for click events on body
  if (checkIfClicksAreInsideOf) {
    document.body.addEventListener('mousedown', function (event) {
      if (checkIfClicksAreInsideOf.contains(event.target)) {
        event.stopPropagation();
      }
    });
  }

  const darkMode = localStorage.getItem('darkMode') === 'true';
  const styles = {
    ...defaultStyles(darkMode),
    menuPortal: (provided) => ({ ...provided, zIndex: 9999 }),
    menuList: (base) => ({
      ...base,
    }),
  };

  const actionLookup = Object.fromEntries(ActionTypes.map((actionType) => [actionType.id, actionType]));

  let alertTypes = [
    {
      name: 'Info',
      id: 'info',
    },
    {
      name: 'Success',
      id: 'success',
    },
    {
      name: 'Warning',
      id: 'warning',
    },
    {
      name: 'Error',
      id: 'error',
    },
  ];

  let alertOptions = alertTypes.map((alert) => {
    return { name: alert.name, value: alert.id };
  });

  excludeEvents = excludeEvents || [];

  /* Filter events based on excludesEvents ( a list of event ids to exclude ) */
  let possibleEvents = Object.keys(eventMetaDefinition.events)
    .filter((eventId) => !excludeEvents.includes(eventId))
    .map((eventId) => {
      return {
        name: eventMetaDefinition?.events[eventId]?.displayName,
        value: eventId,
      };
    });

  function getComponentOptions(componentType = '') {
    let componentOptions = [];
    Object.keys(components || {}).forEach((key) => {
      if (componentType === '' || components[key].component.component === componentType) {
        componentOptions.push({
          name: components[key].component.name,
          value: key,
        });
      }
    });
    return componentOptions;
  }

  function getComponentOptionsOfComponentsWithActions(componentType = '') {
    let componentOptions = [];
    Object.keys(components || {}).forEach((key) => {
      const targetComponentMeta = componentTypes.find(
        (componentType) => components[key].component.component === componentType.component
      );
      if ((targetComponentMeta?.actions?.length ?? 0) > 0) {
        if (componentType === '' || components[key].component.component === componentType) {
          componentOptions.push({
            name: components[key].component.name,
            value: key,
          });
        }
      }
    });
    return componentOptions;
  }

  function getComponentActionOptions(componentId) {
    if (componentId == undefined) return [];
    const filteredComponents = Object.entries(components ?? {}).filter(([key, _value]) => key === componentId);
    if (_.isEmpty(filteredComponents)) return [];
    const component = filteredComponents[0][1];
    const targetComponentMeta = componentTypes.find(
      (componentType) => component.component.component === componentType.component
    );
    const actions = targetComponentMeta.actions;

    const options = actions.map((action) => ({
      name: action?.displayName,
      value: action.handle,
    }));

    return options;
  }

  function getAction(componentId, actionHandle) {
    if (componentId == undefined || actionHandle == undefined) return {};
    const filteredComponents = Object.entries(components ?? {}).filter(([key, _value]) => key === componentId);
    if (_.isEmpty(filteredComponents)) return {};
    const component = filteredComponents[0][1];
    const targetComponentMeta = componentTypes.find(
      (componentType) => component.component.component === componentType.component
    );
    const actions = targetComponentMeta.actions;
    return actions.find((action) => action.handle === actionHandle);
  }

  function getComponentActionDefaultParams(componentId, actionHandle) {
    const action = getAction(componentId, actionHandle);
    const defaultParams = (action?.params ?? []).map((param) => ({
      handle: param.handle,
      value: param.defaultValue,
    }));
    return defaultParams;
  }

  const fetchApps = async (page) => {
    const { apps } = await appService.getAll(page);

    updateState({
      apps: apps.map((app) => ({
        id: app.id,
        name: app.name,
        slug: app.slug,
        current_version_id: app.current_version_id,
      })),
    });

    return apps;
  };

  async function getAllApps() {
    const apps = await fetchApps(0);
    let appsOptionsList = [];
    apps
      .filter((item) => item.slug !== undefined && item.id !== appId && item.current_version_id)
      .forEach((item) => {
        appsOptionsList.push({
          name: item.name,
          value: item.slug,
        });
      });
    return appsOptionsList;
  }

  function getPageOptions(event) {
    // If disabled page is already selected then don't remove from page options

    if (!Array.isArray(pages) || pages.length === 0) return [];

    if (pages.find((page) => page.id === event.pageId)?.disabled) {
      return pages.map((page) => ({
        name: page.name,
        value: page.id,
      }));
    }
    return pages
      .filter((page) => !page.disabled)
      .map((page) => ({
        name: page.name,
        value: page.id,
      }));
  }

  function handleQueryChange(index, updates) {
    let newEvents = deepClone(events);
    let updatedEvent = newEvents[index];

    updatedEvent.event = {
      ...updatedEvent.event,
      ...updates,
    };

    newEvents[index] = updatedEvent;

    updateAppVersionEventHandlers(
      [
        {
          event_id: updatedEvent.id,
          diff: updatedEvent,
        },
      ],
      'update'
    );
  }

  function handlerChanged(index, param, value) {
    let newEvents = deepClone(events);

    let updatedEvent = newEvents[index];
    updatedEvent.event[param] = value;

    // Remove debounce key if it's empty
    if (param === 'debounce' && value === '') {
      delete updatedEvent.event.debounce;
    }

    if (param === 'componentSpecificActionHandle') {
      const getDefault = getComponentActionDefaultParams(updatedEvent.event?.componentId, value);
      updatedEvent.event['componentSpecificActionParams'] = getDefault;
    }

    const shouldUpdateEvent = !_.isEmpty(diff(events[index], updatedEvent));

    if (!shouldUpdateEvent) return;

    const eventSourceid = updatedEvent?.sourceId;

    useEditorStore.getState().actions.updateComponentsNeedsUpdateOnNextRender([eventSourceid]);

    newEvents[index] = updatedEvent;

    handleLowPriorityWork(() => {
      updateAppVersionEventHandlers(
        [
          {
            event_id: updatedEvent.id,
            diff: updatedEvent,
          },
        ],
        'update',
        param
      );
    });
  }

  function removeHandler(index) {
    const eventsHandler = deepClone(events);

    const eventId = eventsHandler[index].id;
    setEventToDeleteLoaderIndex(index);
    deleteAppVersionEventHandler(eventId);
  }

  function addHandler() {
    setIsEventHandlerLoading((prev) => ({ ...prev, [sourceId]: true }));
    let newEvents = events;
    const eventIndex = newEvents.length;
    createAppVersionEventHandlers({
      event: {
        eventId: Object.keys(eventMetaDefinition?.events)[0],
        actionId: 'show-alert',
        message: 'Hello world!',
        alertType: 'info',
        ...customEventRefs,
      },
      eventType: eventSourceType,
      attachedTo: sourceId,
      index: eventIndex,
    })
      .then(() => {
        handleYmapEventUpdates();
      })
      .finally(() => {
        setIsEventHandlerLoading((prev) => ({ ...prev, [sourceId]: false }));
      });
  }

  //following two are functions responsible for on change and value for the control specific actions
  const onChangeHandlerForComponentSpecificActionHandle = (value, index, param, event) => {
    const newParam = { ...param, value: value };
    const params = event?.componentSpecificActionParams ?? [];

    const newParams =
      params.length > 0
        ? params.map((paramOfParamList) => {
            return paramOfParamList.handle === param.handle ? newParam : paramOfParamList;
          })
        : [newParam];

    return handlerChanged(index, 'componentSpecificActionParams', newParams);
  };
  const valueForComponentSpecificActionHandle = (event, param) => {
    const componentSpecificActionParamsExits = Array.isArray(event?.componentSpecificActionParams);
    const defaultValue = param.defaultValue ?? '';

    if (componentSpecificActionParamsExits) {
      const paramValue =
        event?.componentSpecificActionParams?.find((paramItem) => paramItem.handle === param.handle)?.value ??
        defaultValue;

      return paramValue;
    }

    return defaultValue;
  };

  function eventPopover(event, index) {
    return (
      <Popover
        id="popover-basic"
        style={{ width: '350px', maxWidth: '350px' }}
        className={`${darkMode && 'dark-theme'} shadow`}
        data-cy="popover-card"
      >
        <Popover.Body
          onClick={(e) => {
            e.stopPropagation();
          }}
        >
          <div className="row">
            <div className="col-3 p-2">
              <span data-cy="event-label">{t('editor.inspector.eventManager.event', 'Event')}</span>
            </div>
            <div className="col-9" data-cy="event-selection">
              <Select
                className={`${darkMode ? 'select-search-dark' : 'select-search'} w-100`}
                options={possibleEvents}
                value={event.eventId}
                search={false}
                onChange={(value) => handlerChanged(index, 'eventId', value)}
                placeholder={t('globals.select', 'Select') + '...'}
                styles={styles}
                useMenuPortal={false}
                useCustomStyles={true}
              />
            </div>
          </div>
          <div className="row mt-3">
            <div className="col-3 p-2">
              <span data-cy="action-label">{t('editor.inspector.eventManager.action', 'Action')}</span>
            </div>
            <div className="col-9 popover-action-select-search" data-cy="action-selection">
              <Select
                className={`${darkMode ? 'select-search-dark' : 'select-search'} w-100`}
                options={actionOptions}
                value={event.actionId}
                search={false}
                onChange={(value) => handlerChanged(index, 'actionId', value)}
                placeholder={t('globals.select', 'Select') + '...'}
                styles={styles}
                useMenuPortal={false}
                useCustomStyles={true}
              />
            </div>
          </div>

          <div className="row mt-3">
            <div className="col-3 p-2" data-cy="alert-type-label">
              {t('editor.inspector.eventManager.runOnlyIf', 'Run Only If')}
            </div>
            <div className="col-9" data-cy="alert-message-type">
              <CodeHinter
                type="basic"
                initialValue={event.runOnlyIf}
                onChange={(value) => handlerChanged(index, 'runOnlyIf', value)}
                usePortalEditor={false}
                component={component}
              />
            </div>
          </div>

          {actionLookup[event.actionId]?.options?.length > 0 && (
            <div className="hr-text" data-cy="action-option">
              {t('editor.inspector.eventManager.actionOptions', 'Action options')}
            </div>
          )}
          <div>
            {event.actionId === 'show-alert' && (
              <>
                <div className="row">
                  <div className="col-3 p-2" data-cy="message-label">
                    {t('editor.inspector.eventManager.message', 'Message')}
                  </div>
                  <div className="col-9" data-cy="alert-message-input-field">
                    <CodeHinter
                      type="basic"
                      theme={darkMode ? 'monokai' : 'default'}
                      initialValue={event.message}
                      onChange={(value) => handlerChanged(index, 'message', value)}
                      usePortalEditor={false}
                      component={component}
                    />
                  </div>
                </div>
                <div className="row mt-3">
                  <div className="col-3 p-2" data-cy="alert-type-label">
                    {t('editor.inspector.eventManager.alertType', 'Alert Type')}
                  </div>
                  <div className="col-9" data-cy="alert-message-type">
                    <Select
                      className={`${darkMode ? 'select-search-dark' : 'select-search'} w-100 w-100`}
                      options={alertOptions}
                      value={event.alertType}
                      search={false}
                      onChange={(value) => handlerChanged(index, 'alertType', value)}
                      placeholder={t('globals.select', 'Select') + '...'}
                      styles={styles}
                      useMenuPortal={false}
                      useCustomStyles={true}
                    />
                  </div>
                </div>
              </>
            )}

            {event.actionId === 'open-webpage' && (
              <div className="p-1">
                <label className="form-label mt-1">{t('editor.inspector.eventManager.url', 'URL')}</label>
                <CodeHinter
                  type="basic"
                  initialValue={event.url}
                  onChange={(value) => handlerChanged(index, 'url', value)}
                  usePortalEditor={false}
                  component={component}
                />
              </div>
            )}

            {event.actionId === 'go-to-app' && (
              <GotoApp
                event={deepClone(event)}
                handlerChanged={handlerChanged}
                eventIndex={index}
                getAllApps={getAllApps}
                darkMode={darkMode}
              />
            )}

            {event.actionId === 'show-modal' && (
              <div className="row">
                <div className="col-3 p-2">{t('editor.inspector.eventManager.modal', 'Modal')}</div>
                <div className="col-9">
                  <Select
                    className={`${darkMode ? 'select-search-dark' : 'select-search'} w-100`}
                    options={getComponentOptions('Modal')}
                    value={event.modal?.id ?? event.modal}
                    search={true}
                    onChange={(value) => {
                      handlerChanged(index, 'modal', value);
                    }}
                    placeholder={t('globals.select', 'Select') + '...'}
                    styles={styles}
                    useMenuPortal={false}
                    useCustomStyles={true}
                  />
                </div>
              </div>
            )}

            {event.actionId === 'close-modal' && (
              <div className="row">
                <div className="col-3 p-2">{t('editor.inspector.eventManager.modal', 'Modal')}</div>
                <div className="col-9">
                  <Select
                    className={`${darkMode ? 'select-search-dark' : 'select-search'} w-100`}
                    options={getComponentOptions('Modal')}
                    value={event.modal?.id ?? event.modal}
                    search={true}
                    onChange={(value) => {
                      handlerChanged(index, 'modal', value);
                    }}
                    placeholder={t('globals.select', 'Select') + '...'}
                    styles={styles}
                    useMenuPortal={false}
                    useCustomStyles={true}
                  />
                </div>
              </div>
            )}

            {event.actionId === 'copy-to-clipboard' && (
              <div className="p-1">
                <label className="form-label mt-1">{t('editor.inspector.eventManager.text', 'Text')}</label>
                <CodeHinter
                  type="basic"
                  initialValue={event.contentToCopy}
                  onChange={(value) => handlerChanged(index, 'contentToCopy', value)}
                  usePortalEditor={false}
                  component={component}
                />
              </div>
            )}

            {event.actionId === 'run-query' && (
              <>
                <div className="row">
                  <div className="col-3 p-2">{t('editor.inspector.eventManager.query', 'Query')}</div>
                  <div className="col-9" data-cy="query-selection-field">
                    <Select
                      className={`${darkMode ? 'select-search-dark' : 'select-search'} w-100`}
                      options={dataQueries
                        .filter((qry) => isQueryRunnable(qry))
                        .map((qry) => ({ name: qry.name, value: qry.id }))}
                      value={event?.queryId}
                      search={true}
                      onChange={(value) => {
                        const query = dataQueries.find((dataquery) => dataquery.id === value);

                        const parameters = (query?.options?.parameters ?? []).reduce(
                          (paramObj, param) => ({
                            ...paramObj,
                            [param.name]: param.defaultValue,
                          }),
                          {}
                        );

                        handleQueryChange(index, {
                          queryId: query.id,
                          queryName: query.name,
                          parameters: parameters,
                        });
                      }}
                      placeholder={t('globals.select', 'Select') + '...'}
                      styles={styles}
                      useMenuPortal={false}
                      useCustomStyles={true}
                    />
                  </div>
                </div>
                <RunjsParameters event={event} darkMode={darkMode} index={index} handlerChanged={handlerChanged} />
              </>
            )}

            {event.actionId === 'set-localstorage-value' && (
              <>
                <div className="row">
                  <div className="col-3 p-2">{t('editor.inspector.eventManager.key', 'Key')}</div>
                  <div className="col-9">
                    <CodeHinter
                      type="basic"
                      initialValue={event.key}
                      onChange={(value) => handlerChanged(index, 'key', value)}
                      usePortalEditor={false}
                      component={component}
                    />
                  </div>
                </div>
                <div className="row mt-3">
                  <div className="col-3 p-2">{t('editor.inspector.eventManager.value', 'Value')}</div>
                  <div className="col-9">
                    <CodeHinter
                      type="basic"
                      initialValue={event.value}
                      onChange={(value) => handlerChanged(index, 'value', value)}
                      usePortalEditor={false}
                      component={component}
                    />
                  </div>
                </div>
              </>
            )}
            {event.actionId === 'generate-file' && (
              <>
                <div className="row">
                  <div className="col-3 p-2">{t('editor.inspector.eventManager.type', 'Type')}</div>
                  <div className="col-9">
                    <Select
                      className={`${darkMode ? 'select-search-dark' : 'select-search'} w-100`}
                      options={[
                        { name: 'CSV', value: 'csv' },
                        { name: 'Text', value: 'plaintext' },
                        { name: 'PDF', value: 'pdf' },
                      ]}
                      value={event.fileType ?? 'csv'}
                      search={true}
                      onChange={(value) => {
                        handlerChanged(index, 'fileType', value);
                      }}
                      placeholder={t('globals.select', 'Select') + '...'}
                      styles={styles}
                      useMenuPortal={false}
                      useCustomStyles={true}
                    />
                  </div>
                </div>
                <div className="row mt-3">
                  <div className="col-3 p-2">{t('editor.inspector.eventManager.fileName', 'File name')}</div>
                  <div className="col-9">
                    <CodeHinter
                      type="basic"
                      initialValue={event.fileName}
                      onChange={(value) => handlerChanged(index, 'fileName', value)}
                      component={component}
                    />
                  </div>
                </div>
                <div className="row mt-3">
                  <div className="col-3 p-2">{t('editor.inspector.eventManager.data', 'Data')}</div>
                  <div className="col-9">
                    <CodeHinter
                      type="basic"
                      initialValue={event.data}
                      onChange={(value) => handlerChanged(index, 'data', value)}
                      component={component}
                    />
                  </div>
                </div>
              </>
            )}
            {event.actionId === 'set-table-page' && (
              <>
                <div className="row">
                  <div className="col-3 p-2">{t('editor.inspector.eventManager.table', 'Table')}</div>
                  <div className="col-9">
                    <Select
                      className={`${darkMode ? 'select-search-dark' : 'select-search'} w-100`}
                      options={getComponentOptions('Table')}
                      value={event.table}
                      search={true}
                      onChange={(value) => {
                        handlerChanged(index, 'table', value);
                      }}
                      placeholder={t('globals.select', 'Select') + '...'}
                      styles={styles}
                      useMenuPortal={false}
                      useCustomStyles={true}
                    />
                  </div>
                </div>
                <div className="row mt-3">
                  <div className="col-3 p-2">{t('editor.inspector.eventManager.pageIndex', 'Page index')}</div>
                  <div className="col-9">
                    <CodeHinter
                      type="basic"
                      initialValue={event.pageIndex ?? '{{1}}'}
                      onChange={(value) => handlerChanged(index, 'pageIndex', value)}
                      usePortalEditor={false}
                      component={component}
                    />
                  </div>
                </div>
              </>
            )}
            {event.actionId === 'set-custom-variable' && (
              <>
                <div className="row">
                  <div className="col-3 p-2">{t('editor.inspector.eventManager.key', 'Key')}</div>
                  <div className="col-9">
                    <CodeHinter
                      type="basic"
                      initialValue={event.key}
                      onChange={(value) => handlerChanged(index, 'key', value)}
                      enablePreview={true}
                      cyLabel={`event-key`}
                      component={component}
                    />
                  </div>
                </div>
                <div className="row mt-3">
                  <div className="col-3 p-2">{t('editor.inspector.eventManager.value', 'Value')}</div>
                  <div className="col-9">
                    <CodeHinter
                      type="basic"
                      initialValue={event.value}
                      onChange={(value) => handlerChanged(index, 'value', value)}
                      cyLabel={`variable`}
                      component={component}
                    />
                  </div>
                </div>
              </>
            )}
            {event.actionId === 'unset-custom-variable' && (
              <>
                <div className="row">
                  <div className="col-3 p-2">{t('editor.inspector.eventManager.key', 'Key')}</div>
                  <div className="col-9">
                    <CodeHinter
                      type="basic"
                      initialValue={event.key}
                      onChange={(value) => handlerChanged(index, 'key', value)}
                      component={component}
                    />
                  </div>
                </div>
              </>
            )}
            {event.actionId === 'set-page-variable' && (
              <>
                <div className="row">
                  <div className="col-3 p-2">{t('editor.inspector.eventManager.key', 'Key')}</div>
                  <div className="col-9">
                    <CodeHinter
                      type="basic"
                      initialValue={event.key}
                      onChange={(value) => handlerChanged(index, 'key', value)}
                      cyLabel={`key`}
                      component={component}
                    />
                  </div>
                </div>
                <div className="row mt-3">
                  <div className="col-3 p-2">{t('editor.inspector.eventManager.value', 'Value')}</div>
                  <div className="col-9">
                    <CodeHinter
                      type="basic"
                      initialValue={event.value}
                      onChange={(value) => handlerChanged(index, 'value', value)}
                      cyLabel={`variable`}
                      component={component}
                    />
                  </div>
                </div>
              </>
            )}
            {event.actionId === 'unset-page-variable' && (
              <>
                <div className="row">
                  <div className="col-3 p-2">{t('editor.inspector.eventManager.key', 'Key')}</div>
                  <div className="col-9">
                    <CodeHinter
                      type="basic"
                      initialValue={event.key}
                      onChange={(value) => handlerChanged(index, 'key', value)}
                      cyLabel={`key`}
                      component={component}
                    />
                  </div>
                </div>
              </>
            )}
            {event.actionId === 'switch-page' && (
              <SwitchPage
                event={deepClone(event)}
                handlerChanged={handlerChanged}
                eventIndex={index}
                getPages={() => getPageOptions(event)}
                darkMode={darkMode}
              />
            )}
            {event.actionId === 'control-component' && (
              <>
                <div className="row">
                  <div className="col-3 p-1" data-cy="action-options-component-field-label">
                    {t('editor.inspector.eventManager.component', 'Component')}
                  </div>
                  <div className="col-9" data-cy="action-options-component-selection-field">
                    <Select
                      className={`${darkMode ? 'select-search-dark' : 'select-search'} w-100`}
                      options={getComponentOptionsOfComponentsWithActions()}
                      value={event?.componentId}
                      search={true}
                      onChange={(value) => {
                        handlerChanged(index, 'componentId', value);
                      }}
                      placeholder={t('globals.select', 'Select') + '...'}
                      styles={styles}
                      useMenuPortal={false}
                      useCustomStyles={true}
                    />
                  </div>
                </div>
                <div className="row mt-2">
                  <div className="col-3 p-1" data-cy="action-options-action-field-label">
                    {t('editor.inspector.eventManager.action', 'Action')}
                  </div>
                  <div className="col-9" data-cy="action-options-action-selection-field">
                    <Select
                      className={`${darkMode ? 'select-search-dark' : 'select-search'} w-100`}
                      options={getComponentActionOptions(event?.componentId)}
                      value={event?.componentSpecificActionHandle}
                      search={true}
                      onChange={(value) => {
                        handlerChanged(index, 'componentSpecificActionHandle', value);
                      }}
                      placeholder={t('globals.select', 'Select') + '...'}
                      styles={styles}
                      useMenuPortal={false}
                      useCustomStyles={true}
                    />
                  </div>
                </div>
                {event?.componentId &&
                  event?.componentSpecificActionHandle &&
                  (getAction(event?.componentId, event?.componentSpecificActionHandle)?.params ?? []).map((param) => (
                    <div className="row mt-2" key={param.handle}>
                      <div className="col-3 p-1" data-cy={`action-options-${param?.displayName}-field-label`}>
                        {param?.displayName}
                      </div>
                      {param.type === 'select' ? (
                        <div className="col-9" data-cy="action-options-action-selection-field">
                          <Select
                            className={`${darkMode ? 'select-search-dark' : 'select-search'} w-100`}
                            options={param.options}
                            value={valueForComponentSpecificActionHandle(event, param)}
                            search={true}
                            onChange={(value) => {
                              onChangeHandlerForComponentSpecificActionHandle(value, index, param, event);
                            }}
                            placeholder={t('globals.select', 'Select') + '...'}
                            styles={styles}
                            useMenuPortal={false}
                            useCustomStyles={true}
                          />
                        </div>
                      ) : (
                        <div
                          className={`${
                            param?.type ? '' : 'fx-container-eventmanager-code'
                          } col-9 fx-container-eventmanager ${param.type == 'select' && 'component-action-select'}`}
                          data-cy="action-options-text-input-field"
                        >
                          <CodeHinter
                            type="fxEditor"
                            initialValue={valueForComponentSpecificActionHandle(event, param)}
                            onChange={(value) => {
                              onChangeHandlerForComponentSpecificActionHandle(value, index, param, event);
                            }}
                            paramType={param?.type}
                            paramLabel={' '}
                            fieldMeta={{ options: param?.options }}
                            cyLabel={`event-${param.displayName}`}
                            component={component}
                            isEventManagerParam={true}
                          />
                        </div>
                      )}
                    </div>
                  ))}
              </>
            )}
            <div className="row mt-3">
              <div className="col-3 p-2">{t('editor.inspector.eventManager.debounce', 'Debounce')}</div>
              <div className="col-9">
                <CodeHinter
                  type="basic"
                  initialValue={event.debounce}
                  onChange={(value) => handlerChanged(index, 'debounce', value)}
                  usePortalEditor={false}
                  component={component}
                />
              </div>
            </div>
          </div>
        </Popover.Body>
      </Popover>
    );
  }

  const reorderEvents = (startIndex, endIndex) => {
    const result = deepClone(events);
    const [removed] = result.splice(startIndex, 1);
    result.splice(endIndex, 0, removed);

    const reorderedEvents = result.map((event, index) => {
      return {
        ...event,
        index: index,
      };
    });

    updateAppVersionEventHandlers(
      reorderedEvents.map((event) => ({
        event_id: event.id,
        diff: event,
      })),
      'reorder'
    );
  };

  const onDragEnd = ({ source, destination }) => {
    if (!destination || source?.index === destination?.index) {
      return;
    }
    reorderEvents(source.index, destination.index);
  };

  const renderDraggable = useDraggableInPortal();
  const renderHandlers = (events) => {
    return (
      <DragDropContext
        onDragEnd={(result) => {
          onDragEnd(result);
        }}
        className="w-100"
      >
        <Droppable droppableId="droppable">
          {({ innerRef, droppableProps, placeholder }) => (
            <div {...droppableProps} ref={innerRef}>
              {events.map((event, index) => {
                const actionMeta = ActionTypes.find((action) => action.id === event.event.actionId);
                // const rowClassName = `card-body p-0 ${focusedEventIndex === index ? ' bg-azure-lt' : ''}`;
                return (
                  <Draggable key={index} draggableId={`${event.eventId}-${index}`} index={index}>
                    {renderDraggable((provided, snapshot) => {
                      if (snapshot.isDragging && focusedEventIndex !== null) {
                        setFocusedEventIndex(null);
                        document.body.click(); // Hack: Close overlay while dragging
                      }
                      return (
                        <OverlayTrigger
                          trigger="click"
                          placement={popoverPlacement || 'left'}
                          rootClose={true}
                          overlay={eventPopover(event.event, index)}
                          onHide={() => setFocusedEventIndex(null)}
                          onToggle={(showing) => {
                            if (showing) {
                              setFocusedEventIndex(index);
                            } else {
                              setFocusedEventIndex(null);
                            }
                            if (typeof popOverCallback === 'function') popOverCallback(showing);
                          }}
                        >
                          <div
                            key={index}
                            ref={provided.innerRef}
                            {...provided.draggableProps}
                            {...provided.dragHandleProps}
                          >
                            <ManageEventButton
                              eventDisplayName={eventMetaDefinition?.events[event.event.eventId]?.displayName}
                              actionName={actionMeta.name}
                              removeHandler={removeHandler}
                              index={index}
                              darkMode={darkMode}
                              actionsUpdatedLoader={index === focusedEventIndex ? actionsUpdatedLoader : false}
                              eventsUpdatedLoader={index === focusedEventIndex ? eventsUpdatedLoader : false}
                              eventsDeletedLoader={
                                index === eventToDeleteLoaderIndex ? !!eventToDeleteLoaderIndex : false
                              }
                            />
                          </div>
                        </OverlayTrigger>
                      );
                    })}
                  </Draggable>
                );
              })}
              {placeholder}
            </div>
          )}
        </Droppable>
      </DragDropContext>
    );
  };

  const renderAddHandlerBtn = () => {
    return (
<<<<<<< HEAD
      <AddNewButton onClick={addHandler} dataCy="add-event-handler" isLoading={eventsCreatedLoader}>
=======
      <AddNewButton
        onClick={addHandler}
        dataCy="add-event-handler"
        className="mt-0"
        isLoading={isEventHandlerLoading[sourceId]}
      >
>>>>>>> cc39d229
        {t('editor.inspector.eventManager.addHandler', 'New event handler')}
      </AddNewButton>
    );
  };

  if (events.length === 0) {
    return (
      <>
        {!hideEmptyEventsAlert && <NoListItem text={'No event handlers'} />}
        <div className="d-flex">{renderAddHandlerBtn()}</div>
      </>
    );
  }

  const componentName = eventMetaDefinition?.name ? eventMetaDefinition.name : 'query';

  if (events.length === 0) {
    return (
      <div className="d-flex">
        {renderAddHandlerBtn()}
        {!hideEmptyEventsAlert ? (
          <div className="text-left">
            <small className="color-disabled" data-cy="no-event-handler-message">
              {t(
                'editor.inspector.eventManager.emptyMessage',
                "This {{componentName}} doesn't have any event handlers",
                {
                  componentName: componentName.toLowerCase(),
                }
              )}
            </small>
          </div>
        ) : null}
      </div>
    );
  }

  return (
    <>
      {renderHandlers(events)}
      {renderAddHandlerBtn()}
    </>
  );
};<|MERGE_RESOLUTION|>--- conflicted
+++ resolved
@@ -1048,16 +1048,12 @@
 
   const renderAddHandlerBtn = () => {
     return (
-<<<<<<< HEAD
-      <AddNewButton onClick={addHandler} dataCy="add-event-handler" isLoading={eventsCreatedLoader}>
-=======
       <AddNewButton
         onClick={addHandler}
         dataCy="add-event-handler"
         className="mt-0"
         isLoading={isEventHandlerLoading[sourceId]}
       >
->>>>>>> cc39d229
         {t('editor.inspector.eventManager.addHandler', 'New event handler')}
       </AddNewButton>
     );
