import React, { useState, useEffect } from 'react';
import { ActionTypes } from '../ActionTypes';
import OverlayTrigger from 'react-bootstrap/OverlayTrigger';
import Popover from 'react-bootstrap/Popover';
import { CodeHinter } from '../CodeBuilder/CodeHinter';
import { GotoApp } from './ActionConfigurationPanels/GotoApp';
import { SwitchPage } from './ActionConfigurationPanels/SwitchPage';
import { DragDropContext, Droppable, Draggable } from 'react-beautiful-dnd';
import useDraggableInPortal from '@/_hooks/useDraggableInPortal';
import _ from 'lodash';
import { componentTypes } from '../WidgetManager/components';
import Select from '@/_ui/Select';
import defaultStyles from '@/_ui/Select/styles';
import { useTranslation } from 'react-i18next';

import { useDataQueries } from '@/_stores/dataQueriesStore';

export const EventManager = ({
  component,
  componentMeta,
  currentState,
  components,
  eventsChanged,
  apps,
  excludeEvents,
  popOverCallback,
  popoverPlacement,
  pages,
  hideEmptyEventsAlert,
}) => {
  const dataQueries = useDataQueries();
  const [events, setEvents] = useState(() => component.component.definition.events || []);
  const [focusedEventIndex, setFocusedEventIndex] = useState(null);
  const { t } = useTranslation();

  useEffect(() => {
    setEvents(component.component.definition.events || []);
  }, [component?.component?.definition?.events]);

  let actionOptions = ActionTypes.map((action) => {
    return { name: action.name, value: action.id };
  });

  let checkIfClicksAreInsideOf = document.querySelector('#cm-complete-0');
  // Listen for click events on body
  if (checkIfClicksAreInsideOf) {
    document.body.addEventListener('click', function (event) {
      if (checkIfClicksAreInsideOf.contains(event.target)) {
        event.stopPropagation();
      }
    });
  }

  const darkMode = localStorage.getItem('darkMode') === 'true';
  const styles = {
    ...defaultStyles(darkMode),
    menuPortal: (provided) => ({ ...provided, zIndex: 9999 }),
    menuList: (base) => ({
      ...base,
    }),
  };

  const actionLookup = Object.fromEntries(ActionTypes.map((actionType) => [actionType.id, actionType]));

  let alertTypes = [
    {
      name: 'Info',
      id: 'info',
    },
    {
      name: 'Success',
      id: 'success',
    },
    {
      name: 'Warning',
      id: 'warning',
    },
    {
      name: 'Error',
      id: 'error',
    },
  ];

  let alertOptions = alertTypes.map((alert) => {
    return { name: alert.name, value: alert.id };
  });

  excludeEvents = excludeEvents || [];

  /* Filter events based on excludesEvents ( a list of event ids to exclude ) */
  let possibleEvents = Object.keys(componentMeta.events)
    .filter((eventId) => !excludeEvents.includes(eventId))
    .map((eventId) => {
      return {
        name: componentMeta.events[eventId].displayName,
        value: eventId,
      };
    });

  function getComponentOptions(componentType = '') {
    let componentOptions = [];
    Object.keys(components || {}).forEach((key) => {
      if (componentType === '' || components[key].component.component === componentType) {
        componentOptions.push({
          name: components[key].component.name,
          value: key,
        });
      }
    });
    return componentOptions;
  }

  function getComponentOptionsOfComponentsWithActions(componentType = '') {
    let componentOptions = [];
    Object.keys(components || {}).forEach((key) => {
      const targetComponentMeta = componentTypes.find(
        (componentType) => components[key].component.component === componentType.component
      );
      if ((targetComponentMeta?.actions?.length ?? 0) > 0) {
        if (componentType === '' || components[key].component.component === componentType) {
          componentOptions.push({
            name: components[key].component.name,
            value: key,
          });
        }
      }
    });
    return componentOptions;
  }

  function getComponentActionOptions(componentId) {
    if (componentId == undefined) return [];
    const filteredComponents = Object.entries(components ?? {}).filter(([key, _value]) => key === componentId);
    if (_.isEmpty(filteredComponents)) return [];
    const component = filteredComponents[0][1];
    const targetComponentMeta = componentTypes.find(
      (componentType) => component.component.component === componentType.component
    );
    const actions = targetComponentMeta.actions;

    const options = actions.map((action) => ({
      name: action.displayName,
      value: action.handle,
    }));

    return options;
  }

  function getAction(componentId, actionHandle) {
    if (componentId == undefined || actionHandle == undefined) return {};
    const filteredComponents = Object.entries(components ?? {}).filter(([key, _value]) => key === componentId);
    if (_.isEmpty(filteredComponents)) return {};
    const component = filteredComponents[0][1];
    const targetComponentMeta = componentTypes.find(
      (componentType) => component.component.component === componentType.component
    );
    const actions = targetComponentMeta.actions;
    return actions.find((action) => action.handle === actionHandle);
  }

  function getComponentActionDefaultParams(componentId, actionHandle) {
    const action = getAction(componentId, actionHandle);
    const defaultParams = (action.params ?? []).map((param) => ({
      handle: param.handle,
      value: param.defaultValue,
    }));
    return defaultParams;
  }

  function getAllApps() {
    let appsOptionsList = [];
    apps
      .filter((item) => item.slug !== undefined)
      .forEach((item) => {
        appsOptionsList.push({
          name: item.name,
          value: item.slug,
        });
      });
    return appsOptionsList;
  }

  function getPageOptions() {
    return pages.map((page) => ({
      name: page.name,
      value: page.id,
    }));
  }

  function handlerChanged(index, param, value) {
    let newEvents = [...events];

    let updatedEvent = newEvents[index];
    updatedEvent[param] = value;

    newEvents[index] = updatedEvent;

    setEvents(newEvents);
    eventsChanged(newEvents);
  }

  function removeHandler(index) {
    let newEvents = component.component.definition.events;
    newEvents.splice(index, 1);
    setEvents(newEvents);
    eventsChanged(newEvents);
  }

  function addHandler() {
    let newEvents = component.component.definition.events;
    newEvents.push({
      eventId: Object.keys(componentMeta.events)[0],
      actionId: 'show-alert',
      message: 'Hello world!',
      alertType: 'info',
    });
    setEvents(newEvents);
    eventsChanged(newEvents);
  }

  //following two are functions responsible for on change and value for the control specific actions
  const onChangeHandlerForComponentSpecificActionHandle = (value, index, param, event) => {
    const newParam = { ...param, value: value };
    const params = event?.componentSpecificActionParams ?? [];
    const newParams = params.map((paramOfParamList) =>
      paramOfParamList.handle === param.handle ? newParam : paramOfParamList
    );
    return handlerChanged(index, 'componentSpecificActionParams', newParams);
  };
  const valueForComponentSpecificActionHandle = (event, param) => {
    return (
      event?.componentSpecificActionParams?.find((paramItem) => paramItem.handle === param.handle)?.value ??
      param.defaultValue
    );
  };

  function eventPopover(event, index) {
    return (
      <Popover
        id="popover-basic"
        style={{ width: '350px', maxWidth: '350px' }}
        className={`${darkMode && 'popover-dark-themed theme-dark'} shadow`}
        data-cy="popover-card"
      >
        <Popover.Body>
          <div className="row">
            <div className="col-3 p-2">
              <span data-cy="event-label">{t('editor.inspector.eventManager.event', 'Event')}</span>
            </div>
            <div className="col-9" data-cy="event-selection">
              <Select
                className={`${darkMode ? 'select-search-dark' : 'select-search'} w-100`}
                options={possibleEvents}
                value={event.eventId}
                search={false}
                onChange={(value) => handlerChanged(index, 'eventId', value)}
                placeholder={t('globals.select', 'Select') + '...'}
                styles={styles}
                useMenuPortal={false}
                useCustomStyles={true}
              />
            </div>
          </div>
          <div className="row mt-3">
            <div className="col-3 p-2">
              <span data-cy="action-label">{t('editor.inspector.eventManager.action', 'Action')}</span>
            </div>
            <div className="col-9 popover-action-select-search" data-cy="action-selection">
              <Select
                className={`${darkMode ? 'select-search-dark' : 'select-search'} w-100`}
                options={actionOptions}
                value={event.actionId}
                search={false}
                onChange={(value) => handlerChanged(index, 'actionId', value)}
                placeholder={t('globals.select', 'Select') + '...'}
                styles={styles}
                useMenuPortal={false}
                useCustomStyles={true}
              />
            </div>
          </div>

          {actionLookup[event.actionId].options?.length > 0 && (
            <div className="hr-text" data-cy="action-option">
              {t('editor.inspector.eventManager.actionOptions', 'Action options')}
            </div>
          )}
          <div>
            {event.actionId === 'show-alert' && (
              <>
                <div className="row">
                  <div className="col-3 p-2" data-cy="message-label">
                    {t('editor.inspector.eventManager.message', 'Message')}
                  </div>
                  <div className="col-9" data-cy="alert-message-input-field">
                    <CodeHinter
                      theme={darkMode ? 'monokai' : 'default'}
                      currentState={currentState}
                      initialValue={event.message}
                      onChange={(value) => handlerChanged(index, 'message', value)}
                      usePortalEditor={false}
                    />
                  </div>
                </div>
                <div className="row mt-3">
                  <div className="col-3 p-2" data-cy="alert-type-label">
                    {t('editor.inspector.eventManager.alertType', 'Alert Type')}
                  </div>
                  <div className="col-9" data-cy="alert-message-type">
                    <Select
                      className={`${darkMode ? 'select-search-dark' : 'select-search'} w-100 w-100`}
                      options={alertOptions}
                      value={event.alertType}
                      search={false}
                      onChange={(value) => handlerChanged(index, 'alertType', value)}
                      placeholder={t('globals.select', 'Select') + '...'}
                      styles={styles}
                      useMenuPortal={false}
                      useCustomStyles={true}
                    />
                  </div>
                </div>
              </>
            )}

            {event.actionId === 'open-webpage' && (
              <div className="p-1">
                <label className="form-label mt-1">{t('editor.inspector.eventManager.url', 'URL')}</label>
                <CodeHinter
                  theme={darkMode ? 'monokai' : 'default'}
                  currentState={currentState}
                  initialValue={event.url}
                  onChange={(value) => handlerChanged(index, 'url', value)}
                  usePortalEditor={false}
                />
              </div>
            )}

            {event.actionId === 'go-to-app' && (
              <GotoApp
                event={event}
                handlerChanged={handlerChanged}
                eventIndex={index}
                getAllApps={getAllApps}
                currentState={currentState}
                darkMode={darkMode}
              />
            )}

            {event.actionId === 'show-modal' && (
              <div className="row">
                <div className="col-3 p-2">{t('editor.inspector.eventManager.modal', 'Modal')}</div>
                <div className="col-9">
                  <Select
                    className={`${darkMode ? 'select-search-dark' : 'select-search'} w-100`}
                    options={getComponentOptions('Modal')}
                    value={event.modal?.id ?? event.modal}
                    search={true}
                    onChange={(value) => {
                      handlerChanged(index, 'modal', value);
                    }}
                    placeholder={t('globals.select', 'Select') + '...'}
                    styles={styles}
                    useMenuPortal={false}
                    useCustomStyles={true}
                  />
                </div>
              </div>
            )}

            {event.actionId === 'close-modal' && (
              <div className="row">
                <div className="col-3 p-2">{t('editor.inspector.eventManager.modal', 'Modal')}</div>
                <div className="col-9">
                  <Select
                    className={`${darkMode ? 'select-search-dark' : 'select-search'} w-100`}
                    options={getComponentOptions('Modal')}
                    value={event.modal?.id ?? event.modal}
                    search={true}
                    onChange={(value) => {
                      handlerChanged(index, 'modal', value);
                    }}
                    placeholder={t('globals.select', 'Select') + '...'}
                    styles={styles}
                    useMenuPortal={false}
                    useCustomStyles={true}
                  />
                </div>
              </div>
            )}

            {event.actionId === 'copy-to-clipboard' && (
              <div className="p-1">
                <label className="form-label mt-1">{t('editor.inspector.eventManager.text', 'Text')}</label>
                <CodeHinter
                  theme={darkMode ? 'monokai' : 'default'}
                  currentState={currentState}
                  initialValue={event.contentToCopy}
                  onChange={(value) => handlerChanged(index, 'contentToCopy', value)}
                  usePortalEditor={false}
                />
              </div>
            )}

            {event.actionId === 'run-query' && (
              <div className="row">
                <div className="col-3 p-2">{t('editor.inspector.eventManager.query', 'Query')}</div>
                <div className="col-9" data-cy="query-selection-field">
                  <Select
                    className={`${darkMode ? 'select-search-dark' : 'select-search'} w-100`}
                    options={dataQueries.map((query) => {
                      return { name: query.name, value: query.id };
                    })}
                    value={event.queryId}
                    search={true}
                    onChange={(value) => {
                      const query = dataQueries.find((dataquery) => dataquery.id === value);
                      handlerChanged(index, 'queryId', query.id);
                      handlerChanged(index, 'queryName', query.name);
                    }}
                    placeholder={t('globals.select', 'Select') + '...'}
                    styles={styles}
                    useMenuPortal={false}
                    useCustomStyles={true}
                  />
                </div>
              </div>
            )}

            {event.actionId === 'set-localstorage-value' && (
              <>
                <div className="row">
                  <div className="col-3 p-2">{t('editor.inspector.eventManager.key', 'Key')}</div>
                  <div className="col-9">
                    <CodeHinter
                      theme={darkMode ? 'monokai' : 'default'}
                      currentState={currentState}
                      initialValue={event.key}
                      onChange={(value) => handlerChanged(index, 'key', value)}
                      enablePreview={true}
                      usePortalEditor={false}
                    />
                  </div>
                </div>
                <div className="row mt-3">
                  <div className="col-3 p-2">{t('editor.inspector.eventManager.value', 'Value')}</div>
                  <div className="col-9">
                    <CodeHinter
                      theme={darkMode ? 'monokai' : 'default'}
                      currentState={currentState}
                      initialValue={event.value}
                      onChange={(value) => handlerChanged(index, 'value', value)}
                      enablePreview={true}
                      usePortalEditor={false}
                    />
                  </div>
                </div>
              </>
            )}
            {event.actionId === 'generate-file' && (
              <>
                <div className="row">
                  <div className="col-3 p-2">{t('editor.inspector.eventManager.type', 'Type')}</div>
                  <div className="col-9">
                    <Select
                      className={`${darkMode ? 'select-search-dark' : 'select-search'} w-100`}
                      options={[
                        { name: 'CSV', value: 'csv' },
                        { name: 'Text', value: 'plaintext' },
                      ]}
                      value={event.fileType ?? 'csv'}
                      search={true}
                      onChange={(value) => {
                        handlerChanged(index, 'fileType', value);
                      }}
                      placeholder={t('globals.select', 'Select') + '...'}
                      styles={styles}
                      useMenuPortal={false}
                      useCustomStyles={true}
                    />
                  </div>
                </div>
                <div className="row mt-3">
                  <div className="col-3 p-2">{t('editor.inspector.eventManager.fileName', 'File name')}</div>
                  <div className="col-9">
                    <CodeHinter
                      theme={darkMode ? 'monokai' : 'default'}
                      currentState={currentState}
                      initialValue={event.fileName}
                      onChange={(value) => handlerChanged(index, 'fileName', value)}
                      enablePreview={true}
                    />
                  </div>
                </div>
                <div className="row mt-3">
                  <div className="col-3 p-2">{t('editor.inspector.eventManager.data', 'Data')}</div>
                  <div className="col-9">
                    <CodeHinter
                      theme={darkMode ? 'monokai' : 'default'}
                      currentState={currentState}
                      initialValue={event.data}
                      onChange={(value) => handlerChanged(index, 'data', value)}
                      enablePreview={true}
                    />
                  </div>
                </div>
              </>
            )}
            {event.actionId === 'set-table-page' && (
              <>
                <div className="row">
                  <div className="col-3 p-2">{t('editor.inspector.eventManager.table', 'Table')}</div>
                  <div className="col-9">
                    <Select
                      className={`${darkMode ? 'select-search-dark' : 'select-search'} w-100`}
                      options={getComponentOptions('Table')}
                      value={event.table}
                      search={true}
                      onChange={(value) => {
                        handlerChanged(index, 'table', value);
                      }}
                      placeholder={t('globals.select', 'Select') + '...'}
                      styles={styles}
                      useMenuPortal={false}
                      useCustomStyles={true}
                    />
                  </div>
                </div>
                <div className="row mt-3">
                  <div className="col-3 p-2">{t('editor.inspector.eventManager.pageIndex', 'Page index')}</div>
                  <div className="col-9">
                    <CodeHinter
                      theme={darkMode ? 'monokai' : 'default'}
                      currentState={currentState}
                      initialValue={event.pageIndex ?? '{{1}}'}
                      onChange={(value) => handlerChanged(index, 'pageIndex', value)}
                      enablePreview={true}
                      usePortalEditor={false}
                    />
                  </div>
                </div>
              </>
            )}
            {event.actionId === 'set-custom-variable' && (
              <>
                <div className="row">
                  <div className="col-3 p-2">{t('editor.inspector.eventManager.key', 'Key')}</div>
                  <div className="col-9">
                    <CodeHinter
                      theme={darkMode ? 'monokai' : 'default'}
                      currentState={currentState}
                      initialValue={event.key}
                      onChange={(value) => handlerChanged(index, 'key', value)}
                      enablePreview={true}
                      cyLabel={`key`}
                    />
                  </div>
                </div>
                <div className="row mt-3">
                  <div className="col-3 p-2">{t('editor.inspector.eventManager.value', 'Value')}</div>
                  <div className="col-9">
                    <CodeHinter
                      theme={darkMode ? 'monokai' : 'default'}
                      currentState={currentState}
                      initialValue={event.value}
                      onChange={(value) => handlerChanged(index, 'value', value)}
                      enablePreview={true}
                      cyLabel={`variable`}
                    />
                  </div>
                </div>
              </>
            )}
            {event.actionId === 'unset-custom-variable' && (
              <>
                <div className="row">
                  <div className="col-3 p-2">{t('editor.inspector.eventManager.key', 'Key')}</div>
                  <div className="col-9">
                    <CodeHinter
                      theme={darkMode ? 'monokai' : 'default'}
                      currentState={currentState}
                      initialValue={event.key}
                      onChange={(value) => handlerChanged(index, 'key', value)}
                      enablePreview={true}
                    />
                  </div>
                </div>
              </>
            )}
            {event.actionId === 'set-page-variable' && (
              <>
                <div className="row">
                  <div className="col-3 p-2">{t('editor.inspector.eventManager.key', 'Key')}</div>
                  <div className="col-9">
                    <CodeHinter
                      theme={darkMode ? 'monokai' : 'default'}
                      currentState={currentState}
                      initialValue={event.key}
                      onChange={(value) => handlerChanged(index, 'key', value)}
                      enablePreview={true}
                      cyLabel={`key`}
                    />
                  </div>
                </div>
                <div className="row mt-3">
                  <div className="col-3 p-2">{t('editor.inspector.eventManager.value', 'Value')}</div>
                  <div className="col-9">
                    <CodeHinter
                      theme={darkMode ? 'monokai' : 'default'}
                      currentState={currentState}
                      initialValue={event.value}
                      onChange={(value) => handlerChanged(index, 'value', value)}
                      enablePreview={true}
                      cyLabel={`variable`}
                    />
                  </div>
                </div>
              </>
            )}
            {event.actionId === 'unset-page-variable' && (
              <>
                <div className="row">
                  <div className="col-3 p-2">{t('editor.inspector.eventManager.key', 'Key')}</div>
                  <div className="col-9">
                    <CodeHinter
                      theme={darkMode ? 'monokai' : 'default'}
                      currentState={currentState}
                      initialValue={event.key}
                      onChange={(value) => handlerChanged(index, 'key', value)}
                      enablePreview={true}
                      cyLabel={`key`}
                    />
                  </div>
                </div>
              </>
            )}
            {event.actionId === 'switch-page' && (
              <SwitchPage
                event={event}
                handlerChanged={handlerChanged}
                eventIndex={index}
                getPages={getPageOptions}
                currentState={currentState}
                darkMode={darkMode}
              />
            )}
            {event.actionId === 'control-component' && (
              <>
                <div className="row">
                  <div className="col-3 p-1" data-cy="action-options-component-field-label">
                    {t('editor.inspector.eventManager.component', 'Component')}
                  </div>
                  <div className="col-9" data-cy="action-options-component-selection-field">
                    <Select
                      className={`${darkMode ? 'select-search-dark' : 'select-search'} w-100`}
                      options={getComponentOptionsOfComponentsWithActions()}
                      value={event?.componentId}
                      search={true}
                      onChange={(value) => {
                        handlerChanged(index, 'componentSpecificActionHandle', '');
                        handlerChanged(index, 'componentId', value);
                      }}
                      placeholder={t('globals.select', 'Select') + '...'}
                      styles={styles}
                      useMenuPortal={false}
                      useCustomStyles={true}
                    />
                  </div>
                </div>
                <div className="row mt-2">
                  <div className="col-3 p-1" data-cy="action-options-action-field-label">
                    {t('editor.inspector.eventManager.action', 'Action')}
                  </div>
                  <div className="col-9" data-cy="action-options-action-selection-field">
                    <Select
                      className={`${darkMode ? 'select-search-dark' : 'select-search'} w-100`}
                      options={getComponentActionOptions(event?.componentId)}
                      value={event?.componentSpecificActionHandle}
                      search={true}
                      onChange={(value) => {
                        handlerChanged(index, 'componentSpecificActionHandle', value);
                        handlerChanged(
                          index,
                          'componentSpecificActionParams',
                          getComponentActionDefaultParams(event?.componentId, value)
                        );
                      }}
                      placeholder={t('globals.select', 'Select') + '...'}
                      styles={styles}
                      useMenuPortal={false}
                      useCustomStyles={true}
                    />
                  </div>
                </div>
                {event?.componentId &&
                  event?.componentSpecificActionHandle &&
                  (getAction(event?.componentId, event?.componentSpecificActionHandle).params ?? []).map((param) => (
                    <div className="row mt-2" key={param.handle}>
                      <div className="col-3 p-1" data-cy={`action-options-${param.displayName}-field-label`}>
                        {param.displayName}
                      </div>
<<<<<<< HEAD
                      <div
                        className={`${
                          param?.type ? 'col-7' : 'col-9 fx-container-eventmanager-code'
                        } fx-container-eventmanager ${param.type == 'select' && 'component-action-select'}`}
                        data-cy="action-options-text-input-field"
                      >
                        <CodeHinter
                          theme={darkMode ? 'monokai' : 'default'}
                          currentState={currentState}
                          mode="javascript"
                          initialValue={
                            event?.componentSpecificActionParams?.find((paramItem) => paramItem.handle === param.handle)
                              ?.value ?? param.defaultValue
                          }
                          onChange={(value) => {
                            const newParam = { ...param, value: value };
                            const params = event?.componentSpecificActionParams ?? [];
                            const newParams = params.map((paramOfParamList) =>
                              paramOfParamList.handle === param.handle ? newParam : paramOfParamList
                            );
                            handlerChanged(index, 'componentSpecificActionParams', newParams);
                          }}
                          enablePreview={true}
                          type={param?.type}
                          fieldMeta={{ options: param?.options }}
                          cyLabel={param.displayName}
                        />
                      </div>
=======
                      {param.type === 'select' ? (
                        <div className="col-9" data-cy="action-options-action-selection-field">
                          <Select
                            className={`${darkMode ? 'select-search-dark' : 'select-search'} w-100`}
                            options={param.options}
                            value={valueForComponentSpecificActionHandle(event, param)}
                            search={true}
                            onChange={(value) => {
                              onChangeHandlerForComponentSpecificActionHandle(value, index, param, event);
                            }}
                            placeholder={t('globals.select', 'Select') + '...'}
                            styles={styles}
                            useMenuPortal={false}
                            useCustomStyles={true}
                          />
                        </div>
                      ) : (
                        <div
                          className={`${
                            param?.type ? 'col-7' : 'col-9 fx-container-eventmanager-code'
                          } fx-container-eventmanager ${param.type == 'select' && 'component-action-select'}`}
                          data-cy="action-options-text-input-field"
                        >
                          <CodeHinter
                            theme={darkMode ? 'monokai' : 'default'}
                            currentState={currentState}
                            mode="javascript"
                            initialValue={valueForComponentSpecificActionHandle(event, param)}
                            onChange={(value) => {
                              onChangeHandlerForComponentSpecificActionHandle(value, index, param, event);
                            }}
                            enablePreview={true}
                            type={param?.type}
                            fieldMeta={{ options: param?.options }}
                            cyLabel={param.displayName}
                          />
                        </div>
                      )}
>>>>>>> e4a0a33f
                    </div>
                  ))}
              </>
            )}
            <div className="row mt-3">
              <div className="col-3 p-2">{t('editor.inspector.eventManager.debounce', 'Debounce')}</div>
              <div className="col-9" data-cy="debounce-input-field">
                <CodeHinter
                  theme={darkMode ? 'monokai' : 'default'}
                  currentState={currentState}
                  initialValue={event.debounce}
                  onChange={(value) => handlerChanged(index, 'debounce', value)}
                  usePortalEditor={false}
                />
              </div>
            </div>
          </div>
        </Popover.Body>
      </Popover>
    );
  }

  const reorderEvents = (startIndex, endIndex) => {
    const result = [...component.component.definition.events];
    const [removed] = result.splice(startIndex, 1);
    result.splice(endIndex, 0, removed);
    setEvents(result);
    eventsChanged(result, true);
  };

  const onDragEnd = ({ source, destination }) => {
    if (!destination || source?.index === destination?.index) {
      return;
    }
    reorderEvents(source.index, destination.index);
  };

  const renderDraggable = useDraggableInPortal();

  const renderHandlers = (events) => {
    return (
      <DragDropContext
        onDragEnd={(result) => {
          onDragEnd(result);
        }}
        className="w-100"
      >
        <Droppable droppableId="droppable">
          {({ innerRef, droppableProps, placeholder }) => (
            <div {...droppableProps} ref={innerRef}>
              {events.map((event, index) => {
                const actionMeta = ActionTypes.find((action) => action.id === event.actionId);
                const rowClassName = `card-body p-0 ${focusedEventIndex === index ? ' bg-azure-lt' : ''}`;
                return (
                  <Draggable key={index} draggableId={`${event.eventId}-${index}`} index={index}>
                    {renderDraggable((provided, snapshot) => {
                      if (snapshot.isDragging && focusedEventIndex !== null) {
                        setFocusedEventIndex(null);
                        document.body.click(); // Hack: Close overlay while dragging
                      }
                      return (
                        <OverlayTrigger
                          trigger="click"
                          placement={popoverPlacement || 'left'}
                          rootClose={true}
                          overlay={eventPopover(event, index)}
                          onHide={() => setFocusedEventIndex(null)}
                          onToggle={(showing) => {
                            if (showing) {
                              setFocusedEventIndex(index);
                            } else {
                              setFocusedEventIndex(null);
                              eventsChanged(events);
                            }
                            if (typeof popOverCallback === 'function') popOverCallback(showing);
                          }}
                        >
                          <div
                            ref={provided.innerRef}
                            {...provided.draggableProps}
                            {...provided.dragHandleProps}
                            className="mb-1"
                          >
                            <div className="card column-sort-row">
                              <div className={rowClassName} data-cy="event-handler-card">
                                <div className="row p-2" role="button">
                                  <div className="col-auto" style={{ cursor: 'grab' }}>
                                    <svg
                                      width="8"
                                      height="14"
                                      viewBox="0 0 8 14"
                                      fill="none"
                                      xmlns="http://www.w3.org/2000/svg"
                                    >
                                      <path
                                        d="M0.666667 1.66667C0.666667 2.03486 0.965143 2.33333 1.33333 2.33333C1.70152 2.33333 2 2.03486 2 1.66667C2 1.29848 1.70152 1 1.33333 1C0.965143 1 0.666667 1.29848 0.666667 1.66667Z"
                                        stroke="#8092AC"
                                        strokeWidth="1.33333"
                                      />
                                      <path
                                        d="M5.99992 1.66667C5.99992 2.03486 6.2984 2.33333 6.66659 2.33333C7.03478 2.33333 7.33325 2.03486 7.33325 1.66667C7.33325 1.29848 7.03478 1 6.66659 1C6.2984 1 5.99992 1.29848 5.99992 1.66667Z"
                                        stroke="#8092AC"
                                        strokeWidth="1.33333"
                                      />
                                      <path
                                        d="M0.666667 7.00001C0.666667 7.3682 0.965143 7.66668 1.33333 7.66668C1.70152 7.66668 2 7.3682 2 7.00001C2 6.63182 1.70152 6.33334 1.33333 6.33334C0.965143 6.33334 0.666667 6.63182 0.666667 7.00001Z"
                                        stroke="#8092AC"
                                        strokeWidth="1.33333"
                                      />
                                      <path
                                        d="M5.99992 7.00001C5.99992 7.3682 6.2984 7.66668 6.66659 7.66668C7.03478 7.66668 7.33325 7.3682 7.33325 7.00001C7.33325 6.63182 7.03478 6.33334 6.66659 6.33334C6.2984 6.33334 5.99992 6.63182 5.99992 7.00001Z"
                                        stroke="#8092AC"
                                        strokeWidth="1.33333"
                                      />
                                      <path
                                        d="M0.666667 12.3333C0.666667 12.7015 0.965143 13 1.33333 13C1.70152 13 2 12.7015 2 12.3333C2 11.9651 1.70152 11.6667 1.33333 11.6667C0.965143 11.6667 0.666667 11.9651 0.666667 12.3333Z"
                                        stroke="#8092AC"
                                        strokeWidth="1.33333"
                                      />
                                      <path
                                        d="M5.99992 12.3333C5.99992 12.7015 6.2984 13 6.66659 13C7.03478 13 7.33325 12.7015 7.33325 12.3333C7.33325 11.9651 7.03478 11.6667 6.66659 11.6667C6.2984 11.6667 5.99992 11.9651 5.99992 12.3333Z"
                                        stroke="#8092AC"
                                        strokeWidth="1.33333"
                                      />
                                    </svg>
                                  </div>
                                  <div className="col text-truncate" data-cy="event-handler">
                                    {componentMeta.events[event.eventId]['displayName']}
                                  </div>
                                  <div className="col text-truncate" data-cy="event-name">
                                    <small className="event-action font-weight-light text-truncate">
                                      {actionMeta.name}
                                    </small>
                                  </div>
                                  <div className="col-auto">
                                    <span
                                      className="text-danger"
                                      onClick={(e) => {
                                        e.stopPropagation();
                                        removeHandler(index);
                                      }}
                                      data-cy="delete-button"
                                    >
                                      <svg
                                        width="10"
                                        height="16"
                                        viewBox="0 0 10 16"
                                        fill="none"
                                        xmlns="http://www.w3.org/2000/svg"
                                      >
                                        <path
                                          d="M0 13.8333C0 14.75 0.75 15.5 1.66667 15.5H8.33333C9.25 15.5 10 14.75 10 13.8333V3.83333H0V13.8333ZM1.66667 5.5H8.33333V13.8333H1.66667V5.5ZM7.91667 1.33333L7.08333 0.5H2.91667L2.08333 1.33333H0V3H10V1.33333H7.91667Z"
                                          fill="#8092AC"
                                        />
                                      </svg>
                                    </span>
                                  </div>
                                </div>
                              </div>
                            </div>
                          </div>
                        </OverlayTrigger>
                      );
                    })}
                  </Draggable>
                );
              })}
              {placeholder}
            </div>
          )}
        </Droppable>
      </DragDropContext>
    );
  };

  const componentName = componentMeta.name ? componentMeta.name : 'query';

  if (events.length === 0) {
    return (
      <>
        <div className="text-left mb-3">
          <button
            className="btn btn-sm border-0 font-weight-normal padding-2 col-auto color-primary inspector-add-button"
            onClick={addHandler}
            data-cy="add-event-handler"
          >
            {t('editor.inspector.eventManager.addEventHandler', '+ Add event handler')}
          </button>
        </div>
        {!hideEmptyEventsAlert ? (
          <div className="text-left">
            <small className="color-disabled" data-cy="no-event-handler-message">
              {t(
                'editor.inspector.eventManager.emptyMessage',
                "This {{componentName}} doesn't have any event handlers",
                {
                  componentName: componentName.toLowerCase(),
                }
              )}
            </small>
          </div>
        ) : null}
      </>
    );
  }

  return (
    <>
      <div className="text-right mb-3">
        <button
          className="btn btn-sm border-0 font-weight-normal padding-2 col-auto color-primary inspector-add-button"
          onClick={addHandler}
          data-cy="add-more-event-handler"
        >
          {t('editor.inspector.eventManager.addHandler', '+ Add handler')}
        </button>
      </div>
      {renderHandlers(events)}
    </>
  );
};<|MERGE_RESOLUTION|>--- conflicted
+++ resolved
@@ -699,36 +699,6 @@
                       <div className="col-3 p-1" data-cy={`action-options-${param.displayName}-field-label`}>
                         {param.displayName}
                       </div>
-<<<<<<< HEAD
-                      <div
-                        className={`${
-                          param?.type ? 'col-7' : 'col-9 fx-container-eventmanager-code'
-                        } fx-container-eventmanager ${param.type == 'select' && 'component-action-select'}`}
-                        data-cy="action-options-text-input-field"
-                      >
-                        <CodeHinter
-                          theme={darkMode ? 'monokai' : 'default'}
-                          currentState={currentState}
-                          mode="javascript"
-                          initialValue={
-                            event?.componentSpecificActionParams?.find((paramItem) => paramItem.handle === param.handle)
-                              ?.value ?? param.defaultValue
-                          }
-                          onChange={(value) => {
-                            const newParam = { ...param, value: value };
-                            const params = event?.componentSpecificActionParams ?? [];
-                            const newParams = params.map((paramOfParamList) =>
-                              paramOfParamList.handle === param.handle ? newParam : paramOfParamList
-                            );
-                            handlerChanged(index, 'componentSpecificActionParams', newParams);
-                          }}
-                          enablePreview={true}
-                          type={param?.type}
-                          fieldMeta={{ options: param?.options }}
-                          cyLabel={param.displayName}
-                        />
-                      </div>
-=======
                       {param.type === 'select' ? (
                         <div className="col-9" data-cy="action-options-action-selection-field">
                           <Select
@@ -767,7 +737,6 @@
                           />
                         </div>
                       )}
->>>>>>> e4a0a33f
                     </div>
                   ))}
               </>
