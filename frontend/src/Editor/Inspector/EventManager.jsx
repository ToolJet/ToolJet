--- conflicted
+++ resolved
@@ -531,15 +531,10 @@
             {event.actionId === 'control-component' && (
               <>
                 <div className="row">
-<<<<<<< HEAD
-                  <div className="col-3 p-1">{t('editor.inspector.eventManager.component', 'Component')}</div>
-                  <div className="col-9">
-=======
                   <div className="col-3 p-1" data-cy="action-options-component-field-label">
-                    Component
+                    {t('editor.inspector.eventManager.component', 'Component')}
                   </div>
                   <div className="col-9" data-cy="action-options-component-selection-field">
->>>>>>> 15486c53
                     <Select
                       className={`${darkMode ? 'select-search-dark' : 'select-search'}`}
                       options={getComponentOptionsOfComponentsWithActions()}
@@ -556,15 +551,10 @@
                   </div>
                 </div>
                 <div className="row mt-2">
-<<<<<<< HEAD
-                  <div className="col-3 p-1">{t('editor.inspector.eventManager.action', 'Action')}</div>
-                  <div className="col-9">
-=======
                   <div className="col-3 p-1" data-cy="action-options-action-field-label">
-                    Action
+                    {t('editor.inspector.eventManager.action', 'Action')}
                   </div>
                   <div className="col-9" data-cy="action-options-action-selection-field">
->>>>>>> 15486c53
                     <Select
                       className={`${darkMode ? 'select-search-dark' : 'select-search'}`}
                       options={getComponentActionOptions(event?.componentId)}
