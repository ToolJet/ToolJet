import React, { useState, useEffect } from 'react';
import { ActionTypes } from '../ActionTypes';
import OverlayTrigger from 'react-bootstrap/OverlayTrigger';
import Popover from 'react-bootstrap/Popover';
import { CodeHinter } from '../CodeBuilder/CodeHinter';
import { GotoApp } from './ActionConfigurationPanels/GotoApp';
import { SwitchPage } from './ActionConfigurationPanels/SwitchPage';
import { DragDropContext, Droppable, Draggable } from 'react-beautiful-dnd';
import useDraggableInPortal from '@/_hooks/useDraggableInPortal';
import _ from 'lodash';
import { componentTypes } from '../WidgetManager/components';
import Select from '@/_ui/Select';
import defaultStyles from '@/_ui/Select/styles';
import { useTranslation } from 'react-i18next';

import { useDataQueriesStore } from '@/_stores/dataQueriesStore';
import AddRectangle from '@/_ui/Icon/bulkIcons/AddRectangle';
import { Tooltip } from 'react-tooltip';
import { ButtonSolid } from '@/_ui/AppButton/AppButton';
import RunjsParameters from './ActionConfigurationPanels/RunjsParamters';
<<<<<<< HEAD
import { useAppInfo } from '@/_stores/appDataStore';
=======
import { isQueryRunnable } from '@/_helpers/utils';
import { shallow } from 'zustand/shallow';
>>>>>>> a3b57411

export const EventManager = ({
  component,
  componentMeta,
  components,
  eventsChanged,
  excludeEvents,
  popOverCallback,
  popoverPlacement,
  pages,
  hideEmptyEventsAlert,
  callerQueryId,
}) => {
<<<<<<< HEAD
  const dataQueries = useDataQueries();
  const { apps, appId } = useAppInfo();

=======
  const dataQueries = useDataQueriesStore(({ dataQueries = [] }) => {
    if (callerQueryId) {
      //filter the same query getting attached to itself
      return dataQueries.filter((query) => query.id != callerQueryId);
    }
    return dataQueries;
  }, shallow);
>>>>>>> a3b57411
  const [events, setEvents] = useState(() => component.component.definition.events || []);
  const [focusedEventIndex, setFocusedEventIndex] = useState(null);
  const { t } = useTranslation();

  useEffect(() => {
    setEvents(component.component.definition.events || []);
  }, [component?.component?.definition?.events]);

  let actionOptions = ActionTypes.map((action) => {
    return { name: action.name, value: action.id };
  });

  let checkIfClicksAreInsideOf = document.querySelector('#cm-complete-0');
  // Listen for click events on body
  if (checkIfClicksAreInsideOf) {
    document.body.addEventListener('click', function (event) {
      if (checkIfClicksAreInsideOf.contains(event.target)) {
        event.stopPropagation();
      }
    });
  }

  const darkMode = localStorage.getItem('darkMode') === 'true';
  const styles = {
    ...defaultStyles(darkMode),
    menuPortal: (provided) => ({ ...provided, zIndex: 9999 }),
    menuList: (base) => ({
      ...base,
    }),
  };

  const actionLookup = Object.fromEntries(ActionTypes.map((actionType) => [actionType.id, actionType]));

  let alertTypes = [
    {
      name: 'Info',
      id: 'info',
    },
    {
      name: 'Success',
      id: 'success',
    },
    {
      name: 'Warning',
      id: 'warning',
    },
    {
      name: 'Error',
      id: 'error',
    },
  ];

  let alertOptions = alertTypes.map((alert) => {
    return { name: alert.name, value: alert.id };
  });

  excludeEvents = excludeEvents || [];

  /* Filter events based on excludesEvents ( a list of event ids to exclude ) */
  let possibleEvents = Object.keys(componentMeta.events)
    .filter((eventId) => !excludeEvents.includes(eventId))
    .map((eventId) => {
      return {
        name: componentMeta.events[eventId].displayName,
        value: eventId,
      };
    });

  function getComponentOptions(componentType = '') {
    let componentOptions = [];
    Object.keys(components || {}).forEach((key) => {
      if (componentType === '' || components[key].component.component === componentType) {
        componentOptions.push({
          name: components[key].component.name,
          value: key,
        });
      }
    });
    return componentOptions;
  }

  function getComponentOptionsOfComponentsWithActions(componentType = '') {
    let componentOptions = [];
    Object.keys(components || {}).forEach((key) => {
      const targetComponentMeta = componentTypes.find(
        (componentType) => components[key].component.component === componentType.component
      );
      if ((targetComponentMeta?.actions?.length ?? 0) > 0) {
        if (componentType === '' || components[key].component.component === componentType) {
          componentOptions.push({
            name: components[key].component.name,
            value: key,
          });
        }
      }
    });
    return componentOptions;
  }

  function getComponentActionOptions(componentId) {
    if (componentId == undefined) return [];
    const filteredComponents = Object.entries(components ?? {}).filter(([key, _value]) => key === componentId);
    if (_.isEmpty(filteredComponents)) return [];
    const component = filteredComponents[0][1];
    const targetComponentMeta = componentTypes.find(
      (componentType) => component.component.component === componentType.component
    );
    const actions = targetComponentMeta.actions;

    const options = actions.map((action) => ({
      name: action.displayName,
      value: action.handle,
    }));

    return options;
  }

  function getAction(componentId, actionHandle) {
    if (componentId == undefined || actionHandle == undefined) return {};
    const filteredComponents = Object.entries(components ?? {}).filter(([key, _value]) => key === componentId);
    if (_.isEmpty(filteredComponents)) return {};
    const component = filteredComponents[0][1];
    const targetComponentMeta = componentTypes.find(
      (componentType) => component.component.component === componentType.component
    );
    const actions = targetComponentMeta.actions;
    return actions.find((action) => action.handle === actionHandle);
  }

  function getComponentActionDefaultParams(componentId, actionHandle) {
    const action = getAction(componentId, actionHandle);
    const defaultParams = (action.params ?? []).map((param) => ({
      handle: param.handle,
      value: param.defaultValue,
    }));
    return defaultParams;
  }

  function getAllApps() {
    let appsOptionsList = [];
    apps
      .filter((item) => item.slug !== undefined && item.id !== appId)
      .forEach((item) => {
        appsOptionsList.push({
          name: item.name,
          value: item.slug,
        });
      });
    return appsOptionsList;
  }

  function getPageOptions() {
    return pages.map((page) => ({
      name: page.name,
      value: page.id,
    }));
  }

  function handlerChanged(index, param, value) {
    let newEvents = [...events];

    let updatedEvent = newEvents[index];
    updatedEvent[param] = value;

    newEvents[index] = updatedEvent;

    setEvents(newEvents);
    eventsChanged(newEvents);
  }

  function removeHandler(index) {
    let newEvents = component.component.definition.events;
    newEvents.splice(index, 1);
    setEvents(newEvents);
    eventsChanged(newEvents);
  }

  function addHandler() {
    let newEvents = component.component.definition.events;
    const eventIndex = newEvents.length;
    newEvents.push({
      eventId: Object.keys(componentMeta.events)[0],
      actionId: 'show-alert',
      message: 'Hello world!',
      alertType: 'info',
      eventIndex: eventIndex,
    });
    setEvents(newEvents);
    eventsChanged(newEvents, false, true);
  }

  //following two are functions responsible for on change and value for the control specific actions
  const onChangeHandlerForComponentSpecificActionHandle = (value, index, param, event) => {
    const newParam = { ...param, value: value };
    const params = event?.componentSpecificActionParams ?? [];
    const newParams = params.map((paramOfParamList) =>
      paramOfParamList.handle === param.handle ? newParam : paramOfParamList
    );
    return handlerChanged(index, 'componentSpecificActionParams', newParams);
  };
  const valueForComponentSpecificActionHandle = (event, param) => {
    return (
      event?.componentSpecificActionParams?.find((paramItem) => paramItem.handle === param.handle)?.value ??
      param.defaultValue
    );
  };

  function eventPopover(event, index) {
    return (
      <Popover
        id="popover-basic"
        style={{ width: '350px', maxWidth: '350px' }}
        className={`${darkMode && 'popover-dark-themed theme-dark'} shadow`}
        data-cy="popover-card"
      >
        <Popover.Body>
          <div className="row">
            <div className="col-3 p-2">
              <span data-cy="event-label">{t('editor.inspector.eventManager.event', 'Event')}</span>
            </div>
            <div className="col-9" data-cy="event-selection">
              <Select
                className={`${darkMode ? 'select-search-dark' : 'select-search'} w-100`}
                options={possibleEvents}
                value={event.eventId}
                search={false}
                onChange={(value) => handlerChanged(index, 'eventId', value)}
                placeholder={t('globals.select', 'Select') + '...'}
                styles={styles}
                useMenuPortal={false}
                useCustomStyles={true}
              />
            </div>
          </div>
          <div className="row mt-3">
            <div className="col-3 p-2">
              <span data-cy="action-label">{t('editor.inspector.eventManager.action', 'Action')}</span>
            </div>
            <div className="col-9 popover-action-select-search" data-cy="action-selection">
              <Select
                className={`${darkMode ? 'select-search-dark' : 'select-search'} w-100`}
                options={actionOptions}
                value={event.actionId}
                search={false}
                onChange={(value) => handlerChanged(index, 'actionId', value)}
                placeholder={t('globals.select', 'Select') + '...'}
                styles={styles}
                useMenuPortal={false}
                useCustomStyles={true}
              />
            </div>
          </div>

          <div className="row mt-3">
            <div className="col-3 p-2" data-cy="alert-type-label">
              {t('editor.inspector.eventManager.runOnlyIf', 'Run Only If')}
            </div>
            <div className="col-9" data-cy="alert-message-type">
              <CodeHinter
                theme={darkMode ? 'monokai' : 'default'}
                initialValue={event.runOnlyIf}
                onChange={(value) => handlerChanged(index, 'runOnlyIf', value)}
                usePortalEditor={false}
              />
            </div>
          </div>

          {actionLookup[event.actionId]?.options?.length > 0 && (
            <div className="hr-text" data-cy="action-option">
              {t('editor.inspector.eventManager.actionOptions', 'Action options')}
            </div>
          )}
          <div>
            {event.actionId === 'show-alert' && (
              <>
                <div className="row">
                  <div className="col-3 p-2" data-cy="message-label">
                    {t('editor.inspector.eventManager.message', 'Message')}
                  </div>
                  <div className="col-9" data-cy="alert-message-input-field">
                    <CodeHinter
                      theme={darkMode ? 'monokai' : 'default'}
                      initialValue={event.message}
                      onChange={(value) => handlerChanged(index, 'message', value)}
                      usePortalEditor={false}
                    />
                  </div>
                </div>
                <div className="row mt-3">
                  <div className="col-3 p-2" data-cy="alert-type-label">
                    {t('editor.inspector.eventManager.alertType', 'Alert Type')}
                  </div>
                  <div className="col-9" data-cy="alert-message-type">
                    <Select
                      className={`${darkMode ? 'select-search-dark' : 'select-search'} w-100 w-100`}
                      options={alertOptions}
                      value={event.alertType}
                      search={false}
                      onChange={(value) => handlerChanged(index, 'alertType', value)}
                      placeholder={t('globals.select', 'Select') + '...'}
                      styles={styles}
                      useMenuPortal={false}
                      useCustomStyles={true}
                    />
                  </div>
                </div>
              </>
            )}

            {event.actionId === 'open-webpage' && (
              <div className="p-1">
                <label className="form-label mt-1">{t('editor.inspector.eventManager.url', 'URL')}</label>
                <CodeHinter
                  theme={darkMode ? 'monokai' : 'default'}
                  initialValue={event.url}
                  onChange={(value) => handlerChanged(index, 'url', value)}
                  usePortalEditor={false}
                />
              </div>
            )}

            {event.actionId === 'go-to-app' && (
              <GotoApp
                event={event}
                handlerChanged={handlerChanged}
                eventIndex={index}
                getAllApps={getAllApps}
                darkMode={darkMode}
              />
            )}

            {event.actionId === 'show-modal' && (
              <div className="row">
                <div className="col-3 p-2">{t('editor.inspector.eventManager.modal', 'Modal')}</div>
                <div className="col-9">
                  <Select
                    className={`${darkMode ? 'select-search-dark' : 'select-search'} w-100`}
                    options={getComponentOptions('Modal')}
                    value={event.modal?.id ?? event.modal}
                    search={true}
                    onChange={(value) => {
                      handlerChanged(index, 'modal', value);
                    }}
                    placeholder={t('globals.select', 'Select') + '...'}
                    styles={styles}
                    useMenuPortal={false}
                    useCustomStyles={true}
                  />
                </div>
              </div>
            )}

            {event.actionId === 'close-modal' && (
              <div className="row">
                <div className="col-3 p-2">{t('editor.inspector.eventManager.modal', 'Modal')}</div>
                <div className="col-9">
                  <Select
                    className={`${darkMode ? 'select-search-dark' : 'select-search'} w-100`}
                    options={getComponentOptions('Modal')}
                    value={event.modal?.id ?? event.modal}
                    search={true}
                    onChange={(value) => {
                      handlerChanged(index, 'modal', value);
                    }}
                    placeholder={t('globals.select', 'Select') + '...'}
                    styles={styles}
                    useMenuPortal={false}
                    useCustomStyles={true}
                  />
                </div>
              </div>
            )}

            {event.actionId === 'copy-to-clipboard' && (
              <div className="p-1">
                <label className="form-label mt-1">{t('editor.inspector.eventManager.text', 'Text')}</label>
                <CodeHinter
                  theme={darkMode ? 'monokai' : 'default'}
                  initialValue={event.contentToCopy}
                  onChange={(value) => handlerChanged(index, 'contentToCopy', value)}
                  usePortalEditor={false}
                />
              </div>
            )}

            {event.actionId === 'run-query' && (
              <>
                <div className="row">
                  <div className="col-3 p-2">{t('editor.inspector.eventManager.query', 'Query')}</div>
                  <div className="col-9" data-cy="query-selection-field">
                    <Select
                      className={`${darkMode ? 'select-search-dark' : 'select-search'} w-100`}
                      options={dataQueries
                        .filter((qry) => isQueryRunnable(qry))
                        .map((qry) => ({ name: qry.name, value: qry.id }))}
                      value={event.queryId}
                      search={true}
                      onChange={(value) => {
                        const query = dataQueries.find((dataquery) => dataquery.id === value);
                        const parameters = (query?.options?.parameters ?? []).reduce(
                          (paramObj, param) => ({
                            ...paramObj,
                            [param.name]: param.defaultValue,
                          }),
                          {}
                        );
                        handlerChanged(index, 'queryId', query.id);
                        handlerChanged(index, 'queryName', query.name);
                        handlerChanged(index, 'parameters', parameters);
                      }}
                      placeholder={t('globals.select', 'Select') + '...'}
                      styles={styles}
                      useMenuPortal={false}
                      useCustomStyles={true}
                    />
                  </div>
                </div>
                <RunjsParameters event={event} darkMode={darkMode} index={index} handlerChanged={handlerChanged} />
              </>
            )}

            {event.actionId === 'set-localstorage-value' && (
              <>
                <div className="row">
                  <div className="col-3 p-2">{t('editor.inspector.eventManager.key', 'Key')}</div>
                  <div className="col-9">
                    <CodeHinter
                      theme={darkMode ? 'monokai' : 'default'}
                      initialValue={event.key}
                      onChange={(value) => handlerChanged(index, 'key', value)}
                      enablePreview={true}
                      usePortalEditor={false}
                    />
                  </div>
                </div>
                <div className="row mt-3">
                  <div className="col-3 p-2">{t('editor.inspector.eventManager.value', 'Value')}</div>
                  <div className="col-9">
                    <CodeHinter
                      theme={darkMode ? 'monokai' : 'default'}
                      initialValue={event.value}
                      onChange={(value) => handlerChanged(index, 'value', value)}
                      enablePreview={true}
                      usePortalEditor={false}
                    />
                  </div>
                </div>
              </>
            )}
            {event.actionId === 'generate-file' && (
              <>
                <div className="row">
                  <div className="col-3 p-2">{t('editor.inspector.eventManager.type', 'Type')}</div>
                  <div className="col-9">
                    <Select
                      className={`${darkMode ? 'select-search-dark' : 'select-search'} w-100`}
                      options={[
                        { name: 'CSV', value: 'csv' },
                        { name: 'Text', value: 'plaintext' },
                        { name: 'PDF', value: 'pdf' },
                      ]}
                      value={event.fileType ?? 'csv'}
                      search={true}
                      onChange={(value) => {
                        handlerChanged(index, 'fileType', value);
                      }}
                      placeholder={t('globals.select', 'Select') + '...'}
                      styles={styles}
                      useMenuPortal={false}
                      useCustomStyles={true}
                    />
                  </div>
                </div>
                <div className="row mt-3">
                  <div className="col-3 p-2">{t('editor.inspector.eventManager.fileName', 'File name')}</div>
                  <div className="col-9">
                    <CodeHinter
                      theme={darkMode ? 'monokai' : 'default'}
                      initialValue={event.fileName}
                      onChange={(value) => handlerChanged(index, 'fileName', value)}
                      enablePreview={true}
                    />
                  </div>
                </div>
                <div className="row mt-3">
                  <div className="col-3 p-2">{t('editor.inspector.eventManager.data', 'Data')}</div>
                  <div className="col-9">
                    <CodeHinter
                      theme={darkMode ? 'monokai' : 'default'}
                      initialValue={event.data}
                      onChange={(value) => handlerChanged(index, 'data', value)}
                      enablePreview={true}
                    />
                  </div>
                </div>
              </>
            )}
            {event.actionId === 'set-table-page' && (
              <>
                <div className="row">
                  <div className="col-3 p-2">{t('editor.inspector.eventManager.table', 'Table')}</div>
                  <div className="col-9">
                    <Select
                      className={`${darkMode ? 'select-search-dark' : 'select-search'} w-100`}
                      options={getComponentOptions('Table')}
                      value={event.table}
                      search={true}
                      onChange={(value) => {
                        handlerChanged(index, 'table', value);
                      }}
                      placeholder={t('globals.select', 'Select') + '...'}
                      styles={styles}
                      useMenuPortal={false}
                      useCustomStyles={true}
                    />
                  </div>
                </div>
                <div className="row mt-3">
                  <div className="col-3 p-2">{t('editor.inspector.eventManager.pageIndex', 'Page index')}</div>
                  <div className="col-9">
                    <CodeHinter
                      theme={darkMode ? 'monokai' : 'default'}
                      initialValue={event.pageIndex ?? '{{1}}'}
                      onChange={(value) => handlerChanged(index, 'pageIndex', value)}
                      enablePreview={true}
                      usePortalEditor={false}
                    />
                  </div>
                </div>
              </>
            )}
            {event.actionId === 'set-custom-variable' && (
              <>
                <div className="row">
                  <div className="col-3 p-2">{t('editor.inspector.eventManager.key', 'Key')}</div>
                  <div className="col-9">
                    <CodeHinter
                      theme={darkMode ? 'monokai' : 'default'}
                      initialValue={event.key}
                      onChange={(value) => handlerChanged(index, 'key', value)}
                      enablePreview={true}
                      cyLabel={`key`}
                    />
                  </div>
                </div>
                <div className="row mt-3">
                  <div className="col-3 p-2">{t('editor.inspector.eventManager.value', 'Value')}</div>
                  <div className="col-9">
                    <CodeHinter
                      theme={darkMode ? 'monokai' : 'default'}
                      initialValue={event.value}
                      onChange={(value) => handlerChanged(index, 'value', value)}
                      enablePreview={true}
                      cyLabel={`variable`}
                    />
                  </div>
                </div>
              </>
            )}
            {event.actionId === 'unset-custom-variable' && (
              <>
                <div className="row">
                  <div className="col-3 p-2">{t('editor.inspector.eventManager.key', 'Key')}</div>
                  <div className="col-9">
                    <CodeHinter
                      theme={darkMode ? 'monokai' : 'default'}
                      initialValue={event.key}
                      onChange={(value) => handlerChanged(index, 'key', value)}
                      enablePreview={true}
                    />
                  </div>
                </div>
              </>
            )}
            {event.actionId === 'set-page-variable' && (
              <>
                <div className="row">
                  <div className="col-3 p-2">{t('editor.inspector.eventManager.key', 'Key')}</div>
                  <div className="col-9">
                    <CodeHinter
                      theme={darkMode ? 'monokai' : 'default'}
                      initialValue={event.key}
                      onChange={(value) => handlerChanged(index, 'key', value)}
                      enablePreview={true}
                      cyLabel={`key`}
                    />
                  </div>
                </div>
                <div className="row mt-3">
                  <div className="col-3 p-2">{t('editor.inspector.eventManager.value', 'Value')}</div>
                  <div className="col-9">
                    <CodeHinter
                      theme={darkMode ? 'monokai' : 'default'}
                      initialValue={event.value}
                      onChange={(value) => handlerChanged(index, 'value', value)}
                      enablePreview={true}
                      cyLabel={`variable`}
                    />
                  </div>
                </div>
              </>
            )}
            {event.actionId === 'unset-page-variable' && (
              <>
                <div className="row">
                  <div className="col-3 p-2">{t('editor.inspector.eventManager.key', 'Key')}</div>
                  <div className="col-9">
                    <CodeHinter
                      theme={darkMode ? 'monokai' : 'default'}
                      initialValue={event.key}
                      onChange={(value) => handlerChanged(index, 'key', value)}
                      enablePreview={true}
                      cyLabel={`key`}
                    />
                  </div>
                </div>
              </>
            )}
            {event.actionId === 'switch-page' && (
              <SwitchPage
                event={event}
                handlerChanged={handlerChanged}
                eventIndex={index}
                getPages={getPageOptions}
                darkMode={darkMode}
              />
            )}
            {event.actionId === 'control-component' && (
              <>
                <div className="row">
                  <div className="col-3 p-1" data-cy="action-options-component-field-label">
                    {t('editor.inspector.eventManager.component', 'Component')}
                  </div>
                  <div className="col-9" data-cy="action-options-component-selection-field">
                    <Select
                      className={`${darkMode ? 'select-search-dark' : 'select-search'} w-100`}
                      options={getComponentOptionsOfComponentsWithActions()}
                      value={event?.componentId}
                      search={true}
                      onChange={(value) => {
                        handlerChanged(index, 'componentSpecificActionHandle', '');
                        handlerChanged(index, 'componentId', value);
                      }}
                      placeholder={t('globals.select', 'Select') + '...'}
                      styles={styles}
                      useMenuPortal={false}
                      useCustomStyles={true}
                    />
                  </div>
                </div>
                <div className="row mt-2">
                  <div className="col-3 p-1" data-cy="action-options-action-field-label">
                    {t('editor.inspector.eventManager.action', 'Action')}
                  </div>
                  <div className="col-9" data-cy="action-options-action-selection-field">
                    <Select
                      className={`${darkMode ? 'select-search-dark' : 'select-search'} w-100`}
                      options={getComponentActionOptions(event?.componentId)}
                      value={event?.componentSpecificActionHandle}
                      search={true}
                      onChange={(value) => {
                        handlerChanged(index, 'componentSpecificActionHandle', value);
                        handlerChanged(
                          index,
                          'componentSpecificActionParams',
                          getComponentActionDefaultParams(event?.componentId, value)
                        );
                      }}
                      placeholder={t('globals.select', 'Select') + '...'}
                      styles={styles}
                      useMenuPortal={false}
                      useCustomStyles={true}
                    />
                  </div>
                </div>
                {event?.componentId &&
                  event?.componentSpecificActionHandle &&
                  (getAction(event?.componentId, event?.componentSpecificActionHandle).params ?? []).map((param) => (
                    <div className="row mt-2" key={param.handle}>
                      <div className="col-3 p-1" data-cy={`action-options-${param.displayName}-field-label`}>
                        {param.displayName}
                      </div>
                      {param.type === 'select' ? (
                        <div className="col-9" data-cy="action-options-action-selection-field">
                          <Select
                            className={`${darkMode ? 'select-search-dark' : 'select-search'} w-100`}
                            options={param.options}
                            value={valueForComponentSpecificActionHandle(event, param)}
                            search={true}
                            onChange={(value) => {
                              onChangeHandlerForComponentSpecificActionHandle(value, index, param, event);
                            }}
                            placeholder={t('globals.select', 'Select') + '...'}
                            styles={styles}
                            useMenuPortal={false}
                            useCustomStyles={true}
                          />
                        </div>
                      ) : (
                        <div
                          className={`${
                            param?.type ? 'col-7' : 'col-9 fx-container-eventmanager-code'
                          } fx-container-eventmanager ${param.type == 'select' && 'component-action-select'}`}
                          data-cy="action-options-text-input-field"
                        >
                          <CodeHinter
                            theme={darkMode ? 'monokai' : 'default'}
                            mode="javascript"
                            initialValue={valueForComponentSpecificActionHandle(event, param)}
                            onChange={(value) => {
                              onChangeHandlerForComponentSpecificActionHandle(value, index, param, event);
                            }}
                            enablePreview={true}
                            type={param?.type}
                            fieldMeta={{ options: param?.options }}
                            cyLabel={param.displayName}
                          />
                        </div>
                      )}
                    </div>
                  ))}
              </>
            )}
            <div className="row mt-3">
              <div className="col-3 p-2">{t('editor.inspector.eventManager.debounce', 'Debounce')}</div>
              <div className="col-9" data-cy="debounce-input-field">
                <CodeHinter
                  theme={darkMode ? 'monokai' : 'default'}
                  initialValue={event.debounce}
                  onChange={(value) => handlerChanged(index, 'debounce', value)}
                  usePortalEditor={false}
                />
              </div>
            </div>
          </div>
        </Popover.Body>
      </Popover>
    );
  }

  const reorderEvents = (startIndex, endIndex) => {
    const result = [...component.component.definition.events];
    const [removed] = result.splice(startIndex, 1);
    result.splice(endIndex, 0, removed);
    setEvents(result);
    eventsChanged(result, null, true);
  };

  const onDragEnd = ({ source, destination }) => {
    if (!destination || source?.index === destination?.index) {
      return;
    }
    reorderEvents(source.index, destination.index);
  };

  const renderDraggable = useDraggableInPortal();

  const renderHandlers = (events) => {
    return (
      <DragDropContext
        onDragEnd={(result) => {
          onDragEnd(result);
        }}
        className="w-100"
      >
        <Droppable droppableId="droppable">
          {({ innerRef, droppableProps, placeholder }) => (
            <div {...droppableProps} ref={innerRef}>
              {events.map((event, index) => {
                const actionMeta = ActionTypes.find((action) => action.id === event.actionId);
                const rowClassName = `card-body p-0 ${focusedEventIndex === index ? ' bg-azure-lt' : ''}`;
                return (
                  <Draggable key={index} draggableId={`${event.eventId}-${index}`} index={index}>
                    {renderDraggable((provided, snapshot) => {
                      if (snapshot.isDragging && focusedEventIndex !== null) {
                        setFocusedEventIndex(null);
                        document.body.click(); // Hack: Close overlay while dragging
                      }
                      return (
                        <OverlayTrigger
                          trigger="click"
                          placement={popoverPlacement || 'left'}
                          rootClose={true}
                          overlay={eventPopover(event, index)}
                          onHide={() => setFocusedEventIndex(null)}
                          onToggle={(showing) => {
                            if (showing) {
                              setFocusedEventIndex(index);
                            } else {
                              setFocusedEventIndex(null);
                              eventsChanged(events);
                            }
                            if (typeof popOverCallback === 'function') popOverCallback(showing);
                          }}
                        >
                          <div
                            ref={provided.innerRef}
                            {...provided.draggableProps}
                            {...provided.dragHandleProps}
                            className="mb-1"
                          >
                            <div className="card column-sort-row border-0 bg-slate2">
                              <div className={rowClassName} data-cy="event-handler-card">
                                <div className="row p-2" role="button">
                                  <div className="col-auto" style={{ cursor: 'grab' }}>
                                    <svg
                                      width="8"
                                      height="14"
                                      viewBox="0 0 8 14"
                                      fill="none"
                                      xmlns="http://www.w3.org/2000/svg"
                                    >
                                      <path
                                        d="M0.666667 1.66667C0.666667 2.03486 0.965143 2.33333 1.33333 2.33333C1.70152 2.33333 2 2.03486 2 1.66667C2 1.29848 1.70152 1 1.33333 1C0.965143 1 0.666667 1.29848 0.666667 1.66667Z"
                                        stroke="#8092AC"
                                        strokeWidth="1.33333"
                                      />
                                      <path
                                        d="M5.99992 1.66667C5.99992 2.03486 6.2984 2.33333 6.66659 2.33333C7.03478 2.33333 7.33325 2.03486 7.33325 1.66667C7.33325 1.29848 7.03478 1 6.66659 1C6.2984 1 5.99992 1.29848 5.99992 1.66667Z"
                                        stroke="#8092AC"
                                        strokeWidth="1.33333"
                                      />
                                      <path
                                        d="M0.666667 7.00001C0.666667 7.3682 0.965143 7.66668 1.33333 7.66668C1.70152 7.66668 2 7.3682 2 7.00001C2 6.63182 1.70152 6.33334 1.33333 6.33334C0.965143 6.33334 0.666667 6.63182 0.666667 7.00001Z"
                                        stroke="#8092AC"
                                        strokeWidth="1.33333"
                                      />
                                      <path
                                        d="M5.99992 7.00001C5.99992 7.3682 6.2984 7.66668 6.66659 7.66668C7.03478 7.66668 7.33325 7.3682 7.33325 7.00001C7.33325 6.63182 7.03478 6.33334 6.66659 6.33334C6.2984 6.33334 5.99992 6.63182 5.99992 7.00001Z"
                                        stroke="#8092AC"
                                        strokeWidth="1.33333"
                                      />
                                      <path
                                        d="M0.666667 12.3333C0.666667 12.7015 0.965143 13 1.33333 13C1.70152 13 2 12.7015 2 12.3333C2 11.9651 1.70152 11.6667 1.33333 11.6667C0.965143 11.6667 0.666667 11.9651 0.666667 12.3333Z"
                                        stroke="#8092AC"
                                        strokeWidth="1.33333"
                                      />
                                      <path
                                        d="M5.99992 12.3333C5.99992 12.7015 6.2984 13 6.66659 13C7.03478 13 7.33325 12.7015 7.33325 12.3333C7.33325 11.9651 7.03478 11.6667 6.66659 11.6667C6.2984 11.6667 5.99992 11.9651 5.99992 12.3333Z"
                                        stroke="#8092AC"
                                        strokeWidth="1.33333"
                                      />
                                    </svg>
                                  </div>
                                  <div className="col text-truncate" data-cy="event-handler">
                                    {componentMeta.events[event.eventId]['displayName']}
                                  </div>
                                  <div className="col text-truncate color-slate11" data-cy="event-name">
                                    <small className="event-action font-weight-light text-truncate">
                                      {actionMeta.name}
                                    </small>
                                  </div>
                                  <div className="col-auto">
                                    <span
                                      className="text-danger"
                                      onClick={(e) => {
                                        e.stopPropagation();
                                        removeHandler(index);
                                      }}
                                      data-cy="delete-button"
                                      data-tooltip-id="event-delete-btn-icon"
                                      data-tooltip-content="Delete"
                                    >
                                      <svg
                                        width="10"
                                        height="16"
                                        viewBox="0 0 10 16"
                                        fill="none"
                                        xmlns="http://www.w3.org/2000/svg"
                                      >
                                        <path
                                          d="M0 13.8333C0 14.75 0.75 15.5 1.66667 15.5H8.33333C9.25 15.5 10 14.75 10 13.8333V3.83333H0V13.8333ZM1.66667 5.5H8.33333V13.8333H1.66667V5.5ZM7.91667 1.33333L7.08333 0.5H2.91667L2.08333 1.33333H0V3H10V1.33333H7.91667Z"
                                          fill="var(--slate8)"
                                        />
                                      </svg>
                                    </span>
                                    <Tooltip id="event-delete-btn-icon" className="tooltip" />
                                  </div>
                                </div>
                              </div>
                            </div>
                          </div>
                        </OverlayTrigger>
                      );
                    })}
                  </Draggable>
                );
              })}
              {placeholder}
            </div>
          )}
        </Droppable>
      </DragDropContext>
    );
  };

  const renderAddHandlerBtn = () => {
    return (
      <div className={`mb-3 ${events.length === 0 ? '' : 'mt-2'}`}>
        <ButtonSolid
          variant="ghostBlue"
          size="sm"
          onClick={addHandler}
          data-cy={events.length === 0 ? 'add-event-handler' : 'add-more-event-handler'}
        >
          <AddRectangle width="15" fill="#3E63DD" opacity="1" secondaryFill="#ffffff" />
          &nbsp;&nbsp;
          {t('editor.inspector.eventManager.addHandler', 'Add handler')}
        </ButtonSolid>
      </div>
    );
  };

  const componentName = componentMeta.name ? componentMeta.name : 'query';

  if (events.length === 0) {
    return (
      <>
        {renderAddHandlerBtn()}
        {!hideEmptyEventsAlert ? (
          <div className="text-left">
            <small className="color-disabled" data-cy="no-event-handler-message">
              {t(
                'editor.inspector.eventManager.emptyMessage',
                "This {{componentName}} doesn't have any event handlers",
                {
                  componentName: componentName.toLowerCase(),
                }
              )}
            </small>
          </div>
        ) : null}
      </>
    );
  }

  return (
    <>
      {renderHandlers(events)}
      {renderAddHandlerBtn()}
    </>
  );
};<|MERGE_RESOLUTION|>--- conflicted
+++ resolved
@@ -18,12 +18,9 @@
 import { Tooltip } from 'react-tooltip';
 import { ButtonSolid } from '@/_ui/AppButton/AppButton';
 import RunjsParameters from './ActionConfigurationPanels/RunjsParamters';
-<<<<<<< HEAD
 import { useAppInfo } from '@/_stores/appDataStore';
-=======
 import { isQueryRunnable } from '@/_helpers/utils';
 import { shallow } from 'zustand/shallow';
->>>>>>> a3b57411
 
 export const EventManager = ({
   component,
@@ -37,11 +34,6 @@
   hideEmptyEventsAlert,
   callerQueryId,
 }) => {
-<<<<<<< HEAD
-  const dataQueries = useDataQueries();
-  const { apps, appId } = useAppInfo();
-
-=======
   const dataQueries = useDataQueriesStore(({ dataQueries = [] }) => {
     if (callerQueryId) {
       //filter the same query getting attached to itself
@@ -49,7 +41,8 @@
     }
     return dataQueries;
   }, shallow);
->>>>>>> a3b57411
+  const { apps, appId } = useAppInfo();
+
   const [events, setEvents] = useState(() => component.component.definition.events || []);
   const [focusedEventIndex, setFocusedEventIndex] = useState(null);
   const { t } = useTranslation();
