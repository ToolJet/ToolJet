--- conflicted
+++ resolved
@@ -33,6 +33,7 @@
   hideEmptyEventsAlert,
   callerQueryId,
   customEventRefs = undefined,
+  component,
 }) => {
   const dataQueries = useDataQueriesStore(({ dataQueries = [] }) => {
     if (callerQueryId) {
@@ -856,12 +857,8 @@
                             enablePreview={true}
                             type={param?.type}
                             fieldMeta={{ options: param?.options }}
-<<<<<<< HEAD
                             cyLabel={param.displayName}
                             component={component}
-=======
-                            cyLabel={param?.displayName}
->>>>>>> 5c4d3958
                           />
                         </div>
                       )}
