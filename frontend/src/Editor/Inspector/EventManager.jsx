import React, { useState, useEffect } from 'react';
import { ActionTypes } from '../ActionTypes';
import OverlayTrigger from 'react-bootstrap/OverlayTrigger';
import Popover from 'react-bootstrap/Popover';
import { CodeHinter } from '../CodeBuilder/CodeHinter';
import { GotoApp } from './ActionConfigurationPanels/GotoApp';
import { SwitchPage } from './ActionConfigurationPanels/SwitchPage';
import { DragDropContext, Droppable, Draggable } from 'react-beautiful-dnd';
import useDraggableInPortal from '@/_hooks/useDraggableInPortal';
import _ from 'lodash';
import { componentTypes } from '../WidgetManager/components';
import Select from '@/_ui/Select';
import defaultStyles from '@/_ui/Select/styles';
import posthog from 'posthog-js';
import { useTranslation } from 'react-i18next';
import useRouter from '@/_hooks/use-router';

import { useDataQueriesStore } from '@/_stores/dataQueriesStore';
import RunjsParameters from './ActionConfigurationPanels/RunjsParamters';
import { useAppDataActions, useAppInfo } from '@/_stores/appDataStore';
import { isQueryRunnable } from '@/_helpers/utils';
import { shallow } from 'zustand/shallow';
import AddNewButton from '@/ToolJetUI/Buttons/AddNewButton/AddNewButton';
import NoListItem from './Components/Table/NoListItem';
<<<<<<< HEAD
import { useAppDataStore } from '@/_stores/appDataStore';
=======
import ManageEventButton from './ManageEventButton';
>>>>>>> e9588f28

export const EventManager = ({
  sourceId,
  eventSourceType,
  eventMetaDefinition,
  components,
  excludeEvents,
  popOverCallback,
  popoverPlacement,
  pages,
  hideEmptyEventsAlert,
  callerQueryId,
  customEventRefs = undefined,
}) => {
  const dataQueries = useDataQueriesStore(({ dataQueries = [] }) => {
    if (callerQueryId) {
      //filter the same query getting attached to itself
      return dataQueries.filter((query) => query.id != callerQueryId);
    }
    return dataQueries;
  }, shallow);
  const { apps, appId, events: allAppEvents } = useAppInfo();

  const { updateAppVersionEventHandlers, createAppVersionEventHandlers, deleteAppVersionEventHandler } =
    useAppDataActions();

  const currentEvents = allAppEvents.filter((event) => {
    if (customEventRefs) {
      if (event.event.ref !== customEventRefs.ref) {
        return false;
      }
    }

    return event.sourceId === sourceId && event.target === eventSourceType;
  });

  const [events, setEvents] = useState([]);
  const [focusedEventIndex, setFocusedEventIndex] = useState(null);
  const { t } = useTranslation();
  const { appId } = useAppDataStore(
    (state) => ({
      appId: state?.appId,
    }),
    shallow
  );

  useEffect(() => {
    if (_.isEqual(currentEvents, events)) return;

    const sortedEvents = currentEvents.sort((a, b) => {
      return a.index - b.index;
    });

    setEvents(sortedEvents || []);
    // eslint-disable-next-line react-hooks/exhaustive-deps
  }, [JSON.stringify(currentEvents)]);

  let actionOptions = ActionTypes.map((action) => {
    return { name: action.name, value: action.id };
  });

  let checkIfClicksAreInsideOf = document.querySelector('#cm-complete-0');
  // Listen for click events on body
  if (checkIfClicksAreInsideOf) {
    document.body.addEventListener('click', function (event) {
      if (checkIfClicksAreInsideOf.contains(event.target)) {
        event.stopPropagation();
      }
    });
  }

  const darkMode = localStorage.getItem('darkMode') === 'true';
  const styles = {
    ...defaultStyles(darkMode),
    menuPortal: (provided) => ({ ...provided, zIndex: 9999 }),
    menuList: (base) => ({
      ...base,
    }),
  };

  const actionLookup = Object.fromEntries(ActionTypes.map((actionType) => [actionType.id, actionType]));

  let alertTypes = [
    {
      name: 'Info',
      id: 'info',
    },
    {
      name: 'Success',
      id: 'success',
    },
    {
      name: 'Warning',
      id: 'warning',
    },
    {
      name: 'Error',
      id: 'error',
    },
  ];

  let alertOptions = alertTypes.map((alert) => {
    return { name: alert.name, value: alert.id };
  });

  excludeEvents = excludeEvents || [];

  /* Filter events based on excludesEvents ( a list of event ids to exclude ) */
  let possibleEvents = Object.keys(eventMetaDefinition.events)
    .filter((eventId) => !excludeEvents.includes(eventId))
    .map((eventId) => {
      return {
        name: eventMetaDefinition?.events[eventId]?.displayName,
        value: eventId,
      };
    });

  function getComponentOptions(componentType = '') {
    let componentOptions = [];
    Object.keys(components || {}).forEach((key) => {
      if (componentType === '' || components[key].component.component === componentType) {
        componentOptions.push({
          name: components[key].component.name,
          value: key,
        });
      }
    });
    return componentOptions;
  }

  function getComponentOptionsOfComponentsWithActions(componentType = '') {
    let componentOptions = [];
    Object.keys(components || {}).forEach((key) => {
      const targetComponentMeta = componentTypes.find(
        (componentType) => components[key].component.component === componentType.component
      );
      if ((targetComponentMeta?.actions?.length ?? 0) > 0) {
        if (componentType === '' || components[key].component.component === componentType) {
          componentOptions.push({
            name: components[key].component.name,
            value: key,
          });
        }
      }
    });
    return componentOptions;
  }

  function getComponentActionOptions(componentId) {
    if (componentId == undefined) return [];
    const filteredComponents = Object.entries(components ?? {}).filter(([key, _value]) => key === componentId);
    if (_.isEmpty(filteredComponents)) return [];
    const component = filteredComponents[0][1];
    const targetComponentMeta = componentTypes.find(
      (componentType) => component.component.component === componentType.component
    );
    const actions = targetComponentMeta.actions;

    const options = actions.map((action) => ({
      name: action?.displayName,
      value: action.handle,
    }));

    return options;
  }

  function getAction(componentId, actionHandle) {
    if (componentId == undefined || actionHandle == undefined) return {};
    const filteredComponents = Object.entries(components ?? {}).filter(([key, _value]) => key === componentId);
    if (_.isEmpty(filteredComponents)) return {};
    const component = filteredComponents[0][1];
    const targetComponentMeta = componentTypes.find(
      (componentType) => component.component.component === componentType.component
    );
    const actions = targetComponentMeta.actions;
    return actions.find((action) => action.handle === actionHandle);
  }

  function getComponentActionDefaultParams(componentId, actionHandle) {
    const action = getAction(componentId, actionHandle);
    const defaultParams = (action?.params ?? []).map((param) => ({
      handle: param.handle,
      value: param.defaultValue,
    }));
    return defaultParams;
  }

  function getAllApps() {
    let appsOptionsList = [];
    apps
      .filter((item) => item.slug !== undefined && item.id !== appId)
      .forEach((item) => {
        appsOptionsList.push({
          name: item.name,
          value: item.slug,
        });
      });
    return appsOptionsList;
  }

  function getPageOptions(event) {
    // If disabled page is already selected then don't remove from page options
    if (pages.find((page) => page.id === event.pageId)?.disabled) {
      return pages.map((page) => ({
        name: page.name,
        value: page.id,
      }));
    }
    return pages
      .filter((page) => !page.disabled)
      .map((page) => ({
        name: page.name,
        value: page.id,
      }));
  }

  function handleQueryChange(index, updates) {
    let newEvents = _.cloneDeep(events);
    let updatedEvent = newEvents[index];

    updatedEvent.event = {
      ...updatedEvent.event,
      ...updates,
    };

    newEvents[index] = updatedEvent;

    updateAppVersionEventHandlers(
      [
        {
          event_id: updatedEvent.id,
          diff: updatedEvent,
        },
      ],
      'update'
    );
  }

  function handlerChanged(index, param, value) {
    let newEvents = _.cloneDeep(events);

    let updatedEvent = newEvents[index];
    updatedEvent.event[param] = value;

    if (param === 'componentSpecificActionHandle') {
      const getDefault = getComponentActionDefaultParams(updatedEvent.event?.componentId, value);
      updatedEvent.event['componentSpecificActionParams'] = getDefault;
    }

    newEvents[index] = updatedEvent;

    updateAppVersionEventHandlers(
      [
        {
          event_id: updatedEvent.id,
          diff: updatedEvent,
        },
      ],
      'update'
    );
  }

  function removeHandler(index) {
    const eventsHandler = _.cloneDeep(events);

    const eventId = eventsHandler[index].id;

    deleteAppVersionEventHandler(eventId);
  }

  function addHandler() {
    let newEvents = events;
    const eventIndex = newEvents.length;

    createAppVersionEventHandlers({
      event: {
        eventId: Object.keys(eventMetaDefinition?.events)[0],
        actionId: 'show-alert',
        message: 'Hello world!',
        alertType: 'info',
        ...customEventRefs,
      },
      eventType: eventSourceType,
      attachedTo: sourceId,
      index: eventIndex,
    });
<<<<<<< HEAD
    setEvents(newEvents);
    eventsChanged(newEvents);
    posthog.capture('click_add_event_handler', { widget: component.component.component, appId });
=======
>>>>>>> e9588f28
  }

  //following two are functions responsible for on change and value for the control specific actions
  const onChangeHandlerForComponentSpecificActionHandle = (value, index, param, event) => {
    const newParam = { ...param, value: value };
    const params = event?.componentSpecificActionParams ?? [];

    const newParams =
      params.length > 0
        ? params.map((paramOfParamList) => {
            return paramOfParamList.handle === param.handle ? newParam : paramOfParamList;
          })
        : [newParam];

    return handlerChanged(index, 'componentSpecificActionParams', newParams);
  };
  const valueForComponentSpecificActionHandle = (event, param) => {
    const componentSpecificActionParamsExits = Array.isArray(event?.componentSpecificActionParams);
    const defaultValue = param.defaultValue ?? '';

    if (componentSpecificActionParamsExits) {
      const paramValue =
        event?.componentSpecificActionParams?.find((paramItem) => paramItem.handle === param.handle)?.value ??
        defaultValue;

      return paramValue;
    }

    return defaultValue;
  };

  function eventPopover(event, index) {
    return (
      <Popover
        id="popover-basic"
        style={{ width: '350px', maxWidth: '350px' }}
        className={`${darkMode && 'dark-theme'} shadow`}
        data-cy="popover-card"
      >
        <Popover.Body
          onClick={(e) => {
            e.stopPropagation();
          }}
        >
          <div className="row">
            <div className="col-3 p-2">
              <span data-cy="event-label">{t('editor.inspector.eventManager.event', 'Event')}</span>
            </div>
            <div className="col-9" data-cy="event-selection">
              <Select
                className={`${darkMode ? 'select-search-dark' : 'select-search'} w-100`}
                options={possibleEvents}
                value={event.eventId}
                search={false}
                onChange={(value) => handlerChanged(index, 'eventId', value)}
                placeholder={t('globals.select', 'Select') + '...'}
                styles={styles}
                useMenuPortal={false}
                useCustomStyles={true}
              />
            </div>
          </div>
          <div className="row mt-3">
            <div className="col-3 p-2">
              <span data-cy="action-label">{t('editor.inspector.eventManager.action', 'Action')}</span>
            </div>
            <div className="col-9 popover-action-select-search" data-cy="action-selection">
              <Select
                className={`${darkMode ? 'select-search-dark' : 'select-search'} w-100`}
                options={actionOptions}
                value={event.actionId}
                search={false}
                onChange={(value) => handlerChanged(index, 'actionId', value)}
                placeholder={t('globals.select', 'Select') + '...'}
                styles={styles}
                useMenuPortal={false}
                useCustomStyles={true}
              />
            </div>
          </div>

          <div className="row mt-3">
            <div className="col-3 p-2" data-cy="alert-type-label">
              {t('editor.inspector.eventManager.runOnlyIf', 'Run Only If')}
            </div>
            <div className="col-9" data-cy="alert-message-type">
              <CodeHinter
                theme={darkMode ? 'monokai' : 'default'}
                initialValue={event.runOnlyIf}
                onChange={(value) => handlerChanged(index, 'runOnlyIf', value)}
                usePortalEditor={false}
              />
            </div>
          </div>

          {actionLookup[event.actionId]?.options?.length > 0 && (
            <div className="hr-text" data-cy="action-option">
              {t('editor.inspector.eventManager.actionOptions', 'Action options')}
            </div>
          )}
          <div>
            {event.actionId === 'show-alert' && (
              <>
                <div className="row">
                  <div className="col-3 p-2" data-cy="message-label">
                    {t('editor.inspector.eventManager.message', 'Message')}
                  </div>
                  <div className="col-9" data-cy="alert-message-input-field">
                    <CodeHinter
                      theme={darkMode ? 'monokai' : 'default'}
                      initialValue={event.message}
                      onChange={(value) => handlerChanged(index, 'message', value)}
                      usePortalEditor={false}
                    />
                  </div>
                </div>
                <div className="row mt-3">
                  <div className="col-3 p-2" data-cy="alert-type-label">
                    {t('editor.inspector.eventManager.alertType', 'Alert Type')}
                  </div>
                  <div className="col-9" data-cy="alert-message-type">
                    <Select
                      className={`${darkMode ? 'select-search-dark' : 'select-search'} w-100 w-100`}
                      options={alertOptions}
                      value={event.alertType}
                      search={false}
                      onChange={(value) => handlerChanged(index, 'alertType', value)}
                      placeholder={t('globals.select', 'Select') + '...'}
                      styles={styles}
                      useMenuPortal={false}
                      useCustomStyles={true}
                    />
                  </div>
                </div>
              </>
            )}

            {event.actionId === 'open-webpage' && (
              <div className="p-1">
                <label className="form-label mt-1">{t('editor.inspector.eventManager.url', 'URL')}</label>
                <CodeHinter
                  theme={darkMode ? 'monokai' : 'default'}
                  initialValue={event.url}
                  onChange={(value) => handlerChanged(index, 'url', value)}
                  usePortalEditor={false}
                />
              </div>
            )}

            {event.actionId === 'go-to-app' && (
              <GotoApp
                event={event}
                handlerChanged={handlerChanged}
                eventIndex={index}
                getAllApps={getAllApps}
                darkMode={darkMode}
              />
            )}

            {event.actionId === 'show-modal' && (
              <div className="row">
                <div className="col-3 p-2">{t('editor.inspector.eventManager.modal', 'Modal')}</div>
                <div className="col-9">
                  <Select
                    className={`${darkMode ? 'select-search-dark' : 'select-search'} w-100`}
                    options={getComponentOptions('Modal')}
                    value={event.modal?.id ?? event.modal}
                    search={true}
                    onChange={(value) => {
                      handlerChanged(index, 'modal', value);
                    }}
                    placeholder={t('globals.select', 'Select') + '...'}
                    styles={styles}
                    useMenuPortal={false}
                    useCustomStyles={true}
                  />
                </div>
              </div>
            )}

            {event.actionId === 'close-modal' && (
              <div className="row">
                <div className="col-3 p-2">{t('editor.inspector.eventManager.modal', 'Modal')}</div>
                <div className="col-9">
                  <Select
                    className={`${darkMode ? 'select-search-dark' : 'select-search'} w-100`}
                    options={getComponentOptions('Modal')}
                    value={event.modal?.id ?? event.modal}
                    search={true}
                    onChange={(value) => {
                      handlerChanged(index, 'modal', value);
                    }}
                    placeholder={t('globals.select', 'Select') + '...'}
                    styles={styles}
                    useMenuPortal={false}
                    useCustomStyles={true}
                  />
                </div>
              </div>
            )}

            {event.actionId === 'copy-to-clipboard' && (
              <div className="p-1">
                <label className="form-label mt-1">{t('editor.inspector.eventManager.text', 'Text')}</label>
                <CodeHinter
                  theme={darkMode ? 'monokai' : 'default'}
                  initialValue={event.contentToCopy}
                  onChange={(value) => handlerChanged(index, 'contentToCopy', value)}
                  usePortalEditor={false}
                />
              </div>
            )}

            {event.actionId === 'run-query' && (
              <>
                <div className="row">
                  <div className="col-3 p-2">{t('editor.inspector.eventManager.query', 'Query')}</div>
                  <div className="col-9" data-cy="query-selection-field">
                    <Select
                      className={`${darkMode ? 'select-search-dark' : 'select-search'} w-100`}
                      options={dataQueries
                        .filter((qry) => isQueryRunnable(qry))
                        .map((qry) => ({ name: qry.name, value: qry.id }))}
                      value={event?.queryId}
                      search={true}
                      onChange={(value) => {
                        const query = dataQueries.find((dataquery) => dataquery.id === value);

                        const parameters = (query?.options?.parameters ?? []).reduce(
                          (paramObj, param) => ({
                            ...paramObj,
                            [param.name]: param.defaultValue,
                          }),
                          {}
                        );

                        handleQueryChange(index, {
                          queryId: query.id,
                          queryName: query.name,
                          parameters: parameters,
                        });
                      }}
                      placeholder={t('globals.select', 'Select') + '...'}
                      styles={styles}
                      useMenuPortal={false}
                      useCustomStyles={true}
                    />
                  </div>
                </div>
                <RunjsParameters event={event} darkMode={darkMode} index={index} handlerChanged={handlerChanged} />
              </>
            )}

            {event.actionId === 'set-localstorage-value' && (
              <>
                <div className="row">
                  <div className="col-3 p-2">{t('editor.inspector.eventManager.key', 'Key')}</div>
                  <div className="col-9">
                    <CodeHinter
                      theme={darkMode ? 'monokai' : 'default'}
                      initialValue={event.key}
                      onChange={(value) => handlerChanged(index, 'key', value)}
                      enablePreview={true}
                      usePortalEditor={false}
                    />
                  </div>
                </div>
                <div className="row mt-3">
                  <div className="col-3 p-2">{t('editor.inspector.eventManager.value', 'Value')}</div>
                  <div className="col-9">
                    <CodeHinter
                      theme={darkMode ? 'monokai' : 'default'}
                      initialValue={event.value}
                      onChange={(value) => handlerChanged(index, 'value', value)}
                      enablePreview={true}
                      usePortalEditor={false}
                    />
                  </div>
                </div>
              </>
            )}
            {event.actionId === 'generate-file' && (
              <>
                <div className="row">
                  <div className="col-3 p-2">{t('editor.inspector.eventManager.type', 'Type')}</div>
                  <div className="col-9">
                    <Select
                      className={`${darkMode ? 'select-search-dark' : 'select-search'} w-100`}
                      options={[
                        { name: 'CSV', value: 'csv' },
                        { name: 'Text', value: 'plaintext' },
                        { name: 'PDF', value: 'pdf' },
                      ]}
                      value={event.fileType ?? 'csv'}
                      search={true}
                      onChange={(value) => {
                        handlerChanged(index, 'fileType', value);
                      }}
                      placeholder={t('globals.select', 'Select') + '...'}
                      styles={styles}
                      useMenuPortal={false}
                      useCustomStyles={true}
                    />
                  </div>
                </div>
                <div className="row mt-3">
                  <div className="col-3 p-2">{t('editor.inspector.eventManager.fileName', 'File name')}</div>
                  <div className="col-9">
                    <CodeHinter
                      theme={darkMode ? 'monokai' : 'default'}
                      initialValue={event.fileName}
                      onChange={(value) => handlerChanged(index, 'fileName', value)}
                      enablePreview={true}
                    />
                  </div>
                </div>
                <div className="row mt-3">
                  <div className="col-3 p-2">{t('editor.inspector.eventManager.data', 'Data')}</div>
                  <div className="col-9">
                    <CodeHinter
                      theme={darkMode ? 'monokai' : 'default'}
                      initialValue={event.data}
                      onChange={(value) => handlerChanged(index, 'data', value)}
                      enablePreview={true}
                    />
                  </div>
                </div>
              </>
            )}
            {event.actionId === 'set-table-page' && (
              <>
                <div className="row">
                  <div className="col-3 p-2">{t('editor.inspector.eventManager.table', 'Table')}</div>
                  <div className="col-9">
                    <Select
                      className={`${darkMode ? 'select-search-dark' : 'select-search'} w-100`}
                      options={getComponentOptions('Table')}
                      value={event.table}
                      search={true}
                      onChange={(value) => {
                        handlerChanged(index, 'table', value);
                      }}
                      placeholder={t('globals.select', 'Select') + '...'}
                      styles={styles}
                      useMenuPortal={false}
                      useCustomStyles={true}
                    />
                  </div>
                </div>
                <div className="row mt-3">
                  <div className="col-3 p-2">{t('editor.inspector.eventManager.pageIndex', 'Page index')}</div>
                  <div className="col-9">
                    <CodeHinter
                      theme={darkMode ? 'monokai' : 'default'}
                      initialValue={event.pageIndex ?? '{{1}}'}
                      onChange={(value) => handlerChanged(index, 'pageIndex', value)}
                      enablePreview={true}
                      usePortalEditor={false}
                    />
                  </div>
                </div>
              </>
            )}
            {event.actionId === 'set-custom-variable' && (
              <>
                <div className="row">
                  <div className="col-3 p-2">{t('editor.inspector.eventManager.key', 'Key')}</div>
                  <div className="col-9">
                    <CodeHinter
                      theme={darkMode ? 'monokai' : 'default'}
                      initialValue={event.key}
                      onChange={(value) => handlerChanged(index, 'key', value)}
                      enablePreview={true}
                      cyLabel={`key`}
                    />
                  </div>
                </div>
                <div className="row mt-3">
                  <div className="col-3 p-2">{t('editor.inspector.eventManager.value', 'Value')}</div>
                  <div className="col-9">
                    <CodeHinter
                      theme={darkMode ? 'monokai' : 'default'}
                      initialValue={event.value}
                      onChange={(value) => handlerChanged(index, 'value', value)}
                      enablePreview={true}
                      cyLabel={`variable`}
                    />
                  </div>
                </div>
              </>
            )}
            {event.actionId === 'unset-custom-variable' && (
              <>
                <div className="row">
                  <div className="col-3 p-2">{t('editor.inspector.eventManager.key', 'Key')}</div>
                  <div className="col-9">
                    <CodeHinter
                      theme={darkMode ? 'monokai' : 'default'}
                      initialValue={event.key}
                      onChange={(value) => handlerChanged(index, 'key', value)}
                      enablePreview={true}
                    />
                  </div>
                </div>
              </>
            )}
            {event.actionId === 'set-page-variable' && (
              <>
                <div className="row">
                  <div className="col-3 p-2">{t('editor.inspector.eventManager.key', 'Key')}</div>
                  <div className="col-9">
                    <CodeHinter
                      theme={darkMode ? 'monokai' : 'default'}
                      initialValue={event.key}
                      onChange={(value) => handlerChanged(index, 'key', value)}
                      enablePreview={true}
                      cyLabel={`key`}
                    />
                  </div>
                </div>
                <div className="row mt-3">
                  <div className="col-3 p-2">{t('editor.inspector.eventManager.value', 'Value')}</div>
                  <div className="col-9">
                    <CodeHinter
                      theme={darkMode ? 'monokai' : 'default'}
                      initialValue={event.value}
                      onChange={(value) => handlerChanged(index, 'value', value)}
                      enablePreview={true}
                      cyLabel={`variable`}
                    />
                  </div>
                </div>
              </>
            )}
            {event.actionId === 'unset-page-variable' && (
              <>
                <div className="row">
                  <div className="col-3 p-2">{t('editor.inspector.eventManager.key', 'Key')}</div>
                  <div className="col-9">
                    <CodeHinter
                      theme={darkMode ? 'monokai' : 'default'}
                      initialValue={event.key}
                      onChange={(value) => handlerChanged(index, 'key', value)}
                      enablePreview={true}
                      cyLabel={`key`}
                    />
                  </div>
                </div>
              </>
            )}
            {event.actionId === 'switch-page' && (
              <SwitchPage
                event={event}
                handlerChanged={handlerChanged}
                eventIndex={index}
                getPages={() => getPageOptions(event)}
                darkMode={darkMode}
              />
            )}
            {event.actionId === 'control-component' && (
              <>
                <div className="row">
                  <div className="col-3 p-1" data-cy="action-options-component-field-label">
                    {t('editor.inspector.eventManager.component', 'Component')}
                  </div>
                  <div className="col-9" data-cy="action-options-component-selection-field">
                    <Select
                      className={`${darkMode ? 'select-search-dark' : 'select-search'} w-100`}
                      options={getComponentOptionsOfComponentsWithActions()}
                      value={event?.componentId}
                      search={true}
                      onChange={(value) => {
                        handlerChanged(index, 'componentId', value);
                      }}
                      placeholder={t('globals.select', 'Select') + '...'}
                      styles={styles}
                      useMenuPortal={false}
                      useCustomStyles={true}
                    />
                  </div>
                </div>
                <div className="row mt-2">
                  <div className="col-3 p-1" data-cy="action-options-action-field-label">
                    {t('editor.inspector.eventManager.action', 'Action')}
                  </div>
                  <div className="col-9" data-cy="action-options-action-selection-field">
                    <Select
                      className={`${darkMode ? 'select-search-dark' : 'select-search'} w-100`}
                      options={getComponentActionOptions(event?.componentId)}
                      value={event?.componentSpecificActionHandle}
                      search={true}
                      onChange={(value) => {
                        handlerChanged(index, 'componentSpecificActionHandle', value);
                      }}
                      placeholder={t('globals.select', 'Select') + '...'}
                      styles={styles}
                      useMenuPortal={false}
                      useCustomStyles={true}
                    />
                  </div>
                </div>
                {event?.componentId &&
                  event?.componentSpecificActionHandle &&
                  (getAction(event?.componentId, event?.componentSpecificActionHandle)?.params ?? []).map((param) => (
                    <div className="row mt-2" key={param.handle}>
                      <div className="col-3 p-1" data-cy={`action-options-${param?.displayName}-field-label`}>
                        {param?.displayName}
                      </div>
                      {param.type === 'select' ? (
                        <div className="col-9" data-cy="action-options-action-selection-field">
                          <Select
                            className={`${darkMode ? 'select-search-dark' : 'select-search'} w-100`}
                            options={param.options}
                            value={valueForComponentSpecificActionHandle(event, param)}
                            search={true}
                            onChange={(value) => {
                              onChangeHandlerForComponentSpecificActionHandle(value, index, param, event);
                            }}
                            placeholder={t('globals.select', 'Select') + '...'}
                            styles={styles}
                            useMenuPortal={false}
                            useCustomStyles={true}
                          />
                        </div>
                      ) : (
                        <div
                          className={`${
                            param?.type ? 'col-7' : 'col-9 fx-container-eventmanager-code'
                          } fx-container-eventmanager ${param.type == 'select' && 'component-action-select'}`}
                          data-cy="action-options-text-input-field"
                        >
                          <CodeHinter
                            theme={darkMode ? 'monokai' : 'default'}
                            mode="javascript"
                            initialValue={valueForComponentSpecificActionHandle(event, param)}
                            onChange={(value) => {
                              onChangeHandlerForComponentSpecificActionHandle(value, index, param, event);
                            }}
                            enablePreview={true}
                            type={param?.type}
                            fieldMeta={{ options: param?.options }}
                            cyLabel={param?.displayName}
                          />
                        </div>
                      )}
                    </div>
                  ))}
              </>
            )}
            <div className="row mt-3">
              <div className="col-3 p-2">{t('editor.inspector.eventManager.debounce', 'Debounce')}</div>
              <div className="col-9" data-cy="debounce-input-field">
                <CodeHinter
                  theme={darkMode ? 'monokai' : 'default'}
                  initialValue={event.debounce}
                  onChange={(value) => handlerChanged(index, 'debounce', value)}
                  usePortalEditor={false}
                />
              </div>
            </div>
          </div>
        </Popover.Body>
      </Popover>
    );
  }

  const reorderEvents = (startIndex, endIndex) => {
    const result = _.cloneDeep(events);
    const [removed] = result.splice(startIndex, 1);
    result.splice(endIndex, 0, removed);

    const reorderedEvents = result.map((event, index) => {
      return {
        ...event,
        index: index,
      };
    });

    updateAppVersionEventHandlers(
      reorderedEvents.map((event) => ({
        event_id: event.id,
        diff: event,
      })),
      'reorder'
    );
  };

  const onDragEnd = ({ source, destination }) => {
    if (!destination || source?.index === destination?.index) {
      return;
    }
    reorderEvents(source.index, destination.index);
  };

  const renderDraggable = useDraggableInPortal();

  const renderHandlers = (events) => {
    return (
      <DragDropContext
        onDragEnd={(result) => {
          onDragEnd(result);
        }}
        className="w-100"
      >
        <Droppable droppableId="droppable">
          {({ innerRef, droppableProps, placeholder }) => (
            <div {...droppableProps} ref={innerRef}>
              {events.map((event, index) => {
                const actionMeta = ActionTypes.find((action) => action.id === event.event.actionId);
                // const rowClassName = `card-body p-0 ${focusedEventIndex === index ? ' bg-azure-lt' : ''}`;
                return (
                  <Draggable key={index} draggableId={`${event.eventId}-${index}`} index={index}>
                    {renderDraggable((provided, snapshot) => {
                      if (snapshot.isDragging && focusedEventIndex !== null) {
                        setFocusedEventIndex(null);
                        document.body.click(); // Hack: Close overlay while dragging
                      }
                      return (
                        <OverlayTrigger
                          trigger="click"
                          placement={popoverPlacement || 'left'}
                          rootClose={true}
                          overlay={eventPopover(event.event, index)}
                          onHide={() => setFocusedEventIndex(null)}
                          onToggle={(showing) => {
                            if (showing) {
                              setFocusedEventIndex(index);
                            } else {
                              setFocusedEventIndex(null);
                            }
                            if (typeof popOverCallback === 'function') popOverCallback(showing);
                          }}
                        >
                          <div
                            key={index}
                            ref={provided.innerRef}
                            {...provided.draggableProps}
                            {...provided.dragHandleProps}
                          >
                            <ManageEventButton
                              eventDisplayName={eventMetaDefinition?.events[event.event.eventId]?.displayName}
                              actionName={actionMeta.name}
                              removeHandler={removeHandler}
                              index={index}
                              darkMode={darkMode}
                            />
                          </div>
                        </OverlayTrigger>
                      );
                    })}
                  </Draggable>
                );
              })}
              {placeholder}
            </div>
          )}
        </Droppable>
      </DragDropContext>
    );
  };

  const renderAddHandlerBtn = () => {
    return (
      <AddNewButton onClick={addHandler} dataCy="add-event-handler" className="mt-0">
        {t('editor.inspector.eventManager.addHandler', 'New event handler')}
      </AddNewButton>
    );
  };

  if (events.length === 0) {
    return (
      <>
        {!hideEmptyEventsAlert && <NoListItem text={'No event handlers'} />}
        {renderAddHandlerBtn()}
      </>
    );
  }

  const componentName = eventMetaDefinition?.name ? eventMetaDefinition.name : 'query';

  if (events.length === 0) {
    return (
      <>
        {renderAddHandlerBtn()}
        {!hideEmptyEventsAlert ? (
          <div className="text-left">
            <small className="color-disabled" data-cy="no-event-handler-message">
              {t(
                'editor.inspector.eventManager.emptyMessage',
                "This {{componentName}} doesn't have any event handlers",
                {
                  componentName: componentName.toLowerCase(),
                }
              )}
            </small>
          </div>
        ) : null}
      </>
    );
  }

  return (
    <>
      {renderHandlers(events)}
      {renderAddHandlerBtn()}
    </>
  );
};<|MERGE_RESOLUTION|>--- conflicted
+++ resolved
@@ -11,10 +11,7 @@
 import { componentTypes } from '../WidgetManager/components';
 import Select from '@/_ui/Select';
 import defaultStyles from '@/_ui/Select/styles';
-import posthog from 'posthog-js';
 import { useTranslation } from 'react-i18next';
-import useRouter from '@/_hooks/use-router';
-
 import { useDataQueriesStore } from '@/_stores/dataQueriesStore';
 import RunjsParameters from './ActionConfigurationPanels/RunjsParamters';
 import { useAppDataActions, useAppInfo } from '@/_stores/appDataStore';
@@ -22,11 +19,7 @@
 import { shallow } from 'zustand/shallow';
 import AddNewButton from '@/ToolJetUI/Buttons/AddNewButton/AddNewButton';
 import NoListItem from './Components/Table/NoListItem';
-<<<<<<< HEAD
-import { useAppDataStore } from '@/_stores/appDataStore';
-=======
 import ManageEventButton from './ManageEventButton';
->>>>>>> e9588f28
 
 export const EventManager = ({
   sourceId,
@@ -66,12 +59,6 @@
   const [events, setEvents] = useState([]);
   const [focusedEventIndex, setFocusedEventIndex] = useState(null);
   const { t } = useTranslation();
-  const { appId } = useAppDataStore(
-    (state) => ({
-      appId: state?.appId,
-    }),
-    shallow
-  );
 
   useEffect(() => {
     if (_.isEqual(currentEvents, events)) return;
@@ -313,12 +300,6 @@
       attachedTo: sourceId,
       index: eventIndex,
     });
-<<<<<<< HEAD
-    setEvents(newEvents);
-    eventsChanged(newEvents);
-    posthog.capture('click_add_event_handler', { widget: component.component.component, appId });
-=======
->>>>>>> e9588f28
   }
 
   //following two are functions responsible for on change and value for the control specific actions
