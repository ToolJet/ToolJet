import React, { useState, useEffect } from 'react';
import { ActionTypes } from '../ActionTypes';
import OverlayTrigger from 'react-bootstrap/OverlayTrigger';
import Popover from 'react-bootstrap/Popover';
import { CodeHinter } from '../CodeBuilder/CodeHinter';
import { GotoApp } from './ActionConfigurationPanels/GotoApp';
import { SwitchPage } from './ActionConfigurationPanels/SwitchPage';
import { DragDropContext, Droppable, Draggable } from 'react-beautiful-dnd';
import useDraggableInPortal from '@/_hooks/useDraggableInPortal';
import _ from 'lodash';
import { componentTypes } from '../WidgetManager/components';
import Select from '@/_ui/Select';
import defaultStyles from '@/_ui/Select/styles';
import { useTranslation } from 'react-i18next';

import { useDataQueries } from '@/_stores/dataQueriesStore';
<<<<<<< HEAD
import AddRectangle from '@/_ui/Icon/bulkIcons/AddRectangle';
import { Tooltip } from 'react-tooltip';
import { ButtonSolid } from '@/_ui/AppButton/AppButton';
=======
import RunjsParameters from './ActionConfigurationPanels/RunjsParamters';
>>>>>>> ae1ab449

export const EventManager = ({
  component,
  componentMeta,
  components,
  eventsChanged,
  apps,
  excludeEvents,
  popOverCallback,
  popoverPlacement,
  pages,
  hideEmptyEventsAlert,
}) => {
  const dataQueries = useDataQueries();
  const [events, setEvents] = useState(() => component.component.definition.events || []);
  const [focusedEventIndex, setFocusedEventIndex] = useState(null);
  const { t } = useTranslation();

  useEffect(() => {
    setEvents(component.component.definition.events || []);
  }, [component?.component?.definition?.events]);

  let actionOptions = ActionTypes.map((action) => {
    return { name: action.name, value: action.id };
  });

  let checkIfClicksAreInsideOf = document.querySelector('#cm-complete-0');
  // Listen for click events on body
  if (checkIfClicksAreInsideOf) {
    document.body.addEventListener('click', function (event) {
      if (checkIfClicksAreInsideOf.contains(event.target)) {
        event.stopPropagation();
      }
    });
  }

  const darkMode = localStorage.getItem('darkMode') === 'true';
  const styles = {
    ...defaultStyles(darkMode),
    menuPortal: (provided) => ({ ...provided, zIndex: 9999 }),
    menuList: (base) => ({
      ...base,
    }),
  };

  const actionLookup = Object.fromEntries(ActionTypes.map((actionType) => [actionType.id, actionType]));

  let alertTypes = [
    {
      name: 'Info',
      id: 'info',
    },
    {
      name: 'Success',
      id: 'success',
    },
    {
      name: 'Warning',
      id: 'warning',
    },
    {
      name: 'Error',
      id: 'error',
    },
  ];

  let alertOptions = alertTypes.map((alert) => {
    return { name: alert.name, value: alert.id };
  });

  excludeEvents = excludeEvents || [];

  /* Filter events based on excludesEvents ( a list of event ids to exclude ) */
  let possibleEvents = Object.keys(componentMeta.events)
    .filter((eventId) => !excludeEvents.includes(eventId))
    .map((eventId) => {
      return {
        name: componentMeta.events[eventId].displayName,
        value: eventId,
      };
    });

  function getComponentOptions(componentType = '') {
    let componentOptions = [];
    Object.keys(components || {}).forEach((key) => {
      if (componentType === '' || components[key].component.component === componentType) {
        componentOptions.push({
          name: components[key].component.name,
          value: key,
        });
      }
    });
    return componentOptions;
  }

  function getComponentOptionsOfComponentsWithActions(componentType = '') {
    let componentOptions = [];
    Object.keys(components || {}).forEach((key) => {
      const targetComponentMeta = componentTypes.find(
        (componentType) => components[key].component.component === componentType.component
      );
      if ((targetComponentMeta?.actions?.length ?? 0) > 0) {
        if (componentType === '' || components[key].component.component === componentType) {
          componentOptions.push({
            name: components[key].component.name,
            value: key,
          });
        }
      }
    });
    return componentOptions;
  }

  function getComponentActionOptions(componentId) {
    if (componentId == undefined) return [];
    const filteredComponents = Object.entries(components ?? {}).filter(([key, _value]) => key === componentId);
    if (_.isEmpty(filteredComponents)) return [];
    const component = filteredComponents[0][1];
    const targetComponentMeta = componentTypes.find(
      (componentType) => component.component.component === componentType.component
    );
    const actions = targetComponentMeta.actions;

    const options = actions.map((action) => ({
      name: action.displayName,
      value: action.handle,
    }));

    return options;
  }

  function getAction(componentId, actionHandle) {
    if (componentId == undefined || actionHandle == undefined) return {};
    const filteredComponents = Object.entries(components ?? {}).filter(([key, _value]) => key === componentId);
    if (_.isEmpty(filteredComponents)) return {};
    const component = filteredComponents[0][1];
    const targetComponentMeta = componentTypes.find(
      (componentType) => component.component.component === componentType.component
    );
    const actions = targetComponentMeta.actions;
    return actions.find((action) => action.handle === actionHandle);
  }

  function getComponentActionDefaultParams(componentId, actionHandle) {
    const action = getAction(componentId, actionHandle);
    const defaultParams = (action.params ?? []).map((param) => ({
      handle: param.handle,
      value: param.defaultValue,
    }));
    return defaultParams;
  }

  function getAllApps() {
    let appsOptionsList = [];
    apps
      .filter((item) => item.slug !== undefined)
      .forEach((item) => {
        appsOptionsList.push({
          name: item.name,
          value: item.slug,
        });
      });
    return appsOptionsList;
  }

  function getPageOptions() {
    return pages.map((page) => ({
      name: page.name,
      value: page.id,
    }));
  }

  function handlerChanged(index, param, value) {
    let newEvents = [...events];

    let updatedEvent = newEvents[index];
    updatedEvent[param] = value;

    newEvents[index] = updatedEvent;

    setEvents(newEvents);
    eventsChanged(newEvents);
  }

  function removeHandler(index) {
    let newEvents = component.component.definition.events;
    newEvents.splice(index, 1);
    setEvents(newEvents);
    eventsChanged(newEvents);
  }

  function addHandler() {
    let newEvents = component.component.definition.events;
    newEvents.push({
      eventId: Object.keys(componentMeta.events)[0],
      actionId: 'show-alert',
      message: 'Hello world!',
      alertType: 'info',
    });
    setEvents(newEvents);
    eventsChanged(newEvents);
  }

  //following two are functions responsible for on change and value for the control specific actions
  const onChangeHandlerForComponentSpecificActionHandle = (value, index, param, event) => {
    const newParam = { ...param, value: value };
    const params = event?.componentSpecificActionParams ?? [];
    const newParams = params.map((paramOfParamList) =>
      paramOfParamList.handle === param.handle ? newParam : paramOfParamList
    );
    return handlerChanged(index, 'componentSpecificActionParams', newParams);
  };
  const valueForComponentSpecificActionHandle = (event, param) => {
    return (
      event?.componentSpecificActionParams?.find((paramItem) => paramItem.handle === param.handle)?.value ??
      param.defaultValue
    );
  };

  function eventPopover(event, index) {
    return (
      <Popover
        id="popover-basic"
        style={{ width: '350px', maxWidth: '350px' }}
        className={`${darkMode && 'popover-dark-themed theme-dark'} shadow`}
        data-cy="popover-card"
      >
        <Popover.Body>
          <div className="row">
            <div className="col-3 p-2">
              <span data-cy="event-label">{t('editor.inspector.eventManager.event', 'Event')}</span>
            </div>
            <div className="col-9" data-cy="event-selection">
              <Select
                className={`${darkMode ? 'select-search-dark' : 'select-search'} w-100`}
                options={possibleEvents}
                value={event.eventId}
                search={false}
                onChange={(value) => handlerChanged(index, 'eventId', value)}
                placeholder={t('globals.select', 'Select') + '...'}
                styles={styles}
                useMenuPortal={false}
                useCustomStyles={true}
              />
            </div>
          </div>
          <div className="row mt-3">
            <div className="col-3 p-2">
              <span data-cy="action-label">{t('editor.inspector.eventManager.action', 'Action')}</span>
            </div>
            <div className="col-9 popover-action-select-search" data-cy="action-selection">
              <Select
                className={`${darkMode ? 'select-search-dark' : 'select-search'} w-100`}
                options={actionOptions}
                value={event.actionId}
                search={false}
                onChange={(value) => handlerChanged(index, 'actionId', value)}
                placeholder={t('globals.select', 'Select') + '...'}
                styles={styles}
                useMenuPortal={false}
                useCustomStyles={true}
              />
            </div>
          </div>

          <div className="row mt-3">
            <div className="col-3 p-2" data-cy="alert-type-label">
              {t('editor.inspector.eventManager.runOnlyIf', 'Run Only If')}
            </div>
            <div className="col-9" data-cy="alert-message-type">
              <CodeHinter
                theme={darkMode ? 'monokai' : 'default'}
                initialValue={event.runOnlyIf}
                onChange={(value) => handlerChanged(index, 'runOnlyIf', value)}
                usePortalEditor={false}
              />
            </div>
          </div>

          {actionLookup[event.actionId]?.options?.length > 0 && (
            <div className="hr-text" data-cy="action-option">
              {t('editor.inspector.eventManager.actionOptions', 'Action options')}
            </div>
          )}
          <div>
            {event.actionId === 'show-alert' && (
              <>
                <div className="row">
                  <div className="col-3 p-2" data-cy="message-label">
                    {t('editor.inspector.eventManager.message', 'Message')}
                  </div>
                  <div className="col-9" data-cy="alert-message-input-field">
                    <CodeHinter
                      theme={darkMode ? 'monokai' : 'default'}
                      initialValue={event.message}
                      onChange={(value) => handlerChanged(index, 'message', value)}
                      usePortalEditor={false}
                    />
                  </div>
                </div>
                <div className="row mt-3">
                  <div className="col-3 p-2" data-cy="alert-type-label">
                    {t('editor.inspector.eventManager.alertType', 'Alert Type')}
                  </div>
                  <div className="col-9" data-cy="alert-message-type">
                    <Select
                      className={`${darkMode ? 'select-search-dark' : 'select-search'} w-100 w-100`}
                      options={alertOptions}
                      value={event.alertType}
                      search={false}
                      onChange={(value) => handlerChanged(index, 'alertType', value)}
                      placeholder={t('globals.select', 'Select') + '...'}
                      styles={styles}
                      useMenuPortal={false}
                      useCustomStyles={true}
                    />
                  </div>
                </div>
              </>
            )}

            {event.actionId === 'open-webpage' && (
              <div className="p-1">
                <label className="form-label mt-1">{t('editor.inspector.eventManager.url', 'URL')}</label>
                <CodeHinter
                  theme={darkMode ? 'monokai' : 'default'}
                  initialValue={event.url}
                  onChange={(value) => handlerChanged(index, 'url', value)}
                  usePortalEditor={false}
                />
              </div>
            )}

            {event.actionId === 'go-to-app' && (
              <GotoApp
                event={event}
                handlerChanged={handlerChanged}
                eventIndex={index}
                getAllApps={getAllApps}
                darkMode={darkMode}
              />
            )}

            {event.actionId === 'show-modal' && (
              <div className="row">
                <div className="col-3 p-2">{t('editor.inspector.eventManager.modal', 'Modal')}</div>
                <div className="col-9">
                  <Select
                    className={`${darkMode ? 'select-search-dark' : 'select-search'} w-100`}
                    options={getComponentOptions('Modal')}
                    value={event.modal?.id ?? event.modal}
                    search={true}
                    onChange={(value) => {
                      handlerChanged(index, 'modal', value);
                    }}
                    placeholder={t('globals.select', 'Select') + '...'}
                    styles={styles}
                    useMenuPortal={false}
                    useCustomStyles={true}
                  />
                </div>
              </div>
            )}

            {event.actionId === 'close-modal' && (
              <div className="row">
                <div className="col-3 p-2">{t('editor.inspector.eventManager.modal', 'Modal')}</div>
                <div className="col-9">
                  <Select
                    className={`${darkMode ? 'select-search-dark' : 'select-search'} w-100`}
                    options={getComponentOptions('Modal')}
                    value={event.modal?.id ?? event.modal}
                    search={true}
                    onChange={(value) => {
                      handlerChanged(index, 'modal', value);
                    }}
                    placeholder={t('globals.select', 'Select') + '...'}
                    styles={styles}
                    useMenuPortal={false}
                    useCustomStyles={true}
                  />
                </div>
              </div>
            )}

            {event.actionId === 'copy-to-clipboard' && (
              <div className="p-1">
                <label className="form-label mt-1">{t('editor.inspector.eventManager.text', 'Text')}</label>
                <CodeHinter
                  theme={darkMode ? 'monokai' : 'default'}
                  initialValue={event.contentToCopy}
                  onChange={(value) => handlerChanged(index, 'contentToCopy', value)}
                  usePortalEditor={false}
                />
              </div>
            )}

            {event.actionId === 'run-query' && (
<<<<<<< HEAD
              <div className="row">
                <div className="col-3 p-2">{t('editor.inspector.eventManager.query', 'Query')}</div>
                <div className="col-9" data-cy="query-selection-field">
                  <Select
                    className={`${darkMode ? 'select-search-dark' : 'select-search'} w-100`}
                    options={dataQueries
                      .filter((query) => query.status === 'published')
                      .map((query) => {
                        return { name: query.name, value: query.id };
                      })}
                    value={event.queryId}
                    search={true}
                    onChange={(value) => {
                      const query = dataQueries.find((dataquery) => dataquery.id === value);
                      handlerChanged(index, 'queryId', query.id);
                      handlerChanged(index, 'queryName', query.name);
                    }}
                    placeholder={t('globals.select', 'Select') + '...'}
                    styles={styles}
                    useMenuPortal={false}
                    useCustomStyles={true}
                  />
=======
              <>
                <div className="row">
                  <div className="col-3 p-2">{t('editor.inspector.eventManager.query', 'Query')}</div>
                  <div className="col-9" data-cy="query-selection-field">
                    <Select
                      className={`${darkMode ? 'select-search-dark' : 'select-search'} w-100`}
                      options={dataQueries.map((query) => {
                        return { name: query.name, value: query.id };
                      })}
                      value={event.queryId}
                      search={true}
                      onChange={(value) => {
                        const query = dataQueries.find((dataquery) => dataquery.id === value);
                        const parameters = (query?.options?.parameters ?? []).reduce(
                          (paramObj, param) => ({ ...paramObj, [param.name]: param.defaultValue }),
                          {}
                        );
                        handlerChanged(index, 'queryId', query.id);
                        handlerChanged(index, 'queryName', query.name);
                        handlerChanged(index, 'parameters', parameters);
                      }}
                      placeholder={t('globals.select', 'Select') + '...'}
                      styles={styles}
                      useMenuPortal={false}
                      useCustomStyles={true}
                    />
                  </div>
>>>>>>> ae1ab449
                </div>
                <RunjsParameters event={event} darkMode={darkMode} index={index} handlerChanged={handlerChanged} />
              </>
            )}

            {event.actionId === 'set-localstorage-value' && (
              <>
                <div className="row">
                  <div className="col-3 p-2">{t('editor.inspector.eventManager.key', 'Key')}</div>
                  <div className="col-9">
                    <CodeHinter
                      theme={darkMode ? 'monokai' : 'default'}
                      initialValue={event.key}
                      onChange={(value) => handlerChanged(index, 'key', value)}
                      enablePreview={true}
                      usePortalEditor={false}
                    />
                  </div>
                </div>
                <div className="row mt-3">
                  <div className="col-3 p-2">{t('editor.inspector.eventManager.value', 'Value')}</div>
                  <div className="col-9">
                    <CodeHinter
                      theme={darkMode ? 'monokai' : 'default'}
                      initialValue={event.value}
                      onChange={(value) => handlerChanged(index, 'value', value)}
                      enablePreview={true}
                      usePortalEditor={false}
                    />
                  </div>
                </div>
              </>
            )}
            {event.actionId === 'generate-file' && (
              <>
                <div className="row">
                  <div className="col-3 p-2">{t('editor.inspector.eventManager.type', 'Type')}</div>
                  <div className="col-9">
                    <Select
                      className={`${darkMode ? 'select-search-dark' : 'select-search'} w-100`}
                      options={[
                        { name: 'CSV', value: 'csv' },
                        { name: 'Text', value: 'plaintext' },
                        { name: 'PDF', value: 'pdf' }
                      ]}
                      value={event.fileType ?? 'csv'}
                      search={true}
                      onChange={(value) => {
                        handlerChanged(index, 'fileType', value);
                      }}
                      placeholder={t('globals.select', 'Select') + '...'}
                      styles={styles}
                      useMenuPortal={false}
                      useCustomStyles={true}
                    />
                  </div>
                </div>
                <div className="row mt-3">
                  <div className="col-3 p-2">{t('editor.inspector.eventManager.fileName', 'File name')}</div>
                  <div className="col-9">
                    <CodeHinter
                      theme={darkMode ? 'monokai' : 'default'}
                      initialValue={event.fileName}
                      onChange={(value) => handlerChanged(index, 'fileName', value)}
                      enablePreview={true}
                    />
                  </div>
                </div>
                <div className="row mt-3">
                  <div className="col-3 p-2">{t('editor.inspector.eventManager.data', 'Data')}</div>
                  <div className="col-9">
                    <CodeHinter
                      theme={darkMode ? 'monokai' : 'default'}
                      initialValue={event.data}
                      onChange={(value) => handlerChanged(index, 'data', value)}
                      enablePreview={true}
                    />
                  </div>
                </div>
              </>
            )}
            {event.actionId === 'set-table-page' && (
              <>
                <div className="row">
                  <div className="col-3 p-2">{t('editor.inspector.eventManager.table', 'Table')}</div>
                  <div className="col-9">
                    <Select
                      className={`${darkMode ? 'select-search-dark' : 'select-search'} w-100`}
                      options={getComponentOptions('Table')}
                      value={event.table}
                      search={true}
                      onChange={(value) => {
                        handlerChanged(index, 'table', value);
                      }}
                      placeholder={t('globals.select', 'Select') + '...'}
                      styles={styles}
                      useMenuPortal={false}
                      useCustomStyles={true}
                    />
                  </div>
                </div>
                <div className="row mt-3">
                  <div className="col-3 p-2">{t('editor.inspector.eventManager.pageIndex', 'Page index')}</div>
                  <div className="col-9">
                    <CodeHinter
                      theme={darkMode ? 'monokai' : 'default'}
                      initialValue={event.pageIndex ?? '{{1}}'}
                      onChange={(value) => handlerChanged(index, 'pageIndex', value)}
                      enablePreview={true}
                      usePortalEditor={false}
                    />
                  </div>
                </div>
              </>
            )}
            {event.actionId === 'set-custom-variable' && (
              <>
                <div className="row">
                  <div className="col-3 p-2">{t('editor.inspector.eventManager.key', 'Key')}</div>
                  <div className="col-9">
                    <CodeHinter
                      theme={darkMode ? 'monokai' : 'default'}
                      initialValue={event.key}
                      onChange={(value) => handlerChanged(index, 'key', value)}
                      enablePreview={true}
                      cyLabel={`key`}
                    />
                  </div>
                </div>
                <div className="row mt-3">
                  <div className="col-3 p-2">{t('editor.inspector.eventManager.value', 'Value')}</div>
                  <div className="col-9">
                    <CodeHinter
                      theme={darkMode ? 'monokai' : 'default'}
                      initialValue={event.value}
                      onChange={(value) => handlerChanged(index, 'value', value)}
                      enablePreview={true}
                      cyLabel={`variable`}
                    />
                  </div>
                </div>
              </>
            )}
            {event.actionId === 'unset-custom-variable' && (
              <>
                <div className="row">
                  <div className="col-3 p-2">{t('editor.inspector.eventManager.key', 'Key')}</div>
                  <div className="col-9">
                    <CodeHinter
                      theme={darkMode ? 'monokai' : 'default'}
                      initialValue={event.key}
                      onChange={(value) => handlerChanged(index, 'key', value)}
                      enablePreview={true}
                    />
                  </div>
                </div>
              </>
            )}
            {event.actionId === 'set-page-variable' && (
              <>
                <div className="row">
                  <div className="col-3 p-2">{t('editor.inspector.eventManager.key', 'Key')}</div>
                  <div className="col-9">
                    <CodeHinter
                      theme={darkMode ? 'monokai' : 'default'}
                      initialValue={event.key}
                      onChange={(value) => handlerChanged(index, 'key', value)}
                      enablePreview={true}
                      cyLabel={`key`}
                    />
                  </div>
                </div>
                <div className="row mt-3">
                  <div className="col-3 p-2">{t('editor.inspector.eventManager.value', 'Value')}</div>
                  <div className="col-9">
                    <CodeHinter
                      theme={darkMode ? 'monokai' : 'default'}
                      initialValue={event.value}
                      onChange={(value) => handlerChanged(index, 'value', value)}
                      enablePreview={true}
                      cyLabel={`variable`}
                    />
                  </div>
                </div>
              </>
            )}
            {event.actionId === 'unset-page-variable' && (
              <>
                <div className="row">
                  <div className="col-3 p-2">{t('editor.inspector.eventManager.key', 'Key')}</div>
                  <div className="col-9">
                    <CodeHinter
                      theme={darkMode ? 'monokai' : 'default'}
                      initialValue={event.key}
                      onChange={(value) => handlerChanged(index, 'key', value)}
                      enablePreview={true}
                      cyLabel={`key`}
                    />
                  </div>
                </div>
              </>
            )}
            {event.actionId === 'switch-page' && (
              <SwitchPage
                event={event}
                handlerChanged={handlerChanged}
                eventIndex={index}
                getPages={getPageOptions}
                darkMode={darkMode}
              />
            )}
            {event.actionId === 'control-component' && (
              <>
                <div className="row">
                  <div className="col-3 p-1" data-cy="action-options-component-field-label">
                    {t('editor.inspector.eventManager.component', 'Component')}
                  </div>
                  <div className="col-9" data-cy="action-options-component-selection-field">
                    <Select
                      className={`${darkMode ? 'select-search-dark' : 'select-search'} w-100`}
                      options={getComponentOptionsOfComponentsWithActions()}
                      value={event?.componentId}
                      search={true}
                      onChange={(value) => {
                        handlerChanged(index, 'componentSpecificActionHandle', '');
                        handlerChanged(index, 'componentId', value);
                      }}
                      placeholder={t('globals.select', 'Select') + '...'}
                      styles={styles}
                      useMenuPortal={false}
                      useCustomStyles={true}
                    />
                  </div>
                </div>
                <div className="row mt-2">
                  <div className="col-3 p-1" data-cy="action-options-action-field-label">
                    {t('editor.inspector.eventManager.action', 'Action')}
                  </div>
                  <div className="col-9" data-cy="action-options-action-selection-field">
                    <Select
                      className={`${darkMode ? 'select-search-dark' : 'select-search'} w-100`}
                      options={getComponentActionOptions(event?.componentId)}
                      value={event?.componentSpecificActionHandle}
                      search={true}
                      onChange={(value) => {
                        handlerChanged(index, 'componentSpecificActionHandle', value);
                        handlerChanged(
                          index,
                          'componentSpecificActionParams',
                          getComponentActionDefaultParams(event?.componentId, value)
                        );
                      }}
                      placeholder={t('globals.select', 'Select') + '...'}
                      styles={styles}
                      useMenuPortal={false}
                      useCustomStyles={true}
                    />
                  </div>
                </div>
                {event?.componentId &&
                  event?.componentSpecificActionHandle &&
                  (getAction(event?.componentId, event?.componentSpecificActionHandle).params ?? []).map((param) => (
                    <div className="row mt-2" key={param.handle}>
                      <div className="col-3 p-1" data-cy={`action-options-${param.displayName}-field-label`}>
                        {param.displayName}
                      </div>
                      {param.type === 'select' ? (
                        <div className="col-9" data-cy="action-options-action-selection-field">
                          <Select
                            className={`${darkMode ? 'select-search-dark' : 'select-search'} w-100`}
                            options={param.options}
                            value={valueForComponentSpecificActionHandle(event, param)}
                            search={true}
                            onChange={(value) => {
                              onChangeHandlerForComponentSpecificActionHandle(value, index, param, event);
                            }}
                            placeholder={t('globals.select', 'Select') + '...'}
                            styles={styles}
                            useMenuPortal={false}
                            useCustomStyles={true}
                          />
                        </div>
                      ) : (
                        <div
                          className={`${
                            param?.type ? 'col-7' : 'col-9 fx-container-eventmanager-code'
                          } fx-container-eventmanager ${param.type == 'select' && 'component-action-select'}`}
                          data-cy="action-options-text-input-field"
                        >
                          <CodeHinter
                            theme={darkMode ? 'monokai' : 'default'}
                            mode="javascript"
                            initialValue={valueForComponentSpecificActionHandle(event, param)}
                            onChange={(value) => {
                              onChangeHandlerForComponentSpecificActionHandle(value, index, param, event);
                            }}
                            enablePreview={true}
                            type={param?.type}
                            fieldMeta={{ options: param?.options }}
                            cyLabel={param.displayName}
                          />
                        </div>
                      )}
                    </div>
                  ))}
              </>
            )}
            <div className="row mt-3">
              <div className="col-3 p-2">{t('editor.inspector.eventManager.debounce', 'Debounce')}</div>
              <div className="col-9" data-cy="debounce-input-field">
                <CodeHinter
                  theme={darkMode ? 'monokai' : 'default'}
                  initialValue={event.debounce}
                  onChange={(value) => handlerChanged(index, 'debounce', value)}
                  usePortalEditor={false}
                />
              </div>
            </div>
          </div>
        </Popover.Body>
      </Popover>
    );
  }

  const reorderEvents = (startIndex, endIndex) => {
    const result = [...component.component.definition.events];
    const [removed] = result.splice(startIndex, 1);
    result.splice(endIndex, 0, removed);
    setEvents(result);
    eventsChanged(result, true);
  };

  const onDragEnd = ({ source, destination }) => {
    if (!destination || source?.index === destination?.index) {
      return;
    }
    reorderEvents(source.index, destination.index);
  };

  const renderDraggable = useDraggableInPortal();

  const renderHandlers = (events) => {
    return (
      <DragDropContext
        onDragEnd={(result) => {
          onDragEnd(result);
        }}
        className="w-100"
      >
        <Droppable droppableId="droppable">
          {({ innerRef, droppableProps, placeholder }) => (
            <div {...droppableProps} ref={innerRef}>
              {events.map((event, index) => {
                const actionMeta = ActionTypes.find((action) => action.id === event.actionId);
                const rowClassName = `card-body p-0 ${focusedEventIndex === index ? ' bg-azure-lt' : ''}`;
                return (
                  <Draggable key={index} draggableId={`${event.eventId}-${index}`} index={index}>
                    {renderDraggable((provided, snapshot) => {
                      if (snapshot.isDragging && focusedEventIndex !== null) {
                        setFocusedEventIndex(null);
                        document.body.click(); // Hack: Close overlay while dragging
                      }
                      return (
                        <OverlayTrigger
                          trigger="click"
                          placement={popoverPlacement || 'left'}
                          rootClose={true}
                          overlay={eventPopover(event, index)}
                          onHide={() => setFocusedEventIndex(null)}
                          onToggle={(showing) => {
                            if (showing) {
                              setFocusedEventIndex(index);
                            } else {
                              setFocusedEventIndex(null);
                              eventsChanged(events);
                            }
                            if (typeof popOverCallback === 'function') popOverCallback(showing);
                          }}
                        >
                          <div
                            ref={provided.innerRef}
                            {...provided.draggableProps}
                            {...provided.dragHandleProps}
                            className="mb-1"
                          >
                            <div className="card column-sort-row border-0 bg-slate2">
                              <div className={rowClassName} data-cy="event-handler-card">
                                <div className="row p-2" role="button">
                                  <div className="col-auto" style={{ cursor: 'grab' }}>
                                    <svg
                                      width="8"
                                      height="14"
                                      viewBox="0 0 8 14"
                                      fill="none"
                                      xmlns="http://www.w3.org/2000/svg"
                                    >
                                      <path
                                        d="M0.666667 1.66667C0.666667 2.03486 0.965143 2.33333 1.33333 2.33333C1.70152 2.33333 2 2.03486 2 1.66667C2 1.29848 1.70152 1 1.33333 1C0.965143 1 0.666667 1.29848 0.666667 1.66667Z"
                                        stroke="#8092AC"
                                        strokeWidth="1.33333"
                                      />
                                      <path
                                        d="M5.99992 1.66667C5.99992 2.03486 6.2984 2.33333 6.66659 2.33333C7.03478 2.33333 7.33325 2.03486 7.33325 1.66667C7.33325 1.29848 7.03478 1 6.66659 1C6.2984 1 5.99992 1.29848 5.99992 1.66667Z"
                                        stroke="#8092AC"
                                        strokeWidth="1.33333"
                                      />
                                      <path
                                        d="M0.666667 7.00001C0.666667 7.3682 0.965143 7.66668 1.33333 7.66668C1.70152 7.66668 2 7.3682 2 7.00001C2 6.63182 1.70152 6.33334 1.33333 6.33334C0.965143 6.33334 0.666667 6.63182 0.666667 7.00001Z"
                                        stroke="#8092AC"
                                        strokeWidth="1.33333"
                                      />
                                      <path
                                        d="M5.99992 7.00001C5.99992 7.3682 6.2984 7.66668 6.66659 7.66668C7.03478 7.66668 7.33325 7.3682 7.33325 7.00001C7.33325 6.63182 7.03478 6.33334 6.66659 6.33334C6.2984 6.33334 5.99992 6.63182 5.99992 7.00001Z"
                                        stroke="#8092AC"
                                        strokeWidth="1.33333"
                                      />
                                      <path
                                        d="M0.666667 12.3333C0.666667 12.7015 0.965143 13 1.33333 13C1.70152 13 2 12.7015 2 12.3333C2 11.9651 1.70152 11.6667 1.33333 11.6667C0.965143 11.6667 0.666667 11.9651 0.666667 12.3333Z"
                                        stroke="#8092AC"
                                        strokeWidth="1.33333"
                                      />
                                      <path
                                        d="M5.99992 12.3333C5.99992 12.7015 6.2984 13 6.66659 13C7.03478 13 7.33325 12.7015 7.33325 12.3333C7.33325 11.9651 7.03478 11.6667 6.66659 11.6667C6.2984 11.6667 5.99992 11.9651 5.99992 12.3333Z"
                                        stroke="#8092AC"
                                        strokeWidth="1.33333"
                                      />
                                    </svg>
                                  </div>
                                  <div className="col text-truncate" data-cy="event-handler">
                                    {componentMeta.events[event.eventId]['displayName']}
                                  </div>
                                  <div className="col text-truncate color-slate11" data-cy="event-name">
                                    <small className="event-action font-weight-light text-truncate">
                                      {actionMeta.name}
                                    </small>
                                  </div>
                                  <div className="col-auto">
                                    <span
                                      className="text-danger"
                                      onClick={(e) => {
                                        e.stopPropagation();
                                        removeHandler(index);
                                      }}
                                      data-cy="delete-button"
                                      data-tooltip-id="event-delete-btn-icon"
                                      data-tooltip-content="Delete"
                                    >
                                      <svg
                                        width="10"
                                        height="16"
                                        viewBox="0 0 10 16"
                                        fill="none"
                                        xmlns="http://www.w3.org/2000/svg"
                                      >
                                        <path
                                          d="M0 13.8333C0 14.75 0.75 15.5 1.66667 15.5H8.33333C9.25 15.5 10 14.75 10 13.8333V3.83333H0V13.8333ZM1.66667 5.5H8.33333V13.8333H1.66667V5.5ZM7.91667 1.33333L7.08333 0.5H2.91667L2.08333 1.33333H0V3H10V1.33333H7.91667Z"
                                          fill="var(--slate8)"
                                        />
                                      </svg>
                                    </span>
                                    <Tooltip id="event-delete-btn-icon" className="tooltip" />
                                  </div>
                                </div>
                              </div>
                            </div>
                          </div>
                        </OverlayTrigger>
                      );
                    })}
                  </Draggable>
                );
              })}
              {placeholder}
            </div>
          )}
        </Droppable>
      </DragDropContext>
    );
  };

  const componentName = componentMeta.name ? componentMeta.name : 'query';

  if (events.length === 0) {
    return (
      <>
        <div className="text-left mb-3">
          <button
            className="btn btn-sm border-0 font-weight-normal padding-2 col-auto color-primary inspector-add-button"
            onClick={addHandler}
            data-cy="add-event-handler"
          >
            {t('editor.inspector.eventManager.addEventHandler', '+ Add event handler')}
          </button>
        </div>
        {!hideEmptyEventsAlert ? (
          <div className="text-left">
            <small className="color-disabled" data-cy="no-event-handler-message">
              {t(
                'editor.inspector.eventManager.emptyMessage',
                "This {{componentName}} doesn't have any event handlers",
                {
                  componentName: componentName.toLowerCase(),
                }
              )}
            </small>
          </div>
        ) : null}
      </>
    );
  }

  return (
    <>
      {renderHandlers(events)}
      <div className="mb-3">
        <ButtonSolid variant="ghostBlue" size="sm" onClick={addHandler} data-cy="add-more-event-handler">
          <AddRectangle width="15" fill="#3E63DD" opacity="1" secondaryFill="#ffffff" />
          &nbsp;&nbsp;{t('editor.inspector.eventManager.addHandler', 'Add handler')}
        </ButtonSolid>
      </div>
    </>
  );
};<|MERGE_RESOLUTION|>--- conflicted
+++ resolved
@@ -14,13 +14,10 @@
 import { useTranslation } from 'react-i18next';
 
 import { useDataQueries } from '@/_stores/dataQueriesStore';
-<<<<<<< HEAD
 import AddRectangle from '@/_ui/Icon/bulkIcons/AddRectangle';
 import { Tooltip } from 'react-tooltip';
 import { ButtonSolid } from '@/_ui/AppButton/AppButton';
-=======
 import RunjsParameters from './ActionConfigurationPanels/RunjsParamters';
->>>>>>> ae1ab449
 
 export const EventManager = ({
   component,
@@ -419,39 +416,15 @@
             )}
 
             {event.actionId === 'run-query' && (
-<<<<<<< HEAD
-              <div className="row">
-                <div className="col-3 p-2">{t('editor.inspector.eventManager.query', 'Query')}</div>
-                <div className="col-9" data-cy="query-selection-field">
-                  <Select
-                    className={`${darkMode ? 'select-search-dark' : 'select-search'} w-100`}
-                    options={dataQueries
-                      .filter((query) => query.status === 'published')
-                      .map((query) => {
-                        return { name: query.name, value: query.id };
-                      })}
-                    value={event.queryId}
-                    search={true}
-                    onChange={(value) => {
-                      const query = dataQueries.find((dataquery) => dataquery.id === value);
-                      handlerChanged(index, 'queryId', query.id);
-                      handlerChanged(index, 'queryName', query.name);
-                    }}
-                    placeholder={t('globals.select', 'Select') + '...'}
-                    styles={styles}
-                    useMenuPortal={false}
-                    useCustomStyles={true}
-                  />
-=======
               <>
                 <div className="row">
                   <div className="col-3 p-2">{t('editor.inspector.eventManager.query', 'Query')}</div>
                   <div className="col-9" data-cy="query-selection-field">
                     <Select
                       className={`${darkMode ? 'select-search-dark' : 'select-search'} w-100`}
-                      options={dataQueries.map((query) => {
-                        return { name: query.name, value: query.id };
-                      })}
+                      options={dataQueries
+                        .filter((qry) => qry.status === 'published')
+                        .map((qry) => ({ name: qry.name, value: qry.id }))}
                       value={event.queryId}
                       search={true}
                       onChange={(value) => {
@@ -470,7 +443,6 @@
                       useCustomStyles={true}
                     />
                   </div>
->>>>>>> ae1ab449
                 </div>
                 <RunjsParameters event={event} darkMode={darkMode} index={index} handlerChanged={handlerChanged} />
               </>
@@ -514,7 +486,7 @@
                       options={[
                         { name: 'CSV', value: 'csv' },
                         { name: 'Text', value: 'plaintext' },
-                        { name: 'PDF', value: 'pdf' }
+                        { name: 'PDF', value: 'pdf' },
                       ]}
                       value={event.fileType ?? 'csv'}
                       search={true}
