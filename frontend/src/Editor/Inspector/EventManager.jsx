import React, { useState, useEffect } from 'react';
import { ActionTypes } from '../ActionTypes';
import OverlayTrigger from 'react-bootstrap/OverlayTrigger';
import Popover from 'react-bootstrap/Popover';
import { CodeHinter } from '../CodeBuilder/CodeHinter';
import { GotoApp } from './ActionConfigurationPanels/GotoApp';
import { SwitchPage } from './ActionConfigurationPanels/SwitchPage';
import { DragDropContext, Droppable, Draggable } from 'react-beautiful-dnd';
import useDraggableInPortal from '@/_hooks/useDraggableInPortal';
import _ from 'lodash';
import { componentTypes } from '../WidgetManager/components';
import Select from '@/_ui/Select';
import defaultStyles from '@/_ui/Select/styles';
import { useTranslation } from 'react-i18next';

import { useDataQueries } from '@/_stores/dataQueriesStore';
import AddRectangle from '@/_ui/Icon/bulkIcons/AddRectangle';
import { Tooltip } from 'react-tooltip';

export const EventManager = ({
  component,
  componentMeta,
  currentState,
  components,
  eventsChanged,
  apps,
  excludeEvents,
  popOverCallback,
  popoverPlacement,
  pages,
  hideEmptyEventsAlert,
}) => {
  const dataQueries = useDataQueries();
  const [events, setEvents] = useState(() => component.component.definition.events || []);
  const [focusedEventIndex, setFocusedEventIndex] = useState(null);
  const { t } = useTranslation();

  useEffect(() => {
    setEvents(component.component.definition.events || []);
  }, [component?.component?.definition?.events]);

  let actionOptions = ActionTypes.map((action) => {
    return { name: action.name, value: action.id };
  });

  let checkIfClicksAreInsideOf = document.querySelector('#cm-complete-0');
  // Listen for click events on body
  if (checkIfClicksAreInsideOf) {
    document.body.addEventListener('click', function (event) {
      if (checkIfClicksAreInsideOf.contains(event.target)) {
        event.stopPropagation();
      }
    });
  }

  const darkMode = localStorage.getItem('darkMode') === 'true';
  const styles = {
    ...defaultStyles(darkMode),
    menuPortal: (provided) => ({ ...provided, zIndex: 9999 }),
    menuList: (base) => ({
      ...base,
    }),
  };

  const actionLookup = Object.fromEntries(ActionTypes.map((actionType) => [actionType.id, actionType]));

  let alertTypes = [
    {
      name: 'Info',
      id: 'info',
    },
    {
      name: 'Success',
      id: 'success',
    },
    {
      name: 'Warning',
      id: 'warning',
    },
    {
      name: 'Error',
      id: 'error',
    },
  ];

  let alertOptions = alertTypes.map((alert) => {
    return { name: alert.name, value: alert.id };
  });

  excludeEvents = excludeEvents || [];

  /* Filter events based on excludesEvents ( a list of event ids to exclude ) */
  let possibleEvents = Object.keys(componentMeta.events)
    .filter((eventId) => !excludeEvents.includes(eventId))
    .map((eventId) => {
      return {
        name: componentMeta.events[eventId].displayName,
        value: eventId,
      };
    });

  function getComponentOptions(componentType = '') {
    let componentOptions = [];
    Object.keys(components || {}).forEach((key) => {
      if (componentType === '' || components[key].component.component === componentType) {
        componentOptions.push({
          name: components[key].component.name,
          value: key,
        });
      }
    });
    return componentOptions;
  }

  function getComponentOptionsOfComponentsWithActions(componentType = '') {
    let componentOptions = [];
    Object.keys(components || {}).forEach((key) => {
      const targetComponentMeta = componentTypes.find(
        (componentType) => components[key].component.component === componentType.component
      );
      if ((targetComponentMeta?.actions?.length ?? 0) > 0) {
        if (componentType === '' || components[key].component.component === componentType) {
          componentOptions.push({
            name: components[key].component.name,
            value: key,
          });
        }
      }
    });
    return componentOptions;
  }

  function getComponentActionOptions(componentId) {
    if (componentId == undefined) return [];
    const filteredComponents = Object.entries(components ?? {}).filter(([key, _value]) => key === componentId);
    if (_.isEmpty(filteredComponents)) return [];
    const component = filteredComponents[0][1];
    const targetComponentMeta = componentTypes.find(
      (componentType) => component.component.component === componentType.component
    );
    const actions = targetComponentMeta.actions;

    const options = actions.map((action) => ({
      name: action.displayName,
      value: action.handle,
    }));

    return options;
  }

  function getAction(componentId, actionHandle) {
    if (componentId == undefined || actionHandle == undefined) return {};
    const filteredComponents = Object.entries(components ?? {}).filter(([key, _value]) => key === componentId);
    if (_.isEmpty(filteredComponents)) return {};
    const component = filteredComponents[0][1];
    const targetComponentMeta = componentTypes.find(
      (componentType) => component.component.component === componentType.component
    );
    const actions = targetComponentMeta.actions;
    return actions.find((action) => action.handle === actionHandle);
  }

  function getComponentActionDefaultParams(componentId, actionHandle) {
    const action = getAction(componentId, actionHandle);
    const defaultParams = (action.params ?? []).map((param) => ({
      handle: param.handle,
      value: param.defaultValue,
    }));
    return defaultParams;
  }

  function getAllApps() {
    let appsOptionsList = [];
    apps
      .filter((item) => item.slug !== undefined)
      .forEach((item) => {
        appsOptionsList.push({
          name: item.name,
          value: item.slug,
        });
      });
    return appsOptionsList;
  }

  function getPageOptions() {
    return pages.map((page) => ({
      name: page.name,
      value: page.id,
    }));
  }

  function handlerChanged(index, param, value) {
    let newEvents = [...events];

    let updatedEvent = newEvents[index];
    updatedEvent[param] = value;

    newEvents[index] = updatedEvent;

    setEvents(newEvents);
    eventsChanged(newEvents);
  }

  function removeHandler(index) {
    let newEvents = component.component.definition.events;
    newEvents.splice(index, 1);
    setEvents(newEvents);
    eventsChanged(newEvents);
  }

  function addHandler() {
    let newEvents = component.component.definition.events;
    newEvents.push({
      eventId: Object.keys(componentMeta.events)[0],
      actionId: 'show-alert',
      message: 'Hello world!',
      alertType: 'info',
    });
    setEvents(newEvents);
    eventsChanged(newEvents);
  }

  //following two are functions responsible for on change and value for the control specific actions
  const onChangeHandlerForComponentSpecificActionHandle = (value, index, param, event) => {
    const newParam = { ...param, value: value };
    const params = event?.componentSpecificActionParams ?? [];
    const newParams = params.map((paramOfParamList) =>
      paramOfParamList.handle === param.handle ? newParam : paramOfParamList
    );
    return handlerChanged(index, 'componentSpecificActionParams', newParams);
  };
  const valueForComponentSpecificActionHandle = (event, param) => {
    return (
      event?.componentSpecificActionParams?.find((paramItem) => paramItem.handle === param.handle)?.value ??
      param.defaultValue
    );
  };

  function eventPopover(event, index) {
    return (
      <Popover
        id="popover-basic"
        style={{ width: '350px', maxWidth: '350px' }}
        className={`${darkMode && 'popover-dark-themed theme-dark'} shadow`}
        data-cy="popover-card"
      >
        <Popover.Body>
          <div className="row">
            <div className="col-3 p-2">
              <span data-cy="event-label">{t('editor.inspector.eventManager.event', 'Event')}</span>
            </div>
            <div className="col-9" data-cy="event-selection">
              <Select
                className={`${darkMode ? 'select-search-dark' : 'select-search'} w-100`}
                options={possibleEvents}
                value={event.eventId}
                search={false}
                onChange={(value) => handlerChanged(index, 'eventId', value)}
                placeholder={t('globals.select', 'Select') + '...'}
                styles={styles}
                useMenuPortal={false}
                useCustomStyles={true}
              />
            </div>
          </div>
          <div className="row mt-3">
            <div className="col-3 p-2">
              <span data-cy="action-label">{t('editor.inspector.eventManager.action', 'Action')}</span>
            </div>
            <div className="col-9 popover-action-select-search" data-cy="action-selection">
              <Select
                className={`${darkMode ? 'select-search-dark' : 'select-search'} w-100`}
                options={actionOptions}
                value={event.actionId}
                search={false}
                onChange={(value) => handlerChanged(index, 'actionId', value)}
                placeholder={t('globals.select', 'Select') + '...'}
                styles={styles}
                useMenuPortal={false}
                useCustomStyles={true}
              />
            </div>
          </div>

<<<<<<< HEAD
          {actionLookup[event.actionId]?.options?.length > 0 && (
=======
          <div className="row mt-3">
            <div className="col-3 p-2" data-cy="alert-type-label">
              {t('editor.inspector.eventManager.runOnlyIf', 'Run Only If')}
            </div>
            <div className="col-9" data-cy="alert-message-type">
              <CodeHinter
                theme={darkMode ? 'monokai' : 'default'}
                currentState={currentState}
                initialValue={event.runOnlyIf}
                onChange={(value) => handlerChanged(index, 'runOnlyIf', value)}
                usePortalEditor={false}
              />
            </div>
          </div>

          {actionLookup[event.actionId].options?.length > 0 && (
>>>>>>> e9c7cdf5
            <div className="hr-text" data-cy="action-option">
              {t('editor.inspector.eventManager.actionOptions', 'Action options')}
            </div>
          )}
          <div>
            {event.actionId === 'show-alert' && (
              <>
                <div className="row">
                  <div className="col-3 p-2" data-cy="message-label">
                    {t('editor.inspector.eventManager.message', 'Message')}
                  </div>
                  <div className="col-9" data-cy="alert-message-input-field">
                    <CodeHinter
                      theme={darkMode ? 'monokai' : 'default'}
                      currentState={currentState}
                      initialValue={event.message}
                      onChange={(value) => handlerChanged(index, 'message', value)}
                      usePortalEditor={false}
                    />
                  </div>
                </div>
                <div className="row mt-3">
                  <div className="col-3 p-2" data-cy="alert-type-label">
                    {t('editor.inspector.eventManager.alertType', 'Alert Type')}
                  </div>
                  <div className="col-9" data-cy="alert-message-type">
                    <Select
                      className={`${darkMode ? 'select-search-dark' : 'select-search'} w-100 w-100`}
                      options={alertOptions}
                      value={event.alertType}
                      search={false}
                      onChange={(value) => handlerChanged(index, 'alertType', value)}
                      placeholder={t('globals.select', 'Select') + '...'}
                      styles={styles}
                      useMenuPortal={false}
                      useCustomStyles={true}
                    />
                  </div>
                </div>
              </>
            )}

            {event.actionId === 'open-webpage' && (
              <div className="p-1">
                <label className="form-label mt-1">{t('editor.inspector.eventManager.url', 'URL')}</label>
                <CodeHinter
                  theme={darkMode ? 'monokai' : 'default'}
                  currentState={currentState}
                  initialValue={event.url}
                  onChange={(value) => handlerChanged(index, 'url', value)}
                  usePortalEditor={false}
                />
              </div>
            )}

            {event.actionId === 'go-to-app' && (
              <GotoApp
                event={event}
                handlerChanged={handlerChanged}
                eventIndex={index}
                getAllApps={getAllApps}
                currentState={currentState}
                darkMode={darkMode}
              />
            )}

            {event.actionId === 'show-modal' && (
              <div className="row">
                <div className="col-3 p-2">{t('editor.inspector.eventManager.modal', 'Modal')}</div>
                <div className="col-9">
                  <Select
                    className={`${darkMode ? 'select-search-dark' : 'select-search'} w-100`}
                    options={getComponentOptions('Modal')}
                    value={event.modal?.id ?? event.modal}
                    search={true}
                    onChange={(value) => {
                      handlerChanged(index, 'modal', value);
                    }}
                    placeholder={t('globals.select', 'Select') + '...'}
                    styles={styles}
                    useMenuPortal={false}
                    useCustomStyles={true}
                  />
                </div>
              </div>
            )}

            {event.actionId === 'close-modal' && (
              <div className="row">
                <div className="col-3 p-2">{t('editor.inspector.eventManager.modal', 'Modal')}</div>
                <div className="col-9">
                  <Select
                    className={`${darkMode ? 'select-search-dark' : 'select-search'} w-100`}
                    options={getComponentOptions('Modal')}
                    value={event.modal?.id ?? event.modal}
                    search={true}
                    onChange={(value) => {
                      handlerChanged(index, 'modal', value);
                    }}
                    placeholder={t('globals.select', 'Select') + '...'}
                    styles={styles}
                    useMenuPortal={false}
                    useCustomStyles={true}
                  />
                </div>
              </div>
            )}

            {event.actionId === 'copy-to-clipboard' && (
              <div className="p-1">
                <label className="form-label mt-1">{t('editor.inspector.eventManager.text', 'Text')}</label>
                <CodeHinter
                  theme={darkMode ? 'monokai' : 'default'}
                  currentState={currentState}
                  initialValue={event.contentToCopy}
                  onChange={(value) => handlerChanged(index, 'contentToCopy', value)}
                  usePortalEditor={false}
                />
              </div>
            )}

            {event.actionId === 'run-query' && (
              <div className="row">
                <div className="col-3 p-2">{t('editor.inspector.eventManager.query', 'Query')}</div>
                <div className="col-9" data-cy="query-selection-field">
                  <Select
                    className={`${darkMode ? 'select-search-dark' : 'select-search'} w-100`}
                    options={dataQueries
                      .filter((query) => query.status === 'published')
                      .map((query) => {
                        return { name: query.name, value: query.id };
                      })}
                    value={event.queryId}
                    search={true}
                    onChange={(value) => {
                      const query = dataQueries.find((dataquery) => dataquery.id === value);
                      handlerChanged(index, 'queryId', query.id);
                      handlerChanged(index, 'queryName', query.name);
                    }}
                    placeholder={t('globals.select', 'Select') + '...'}
                    styles={styles}
                    useMenuPortal={false}
                    useCustomStyles={true}
                  />
                </div>
              </div>
            )}

            {event.actionId === 'set-localstorage-value' && (
              <>
                <div className="row">
                  <div className="col-3 p-2">{t('editor.inspector.eventManager.key', 'Key')}</div>
                  <div className="col-9">
                    <CodeHinter
                      theme={darkMode ? 'monokai' : 'default'}
                      currentState={currentState}
                      initialValue={event.key}
                      onChange={(value) => handlerChanged(index, 'key', value)}
                      enablePreview={true}
                      usePortalEditor={false}
                    />
                  </div>
                </div>
                <div className="row mt-3">
                  <div className="col-3 p-2">{t('editor.inspector.eventManager.value', 'Value')}</div>
                  <div className="col-9">
                    <CodeHinter
                      theme={darkMode ? 'monokai' : 'default'}
                      currentState={currentState}
                      initialValue={event.value}
                      onChange={(value) => handlerChanged(index, 'value', value)}
                      enablePreview={true}
                      usePortalEditor={false}
                    />
                  </div>
                </div>
              </>
            )}
            {event.actionId === 'generate-file' && (
              <>
                <div className="row">
                  <div className="col-3 p-2">{t('editor.inspector.eventManager.type', 'Type')}</div>
                  <div className="col-9">
                    <Select
                      className={`${darkMode ? 'select-search-dark' : 'select-search'} w-100`}
                      options={[
                        { name: 'CSV', value: 'csv' },
                        { name: 'Text', value: 'plaintext' },
                      ]}
                      value={event.fileType ?? 'csv'}
                      search={true}
                      onChange={(value) => {
                        handlerChanged(index, 'fileType', value);
                      }}
                      placeholder={t('globals.select', 'Select') + '...'}
                      styles={styles}
                      useMenuPortal={false}
                      useCustomStyles={true}
                    />
                  </div>
                </div>
                <div className="row mt-3">
                  <div className="col-3 p-2">{t('editor.inspector.eventManager.fileName', 'File name')}</div>
                  <div className="col-9">
                    <CodeHinter
                      theme={darkMode ? 'monokai' : 'default'}
                      currentState={currentState}
                      initialValue={event.fileName}
                      onChange={(value) => handlerChanged(index, 'fileName', value)}
                      enablePreview={true}
                    />
                  </div>
                </div>
                <div className="row mt-3">
                  <div className="col-3 p-2">{t('editor.inspector.eventManager.data', 'Data')}</div>
                  <div className="col-9">
                    <CodeHinter
                      theme={darkMode ? 'monokai' : 'default'}
                      currentState={currentState}
                      initialValue={event.data}
                      onChange={(value) => handlerChanged(index, 'data', value)}
                      enablePreview={true}
                    />
                  </div>
                </div>
              </>
            )}
            {event.actionId === 'set-table-page' && (
              <>
                <div className="row">
                  <div className="col-3 p-2">{t('editor.inspector.eventManager.table', 'Table')}</div>
                  <div className="col-9">
                    <Select
                      className={`${darkMode ? 'select-search-dark' : 'select-search'} w-100`}
                      options={getComponentOptions('Table')}
                      value={event.table}
                      search={true}
                      onChange={(value) => {
                        handlerChanged(index, 'table', value);
                      }}
                      placeholder={t('globals.select', 'Select') + '...'}
                      styles={styles}
                      useMenuPortal={false}
                      useCustomStyles={true}
                    />
                  </div>
                </div>
                <div className="row mt-3">
                  <div className="col-3 p-2">{t('editor.inspector.eventManager.pageIndex', 'Page index')}</div>
                  <div className="col-9">
                    <CodeHinter
                      theme={darkMode ? 'monokai' : 'default'}
                      currentState={currentState}
                      initialValue={event.pageIndex ?? '{{1}}'}
                      onChange={(value) => handlerChanged(index, 'pageIndex', value)}
                      enablePreview={true}
                      usePortalEditor={false}
                    />
                  </div>
                </div>
              </>
            )}
            {event.actionId === 'set-custom-variable' && (
              <>
                <div className="row">
                  <div className="col-3 p-2">{t('editor.inspector.eventManager.key', 'Key')}</div>
                  <div className="col-9">
                    <CodeHinter
                      theme={darkMode ? 'monokai' : 'default'}
                      currentState={currentState}
                      initialValue={event.key}
                      onChange={(value) => handlerChanged(index, 'key', value)}
                      enablePreview={true}
                      cyLabel={`key`}
                    />
                  </div>
                </div>
                <div className="row mt-3">
                  <div className="col-3 p-2">{t('editor.inspector.eventManager.value', 'Value')}</div>
                  <div className="col-9">
                    <CodeHinter
                      theme={darkMode ? 'monokai' : 'default'}
                      currentState={currentState}
                      initialValue={event.value}
                      onChange={(value) => handlerChanged(index, 'value', value)}
                      enablePreview={true}
                      cyLabel={`variable`}
                    />
                  </div>
                </div>
              </>
            )}
            {event.actionId === 'unset-custom-variable' && (
              <>
                <div className="row">
                  <div className="col-3 p-2">{t('editor.inspector.eventManager.key', 'Key')}</div>
                  <div className="col-9">
                    <CodeHinter
                      theme={darkMode ? 'monokai' : 'default'}
                      currentState={currentState}
                      initialValue={event.key}
                      onChange={(value) => handlerChanged(index, 'key', value)}
                      enablePreview={true}
                    />
                  </div>
                </div>
              </>
            )}
            {event.actionId === 'set-page-variable' && (
              <>
                <div className="row">
                  <div className="col-3 p-2">{t('editor.inspector.eventManager.key', 'Key')}</div>
                  <div className="col-9">
                    <CodeHinter
                      theme={darkMode ? 'monokai' : 'default'}
                      currentState={currentState}
                      initialValue={event.key}
                      onChange={(value) => handlerChanged(index, 'key', value)}
                      enablePreview={true}
                      cyLabel={`key`}
                    />
                  </div>
                </div>
                <div className="row mt-3">
                  <div className="col-3 p-2">{t('editor.inspector.eventManager.value', 'Value')}</div>
                  <div className="col-9">
                    <CodeHinter
                      theme={darkMode ? 'monokai' : 'default'}
                      currentState={currentState}
                      initialValue={event.value}
                      onChange={(value) => handlerChanged(index, 'value', value)}
                      enablePreview={true}
                      cyLabel={`variable`}
                    />
                  </div>
                </div>
              </>
            )}
            {event.actionId === 'unset-page-variable' && (
              <>
                <div className="row">
                  <div className="col-3 p-2">{t('editor.inspector.eventManager.key', 'Key')}</div>
                  <div className="col-9">
                    <CodeHinter
                      theme={darkMode ? 'monokai' : 'default'}
                      currentState={currentState}
                      initialValue={event.key}
                      onChange={(value) => handlerChanged(index, 'key', value)}
                      enablePreview={true}
                      cyLabel={`key`}
                    />
                  </div>
                </div>
              </>
            )}
            {event.actionId === 'switch-page' && (
              <SwitchPage
                event={event}
                handlerChanged={handlerChanged}
                eventIndex={index}
                getPages={getPageOptions}
                currentState={currentState}
                darkMode={darkMode}
              />
            )}
            {event.actionId === 'control-component' && (
              <>
                <div className="row">
                  <div className="col-3 p-1" data-cy="action-options-component-field-label">
                    {t('editor.inspector.eventManager.component', 'Component')}
                  </div>
                  <div className="col-9" data-cy="action-options-component-selection-field">
                    <Select
                      className={`${darkMode ? 'select-search-dark' : 'select-search'} w-100`}
                      options={getComponentOptionsOfComponentsWithActions()}
                      value={event?.componentId}
                      search={true}
                      onChange={(value) => {
                        handlerChanged(index, 'componentSpecificActionHandle', '');
                        handlerChanged(index, 'componentId', value);
                      }}
                      placeholder={t('globals.select', 'Select') + '...'}
                      styles={styles}
                      useMenuPortal={false}
                      useCustomStyles={true}
                    />
                  </div>
                </div>
                <div className="row mt-2">
                  <div className="col-3 p-1" data-cy="action-options-action-field-label">
                    {t('editor.inspector.eventManager.action', 'Action')}
                  </div>
                  <div className="col-9" data-cy="action-options-action-selection-field">
                    <Select
                      className={`${darkMode ? 'select-search-dark' : 'select-search'} w-100`}
                      options={getComponentActionOptions(event?.componentId)}
                      value={event?.componentSpecificActionHandle}
                      search={true}
                      onChange={(value) => {
                        handlerChanged(index, 'componentSpecificActionHandle', value);
                        handlerChanged(
                          index,
                          'componentSpecificActionParams',
                          getComponentActionDefaultParams(event?.componentId, value)
                        );
                      }}
                      placeholder={t('globals.select', 'Select') + '...'}
                      styles={styles}
                      useMenuPortal={false}
                      useCustomStyles={true}
                    />
                  </div>
                </div>
                {event?.componentId &&
                  event?.componentSpecificActionHandle &&
                  (getAction(event?.componentId, event?.componentSpecificActionHandle).params ?? []).map((param) => (
                    <div className="row mt-2" key={param.handle}>
                      <div className="col-3 p-1" data-cy={`action-options-${param.displayName}-field-label`}>
                        {param.displayName}
                      </div>
                      {param.type === 'select' ? (
                        <div className="col-9" data-cy="action-options-action-selection-field">
                          <Select
                            className={`${darkMode ? 'select-search-dark' : 'select-search'} w-100`}
                            options={param.options}
                            value={valueForComponentSpecificActionHandle(event, param)}
                            search={true}
                            onChange={(value) => {
                              onChangeHandlerForComponentSpecificActionHandle(value, index, param, event);
                            }}
                            placeholder={t('globals.select', 'Select') + '...'}
                            styles={styles}
                            useMenuPortal={false}
                            useCustomStyles={true}
                          />
                        </div>
                      ) : (
                        <div
                          className={`${
                            param?.type ? 'col-7' : 'col-9 fx-container-eventmanager-code'
                          } fx-container-eventmanager ${param.type == 'select' && 'component-action-select'}`}
                          data-cy="action-options-text-input-field"
                        >
                          <CodeHinter
                            theme={darkMode ? 'monokai' : 'default'}
                            currentState={currentState}
                            mode="javascript"
                            initialValue={valueForComponentSpecificActionHandle(event, param)}
                            onChange={(value) => {
                              onChangeHandlerForComponentSpecificActionHandle(value, index, param, event);
                            }}
                            enablePreview={true}
                            type={param?.type}
                            fieldMeta={{ options: param?.options }}
                            cyLabel={param.displayName}
                          />
                        </div>
                      )}
                    </div>
                  ))}
              </>
            )}
            <div className="row mt-3">
              <div className="col-3 p-2">{t('editor.inspector.eventManager.debounce', 'Debounce')}</div>
              <div className="col-9" data-cy="debounce-input-field">
                <CodeHinter
                  theme={darkMode ? 'monokai' : 'default'}
                  currentState={currentState}
                  initialValue={event.debounce}
                  onChange={(value) => handlerChanged(index, 'debounce', value)}
                  usePortalEditor={false}
                />
              </div>
            </div>
          </div>
        </Popover.Body>
      </Popover>
    );
  }

  const reorderEvents = (startIndex, endIndex) => {
    const result = [...component.component.definition.events];
    const [removed] = result.splice(startIndex, 1);
    result.splice(endIndex, 0, removed);
    setEvents(result);
    eventsChanged(result, true);
  };

  const onDragEnd = ({ source, destination }) => {
    if (!destination || source?.index === destination?.index) {
      return;
    }
    reorderEvents(source.index, destination.index);
  };

  const renderDraggable = useDraggableInPortal();

  const renderHandlers = (events) => {
    return (
      <DragDropContext
        onDragEnd={(result) => {
          onDragEnd(result);
        }}
        className="w-100"
      >
        <Droppable droppableId="droppable">
          {({ innerRef, droppableProps, placeholder }) => (
            <div {...droppableProps} ref={innerRef}>
              {events.map((event, index) => {
                const actionMeta = ActionTypes.find((action) => action.id === event.actionId);
                const rowClassName = `card-body p-0 ${focusedEventIndex === index ? ' bg-azure-lt' : ''}`;
                return (
                  <Draggable key={index} draggableId={`${event.eventId}-${index}`} index={index}>
                    {renderDraggable((provided, snapshot) => {
                      if (snapshot.isDragging && focusedEventIndex !== null) {
                        setFocusedEventIndex(null);
                        document.body.click(); // Hack: Close overlay while dragging
                      }
                      return (
                        <OverlayTrigger
                          trigger="click"
                          placement={popoverPlacement || 'left'}
                          rootClose={true}
                          overlay={eventPopover(event, index)}
                          onHide={() => setFocusedEventIndex(null)}
                          onToggle={(showing) => {
                            if (showing) {
                              setFocusedEventIndex(index);
                            } else {
                              setFocusedEventIndex(null);
                              eventsChanged(events);
                            }
                            if (typeof popOverCallback === 'function') popOverCallback(showing);
                          }}
                        >
                          <div
                            ref={provided.innerRef}
                            {...provided.draggableProps}
                            {...provided.dragHandleProps}
                            className="mb-1"
                          >
                            <div className="card column-sort-row border-0 bg-slate2">
                              <div className={rowClassName} data-cy="event-handler-card">
                                <div className="row p-2" role="button">
                                  <div className="col-auto" style={{ cursor: 'grab' }}>
                                    <svg
                                      width="8"
                                      height="14"
                                      viewBox="0 0 8 14"
                                      fill="none"
                                      xmlns="http://www.w3.org/2000/svg"
                                    >
                                      <path
                                        d="M0.666667 1.66667C0.666667 2.03486 0.965143 2.33333 1.33333 2.33333C1.70152 2.33333 2 2.03486 2 1.66667C2 1.29848 1.70152 1 1.33333 1C0.965143 1 0.666667 1.29848 0.666667 1.66667Z"
                                        stroke="#8092AC"
                                        strokeWidth="1.33333"
                                      />
                                      <path
                                        d="M5.99992 1.66667C5.99992 2.03486 6.2984 2.33333 6.66659 2.33333C7.03478 2.33333 7.33325 2.03486 7.33325 1.66667C7.33325 1.29848 7.03478 1 6.66659 1C6.2984 1 5.99992 1.29848 5.99992 1.66667Z"
                                        stroke="#8092AC"
                                        strokeWidth="1.33333"
                                      />
                                      <path
                                        d="M0.666667 7.00001C0.666667 7.3682 0.965143 7.66668 1.33333 7.66668C1.70152 7.66668 2 7.3682 2 7.00001C2 6.63182 1.70152 6.33334 1.33333 6.33334C0.965143 6.33334 0.666667 6.63182 0.666667 7.00001Z"
                                        stroke="#8092AC"
                                        strokeWidth="1.33333"
                                      />
                                      <path
                                        d="M5.99992 7.00001C5.99992 7.3682 6.2984 7.66668 6.66659 7.66668C7.03478 7.66668 7.33325 7.3682 7.33325 7.00001C7.33325 6.63182 7.03478 6.33334 6.66659 6.33334C6.2984 6.33334 5.99992 6.63182 5.99992 7.00001Z"
                                        stroke="#8092AC"
                                        strokeWidth="1.33333"
                                      />
                                      <path
                                        d="M0.666667 12.3333C0.666667 12.7015 0.965143 13 1.33333 13C1.70152 13 2 12.7015 2 12.3333C2 11.9651 1.70152 11.6667 1.33333 11.6667C0.965143 11.6667 0.666667 11.9651 0.666667 12.3333Z"
                                        stroke="#8092AC"
                                        strokeWidth="1.33333"
                                      />
                                      <path
                                        d="M5.99992 12.3333C5.99992 12.7015 6.2984 13 6.66659 13C7.03478 13 7.33325 12.7015 7.33325 12.3333C7.33325 11.9651 7.03478 11.6667 6.66659 11.6667C6.2984 11.6667 5.99992 11.9651 5.99992 12.3333Z"
                                        stroke="#8092AC"
                                        strokeWidth="1.33333"
                                      />
                                    </svg>
                                  </div>
                                  <div className="col text-truncate" data-cy="event-handler">
                                    {componentMeta.events[event.eventId]['displayName']}
                                  </div>
                                  <div className="col text-truncate color-slate11" data-cy="event-name">
                                    <small className="event-action font-weight-light text-truncate">
                                      {actionMeta.name}
                                    </small>
                                  </div>
                                  <div className="col-auto">
                                    <span
                                      className="text-danger"
                                      onClick={(e) => {
                                        e.stopPropagation();
                                        removeHandler(index);
                                      }}
                                      data-cy="delete-button"
                                      data-tooltip-id="event-delete-btn-icon"
                                      data-tooltip-content="Delete"
                                    >
                                      <svg
                                        width="10"
                                        height="16"
                                        viewBox="0 0 10 16"
                                        fill="none"
                                        xmlns="http://www.w3.org/2000/svg"
                                      >
                                        <path
                                          d="M0 13.8333C0 14.75 0.75 15.5 1.66667 15.5H8.33333C9.25 15.5 10 14.75 10 13.8333V3.83333H0V13.8333ZM1.66667 5.5H8.33333V13.8333H1.66667V5.5ZM7.91667 1.33333L7.08333 0.5H2.91667L2.08333 1.33333H0V3H10V1.33333H7.91667Z"
                                          fill="var(--slate8)"
                                        />
                                      </svg>
                                    </span>
                                    <Tooltip id="event-delete-btn-icon" className="tooltip" />
                                  </div>
                                </div>
                              </div>
                            </div>
                          </div>
                        </OverlayTrigger>
                      );
                    })}
                  </Draggable>
                );
              })}
              {placeholder}
            </div>
          )}
        </Droppable>
      </DragDropContext>
    );
  };

  const componentName = componentMeta.name ? componentMeta.name : 'query';

  if (events.length === 0) {
    return (
      <>
        <div className="text-left mb-3">
          <button
            className="btn btn-sm border-0 font-weight-normal padding-2 col-auto color-primary inspector-add-button"
            onClick={addHandler}
            data-cy="add-event-handler"
          >
            {t('editor.inspector.eventManager.addEventHandler', '+ Add event handler')}
          </button>
        </div>
        {!hideEmptyEventsAlert ? (
          <div className="text-left">
            <small className="color-disabled" data-cy="no-event-handler-message">
              {t(
                'editor.inspector.eventManager.emptyMessage',
                "This {{componentName}} doesn't have any event handlers",
                {
                  componentName: componentName.toLowerCase(),
                }
              )}
            </small>
          </div>
        ) : null}
      </>
    );
  }

  return (
    <>
      {renderHandlers(events)}
      <div className="mb-3 px-2 font-weight-bold">
        <button
          className="btn btn-sm border-0 font-weight-normal padding-2 col-auto color-primary inspector-add-button"
          onClick={addHandler}
          data-cy="add-more-event-handler"
        >
          <AddRectangle width="15" fill="#3E63DD" opacity="1" secondaryFill="#ffffff" />
          &nbsp;&nbsp;{t('editor.inspector.eventManager.addHandler', 'Add handler')}
        </button>
      </div>
    </>
  );
};<|MERGE_RESOLUTION|>--- conflicted
+++ resolved
@@ -282,9 +282,6 @@
             </div>
           </div>
 
-<<<<<<< HEAD
-          {actionLookup[event.actionId]?.options?.length > 0 && (
-=======
           <div className="row mt-3">
             <div className="col-3 p-2" data-cy="alert-type-label">
               {t('editor.inspector.eventManager.runOnlyIf', 'Run Only If')}
@@ -300,8 +297,7 @@
             </div>
           </div>
 
-          {actionLookup[event.actionId].options?.length > 0 && (
->>>>>>> e9c7cdf5
+          {actionLookup[event.actionId]?.options?.length > 0 && (
             <div className="hr-text" data-cy="action-option">
               {t('editor.inspector.eventManager.actionOptions', 'Action options')}
             </div>
