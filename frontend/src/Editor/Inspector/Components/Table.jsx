import React from 'react';
import Accordion from '@/_ui/Accordion';

import { renderElement } from '../Utils';
import { computeActionName, resolveReferences } from '@/_helpers/utils';
// eslint-disable-next-line import/no-unresolved
import { DragDropContext, Droppable, Draggable } from 'react-beautiful-dnd';
import OverlayTrigger from 'react-bootstrap/OverlayTrigger';
import Popover from 'react-bootstrap/Popover';
import { Color } from '../Elements/Color';
import SelectSearch, { fuzzySearch } from 'react-select-search';
import { v4 as uuidv4 } from 'uuid';
import { EventManager } from '../EventManager';
import { CodeHinter } from '../../CodeBuilder/CodeHinter';
import { withTranslation } from 'react-i18next';
class TableComponent extends React.Component {
  constructor(props) {
    super(props);

    const {
      dataQueries,
      component,
      paramUpdated,
      componentMeta,
      eventUpdated,
      eventOptionUpdated,
      components,
      currentState,
    } = props;

    this.state = {
      dataQueries,
      component,
      paramUpdated,
      componentMeta,
      eventUpdated,
      eventOptionUpdated,
      components,
      currentState,
      actionPopOverRootClose: true,
      showPopOver: false,
      popOverRootCloseBlockers: [],
    };
  }

  componentDidMount() {
    const {
      dataQueries,
      component,
      paramUpdated,
      componentMeta,
      eventUpdated,
      eventOptionUpdated,
      components,
      currentState,
    } = this.props;

    this.setState({
      dataQueries,
      component,
      paramUpdated,
      componentMeta,
      eventUpdated,
      eventOptionUpdated,
      components,
      currentState,
    });
  }

  onActionButtonPropertyChanged = (index, property, value) => {
    const actions = this.props.component.component.definition.properties.actions;
    actions.value[index][property] = value;
    this.props.paramUpdated({ name: 'actions' }, 'value', actions.value, 'properties');
  };

  actionButtonEventsChanged = (events, index) => {
    let actions = this.props.component.component.definition.properties.actions.value;
    actions[index]['events'] = events;
    this.props.paramUpdated({ name: 'actions' }, 'value', actions, 'properties');
  };

  actionButtonEventUpdated = (event, value, extraData) => {
    const actions = this.props.component.component.definition.properties.actions;
    const index = extraData.index;

    let newValues = actions.value;
    newValues[index][event.name] = {
      actionId: value,
    };

    this.props.paramUpdated({ name: 'actions' }, 'value', newValues, 'properties');
  };

  actionButtonEventOptionUpdated = (event, option, value, extraData) => {
    const actions = this.props.component.component.definition.properties.actions;
    const index = extraData.index;

    let newValues = actions.value;
    const options = newValues[index][event.name].options;

    newValues[index][event.name].options = {
      ...options,
      [option]: value,
    };

    this.props.paramUpdated({ name: 'actions' }, 'value', newValues, 'properties');
  };

  columnEventChanged = (columnForWhichEventsAreChanged, events) => {
    const columns = this.props.component.component.definition.properties.columns.value;

    const newColumns = columns.map((column) => {
      if (column.id === columnForWhichEventsAreChanged.id) {
        const newColumn = { ...column, events };
        return newColumn;
      } else {
        return column;
      }
    });

    this.props.paramUpdated({ name: 'columns' }, 'value', newColumns, 'properties');
  };

  setColumnPopoverRootCloseBlocker(key, isBlocking) {
    if (isBlocking) {
      this.setState((prev) => ({ popOverRootCloseBlockers: [...prev.popOverRootCloseBlockers, key] }));
    } else {
      this.setState((prev) => ({ popOverRootCloseBlockers: prev.popOverRootCloseBlockers.filter((b) => b !== key) }));
    }
  }

  columnPopover = (column, index) => {
    const timeZoneOptions = [
      { name: 'UTC', value: 'Etc/UTC' },
      { name: '-12:00', value: 'Etc/GMT+12' },
      { name: '-11:00', value: 'Etc/GMT+11' },
      { name: '-10:00', value: 'Pacific/Honolulu' },
      { name: '-09:00', value: 'America/Anchorage' },
      { name: '-08:00', value: 'America/Santa_Isabel' },
      { name: '-07:00', value: 'America/Chihuahua' },
      { name: '-06:00', value: 'America/Guatemala' },
      { name: '-05:00', value: 'America/Bogota' },
      { name: '-04:00', value: 'America/Halifax' },
      { name: '-03:30', value: 'America/St_Johns' },
      { name: '-03:00', value: 'America/Sao_Paulo' },
      { name: '-02:00', value: 'Etc/GMT+2' },
      { name: '-01:00', value: 'Atlantic/Cape_Verde' },
      { name: '+00:00', value: 'UTC' },
      { name: '+01:00', value: 'Europe/Berlin' },
      { name: '+02:00', value: 'Africa/Gaborone' },
      { name: '+03:00', value: 'Asia/Baghdad' },
      { name: '+04:00', value: 'Asia/Muscat' },
      { name: '+04:30', value: 'Asia/Kabul' },
      { name: '+05:00', value: 'Asia/Tashkent' },
      { name: '+05:30', value: 'Asia/Colombo' },
      { name: '+05:45', value: 'Asia/Kathmandu' },
      { name: '+06:00', value: 'Asia/Almaty' },
      { name: '+06:30', value: 'Asia/Yangon' },
      { name: '+07:00', value: 'Asia/Bangkok' },
      { name: '+08:00', value: 'Asia/Makassar' },
      { name: '+09:00', value: 'Asia/Seoul' },
      { name: '+09:30', value: 'Australia/Darwin' },
      { name: '+10:00', value: 'Pacific/Chuuk' },
      { name: '+11:00', value: 'Pacific/Pohnpei' },
      { name: '+12:00', value: 'Etc/GMT-12' },
      { name: '+13:00', value: 'Pacific/Auckland' },
    ];
    return (
      <Popover id="popover-basic-2" className={`${this.props.darkMode && 'popover-dark-themed theme-dark'} shadow`}>
        <Popover.Content>
          <div className="field mb-2" data-cy={`dropdown-column-type`}>
            <label data-cy={`label-column-type`} className="form-label">
              {this.props.t('widget.Table.columnType', 'Column type')}
            </label>
            <SelectSearch
              className={`${this.props.darkMode ? 'select-search-dark' : 'select-search'}`}
              options={[
                { name: 'Default', value: 'default' },
                { name: 'String', value: 'string' },
                { name: 'Number', value: 'number' },
                { name: 'Text', value: 'text' },
                { name: 'Badge', value: 'badge' },
                { name: 'Multiple badges', value: 'badges' },
                { name: 'Tags', value: 'tags' },
                { name: 'Dropdown', value: 'dropdown' },
                { name: 'Radio', value: 'radio' },
                { name: 'Multiselect', value: 'multiselect' },
                { name: 'Toggle switch', value: 'toggle' },
                { name: 'Date Picker', value: 'datepicker' },
                { name: 'Image', value: 'image' },
              ]}
              value={column.columnType}
              search={true}
              closeOnSelect={true}
              onChange={(value) => {
                this.onColumnItemChange(index, 'columnType', value);
              }}
              filterOptions={fuzzySearch}
              placeholder={this.props.t('globals.select', 'Select') + '...'}
            />
          </div>
          <div className="field mb-2" data-cy={`input-and-label-column-name`}>
            <label data-cy={`label-column-name`} className="form-label">
              {this.props.t('widget.Table.columnName', 'Column name')}
            </label>
            <input
              data-cy={`input-column-name`}
              type="text"
              className="form-control text-field"
              onBlur={(e) => {
                e.stopPropagation();
                this.onColumnItemChange(index, 'name', e.target.value);
              }}
              defaultValue={column.name}
            />
          </div>
          {(column.columnType === 'string' || column.columnType === undefined || column.columnType === 'default') && (
            <div data-cy={`input-overflow`} className="field mb-2">
              <label data-cy={`label-overflow`} className="form-label">
                {this.props.t('widget.Table.overflow', 'Overflow')}
              </label>
              <SelectSearch
                className={`${this.props.darkMode ? 'select-search-dark' : 'select-search'}`}
                options={[
                  { name: 'Wrap', value: 'wrap' },
                  { name: 'Scroll', value: 'scroll' },
                  { name: 'Hide', value: 'hide' },
                ]}
                value={column.textWrap}
                search={true}
                closeOnSelect={true}
                onChange={(value) => {
                  this.onColumnItemChange(index, 'textWrap', value);
                }}
                filterOptions={fuzzySearch}
                placeholder={this.props.t('globals.select', 'Select') + '...'}
              />
            </div>
          )}
          <div data-cy={`input-and-label-key`} className="field mb-2">
            <label className="form-label">{this.props.t('widget.Table.key', 'key')}</label>
            <CodeHinter
              currentState={this.props.currentState}
              initialValue={column.key}
              theme={this.props.darkMode ? 'monokai' : 'default'}
              mode="javascript"
              lineNumbers={false}
              placeholder={column.name}
              onChange={(value) => this.onColumnItemChange(index, 'key', value)}
              componentName={this.getPopoverFieldSource(column.columnType, 'key')}
              popOverCallback={(showing) => {
                this.setColumnPopoverRootCloseBlocker('tableKey', showing);
              }}
            />
          </div>

          {(column.columnType === 'string' || column.columnType === undefined || column.columnType === 'default') && (
            <div>
              <div data-cy={`input-and-label-text-color`} className="field mb-2">
                <label className="form-label">{this.props.t('widget.Table.textColor', 'Text color')}</label>
                <CodeHinter
                  currentState={this.props.currentState}
                  initialValue={column.textColor}
                  theme={this.props.darkMode ? 'monokai' : 'default'}
                  mode="javascript"
                  lineNumbers={false}
                  placeholder={'Text color of the cell'}
                  onChange={(value) => this.onColumnItemChange(index, 'textColor', value)}
                  componentName={this.getPopoverFieldSource(column.columnType, 'textColor')}
                  fieldMeta={column}
                  component={this.state.component}
                  popOverCallback={(showing) => {
                    this.setColumnPopoverRootCloseBlocker('textColor', showing);
                  }}
                />
              </div>
<<<<<<< HEAD
              <div className="field mb-2">
=======
              <div className="field mb-2" data-cy={`input-and-label-cell-background-color`}>
>>>>>>> d79d29d7
                <label className="form-label">
                  {this.props.t('widget.Table.cellBgColor', 'Cell Background Color')}
                </label>
                <CodeHinter
                  currentState={this.props.currentState}
                  initialValue={column.cellBackgroundColor ?? 'inherit'}
                  theme={this.props.darkMode ? 'monokai' : 'default'}
                  mode="javascript"
                  lineNumbers={false}
                  placeholder={''}
                  onChange={(value) => this.onColumnItemChange(index, 'cellBackgroundColor', value)}
                  componentName={this.getPopoverFieldSource(column.columnType, 'cellBackgroundColor')}
                  popOverCallback={(showing) => {
                    this.setColumnPopoverRootCloseBlocker('cellBackgroundColor', showing);
                  }}
                />
              </div>

              {column.isEditable && (
                <div>
                  <div data-cy={`header-validation`} className="hr-text">
                    {this.props.t('widget.Table.validation', 'Validation')}
                  </div>
                  <div data-cy={`input-and-label-regex`} className="field mb-2">
                    <label className="form-label">{this.props.t('widget.Table.regex', 'Regex')}</label>
                    <CodeHinter
                      currentState={this.props.currentState}
                      initialValue={column.regex}
                      theme={this.props.darkMode ? 'monokai' : 'default'}
                      mode="javascript"
                      lineNumbers={false}
                      placeholder={''}
                      onChange={(value) => this.onColumnItemChange(index, 'regex', value)}
                      componentName={this.getPopoverFieldSource(column.columnType, 'regex')}
                      popOverCallback={(showing) => {
                        this.setColumnPopoverRootCloseBlocker('regex', showing);
                      }}
                    />
                  </div>
                  <div data-cy={`input-and-label-min-length`} className="field mb-2">
                    <label className="form-label">{this.props.t('widget.Table.minLength', 'Min length')}</label>
                    <CodeHinter
                      currentState={this.props.currentState}
                      initialValue={column.minLength}
                      theme={this.props.darkMode ? 'monokai' : 'default'}
                      mode="javascript"
                      lineNumbers={false}
                      placeholder={''}
                      onChange={(value) => this.onColumnItemChange(index, 'minLength', value)}
                      componentName={this.getPopoverFieldSource(column.columnType, 'minLength')}
                      popOverCallback={(showing) => {
                        this.setColumnPopoverRootCloseBlocker('minLength', showing);
                      }}
                    />
                  </div>
                  <div data-cy={`input-and-label-max-length`} className="field mb-2">
                    <label className="form-label">{this.props.t('widget.Table.maxLength', 'Max length')}</label>
                    <CodeHinter
                      currentState={this.props.currentState}
                      initialValue={column.maxLength}
                      theme={this.props.darkMode ? 'monokai' : 'default'}
                      mode="javascript"
                      lineNumbers={false}
                      placeholder={''}
                      onChange={(value) => this.onColumnItemChange(index, 'maxLength', value)}
                      componentName={this.getPopoverFieldSource(column.columnType, 'maxLength')}
                      popOverCallback={(showing) => {
                        this.setColumnPopoverRootCloseBlocker('maxLength', showing);
                      }}
                    />
                  </div>
                  <div data-cy={`input-and-label-custom-rule`} className="field mb-2">
                    <label className="form-label">{this.props.t('widget.Table.customRule', 'Custom rule')}</label>
                    <CodeHinter
                      currentState={this.props.currentState}
                      initialValue={column.customRule}
                      theme={this.props.darkMode ? 'monokai' : 'default'}
                      mode="javascript"
                      lineNumbers={false}
                      placeholder={''}
                      onChange={(value) => this.onColumnItemChange(index, 'customRule', value)}
                      componentName={this.getPopoverFieldSource(column.columnType, 'customRule')}
                      popOverCallback={(showing) => {
                        this.setColumnPopoverRootCloseBlocker('customRule', showing);
                      }}
                    />
                  </div>
                </div>
              )}
            </div>
          )}

          {column.columnType === 'number' && column.isEditable && (
            <div>
              <div className="hr-text" data-cy={`header-validation`}>
                {this.props.t('widget.Table.validation', 'Validation')}
              </div>
              <div data-cy={`input-and-label-min-value`} className="field mb-2">
                <label className="form-label">{this.props.t('widget.Table.minValue', 'Min value')}</label>
                <CodeHinter
                  currentState={this.props.currentState}
                  initialValue={column.minLength}
                  theme={this.props.darkMode ? 'monokai' : 'default'}
                  mode="javascript"
                  lineNumbers={false}
                  placeholder={''}
                  onChange={(value) => this.onColumnItemChange(index, 'minValue', value)}
                  componentName={this.getPopoverFieldSource(column.columnType, 'minValue')}
                  popOverCallback={(showing) => {
                    this.setColumnPopoverRootCloseBlocker('minValue', showing);
                  }}
                />
              </div>
              <div data-cy={`input-and-label-max-value`} className="field mb-2">
                <label className="form-label">{this.props.t('widget.Table.maxValue', 'Max value')}</label>
                <CodeHinter
                  currentState={this.props.currentState}
                  initialValue={column.maxLength}
                  theme={this.props.darkMode ? 'monokai' : 'default'}
                  mode="javascript"
                  lineNumbers={false}
                  placeholder={''}
                  onChange={(value) => this.onColumnItemChange(index, 'maxValue', value)}
                  componentName={this.getPopoverFieldSource(column.columnType, 'maxValue')}
                  popOverCallback={(showing) => {
                    this.setColumnPopoverRootCloseBlocker('maxValue', showing);
                  }}
                />
              </div>
            </div>
          )}

          {column.columnType === 'toggle' && (
            <div>
              <div className="field mb-2">
                <Color
                  param={{ name: 'Active color' }}
                  paramType="properties"
                  componentMeta={{ properties: { color: { displayName: 'Active color' } } }}
                  definition={{ value: column.activeColor || '#3c92dc' }}
                  onChange={(name, value, color) => this.onColumnItemChange(index, 'activeColor', color)}
                />
              </div>
              <EventManager
                component={{
                  component: {
                    definition: {
                      events: column.events ?? [],
                    },
                  },
                }}
                componentMeta={{ events: { onChange: { displayName: 'On change' } } }}
                currentState={this.props.currentState}
                dataQueries={this.props.dataQueries}
                components={this.props.components}
                eventsChanged={(events) => this.columnEventChanged(column, events)}
                apps={this.props.apps}
                popOverCallback={(showing) => {
                  this.setColumnPopoverRootCloseBlocker('event-manager', showing);
                }}
                pages={this.props.pages}
              />
            </div>
          )}

          {(column.columnType === 'dropdown' ||
            column.columnType === 'multiselect' ||
            column.columnType === 'badge' ||
            column.columnType === 'badges' ||
            column.columnType === 'radio') && (
            <div>
              <div data-cy={`input-and-label-values`} className="field mb-2">
                <label className="form-label">{this.props.t('widget.Table.values', 'Values')}</label>
                <CodeHinter
                  currentState={this.props.currentState}
                  initialValue={column.values}
                  theme={this.props.darkMode ? 'monokai' : 'default'}
                  mode="javascript"
                  lineNumbers={false}
                  placeholder={'{{[1, 2, 3]}}'}
                  onChange={(value) => this.onColumnItemChange(index, 'values', value)}
                  componentName={this.getPopoverFieldSource(column.columnType, 'values')}
                  popOverCallback={(showing) => {
                    this.setColumnPopoverRootCloseBlocker('values', showing);
                  }}
                />
              </div>
              <div data-cy={`input-and-label-labels`} className="field mb-2">
                <label className="form-label">{this.props.t('widget.Table.labels', 'Labels')}</label>
                <CodeHinter
                  currentState={this.props.currentState}
                  initialValue={column.labels}
                  theme={this.props.darkMode ? 'monokai' : 'default'}
                  mode="javascript"
                  lineNumbers={false}
                  placeholder={'{{["one", "two", "three"]}}'}
                  onChange={(value) => this.onColumnItemChange(index, 'labels', value)}
                  componentName={this.getPopoverFieldSource(column.columnType, 'labels')}
                  popOverCallback={(showing) => {
                    this.setColumnPopoverRootCloseBlocker('labels', showing);
                  }}
                />
              </div>
            </div>
          )}

          {column.columnType === 'dropdown' && (
            <>
              {column.isEditable && (
                <div>
                  <div data-cy={`header-validations`} className="hr-text">
                    {this.props.t('widget.Table.validation', 'Validation')}
                  </div>
                  <div data-cy={`input-and-label-custom-rule`} className="field mb-2">
                    <label className="form-label">{this.props.t('widget.Table.customRule', 'Custom Rule')}</label>
                    <CodeHinter
                      currentState={this.props.currentState}
                      initialValue={column.customRule}
                      theme={this.props.darkMode ? 'monokai' : 'default'}
                      mode="javascript"
                      lineNumbers={false}
                      placeholder={''}
                      onChange={(value) => this.onColumnItemChange(index, 'customRule', value)}
                      componentName={this.getPopoverFieldSource(column.columnType, 'customRule')}
                      popOverCallback={(showing) => {
                        this.setColumnPopoverRootCloseBlocker('customRule', showing);
                      }}
                    />
                  </div>
                </div>
              )}
            </>
          )}

          {column.columnType === 'datepicker' && (
            <div>
              <label data-cy={`label-date-display-format`} className="form-label">
                {this.props.t('widget.Table.dateDisplayformat', 'Date Display Format')}
              </label>
              <div data-cy={`input-date-display-format`} className="field mb-2">
                <CodeHinter
                  currentState={this.props.currentState}
                  initialValue={column.dateFormat}
                  theme={this.props.darkMode ? 'monokai' : 'default'}
                  mode="javascript"
                  lineNumbers={false}
                  placeholder={'DD-MM-YYYY'}
                  onChange={(value) => this.onColumnItemChange(index, 'dateFormat', value)}
                  componentName={this.getPopoverFieldSource(column.columnType, 'dateFormat')}
                  popOverCallback={(showing) => {
                    this.setColumnPopoverRootCloseBlocker('dateFormat', showing);
                  }}
                />
              </div>
              <label data-cy={`label-date-parse-format`} className="form-label">
                {this.props.t('widget.Table.dateParseformat', 'Date Parse Format')}
              </label>
              <div className="field mb-2">
                <input
                  data-cy={`input-date-parse-format`}
                  type="text"
                  className="form-control text-field"
                  onChange={(e) => {
                    e.stopPropagation();
                    this.onColumnItemChange(index, 'parseDateFormat', e.target.value);
                  }}
                  defaultValue={column.parseDateFormat}
                  placeholder={'DD-MM-YYYY'}
                />
              </div>
              <label data-cy={`label-parse-timezone`} className="form-label">
                Parse in timezone
              </label>
              <div data-cy={`input-parse-timezone`} className="field mb-2">
                <SelectSearch
                  className={`${this.props.darkMode ? 'select-search-dark' : 'select-search'}`}
                  options={timeZoneOptions}
                  value={column.timeZoneValue}
                  search={true}
                  closeOnSelect={true}
                  onChange={(value) => {
                    this.onColumnItemChange(index, 'timeZoneValue', value);
                  }}
                  filterOptions={fuzzySearch}
                  placeholder="Select.."
                />
              </div>
              <label data-cy={`label-display-time-zone`} className="form-label">
                Display in timezone
              </label>
              <div ata-cy={`input-display-time-zone`} className="field mb-2">
                <SelectSearch
                  className={`${this.props.darkMode ? 'select-search-dark' : 'select-search'}`}
                  options={timeZoneOptions}
                  value={column.timeZoneDisplay}
                  search={true}
                  closeOnSelect={true}
                  onChange={(value) => {
                    this.onColumnItemChange(index, 'timeZoneDisplay', value);
                  }}
                  filterOptions={fuzzySearch}
                  placeholder="Select.."
                />
              </div>
              <div className="field mb-2">
                <div className="form-check form-switch my-2">
                  <input
                    data-cy={`toggle-show-time`}
                    className="form-check-input"
                    type="checkbox"
                    onClick={() => {
                      this.onColumnItemChange(index, 'isTimeChecked', !column.isTimeChecked);
                    }}
                    checked={column.isTimeChecked}
                  />
                  <span data-cy={`label-show-time`} className="form-check-label">
                    {this.props.t('widget.Table.showTime', 'show time')}
                  </span>
                </div>
              </div>
            </div>
          )}
          {column.columnType === 'image' && (
            <>
              <div data-cy={`input-and-label-border-radius`} className="field mb-2">
                <label className="form-label">{this.props.t('widget.Table.borderRadius', 'Border radius')}</label>
                <CodeHinter
                  currentState={this.props.currentState}
                  initialValue={column.borderRadius}
                  theme={this.props.darkMode ? 'monokai' : 'default'}
                  mode="javascript"
                  lineNumbers={false}
                  placeholder={''}
                  onChange={(value) => this.onColumnItemChange(index, 'borderRadius', value)}
                  componentName={this.getPopoverFieldSource(column.columnType, 'borderRadius')}
                />
              </div>
              <div data-cy={`input-and-label-width`} className="field mb-2">
                <label className="form-label">{this.props.t('widget.Table.width', 'Width')}</label>
                <CodeHinter
                  currentState={this.props.currentState}
                  initialValue={column.width}
                  theme={this.props.darkMode ? 'monokai' : 'default'}
                  mode="javascript"
                  lineNumbers={false}
                  placeholder={''}
                  onChange={(value) => this.onColumnItemChange(index, 'width', value)}
                  componentName={this.getPopoverFieldSource(column.columnType, 'width')}
                />
              </div>
              <div data-cy={`input-and-label-height`} className="field mb-2">
                <label className="form-label">{this.props.t('widget.Table.height', 'Height')}</label>
                <CodeHinter
                  currentState={this.props.currentState}
                  initialValue={column.height}
                  theme={this.props.darkMode ? 'monokai' : 'default'}
                  mode="javascript"
                  lineNumbers={false}
                  placeholder={''}
                  onChange={(value) => this.onColumnItemChange(index, 'height', value)}
                  componentName={this.getPopoverFieldSource(column.columnType, 'height')}
                />
              </div>
              <div data-cy={`input-and-label-object-fit`} className="field mb-2">
                <label className="form-label">{this.props.t('widget.Table.objectFit', 'Object fit')}</label>
                <SelectSearch
                  className={`${this.props.darkMode ? 'select-search-dark' : 'select-search'}`}
                  options={[
                    { name: 'Cover', value: 'cover' },
                    { name: 'Contain', value: 'contain' },
                    { name: 'Fill', value: 'fill' },
                  ]}
                  value={column.objectFit}
                  search={true}
                  closeOnSelect={true}
                  onChange={(value) => {
                    this.onColumnItemChange(index, 'objectFit', value);
                  }}
                  filterOptions={fuzzySearch}
                  placeholder={this.props.t('Select') + '...'}
                />
              </div>
            </>
          )}

          {column.columnType !== 'image' && (
            <div className="form-check form-switch my-4">
              <input
                data-cy={`toggle-make-editable`}
                className="form-check-input"
                type="checkbox"
                onClick={() => this.onColumnItemChange(index, 'isEditable', !column.isEditable)}
                checked={column.isEditable}
              />
              <span data-cy={`label-make-editable`} className="form-check-label">
                {this.props.t('widget.Table.makeEditable', 'make editable')}
              </span>
            </div>
          )}
        </Popover.Content>
      </Popover>
    );
  };

  actionPopOver = (action, index) => {
    const dummyComponentForActionButton = {
      component: {
        definition: {
          events: this.props.component.component.definition.properties.actions.value[index].events || [],
        },
      },
    };

    return (
      <Popover id="popover-basic" className={`${this.props.darkMode && 'popover-dark-themed theme-dark'} shadow`}>
        <Popover.Content>
          <div className="field mb-2">
            <label data-cy={`label-action-button-text`} className="form-label">
              {this.props.t('widget.Table.buttonText', 'Button Text')}
            </label>
            <input
              data-cy={`action-button-text-input-field`}
              type="text"
              className="form-control text-field"
              onChange={(e) => {
                e.stopPropagation();
                this.onActionButtonPropertyChanged(index, 'buttonText', e.target.value);
              }}
              value={action.buttonText}
            />
          </div>
          <div className="field mb-2" data-cy={`dropdown-action-button-position`}>
            <label data-cy={`label-action-button-position`} className="form-label">
              {this.props.t('widget.Table.buttonPosition', 'Button Position')}
            </label>
            <SelectSearch
              className={`${this.props.darkMode ? 'select-search-dark' : 'select-search'}`}
              options={[
                { name: 'Left', value: 'left' },
                { name: 'Right', value: 'right' },
              ]}
              value={action.position ?? 'right'}
              search={false}
              closeOnSelect={true}
              onChange={(value) => {
                this.onActionButtonPropertyChanged(index, 'position', value);
              }}
              filterOptions={fuzzySearch}
              placeholder="Select position"
            />
          </div>
          <Color
            param={{ name: 'actionButtonBackgroundColor' }}
            paramType="properties"
            componentMeta={this.state.componentMeta}
            definition={{ value: action.backgroundColor }}
            onChange={(name, value, color) => this.onActionButtonPropertyChanged(index, 'backgroundColor', color)}
            cyLabel={`action-button-bg`}
          />

          <Color
            param={{ name: 'actionButtonTextColor' }}
            paramType="properties"
            componentMeta={this.state.componentMeta}
            definition={{ value: action.textColor }}
            onChange={(name, value, color) => this.onActionButtonPropertyChanged(index, 'textColor', color)}
            cyLabel={`action-button-text`}
          />
          <EventManager
            component={dummyComponentForActionButton}
            componentMeta={{ events: { onClick: { displayName: 'On click' } } }}
            currentState={this.state.currentState}
            dataQueries={this.props.dataQueries}
            components={this.props.components}
            eventsChanged={(events) => this.actionButtonEventsChanged(events, index)}
            apps={this.props.apps}
            popOverCallback={(showing) => {
              this.setState({ actionPopOverRootClose: !showing });
              this.setState({ showPopOver: showing });
            }}
            pages={this.props.pages}
          />
          <button className="btn btn-sm btn-outline-danger mt-2 col" onClick={() => this.removeAction(index)}>
            {this.props.t('widget.Table.remove', 'Remove')}
          </button>
        </Popover.Content>
      </Popover>
    );
  };

  actionButton(action, index) {
    return (
      <OverlayTrigger
        trigger="click"
        placement="left"
        rootClose={this.state.actionPopOverRootClose}
        overlay={this.actionPopOver(action, index)}
        onToggle={(showing) => this.setState({ showPopOver: showing })}
      >
        <div className={`card p-2 mb-1 ${this.props.darkMode ? 'bg-secondary' : 'bg-light'}`} role="button">
          <div className={`row ${this.props.darkMode ? '' : 'bg-light'}`}>
            <div className="col-auto">
              <div
                data-cy={`action-button-${String(action.buttonText ?? '')
                  .toLowerCase()
                  .replace(/\s+/g, '-')}-${String(index ?? '')}`}
                className="text"
              >
                {action.buttonText}
              </div>
            </div>
          </div>
        </div>
      </OverlayTrigger>
    );
  }

  generateNewColumnName = (columns) => {
    let found = false;
    let columnName = '';
    let currentNumber = 1;

    while (!found) {
      columnName = `new_column${currentNumber}`;
      if (columns.find((column) => column.name === columnName) === undefined) {
        found = true;
      }
      currentNumber += 1;
    }

    return columnName;
  };

  addNewColumn = () => {
    const columns = this.props.component.component.definition.properties.columns;
    const newValue = columns.value;
    newValue.push({ name: this.generateNewColumnName(columns.value), id: uuidv4() });
    this.props.paramUpdated({ name: 'columns' }, 'value', newValue, 'properties');
  };

  addNewAction = () => {
    const actions = this.props.component.component.definition.properties.actions;
    const newValue = actions ? actions.value : [];
    newValue.push({ name: computeActionName(actions), buttonText: 'Button', events: [] });
    this.props.paramUpdated({ name: 'actions' }, 'value', newValue, 'properties');
  };

  removeAction = (index) => {
    const newValue = this.props.component.component.definition.properties.actions.value;
    newValue.splice(index, 1);
    this.props.paramUpdated({ name: 'actions' }, 'value', newValue, 'properties');
  };

  onColumnItemChange = (index, item, value) => {
    const columns = this.props.component.component.definition.properties.columns;
    const column = columns.value[index];

    column[item] = value;
    const newColumns = columns.value;
    newColumns[index] = column;
    this.props.paramUpdated({ name: 'columns' }, 'value', newColumns, 'properties');
  };

  getItemStyle = (isDragging, draggableStyle) => ({
    userSelect: 'none',
    ...draggableStyle,
  });

  removeColumn = (index) => {
    const columns = this.props.component.component.definition.properties.columns;
    const newValue = columns.value;
    const removedColumns = newValue.splice(index, 1);
    this.props.paramUpdated({ name: 'columns' }, 'value', newValue, 'properties');

    const existingcolumnDeletionHistory =
      this.props.component.component.definition.properties.columnDeletionHistory?.value ?? [];
    const newcolumnDeletionHistory = [
      ...existingcolumnDeletionHistory,
      ...removedColumns.map((column) => column.key || column.name),
    ];
    this.props.paramUpdated({ name: 'columnDeletionHistory' }, 'value', newcolumnDeletionHistory, 'properties');
  };

  reorderColumns = (startIndex, endIndex) => {
    const result = this.props.component.component.definition.properties.columns.value;
    const [removed] = result.splice(startIndex, 1);
    result.splice(endIndex, 0, removed);
    this.props.paramUpdated({ name: 'columns' }, 'value', result, 'properties');
  };

  onDragEnd({ source, destination }) {
    if (!destination || source?.index === destination?.index) {
      return;
    }
    this.reorderColumns(source.index, destination.index);
  }

  getPopoverFieldSource = (column, field) =>
    `widget/${this.props.component.component.name}/${column ?? 'default'}::${field}`;

  render() {
    const { dataQueries, component, paramUpdated, componentMeta, components, currentState, darkMode } = this.props;

    const columns = component.component.definition.properties.columns;
    const actions = component.component.definition.properties.actions || { value: [] };

    if (!component.component.definition.properties.displaySearchBox)
      paramUpdated({ name: 'displaySearchBox' }, 'value', true, 'properties');
    const displaySearchBox = component.component.definition.properties.displaySearchBox.value;
    const displayServerSideFilter = component.component.definition.properties.showFilterButton?.value
      ? resolveReferences(component.component.definition.properties.showFilterButton?.value, currentState)
      : false;
    const displayServerSideSearch = component.component.definition.properties.displaySearchBox?.value
      ? resolveReferences(component.component.definition.properties.displaySearchBox?.value, currentState)
      : false;
    const serverSidePagination = component.component.definition.properties.serverSidePagination?.value
      ? resolveReferences(component.component.definition.properties.serverSidePagination?.value, currentState)
      : false;
    const clientSidePagination = component.component.definition.properties.clientSidePagination?.value
      ? resolveReferences(component.component.definition.properties.clientSidePagination?.value, currentState)
      : false;
    const enabledSort = component.component.definition.properties.enabledSort?.value
      ? resolveReferences(component.component.definition.properties.enabledSort?.value, currentState)
      : true;

    const renderCustomElement = (param, paramType = 'properties') => {
      return renderElement(component, componentMeta, paramUpdated, dataQueries, param, paramType, currentState);
    };

    let items = [];

    items.push({
      title: 'Properties',
      children: renderElement(
        component,
        componentMeta,
        paramUpdated,
        dataQueries,
        'data',
        'properties',
        currentState,
        components,
        darkMode
      ),
    });

    items.push({
      title: 'Columns',
      children: (
        <div>
          <div className="col-auto text-right mb-3">
            <button
              data-cy={`button-add-column`}
              onClick={this.addNewColumn}
              className="btn btn-sm border-0 font-weight-normal padding-2 col-auto color-primary inspector-add-button"
            >
              {this.props.t('widget.Table.addColumn', '+ Add column')}
            </button>
          </div>
          <DragDropContext
            onDragEnd={(result) => {
              this.onDragEnd(result);
            }}
          >
            <Droppable droppableId="droppable">
              {({ innerRef, droppableProps, placeholder }) => (
                <div className="w-100" {...droppableProps} ref={innerRef}>
                  {columns.value.map((item, index) => {
                    return (
                      <Draggable key={item.id} draggableId={item.id} index={index}>
                        {(provided, snapshot) => (
                          <div
                            className={`card p-2 column-sort-row mb-1 ${this.props.darkMode ? '' : 'bg-light'}`}
                            key={index}
                            ref={provided.innerRef}
                            {...provided.draggableProps}
                            {...provided.dragHandleProps}
                            style={this.getItemStyle(snapshot.isDragging, provided.draggableProps.style)}
                          >
                            <OverlayTrigger
                              trigger="click"
                              placement="left"
                              rootClose={this.state.popOverRootCloseBlockers.length === 0}
                              overlay={this.columnPopover(item, index)}
                            >
                              <div key={item.name}>
                                <div className={`row ${this.props.darkMode ? '' : 'bg-light'}`} role="button">
                                  <div className="col-auto">
                                    <img
                                      data-cy={`draggable-handle-column-${item.name}`}
                                      src="../../assets/images/icons/dragicon.svg"
                                    />
                                  </div>
                                  <div className="col">
                                    <div className="text" data-cy={`column-${item.name}`}>
                                      {item.name}
                                    </div>
                                  </div>
                                  <div className="col-auto">
                                    <svg
                                      data-cy={`button-delete-${item.name}`}
                                      onClick={() => this.removeColumn(index)}
                                      width="10"
                                      height="16"
                                      viewBox="0 0 10 16"
                                      fill="none"
                                      xmlns="http://www.w3.org/2000/svg"
                                    >
                                      <path
                                        d="M0 13.8333C0 14.75 0.75 15.5 1.66667 15.5H8.33333C9.25 15.5 10 14.75 10 13.8333V3.83333H0V13.8333ZM1.66667 5.5H8.33333V13.8333H1.66667V5.5ZM7.91667 1.33333L7.08333 0.5H2.91667L2.08333 1.33333H0V3H10V1.33333H7.91667Z"
                                        fill="#8092AC"
                                      />
                                    </svg>
                                  </div>
                                </div>
                              </div>
                            </OverlayTrigger>
                          </div>
                        )}
                      </Draggable>
                    );
                  })}
                  {placeholder}
                </div>
              )}
            </Droppable>
          </DragDropContext>
        </div>
      ),
    });

    items.push({
      title: 'Action buttons',
      children: (
        <div className="field mb-2 mt-2">
          <div className="row g-2">
            <div className="text-right mb-3">
              <button
                data-cy="button-add-new-action-button"
                onClick={this.addNewAction}
                className="btn btn-sm border-0 font-weight-normal padding-2 col-auto color-primary inspector-add-button"
              >
                {this.props.t('widget.Table.addButton', '+ Add button')}
              </button>
            </div>
          </div>
          <div>{actions.value.map((action, index) => this.actionButton(action, index))}</div>
          {actions.value.length === 0 && (
            <div className="text-center">
              <small data-cy="message-no-action-button" className="color-disabled">
                {this.props.t('widget.Table.noActionMessage', "This table doesn't have any action buttons")}
              </small>
            </div>
          )}
        </div>
      ),
    });

    const options = [
      'serverSidePagination',
      ...(serverSidePagination ? ['enablePrevButton'] : []),
      ...(serverSidePagination ? ['enableNextButton'] : []),
      ...(serverSidePagination ? ['totalRecords'] : []),
      ...(clientSidePagination && !serverSidePagination ? ['rowsPerPage'] : []),
      'enabledSort',
      ...(enabledSort ? ['serverSideSort'] : []),
      'showDownloadButton',
      'showFilterButton',
      ...(displayServerSideFilter ? ['serverSideFilter'] : []),
      'showBulkUpdateActions',
      'showBulkSelector',
      'highlightSelectedRow',
      'hideColumnSelectorButton',
    ];

    let renderOptions = [];

    !serverSidePagination && options.splice(1, 0, 'clientSidePagination');

    options.map((option) => renderOptions.push(renderCustomElement(option)));

    const conditionalOptions = [
      { name: 'displaySearchBox', condition: displaySearchBox },
      { name: 'serverSideSearch', condition: displayServerSideSearch },
      { name: 'loadingState', condition: true },
    ];

    conditionalOptions.map(({ name, condition }) => {
      if (condition) renderOptions.push(renderCustomElement(name));
    });

    items.push({
      title: 'Options',
      children: renderOptions,
    });

    items.push({
      title: 'Events',
      isOpen: true,
      children: (
        <EventManager
          component={component}
          componentMeta={componentMeta}
          currentState={currentState}
          dataQueries={dataQueries}
          components={components}
          eventsChanged={this.props.eventsChanged}
          apps={this.props.apps}
          pages={this.props.pages}
        />
      ),
    });

    items.push({
      title: 'Layout',
      isOpen: true,
      children: (
        <>
          {renderElement(
            component,
            componentMeta,
            this.props.layoutPropertyChanged,
            dataQueries,
            'showOnDesktop',
            'others',
            currentState,
            components
          )}
          {renderElement(
            component,
            componentMeta,
            this.props.layoutPropertyChanged,
            dataQueries,
            'showOnMobile',
            'others',
            currentState,
            components
          )}
        </>
      ),
    });

    return <Accordion items={items} />;
  }
}

export const Table = withTranslation()(TableComponent);<|MERGE_RESOLUTION|>--- conflicted
+++ resolved
@@ -274,11 +274,7 @@
                   }}
                 />
               </div>
-<<<<<<< HEAD
-              <div className="field mb-2">
-=======
               <div className="field mb-2" data-cy={`input-and-label-cell-background-color`}>
->>>>>>> d79d29d7
                 <label className="form-label">
                   {this.props.t('widget.Table.cellBgColor', 'Cell Background Color')}
                 </label>
