--- conflicted
+++ resolved
@@ -1,6 +1,5 @@
 import React from 'react';
 import Accordion from '@/_ui/Accordion';
-
 import { renderElement } from '../Utils';
 import { computeActionName, resolveReferences } from '@/_helpers/utils';
 // eslint-disable-next-line import/no-unresolved
@@ -943,13 +942,10 @@
       'showBulkUpdateActions',
       'showBulkSelector',
       'highlightSelectedRow',
-<<<<<<< HEAD
       'disabledSort',
       'serverSideSort',
       'serverSideFilter',
       'toggleHideColumns',
-=======
->>>>>>> 7a5f0bb6
     ];
 
     let renderOptions = [];
