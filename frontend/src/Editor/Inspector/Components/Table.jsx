import React from 'react';
import Accordion from '@/_ui/Accordion';

import { renderElement } from '../Utils';
import { computeActionName, resolveReferences } from '@/_helpers/utils';
// eslint-disable-next-line import/no-unresolved
import SortableList, { SortableItem } from 'react-easy-sort';
import arrayMove from 'array-move';
import OverlayTrigger from 'react-bootstrap/OverlayTrigger';
import Popover from 'react-bootstrap/Popover';
import { Color } from '../Elements/Color';
import SelectSearch, { fuzzySearch } from 'react-select-search';
import { v4 as uuidv4 } from 'uuid';
import { EventManager } from '../EventManager';
import { CodeHinter } from '../../CodeBuilder/CodeHinter';
import { withTranslation } from 'react-i18next';
class TableComponent extends React.Component {
  constructor(props) {
    super(props);

    const {
      dataQueries,
      component,
      paramUpdated,
      componentMeta,
      eventUpdated,
      eventOptionUpdated,
      components,
      currentState,
    } = props;

    this.state = {
      dataQueries,
      component,
      paramUpdated,
      componentMeta,
      eventUpdated,
      eventOptionUpdated,
      components,
      currentState,
      actionPopOverRootClose: true,
      showPopOver: false,
      columnPopOverRootClose: true,
    };
  }

  componentDidMount() {
    const {
      dataQueries,
      component,
      paramUpdated,
      componentMeta,
      eventUpdated,
      eventOptionUpdated,
      components,
      currentState,
    } = this.props;

    this.setState({
      dataQueries,
      component,
      paramUpdated,
      componentMeta,
      eventUpdated,
      eventOptionUpdated,
      components,
      currentState,
    });
  }

  onActionButtonPropertyChanged = (index, property, value) => {
    const actions = this.props.component.component.definition.properties.actions;
    actions.value[index][property] = value;
    this.props.paramUpdated({ name: 'actions' }, 'value', actions.value, 'properties');
  };

  actionButtonEventsChanged = (events, index) => {
    let actions = this.props.component.component.definition.properties.actions.value;
    actions[index]['events'] = events;
    this.props.paramUpdated({ name: 'actions' }, 'value', actions, 'properties');
  };

  actionButtonEventUpdated = (event, value, extraData) => {
    const actions = this.props.component.component.definition.properties.actions;
    const index = extraData.index;

    let newValues = actions.value;
    newValues[index][event.name] = {
      actionId: value,
    };

    this.props.paramUpdated({ name: 'actions' }, 'value', newValues, 'properties');
  };

  actionButtonEventOptionUpdated = (event, option, value, extraData) => {
    const actions = this.props.component.component.definition.properties.actions;
    const index = extraData.index;

    let newValues = actions.value;
    const options = newValues[index][event.name].options;

    newValues[index][event.name].options = {
      ...options,
      [option]: value,
    };

    this.props.paramUpdated({ name: 'actions' }, 'value', newValues, 'properties');
  };

  columnEventChanged = (columnForWhichEventsAreChanged, events) => {
    const columns = this.props.component.component.definition.properties.columns.value;

    const newColumns = columns.map((column) => {
      if (column.id === columnForWhichEventsAreChanged.id) {
        const newColumn = { ...column, events };
        return newColumn;
      } else {
        return column;
      }
    });

    this.props.paramUpdated({ name: 'columns' }, 'value', newColumns, 'properties');
  };

  columnPopover = (column, index) => {
    const timeZoneOptions = [
      { name: 'UTC', value: 'Etc/UTC' },
      { name: '-12:00', value: 'Etc/GMT+12' },
      { name: '-11:00', value: 'Etc/GMT+11' },
      { name: '-10:00', value: 'Pacific/Honolulu' },
      { name: '-09:00', value: 'America/Anchorage' },
      { name: '-08:00', value: 'America/Santa_Isabel' },
      { name: '-07:00', value: 'America/Chihuahua' },
      { name: '-06:00', value: 'America/Guatemala' },
      { name: '-05:00', value: 'America/Bogota' },
      { name: '-05:00', value: 'America/New_York' },
      { name: '-04:30', value: 'America/Caracas' },
      { name: '-04:00', value: 'America/Halifax' },
      { name: '-03:30', value: 'America/St_Johns' },
      { name: '-03:00', value: 'America/Sao_Paulo' },
      { name: '-02:00', value: 'Etc/GMT+2' },
      { name: '-01:00', value: 'Atlantic/Cape_Verde' },
      { name: '+00:00', value: 'Africa/Casablanca' },
      { name: '+01:00', value: 'Europe/Berlin' },
      { name: '+02:00', value: 'Europe/Istanbul' },
      { name: '+03:00', value: 'Asia/Baghdad' },
      { name: '+04:00', value: 'Europe/Moscow' },
      { name: '+04:30', value: 'Asia/Kabul' },
      { name: '+05:00', value: 'Asia/Tashkent' },
      { name: '+05:30', value: 'Asia/Colombo' },
      { name: '+05:45', value: 'Asia/Kathmandu' },
      { name: '+06:00', value: 'Asia/Almaty' },
      { name: '+06:30', value: 'Asia/Yangon' },
      { name: '+07:00', value: 'Asia/Bangkok' },
      { name: '+08:00', value: 'Asia/Krasnoyarsk' },
      { name: '+09:00', value: 'Asia/Seoul' },
      { name: '+09:30', value: 'Australia/Darwin' },
      { name: '+10:00', value: 'Australia/Hobart' },
      { name: '+11:00', value: 'Asia/Vladivostok' },
      { name: '+12:00', value: 'Etc/GMT-12' },
      { name: '+13:00', value: 'Pacific/Tongatapu' },
    ];
    return (
      <Popover id="popover-basic-2" className={`${this.props.darkMode && 'popover-dark-themed theme-dark'} shadow`}>
        <Popover.Content>
          <div className="field mb-2">
            <label className="form-label">{this.props.t('widget.Table.columnType', 'Column type')}</label>
            <SelectSearch
              className={`${this.props.darkMode ? 'select-search-dark' : 'select-search'}`}
              options={[
                { name: 'Default', value: 'default' },
                { name: 'String', value: 'string' },
                { name: 'Number', value: 'number' },
                { name: 'Text', value: 'text' },
                { name: 'Badge', value: 'badge' },
                { name: 'Multiple badges', value: 'badges' },
                { name: 'Tags', value: 'tags' },
                { name: 'Dropdown', value: 'dropdown' },
                { name: 'Radio', value: 'radio' },
                { name: 'Multiselect', value: 'multiselect' },
                { name: 'Toggle switch', value: 'toggle' },
                { name: 'Date Picker', value: 'datepicker' },
                { name: 'Image', value: 'image' },
              ]}
              value={column.columnType}
              search={true}
              closeOnSelect={true}
              onChange={(value) => {
                this.onColumnItemChange(index, 'columnType', value);
              }}
              filterOptions={fuzzySearch}
              placeholder={this.props.t('globals.select', 'Select') + '...'}
            />
          </div>
          <div className="field mb-2">
            <label className="form-label">{this.props.t('widget.Table.columnName', 'Column name')}</label>
            <input
              type="text"
              className="form-control text-field"
              onBlur={(e) => {
                e.stopPropagation();
                this.onColumnItemChange(index, 'name', e.target.value);
              }}
              defaultValue={column.name}
            />
          </div>
          {(column.columnType === 'string' || column.columnType === undefined || column.columnType === 'default') && (
            <div className="field mb-2">
              <label className="form-label">{this.props.t('widget.Table.overflow', 'Overflow')}</label>
              <SelectSearch
                className={`${this.props.darkMode ? 'select-search-dark' : 'select-search'}`}
                options={[
                  { name: 'Wrap', value: 'wrap' },
                  { name: 'Scroll', value: 'scroll' },
                  { name: 'Hide', value: 'hide' },
                ]}
                value={column.textWrap}
                search={true}
                closeOnSelect={true}
                onChange={(value) => {
                  this.onColumnItemChange(index, 'textWrap', value);
                }}
                filterOptions={fuzzySearch}
                placeholder={this.props.t('globals.select', 'Select') + '...'}
              />
            </div>
          )}
          <div className="field mb-2">
            <label className="form-label">{this.props.t('widget.Table.key', 'key')}</label>
            <CodeHinter
              currentState={this.props.currentState}
              initialValue={column.key}
              theme={this.props.darkMode ? 'monokai' : 'default'}
              mode="javascript"
              lineNumbers={false}
              placeholder={column.name}
              onChange={(value) => this.onColumnItemChange(index, 'key', value)}
              componentName={this.getPopoverFieldSource(column.columnType, 'key')}
            />
          </div>

          {(column.columnType === 'string' || column.columnType === undefined || column.columnType === 'default') && (
            <div>
              <div className="field mb-2">
                <label className="form-label">{this.props.t('widget.Table.textColor', 'Text color')}</label>
                <CodeHinter
                  currentState={this.props.currentState}
                  initialValue={column.textColor}
                  theme={this.props.darkMode ? 'monokai' : 'default'}
                  mode="javascript"
                  lineNumbers={false}
                  placeholder={'Text color of the cell'}
                  onChange={(value) => this.onColumnItemChange(index, 'textColor', value)}
                  componentName={this.getPopoverFieldSource(column.columnType, 'textColor')}
                  fieldMeta={column}
                  component={this.state.component}
                />
              </div>
              {column.isEditable && (
                <div>
                  <div className="hr-text">{this.props.t('widget.Table.validation', 'Validation')}</div>
                  <div className="field mb-2">
                    <label className="form-label">{this.props.t('widget.Table.regex', 'Regex')}</label>
                    <CodeHinter
                      currentState={this.props.currentState}
                      initialValue={column.regex}
                      theme={this.props.darkMode ? 'monokai' : 'default'}
                      mode="javascript"
                      lineNumbers={false}
                      placeholder={''}
                      onChange={(value) => this.onColumnItemChange(index, 'regex', value)}
                      componentName={this.getPopoverFieldSource(column.columnType, 'regex')}
                    />
                  </div>
                  <div className="field mb-2">
                    <label className="form-label">{this.props.t('widget.Table.minLength', 'Min length')}</label>
                    <CodeHinter
                      currentState={this.props.currentState}
                      initialValue={column.minLength}
                      theme={this.props.darkMode ? 'monokai' : 'default'}
                      mode="javascript"
                      lineNumbers={false}
                      placeholder={''}
                      onChange={(value) => this.onColumnItemChange(index, 'minLength', value)}
                      componentName={this.getPopoverFieldSource(column.columnType, 'minLength')}
                    />
                  </div>
                  <div className="field mb-2">
                    <label className="form-label">{this.props.t('widget.Table.maxLength', 'Max length')}</label>
                    <CodeHinter
                      currentState={this.props.currentState}
                      initialValue={column.maxLength}
                      theme={this.props.darkMode ? 'monokai' : 'default'}
                      mode="javascript"
                      lineNumbers={false}
                      placeholder={''}
                      onChange={(value) => this.onColumnItemChange(index, 'maxLength', value)}
                      componentName={this.getPopoverFieldSource(column.columnType, 'maxLength')}
                    />
                  </div>
                  <div className="field mb-2">
                    <label className="form-label">{this.props.t('widget.Table.customRule', 'Custom rule')}</label>
                    <CodeHinter
                      currentState={this.props.currentState}
                      initialValue={column.customRule}
                      theme={this.props.darkMode ? 'monokai' : 'default'}
                      mode="javascript"
                      lineNumbers={false}
                      placeholder={''}
                      onChange={(value) => this.onColumnItemChange(index, 'customRule', value)}
                      componentName={this.getPopoverFieldSource(column.columnType, 'customRule')}
                    />
                  </div>
                </div>
              )}
            </div>
          )}

          {column.columnType === 'number' && column.isEditable && (
            <div>
              <div className="hr-text">{this.props.t('widget.Table.validation', 'Validation')}</div>
              <div className="field mb-2">
                <label className="form-label">{this.props.t('widget.Table.minValue', 'Min value')}</label>
                <CodeHinter
                  currentState={this.props.currentState}
                  initialValue={column.minLength}
                  theme={this.props.darkMode ? 'monokai' : 'default'}
                  mode="javascript"
                  lineNumbers={false}
                  placeholder={''}
                  onChange={(value) => this.onColumnItemChange(index, 'minValue', value)}
                  componentName={this.getPopoverFieldSource(column.columnType, 'minValue')}
                />
              </div>
              <div className="field mb-2">
                <label className="form-label">{this.props.t('widget.Table.maxValue', 'Max value')}</label>
                <CodeHinter
                  currentState={this.props.currentState}
                  initialValue={column.maxLength}
                  theme={this.props.darkMode ? 'monokai' : 'default'}
                  mode="javascript"
                  lineNumbers={false}
                  placeholder={''}
                  onChange={(value) => this.onColumnItemChange(index, 'maxValue', value)}
                  componentName={this.getPopoverFieldSource(column.columnType, 'maxValue')}
                />
              </div>
            </div>
          )}

          {column.columnType === 'toggle' && (
            <div>
              <div className="field mb-2">
                <Color
                  param={{ name: 'Active color' }}
                  paramType="properties"
                  componentMeta={{ properties: { color: { displayName: 'Active color' } } }}
                  definition={{ value: column.activeColor || '#3c92dc' }}
                  onChange={(name, value, color) => this.onColumnItemChange(index, 'activeColor', color)}
                />
              </div>
              <EventManager
                component={{
                  component: {
                    definition: {
                      events: column.events ?? [],
                    },
                  },
                }}
                componentMeta={{ events: { onChange: { displayName: 'On change' } } }}
                currentState={this.props.currentState}
                dataQueries={this.props.dataQueries}
                components={this.props.components}
                eventsChanged={(events) => this.columnEventChanged(column, events)}
                apps={this.props.apps}
                popOverCallback={(showing) => {
                  this.setState({ columnPopOverRootClose: !showing });
                }}
              />
            </div>
          )}

          {(column.columnType === 'dropdown' ||
            column.columnType === 'multiselect' ||
            column.columnType === 'badge' ||
            column.columnType === 'badges' ||
            column.columnType === 'radio') && (
            <div>
              <div className="field mb-2">
                <label className="form-label">{this.props.t('widget.Table.values', 'Values')}</label>
                <CodeHinter
                  currentState={this.props.currentState}
                  initialValue={column.values}
                  theme={this.props.darkMode ? 'monokai' : 'default'}
                  mode="javascript"
                  lineNumbers={false}
                  placeholder={'{{[1, 2, 3]}}'}
                  onChange={(value) => this.onColumnItemChange(index, 'values', value)}
                  componentName={this.getPopoverFieldSource(column.columnType, 'values')}
                />
              </div>
              <div className="field mb-2">
                <label className="form-label">{this.props.t('widget.Table.labels', 'Labels')}</label>
                <CodeHinter
                  currentState={this.props.currentState}
                  initialValue={column.labels}
                  theme={this.props.darkMode ? 'monokai' : 'default'}
                  mode="javascript"
                  lineNumbers={false}
                  placeholder={'{{["one", "two", "three"]}}'}
                  onChange={(value) => this.onColumnItemChange(index, 'labels', value)}
                  componentName={this.getPopoverFieldSource(column.columnType, 'labels')}
                />
              </div>
            </div>
          )}

          {column.columnType === 'dropdown' && (
            <>
              {column.isEditable && (
                <div>
                  <div className="hr-text">{this.props.t('widget.Table.validation', 'Validation')}</div>
                  <div className="field mb-2">
                    <label className="form-label">{this.props.t('widget.Table.customRule', 'Custom Rule')}</label>
                    <CodeHinter
                      currentState={this.props.currentState}
                      initialValue={column.customRule}
                      theme={this.props.darkMode ? 'monokai' : 'default'}
                      mode="javascript"
                      lineNumbers={false}
                      placeholder={''}
                      onChange={(value) => this.onColumnItemChange(index, 'customRule', value)}
                      componentName={this.getPopoverFieldSource(column.columnType, 'customRule')}
                    />
                  </div>
                </div>
              )}
            </>
          )}

          <div className="field mb-2">
            <label className="form-label">{this.props.t('widget.Table.cellBgColor', 'Cell Background Color')}</label>
            <CodeHinter
              currentState={this.props.currentState}
              initialValue={column.cellBackgroundColor ?? 'inherit'}
              theme={this.props.darkMode ? 'monokai' : 'default'}
              mode="javascript"
              lineNumbers={false}
              placeholder={''}
              onChange={(value) => this.onColumnItemChange(index, 'cellBackgroundColor', value)}
              componentName={this.getPopoverFieldSource(column.columnType, 'cellBackgroundColor')}
            />
          </div>

          {column.columnType === 'datepicker' && (
            <div>
              <label className="form-label">
                {this.props.t('widget.Table.dateDisplayformat', 'Date Display Format')}
              </label>
              <div className="field mb-2">
                <CodeHinter
                  currentState={this.props.currentState}
                  initialValue={column.dateFormat}
                  theme={this.props.darkMode ? 'monokai' : 'default'}
                  mode="javascript"
                  lineNumbers={false}
                  placeholder={'DD-MM-YYYY'}
                  onChange={(value) => this.onColumnItemChange(index, 'dateFormat', value)}
                  componentName={this.getPopoverFieldSource(column.columnType, 'dateFormat')}
                />
              </div>
              <label className="form-label">{this.props.t('widget.Table.dateParseformat', 'Date Parse Format')}</label>
              <div className="field mb-2">
                <input
                  type="text"
                  className="form-control text-field"
                  onChange={(e) => {
                    e.stopPropagation();
                    this.onColumnItemChange(index, 'parseDateFormat', e.target.value);
                  }}
                  defaultValue={column.parseDateFormat}
                  placeholder={'DD-MM-YYYY'}
                />
              </div>
              <label className="form-label">Parse in timezone</label>
              <div className="field mb-2">
                <SelectSearch
                  className={`${this.props.darkMode ? 'select-search-dark' : 'select-search'}`}
                  options={timeZoneOptions}
                  value={column.timeZoneValue}
                  search={true}
                  closeOnSelect={true}
                  onChange={(value) => {
                    this.onColumnItemChange(index, 'timeZoneValue', value);
                  }}
                  filterOptions={fuzzySearch}
                  placeholder="Select.."
                />
              </div>
              <label className="form-label">Display in timezone</label>
              <div className="field mb-2">
                <SelectSearch
                  className={`${this.props.darkMode ? 'select-search-dark' : 'select-search'}`}
                  options={timeZoneOptions}
                  value={column.timeZoneDisplay}
                  search={true}
                  closeOnSelect={true}
                  onChange={(value) => {
                    this.onColumnItemChange(index, 'timeZoneDisplay', value);
                  }}
                  filterOptions={fuzzySearch}
                  placeholder="Select.."
                />
              </div>
              <div className="field mb-2">
                <div className="form-check form-switch my-2">
                  <input
                    className="form-check-input"
                    type="checkbox"
                    onClick={() => {
                      this.onColumnItemChange(index, 'isTimeChecked', !column.isTimeChecked);
                    }}
                    checked={column.isTimeChecked}
                  />
                  <span className="form-check-label">{this.props.t('widget.Table.showTime', 'show time')}</span>
                </div>
              </div>
            </div>
          )}
          {column.columnType === 'image' && (
            <>
              <div className="field mb-2">
                <label className="form-label">{this.props.t('widget.Table.borderRadius', 'Border radius')}</label>
                <CodeHinter
                  currentState={this.props.currentState}
                  initialValue={column.borderRadius}
                  theme={this.props.darkMode ? 'monokai' : 'default'}
                  mode="javascript"
                  lineNumbers={false}
                  placeholder={''}
                  onChange={(value) => this.onColumnItemChange(index, 'borderRadius', value)}
                  componentName={this.getPopoverFieldSource(column.columnType, 'borderRadius')}
                />
              </div>
              <div className="field mb-2">
                <label className="form-label">{this.props.t('widget.Table.width', 'Width')}</label>
                <CodeHinter
                  currentState={this.props.currentState}
                  initialValue={column.width}
                  theme={this.props.darkMode ? 'monokai' : 'default'}
                  mode="javascript"
                  lineNumbers={false}
                  placeholder={''}
                  onChange={(value) => this.onColumnItemChange(index, 'width', value)}
                  componentName={this.getPopoverFieldSource(column.columnType, 'width')}
                />
              </div>
              <div className="field mb-2">
                <label className="form-label">{this.props.t('widget.Table.height', 'Height')}</label>
                <CodeHinter
                  currentState={this.props.currentState}
                  initialValue={column.height}
                  theme={this.props.darkMode ? 'monokai' : 'default'}
                  mode="javascript"
                  lineNumbers={false}
                  placeholder={''}
                  onChange={(value) => this.onColumnItemChange(index, 'height', value)}
                  componentName={this.getPopoverFieldSource(column.columnType, 'height')}
                />
              </div>
              <div className="field mb-2">
                <label className="form-label">{this.props.t('widget.Table.objectFit', 'Object fit')}</label>
                <SelectSearch
                  className={`${this.props.darkMode ? 'select-search-dark' : 'select-search'}`}
                  options={[
                    { name: 'Cover', value: 'cover' },
                    { name: 'Contain', value: 'contain' },
                    { name: 'Fill', value: 'fill' },
                  ]}
                  value={column.objectFit}
                  search={true}
                  closeOnSelect={true}
                  onChange={(value) => {
                    this.onColumnItemChange(index, 'objectFit', value);
                  }}
                  filterOptions={fuzzySearch}
                  placeholder={this.props.t('Select') + '...'}
                />
              </div>
            </>
          )}

          {column.columnType !== 'image' && (
            <div className="form-check form-switch my-4">
              <input
                className="form-check-input"
                type="checkbox"
                onClick={() => this.onColumnItemChange(index, 'isEditable', !column.isEditable)}
                checked={column.isEditable}
              />
              <span className="form-check-label">{this.props.t('widget.Table.makeEditable', 'make editable')}</span>
            </div>
          )}
        </Popover.Content>
      </Popover>
    );
  };

  actionPopOver = (action, index) => {
    const dummyComponentForActionButton = {
      component: {
        definition: {
          events: this.props.component.component.definition.properties.actions.value[index].events || [],
        },
      },
    };

    return (
      <Popover id="popover-basic" className={`${this.props.darkMode && 'popover-dark-themed theme-dark'} shadow`}>
        <Popover.Content>
          <div className="field mb-2">
            <label className="form-label">{this.props.t('widget.Table.buttonText', 'Button Text')}</label>
            <input
              type="text"
              className="form-control text-field"
              onChange={(e) => {
                e.stopPropagation();
                this.onActionButtonPropertyChanged(index, 'buttonText', e.target.value);
              }}
              value={action.buttonText}
            />
          </div>
          <div className="field mb-2">
            <label className="form-label">{this.props.t('widget.Table.buttonPosition', 'Button Position')}</label>
            <SelectSearch
              className={`${this.props.darkMode ? 'select-search-dark' : 'select-search'}`}
              options={[
                { name: 'Left', value: 'left' },
                { name: 'Right', value: 'right' },
              ]}
              value={action.position ?? 'right'}
              search={false}
              closeOnSelect={true}
              onChange={(value) => {
                this.onActionButtonPropertyChanged(index, 'position', value);
              }}
              filterOptions={fuzzySearch}
              placeholder="Select position"
            />
          </div>
          <Color
            param={{ name: 'actionButtonBackgroundColor' }}
            paramType="properties"
            componentMeta={this.state.componentMeta}
            definition={{ value: action.backgroundColor }}
            onChange={(name, value, color) => this.onActionButtonPropertyChanged(index, 'backgroundColor', color)}
          />

          <Color
            param={{ name: 'actionButtonTextColor' }}
            paramType="properties"
            componentMeta={this.state.componentMeta}
            definition={{ value: action.textColor }}
            onChange={(name, value, color) => this.onActionButtonPropertyChanged(index, 'textColor', color)}
          />
          <EventManager
            component={dummyComponentForActionButton}
            componentMeta={{ events: { onClick: { displayName: 'On click' } } }}
            currentState={this.state.currentState}
            dataQueries={this.props.dataQueries}
            components={this.props.components}
            eventsChanged={(events) => this.actionButtonEventsChanged(events, index)}
            apps={this.props.apps}
            popOverCallback={(showing) => {
              this.setState({ actionPopOverRootClose: !showing });
              this.setState({ showPopOver: showing });
            }}
          />
          <button className="btn btn-sm btn-outline-danger mt-2 col" onClick={() => this.removeAction(index)}>
            {this.props.t('widget.Table.remove', 'Remove')}
          </button>
        </Popover.Content>
      </Popover>
    );
  };

  actionButton(action, index) {
    return (
      <OverlayTrigger
        trigger="click"
        placement="left"
        rootClose={this.state.actionPopOverRootClose}
        overlay={this.actionPopOver(action, index)}
        onToggle={(showing) => this.setState({ showPopOver: showing })}
      >
        <div className={`card p-2 mb-1 ${this.props.darkMode ? 'bg-secondary' : 'bg-light'}`} role="button">
          <div className={`row ${this.props.darkMode ? '' : 'bg-light'}`}>
            <div className="col-auto">
              <div className="text">{action.buttonText}</div>
            </div>
          </div>
        </div>
      </OverlayTrigger>
    );
  }

  onSortEnd = (oldIndex, newIndex) => {
    const columns = this.props.component.component.definition.properties.columns;
    const newColumns = arrayMove(columns.value, oldIndex, newIndex);
    this.props.paramUpdated({ name: 'columns' }, 'value', newColumns, 'properties');
  };

  generateNewColumnName = (columns) => {
    let found = false;
    let columnName = '';
    let currentNumber = 1;

    while (!found) {
      columnName = `new_column${currentNumber}`;
      if (columns.find((column) => column.name === columnName) === undefined) {
        found = true;
      }
      currentNumber += 1;
    }

    return columnName;
  };

  addNewColumn = () => {
    const columns = this.props.component.component.definition.properties.columns;
    const newValue = columns.value;
    newValue.push({ name: this.generateNewColumnName(columns.value), id: uuidv4() });
    this.props.paramUpdated({ name: 'columns' }, 'value', newValue, 'properties');
  };

  addNewAction = () => {
    const actions = this.props.component.component.definition.properties.actions;
    const newValue = actions ? actions.value : [];
    newValue.push({ name: computeActionName(actions), buttonText: 'Button', events: [] });
    this.props.paramUpdated({ name: 'actions' }, 'value', newValue, 'properties');
  };

  removeAction = (index) => {
    const newValue = this.props.component.component.definition.properties.actions.value;
    newValue.splice(index, 1);
    this.props.paramUpdated({ name: 'actions' }, 'value', newValue, 'properties');
  };

  onColumnItemChange = (index, item, value) => {
    const columns = this.props.component.component.definition.properties.columns;
    const column = columns.value[index];

    column[item] = value;
    const newColumns = columns.value;
    newColumns[index] = column;
    this.props.paramUpdated({ name: 'columns' }, 'value', newColumns, 'properties');
  };

  removeColumn = (index) => {
    const columns = this.props.component.component.definition.properties.columns;
    const newValue = columns.value;
    const removedColumns = newValue.splice(index, 1);
    this.props.paramUpdated({ name: 'columns' }, 'value', newValue, 'properties');

    const existingcolumnDeletionHistory =
      this.props.component.component.definition.properties.columnDeletionHistory?.value ?? [];
    const newcolumnDeletionHistory = [
      ...existingcolumnDeletionHistory,
      ...removedColumns.map((column) => column.key || column.name),
    ];
    this.props.paramUpdated({ name: 'columnDeletionHistory' }, 'value', newcolumnDeletionHistory, 'properties');
  };

  getPopoverFieldSource = (column, field) =>
    `widget/${this.props.component.component.name}/${column ?? 'default'}::${field}`;

  render() {
    const { dataQueries, component, paramUpdated, componentMeta, components, currentState, darkMode } = this.props;

    const columns = component.component.definition.properties.columns;
    const actions = component.component.definition.properties.actions || { value: [] };

    if (!component.component.definition.properties.displaySearchBox)
      paramUpdated({ name: 'displaySearchBox' }, 'value', true, 'properties');
    const displaySearchBox = component.component.definition.properties.displaySearchBox.value;
    const displayServerSideFilter = component.component.definition.properties.showFilterButton?.value
      ? resolveReferences(component.component.definition.properties.showFilterButton?.value, currentState)
      : false;
    const serverSidePagination = component.component.definition.properties.serverSidePagination?.value
      ? resolveReferences(component.component.definition.properties.serverSidePagination?.value, currentState)
      : false;
    const clientSidePagination = component.component.definition.properties.clientSidePagination?.value
      ? resolveReferences(component.component.definition.properties.clientSidePagination?.value, currentState)
      : false;
    const enabledSort = component.component.definition.properties.enabledSort?.value
      ? resolveReferences(component.component.definition.properties.enabledSort?.value, currentState)
      : true;

    const renderCustomElement = (param, paramType = 'properties') => {
      return renderElement(component, componentMeta, paramUpdated, dataQueries, param, paramType, currentState);
    };

    let items = [];

    items.push({
      title: 'Properties',
      children: renderElement(
        component,
        componentMeta,
        paramUpdated,
        dataQueries,
        'data',
        'properties',
        currentState,
        components,
        darkMode
      ),
    });

    items.push({
      title: 'Columns',
      children: (
        <div>
          <div className="col-auto text-right mb-3">
            <button
              onClick={this.addNewColumn}
              className="btn btn-sm border-0 font-weight-normal padding-2 col-auto color-primary inspector-add-button"
            >
              {this.props.t('widget.Table.addColumn', '+ Add column')}
            </button>
          </div>
          <SortableList onSortEnd={this.onSortEnd} className="w-100" draggedItemClassName="dragged">
            {columns.value.map((item, index) => (
              <div className={`card p-2 column-sort-row mb-1 ${this.props.darkMode ? '' : 'bg-light'}`} key={index}>
                <OverlayTrigger
                  trigger="click"
                  placement="left"
                  rootClose={this.state.columnPopOverRootClose}
                  overlay={this.columnPopover(item, index)}
                >
                  <div className={`row ${this.props.darkMode ? '' : 'bg-light'}`} role="button">
                    <div className="col-auto">
                      <SortableItem key={item.name}>
                        <svg width="8" height="14" viewBox="0 0 8 14" fill="none" xmlns="http://www.w3.org/2000/svg">
                          <path
                            d="M0.666667 1.66667C0.666667 2.03486 0.965143 2.33333 1.33333 2.33333C1.70152 2.33333 2 2.03486 2 1.66667C2 1.29848 1.70152 1 1.33333 1C0.965143 1 0.666667 1.29848 0.666667 1.66667Z"
                            stroke="#8092AC"
                            strokeWidth="1.33333"
                          />
                          <path
                            d="M5.99992 1.66667C5.99992 2.03486 6.2984 2.33333 6.66659 2.33333C7.03478 2.33333 7.33325 2.03486 7.33325 1.66667C7.33325 1.29848 7.03478 1 6.66659 1C6.2984 1 5.99992 1.29848 5.99992 1.66667Z"
                            stroke="#8092AC"
                            strokeWidth="1.33333"
                          />
                          <path
                            d="M0.666667 7.00001C0.666667 7.3682 0.965143 7.66668 1.33333 7.66668C1.70152 7.66668 2 7.3682 2 7.00001C2 6.63182 1.70152 6.33334 1.33333 6.33334C0.965143 6.33334 0.666667 6.63182 0.666667 7.00001Z"
                            stroke="#8092AC"
                            strokeWidth="1.33333"
                          />
                          <path
                            d="M5.99992 7.00001C5.99992 7.3682 6.2984 7.66668 6.66659 7.66668C7.03478 7.66668 7.33325 7.3682 7.33325 7.00001C7.33325 6.63182 7.03478 6.33334 6.66659 6.33334C6.2984 6.33334 5.99992 6.63182 5.99992 7.00001Z"
                            stroke="#8092AC"
                            strokeWidth="1.33333"
                          />
                          <path
                            d="M0.666667 12.3333C0.666667 12.7015 0.965143 13 1.33333 13C1.70152 13 2 12.7015 2 12.3333C2 11.9651 1.70152 11.6667 1.33333 11.6667C0.965143 11.6667 0.666667 11.9651 0.666667 12.3333Z"
                            stroke="#8092AC"
                            strokeWidth="1.33333"
                          />
                          <path
                            d="M5.99992 12.3333C5.99992 12.7015 6.2984 13 6.66659 13C7.03478 13 7.33325 12.7015 7.33325 12.3333C7.33325 11.9651 7.03478 11.6667 6.66659 11.6667C6.2984 11.6667 5.99992 11.9651 5.99992 12.3333Z"
                            stroke="#8092AC"
                            strokeWidth="1.33333"
                          />
                        </svg>
                      </SortableItem>
                    </div>
                    <div className="col">
                      <div className="text">{item.name}</div>
                    </div>
                    <div className="col-auto">
                      <svg
                        onClick={() => this.removeColumn(index)}
                        width="10"
                        height="16"
                        viewBox="0 0 10 16"
                        fill="none"
                        xmlns="http://www.w3.org/2000/svg"
                      >
                        <path
                          d="M0 13.8333C0 14.75 0.75 15.5 1.66667 15.5H8.33333C9.25 15.5 10 14.75 10 13.8333V3.83333H0V13.8333ZM1.66667 5.5H8.33333V13.8333H1.66667V5.5ZM7.91667 1.33333L7.08333 0.5H2.91667L2.08333 1.33333H0V3H10V1.33333H7.91667Z"
                          fill="#8092AC"
                        />
                      </svg>
                    </div>
                  </div>
                </OverlayTrigger>
              </div>
            ))}
          </SortableList>
        </div>
      ),
    });

    items.push({
      title: 'Action buttons',
      children: (
        <div className="field mb-2 mt-2">
          <div className="row g-2">
            <div className="text-right mb-3">
              <button
                onClick={this.addNewAction}
                className="btn btn-sm border-0 font-weight-normal padding-2 col-auto color-primary inspector-add-button"
              >
                {this.props.t('widget.Table.addButton', '+ Add button')}
              </button>
            </div>
          </div>
          <div>{actions.value.map((action, index) => this.actionButton(action, index))}</div>
          {actions.value.length === 0 && (
            <div className="text-center">
              <small className="color-disabled">
                {this.props.t('widget.Table.noActionMessage', "This table doesn't have any action buttons")}
              </small>
            </div>
          )}
        </div>
      ),
    });

    const options = [
      'serverSidePagination',
      ...(serverSidePagination ? ['enablePrevButton'] : []),
      ...(serverSidePagination ? ['enableNextButton'] : []),
      ...(serverSidePagination ? ['totalRecords'] : []),
      ...(clientSidePagination && !serverSidePagination ? ['rowsPerPage'] : []),
      ...(enabledSort ? ['serverSideSort'] : []),
      'serverSideSearch',
      'showDownloadButton',
      'showFilterButton',
      ...(displayServerSideFilter ? ['serverSideFilter'] : []),
      'showBulkUpdateActions',
      'showBulkSelector',
      'highlightSelectedRow',
<<<<<<< HEAD
      'disabledSort',
      'serverSideSort',
=======
      'enabledSort',
      'serverSideFilter',
>>>>>>> 25836743
    ];

    let renderOptions = [];

    !serverSidePagination && options.splice(1, 0, 'clientSidePagination');

    options.map((option) => renderOptions.push(renderCustomElement(option)));

    const conditionalOptions = [
      { name: 'displaySearchBox', condition: displaySearchBox },
      { name: 'loadingState', condition: true },
    ];

    conditionalOptions.map(({ name, condition }) => {
      if (condition) renderOptions.push(renderCustomElement(name));
    });

    items.push({
      title: 'Options',
      children: renderOptions,
    });

    items.push({
      title: 'Events',
      isOpen: false,
      children: (
        <EventManager
          component={component}
          componentMeta={componentMeta}
          currentState={currentState}
          dataQueries={dataQueries}
          components={components}
          eventsChanged={this.props.eventsChanged}
          apps={this.props.apps}
        />
      ),
    });

    items.push({
      title: 'Layout',
      isOpen: true,
      children: (
        <>
          {renderElement(
            component,
            componentMeta,
            this.props.layoutPropertyChanged,
            dataQueries,
            'showOnDesktop',
            'others',
            currentState,
            components
          )}
          {renderElement(
            component,
            componentMeta,
            this.props.layoutPropertyChanged,
            dataQueries,
            'showOnMobile',
            'others',
            currentState,
            components
          )}
        </>
      ),
    });

    return <Accordion items={items} />;
  }
}

export const Table = withTranslation()(TableComponent);<|MERGE_RESOLUTION|>--- conflicted
+++ resolved
@@ -934,6 +934,7 @@
       ...(serverSidePagination ? ['enableNextButton'] : []),
       ...(serverSidePagination ? ['totalRecords'] : []),
       ...(clientSidePagination && !serverSidePagination ? ['rowsPerPage'] : []),
+      'enabledSort',
       ...(enabledSort ? ['serverSideSort'] : []),
       'serverSideSearch',
       'showDownloadButton',
@@ -942,13 +943,6 @@
       'showBulkUpdateActions',
       'showBulkSelector',
       'highlightSelectedRow',
-<<<<<<< HEAD
-      'disabledSort',
-      'serverSideSort',
-=======
-      'enabledSort',
-      'serverSideFilter',
->>>>>>> 25836743
     ];
 
     let renderOptions = [];
