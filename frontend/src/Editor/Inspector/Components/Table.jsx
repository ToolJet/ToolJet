import React from 'react';
import Accordion from '@/_ui/Accordion';

import { renderElement } from '../Utils';
import { computeActionName, resolveReferences } from '@/_helpers/utils';
// eslint-disable-next-line import/no-unresolved
import SortableList, { SortableItem } from 'react-easy-sort';
import arrayMove from 'array-move';
import OverlayTrigger from 'react-bootstrap/OverlayTrigger';
import Popover from 'react-bootstrap/Popover';
import { Color } from '../Elements/Color';
import SelectSearch, { fuzzySearch } from 'react-select-search';
import { v4 as uuidv4 } from 'uuid';
import { EventManager } from '../EventManager';
import { CodeHinter } from '../../CodeBuilder/CodeHinter';
import { withTranslation } from 'react-i18next';
class TableComponent extends React.Component {
  constructor(props) {
    super(props);

    const {
      dataQueries,
      component,
      paramUpdated,
      componentMeta,
      eventUpdated,
      eventOptionUpdated,
      components,
      currentState,
    } = props;

    this.state = {
      dataQueries,
      component,
      paramUpdated,
      componentMeta,
      eventUpdated,
      eventOptionUpdated,
      components,
      currentState,
      actionPopOverRootClose: true,
      showPopOver: false,
      popOverRootCloseBlockers: [],
    };
  }

  componentDidMount() {
    const {
      dataQueries,
      component,
      paramUpdated,
      componentMeta,
      eventUpdated,
      eventOptionUpdated,
      components,
      currentState,
    } = this.props;

    this.setState({
      dataQueries,
      component,
      paramUpdated,
      componentMeta,
      eventUpdated,
      eventOptionUpdated,
      components,
      currentState,
    });
  }

  onActionButtonPropertyChanged = (index, property, value) => {
    const actions = this.props.component.component.definition.properties.actions;
    actions.value[index][property] = value;
    this.props.paramUpdated({ name: 'actions' }, 'value', actions.value, 'properties');
  };

  actionButtonEventsChanged = (events, index) => {
    let actions = this.props.component.component.definition.properties.actions.value;
    actions[index]['events'] = events;
    this.props.paramUpdated({ name: 'actions' }, 'value', actions, 'properties');
  };

  actionButtonEventUpdated = (event, value, extraData) => {
    const actions = this.props.component.component.definition.properties.actions;
    const index = extraData.index;

    let newValues = actions.value;
    newValues[index][event.name] = {
      actionId: value,
    };

    this.props.paramUpdated({ name: 'actions' }, 'value', newValues, 'properties');
  };

  actionButtonEventOptionUpdated = (event, option, value, extraData) => {
    const actions = this.props.component.component.definition.properties.actions;
    const index = extraData.index;

    let newValues = actions.value;
    const options = newValues[index][event.name].options;

    newValues[index][event.name].options = {
      ...options,
      [option]: value,
    };

    this.props.paramUpdated({ name: 'actions' }, 'value', newValues, 'properties');
  };

  columnEventChanged = (columnForWhichEventsAreChanged, events) => {
    const columns = this.props.component.component.definition.properties.columns.value;

    const newColumns = columns.map((column) => {
      if (column.id === columnForWhichEventsAreChanged.id) {
        const newColumn = { ...column, events };
        return newColumn;
      } else {
        return column;
      }
    });

    this.props.paramUpdated({ name: 'columns' }, 'value', newColumns, 'properties');
  };

  setColumnPopoverRootCloseBlocker(key, isBlocking) {
    if (isBlocking) {
      this.setState((prev) => ({ popOverRootCloseBlockers: [...prev.popOverRootCloseBlockers, key] }));
    } else {
      this.setState((prev) => ({ popOverRootCloseBlockers: prev.popOverRootCloseBlockers.filter((b) => b !== key) }));
    }
  }

  columnPopover = (column, index) => {
    const timeZoneOptions = [
      { name: 'UTC', value: 'Etc/UTC' },
      { name: '-12:00', value: 'Etc/GMT+12' },
      { name: '-11:00', value: 'Etc/GMT+11' },
      { name: '-10:00', value: 'Pacific/Honolulu' },
      { name: '-09:00', value: 'America/Anchorage' },
      { name: '-08:00', value: 'America/Santa_Isabel' },
      { name: '-07:00', value: 'America/Chihuahua' },
      { name: '-06:00', value: 'America/Guatemala' },
      { name: '-05:00', value: 'America/Bogota' },
      { name: '-05:00', value: 'America/New_York' },
      { name: '-04:30', value: 'America/Caracas' },
      { name: '-04:00', value: 'America/Halifax' },
      { name: '-03:30', value: 'America/St_Johns' },
      { name: '-03:00', value: 'America/Sao_Paulo' },
      { name: '-02:00', value: 'Etc/GMT+2' },
      { name: '-01:00', value: 'Atlantic/Cape_Verde' },
      { name: '+00:00', value: 'Africa/Casablanca' },
      { name: '+01:00', value: 'Europe/Berlin' },
      { name: '+02:00', value: 'Europe/Istanbul' },
      { name: '+03:00', value: 'Asia/Baghdad' },
      { name: '+04:00', value: 'Europe/Moscow' },
      { name: '+04:30', value: 'Asia/Kabul' },
      { name: '+05:00', value: 'Asia/Tashkent' },
      { name: '+05:30', value: 'Asia/Colombo' },
      { name: '+05:45', value: 'Asia/Kathmandu' },
      { name: '+06:00', value: 'Asia/Almaty' },
      { name: '+06:30', value: 'Asia/Yangon' },
      { name: '+07:00', value: 'Asia/Bangkok' },
      { name: '+08:00', value: 'Asia/Krasnoyarsk' },
      { name: '+09:00', value: 'Asia/Seoul' },
      { name: '+09:30', value: 'Australia/Darwin' },
      { name: '+10:00', value: 'Australia/Hobart' },
      { name: '+11:00', value: 'Asia/Vladivostok' },
      { name: '+12:00', value: 'Etc/GMT-12' },
      { name: '+13:00', value: 'Pacific/Tongatapu' },
    ];
    return (
      <Popover id="popover-basic-2" className={`${this.props.darkMode && 'popover-dark-themed theme-dark'} shadow`}>
        <Popover.Content>
          <div className="field mb-2" data-cy={`dropdown-column-type`}>
            <label data-cy={`label-column-type`} className="form-label">
              {this.props.t('widget.Table.columnType', 'Column type')}
            </label>
            <SelectSearch
              className={`${this.props.darkMode ? 'select-search-dark' : 'select-search'}`}
              options={[
                { name: 'Default', value: 'default' },
                { name: 'String', value: 'string' },
                { name: 'Number', value: 'number' },
                { name: 'Text', value: 'text' },
                { name: 'Badge', value: 'badge' },
                { name: 'Multiple badges', value: 'badges' },
                { name: 'Tags', value: 'tags' },
                { name: 'Dropdown', value: 'dropdown' },
                { name: 'Radio', value: 'radio' },
                { name: 'Multiselect', value: 'multiselect' },
                { name: 'Toggle switch', value: 'toggle' },
                { name: 'Date Picker', value: 'datepicker' },
                { name: 'Image', value: 'image' },
              ]}
              value={column.columnType}
              search={true}
              closeOnSelect={true}
              onChange={(value) => {
                this.onColumnItemChange(index, 'columnType', value);
              }}
              filterOptions={fuzzySearch}
              placeholder={this.props.t('globals.select', 'Select') + '...'}
            />
          </div>
          <div className="field mb-2">
            <label data-cy={`label-column-name`} className="form-label">
              {this.props.t('widget.Table.columnName', 'Column name')}
            </label>
            <input
              data-cy={`input-column-name`}
              type="text"
              className="form-control text-field"
              onBlur={(e) => {
                e.stopPropagation();
                this.onColumnItemChange(index, 'name', e.target.value);
              }}
              defaultValue={column.name}
            />
          </div>
          {(column.columnType === 'string' || column.columnType === undefined || column.columnType === 'default') && (
            <div data-cy={`input-overflow`} className="field mb-2">
              <label data-cy={`label-overflow`} className="form-label">
                {this.props.t('widget.Table.overflow', 'Overflow')}
              </label>
              <SelectSearch
                className={`${this.props.darkMode ? 'select-search-dark' : 'select-search'}`}
                options={[
                  { name: 'Wrap', value: 'wrap' },
                  { name: 'Scroll', value: 'scroll' },
                  { name: 'Hide', value: 'hide' },
                ]}
                value={column.textWrap}
                search={true}
                closeOnSelect={true}
                onChange={(value) => {
                  this.onColumnItemChange(index, 'textWrap', value);
                }}
                filterOptions={fuzzySearch}
                placeholder={this.props.t('globals.select', 'Select') + '...'}
              />
            </div>
          )}
          <div data-cy={`label-and-input-key`} className="field mb-2">
            <label className="form-label">{this.props.t('widget.Table.key', 'key')}</label>
            <CodeHinter
              currentState={this.props.currentState}
              initialValue={column.key}
              theme={this.props.darkMode ? 'monokai' : 'default'}
              mode="javascript"
              lineNumbers={false}
              placeholder={column.name}
              onChange={(value) => this.onColumnItemChange(index, 'key', value)}
              componentName={this.getPopoverFieldSource(column.columnType, 'key')}
              popOverCallback={(showing) => {
                this.setColumnPopoverRootCloseBlocker('tableKey', showing);
              }}
            />
          </div>
    

          {(column.columnType === 'string' || column.columnType === undefined || column.columnType === 'default') && (
            <div>
              <div data-cy={`label-and-input-text-color`} className="field mb-2">
                <label className="form-label">{this.props.t('widget.Table.textColor', 'Text color')}</label>
                <CodeHinter
                  currentState={this.props.currentState}
                  initialValue={column.textColor}
                  theme={this.props.darkMode ? 'monokai' : 'default'}
                  mode="javascript"
                  lineNumbers={false}
                  placeholder={'Text color of the cell'}
                  onChange={(value) => this.onColumnItemChange(index, 'textColor', value)}
                  componentName={this.getPopoverFieldSource(column.columnType, 'textColor')}
                  fieldMeta={column}
                  component={this.state.component}
                  popOverCallback={(showing) => {
                    this.setColumnPopoverRootCloseBlocker('textColor', showing);
                  }}
                />
              </div>
              <div className="field mb-2">
            <label className="form-label">{this.props.t('widget.Table.cellBgColor', 'Cell Background Color')}</label>
            <CodeHinter
              currentState={this.props.currentState}
              initialValue={column.cellBackgroundColor ?? 'inherit'}
              theme={this.props.darkMode ? 'monokai' : 'default'}
              mode="javascript"
              lineNumbers={false}
              placeholder={''}
              onChange={(value) => this.onColumnItemChange(index, 'cellBackgroundColor', value)}
              componentName={this.getPopoverFieldSource(column.columnType, 'cellBackgroundColor')}
              popOverCallback={(showing) => {
                this.setColumnPopoverRootCloseBlocker('cellBackgroundColor', showing);
              }}
            />
          </div>

              {column.isEditable && (
                <div>
                  <div data-cy={`header-validation`} className="hr-text">
                    {this.props.t('widget.Table.validation', 'Validation')}
                  </div>
                  <div data-cy={`input-and-label-regex`} className="field mb-2">
                    <label className="form-label">{this.props.t('widget.Table.regex', 'Regex')}</label>
                    <CodeHinter
                      currentState={this.props.currentState}
                      initialValue={column.regex}
                      theme={this.props.darkMode ? 'monokai' : 'default'}
                      mode="javascript"
                      lineNumbers={false}
                      placeholder={''}
                      onChange={(value) => this.onColumnItemChange(index, 'regex', value)}
                      componentName={this.getPopoverFieldSource(column.columnType, 'regex')}
                      popOverCallback={(showing) => {
                        this.setColumnPopoverRootCloseBlocker('regex', showing);
                      }}
                    />
                  </div>
                  <div data-cy={`input-and-label-min-length`} className="field mb-2">
                    <label className="form-label">{this.props.t('widget.Table.minLength', 'Min length')}</label>
                    <CodeHinter
                      currentState={this.props.currentState}
                      initialValue={column.minLength}
                      theme={this.props.darkMode ? 'monokai' : 'default'}
                      mode="javascript"
                      lineNumbers={false}
                      placeholder={''}
                      onChange={(value) => this.onColumnItemChange(index, 'minLength', value)}
                      componentName={this.getPopoverFieldSource(column.columnType, 'minLength')}
                      popOverCallback={(showing) => {
                        this.setColumnPopoverRootCloseBlocker('minLength', showing);
                      }}
                    />
                  </div>
                  <div data-cy={`input-and-label-max-length`} className="field mb-2">
                    <label className="form-label">{this.props.t('widget.Table.maxLength', 'Max length')}</label>
                    <CodeHinter
                      currentState={this.props.currentState}
                      initialValue={column.maxLength}
                      theme={this.props.darkMode ? 'monokai' : 'default'}
                      mode="javascript"
                      lineNumbers={false}
                      placeholder={''}
                      onChange={(value) => this.onColumnItemChange(index, 'maxLength', value)}
                      componentName={this.getPopoverFieldSource(column.columnType, 'maxLength')}
                      popOverCallback={(showing) => {
                        this.setColumnPopoverRootCloseBlocker('maxLength', showing);
                      }}
                    />
                  </div>
                  <div data-cy={`input-and-label-customo-role`} className="field mb-2">
                    <label className="form-label">{this.props.t('widget.Table.customRule', 'Custom rule')}</label>
                    <CodeHinter
                      currentState={this.props.currentState}
                      initialValue={column.customRule}
                      theme={this.props.darkMode ? 'monokai' : 'default'}
                      mode="javascript"
                      lineNumbers={false}
                      placeholder={''}
                      onChange={(value) => this.onColumnItemChange(index, 'customRule', value)}
                      componentName={this.getPopoverFieldSource(column.columnType, 'customRule')}
                      popOverCallback={(showing) => {
                        this.setColumnPopoverRootCloseBlocker('customRule', showing);
                      }}
                    />
                  </div>
                </div>
              )}
            </div>
          )}

          {column.columnType === 'number' && column.isEditable && (
            <div>
              <div className="hr-text">{this.props.t('widget.Table.validation', 'Validation')}</div>
              <div data-cy={`input-and-label-min-value`} className="field mb-2">
                <label className="form-label">{this.props.t('widget.Table.minValue', 'Min value')}</label>
                <CodeHinter
                  currentState={this.props.currentState}
                  initialValue={column.minLength}
                  theme={this.props.darkMode ? 'monokai' : 'default'}
                  mode="javascript"
                  lineNumbers={false}
                  placeholder={''}
                  onChange={(value) => this.onColumnItemChange(index, 'minValue', value)}
                  componentName={this.getPopoverFieldSource(column.columnType, 'minValue')}
                  popOverCallback={(showing) => {
                    this.setColumnPopoverRootCloseBlocker('minValue', showing);
                  }}
                />
              </div>
              <div data-cy={`input-and-label-max-value`} className="field mb-2">
                <label className="form-label">{this.props.t('widget.Table.maxValue', 'Max value')}</label>
                <CodeHinter
                  currentState={this.props.currentState}
                  initialValue={column.maxLength}
                  theme={this.props.darkMode ? 'monokai' : 'default'}
                  mode="javascript"
                  lineNumbers={false}
                  placeholder={''}
                  onChange={(value) => this.onColumnItemChange(index, 'maxValue', value)}
                  componentName={this.getPopoverFieldSource(column.columnType, 'maxValue')}
                  popOverCallback={(showing) => {
                    this.setColumnPopoverRootCloseBlocker('maxValue', showing);
                  }}
                />
              </div>
            </div>
          )}

          {column.columnType === 'toggle' && (
            <div>
              <div className="field mb-2">
                <Color
                  param={{ name: 'Active color' }}
                  paramType="properties"
                  componentMeta={{ properties: { color: { displayName: 'Active color' } } }}
                  definition={{ value: column.activeColor || '#3c92dc' }}
                  onChange={(name, value, color) => this.onColumnItemChange(index, 'activeColor', color)}
                />
              </div>
              <EventManager
                component={{
                  component: {
                    definition: {
                      events: column.events ?? [],
                    },
                  },
                }}
                componentMeta={{ events: { onChange: { displayName: 'On change' } } }}
                currentState={this.props.currentState}
                dataQueries={this.props.dataQueries}
                components={this.props.components}
                eventsChanged={(events) => this.columnEventChanged(column, events)}
                apps={this.props.apps}
                popOverCallback={(showing) => {
                  this.setColumnPopoverRootCloseBlocker('event-manager', showing);
                }}
              />
            </div>
          )}

          {(column.columnType === 'dropdown' ||
            column.columnType === 'multiselect' ||
            column.columnType === 'badge' ||
            column.columnType === 'badges' ||
            column.columnType === 'radio') && (
            <div>
              <div data-cy={`input-and-label-values`} className="field mb-2">
                <label className="form-label">{this.props.t('widget.Table.values', 'Values')}</label>
                <CodeHinter
                  currentState={this.props.currentState}
                  initialValue={column.values}
                  theme={this.props.darkMode ? 'monokai' : 'default'}
                  mode="javascript"
                  lineNumbers={false}
                  placeholder={'{{[1, 2, 3]}}'}
                  onChange={(value) => this.onColumnItemChange(index, 'values', value)}
                  componentName={this.getPopoverFieldSource(column.columnType, 'values')}
                  popOverCallback={(showing) => {
                    this.setColumnPopoverRootCloseBlocker('values', showing);
                  }}
                />
              </div>
              <div data-cy={`input-and-label-labels`} className="field mb-2">
                <label className="form-label">{this.props.t('widget.Table.labels', 'Labels')}</label>
                <CodeHinter
                  currentState={this.props.currentState}
                  initialValue={column.labels}
                  theme={this.props.darkMode ? 'monokai' : 'default'}
                  mode="javascript"
                  lineNumbers={false}
                  placeholder={'{{["one", "two", "three"]}}'}
                  onChange={(value) => this.onColumnItemChange(index, 'labels', value)}
                  componentName={this.getPopoverFieldSource(column.columnType, 'labels')}
                  popOverCallback={(showing) => {
                    this.setColumnPopoverRootCloseBlocker('labels', showing);
                  }}
                />
              </div>
            </div>
          )}

          {column.columnType === 'dropdown' && (
            <>
              {column.isEditable && (
                <div>
                  <div data-cy={`header-validations`} className="hr-text">
                    {this.props.t('widget.Table.validation', 'Validation')}
                  </div>
                  <div data-cy={`input-and-label-custom-rule`} className="field mb-2">
                    <label className="form-label">{this.props.t('widget.Table.customRule', 'Custom Rule')}</label>
                    <CodeHinter
                      currentState={this.props.currentState}
                      initialValue={column.customRule}
                      theme={this.props.darkMode ? 'monokai' : 'default'}
                      mode="javascript"
                      lineNumbers={false}
                      placeholder={''}
                      onChange={(value) => this.onColumnItemChange(index, 'customRule', value)}
                      componentName={this.getPopoverFieldSource(column.columnType, 'customRule')}
                      popOverCallback={(showing) => {
                        this.setColumnPopoverRootCloseBlocker('customRule', showing);
                      }}
                    />
                  </div>
                </div>
              )}
            </>
          )}

<<<<<<< HEAD
          
=======
          <div data-cy={`input-and-label-cell-bg-color`} className="field mb-2">
            <label className="form-label">{this.props.t('widget.Table.cellBgColor', 'Cell Background Color')}</label>
            <CodeHinter
              currentState={this.props.currentState}
              initialValue={column.cellBackgroundColor ?? 'inherit'}
              theme={this.props.darkMode ? 'monokai' : 'default'}
              mode="javascript"
              lineNumbers={false}
              placeholder={''}
              onChange={(value) => this.onColumnItemChange(index, 'cellBackgroundColor', value)}
              componentName={this.getPopoverFieldSource(column.columnType, 'cellBackgroundColor')}
              popOverCallback={(showing) => {
                this.setColumnPopoverRootCloseBlocker('cellBackgroundColor', showing);
              }}
            />
          </div>

>>>>>>> c7251dcd
          {column.columnType === 'datepicker' && (
            <div>
              <label data-cy={`label-date-display-format`} className="form-label">
                {this.props.t('widget.Table.dateDisplayformat', 'Date Display Format')}
              </label>
              <div data-cy={`input-date-display-format`} className="field mb-2">
                <CodeHinter
                  currentState={this.props.currentState}
                  initialValue={column.dateFormat}
                  theme={this.props.darkMode ? 'monokai' : 'default'}
                  mode="javascript"
                  lineNumbers={false}
                  placeholder={'DD-MM-YYYY'}
                  onChange={(value) => this.onColumnItemChange(index, 'dateFormat', value)}
                  componentName={this.getPopoverFieldSource(column.columnType, 'dateFormat')}
                  popOverCallback={(showing) => {
                    this.setColumnPopoverRootCloseBlocker('dateFormat', showing);
                  }}
                />
              </div>
              <label data-cy={`label-date-parse-format`} className="form-label">
                {this.props.t('widget.Table.dateParseformat', 'Date Parse Format')}
              </label>
              <div className="field mb-2">
                <input
                  data-cy={`input-date-parse-format`}
                  type="text"
                  className="form-control text-field"
                  onChange={(e) => {
                    e.stopPropagation();
                    this.onColumnItemChange(index, 'parseDateFormat', e.target.value);
                  }}
                  defaultValue={column.parseDateFormat}
                  placeholder={'DD-MM-YYYY'}
                />
              </div>
              <label data-cy={`label-parse-timezone`} className="form-label">
                Parse in timezone
              </label>
              <div data-cy={`input-parse-timezone`} className="field mb-2">
                <SelectSearch
                  className={`${this.props.darkMode ? 'select-search-dark' : 'select-search'}`}
                  options={timeZoneOptions}
                  value={column.timeZoneValue}
                  search={true}
                  closeOnSelect={true}
                  onChange={(value) => {
                    this.onColumnItemChange(index, 'timeZoneValue', value);
                  }}
                  filterOptions={fuzzySearch}
                  placeholder="Select.."
                />
              </div>
              <label data-cy={`label-display-time-zone`} className="form-label">
                Display in timezone
              </label>
              <div ata-cy={`input-display-time-zone`} className="field mb-2">
                <SelectSearch
                  className={`${this.props.darkMode ? 'select-search-dark' : 'select-search'}`}
                  options={timeZoneOptions}
                  value={column.timeZoneDisplay}
                  search={true}
                  closeOnSelect={true}
                  onChange={(value) => {
                    this.onColumnItemChange(index, 'timeZoneDisplay', value);
                  }}
                  filterOptions={fuzzySearch}
                  placeholder="Select.."
                />
              </div>
              <div className="field mb-2">
                <div className="form-check form-switch my-2">
                  <input
                    data-cy={`toggle-show-time`}
                    className="form-check-input"
                    type="checkbox"
                    onClick={() => {
                      this.onColumnItemChange(index, 'isTimeChecked', !column.isTimeChecked);
                    }}
                    checked={column.isTimeChecked}
                  />
                  <span data-cy={`label-show-time`} className="form-check-label">
                    {this.props.t('widget.Table.showTime', 'show time')}
                  </span>
                </div>
              </div>
            </div>
          )}
          {column.columnType === 'image' && (
            <>
              <div data-cy={`input-and-label-border-radius`} className="field mb-2">
                <label className="form-label">{this.props.t('widget.Table.borderRadius', 'Border radius')}</label>
                <CodeHinter
                  currentState={this.props.currentState}
                  initialValue={column.borderRadius}
                  theme={this.props.darkMode ? 'monokai' : 'default'}
                  mode="javascript"
                  lineNumbers={false}
                  placeholder={''}
                  onChange={(value) => this.onColumnItemChange(index, 'borderRadius', value)}
                  componentName={this.getPopoverFieldSource(column.columnType, 'borderRadius')}
                />
              </div>
              <div data-cy={`input-and-label-width`} className="field mb-2">
                <label className="form-label">{this.props.t('widget.Table.width', 'Width')}</label>
                <CodeHinter
                  currentState={this.props.currentState}
                  initialValue={column.width}
                  theme={this.props.darkMode ? 'monokai' : 'default'}
                  mode="javascript"
                  lineNumbers={false}
                  placeholder={''}
                  onChange={(value) => this.onColumnItemChange(index, 'width', value)}
                  componentName={this.getPopoverFieldSource(column.columnType, 'width')}
                />
              </div>
              <div data-cy={`input-and-label-height`} className="field mb-2">
                <label className="form-label">{this.props.t('widget.Table.height', 'Height')}</label>
                <CodeHinter
                  currentState={this.props.currentState}
                  initialValue={column.height}
                  theme={this.props.darkMode ? 'monokai' : 'default'}
                  mode="javascript"
                  lineNumbers={false}
                  placeholder={''}
                  onChange={(value) => this.onColumnItemChange(index, 'height', value)}
                  componentName={this.getPopoverFieldSource(column.columnType, 'height')}
                />
              </div>
              <div data-cy={`input-and-label-object-fit`} className="field mb-2">
                <label className="form-label">{this.props.t('widget.Table.objectFit', 'Object fit')}</label>
                <SelectSearch
                  className={`${this.props.darkMode ? 'select-search-dark' : 'select-search'}`}
                  options={[
                    { name: 'Cover', value: 'cover' },
                    { name: 'Contain', value: 'contain' },
                    { name: 'Fill', value: 'fill' },
                  ]}
                  value={column.objectFit}
                  search={true}
                  closeOnSelect={true}
                  onChange={(value) => {
                    this.onColumnItemChange(index, 'objectFit', value);
                  }}
                  filterOptions={fuzzySearch}
                  placeholder={this.props.t('Select') + '...'}
                />
              </div>
            </>
          )}

          {column.columnType !== 'image' && (
            <div className="form-check form-switch my-4">
              <input
                data-cy={`toggle-make-editable`}
                className="form-check-input"
                type="checkbox"
                onClick={() => this.onColumnItemChange(index, 'isEditable', !column.isEditable)}
                checked={column.isEditable}
              />
              <span data-cy={`label-make-editable`} className="form-check-label">
                {this.props.t('widget.Table.makeEditable', 'make editable')}
              </span>
            </div>
          )}
        </Popover.Content>
      </Popover>
    );
  };

  actionPopOver = (action, index) => {
    const dummyComponentForActionButton = {
      component: {
        definition: {
          events: this.props.component.component.definition.properties.actions.value[index].events || [],
        },
      },
    };

    return (
      <Popover id="popover-basic" className={`${this.props.darkMode && 'popover-dark-themed theme-dark'} shadow`}>
        <Popover.Content>
          <div className="field mb-2">
            <label data-cy={`label-action-button-text`} className="form-label">
              {this.props.t('widget.Table.buttonText', 'Button Text')}
            </label>
            <input
              data-cy={`action-button-text-input-field`}
              type="text"
              className="form-control text-field"
              onChange={(e) => {
                e.stopPropagation();
                this.onActionButtonPropertyChanged(index, 'buttonText', e.target.value);
              }}
              value={action.buttonText}
            />
          </div>
          <div className="field mb-2" data-cy={`dropdown-action-button-position`}>
            <label data-cy={`label-action-button-position`} className="form-label">
              {this.props.t('widget.Table.buttonPosition', 'Button Position')}
            </label>
            <SelectSearch
              className={`${this.props.darkMode ? 'select-search-dark' : 'select-search'}`}
              options={[
                { name: 'Left', value: 'left' },
                { name: 'Right', value: 'right' },
              ]}
              value={action.position ?? 'right'}
              search={false}
              closeOnSelect={true}
              onChange={(value) => {
                this.onActionButtonPropertyChanged(index, 'position', value);
              }}
              filterOptions={fuzzySearch}
              placeholder="Select position"
            />
          </div>
          <Color
            param={{ name: 'actionButtonBackgroundColor' }}
            paramType="properties"
            componentMeta={this.state.componentMeta}
            definition={{ value: action.backgroundColor }}
            onChange={(name, value, color) => this.onActionButtonPropertyChanged(index, 'backgroundColor', color)}
            cyLabel={`action-button-bg`}
          />

          <Color
            param={{ name: 'actionButtonTextColor' }}
            paramType="properties"
            componentMeta={this.state.componentMeta}
            definition={{ value: action.textColor }}
            onChange={(name, value, color) => this.onActionButtonPropertyChanged(index, 'textColor', color)}
            cyLabel={`action-button-text`}
          />
          <EventManager
            component={dummyComponentForActionButton}
            componentMeta={{ events: { onClick: { displayName: 'On click' } } }}
            currentState={this.state.currentState}
            dataQueries={this.props.dataQueries}
            components={this.props.components}
            eventsChanged={(events) => this.actionButtonEventsChanged(events, index)}
            apps={this.props.apps}
            popOverCallback={(showing) => {
              this.setState({ actionPopOverRootClose: !showing });
              this.setState({ showPopOver: showing });
            }}
          />
          <button className="btn btn-sm btn-outline-danger mt-2 col" onClick={() => this.removeAction(index)}>
            {this.props.t('widget.Table.remove', 'Remove')}
          </button>
        </Popover.Content>
      </Popover>
    );
  };

  actionButton(action, index) {
    return (
      <OverlayTrigger
        trigger="click"
        placement="left"
        rootClose={this.state.actionPopOverRootClose}
        overlay={this.actionPopOver(action, index)}
        onToggle={(showing) => this.setState({ showPopOver: showing })}
      >
        <div className={`card p-2 mb-1 ${this.props.darkMode ? 'bg-secondary' : 'bg-light'}`} role="button">
          <div className={`row ${this.props.darkMode ? '' : 'bg-light'}`}>
            <div className="col-auto">
              <div
                data-cy={`action-button-${String(action.buttonText ?? '')
                  .toLowerCase()
                  .replace(/\s+/g, '-')}-${String(index ?? '')}`}
                className="text"
              >
                {action.buttonText}
              </div>
            </div>
          </div>
        </div>
      </OverlayTrigger>
    );
  }

  onSortEnd = (oldIndex, newIndex) => {
    const columns = this.props.component.component.definition.properties.columns;
    const newColumns = arrayMove(columns.value, oldIndex, newIndex);
    this.props.paramUpdated({ name: 'columns' }, 'value', newColumns, 'properties');
  };

  generateNewColumnName = (columns) => {
    let found = false;
    let columnName = '';
    let currentNumber = 1;

    while (!found) {
      columnName = `new_column${currentNumber}`;
      if (columns.find((column) => column.name === columnName) === undefined) {
        found = true;
      }
      currentNumber += 1;
    }

    return columnName;
  };

  addNewColumn = () => {
    const columns = this.props.component.component.definition.properties.columns;
    const newValue = columns.value;
    newValue.push({ name: this.generateNewColumnName(columns.value), id: uuidv4() });
    this.props.paramUpdated({ name: 'columns' }, 'value', newValue, 'properties');
  };

  addNewAction = () => {
    const actions = this.props.component.component.definition.properties.actions;
    const newValue = actions ? actions.value : [];
    newValue.push({ name: computeActionName(actions), buttonText: 'Button', events: [] });
    this.props.paramUpdated({ name: 'actions' }, 'value', newValue, 'properties');
  };

  removeAction = (index) => {
    const newValue = this.props.component.component.definition.properties.actions.value;
    newValue.splice(index, 1);
    this.props.paramUpdated({ name: 'actions' }, 'value', newValue, 'properties');
  };

  onColumnItemChange = (index, item, value) => {
    const columns = this.props.component.component.definition.properties.columns;
    const column = columns.value[index];

    column[item] = value;
    const newColumns = columns.value;
    newColumns[index] = column;
    this.props.paramUpdated({ name: 'columns' }, 'value', newColumns, 'properties');
  };

  removeColumn = (index) => {
    const columns = this.props.component.component.definition.properties.columns;
    const newValue = columns.value;
    const removedColumns = newValue.splice(index, 1);
    this.props.paramUpdated({ name: 'columns' }, 'value', newValue, 'properties');

    const existingcolumnDeletionHistory =
      this.props.component.component.definition.properties.columnDeletionHistory?.value ?? [];
    const newcolumnDeletionHistory = [
      ...existingcolumnDeletionHistory,
      ...removedColumns.map((column) => column.key || column.name),
    ];
    this.props.paramUpdated({ name: 'columnDeletionHistory' }, 'value', newcolumnDeletionHistory, 'properties');
  };

  getPopoverFieldSource = (column, field) =>
    `widget/${this.props.component.component.name}/${column ?? 'default'}::${field}`;

  render() {
    const { dataQueries, component, paramUpdated, componentMeta, components, currentState, darkMode } = this.props;

    const columns = component.component.definition.properties.columns;
    const actions = component.component.definition.properties.actions || { value: [] };

    if (!component.component.definition.properties.displaySearchBox)
      paramUpdated({ name: 'displaySearchBox' }, 'value', true, 'properties');
    const displaySearchBox = component.component.definition.properties.displaySearchBox.value;
    const displayServerSideFilter = component.component.definition.properties.showFilterButton?.value
      ? resolveReferences(component.component.definition.properties.showFilterButton?.value, currentState)
      : false;
    const displayServerSideSearch = component.component.definition.properties.displaySearchBox?.value
      ? resolveReferences(component.component.definition.properties.displaySearchBox?.value, currentState)
      : false;
    const serverSidePagination = component.component.definition.properties.serverSidePagination?.value
      ? resolveReferences(component.component.definition.properties.serverSidePagination?.value, currentState)
      : false;
    const clientSidePagination = component.component.definition.properties.clientSidePagination?.value
      ? resolveReferences(component.component.definition.properties.clientSidePagination?.value, currentState)
      : false;
    const enabledSort = component.component.definition.properties.enabledSort?.value
      ? resolveReferences(component.component.definition.properties.enabledSort?.value, currentState)
      : true;

    const renderCustomElement = (param, paramType = 'properties') => {
      return renderElement(component, componentMeta, paramUpdated, dataQueries, param, paramType, currentState);
    };

    let items = [];

    items.push({
      title: 'Properties',
      children: renderElement(
        component,
        componentMeta,
        paramUpdated,
        dataQueries,
        'data',
        'properties',
        currentState,
        components,
        darkMode
      ),
    });

    items.push({
      title: 'Columns',
      children: (
        <div>
          <div className="col-auto text-right mb-3">
            <button
              data-cy={`button-add-column`}
              onClick={this.addNewColumn}
              className="btn btn-sm border-0 font-weight-normal padding-2 col-auto color-primary inspector-add-button"
            >
              {this.props.t('widget.Table.addColumn', '+ Add column')}
            </button>
          </div>
          <SortableList onSortEnd={this.onSortEnd} className="w-100" draggedItemClassName="dragged">
            {columns.value.map((item, index) => (
              <div className={`card p-2 column-sort-row mb-1 ${this.props.darkMode ? '' : 'bg-light'}`} key={index}>
                <OverlayTrigger
                  trigger="click"
                  placement="left"
                  rootClose={this.state.popOverRootCloseBlockers.length === 0}
                  overlay={this.columnPopover(item, index)}
                >
                  <div className={`row ${this.props.darkMode ? '' : 'bg-light'}`} role="button">
                    <div className="col-auto">
                      <SortableItem key={item.name}>
                        <svg
                          data-cy={`draggable-handle-column-${item.name}`}
                          width="8"
                          height="14"
                          viewBox="0 0 8 14"
                          fill="none"
                          xmlns="http://www.w3.org/2000/svg"
                        >
                          <path
                            d="M0.666667 1.66667C0.666667 2.03486 0.965143 2.33333 1.33333 2.33333C1.70152 2.33333 2 2.03486 2 1.66667C2 1.29848 1.70152 1 1.33333 1C0.965143 1 0.666667 1.29848 0.666667 1.66667Z"
                            stroke="#8092AC"
                            strokeWidth="1.33333"
                          />
                          <path
                            d="M5.99992 1.66667C5.99992 2.03486 6.2984 2.33333 6.66659 2.33333C7.03478 2.33333 7.33325 2.03486 7.33325 1.66667C7.33325 1.29848 7.03478 1 6.66659 1C6.2984 1 5.99992 1.29848 5.99992 1.66667Z"
                            stroke="#8092AC"
                            strokeWidth="1.33333"
                          />
                          <path
                            d="M0.666667 7.00001C0.666667 7.3682 0.965143 7.66668 1.33333 7.66668C1.70152 7.66668 2 7.3682 2 7.00001C2 6.63182 1.70152 6.33334 1.33333 6.33334C0.965143 6.33334 0.666667 6.63182 0.666667 7.00001Z"
                            stroke="#8092AC"
                            strokeWidth="1.33333"
                          />
                          <path
                            d="M5.99992 7.00001C5.99992 7.3682 6.2984 7.66668 6.66659 7.66668C7.03478 7.66668 7.33325 7.3682 7.33325 7.00001C7.33325 6.63182 7.03478 6.33334 6.66659 6.33334C6.2984 6.33334 5.99992 6.63182 5.99992 7.00001Z"
                            stroke="#8092AC"
                            strokeWidth="1.33333"
                          />
                          <path
                            d="M0.666667 12.3333C0.666667 12.7015 0.965143 13 1.33333 13C1.70152 13 2 12.7015 2 12.3333C2 11.9651 1.70152 11.6667 1.33333 11.6667C0.965143 11.6667 0.666667 11.9651 0.666667 12.3333Z"
                            stroke="#8092AC"
                            strokeWidth="1.33333"
                          />
                          <path
                            d="M5.99992 12.3333C5.99992 12.7015 6.2984 13 6.66659 13C7.03478 13 7.33325 12.7015 7.33325 12.3333C7.33325 11.9651 7.03478 11.6667 6.66659 11.6667C6.2984 11.6667 5.99992 11.9651 5.99992 12.3333Z"
                            stroke="#8092AC"
                            strokeWidth="1.33333"
                          />
                        </svg>
                      </SortableItem>
                    </div>
                    <div className="col">
                      <div data-cy={`column-${item.name}`} className="text">
                        {item.name}
                      </div>
                    </div>
                    <div className="col-auto">
                      <svg
                        data-cy={`button-delete-${item.name}`}
                        onClick={() => this.removeColumn(index)}
                        width="10"
                        height="16"
                        viewBox="0 0 10 16"
                        fill="none"
                        xmlns="http://www.w3.org/2000/svg"
                      >
                        <path
                          d="M0 13.8333C0 14.75 0.75 15.5 1.66667 15.5H8.33333C9.25 15.5 10 14.75 10 13.8333V3.83333H0V13.8333ZM1.66667 5.5H8.33333V13.8333H1.66667V5.5ZM7.91667 1.33333L7.08333 0.5H2.91667L2.08333 1.33333H0V3H10V1.33333H7.91667Z"
                          fill="#8092AC"
                        />
                      </svg>
                    </div>
                  </div>
                </OverlayTrigger>
              </div>
            ))}
          </SortableList>
        </div>
      ),
    });

    items.push({
      title: 'Action buttons',
      children: (
        <div className="field mb-2 mt-2">
          <div className="row g-2">
            <div className="text-right mb-3">
              <button
                data-cy="button-add-new-action-button"
                onClick={this.addNewAction}
                className="btn btn-sm border-0 font-weight-normal padding-2 col-auto color-primary inspector-add-button"
              >
                {this.props.t('widget.Table.addButton', '+ Add button')}
              </button>
            </div>
          </div>
          <div>{actions.value.map((action, index) => this.actionButton(action, index))}</div>
          {actions.value.length === 0 && (
            <div className="text-center">
              <small data-cy="message-no-action-button" className="color-disabled">
                {this.props.t('widget.Table.noActionMessage', "This table doesn't have any action buttons")}
              </small>
            </div>
          )}
        </div>
      ),
    });

    const options = [
      'serverSidePagination',
      ...(serverSidePagination ? ['enablePrevButton'] : []),
      ...(serverSidePagination ? ['enableNextButton'] : []),
      ...(serverSidePagination ? ['totalRecords'] : []),
      ...(clientSidePagination && !serverSidePagination ? ['rowsPerPage'] : []),
      'enabledSort',
      ...(enabledSort ? ['serverSideSort'] : []),
      'showDownloadButton',
      'showFilterButton',
      ...(displayServerSideFilter ? ['serverSideFilter'] : []),
      'showBulkUpdateActions',
      'showBulkSelector',
      'highlightSelectedRow',
    ];

    let renderOptions = [];

    !serverSidePagination && options.splice(1, 0, 'clientSidePagination');

    options.map((option) => renderOptions.push(renderCustomElement(option)));

    const conditionalOptions = [
      { name: 'displaySearchBox', condition: displaySearchBox },
      { name: 'serverSideSearch', condition: displayServerSideSearch },
      { name: 'loadingState', condition: true },
    ];

    conditionalOptions.map(({ name, condition }) => {
      if (condition) renderOptions.push(renderCustomElement(name));
    });

    items.push({
      title: 'Options',
      children: renderOptions,
    });

    items.push({
      title: 'Events',
      isOpen: false,
      children: (
        <EventManager
          component={component}
          componentMeta={componentMeta}
          currentState={currentState}
          dataQueries={dataQueries}
          components={components}
          eventsChanged={this.props.eventsChanged}
          apps={this.props.apps}
        />
      ),
    });

    items.push({
      title: 'Layout',
      isOpen: true,
      children: (
        <>
          {renderElement(
            component,
            componentMeta,
            this.props.layoutPropertyChanged,
            dataQueries,
            'showOnDesktop',
            'others',
            currentState,
            components
          )}
          {renderElement(
            component,
            componentMeta,
            this.props.layoutPropertyChanged,
            dataQueries,
            'showOnMobile',
            'others',
            currentState,
            components
          )}
        </>
      ),
    });

    return <Accordion items={items} />;
  }
}

export const Table = withTranslation()(TableComponent);<|MERGE_RESOLUTION|>--- conflicted
+++ resolved
@@ -508,9 +508,7 @@
             </>
           )}
 
-<<<<<<< HEAD
-          
-=======
+
           <div data-cy={`input-and-label-cell-bg-color`} className="field mb-2">
             <label className="form-label">{this.props.t('widget.Table.cellBgColor', 'Cell Background Color')}</label>
             <CodeHinter
@@ -528,7 +526,7 @@
             />
           </div>
 
->>>>>>> c7251dcd
+
           {column.columnType === 'datepicker' && (
             <div>
               <label data-cy={`label-date-display-format`} className="form-label">
