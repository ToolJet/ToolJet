--- conflicted
+++ resolved
@@ -597,11 +597,7 @@
           )}
           {column.columnType === 'image' && (
             <>
-<<<<<<< HEAD
-              <div className="field mb-2">
-=======
               <div data-cy={`input-and-label-border-radius`} className="field mb-2">
->>>>>>> 9fb0d9d1
                 <label className="form-label">{this.props.t('widget.Table.borderRadius', 'Border radius')}</label>
                 <CodeHinter
                   currentState={this.props.currentState}
@@ -614,11 +610,7 @@
                   componentName={this.getPopoverFieldSource(column.columnType, 'borderRadius')}
                 />
               </div>
-<<<<<<< HEAD
-              <div className="field mb-2">
-=======
               <div data-cy={`input-and-label-width`} className="field mb-2">
->>>>>>> 9fb0d9d1
                 <label className="form-label">{this.props.t('widget.Table.width', 'Width')}</label>
                 <CodeHinter
                   currentState={this.props.currentState}
@@ -631,11 +623,7 @@
                   componentName={this.getPopoverFieldSource(column.columnType, 'width')}
                 />
               </div>
-<<<<<<< HEAD
-              <div className="field mb-2">
-=======
               <div data-cy={`input-and-label-height`} className="field mb-2">
->>>>>>> 9fb0d9d1
                 <label className="form-label">{this.props.t('widget.Table.height', 'Height')}</label>
                 <CodeHinter
                   currentState={this.props.currentState}
@@ -648,11 +636,7 @@
                   componentName={this.getPopoverFieldSource(column.columnType, 'height')}
                 />
               </div>
-<<<<<<< HEAD
-              <div className="field mb-2">
-=======
               <div data-cy={`input-and-label-object-fit`} className="field mb-2">
->>>>>>> 9fb0d9d1
                 <label className="form-label">{this.props.t('widget.Table.objectFit', 'Object fit')}</label>
                 <SelectSearch
                   className={`${this.props.darkMode ? 'select-search-dark' : 'select-search'}`}
@@ -677,22 +661,15 @@
           {column.columnType !== 'image' && (
             <div className="form-check form-switch my-4">
               <input
-<<<<<<< HEAD
-=======
                 data-cy={`toggle-make-editable`}
->>>>>>> 9fb0d9d1
                 className="form-check-input"
                 type="checkbox"
                 onClick={() => this.onColumnItemChange(index, 'isEditable', !column.isEditable)}
                 checked={column.isEditable}
               />
-<<<<<<< HEAD
-              <span className="form-check-label">{this.props.t('widget.Table.makeEditable', 'make editable')}</span>
-=======
               <span data-cy={`label-make-editable`} className="form-check-label">
                 {this.props.t('widget.Table.makeEditable', 'make editable')}
               </span>
->>>>>>> 9fb0d9d1
             </div>
           )}
         </Popover.Content>
@@ -894,12 +871,9 @@
     const displayServerSideFilter = component.component.definition.properties.showFilterButton?.value
       ? resolveReferences(component.component.definition.properties.showFilterButton?.value, currentState)
       : false;
-<<<<<<< HEAD
-=======
     const displayServerSideSearch = component.component.definition.properties.displaySearchBox?.value
       ? resolveReferences(component.component.definition.properties.displaySearchBox?.value, currentState)
       : false;
->>>>>>> 9fb0d9d1
     const serverSidePagination = component.component.definition.properties.serverSidePagination?.value
       ? resolveReferences(component.component.definition.properties.serverSidePagination?.value, currentState)
       : false;
@@ -1062,20 +1036,13 @@
       ...(clientSidePagination && !serverSidePagination ? ['rowsPerPage'] : []),
       'enabledSort',
       ...(enabledSort ? ['serverSideSort'] : []),
-<<<<<<< HEAD
-      'serverSideSearch',
-=======
->>>>>>> 9fb0d9d1
       'showDownloadButton',
       'showFilterButton',
       ...(displayServerSideFilter ? ['serverSideFilter'] : []),
       'showBulkUpdateActions',
       'showBulkSelector',
       'highlightSelectedRow',
-<<<<<<< HEAD
-=======
       'hideColumnSelectorButton',
->>>>>>> 9fb0d9d1
     ];
 
     let renderOptions = [];
