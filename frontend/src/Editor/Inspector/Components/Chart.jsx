--- conflicted
+++ resolved
@@ -102,6 +102,7 @@
           lineNumbers={false}
           className="chart-input pr-2"
           onChange={(value) => this.props.paramUpdated({ name: 'data' }, 'value', value, 'properties')}
+          componentName={`widget/${this.props.component.component.name}::${chartType}`}
         />
       ),
     });
@@ -142,36 +143,6 @@
           dataQueries,
           'showGridLines',
           'properties',
-<<<<<<< HEAD
-          currentState,
-          components
-        )}
-
-        <div className="field mb-3 chart-data-input">
-          <label className="form-label">Chart data</label>
-          <CodeHinter
-            currentState={this.props.currentState}
-            initialValue={data.value}
-            theme={this.props.darkMode ? 'monokai' : 'duotone-light'}
-            mode="javascript"
-            lineNumbers={false}
-            className="chart-input pr-2"
-            onChange={(value) => this.props.paramUpdated({ name: 'data' }, 'value', value, 'properties')}
-            componentName={`widget/${this.props.component.component.name}::${chartType}`}
-          />
-        </div>
-        {Object.keys(componentMeta.styles).map((style) =>
-          renderElement(component, componentMeta, paramUpdated, dataQueries, style, 'styles', currentState, components)
-        )}
-
-        {renderElement(component, componentMeta, paramUpdated, dataQueries, 'loadingState', 'properties', currentState)}
-
-        {chartType !== 'pie' &&
-          renderElement(component, componentMeta, paramUpdated, dataQueries, 'markerColor', 'properties', currentState)}
-
-        {chartType !== 'pie' &&
-          renderElement(
-=======
           currentState
         ),
       });
@@ -193,7 +164,6 @@
             components
           )}
           {renderElement(
->>>>>>> ade85e20
             component,
             componentMeta,
             this.props.layoutPropertyChanged,
