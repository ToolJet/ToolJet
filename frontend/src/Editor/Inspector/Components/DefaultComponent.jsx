import React from 'react';
import Accordion from '@/_ui/Accordion';
import { EventManager } from '../EventManager';
import { renderElement } from '../Utils';
// eslint-disable-next-line import/no-unresolved
import i18next from 'i18next';

export const DefaultComponent = ({ componentMeta, darkMode, ...restProps }) => {
  const {
    layoutPropertyChanged,
    component,
    paramUpdated,
    dataQueries,
    currentState,
    eventsChanged,
    apps,
    allComponents,
  } = restProps;

  const properties = Object.keys(componentMeta.properties);
  const events = Object.keys(componentMeta.events);
  const validations = Object.keys(componentMeta.validation || {});

  const accordionItems = baseComponentProperties(
    properties,
    events,
    component,
    componentMeta,
    layoutPropertyChanged,
    paramUpdated,
    dataQueries,
    currentState,
    eventsChanged,
    apps,
    allComponents,
    validations,
    darkMode
  );

  return <Accordion items={accordionItems} />;
};

export const baseComponentProperties = (
  properties,
  events,
  component,
  componentMeta,
  layoutPropertyChanged,
  paramUpdated,
  dataQueries,
  currentState,
  eventsChanged,
  apps,
  allComponents,
  validations,
  darkMode
) => {
  // Add widget title to section key to filter that property section from specified widgets' settings
  const accordionFilters = {
    Properties: [],
    Events: [],
    Validation: [],
    General: ['Modal'],
    Layout: [],
  };
  let items = [];
  if (properties.length > 0) {
    items.push({
      title: `${i18next.t('widget.common.properties', 'Properties')}`,
      children: properties.map((property) =>
        renderElement(
          component,
          componentMeta,
          paramUpdated,
          dataQueries,
          property,
          'properties',
          currentState,
          allComponents,
          darkMode
        )
      ),
    });
  }

  if (events.length > 0) {
    items.push({
<<<<<<< HEAD
      title: 'Events',
      isOpen: true,
=======
      title: `${i18next.t('widget.common.events', 'Events')}`,
      isOpen: false,
>>>>>>> 883a55a8
      children: (
        <EventManager
          component={component}
          componentMeta={componentMeta}
          currentState={currentState}
          dataQueries={dataQueries}
          components={allComponents}
          eventsChanged={eventsChanged}
          apps={apps}
          darkMode={darkMode}
        />
      ),
    });
  }

  if (validations.length > 0) {
    items.push({
      title: `${i18next.t('widget.common.validation', 'Validation')}`,
      children: validations.map((property) =>
        renderElement(
          component,
          componentMeta,
          paramUpdated,
          dataQueries,
          property,
          'validation',
          currentState,
          allComponents,
          darkMode
        )
      ),
    });
  }

  items.push({
<<<<<<< HEAD
    title: 'General',
    isOpen: true,
=======
    title: `${i18next.t('widget.common.general', 'General')}`,
    isOpen: false,
>>>>>>> 883a55a8
    children: (
      <>
        {renderElement(
          component,
          componentMeta,
          layoutPropertyChanged,
          dataQueries,
          'tooltip',
          'general',
          currentState,
          allComponents
        )}
      </>
    ),
  });

  items.push({
<<<<<<< HEAD
    title: 'Layout',
    isOpen: true,
=======
    title: `${i18next.t('widget.common.layout', 'Layout')}`,
    isOpen: false,
>>>>>>> 883a55a8
    children: (
      <>
        {renderElement(
          component,
          componentMeta,
          layoutPropertyChanged,
          dataQueries,
          'showOnDesktop',
          'others',
          currentState,
          allComponents
        )}
        {renderElement(
          component,
          componentMeta,
          layoutPropertyChanged,
          dataQueries,
          'showOnMobile',
          'others',
          currentState,
          allComponents
        )}
      </>
    ),
  });

  return items.filter(
    (item) => !(item.title in accordionFilters && accordionFilters[item.title].includes(componentMeta.component))
  );
};<|MERGE_RESOLUTION|>--- conflicted
+++ resolved
@@ -85,13 +85,8 @@
 
   if (events.length > 0) {
     items.push({
-<<<<<<< HEAD
-      title: 'Events',
+      title: `${i18next.t('widget.common.events', 'Events')}`,
       isOpen: true,
-=======
-      title: `${i18next.t('widget.common.events', 'Events')}`,
-      isOpen: false,
->>>>>>> 883a55a8
       children: (
         <EventManager
           component={component}
@@ -127,13 +122,8 @@
   }
 
   items.push({
-<<<<<<< HEAD
-    title: 'General',
+    title: `${i18next.t('widget.common.general', 'General')}`,
     isOpen: true,
-=======
-    title: `${i18next.t('widget.common.general', 'General')}`,
-    isOpen: false,
->>>>>>> 883a55a8
     children: (
       <>
         {renderElement(
@@ -151,13 +141,8 @@
   });
 
   items.push({
-<<<<<<< HEAD
-    title: 'Layout',
+    title: `${i18next.t('widget.common.layout', 'Layout')}`,
     isOpen: true,
-=======
-    title: `${i18next.t('widget.common.layout', 'Layout')}`,
-    isOpen: false,
->>>>>>> 883a55a8
     children: (
       <>
         {renderElement(
