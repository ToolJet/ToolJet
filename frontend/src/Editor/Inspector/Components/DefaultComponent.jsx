--- conflicted
+++ resolved
@@ -6,17 +6,13 @@
 import i18next from 'i18next';
 import { resolveReferences } from '@/_helpers/utils';
 import { AllComponents } from '@/Editor/Box';
-<<<<<<< HEAD
-
-const SHOW_ADDITIONAL_ACTIONS = ['Text', 'TextInput', 'DropDown'];
+
+const SHOW_ADDITIONAL_ACTIONS = ['Text', 'NumberInput', 'PasswordInput', 'TextInput', 'DropDown'];
 const PROPERTIES_VS_ACCORDION_TITLE = {
   Text: 'Text',
   TextInput: 'Data',
   DropDown: 'Data',
 };
-=======
-const SHOW_ADDITIONAL_ACTIONS = ['Text', 'TextInput', 'DropDown', 'NumberInput', 'PasswordInput'];
->>>>>>> df167c0d
 
 export const DefaultComponent = ({ componentMeta, darkMode, ...restProps }) => {
   const {
@@ -89,11 +85,7 @@
     'Additional Actions': Object.keys(AllComponents).filter(
       (component) => !SHOW_ADDITIONAL_ACTIONS.includes(component)
     ),
-<<<<<<< HEAD
-    General: ['Modal', 'Text', 'TextInput', 'DropDown'],
-=======
-    General: ['Modal', 'TextInput', 'PasswordInput', 'NumberInput'],
->>>>>>> df167c0d
+    General: ['Modal', 'Text', 'TextInput', 'DropDown', 'PasswordInput', 'NumberInput'],
     Layout: [],
   };
   if (component.component.component === 'Listview') {
@@ -205,11 +197,7 @@
   items.push({
     title: `${i18next.t('widget.common.additionalActions', 'Additional Actions')}`,
     isOpen: true,
-<<<<<<< HEAD
-    children: additionalActions.map((property) => {
-=======
     children: additionalActions?.map((property) => {
->>>>>>> df167c0d
       const paramType = property === 'Tooltip' ? 'general' : 'properties';
       return renderElement(
         component,
