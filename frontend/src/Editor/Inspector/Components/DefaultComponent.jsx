import React from 'react';
import Accordion from '@/_ui/Accordion';
import { EventManager } from '../EventManager';
import { renderElement } from '../Utils';
// eslint-disable-next-line import/no-unresolved
import i18next from 'i18next';
import { resolveReferences } from '@/_helpers/utils';
import { AllComponents } from '@/Editor/Box';

const SHOW_ADDITIONAL_ACTIONS = ['Text', 'TextInput', 'NumberInput', 'PasswordInput', 'ToggleSwitch', 'Checkbox'];
const PROPERTIES_VS_ACCORDION_TITLE = {
  Text: 'Data',
  TextInput: 'Data',
  PasswordInput: 'Data',
  NumberInput: 'Data',
  ToggleSwitch: 'Data',
  Checkbox: 'Data',
};

export const DefaultComponent = ({ componentMeta, darkMode, ...restProps }) => {
  const {
    layoutPropertyChanged,
    component,
    paramUpdated,
    dataQueries,
    currentState,
    eventsChanged,
    apps,
    components,
    pages,
  } = restProps;

  const events = Object.keys(componentMeta.events);
  const validations = Object.keys(componentMeta.validation || {});
  let properties = [];
  let additionalActions = [];
  for (const [key] of Object.entries(componentMeta?.properties)) {
    if (componentMeta?.properties[key]?.section === 'additionalActions') {
      additionalActions.push(key);
    } else {
      properties.push(key);
    }
  }

  const accordionItems = baseComponentProperties(
    properties,
    events,
    component,
    componentMeta,
    layoutPropertyChanged,
    paramUpdated,
    dataQueries,
    currentState,
    eventsChanged,
    apps,
    components,
    validations,
    darkMode,
    pages,
    additionalActions
  );

  return <Accordion items={accordionItems} />;
};

export const baseComponentProperties = (
  properties,
  events,
  component,
  componentMeta,
  layoutPropertyChanged,
  paramUpdated,
  dataQueries,
  currentState,
  eventsChanged,
  apps,
  allComponents,
  validations,
  darkMode,
  pages,
  additionalActions
) => {
  // Add widget title to section key to filter that property section from specified widgets' settings
  const accordionFilters = {
    Properties: [],
    Events: [],
    Validation: [],
    'Additional Actions': Object.keys(AllComponents).filter(
      (component) => !SHOW_ADDITIONAL_ACTIONS.includes(component)
    ),
<<<<<<< HEAD
    General: ['Modal', 'TextInput', 'PasswordInput', 'NumberInput', 'Text', 'ToggleSwitch', 'Checkbox'],
=======
    General: ['Modal', 'TextInput', 'PasswordInput', 'NumberInput', 'Text', 'Table'],
>>>>>>> 5ed331d0
    Layout: [],
  };
  if (component.component.component === 'Listview') {
    if (!resolveReferences(component.component.definition.properties?.enablePagination?.value, currentState)) {
      properties = properties.filter((property) => property !== 'rowsPerPage');
    }
  }
  let items = [];
  if (properties.length > 0) {
    items.push({
      title:
        PROPERTIES_VS_ACCORDION_TITLE[component?.component?.component] ??
        `${i18next.t('widget.common.properties', 'Properties')}`,
      children: properties.map((property) =>
        renderElement(
          component,
          componentMeta,
          paramUpdated,
          dataQueries,
          property,
          'properties',
          currentState,
          allComponents,
          darkMode
        )
      ),
    });
  }

  if (events.length > 0) {
    items.push({
      title: `${i18next.t('widget.common.events', 'Events')}`,
      isOpen: true,
      children: (
        <EventManager
          sourceId={component?.id}
          eventSourceType="component"
          eventMetaDefinition={componentMeta}
          currentState={currentState}
          dataQueries={dataQueries}
          components={allComponents}
          eventsChanged={eventsChanged}
          apps={apps}
          darkMode={darkMode}
          pages={pages}
          component={component}
        />
      ),
    });
  }
  if (validations.length > 0) {
    items.push({
      title: `${i18next.t('widget.common.validation', 'Validation')}`,
      children: validations.map((property) =>
        renderElement(
          component,
          componentMeta,
          paramUpdated,
          dataQueries,
          property,
          'validation',
          currentState,
          allComponents,
          darkMode,
          componentMeta.validation?.[property]?.placeholder
        )
      ),
    });
  }

  items.push({
    title: `${i18next.t('widget.common.general', 'General')}`,
    isOpen: true,
    children: (
      <>
        {renderElement(
          component,
          componentMeta,
          layoutPropertyChanged,
          dataQueries,
          'tooltip',
          'general',
          currentState,
          allComponents
        )}
      </>
    ),
  });

  items.push({
    title: `${i18next.t('widget.common.additionalActions', 'Additional Actions')}`,
    isOpen: true,
    children: additionalActions?.map((property) => {
      const paramType = property === 'Tooltip' ? 'general' : 'properties';
      return renderElement(
        component,
        componentMeta,
        paramUpdated,
        dataQueries,
        property,
        paramType,
        currentState,
        allComponents,
        darkMode,
        componentMeta.properties?.[property]?.placeholder
      );
    }),
  });

  items.push({
    title: `${i18next.t('widget.common.devices', 'Devices')}`,
    isOpen: true,
    children: (
      <>
        {renderElement(
          component,
          componentMeta,
          layoutPropertyChanged,
          dataQueries,
          'showOnDesktop',
          'others',
          currentState,
          allComponents
        )}
        {renderElement(
          component,
          componentMeta,
          layoutPropertyChanged,
          dataQueries,
          'showOnMobile',
          'others',
          currentState,
          allComponents
        )}
      </>
    ),
  });

  return items.filter(
    (item) => !(item.title in accordionFilters && accordionFilters[item.title].includes(componentMeta.component))
  );
};<|MERGE_RESOLUTION|>--- conflicted
+++ resolved
@@ -88,11 +88,7 @@
     'Additional Actions': Object.keys(AllComponents).filter(
       (component) => !SHOW_ADDITIONAL_ACTIONS.includes(component)
     ),
-<<<<<<< HEAD
-    General: ['Modal', 'TextInput', 'PasswordInput', 'NumberInput', 'Text', 'ToggleSwitch', 'Checkbox'],
-=======
-    General: ['Modal', 'TextInput', 'PasswordInput', 'NumberInput', 'Text', 'Table'],
->>>>>>> 5ed331d0
+    General: ['Modal', 'TextInput', 'PasswordInput', 'NumberInput', 'Text', 'Table', 'ToggleSwitch', 'Checkbox'],
     Layout: [],
   };
   if (component.component.component === 'Listview') {
