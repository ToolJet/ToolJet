--- conflicted
+++ resolved
@@ -74,11 +74,7 @@
     Properties: [],
     Events: [],
     Validation: [],
-<<<<<<< HEAD
-    General: ['Modal', 'TextInput', 'NumberInput'],
-=======
     General: ['Modal', 'TextInput', 'PasswordInput'],
->>>>>>> 4efab1be
     'Additional Actions': [],
     Layout: [],
   };
