--- conflicted
+++ resolved
@@ -87,11 +87,7 @@
     'Additional Actions': Object.keys(AllComponents).filter(
       (component) => !SHOW_ADDITIONAL_ACTIONS.includes(component)
     ),
-<<<<<<< HEAD
-    General: ['Modal', 'TextInput', 'PasswordInput', 'NumberInput', 'Button'],
-=======
-    General: ['Modal', 'TextInput', 'PasswordInput', 'NumberInput', 'Text', 'Table'],
->>>>>>> 4fd5666d
+    General: ['Modal', 'TextInput', 'PasswordInput', 'NumberInput', 'Text', 'Table', 'Button'],
     Layout: [],
   };
   if (component.component.component === 'Listview') {
