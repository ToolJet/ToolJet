--- conflicted
+++ resolved
@@ -13,15 +13,10 @@
   'TextInput',
   'NumberInput',
   'PasswordInput',
-<<<<<<< HEAD
+  'Button',
   'ToggleSwitchV2',
   'Checkbox',
   'DropdownV2',
-=======
-  'Button',
-  'ToggleSwitchV2',
-  'Checkbox',
->>>>>>> 0e2b312f
 ];
 const PROPERTIES_VS_ACCORDION_TITLE = {
   Text: 'Data',
@@ -30,10 +25,7 @@
   NumberInput: 'Data',
   ToggleSwitchV2: 'Data',
   Checkbox: 'Data',
-<<<<<<< HEAD
-=======
   Button: 'Data',
->>>>>>> 0e2b312f
 };
 
 export const DefaultComponent = ({ componentMeta, darkMode, ...restProps }) => {
@@ -114,15 +106,10 @@
       'NumberInput',
       'Text',
       'Table',
-<<<<<<< HEAD
       'ToggleSwitchV2',
       'Checkbox',
       'DropdownV2',
-=======
       'Button',
-      'ToggleSwitchV2',
-      'Checkbox',
->>>>>>> 0e2b312f
     ],
     Layout: [],
   };
