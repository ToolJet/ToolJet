--- conflicted
+++ resolved
@@ -8,22 +8,23 @@
 // import { AllComponents } from '@/Editor/Box';
 import { AllComponents } from '@/_helpers/editorHelpers';
 
-<<<<<<< HEAD
-const SHOW_ADDITIONAL_ACTIONS = ['Text', 'TextInput', 'NumberInput', 'PasswordInput', 'ToggleSwitchV2', 'Checkbox'];
-=======
-const SHOW_ADDITIONAL_ACTIONS = ['Text', 'TextInput', 'NumberInput', 'PasswordInput', 'Button'];
->>>>>>> 346cc661
+const SHOW_ADDITIONAL_ACTIONS = [
+  'Text',
+  'TextInput',
+  'NumberInput',
+  'PasswordInput',
+  'Button',
+  'ToggleSwitchV2',
+  'Checkbox',
+];
 const PROPERTIES_VS_ACCORDION_TITLE = {
   Text: 'Data',
   TextInput: 'Data',
   PasswordInput: 'Data',
   NumberInput: 'Data',
-<<<<<<< HEAD
   ToggleSwitchV2: 'Data',
   Checkbox: 'Data',
-=======
   Button: 'Data',
->>>>>>> 346cc661
 };
 
 export const DefaultComponent = ({ componentMeta, darkMode, ...restProps }) => {
@@ -97,11 +98,17 @@
     'Additional Actions': Object.keys(AllComponents).filter(
       (component) => !SHOW_ADDITIONAL_ACTIONS.includes(component)
     ),
-<<<<<<< HEAD
-    General: ['Modal', 'TextInput', 'PasswordInput', 'NumberInput', 'Text', 'Table', 'ToggleSwitchV2', 'Checkbox'],
-=======
-    General: ['Modal', 'TextInput', 'PasswordInput', 'NumberInput', 'Text', 'Table', 'Button'],
->>>>>>> 346cc661
+    General: [
+      'Modal',
+      'TextInput',
+      'PasswordInput',
+      'NumberInput',
+      'Text',
+      'Table',
+      'Button',
+      'ToggleSwitchV2',
+      'Checkbox',
+    ],
     Layout: [],
   };
   if (component.component.component === 'Listview') {
