--- conflicted
+++ resolved
@@ -70,10 +70,7 @@
       case 'select':
         return [{ property: 'customRule', dateCy: 'input-and-label-custom-rule', label: 'Custom rule' }];
       default:
-<<<<<<< HEAD
-=======
         return [];
->>>>>>> 54faf859
     }
   };
   const validationsList = getValidationList(columnType);
