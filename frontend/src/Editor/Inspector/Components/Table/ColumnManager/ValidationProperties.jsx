--- conflicted
+++ resolved
@@ -94,8 +94,15 @@
         ];
       case 'dropdown':
       case 'select':
-<<<<<<< HEAD
-        return [{ property: 'customRule', dateCy: 'input-and-label-custom-rule', label: 'Custom rule' }];
+      case 'newMultiSelect':
+        return [
+          {
+            property: 'customRule',
+            dateCy: 'input-and-label-custom-rule',
+            label: 'Custom rule',
+            placeholder: 'eg. {{ 1 < 2 }}',
+          },
+        ];
       case 'datepicker': {
         const isTimeChecked = column?.isTimeChecked;
         const properties = [];
@@ -150,17 +157,7 @@
 
         return properties;
       }
-=======
-      case 'newMultiSelect':
-        return [
-          {
-            property: 'customRule',
-            dateCy: 'input-and-label-custom-rule',
-            label: 'Custom rule',
-            placeholder: 'eg. {{ 1 < 2 }}',
-          },
-        ];
->>>>>>> c018ef26
+
       default:
         return [];
     }
