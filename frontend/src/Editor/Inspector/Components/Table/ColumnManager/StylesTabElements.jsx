import React from 'react';
import SelectSearch from 'react-select-search';
import { useTranslation } from 'react-i18next';
import { CodeHinter } from '../../../../CodeBuilder/CodeHinter';
import { Color } from '../../../Elements/Color';
import ToggleGroup from '@/ToolJetUI/SwitchGroup/ToggleGroup';
import ToggleGroupItem from '@/ToolJetUI/SwitchGroup/ToggleGroupItem';
import AlignLeft from '@/_ui/Icon/solidIcons/AlignLeft';
import AlignCenter from '@/_ui/Icon/solidIcons/AlignCenter';
import AlignRight from '@/_ui/Icon/solidIcons/AlignRight';
import { ProgramaticallyHandleProperties } from '../ProgramaticallyHandleProperties';

export const StylesTabElements = ({
  column,
  index,
  darkMode,
  currentState,
  onColumnItemChange,
  getPopoverFieldSource,
  setColumnPopoverRootCloseBlocker,
  component,
}) => {
  const { t } = useTranslation();
  return (
    <>
      <div className="field  d-flex custom-gap-12 align-items-center align-self-stretch">
        <label className="d-flex align-items-center" style={{ flex: '1 1 0' }}>
          {t('widget.Table.horizontalAlignment', 'Horizontal Alignment')}
        </label>
        <ToggleGroup
          onValueChange={(_value) => onColumnItemChange(index, 'horizontalAlignment', _value)}
          defaultValue={column?.horizontalAlignment || 'left'}
          style={{ flex: '1 1 0' }}
        >
          <ToggleGroupItem value="left">
            <AlignLeft width={14} />
          </ToggleGroupItem>
          <ToggleGroupItem value="center">
            <AlignCenter width={14} />
          </ToggleGroupItem>
          <ToggleGroupItem value="right">
            <AlignRight width={14} />
          </ToggleGroupItem>
        </ToggleGroup>
      </div>
      {['string', 'default', 'number', undefined].includes(column.columnType) && (
        <div className="d-flex flex-column custom-gap-16">
          <div data-cy={`input-overflow`} className="field  d-flex custom-gap-12 align-items-center align-self-stretch">
            <label data-cy={`label-overflow`} className="d-flex align-items-center" style={{ flex: '1 1 0' }}>
              {t('widget.Table.overflow', 'Overflow')}
            </label>
            <ToggleGroup
              onValueChange={(_value) => onColumnItemChange(index, 'horizontalAlignment', _value)}
              defaultValue={column.textWrap || 'wrap'}
              style={{ flex: '1 1 0' }}
            >
              <ToggleGroupItem value="wrap">Wrap</ToggleGroupItem>
              <ToggleGroupItem value="scroll">Scroll</ToggleGroupItem>
              <ToggleGroupItem value="hide">Hide</ToggleGroupItem>
            </ToggleGroup>
          </div>
        </div>
      )}
      {column.columnType === 'toggle' && (
        <div>
          <div className="field">
            <Color
              param={{ name: 'Active color' }}
              paramType="properties"
              componentMeta={{ properties: { color: { displayName: 'Active color' } } }}
              definition={{ value: column.activeColor || '#3c92dc' }}
              onChange={(name, value, color) => onColumnItemChange(index, 'activeColor', color)}
              shouldFlexDirectionBeRow={true}
            />
          </div>
        </div>
      )}
      {column.columnType === 'image' && (
        <>
          <div data-cy={`input-and-label-border-radius`} className="field">
            <label className="form-label">{t('widget.Table.borderRadius', 'Border radius')}</label>
            <CodeHinter
              currentState={currentState}
              initialValue={column.borderRadius}
              theme={darkMode ? 'monokai' : 'default'}
              mode="javascript"
              lineNumbers={false}
              placeholder={''}
              onChange={(value) => onColumnItemChange(index, 'borderRadius', value)}
              componentName={getPopoverFieldSource(column.columnType, 'borderRadius')}
            />
          </div>
          <div data-cy={`input-and-label-width`} className="field ">
            <label className="form-label">{t('widget.Table.width', 'Width')}</label>
            <CodeHinter
              currentState={currentState}
              initialValue={column.width}
              theme={darkMode ? 'monokai' : 'default'}
              mode="javascript"
              lineNumbers={false}
              placeholder={''}
              onChange={(value) => onColumnItemChange(index, 'width', value)}
              componentName={getPopoverFieldSource(column.columnType, 'width')}
            />
          </div>
          <div data-cy={`input-and-label-height`} className="field">
            <label className="form-label">{t('widget.Table.height', 'Height')}</label>
            <CodeHinter
              currentState={currentState}
              initialValue={column.height}
              theme={darkMode ? 'monokai' : 'default'}
              mode="javascript"
              lineNumbers={false}
              placeholder={''}
              onChange={(value) => onColumnItemChange(index, 'height', value)}
              componentName={getPopoverFieldSource(column.columnType, 'height')}
            />
          </div>
          <div data-cy={`input-and-label-object-fit`} className="field">
            <label className="form-label">{t('widget.Table.objectFit', 'Object fit')}</label>
            <SelectSearch
              className={'select-search'}
              options={[
                { name: 'Cover', value: 'cover' },
                { name: 'Contain', value: 'contain' },
                { name: 'Fill', value: 'fill' },
              ]}
              value={column.objectFit}
              search={true}
              closeOnSelect={true}
              onChange={(value) => {
                onColumnItemChange(index, 'objectFit', value);
              }}
              fuzzySearch
              placeholder={t('Select') + '...'}
            />
          </div>
        </>
      )}
      {column.columnType === 'boolean' && (
        <div className="d-flex flex-column custom-gap-16">
          <div className="field">
            <Color
              param={{ name: 'Toggle on bg' }}
              paramType="properties"
              componentMeta={{ properties: { color: { displayName: 'Toggle on bg' } } }}
              definition={{ value: column?.toggleOnBg ? column.toggleOnBg : darkMode ? '#849DFF' : '#3A5CCC' }}
              onChange={(name, value, color) => onColumnItemChange(index, 'toggleOnBg', color)}
              shouldFlexDirectionBeRow={true}
            />
          </div>
          <div className="field">
            <Color
              param={{ name: 'Toggle off bg' }}
              paramType="properties"
              componentMeta={{ properties: { color: { displayName: 'Toggle off bg' } } }}
              definition={{ value: column?.toggleOffBg ? column.toggleOffBg : darkMode ? '#3A3F42' : '#D7DBDF' }}
              onChange={(name, value, color) => onColumnItemChange(index, 'toggleOffBg', color)}
              shouldFlexDirectionBeRow={true}
            />
          </div>
        </div>
      )}

<<<<<<< HEAD
      {['string', 'default', undefined, 'number', 'boolean', 'select', 'text'].includes(column.columnType) && (
=======
      {['string', 'default', undefined, 'number', 'boolean', 'select', 'newMultiSelect'].includes(
        column.columnType
      ) && (
>>>>>>> 2950bdde
        <>
          {column.columnType !== 'boolean' && (
            <div data-cy={`input-and-label-text-color`} className="field">
              <ProgramaticallyHandleProperties
                label="Text color"
                currentState={currentState}
                index={index}
                darkMode={darkMode}
                callbackFunction={onColumnItemChange}
                property="textColor"
                props={column}
                component={component}
                paramMeta={{ type: 'color', displayName: 'Text color' }}
                paramType="properties"
              />
            </div>
          )}
          <div className="field" data-cy={`input-and-label-cell-background-color`}>
            <ProgramaticallyHandleProperties
              label="Cell Background Color"
              currentState={currentState}
              index={index}
              darkMode={darkMode}
              callbackFunction={onColumnItemChange}
              property="cellBackgroundColor"
              props={column}
              component={component}
              paramMeta={{ type: 'color', displayName: 'Cell Background Color' }}
              paramType="properties"
            />
          </div>
        </>
      )}
    </>
  );
};<|MERGE_RESOLUTION|>--- conflicted
+++ resolved
@@ -162,13 +162,9 @@
         </div>
       )}
 
-<<<<<<< HEAD
-      {['string', 'default', undefined, 'number', 'boolean', 'select', 'text'].includes(column.columnType) && (
-=======
-      {['string', 'default', undefined, 'number', 'boolean', 'select', 'newMultiSelect'].includes(
+      {['string', 'default', undefined, 'number', 'boolean', 'select', 'text', 'newMultiSelect'].includes(
         column.columnType
       ) && (
->>>>>>> 2950bdde
         <>
           {column.columnType !== 'boolean' && (
             <div data-cy={`input-and-label-text-color`} className="field">
