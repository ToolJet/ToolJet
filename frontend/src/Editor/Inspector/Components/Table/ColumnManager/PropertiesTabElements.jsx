--- conflicted
+++ resolved
@@ -183,9 +183,8 @@
         </div>
       )}
       {column.columnType === 'link' && (
-<<<<<<< HEAD
         <>
-          <div className="field mb-2">
+          <div className="field mb-2 px-3">
             <label className="form-label">Display text</label>
             <CodeHinter
               currentState={currentState}
@@ -199,7 +198,7 @@
             />
           </div>
 
-          <div className="border" style={{ borderRadius: '6px', overflow: 'hidden' }}>
+          <div className="border  mx-3" style={{ borderRadius: '6px', overflow: 'hidden' }}>
             <div style={{ background: 'var(--slate3)', padding: '6px' }}>
               <ProgramaticallyHandleProperties
                 label="Link target"
@@ -219,29 +218,6 @@
             </div>
           </div>
         </>
-=======
-        <div className="field px-3">
-          <ProgramaticallyHandleProperties
-            label="Link target"
-            currentState={currentState}
-            index={index}
-            darkMode={darkMode}
-            callbackFunction={onColumnItemChange}
-            property="linkTarget"
-            props={column}
-            component={component}
-            paramMeta={{
-              type: 'select',
-              displayName: 'Link Target',
-              options: [
-                { name: 'Same window', value: '_self' },
-                { name: 'New window', value: '_blank' },
-              ],
-            }}
-            paramType="properties"
-          />
-        </div>
->>>>>>> fc3632a8
       )}
       {column.columnType === 'number' && (
         <div className="field mb-2 px-3">
