--- conflicted
+++ resolved
@@ -6,16 +6,12 @@
 import { ProgramaticallyHandleProperties } from '../ProgramaticallyHandleProperties';
 import { OptionsList } from '../SelectOptionsList/OptionsList';
 import { ValidationProperties } from './ValidationProperties';
-<<<<<<< HEAD
-import { Select } from '@/Editor/CodeBuilder/Elements/Select';
 import DatepickerProperties from './DatepickerProperties';
-=======
-import { Select, Option } from '@/Editor/CodeBuilder/Elements/Select';
+import { Option } from '@/Editor/CodeBuilder/Elements/Select';
 import DeprecatedColumnTypeMsg from './DeprecatedColumnTypeMsg';
 import CustomSelect from '@/_ui/Select';
 import defaultStyles from '@/_ui/Select/styles';
 import SolidIcon from '@/_ui/Icon/SolidIcons';
->>>>>>> c018ef26
 
 export const PropertiesTabElements = ({
   column,
@@ -39,12 +35,8 @@
 
   return (
     <>
-<<<<<<< HEAD
-      <div className="field px-3" data-cy={`dropdown-column-type`}>
-=======
       {column.columnType && <DeprecatedColumnTypeMsg columnType={column.columnType} darkMode={darkMode} />}
       <div className="field" data-cy={`dropdown-column-type`} onClick={(e) => e.stopPropagation()}>
->>>>>>> c018ef26
         <label data-cy={`label-column-type`} className="form-label">
           {t('widget.Table.columnType', 'Column type')}
         </label>
@@ -98,13 +90,8 @@
           }}
         />
       </div>
-<<<<<<< HEAD
-      <div data-cy={`input-and-label-key`} className="field px-3">
-        <label className="form-label">{'Key'}</label>
-=======
       <div data-cy={`input-and-label-key`} className="field">
         <label className="form-label">{t('widget.Table.key', 'Key')}</label>
->>>>>>> c018ef26
         <CodeHinter
           currentState={currentState}
           initialValue={column.key}
