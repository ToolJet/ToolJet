--- conflicted
+++ resolved
@@ -1139,16 +1139,9 @@
         <div className="field">
           <div className="row g-2">
             <div>{actions.value.map((action, index) => this.renderActionButton(action, index))}</div>
-<<<<<<< HEAD
-
             {actions.value.length === 0 && 
-              <NoListItem text={'There are no action buttons'} dataCy={`-action-button`} />
+              <NoListItem text={'No action buttons'} dataCy={`-action-button`} />
             }
-=======
-            {actions.value.length === 0 && (
-              <NoListItem text={'No action buttons'} dataCy={`-action-button`} />
-            )}
->>>>>>> 27c2aabd
             <AddNewButton dataCy="button-add-new-action-button" onClick={this.addNewAction} className="mt-0">
               New action button
             </AddNewButton>
