import React from 'react';
import Accordion from '@/_ui/Accordion';

import { renderElement } from '../../Utils';
import { computeActionName, resolveReferences } from '@/_helpers/utils';
// eslint-disable-next-line import/no-unresolved
import { DragDropContext, Droppable, Draggable } from 'react-beautiful-dnd';
import OverlayTrigger from 'react-bootstrap/OverlayTrigger';
import Popover from 'react-bootstrap/Popover';
import { Color } from '../../Elements/Color';
import SelectSearch from 'react-select-search';
import { v4 as uuidv4 } from 'uuid';
import { EventManager } from '../../EventManager';
import { CodeHinter } from '../../../CodeBuilder/CodeHinter';
import { withTranslation } from 'react-i18next';
<<<<<<< HEAD
import { ProgramaticallyHandleToggleSwitch } from './ProgramaticallyHandleToggleSwitch';
import AddNewButton from '@/ToolJetUI/Buttons/AddNewButton/AddNewButton';
import List from '@/ToolJetUI/List/List';
import { capitalize, has } from 'lodash';
import NoListItem from './NoListItem';
=======
import { ProgramaticallyHandleProperties } from './ProgramaticallyHandleProperties';
>>>>>>> 8a98bea9
class TableComponent extends React.Component {
  constructor(props) {
    super(props);

    const {
      dataQueries,
      component,
      paramUpdated,
      componentMeta,
      eventUpdated,
      eventOptionUpdated,
      components,
      currentState,
    } = props;

    this.state = {
      dataQueries,
      component,
      paramUpdated,
      componentMeta,
      eventUpdated,
      eventOptionUpdated,
      components,
      currentState,
      actionPopOverRootClose: true,
      showPopOver: false,
      popOverRootCloseBlockers: [],
    };
  }
  componentDidMount() {
    const {
      dataQueries,
      component,
      paramUpdated,
      componentMeta,
      eventUpdated,
      eventOptionUpdated,
      components,
      currentState,
    } = this.props;

    this.setState({
      dataQueries,
      component,
      paramUpdated,
      componentMeta,
      eventUpdated,
      eventOptionUpdated,
      components,
      currentState,
    });
  }

  onActionButtonPropertyChanged = (index, property, value) => {
    const actions = this.props.component.component.definition.properties.actions;
    actions.value[index][property] = value;
    this.props.paramUpdated({ name: 'actions' }, 'value', actions.value, 'properties');
  };

  actionButtonEventsChanged = (events, index) => {
    let actions = this.props.component.component.definition.properties.actions.value;
    actions[index]['events'] = events;
    this.props.paramUpdated({ name: 'actions' }, 'value', actions, 'properties');
  };

  actionButtonEventUpdated = (event, value, extraData) => {
    const actions = this.props.component.component.definition.properties.actions;
    const index = extraData.index;

    let newValues = actions.value;
    newValues[index][event.name] = {
      actionId: value,
    };

    this.props.paramUpdated({ name: 'actions' }, 'value', newValues, 'properties');
  };

  actionButtonEventOptionUpdated = (event, option, value, extraData) => {
    const actions = this.props.component.component.definition.properties.actions;
    const index = extraData.index;

    let newValues = actions.value;
    const options = newValues[index][event.name].options;

    newValues[index][event.name].options = {
      ...options,
      [option]: value,
    };

    this.props.paramUpdated({ name: 'actions' }, 'value', newValues, 'properties');
  };

  columnEventChanged = (columnForWhichEventsAreChanged, events) => {
    const columns = this.props.component.component.definition.properties.columns.value;

    const newColumns = columns.map((column) => {
      if (column.id === columnForWhichEventsAreChanged.id) {
        const newColumn = { ...column, events };
        return newColumn;
      } else {
        return column;
      }
    });

    this.props.paramUpdated({ name: 'columns' }, 'value', newColumns, 'properties');
  };

  setColumnPopoverRootCloseBlocker(key, isBlocking) {
    if (isBlocking) {
      this.setState((prev) => ({ popOverRootCloseBlockers: [...prev.popOverRootCloseBlockers, key] }));
    } else {
      this.setState((prev) => ({ popOverRootCloseBlockers: prev.popOverRootCloseBlockers.filter((b) => b !== key) }));
    }
  }

  columnPopover = (column, index) => {
    const timeZoneOptions = [
      { name: 'UTC', value: 'Etc/UTC' },
      { name: '-12:00', value: 'Etc/GMT+12' },
      { name: '-11:00', value: 'Etc/GMT+11' },
      { name: '-10:00', value: 'Pacific/Honolulu' },
      { name: '-09:00', value: 'America/Anchorage' },
      { name: '-08:00', value: 'America/Santa_Isabel' },
      { name: '-07:00', value: 'America/Chihuahua' },
      { name: '-06:00', value: 'America/Guatemala' },
      { name: '-05:00', value: 'America/Bogota' },
      { name: '-04:00', value: 'America/Halifax' },
      { name: '-03:30', value: 'America/St_Johns' },
      { name: '-03:00', value: 'America/Sao_Paulo' },
      { name: '-02:00', value: 'Etc/GMT+2' },
      { name: '-01:00', value: 'Atlantic/Cape_Verde' },
      { name: '+00:00', value: 'UTC' },
      { name: '+01:00', value: 'Europe/Berlin' },
      { name: '+02:00', value: 'Africa/Gaborone' },
      { name: '+03:00', value: 'Asia/Baghdad' },
      { name: '+04:00', value: 'Asia/Muscat' },
      { name: '+04:30', value: 'Asia/Kabul' },
      { name: '+05:00', value: 'Asia/Tashkent' },
      { name: '+05:30', value: 'Asia/Colombo' },
      { name: '+05:45', value: 'Asia/Kathmandu' },
      { name: '+06:00', value: 'Asia/Almaty' },
      { name: '+06:30', value: 'Asia/Yangon' },
      { name: '+07:00', value: 'Asia/Bangkok' },
      { name: '+08:00', value: 'Asia/Makassar' },
      { name: '+09:00', value: 'Asia/Seoul' },
      { name: '+09:30', value: 'Australia/Darwin' },
      { name: '+10:00', value: 'Pacific/Chuuk' },
      { name: '+11:00', value: 'Pacific/Pohnpei' },
      { name: '+12:00', value: 'Etc/GMT-12' },
      { name: '+13:00', value: 'Pacific/Auckland' },
    ];
    return (
      <Popover
        id="popover-basic-2"
        className={`${this.props.darkMode && 'dark-theme'} shadow`}
        style={{
          maxHeight: resolveReferences(column.isEditable, this.state.currentState) ? '100vh' : 'inherit',
          overflowY: 'auto',
        }}
      >
        <Popover.Body>
          <div className="field mb-2" data-cy={`dropdown-column-type`}>
            <label data-cy={`label-column-type`} className="form-label">
              {this.props.t('widget.Table.columnType', 'Column type')}
            </label>
            <SelectSearch
              className={`${this.props.darkMode ? 'select-search' : 'select-search'}`}
              options={[
                { name: 'Default', value: 'default' },
                { name: 'String', value: 'string' },
                { name: 'Number', value: 'number' },
                { name: 'Text', value: 'text' },
                { name: 'Badge', value: 'badge' },
                { name: 'Multiple badges', value: 'badges' },
                { name: 'Tags', value: 'tags' },
                { name: 'Dropdown', value: 'dropdown' },
                { name: 'Link', value: 'link' },
                { name: 'Radio', value: 'radio' },
                { name: 'Multiselect', value: 'multiselect' },
                { name: 'Toggle switch', value: 'toggle' },
                { name: 'Date Picker', value: 'datepicker' },
                { name: 'Image', value: 'image' },
              ]}
              value={column.columnType}
              search={true}
              closeOnSelect={true}
              onChange={(value) => {
                this.onColumnItemChange(index, 'columnType', value);
              }}
              fuzzySearch
              placeholder={this.props.t('globals.select', 'Select') + '...'}
            />
          </div>
          <div className="field mb-2" data-cy={`input-and-label-column-name`}>
            <label data-cy={`label-column-name`} className="form-label">
              {this.props.t('widget.Table.columnName', 'Column name')}
            </label>
            <CodeHinter
              currentState={this.props.currentState}
              initialValue={column.name}
              theme={this.props.darkMode ? 'monokai' : 'default'}
              mode="javascript"
              lineNumbers={false}
              placeholder={column.name}
              onChange={(value) => this.onColumnItemChange(index, 'name', value)}
              componentName={this.getPopoverFieldSource(column.columnType, 'name')}
              popOverCallback={(showing) => {
                this.setColumnPopoverRootCloseBlocker('name', showing);
              }}
            />
          </div>
          {(column.columnType === 'string' || column.columnType === undefined || column.columnType === 'default') && (
            <div data-cy={`input-overflow`} className="field mb-2">
              <label data-cy={`label-overflow`} className="form-label">
                {this.props.t('widget.Table.overflow', 'Overflow')}
              </label>
              <SelectSearch
                className={'select-search'}
                options={[
                  { name: 'Wrap', value: 'wrap' },
                  { name: 'Scroll', value: 'scroll' },
                  { name: 'Hide', value: 'hide' },
                ]}
                value={column.textWrap}
                search={true}
                closeOnSelect={true}
                onChange={(value) => {
                  this.onColumnItemChange(index, 'textWrap', value);
                }}
                fuzzySearch
                placeholder={this.props.t('globals.select', 'Select') + '...'}
              />
            </div>
          )}
          <div data-cy={`input-and-label-key`} className="field mb-2">
            <label className="form-label">{this.props.t('widget.Table.key', 'key')}</label>
            <CodeHinter
              currentState={this.props.currentState}
              initialValue={column.key}
              theme={this.props.darkMode ? 'monokai' : 'default'}
              mode="javascript"
              lineNumbers={false}
              placeholder={column.name}
              onChange={(value) => this.onColumnItemChange(index, 'key', value)}
              componentName={this.getPopoverFieldSource(column.columnType, 'key')}
              popOverCallback={(showing) => {
                this.setColumnPopoverRootCloseBlocker('tableKey', showing);
              }}
            />
          </div>
          <div className="field mb-2">
            <label className="form-label">
              {this.props.t('widget.Table.horizontalAlignment', 'Horizontal Alignment')}
            </label>
            <SelectSearch
              className={'select-search'}
              options={[
                { name: 'Left', value: 'left' },
                { name: 'Center', value: 'center' },
                { name: 'Right', value: 'right' },
              ]}
              value={column?.horizontalAlignment ?? 'left'}
              search={true}
              closeOnSelect={true}
              onChange={(value) => {
                this.onColumnItemChange(index, 'horizontalAlignment', value);
              }}
              fuzzySearch
              placeholder={this.props.t('globals.select', 'Select') + '...'}
            />
          </div>

          {(column.columnType === 'string' || column.columnType === undefined || column.columnType === 'default') && (
            <div>
              <div data-cy={`input-and-label-text-color`} className="field mb-2">
                <label className="form-label">{this.props.t('widget.Table.textColor', 'Text color')}</label>
                <CodeHinter
                  currentState={this.props.currentState}
                  initialValue={column.textColor}
                  theme={this.props.darkMode ? 'monokai' : 'default'}
                  mode="javascript"
                  lineNumbers={false}
                  placeholder={'Text color of the cell'}
                  onChange={(value) => this.onColumnItemChange(index, 'textColor', value)}
                  componentName={this.getPopoverFieldSource(column.columnType, 'textColor')}
                  fieldMeta={column}
                  component={this.state.component}
                  popOverCallback={(showing) => {
                    this.setColumnPopoverRootCloseBlocker('textColor', showing);
                  }}
                />
              </div>
              <div className="field mb-2" data-cy={`input-and-label-cell-background-color`}>
                <label className="form-label">
                  {this.props.t('widget.Table.cellBgColor', 'Cell Background Color')}
                </label>
                <CodeHinter
                  currentState={this.props.currentState}
                  initialValue={column.cellBackgroundColor ?? 'inherit'}
                  theme={this.props.darkMode ? 'monokai' : 'default'}
                  mode="javascript"
                  lineNumbers={false}
                  placeholder={''}
                  onChange={(value) => this.onColumnItemChange(index, 'cellBackgroundColor', value)}
                  componentName={this.getPopoverFieldSource(column.columnType, 'cellBackgroundColor')}
                  popOverCallback={(showing) => {
                    this.setColumnPopoverRootCloseBlocker('cellBackgroundColor', showing);
                  }}
                />
              </div>

              {resolveReferences(column.isEditable, this.state.currentState) && (
                <div>
                  <div data-cy={`header-validation`} className="hr-text">
                    {this.props.t('widget.Table.validation', 'Validation')}
                  </div>
                  <div data-cy={`input-and-label-regex`} className="field mb-2">
                    <label className="form-label">{this.props.t('widget.Table.regex', 'Regex')}</label>
                    <CodeHinter
                      currentState={this.props.currentState}
                      initialValue={column.regex}
                      theme={this.props.darkMode ? 'monokai' : 'default'}
                      mode="javascript"
                      lineNumbers={false}
                      placeholder={''}
                      onChange={(value) => this.onColumnItemChange(index, 'regex', value)}
                      componentName={this.getPopoverFieldSource(column.columnType, 'regex')}
                      popOverCallback={(showing) => {
                        this.setColumnPopoverRootCloseBlocker('regex', showing);
                      }}
                    />
                  </div>
                  <div data-cy={`input-and-label-min-length`} className="field mb-2">
                    <label className="form-label">{this.props.t('widget.Table.minLength', 'Min length')}</label>
                    <CodeHinter
                      currentState={this.props.currentState}
                      initialValue={column.minLength}
                      theme={this.props.darkMode ? 'monokai' : 'default'}
                      mode="javascript"
                      lineNumbers={false}
                      placeholder={''}
                      onChange={(value) => this.onColumnItemChange(index, 'minLength', value)}
                      componentName={this.getPopoverFieldSource(column.columnType, 'minLength')}
                      popOverCallback={(showing) => {
                        this.setColumnPopoverRootCloseBlocker('minLength', showing);
                      }}
                    />
                  </div>
                  <div data-cy={`input-and-label-max-length`} className="field mb-2">
                    <label className="form-label">{this.props.t('widget.Table.maxLength', 'Max length')}</label>
                    <CodeHinter
                      currentState={this.props.currentState}
                      initialValue={column.maxLength}
                      theme={this.props.darkMode ? 'monokai' : 'default'}
                      mode="javascript"
                      lineNumbers={false}
                      placeholder={''}
                      onChange={(value) => this.onColumnItemChange(index, 'maxLength', value)}
                      componentName={this.getPopoverFieldSource(column.columnType, 'maxLength')}
                      popOverCallback={(showing) => {
                        this.setColumnPopoverRootCloseBlocker('maxLength', showing);
                      }}
                    />
                  </div>
                  <div data-cy={`input-and-label-custom-rule`} className="field mb-2">
                    <label className="form-label">{this.props.t('widget.Table.customRule', 'Custom rule')}</label>
                    <CodeHinter
                      currentState={this.props.currentState}
                      initialValue={column.customRule}
                      theme={this.props.darkMode ? 'monokai' : 'default'}
                      mode="javascript"
                      lineNumbers={false}
                      placeholder={''}
                      onChange={(value) => this.onColumnItemChange(index, 'customRule', value)}
                      componentName={this.getPopoverFieldSource(column.columnType, 'customRule')}
                      popOverCallback={(showing) => {
                        this.setColumnPopoverRootCloseBlocker('customRule', showing);
                      }}
                    />
                  </div>
                </div>
              )}
            </div>
          )}

          {column.columnType === 'number' && resolveReferences(column.isEditable, this.state.currentState) && (
            <div>
              <div className="hr-text" data-cy={`header-validation`}>
                {this.props.t('widget.Table.validation', 'Validation')}
              </div>
              <div data-cy={`input-and-label-min-value`} className="field mb-2">
                <label className="form-label">{this.props.t('widget.Table.minValue', 'Min value')}</label>
                <CodeHinter
                  currentState={this.props.currentState}
                  initialValue={column.minLength}
                  theme={this.props.darkMode ? 'monokai' : 'default'}
                  mode="javascript"
                  lineNumbers={false}
                  placeholder={''}
                  onChange={(value) => this.onColumnItemChange(index, 'minValue', value)}
                  componentName={this.getPopoverFieldSource(column.columnType, 'minValue')}
                  popOverCallback={(showing) => {
                    this.setColumnPopoverRootCloseBlocker('minValue', showing);
                  }}
                />
              </div>
              <div data-cy={`input-and-label-max-value`} className="field mb-2">
                <label className="form-label">{this.props.t('widget.Table.maxValue', 'Max value')}</label>
                <CodeHinter
                  currentState={this.props.currentState}
                  initialValue={column.maxLength}
                  theme={this.props.darkMode ? 'monokai' : 'default'}
                  mode="javascript"
                  lineNumbers={false}
                  placeholder={''}
                  onChange={(value) => this.onColumnItemChange(index, 'maxValue', value)}
                  componentName={this.getPopoverFieldSource(column.columnType, 'maxValue')}
                  popOverCallback={(showing) => {
                    this.setColumnPopoverRootCloseBlocker('maxValue', showing);
                  }}
                />
              </div>
            </div>
          )}

          {column.columnType === 'toggle' && (
            <div>
              <div className="field mb-2">
                <Color
                  param={{ name: 'Active color' }}
                  paramType="properties"
                  componentMeta={{ properties: { color: { displayName: 'Active color' } } }}
                  definition={{ value: column.activeColor || '#3c92dc' }}
                  onChange={(name, value, color) => this.onColumnItemChange(index, 'activeColor', color)}
                />
              </div>
              <EventManager
                component={{
                  component: {
                    definition: {
                      events: column.events ?? [],
                    },
                  },
                }}
                hideEmptyEventsAlert={true}
                componentMeta={{ events: { onChange: { displayName: 'On change' } } }}
                currentState={this.props.currentState}
                dataQueries={this.props.dataQueries}
                components={this.props.components}
                eventsChanged={(events) => this.columnEventChanged(column, events)}
                apps={this.props.apps}
                popOverCallback={(showing) => {
                  this.setColumnPopoverRootCloseBlocker('event-manager', showing);
                }}
                pages={this.props.pages}
              />
            </div>
          )}

          {(column.columnType === 'dropdown' ||
            column.columnType === 'multiselect' ||
            column.columnType === 'badge' ||
            column.columnType === 'badges' ||
            column.columnType === 'radio') && (
            <div>
              <div data-cy={`input-and-label-values`} className="field mb-2">
                <label className="form-label">{this.props.t('widget.Table.values', 'Values')}</label>
                <CodeHinter
                  currentState={this.props.currentState}
                  initialValue={column.values}
                  theme={this.props.darkMode ? 'monokai' : 'default'}
                  mode="javascript"
                  lineNumbers={false}
                  placeholder={'{{[1, 2, 3]}}'}
                  onChange={(value) => this.onColumnItemChange(index, 'values', value)}
                  componentName={this.getPopoverFieldSource(column.columnType, 'values')}
                  popOverCallback={(showing) => {
                    this.setColumnPopoverRootCloseBlocker('values', showing);
                  }}
                />
              </div>
              <div data-cy={`input-and-label-labels`} className="field mb-2">
                <label className="form-label">{this.props.t('widget.Table.labels', 'Labels')}</label>
                <CodeHinter
                  currentState={this.props.currentState}
                  initialValue={column.labels}
                  theme={this.props.darkMode ? 'monokai' : 'default'}
                  mode="javascript"
                  lineNumbers={false}
                  placeholder={'{{["one", "two", "three"]}}'}
                  onChange={(value) => this.onColumnItemChange(index, 'labels', value)}
                  componentName={this.getPopoverFieldSource(column.columnType, 'labels')}
                  popOverCallback={(showing) => {
                    this.setColumnPopoverRootCloseBlocker('labels', showing);
                  }}
                />
              </div>
            </div>
          )}

          {column.columnType === 'dropdown' && (
            <>
              {resolveReferences(column.isEditable, this.state.currentState) && (
                <div>
                  <div data-cy={`header-validations`} className="hr-text">
                    {this.props.t('widget.Table.validation', 'Validation')}
                  </div>
                  <div data-cy={`input-and-label-custom-rule`} className="field mb-2">
                    <label className="form-label">{this.props.t('widget.Table.customRule', 'Custom Rule')}</label>
                    <CodeHinter
                      currentState={this.props.currentState}
                      initialValue={column.customRule}
                      theme={this.props.darkMode ? 'monokai' : 'default'}
                      mode="javascript"
                      lineNumbers={false}
                      placeholder={''}
                      onChange={(value) => this.onColumnItemChange(index, 'customRule', value)}
                      componentName={this.getPopoverFieldSource(column.columnType, 'customRule')}
                      popOverCallback={(showing) => {
                        this.setColumnPopoverRootCloseBlocker('customRule', showing);
                      }}
                    />
                  </div>
                </div>
              )}
            </>
          )}

          {column.columnType === 'datepicker' && (
            <div>
              <label data-cy={`label-date-display-format`} className="form-label">
                {this.props.t('widget.Table.dateDisplayformat', 'Date Display Format')}
              </label>
              <div data-cy={`input-date-display-format`} className="field mb-2">
                <CodeHinter
                  currentState={this.props.currentState}
                  initialValue={column.dateFormat}
                  theme={this.props.darkMode ? 'monokai' : 'default'}
                  mode="javascript"
                  lineNumbers={false}
                  placeholder={'DD-MM-YYYY'}
                  onChange={(value) => this.onColumnItemChange(index, 'dateFormat', value)}
                  componentName={this.getPopoverFieldSource(column.columnType, 'dateFormat')}
                  popOverCallback={(showing) => {
                    this.setColumnPopoverRootCloseBlocker('dateFormat', showing);
                  }}
                />
              </div>
              <label data-cy={`label-date-parse-format`} className="form-label">
                {this.props.t('widget.Table.dateParseformat', 'Date Parse Format')}
              </label>
              <div className="field mb-2 tj-app-input">
                <input
                  data-cy={`input-date-parse-format`}
                  type="text"
                  className="form-control text-field"
                  onChange={(e) => {
                    e.stopPropagation();
                    this.onColumnItemChange(index, 'parseDateFormat', e.target.value);
                  }}
                  defaultValue={column.parseDateFormat}
                  placeholder={'DD-MM-YYYY'}
                />
              </div>
              <label data-cy={`label-parse-timezone`} className="form-label">
                Parse in timezone
              </label>
              <div data-cy={`input-parse-timezone`} className="field mb-2">
                <SelectSearch
                  className={'select-search'}
                  options={timeZoneOptions}
                  value={column.timeZoneValue}
                  search={true}
                  closeOnSelect={true}
                  onChange={(value) => {
                    this.onColumnItemChange(index, 'timeZoneValue', value);
                  }}
                  fuzzySearch
                  placeholder="Select.."
                />
              </div>
              <label data-cy={`label-display-time-zone`} className="form-label">
                Display in timezone
              </label>
              <div ata-cy={`input-display-time-zone`} className="field mb-2">
                <SelectSearch
                  className={'select-search'}
                  options={timeZoneOptions}
                  value={column.timeZoneDisplay}
                  search={true}
                  closeOnSelect={true}
                  onChange={(value) => {
                    this.onColumnItemChange(index, 'timeZoneDisplay', value);
                  }}
                  fuzzySearch
                  placeholder="Select.."
                />
              </div>
              <div className="field mb-2">
                <div className="form-check form-switch my-2">
                  <input
                    data-cy={`toggle-show-time`}
                    className="form-check-input"
                    type="checkbox"
                    onClick={() => {
                      this.onColumnItemChange(index, 'isTimeChecked', !column.isTimeChecked);
                    }}
                    checked={column.isTimeChecked}
                  />
                  <span data-cy={`label-show-time`} className="form-check-label">
                    {this.props.t('widget.Table.showTime', 'show time')}
                  </span>
                </div>
              </div>
            </div>
          )}
          {column.columnType === 'image' && (
            <>
              <div data-cy={`input-and-label-border-radius`} className="field mb-2">
                <label className="form-label">{this.props.t('widget.Table.borderRadius', 'Border radius')}</label>
                <CodeHinter
                  currentState={this.props.currentState}
                  initialValue={column.borderRadius}
                  theme={this.props.darkMode ? 'monokai' : 'default'}
                  mode="javascript"
                  lineNumbers={false}
                  placeholder={''}
                  onChange={(value) => this.onColumnItemChange(index, 'borderRadius', value)}
                  componentName={this.getPopoverFieldSource(column.columnType, 'borderRadius')}
                />
              </div>
              <div data-cy={`input-and-label-width`} className="field mb-2">
                <label className="form-label">{this.props.t('widget.Table.width', 'Width')}</label>
                <CodeHinter
                  currentState={this.props.currentState}
                  initialValue={column.width}
                  theme={this.props.darkMode ? 'monokai' : 'default'}
                  mode="javascript"
                  lineNumbers={false}
                  placeholder={''}
                  onChange={(value) => this.onColumnItemChange(index, 'width', value)}
                  componentName={this.getPopoverFieldSource(column.columnType, 'width')}
                />
              </div>
              <div data-cy={`input-and-label-height`} className="field mb-2">
                <label className="form-label">{this.props.t('widget.Table.height', 'Height')}</label>
                <CodeHinter
                  currentState={this.props.currentState}
                  initialValue={column.height}
                  theme={this.props.darkMode ? 'monokai' : 'default'}
                  mode="javascript"
                  lineNumbers={false}
                  placeholder={''}
                  onChange={(value) => this.onColumnItemChange(index, 'height', value)}
                  componentName={this.getPopoverFieldSource(column.columnType, 'height')}
                />
              </div>
              <div data-cy={`input-and-label-object-fit`} className="field mb-2">
                <label className="form-label">{this.props.t('widget.Table.objectFit', 'Object fit')}</label>
                <SelectSearch
                  className={'select-search'}
                  options={[
                    { name: 'Cover', value: 'cover' },
                    { name: 'Contain', value: 'contain' },
                    { name: 'Fill', value: 'fill' },
                  ]}
                  value={column.objectFit}
                  search={true}
                  closeOnSelect={true}
                  onChange={(value) => {
                    this.onColumnItemChange(index, 'objectFit', value);
                  }}
                  fuzzySearch
                  placeholder={this.props.t('Select') + '...'}
                />
              </div>
            </>
          )}
          {column.columnType === 'link' && (
            <div className="field mb-2">
              <ProgramaticallyHandleProperties
                label="Link target"
                currentState={this.state.currentState}
                index={index}
                darkMode={this.props.darkMode}
                callbackFunction={this.onColumnItemChange}
                property="linkTarget"
                props={column}
                component={this.props.component}
                paramMeta={{
                  type: 'select',
                  displayName: 'Link Target',
                  options: [
                    { name: 'Same window', value: '_self' },
                    { name: 'New window', value: '_blank' },
                  ],
                }}
                paramType="properties"
              />
            </div>
          )}

          {!['image', 'link'].includes(column.columnType) && (
            <ProgramaticallyHandleProperties
              label="make editable"
              currentState={this.state.currentState}
              index={index}
              darkMode={this.props.darkMode}
              callbackFunction={this.onColumnItemChange}
              property="isEditable"
              props={column}
              component={this.props.component}
              paramMeta={{ type: 'toggle', displayName: 'Make editable' }}
              paramType="properties"
            />
          )}

          <ProgramaticallyHandleProperties
            label="Column visibility"
            currentState={this.state.currentState}
            index={index}
            darkMode={this.props.darkMode}
            callbackFunction={this.onColumnItemChange}
            property="columnVisibility"
            props={column}
            component={this.props.component}
            paramMeta={{ type: 'toggle', displayName: 'Column visibility' }}
            paramType="properties"
          />
        </Popover.Body>
      </Popover>
    );
  };

  actionPopOver = (action, index) => {
    const dummyComponentForActionButton = {
      component: {
        definition: {
          events: this.props.component.component.definition.properties.actions.value[index].events || [],
        },
      },
    };

    return (
      <Popover id="popover-basic" className={`${this.props.darkMode && 'dark-theme'}`}>
        <Popover.Body>
          <div className="field mb-2 tj-app-input">
            <label data-cy={`label-action-button-text`} className="form-label">
              {this.props.t('widget.Table.buttonText', 'Button Text')}
            </label>
            <input
              data-cy={`action-button-text-input-field`}
              type="text"
              className="form-control text-field"
              onChange={(e) => {
                e.stopPropagation();
                this.onActionButtonPropertyChanged(index, 'buttonText', e.target.value);
              }}
              value={action.buttonText}
            />
          </div>
          <div className="field mb-2" data-cy={`dropdown-action-button-position`}>
            <label data-cy={`label-action-button-position`} className="form-label">
              {this.props.t('widget.Table.buttonPosition', 'Button Position')}
            </label>
            <SelectSearch
              className={'select-search'}
              options={[
                { name: 'Left', value: 'left' },
                { name: 'Right', value: 'right' },
              ]}
              value={action.position ?? 'right'}
              search={false}
              closeOnSelect={true}
              onChange={(value) => {
                this.onActionButtonPropertyChanged(index, 'position', value);
              }}
              fuzzySearch
              placeholder="Select position"
            />
          </div>
          <Color
            param={{ name: 'actionButtonBackgroundColor' }}
            paramType="properties"
            componentMeta={this.state.componentMeta}
            definition={{ value: action.backgroundColor }}
            onChange={(name, value, color) => this.onActionButtonPropertyChanged(index, 'backgroundColor', color)}
            cyLabel={`action-button-bg`}
          />
          <Color
            param={{ name: 'actionButtonTextColor' }}
            paramType="properties"
            componentMeta={this.state.componentMeta}
            definition={{ value: action.textColor }}
            onChange={(name, value, color) => this.onActionButtonPropertyChanged(index, 'textColor', color)}
            cyLabel={`action-button-text`}
          />
          <ProgramaticallyHandleProperties
            label="Disable button"
            currentState={this.state.currentState}
            index={index}
            darkMode={this.props.darkMode}
            callbackFunction={this.onActionButtonPropertyChanged}
            property="disableActionButton"
            props={action}
            component={this.props.component}
            paramMeta={{ type: 'toggle', displayName: 'Disable action button' }}
            paramType="properties"
          />
          <EventManager
            component={dummyComponentForActionButton}
            componentMeta={{ events: { onClick: { displayName: 'On click' } } }}
            currentState={this.state.currentState}
            dataQueries={this.props.dataQueries}
            components={this.props.components}
            eventsChanged={(events) => this.actionButtonEventsChanged(events, index)}
            apps={this.props.apps}
            popOverCallback={(showing) => {
              this.setState({ actionPopOverRootClose: !showing });
              this.setState({ showPopOver: showing });
            }}
            pages={this.props.pages}
          />
          <button className="btn btn-sm btn-outline-danger mt-2 col" onClick={() => this.removeAction(index)}>
            {this.props.t('widget.Table.remove', 'Remove')}
          </button>
        </Popover.Body>
      </Popover>
    );
  };

  renderActionButton(action, index) {
    return (
      <OverlayTrigger
        trigger="click"
        placement="left"
        rootClose={this.state.actionPopOverRootClose}
        overlay={this.actionPopOver(action, index)}
        onToggle={(showing) => this.setState({ showPopOver: showing })}
      >
        <div>
          <List>
            <List.Item
              data-cy={`action-button-${String(action.buttonText ?? '')
                .toLowerCase()
                .replace(/\s+/g, '-')}-${String(index ?? '')}`}
              primaryText={action.buttonText}
            />
          </List>
        </div>
      </OverlayTrigger>
    );
  }

  generateNewColumnName = (columns) => {
    let found = false;
    let columnName = '';
    let currentNumber = 1;

    while (!found) {
      columnName = `new_column${currentNumber}`;
      if (columns.find((column) => column.name === columnName) === undefined) {
        found = true;
      }
      currentNumber += 1;
    }

    return columnName;
  };

  addNewColumn = () => {
    const columns = this.props.component.component.definition.properties.columns;
    const newValue = columns.value;
    newValue.push({ name: this.generateNewColumnName(columns.value), id: uuidv4() });
    this.props.paramUpdated({ name: 'columns' }, 'value', newValue, 'properties');
  };

  addNewAction = () => {
    const actions = this.props.component.component.definition.properties.actions;
    const newValue = actions ? actions.value : [];
    newValue.push({ name: computeActionName(actions), buttonText: 'Button', events: [] });
    this.props.paramUpdated({ name: 'actions' }, 'value', newValue, 'properties');
  };

  removeAction = (index) => {
    const newValue = this.props.component.component.definition.properties.actions.value;
    newValue.splice(index, 1);
    this.props.paramUpdated({ name: 'actions' }, 'value', newValue, 'properties');
  };

  onColumnItemChange = (index, item, value) => {
    const columns = this.props.component.component.definition.properties.columns;
    const column = columns.value[index];

    column[item] = value;
    const newColumns = columns.value;
    newColumns[index] = column;
    this.props.paramUpdated({ name: 'columns' }, 'value', newColumns, 'properties');
  };

  getItemStyle = (isDragging, draggableStyle) => ({
    userSelect: 'none',
    ...draggableStyle,
  });

  removeColumn = (index) => {
    const columns = this.props.component.component.definition.properties.columns;
    const newValue = columns.value;
    const removedColumns = newValue.splice(index, 1);
    this.props.paramUpdated({ name: 'columns' }, 'value', newValue, 'properties');

    const existingcolumnDeletionHistory =
      this.props.component.component.definition.properties.columnDeletionHistory?.value ?? [];
    const newcolumnDeletionHistory = [
      ...existingcolumnDeletionHistory,
      ...removedColumns.map((column) => column.key || column.name),
    ];
    this.props.paramUpdated({ name: 'columnDeletionHistory' }, 'value', newcolumnDeletionHistory, 'properties');
  };

  reorderColumns = (startIndex, endIndex) => {
    const result = this.props.component.component.definition.properties.columns.value;
    const [removed] = result.splice(startIndex, 1);
    result.splice(endIndex, 0, removed);
    this.props.paramUpdated({ name: 'columns' }, 'value', result, 'properties');
  };

  onDragEnd({ source, destination }) {
    if (!destination || source?.index === destination?.index) {
      return;
    }
    this.reorderColumns(source.index, destination.index);
  }

  getPopoverFieldSource = (column, field) =>
    `component/${this.props.component.component.name}/${column ?? 'default'}::${field}`;

  render() {
    const { dataQueries, component, paramUpdated, componentMeta, components, currentState, darkMode } = this.props;

    const columns = component.component.definition.properties.columns;
    const actions = component.component.definition.properties.actions || { value: [] };

    if (!component.component.definition.properties.displaySearchBox)
      paramUpdated({ name: 'displaySearchBox' }, 'value', true, 'properties');
    const displaySearchBox = component.component.definition.properties.displaySearchBox.value;
    const displayServerSideFilter = component.component.definition.properties.showFilterButton?.value
      ? resolveReferences(component.component.definition.properties.showFilterButton?.value, currentState)
      : false;
    const displayServerSideSearch = component.component.definition.properties.displaySearchBox?.value
      ? resolveReferences(component.component.definition.properties.displaySearchBox?.value, currentState)
      : false;
    const serverSidePagination = component.component.definition.properties.serverSidePagination?.value
      ? resolveReferences(component.component.definition.properties.serverSidePagination?.value, currentState)
      : false;

    const clientSidePagination = component.component.definition.properties.clientSidePagination?.value
      ? resolveReferences(component.component.definition.properties.clientSidePagination?.value, currentState)
      : false;

    let enablePagination = !has(component.component.definition.properties, 'enablePagination')
      ? clientSidePagination || serverSidePagination
      : resolveReferences(component.component.definition.properties.enablePagination?.value, currentState);

    const enabledSort = component.component.definition.properties.enabledSort?.value
      ? resolveReferences(component.component.definition.properties.enabledSort?.value, currentState)
      : true;
    const useDynamicColumn = component.component.definition.properties.useDynamicColumn?.value
      ? resolveReferences(component.component.definition.properties.useDynamicColumn?.value, currentState) ?? false
      : false;
    //from app definition values are of string data type if defined or else,undefined
    const allowSelection = component.component.definition.properties?.allowSelection?.value
      ? resolveReferences(component.component.definition.properties.allowSelection?.value, currentState)
      : resolveReferences(component.component.definition.properties.highlightSelectedRow.value, currentState) ||
        resolveReferences(component.component.definition.properties.showBulkSelector.value, currentState);
    const renderCustomElement = (param, paramType = 'properties') => {
      return renderElement(component, componentMeta, paramUpdated, dataQueries, param, paramType, currentState);
    };

    let items = [];

    items.push({
      title: 'Data',
      children: renderElement(
        component,
        componentMeta,
        paramUpdated,
        dataQueries,
        'data',
        'properties',
        currentState,
        components,
        darkMode
      ),
    });

    items.push({
      title: 'Columns',
      children: (
        <div>
          <div>{renderCustomElement('useDynamicColumn')}</div>
          {useDynamicColumn && <div>{renderCustomElement('columnData')}</div>}
          {!useDynamicColumn && (
            <List>
              <DragDropContext
                onDragEnd={(result) => {
                  this.onDragEnd(result);
                }}
              >
                <Droppable droppableId="droppable">
                  {({ innerRef, droppableProps, placeholder }) => (
                    <div className="w-100" {...droppableProps} ref={innerRef}>
                      {columns.value.map((item, index) => {
                        const resolvedItemName = resolveReferences(item.name, this.state.currentState);
                        return (
                          <Draggable key={item.id} draggableId={item.id} index={index}>
                            {(provided, snapshot) => (
                              <div
                                key={index}
                                ref={provided.innerRef}
                                {...provided.draggableProps}
                                {...provided.dragHandleProps}
                                style={this.getItemStyle(snapshot.isDragging, provided.draggableProps.style)}
                              >
                                <OverlayTrigger
                                  trigger="click"
                                  placement="left"
                                  rootClose={this.state.popOverRootCloseBlockers.length === 0}
                                  overlay={this.columnPopover(item, index)}
                                >
                                  <div key={resolvedItemName}>
                                    <List.Item
                                      primaryText={resolvedItemName}
                                      secondaryText={capitalize(item?.columnType)}
                                      data-cy={`column-${resolvedItemName}`}
                                      enableActionsMenu
                                      isEditable={item.isEditable === '{{true}}'}
                                      onMenuOptionClick={(listItem, menuOptionLabel) => {
                                        if (menuOptionLabel === 'Delete') this.removeColumn(index);
                                      }}
                                      darkMode={darkMode}
                                      menuActions={[
                                        {
                                          label: 'Delete',
                                          icon: '',
                                        },
                                      ]}
                                    />
                                  </div>
                                </OverlayTrigger>
                              </div>
                            )}
                          </Draggable>
                        );
                      })}
                      {placeholder}
                    </div>
                  )}
                </Droppable>
              </DragDropContext>
              <div style={{ paddingTop: '8px' }}>
                {columns?.value?.length === 0 && <NoListItem text={'There are no columns'} />}
                <div style={{ marginTop: '8px' }}>
                  <AddNewButton data-cy={`button-add-column`} onClick={this.addNewColumn}>
                    {this.props.t('widget.Table.addColumn', ' New column')}
                  </AddNewButton>
                </div>
              </div>
            </List>
          )}
        </div>
      ),
    });

    items.push({
      title: 'Action buttons',
      children: (
        <div className="field mb-2 mt-2">
          <div className="row g-2">
            <div>{actions.value.map((action, index) => this.renderActionButton(action, index))}</div>
            {actions.value.length === 0 && <NoListItem text={'There are no action buttons'} />}
            <AddNewButton data-cy="button-add-new-action-button" onClick={this.addNewAction}>
              New action button
            </AddNewButton>
          </div>
        </div>
      ),
    });

    const rowSelectionsOptions = [
      'allowSelection',
      ...(allowSelection ? ['highlightSelectedRow', 'showBulkSelector', 'defaultSelectedRow'] : []),
    ];
    const searchSortFilterOptions = [
      ...(displaySearchBox ? ['displaySearchBox'] : []),
      ...(displayServerSideSearch ? ['serverSideSearch'] : []),
      'enabledSort',
      ...(enabledSort ? ['serverSideSort'] : []),
      'showFilterButton',
      ...(displayServerSideFilter ? ['serverSideFilter'] : []),
    ];
    const paginationOptions = [
      'enablePagination',
      ...(enablePagination ? ['serverSidePagination'] : []),
      ...(enablePagination && !serverSidePagination ? ['rowsPerPage'] : []),
      ...(enablePagination && serverSidePagination ? ['enablePrevButton'] : []),
      ...(enablePagination && serverSidePagination ? ['enableNextButton'] : []),
      ...(enablePagination && serverSidePagination ? ['totalRecords'] : []),
    ];
    const additionalActions = ['showAddNewRowButton', 'showDownloadButton', 'hideColumnSelectorButton', 'loadingState'];

    items.push({
      title: 'Events',
      isOpen: true,
      children: (
        <EventManager
          component={component}
          componentMeta={componentMeta}
          currentState={currentState}
          dataQueries={dataQueries}
          components={components}
          eventsChanged={this.props.eventsChanged}
          apps={this.props.apps}
          pages={this.props.pages}
        />
      ),
    });

    items.push({
      title: 'Row Selection',
      children: rowSelectionsOptions.map((option) => renderCustomElement(option)),
    });
    items.push({
      title: 'Search sort and filter',
      children: searchSortFilterOptions.map((option) => renderCustomElement(option)),
    });

    items.push({
      title: 'Pagination',
      children: paginationOptions.map((option) => renderCustomElement(option)),
    });

    items.push({
      title: 'Additional actions',
      children: additionalActions.map((option) => renderCustomElement(option)),
    });

    items.push({
      title: 'Devices',
      isOpen: true,
      children: (
        <>
          {renderElement(
            component,
            componentMeta,
            this.props.layoutPropertyChanged,
            dataQueries,
            'showOnDesktop',
            'others',
            currentState,
            components
          )}
          {renderElement(
            component,
            componentMeta,
            this.props.layoutPropertyChanged,
            dataQueries,
            'showOnMobile',
            'others',
            currentState,
            components
          )}
        </>
      ),
    });

    return <Accordion items={items} />;
  }
}

export const Table = withTranslation()(TableComponent);<|MERGE_RESOLUTION|>--- conflicted
+++ resolved
@@ -1,6 +1,5 @@
 import React from 'react';
 import Accordion from '@/_ui/Accordion';
-
 import { renderElement } from '../../Utils';
 import { computeActionName, resolveReferences } from '@/_helpers/utils';
 // eslint-disable-next-line import/no-unresolved
@@ -13,15 +12,11 @@
 import { EventManager } from '../../EventManager';
 import { CodeHinter } from '../../../CodeBuilder/CodeHinter';
 import { withTranslation } from 'react-i18next';
-<<<<<<< HEAD
-import { ProgramaticallyHandleToggleSwitch } from './ProgramaticallyHandleToggleSwitch';
 import AddNewButton from '@/ToolJetUI/Buttons/AddNewButton/AddNewButton';
 import List from '@/ToolJetUI/List/List';
 import { capitalize, has } from 'lodash';
 import NoListItem from './NoListItem';
-=======
 import { ProgramaticallyHandleProperties } from './ProgramaticallyHandleProperties';
->>>>>>> 8a98bea9
 class TableComponent extends React.Component {
   constructor(props) {
     super(props);
