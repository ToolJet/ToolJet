import React from 'react';
import Accordion from '@/_ui/Accordion';
import { renderElement } from '../../Utils';
import { computeActionName, resolveReferences } from '@/_helpers/utils';
// eslint-disable-next-line import/no-unresolved
import { DragDropContext, Droppable, Draggable } from 'react-beautiful-dnd';
import OverlayTrigger from 'react-bootstrap/OverlayTrigger';
import Popover from 'react-bootstrap/Popover';
import { Color } from '../../Elements/Color';
import SelectSearch from 'react-select-search';
import { v4 as uuidv4 } from 'uuid';
import { EventManager } from '../../EventManager';
import { withTranslation } from 'react-i18next';
import AddNewButton from '@/ToolJetUI/Buttons/AddNewButton/AddNewButton';
import List from '@/ToolJetUI/List/List';
import { capitalize, has, unset } from 'lodash';
import NoListItem from './NoListItem';
import { ProgramaticallyHandleProperties } from './ProgramaticallyHandleProperties';
import { ColumnPopoverContent } from './ColumnManager/ColumnPopover';
import { ModuleContext } from '../../../../_contexts/ModuleContext';
import { useSuperStore } from '@/_stores/superStore';
<<<<<<< HEAD

=======
import { checkIfTableColumnDeprecated } from './ColumnManager/DeprecatedColumnTypeMsg';
>>>>>>> 0efd95ae
class TableComponent extends React.Component {
  static contextType = ModuleContext;

  constructor(props) {
    super(props);

    const {
      dataQueries,
      component,
      paramUpdated,
      componentMeta,
      eventUpdated,
      eventOptionUpdated,
      components,
      currentState,
    } = props;

    this.state = {
      dataQueries,
      component,
      paramUpdated,
      componentMeta,
      eventUpdated,
      eventOptionUpdated,
      components,
      currentState,
      actionPopOverRootClose: true,
      showPopOver: false,
      popOverRootCloseBlockers: [],
<<<<<<< HEAD
      isAllColumnsEditable: false,
=======
      activeColumnPopoverIndex: null,
>>>>>>> 0efd95ae
    };
  }
  componentDidMount() {
    const {
      dataQueries,
      component,
      paramUpdated,
      componentMeta,
      eventUpdated,
      eventOptionUpdated,
      components,
      currentState,
    } = this.props;

    this.setState({
      dataQueries,
      component,
      paramUpdated,
      componentMeta,
      eventUpdated,
      eventOptionUpdated,
      components,
      currentState,
      isAllColumnsEditable: this.checkIfAllColumnsAreEditable(this.props.component),
    });
  }

  checkIfAllColumnsAreEditable = (component) => {
    const isAllColumnsEditable = component.component?.definition?.properties?.columns?.value
      ?.filter((column) => column.columnType !== 'link')
      .every((column) => resolveReferences(column.isEditable, this.props.currentState));
    return isAllColumnsEditable;
  };

  componentDidUpdate(prevProps) {
    const prevPropsColumns = prevProps?.component?.component.definition.properties.columns?.value;
    const currentPropsColumns = this.props.component.component.definition.properties.columns?.value;
    if (prevPropsColumns !== currentPropsColumns) {
      const isAllColumnsEditable = currentPropsColumns
        .filter((column) => column.columnType !== 'link')
        .every((column) => resolveReferences(column.isEditable, this.props.currentState));
      this.setState({ isAllColumnsEditable });
    }
  }

  onActionButtonPropertyChanged = (index, property, value) => {
    const actions = this.props.component.component.definition.properties.actions;
    actions.value[index][property] = value;
    this.props.paramUpdated({ name: 'actions' }, 'value', actions.value, 'properties', true);
  };

  actionButtonEventsChanged = (events, index) => {
    let actions = this.props.component.component.definition.properties.actions.value;
    actions[index]['events'] = events;
    this.props.paramUpdated({ name: 'actions' }, 'value', actions, 'properties', true);
  };

  actionButtonEventUpdated = (event, value, extraData) => {
    const actions = this.props.component.component.definition.properties.actions;
    const index = extraData.index;

    let newValues = actions.value;
    newValues[index][event.name] = {
      actionId: value,
    };

    this.props.paramUpdated({ name: 'actions' }, 'value', newValues, 'properties', true);
  };

  handleToggleColumnPopover = (index) => {
    this.setState({
      activeColumnPopoverIndex: index,
    });
  };

  actionButtonEventOptionUpdated = (event, option, value, extraData) => {
    const actions = this.props.component.component.definition.properties.actions;
    const index = extraData.index;

    let newValues = actions.value;
    const options = newValues[index][event.name].options;

    newValues[index][event.name].options = {
      ...options,
      [option]: value,
    };

    this.props.paramUpdated({ name: 'actions' }, 'value', newValues, 'properties', true);
  };

  columnEventChanged = (columnForWhichEventsAreChanged, events) => {
    const columns = this.props.component.component.definition.properties.columns.value;

    const newColumns = columns.map((column) => {
      if (column.id === columnForWhichEventsAreChanged.id) {
        const newColumn = { ...column, events };
        return newColumn;
      } else {
        return column;
      }
    });

    this.props.paramUpdated({ name: 'columns' }, 'value', newColumns, 'properties');
  };

  setColumnPopoverRootCloseBlocker(key, isBlocking) {
    if (isBlocking) {
      this.setState((prev) => ({ popOverRootCloseBlockers: [...prev.popOverRootCloseBlockers, key] }));
    } else {
      this.setState((prev) => ({ popOverRootCloseBlockers: prev.popOverRootCloseBlockers.filter((b) => b !== key) }));
    }
  }

  columnPopover = (column, index) => {
    return (
      <Popover
        id="popover-basic-2"
        className={`${this.props.darkMode && 'dark-theme'} shadow table-column-popover`}
        style={{
          maxHeight: resolveReferences(column.isEditable, this.state.currentState) ? '100vh' : 'inherit',
          overflowY: 'auto',
          zIndex: '9999',
        }}
      >
        <ColumnPopoverContent
          column={column}
          index={index}
          darkMode={this.props.darkMode}
          currentState={this.state.currentState}
          onColumnItemChange={this.onColumnItemChange}
          getPopoverFieldSource={this.getPopoverFieldSource}
          setColumnPopoverRootCloseBlocker={this.setColumnPopoverRootCloseBlocker}
          component={this.state.component}
          props={this.props}
          columnEventChanged={this.columnEventChanged}
          handleEventManagerPopoverCallback={this.handleEventManagerPopoverCallback}
        />
      </Popover>
    );
  };

  deleteEvents = (ref, eventTarget) => {
    const events = useSuperStore
      .getState()
      .modules[this.context].useAppDataStore.getState()
      .events.filter((event) => event.target === eventTarget);

    const toDelete = events?.filter((e) => e.event?.ref === ref.ref);

    return new Promise.all(
      toDelete?.forEach((e) => {
        return useSuperStore
          .getState()
          .modules[this.context].useAppDataStore.getState()
          .actions.deleteAppVersionEventHandler(e.id);
      })
    );
  };

  handleEventManagerPopoverCallback = (showing) => {
    this.setState({ actionPopOverRootClose: !showing });
    this.setState({ showPopOver: showing });
  };
  actionPopOver = (action, index) => {
    const dummyComponentForActionButton = {
      component: {
        definition: {
          events: this.props.component.component.definition.properties.actions.value[index].events || [],
        },
      },
    };

    const actionRef = { ref: `${action?.name}` };

    return (
      <Popover id="popover-basic" className={`${this.props.darkMode && 'dark-theme'}`}>
        <Popover.Body className="table-action-popover d-flex flex-column custom-gap-16">
          <div className="field tj-app-input">
            <label data-cy={`label-action-button-text`} className="form-label">
              {this.props.t('widget.Table.buttonText', 'Button Text')}
            </label>
            <input
              data-cy={`action-button-text-input-field`}
              type="text"
              className="form-control text-field"
              onChange={(e) => {
                e.stopPropagation();
                this.onActionButtonPropertyChanged(index, 'buttonText', e.target.value);
              }}
              value={action.buttonText}
            />
          </div>
          <div className="field" data-cy={`dropdown-action-button-position`}>
            <label data-cy={`label-action-button-position`} className="form-label">
              {this.props.t('widget.Table.buttonPosition', 'Button Position')}
            </label>
            <SelectSearch
              className={'select-search'}
              options={[
                { name: 'Left', value: 'left' },
                { name: 'Right', value: 'right' },
              ]}
              value={action.position ?? 'right'}
              search={false}
              closeOnSelect={true}
              onChange={(value) => {
                this.onActionButtonPropertyChanged(index, 'position', value);
              }}
              fuzzySearch
              placeholder="Select position"
            />
          </div>
          <Color
            param={{ name: 'actionButtonBackgroundColor' }}
            paramType="properties"
            componentMeta={this.state.componentMeta}
            definition={{ value: action.backgroundColor }}
            onChange={(name, value, color) => this.onActionButtonPropertyChanged(index, 'backgroundColor', color)}
            cyLabel={`action-button-bg`}
          />
          <Color
            param={{ name: 'actionButtonTextColor' }}
            paramType="properties"
            componentMeta={this.state.componentMeta}
            definition={{ value: action.textColor }}
            onChange={(name, value, color) => this.onActionButtonPropertyChanged(index, 'textColor', color)}
            cyLabel={`action-button-text`}
          />
          <ProgramaticallyHandleProperties
            label="Disable button"
            currentState={this.state.currentState}
            index={index}
            darkMode={this.props.darkMode}
            callbackFunction={this.onActionButtonPropertyChanged}
            property="disableActionButton"
            props={action}
            component={this.props.component}
            paramMeta={{ type: 'toggle', displayName: 'Disable action button' }}
            paramType="properties"
          />
          <EventManager
            //!have to check
            component={dummyComponentForActionButton}
            sourceId={this.props?.component?.id}
            eventSourceType="table_action"
            customEventRefs={actionRef}
            eventMetaDefinition={{ events: { onClick: { displayName: 'On click' } } }}
            currentState={this.state.currentState}
            dataQueries={this.props.dataQueries}
            components={this.props.components}
            eventsChanged={(events) => this.actionButtonEventsChanged(events, index)}
            apps={this.props.apps}
            popOverCallback={(showing) => {
              this.setState({ actionPopOverRootClose: !showing });
              this.setState({ showPopOver: showing });
            }}
            pages={this.props.pages}
          />
          <button
            className="btn btn-sm btn-outline-danger mt-2 col"
            onClick={() => this.removeAction(index, actionRef)}
          >
            {this.props.t('widget.Table.remove', 'Remove')}
          </button>
        </Popover.Body>
      </Popover>
    );
  };

  renderActionButton(action, index) {
    return (
      <OverlayTrigger
        trigger="click"
        placement="left"
        rootClose={this.state.actionPopOverRootClose}
        overlay={this.actionPopOver(action, index)}
        onToggle={(showing) => this.setState({ showPopOver: showing })}
      >
        <div>
          <List>
            <List.Item
              data-cy={`action-button-${String(action.buttonText ?? '')
                .toLowerCase()
                .replace(/\s+/g, '-')}-${String(index ?? '')}`}
              primaryText={action.buttonText}
            />
          </List>
        </div>
      </OverlayTrigger>
    );
  }

  generateNewColumnName = (columns) => {
    let found = false;
    let columnName = '';
    let currentNumber = 1;

    while (!found) {
      columnName = `new_column${currentNumber}`;
      if (columns.find((column) => column.name === columnName) === undefined) {
        found = true;
      }
      currentNumber += 1;
    }

    return columnName;
  };

  addNewColumn = () => {
    const columns = this.props.component.component.definition.properties.columns;
    const newValue = columns.value;
    newValue.push({
      name: this.generateNewColumnName(columns.value),
      id: uuidv4(),
<<<<<<< HEAD
      isEditable: this.state?.isAllColumnsEditable,
=======
      fxActiveFields: [],
      columnType: 'string',
>>>>>>> 0efd95ae
    });
    this.props.paramUpdated({ name: 'columns' }, 'value', newValue, 'properties', true);
  };

  addNewAction = () => {
    const actions = this.props.component.component.definition.properties.actions;
    const newValue = actions ? actions.value : [];
    newValue.push({ name: computeActionName(actions), buttonText: 'Button', events: [] });
    this.props.paramUpdated({ name: 'actions' }, 'value', newValue, 'properties', true);
  };

  removeAction = (index, ref) => {
    const newValue = this.props.component.component.definition.properties.actions.value;
    newValue.splice(index, 1);
    this.props.paramUpdated({ name: 'actions' }, 'value', newValue, 'properties', true);
    this.deleteEvents(ref, 'table_action');
  };

  onColumnItemChange = (index, item, value) => {
    const columns = this.props.component.component.definition.properties.columns;
<<<<<<< HEAD
    const column = columns.value[index];
    const isAllColumnsEditable = this.state.isAllColumnsEditable;
=======
    let column = columns.value[index];
    if (item === 'columnType' && (value === 'select' || value === 'newMultiSelect')) {
      column?.options?.length > 0 && column.options.forEach((option) => unset(option, 'makeDefaultOption'));
      column.defaultOptionsList = [];
    }
>>>>>>> 0efd95ae
    column[item] = value;
    const newColumns = columns.value;
    newColumns[index] = column;

    // When column type is link, we need to make it non-editable
    if (newColumns[index].columnType === 'link') {
      newColumns[index].isEditable = '{{false}}';
    }

    if (item === 'columnType' && value !== 'link' && isAllColumnsEditable) {
      newColumns[index].isEditable = '{{true}}';
    }

    this.props.paramUpdated({ name: 'columns' }, 'value', newColumns, 'properties', true);

    // When any of the column is not editable, we need to disable "make all columns editable" toggle
    if (item === 'isEditable' && !resolveReferences(value) && isAllColumnsEditable) {
      this.setState({ isAllColumnsEditable: false });
    }
    // Check if all columns are editable and also if we have disabled "make all columns editable" toggle, if yes then enable it
    if (item === 'isEditable' && resolveReferences(value) && !isAllColumnsEditable) {
      const _isAllColumnsEditable = newColumns
        .filter((column) => column.columnType !== 'link')
        .every((column) => resolveReferences(column.isEditable));
      if (_isAllColumnsEditable) {
        this.setState({ isAllColumnsEditable: true });
      }
    }
  };

  getItemStyle = (isDragging, draggableStyle) => ({
    userSelect: 'none',
    ...draggableStyle,
  });

  removeColumn = (index, ref) => {
    const columns = this.props.component.component.definition.properties.columns;
    const newValue = columns.value;
    const removedColumns = newValue.splice(index, 1);
    this.props.paramUpdated({ name: 'columns' }, 'value', newValue, 'properties', true);

    const existingcolumnDeletionHistory =
      this.props.component.component.definition.properties.columnDeletionHistory?.value ?? [];
    const newcolumnDeletionHistory = [
      ...existingcolumnDeletionHistory,
      ...removedColumns.map((column) => column.key || column.name),
    ];
    this.props.paramUpdated({ name: 'columnDeletionHistory' }, 'value', newcolumnDeletionHistory, 'properties', true);

    this.deleteEvents(ref, 'table_column');
  };

  reorderColumns = (startIndex, endIndex) => {
    const result = this.props.component.component.definition.properties.columns.value;
    const [removed] = result.splice(startIndex, 1);
    result.splice(endIndex, 0, removed);
    this.props.paramUpdated({ name: 'columns' }, 'value', result, 'properties', true);
  };

  onDragEnd({ source, destination }) {
    if (!destination || source?.index === destination?.index) {
      return;
    }
    this.reorderColumns(source.index, destination.index);
  }

  getPopoverFieldSource = (column, field) =>
    `component/${this.props.component.component.name}/${column ?? 'default'}::${field}`;

<<<<<<< HEAD
  handleMakeAllColumnsEditable = (value) => {
    const columns = resolveReferences(
      this.props.component.component.definition.properties.columns,
      this.props.currentState
    );

    this.setState({ isAllColumnsEditable: resolveReferences(value) });

    const newValue = columns.value.map((column) => ({
      ...column,
      isEditable: column.columnType !== 'link' ? value : '{{false}}', // Link columns are not editable
    }));

    this.props.paramUpdated({ name: 'columns' }, 'value', newValue, 'properties', true);
=======
  duplicateColumn = (index) => {
    const columns = this.props.component.component.definition.properties?.columns ?? [];
    const newColumns = columns.value;
    let columnToBeDuplicated = newColumns?.[index];
    columnToBeDuplicated = { ...columnToBeDuplicated, id: uuidv4() };
    newColumns.push(columnToBeDuplicated);
    this.props.paramUpdated({ name: 'columns' }, 'value', newColumns, 'properties', true);
>>>>>>> 0efd95ae
  };

  render() {
    const { dataQueries, component, paramUpdated, componentMeta, components, currentState, darkMode } = this.props;
    const columns = component.component.definition.properties.columns;
    const actions = component.component.definition.properties.actions || { value: [] };
    if (!component.component.definition.properties.displaySearchBox)
      paramUpdated({ name: 'displaySearchBox' }, 'value', true, 'properties');
    const displaySearchBox = component.component.definition.properties.displaySearchBox.value;
    const displayServerSideFilter = component.component.definition.properties.showFilterButton?.value
      ? resolveReferences(component.component.definition.properties.showFilterButton?.value, currentState)
      : false;
    const displayServerSideSearch = component.component.definition.properties.displaySearchBox?.value
      ? resolveReferences(component.component.definition.properties.displaySearchBox?.value, currentState)
      : false;
    const serverSidePagination = component.component.definition.properties.serverSidePagination?.value
      ? resolveReferences(component.component.definition.properties.serverSidePagination?.value, currentState)
      : false;

    const clientSidePagination = component.component.definition.properties.clientSidePagination?.value
      ? resolveReferences(component.component.definition.properties.clientSidePagination?.value, currentState)
      : false;

    let enablePagination = !has(component.component.definition.properties, 'enablePagination')
      ? clientSidePagination || serverSidePagination
      : resolveReferences(component.component.definition.properties.enablePagination?.value, currentState);

    const enabledSort = component.component.definition.properties.enabledSort?.value
      ? resolveReferences(component.component.definition.properties.enabledSort?.value, currentState)
      : true;
    const useDynamicColumn = component.component.definition.properties.useDynamicColumn?.value
      ? resolveReferences(component.component.definition.properties.useDynamicColumn?.value, currentState) ?? false
      : false;
    //from app definition values are of string data type if defined or else,undefined
    const allowSelection = component.component.definition.properties?.allowSelection?.value
      ? resolveReferences(component.component.definition.properties.allowSelection?.value, currentState)
      : resolveReferences(component.component.definition.properties.highlightSelectedRow.value, currentState) ||
        resolveReferences(component.component.definition.properties.showBulkSelector.value, currentState);

    const renderCustomElement = (param, paramType = 'properties') => {
      return renderElement(component, componentMeta, paramUpdated, dataQueries, param, paramType, currentState);
    };

    let items = [];
    items.push({
      title: 'Data',
      children: renderElement(
        component,
        componentMeta,
        paramUpdated,
        dataQueries,
        'data',
        'properties',
        currentState,
        components,
        darkMode,
        false
      ),
    });

    items.push({
      title: 'Columns',
      children: (
        <div>
          <div>{renderCustomElement('useDynamicColumn')}</div>
          {useDynamicColumn && <div>{renderCustomElement('columnData')}</div>}
          {!useDynamicColumn && (
            <List>
              <DragDropContext
                onDragEnd={(result) => {
                  this.onDragEnd(result);
                }}
              >
                <Droppable droppableId="droppable">
                  {({ innerRef, droppableProps, placeholder }) => (
                    <div className="w-100 d-flex custom-gap-4 flex-column" {...droppableProps} ref={innerRef}>
                      {columns.value.map((item, index) => {
                        const resolvedItemName = resolveReferences(item.name, this.state.currentState);
<<<<<<< HEAD
                        const isEditable = resolveReferences(item.isEditable, this.state.currentState);
=======
                        const columnVisibility = item?.columnVisibility ?? true;
                        const getSecondaryText = (text) => {
                          switch (text) {
                            case 'string':
                            case 'default':
                            case undefined:
                              return 'String';
                            case 'number':
                              return 'Number';
                            case 'text':
                              return 'Text';
                            case 'badge':
                              return 'Badge';
                            case 'badges':
                              return 'Badges';
                            case 'tags':
                              return 'Tags';
                            case 'dropdown':
                              return 'Dropdown';
                            case 'link':
                              return 'Link';
                            case 'radio':
                              return 'Radio';
                            case 'multiSelect':
                              return 'Multiselect deprecated';
                            case 'toggle':
                              return 'Toggle';
                            case 'datepicker':
                              return 'Datepicker';
                            case 'image':
                              return 'Image';
                            case 'boolean':
                              return 'Boolean';
                            case 'select':
                              return 'Select';
                            case 'newMultiSelect':
                              return 'Multiselect';
                            default:
                              capitalize(text ?? '');
                          }
                        };
>>>>>>> 0efd95ae
                        return (
                          <Draggable key={item.id} draggableId={item.id} index={index}>
                            {(provided, snapshot) => (
                              <div
                                key={index}
                                ref={provided.innerRef}
                                {...provided.draggableProps}
                                {...provided.dragHandleProps}
                                style={this.getItemStyle(snapshot.isDragging, provided.draggableProps.style)}
                              >
                                <OverlayTrigger
                                  trigger="click"
                                  placement="left"
                                  rootClose={this.state.popOverRootCloseBlockers.length === 0}
                                  overlay={this.columnPopover(item, index)}
                                  onToggle={(show) => {
                                    if (show) {
                                      this.handleToggleColumnPopover(index);
                                    } else {
                                      this.handleToggleColumnPopover(null);
                                    }
                                  }}
                                >
                                  <div key={resolvedItemName} className="table-column-lists">
                                    <List.Item
                                      isDraggable={true}
                                      primaryText={resolvedItemName}
                                      secondaryText={getSecondaryText(item?.columnType)}
                                      data-cy={`column-${resolvedItemName}`}
<<<<<<< HEAD
                                      enableActionsMenu
                                      isEditable={isEditable}
=======
                                      enableActionsMenu={false}
                                      isEditable={item.isEditable === '{{true}}'}
>>>>>>> 0efd95ae
                                      onMenuOptionClick={(listItem, menuOptionLabel) => {
                                        if (menuOptionLabel === 'Delete') {
                                          this.removeColumn(index, `${item.name}-${index}`);
                                        } else if (menuOptionLabel === 'copyColumn') {
                                          this.duplicateColumn(index);
                                        }
                                      }}
                                      darkMode={darkMode}
                                      // menuActions={[
                                      //   {
                                      //     label: 'Delete',
                                      //     icon: '',
                                      //   },
                                      // ]}
                                      deleteIconOutsideMenu={true}
                                      showCopyColumnOption={true}
                                      showVisibilityIcon={true}
                                      isColumnVisible={resolveReferences(columnVisibility, this.state.currentState)}
                                      className={`${
                                        this.state.activeColumnPopoverIndex === index && 'active-column-list'
                                      }`}
                                      columnType={item?.columnType}
                                      isDeprecated={checkIfTableColumnDeprecated(item?.columnType)}
                                    />
                                  </div>
                                </OverlayTrigger>
                              </div>
                            )}
                          </Draggable>
                        );
                      })}
                      {placeholder}
                    </div>
                  )}
                </Droppable>
              </DragDropContext>
              <div style={{ marginTop: '8px' }}>
                {columns?.value?.length === 0 && <NoListItem text={'There are no columns'} dataCy={`-columns`} />}
                <div className="mb-2">
                  <AddNewButton dataCy={`button-add-column`} onClick={this.addNewColumn}>
                    {this.props.t('widget.Table.addNewColumn', ' Add new column')}
                  </AddNewButton>
                </div>
                <ProgramaticallyHandleProperties
                  label="Make all columns editable'"
                  currentState={this.state.currentState}
                  darkMode={this.props.darkMode}
                  callbackFunction={(index, property, value) => {
                    this.handleMakeAllColumnsEditable(value);
                  }}
                  property="isAllColumnsEditable"
                  props={{ isAllColumnsEditable: this.state.isAllColumnsEditable }}
                  component={this.props.component}
                  paramMeta={{ type: 'toggle', displayName: 'Make all columns editable' }}
                  paramType="properties"
                />
              </div>
            </List>
          )}
        </div>
      ),
    });

    items.push({
      title: 'Action buttons',
      children: (
        <div className="field">
          <div className="row g-2">
            <div>{actions.value.map((action, index) => this.renderActionButton(action, index))}</div>
            {actions.value.length === 0 && (
              <NoListItem text={'There are no action buttons'} dataCy={`-action-button`} />
            )}
            <AddNewButton dataCy="button-add-new-action-button" onClick={this.addNewAction} className="mt-0">
              New action button
            </AddNewButton>
          </div>
        </div>
      ),
    });

    const rowSelectionsOptions = [
      'allowSelection',
      ...(allowSelection
        ? ['highlightSelectedRow', 'showBulkSelector', 'defaultSelectedRow', 'selectRowOnCellEdit']
        : []),
    ];
    const searchSortFilterOptions = [
      ...(displaySearchBox ? ['displaySearchBox'] : []),
      ...(displayServerSideSearch ? ['serverSideSearch'] : []),
      'enabledSort',
      ...(enabledSort ? ['serverSideSort'] : []),
      'showFilterButton',
      ...(displayServerSideFilter ? ['serverSideFilter'] : []),
    ];
    const paginationOptions = [
      'enablePagination',
      ...(enablePagination ? ['serverSidePagination'] : []),
      ...(enablePagination && !serverSidePagination ? ['rowsPerPage'] : []),
      ...(enablePagination && serverSidePagination ? ['enablePrevButton'] : []),
      ...(enablePagination && serverSidePagination ? ['enableNextButton'] : []),
      ...(enablePagination && serverSidePagination ? ['totalRecords'] : []),
    ];
    const additionalActions = [
      'showAddNewRowButton',
      'showDownloadButton',
      'hideColumnSelectorButton',
      'loadingState',
      'showBulkUpdateActions',
      'visibility',
      'disabledState',
    ];

    items.push({
      title: 'Events',
      isOpen: true,
      children: (
        <EventManager
          //!have to check
          component={component}
          sourceId={this.props?.component?.id}
          eventSourceType="component"
          eventMetaDefinition={componentMeta}
          currentState={currentState}
          dataQueries={dataQueries}
          components={components}
          eventsChanged={this.props.eventsChanged}
          apps={this.props.apps}
          pages={this.props.pages}
        />
      ),
    });

    items.push({
      title: 'Row Selection',
      children: rowSelectionsOptions.map((option) => renderCustomElement(option)),
    });
    items.push({
      title: 'Search, sort and filter',
      children: searchSortFilterOptions.map((option) => renderCustomElement(option)),
    });

    items.push({
      title: 'Pagination',
      children: paginationOptions.map((option) => renderCustomElement(option)),
    });

    items.push({
      title: 'Additional actions',
      children: additionalActions.map((option) => renderCustomElement(option)),
    });

    items.push({
      title: 'Devices',
      isOpen: true,
      children: (
        <>
          {renderElement(
            component,
            componentMeta,
            this.props.layoutPropertyChanged,
            dataQueries,
            'showOnDesktop',
            'others',
            currentState,
            components
          )}
          {renderElement(
            component,
            componentMeta,
            this.props.layoutPropertyChanged,
            dataQueries,
            'showOnMobile',
            'others',
            currentState,
            components
          )}
        </>
      ),
    });

    return <Accordion items={items} />;
  }
}

export const Table = withTranslation()(TableComponent);<|MERGE_RESOLUTION|>--- conflicted
+++ resolved
@@ -19,11 +19,7 @@
 import { ColumnPopoverContent } from './ColumnManager/ColumnPopover';
 import { ModuleContext } from '../../../../_contexts/ModuleContext';
 import { useSuperStore } from '@/_stores/superStore';
-<<<<<<< HEAD
-
-=======
 import { checkIfTableColumnDeprecated } from './ColumnManager/DeprecatedColumnTypeMsg';
->>>>>>> 0efd95ae
 class TableComponent extends React.Component {
   static contextType = ModuleContext;
 
@@ -53,11 +49,8 @@
       actionPopOverRootClose: true,
       showPopOver: false,
       popOverRootCloseBlockers: [],
-<<<<<<< HEAD
       isAllColumnsEditable: false,
-=======
       activeColumnPopoverIndex: null,
->>>>>>> 0efd95ae
     };
   }
   componentDidMount() {
@@ -372,12 +365,9 @@
     newValue.push({
       name: this.generateNewColumnName(columns.value),
       id: uuidv4(),
-<<<<<<< HEAD
       isEditable: this.state?.isAllColumnsEditable,
-=======
       fxActiveFields: [],
       columnType: 'string',
->>>>>>> 0efd95ae
     });
     this.props.paramUpdated({ name: 'columns' }, 'value', newValue, 'properties', true);
   };
@@ -398,16 +388,13 @@
 
   onColumnItemChange = (index, item, value) => {
     const columns = this.props.component.component.definition.properties.columns;
-<<<<<<< HEAD
     const column = columns.value[index];
     const isAllColumnsEditable = this.state.isAllColumnsEditable;
-=======
-    let column = columns.value[index];
+
     if (item === 'columnType' && (value === 'select' || value === 'newMultiSelect')) {
       column?.options?.length > 0 && column.options.forEach((option) => unset(option, 'makeDefaultOption'));
       column.defaultOptionsList = [];
     }
->>>>>>> 0efd95ae
     column[item] = value;
     const newColumns = columns.value;
     newColumns[index] = column;
@@ -477,7 +464,6 @@
   getPopoverFieldSource = (column, field) =>
     `component/${this.props.component.component.name}/${column ?? 'default'}::${field}`;
 
-<<<<<<< HEAD
   handleMakeAllColumnsEditable = (value) => {
     const columns = resolveReferences(
       this.props.component.component.definition.properties.columns,
@@ -492,7 +478,8 @@
     }));
 
     this.props.paramUpdated({ name: 'columns' }, 'value', newValue, 'properties', true);
-=======
+  }
+
   duplicateColumn = (index) => {
     const columns = this.props.component.component.definition.properties?.columns ?? [];
     const newColumns = columns.value;
@@ -500,7 +487,6 @@
     columnToBeDuplicated = { ...columnToBeDuplicated, id: uuidv4() };
     newColumns.push(columnToBeDuplicated);
     this.props.paramUpdated({ name: 'columns' }, 'value', newColumns, 'properties', true);
->>>>>>> 0efd95ae
   };
 
   render() {
@@ -538,7 +524,7 @@
     const allowSelection = component.component.definition.properties?.allowSelection?.value
       ? resolveReferences(component.component.definition.properties.allowSelection?.value, currentState)
       : resolveReferences(component.component.definition.properties.highlightSelectedRow.value, currentState) ||
-        resolveReferences(component.component.definition.properties.showBulkSelector.value, currentState);
+      resolveReferences(component.component.definition.properties.showBulkSelector.value, currentState);
 
     const renderCustomElement = (param, paramType = 'properties') => {
       return renderElement(component, componentMeta, paramUpdated, dataQueries, param, paramType, currentState);
@@ -579,9 +565,7 @@
                     <div className="w-100 d-flex custom-gap-4 flex-column" {...droppableProps} ref={innerRef}>
                       {columns.value.map((item, index) => {
                         const resolvedItemName = resolveReferences(item.name, this.state.currentState);
-<<<<<<< HEAD
                         const isEditable = resolveReferences(item.isEditable, this.state.currentState);
-=======
                         const columnVisibility = item?.columnVisibility ?? true;
                         const getSecondaryText = (text) => {
                           switch (text) {
@@ -623,7 +607,6 @@
                               capitalize(text ?? '');
                           }
                         };
->>>>>>> 0efd95ae
                         return (
                           <Draggable key={item.id} draggableId={item.id} index={index}>
                             {(provided, snapshot) => (
@@ -653,13 +636,8 @@
                                       primaryText={resolvedItemName}
                                       secondaryText={getSecondaryText(item?.columnType)}
                                       data-cy={`column-${resolvedItemName}`}
-<<<<<<< HEAD
-                                      enableActionsMenu
+                                      enableActionsMenu={false}
                                       isEditable={isEditable}
-=======
-                                      enableActionsMenu={false}
-                                      isEditable={item.isEditable === '{{true}}'}
->>>>>>> 0efd95ae
                                       onMenuOptionClick={(listItem, menuOptionLabel) => {
                                         if (menuOptionLabel === 'Delete') {
                                           this.removeColumn(index, `${item.name}-${index}`);
@@ -678,9 +656,8 @@
                                       showCopyColumnOption={true}
                                       showVisibilityIcon={true}
                                       isColumnVisible={resolveReferences(columnVisibility, this.state.currentState)}
-                                      className={`${
-                                        this.state.activeColumnPopoverIndex === index && 'active-column-list'
-                                      }`}
+                                      className={`${this.state.activeColumnPopoverIndex === index && 'active-column-list'
+                                        }`}
                                       columnType={item?.columnType}
                                       isDeprecated={checkIfTableColumnDeprecated(item?.columnType)}
                                     />
