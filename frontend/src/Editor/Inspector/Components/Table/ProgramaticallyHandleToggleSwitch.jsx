import React from 'react';
import { CodeHinter } from '../../../CodeBuilder/CodeHinter';

export const ProgramaticallyHandleToggleSwitch = ({
  darkMode,
  // eslint-disable-next-line no-unused-vars
  label,
  index,
  callbackFunction,
  property,
  props = {},
  component,
  paramMeta,
  // eslint-disable-next-line no-unused-vars
  paramType,
}) => {
  const getValueBasedOnProperty = (property, props) => {
    switch (property) {
      case 'isEditable':
        return props.isEditable;

      case 'disableActionButton':
        return props.disableActionButton;

      case 'columnVisibility':
        return props.columnVisibility;
<<<<<<< HEAD
      case 'horizontalAlignment':
        return props.horizontalAlignment;
=======
      case 'linkTarget':
        return props.linkTarget;
>>>>>>> 6253273c
      default:
        return;
    }
  };
  const getOptionsForSelectElement = (property, paramMeta) => {
    switch (property) {
      case 'linkTarget':
        return {
          ...paramMeta,
          options: [
            { name: 'Same window', value: '_self' },
            { name: 'New window', value: '_blank' },
          ],
        };

      default:
        break;
    }
  };
  if (paramMeta.type === 'select') {
    paramMeta = getOptionsForSelectElement(property, paramMeta);
  }

  const getInitialValue = (property, definition) => {
    if (property === 'columnVisibility') {
      return definition?.value ?? `{{true}}`;
    }
<<<<<<< HEAD
    if (property === 'horizontalAlignment') {
      return definition?.value ?? 'left';
=======
    if (property === 'linkTarget') {
      return definition?.value ?? '_blank';
>>>>>>> 6253273c
    }
    return definition?.value ?? `{{false}}`;
  };

  const value = getValueBasedOnProperty(property, props);
  const param = { name: property };
  const definition = { value, fxActive: props.fxActive };
  const initialValue = getInitialValue(property, definition);

  const options = {};
  return (
    <div className={`mb-2 field ${options.className}`} onClick={(e) => e.stopPropagation()}>
      <CodeHinter
        enablePreview={true}
        initialValue={initialValue}
        mode={options.mode}
        theme={darkMode ? 'monokai' : options.theme}
        lineWrapping={true}
        onChange={(value) => callbackFunction(index, property, value)}
        componentName={`component/${component?.component?.name}::${param.name}`}
        type={paramMeta.type}
        paramName={param.name}
        paramLabel={paramMeta.displayName}
        fieldMeta={paramMeta}
        onFxPress={(active) => {
          callbackFunction(index, 'fxActive', active);
        }}
        fxActive={props?.fxActive ?? false}
        component={component.component}
        className={options.className}
      />
    </div>
  );
};<|MERGE_RESOLUTION|>--- conflicted
+++ resolved
@@ -24,13 +24,10 @@
 
       case 'columnVisibility':
         return props.columnVisibility;
-<<<<<<< HEAD
       case 'horizontalAlignment':
         return props.horizontalAlignment;
-=======
       case 'linkTarget':
         return props.linkTarget;
->>>>>>> 6253273c
       default:
         return;
     }
@@ -47,26 +44,26 @@
         };
 
       default:
-        break;
+        return {
+          ...paramMeta,
+        };
     }
   };
   if (paramMeta.type === 'select') {
     paramMeta = getOptionsForSelectElement(property, paramMeta);
   }
 
-  const getInitialValue = (property, definition) => {
+  const getInitialValue = (property, definitionObj) => {
     if (property === 'columnVisibility') {
-      return definition?.value ?? `{{true}}`;
+      return definitionObj?.value ?? `{{true}}`;
     }
-<<<<<<< HEAD
     if (property === 'horizontalAlignment') {
-      return definition?.value ?? 'left';
-=======
+      return definitionObj?.value ?? 'left';
+    }
     if (property === 'linkTarget') {
-      return definition?.value ?? '_blank';
->>>>>>> 6253273c
+      return definitionObj?.value ?? '_blank';
     }
-    return definition?.value ?? `{{false}}`;
+    return definitionObj?.value ?? `{{false}}`;
   };
 
   const value = getValueBasedOnProperty(property, props);
