--- conflicted
+++ resolved
@@ -40,12 +40,8 @@
   const value = getValueBasedOnProperty(property, props);
   const param = { name: property };
   const definition = { value, fxActive: props.fxActive };
-<<<<<<< HEAD
   const initialValue = getInitialValue(property, definition);
 
-=======
-  const initialValue = definition?.value ?? `{{false}}`;
->>>>>>> b9fea38b
   const options = {};
   return (
     <div className={`mb-2 field ${options.className}`} onClick={(e) => e.stopPropagation()}>
