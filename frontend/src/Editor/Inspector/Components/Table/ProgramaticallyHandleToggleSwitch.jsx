--- conflicted
+++ resolved
@@ -40,12 +40,8 @@
   const value = getValueBasedOnProperty(property, props);
   const param = { name: property };
   const definition = { value, fxActive: props.fxActive };
-<<<<<<< HEAD
-  const initialValue = definition?.value ?? `{{false}}`;
-=======
   const initialValue = getInitialValue(property, definition);
 
->>>>>>> e4a0a33f
   const options = {};
   return (
     <div className={`mb-2 field ${options.className}`} onClick={(e) => e.stopPropagation()}>
@@ -57,11 +53,7 @@
         theme={darkMode ? 'monokai' : options.theme}
         lineWrapping={true}
         onChange={(value) => callbackFunction(index, property, value)}
-<<<<<<< HEAD
-        componentName={`widget/${component?.component?.name}::${param.name}`}
-=======
         componentName={`component/${component?.component?.name}::${param.name}`}
->>>>>>> e4a0a33f
         type={paramMeta.type}
         paramName={param.name}
         paramLabel={paramMeta.displayName}
