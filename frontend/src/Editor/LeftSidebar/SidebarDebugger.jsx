--- conflicted
+++ resolved
@@ -66,27 +66,15 @@
     },[errors])
 
     React.useEffect(() => {
-<<<<<<< HEAD
-        const unReadErrors = errorLogs.length - unReadErrorCount.read
-
-        if(open ===  false && errorLogs.length !== unReadErrorCount.read) {
-=======
         
         if(open ===  false && errorLogs.length !== unReadErrorCount.read) {
             const unReadErrors = errorLogs.length - unReadErrorCount.read
->>>>>>> cd14d77a
             setUnReadErrorCount((prev) => {
                 let copy = JSON.parse(JSON.stringify(prev))
                 copy.unread = unReadErrors
                 return copy
             })
-<<<<<<< HEAD
-        }
-        
-        if(open === true) {
-=======
         } else {
->>>>>>> cd14d77a
             setUnReadErrorCount((prev) => {
                 let copy = JSON.parse(JSON.stringify(prev))
                 copy.read = errorLogs.length
@@ -102,17 +90,12 @@
       <div {...content} className={`card popover debugger-popover ${open ? 'show' : 'hide'}`} style={{minWidth:'180px', minHeight:'108px', maxWidth:'480px'}} >
           <div className="row-header">
               <div className="nav-header">
-<<<<<<< HEAD
                   <ul className="nav nav-tabs d-flex justify-content-between" data-bs-toggle="tabs"> 
-=======
-                  <ul className="nav nav-tabs" data-bs-toggle="tabs"> 
->>>>>>> cd14d77a
                       <li className="nav-item">
                           <a onClick={() => switchCurrentTab(1)} className={currrentTab === 1 ? "nav-link active" : "nav-link"}>
                               Errors
                           </a>
                       </li>
-<<<<<<< HEAD
                       {errorLogs.length > 0 && (
                         <li>
                             <button onClick={clearErrorLogs} type="button" className="btn btn-light btn-sm m-1 py-1" aria-label="clear button">
@@ -120,8 +103,6 @@
                             </button>
                         </li> 
                        )}
-=======
->>>>>>> cd14d77a
                   </ul> 
               </div> 
           </div>
