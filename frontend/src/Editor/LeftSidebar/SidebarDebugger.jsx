--- conflicted
+++ resolved
@@ -4,11 +4,8 @@
 import _ from 'lodash';
 import moment from 'moment';
 import { SidebarPinnedButton } from './SidebarPinnedButton';
-<<<<<<< HEAD
 import { useTranslation } from 'react-i18next';
-=======
 import JSONTreeViewer from '@/_ui/JSONTreeViewer';
->>>>>>> 15486c53
 
 export const LeftSidebarDebugger = ({ darkMode, errors, debuggerActions }) => {
   const { t } = useTranslation();
@@ -89,13 +86,7 @@
           <div className="nav-header">
             <ul className="nav nav-tabs d-flex justify-content-between" data-bs-toggle="tabs">
               <li className="nav-item">
-<<<<<<< HEAD
-                <a onClick={() => switchCurrentTab(1)} className={currrentTab === 1 ? 'nav-link active' : 'nav-link'}>
-                  {t(`leftSidebar.Debugger.errors`, 'Errors')}
-                </a>
-=======
-                <a className="nav-link active">Errors</a>
->>>>>>> 15486c53
+                <a className="nav-link active">{t(`leftSidebar.Debugger.errors`, 'Errors')}</a>
               </li>
               <li className="btn-group">
                 {errorLogs.length > 0 && (
@@ -119,16 +110,10 @@
           </div>
         </div>
 
-<<<<<<< HEAD
-        {currrentTab === 1 && (
-          <div className="card-body">
-            {errorLogs.length === 0 && (
-              <center className="p-2 text-muted">{t(`leftSidebar.Debugger.noErrors`, 'No errors found.')}</center>
-            )}
-=======
         <div className="card-body">
-          {errorLogs.length === 0 && <center className="p-2 text-muted">No errors found.</center>}
->>>>>>> 15486c53
+          {errorLogs.length === 0 && (
+            <center className="p-2 text-muted">{t(`leftSidebar.Debugger.noErrors`, 'No errors found.')}</center>
+          )}
 
           <div className="tab-content">
             {errorLogs.map((error, index) => (
