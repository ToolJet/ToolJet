--- conflicted
+++ resolved
@@ -74,11 +74,10 @@
       case 'edit-page-handle':
         handleShow();
         break;
-<<<<<<< HEAD
 
       case 'settings':
         showSettings();
-=======
+        break;
 
       case 'duplicate-page':
         clonePage(page.id);
@@ -90,7 +89,6 @@
 
       case 'unhide-page':
         unHidePage(page.id);
->>>>>>> a82737c5
         break;
 
       default:
