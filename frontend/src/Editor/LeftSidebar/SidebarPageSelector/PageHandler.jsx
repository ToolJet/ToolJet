--- conflicted
+++ resolved
@@ -12,12 +12,9 @@
   switchPage,
   deletePage,
   renamePage,
-<<<<<<< HEAD
   clonePage,
-=======
   hidePage,
   unHidePage,
->>>>>>> 9945d475
   updatePopoverPinnedState,
   homePageId,
   currentPageId,
@@ -65,11 +62,10 @@
       case 'edit-page-handle':
         handleShow();
         break;
-<<<<<<< HEAD
 
       case 'duplicate-page':
         clonePage(page.id);
-=======
+        break;
 
       case 'hide-page':
         hidePage(page.id);
@@ -77,7 +73,6 @@
 
       case 'unhide-page':
         unHidePage(page.id);
->>>>>>> 9945d475
         break;
 
       default:
