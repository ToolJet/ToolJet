import React, { useState } from 'react';
import { RenameInput } from './RenameInput';
import { PagehandlerMenu } from './PagehandlerMenu';
import { EditModal } from './EditModal';
import { SettingsModal } from './SettingsModal';
import _ from 'lodash';
import SortableList from '@/_components/SortableList';
import { toast } from 'react-hot-toast';
import { useAppVersionStore } from '@/_stores/appVersionStore';
import { shallow } from 'zustand/shallow';
<<<<<<< HEAD
import SolidIcon from '@/_ui/Icon/SolidIcons';
=======
import EyeDisable from '@/_ui/Icon/solidIcons/EyeDisable';
import FileRemove from '@/_ui/Icon/solidIcons/FIleRemove';
import Home from '@/_ui/Icon/solidIcons/Home';
>>>>>>> 8a98bea9

export const PageHandler = ({
  darkMode,
  page,
  switchPage,
  deletePage,
  renamePage,
  clonePage,
  hidePage,
  unHidePage,
  homePageId,
  currentPageId,
  updateHomePage,
  updatePageHandle,
  updateOnPageLoadEvents,
  apps,
  pages,
  components,
  pinPagesPopover,
  haveUserPinned,
  disableEnablePage,
}) => {
  const isHomePage = page.id === homePageId;
  const isSelected = page.id === currentPageId;
  const isHidden = page?.hidden ?? false;
  const isDisabled = page?.disabled ?? false;
  const isIconApplied = isHomePage || isHidden || isDisabled;
  const [isEditingPageName, setIsEditingPageName] = useState(false);
  const [showEditModal, setShowEditModal] = useState(false);
  const [showPagehandlerMenu, setShowPagehandlerMenu] = useState(false);
  const [showSettingsModal, setShowSettingsModal] = useState(false);
  const [isHovered, setIsHovered] = useState(false);
  const { isVersionReleased } = useAppVersionStore(
    (state) => ({
      isVersionReleased: state.isVersionReleased,
    }),
    shallow
  );

  const handleClose = () => {
    setShowEditModal(false);
    setShowPagehandlerMenu(true);
  };
  const handleShow = () => {
    setShowEditModal(true);
    setShowPagehandlerMenu(false);
  };

  const showSettings = () => {
    setShowSettingsModal(true);
  };

  const handleCallback = (id) => {
    setIsHovered(false);
    switch (id) {
      case 'delete-page':
        deletePage(page.id, isHomePage, page.name);
        break;

      case 'rename-page':
        setIsEditingPageName(true);
        break;

      case 'mark-as-home-page':
        updateHomePage(page.id);
        break;

      case 'edit-page-handle':
        handleShow();
        break;

      case 'settings':
        showSettings();
        break;

      case 'clone-page':
        clonePage(page.id);
        break;

      case 'hide-page':
        hidePage(page.id);
        break;

      case 'unhide-page':
        unHidePage(page.id);
        break;
      case 'disable-page':
        disableEnablePage({ pageId: page.id, isDisabled: true });
        break;
      case 'enable-page':
        disableEnablePage({ pageId: page.id });
        break;

      default:
        break;
    }
  };

  React.useEffect(() => {
    if (!isHovered && !isSelected && showPagehandlerMenu) {
      setShowPagehandlerMenu(false);
    }

    if (isHovered && currentPageId !== page.id) {
      setShowPagehandlerMenu(false);
    }

    // eslint-disable-next-line react-hooks/exhaustive-deps
  }, [isHovered]);

  if (isEditingPageName) {
    return <RenameInput page={page} updaterCallback={renamePage} updatePageEditMode={setIsEditingPageName} />;
  }
  const windowUrl = window.location.href;

  const slug = windowUrl.split(page.handle)[0];

  return (
    <div
      onMouseEnter={() => setIsHovered(true)}
      onMouseLeave={() => setIsHovered(false)}
      className={`card cursor-pointer ${isSelected ? 'active' : 'non-active-page'}`}
      onClick={() => page.id != currentPageId && switchPage(page.id)}
      style={{ display: 'flex', justifyContent: 'center' }}
    >
      <div>
        <div className="row" role="button">
<<<<<<< HEAD
          <div className="col-auto d-flex align-items-center">
            {!isHovered && isHomePage && (
              <img
                className="animation-fade"
                data-toggle="tooltip"
                title="home page"
                src="assets/images/icons/home.svg"
                height={14}
                width={14}
                data-cy={'home-page-icon'}
              />
=======
          <div className="col-auto">
            {!isHovered && isHomePage && <Home width={16} height={16} />}
            {/* When the page is hidden as well as disabled, disabled icon takes precedence */}
            {!isHovered && (isDisabled || (isDisabled && isHidden)) && (
              <FileRemove width={16} height={16} viewBox={'0 0 16 16'} />
            )}
            {!isHovered && isHidden && !isDisabled && <EyeDisable width={16} height={16} />}
            {/* When hovered on disabled page, show disabled icon instead of hovered icon */}
            {isHovered && isDisabled && <FileRemove width={16} height={16} viewBox={'0 0 16 16'} />}
            {isHovered && !isDisabled && (
              <div style={{ paddingRight: '4px' }}>
                <SortableList.DragHandle show />
              </div>
>>>>>>> 8a98bea9
            )}
          </div>
          <div
            className="col text-truncate font-weight-400 page-name tj-text-xsm"
            data-cy={`pages-name-${String(page.name).toLowerCase()}`}
            style={isHomePage || isHidden || isHovered || isDisabled ? { paddingLeft: '0px' } : { paddingLeft: '16px' }}
          >
<<<<<<< HEAD
            {page.name}
          </div>
          <div className="col-auto page-icons">
            {isHidden && (
              <SolidIcon data-cy={'hide-page-icon'} width={14} title="hidden" data-toggle="tooltip" name="eyedisable" />
=======
            <span className={darkMode && 'theme-dark'}>{`${page.name}`}</span>
            {isIconApplied && (
              <span
                style={{
                  marginLeft: '8px',
                }}
                className="color-slate09"
              >
                {isHomePage && 'Home'}
                {isDisabled && 'Disabled'}
                {isHidden && !isDisabled && 'Hidden'}
              </span>
>>>>>>> 8a98bea9
            )}
          </div>
          <div className="col-auto">
            {(isHovered || isSelected) && !isVersionReleased && (
              <PagehandlerMenu
                page={page}
                darkMode={darkMode}
                handlePageCallback={handleCallback}
                showMenu={showPagehandlerMenu}
                setShowMenu={setShowPagehandlerMenu}
                isHome={isHomePage}
                isHidden={isHidden}
                isDisabled={isDisabled}
              />
            )}
            <EditModal
              slug={slug}
              page={page}
              show={showEditModal}
              handleClose={handleClose}
              updatePageHandle={updatePageHandle}
              darkMode={darkMode}
            />
            <SettingsModal
              page={page}
              show={showSettingsModal}
              handleClose={() => {
                setShowSettingsModal(false);
                !haveUserPinned && pinPagesPopover(false);
              }}
              darkMode={darkMode}
              updateOnPageLoadEvents={updateOnPageLoadEvents}
              apps={apps}
              pages={pages}
              components={components}
              pinPagesPopover={pinPagesPopover}
            />
          </div>
        </div>
      </div>
    </div>
  );
};

export const AddingPageHandler = ({ addNewPage, setNewPageBeingCreated, darkMode }) => {
  const handleAddingNewPage = (pageName) => {
    if (pageName.trim().length === 0) {
      toast('Page name should have at least 1 character', {
        icon: '⚠️',
      });
    }

    if (pageName && pageName.trim().length > 0) {
      addNewPage({ name: pageName, handle: _.kebabCase(pageName.toLowerCase()) });
    }
    setNewPageBeingCreated(false);
  };

  return (
    <div className="row" role="button" style={{ marginTop: '2px' }}>
      <div className="col-12">
        <input
          type="text"
          className={`form-control page-name-input color-slate12 ${darkMode && 'bg-transparent'}`}
          autoFocus
          onBlur={(event) => {
            const name = event.target.value;
            handleAddingNewPage(name);
            event.stopPropagation();
          }}
          onKeyDown={(event) => {
            if (event.key === 'Enter') {
              const name = event.target.value;
              handleAddingNewPage(name);
              event.stopPropagation();
            }
          }}
        />
      </div>
    </div>
  );
};<|MERGE_RESOLUTION|>--- conflicted
+++ resolved
@@ -8,13 +8,9 @@
 import { toast } from 'react-hot-toast';
 import { useAppVersionStore } from '@/_stores/appVersionStore';
 import { shallow } from 'zustand/shallow';
-<<<<<<< HEAD
-import SolidIcon from '@/_ui/Icon/SolidIcons';
-=======
 import EyeDisable from '@/_ui/Icon/solidIcons/EyeDisable';
 import FileRemove from '@/_ui/Icon/solidIcons/FIleRemove';
 import Home from '@/_ui/Icon/solidIcons/Home';
->>>>>>> 8a98bea9
 
 export const PageHandler = ({
   darkMode,
@@ -142,20 +138,7 @@
     >
       <div>
         <div className="row" role="button">
-<<<<<<< HEAD
           <div className="col-auto d-flex align-items-center">
-            {!isHovered && isHomePage && (
-              <img
-                className="animation-fade"
-                data-toggle="tooltip"
-                title="home page"
-                src="assets/images/icons/home.svg"
-                height={14}
-                width={14}
-                data-cy={'home-page-icon'}
-              />
-=======
-          <div className="col-auto">
             {!isHovered && isHomePage && <Home width={16} height={16} />}
             {/* When the page is hidden as well as disabled, disabled icon takes precedence */}
             {!isHovered && (isDisabled || (isDisabled && isHidden)) && (
@@ -168,7 +151,6 @@
               <div style={{ paddingRight: '4px' }}>
                 <SortableList.DragHandle show />
               </div>
->>>>>>> 8a98bea9
             )}
           </div>
           <div
@@ -176,13 +158,6 @@
             data-cy={`pages-name-${String(page.name).toLowerCase()}`}
             style={isHomePage || isHidden || isHovered || isDisabled ? { paddingLeft: '0px' } : { paddingLeft: '16px' }}
           >
-<<<<<<< HEAD
-            {page.name}
-          </div>
-          <div className="col-auto page-icons">
-            {isHidden && (
-              <SolidIcon data-cy={'hide-page-icon'} width={14} title="hidden" data-toggle="tooltip" name="eyedisable" />
-=======
             <span className={darkMode && 'theme-dark'}>{`${page.name}`}</span>
             {isIconApplied && (
               <span
@@ -195,7 +170,6 @@
                 {isDisabled && 'Disabled'}
                 {isHidden && !isDisabled && 'Hidden'}
               </span>
->>>>>>> 8a98bea9
             )}
           </div>
           <div className="col-auto">
