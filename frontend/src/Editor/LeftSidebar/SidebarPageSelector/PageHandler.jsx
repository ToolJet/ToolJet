import React, { useState } from 'react';
import { RenameInput } from './RenameInput';
import { PagehandlerMenu } from './PagehandlerMenu';
import { EditModal } from './EditModal';
import { SettingsModal } from './SettingsModal';
import _ from 'lodash';
import SortableList from '@/_components/SortableList';
import { toast } from 'react-hot-toast';

export const PageHandler = ({
  darkMode,
  page,
  switchPage,
  deletePage,
  renamePage,
  // clonePage,
  hidePage,
  unHidePage,
  homePageId,
  currentPageId,
  updateHomePage,
  updatePageHandle,
  updateOnPageLoadEvents,
  currentState,
  apps,
  pages,
  components,
<<<<<<< HEAD
=======
  dataQueries,
  pinPagesPopover,
  haveUserPinned,
>>>>>>> 2b5a7486
}) => {
  const isHomePage = page.id === homePageId;
  const isSelected = page.id === currentPageId;
  const isHidden = page?.hidden ?? false;

  const [isEditingPageName, setIsEditingPageName] = useState(false);
  const [showEditModal, setShowEditModal] = useState(false);
  const [showPagehandlerMenu, setShowPagehandlerMenu] = useState(false);
  const [showSettingsModal, setShowSettingsModal] = useState(false);
  const [isHovered, setIsHovered] = useState(false);

  const handleClose = () => {
    setShowEditModal(false);
    setShowPagehandlerMenu(true);
  };
  const handleShow = () => {
    setShowEditModal(true);
    setShowPagehandlerMenu(false);
  };

  const showSettings = () => {
    setShowSettingsModal(true);
  };

  const handleCallback = (id) => {
    setIsHovered(false);
    switch (id) {
      case 'delete-page':
        deletePage(page.id, isHomePage, page.name);
        break;

      case 'rename-page':
        setIsEditingPageName(true);
        break;

      case 'mark-as-home-page':
        updateHomePage(page.id);
        break;

      case 'edit-page-handle':
        handleShow();
        break;

      case 'settings':
        showSettings();
        break;

      // case 'duplicate-page':
      //   clonePage(page.id);
      //   break;

      case 'hide-page':
        hidePage(page.id);
        break;

      case 'unhide-page':
        unHidePage(page.id);
        break;

      default:
        break;
    }
  };

  React.useEffect(() => {
    if (!isHovered && !isSelected && showPagehandlerMenu) {
      setShowPagehandlerMenu(false);
    }

    if (isHovered && currentPageId !== page.id) {
      setShowPagehandlerMenu(false);
    }

    // eslint-disable-next-line react-hooks/exhaustive-deps
  }, [isHovered]);

  if (isEditingPageName) {
    return <RenameInput page={page} updaterCallback={renamePage} updatePageEditMode={setIsEditingPageName} />;
  }
  const windowUrl = window.location.href;

  const slug = windowUrl.split(page.handle)[0];

  return (
    <div
      onMouseEnter={() => setIsHovered(true)}
      onMouseLeave={() => setIsHovered(false)}
      className={`card cursor-pointer ${isSelected ? 'active' : 'non-active-page'}`}
      onClick={() => page.id != currentPageId && switchPage(page.id)}
    >
      <div className="card-body">
        <div className="row" role="button">
          <div className="col-auto">
            {!isHovered && isHomePage && (
              <img
                className="animation-fade"
                data-toggle="tooltip"
                title="home page"
                src="assets/images/icons/home.svg"
                height={14}
                width={14}
                data-cy={'home-page-icon'}
              />
            )}
            <SortableList.DragHandle show={isHovered} />
          </div>
          <div
            className="col text-truncate font-weight-400 page-name"
            data-cy={`pages-name-${String(page.name).toLowerCase()}`}
          >
            {page.name}
          </div>
          <div className="col-auto page-icons">
            {isHidden && (
              <img
                data-toggle="tooltip"
                title="hidden"
                className="mx-2"
                src="assets/images/icons/eye-off.svg"
                height={14}
                width={14}
                data-cy={'hide-page-icon'}
              />
            )}
          </div>
          <div className="col-auto">
            {(isHovered || isSelected) && (
              <PagehandlerMenu
                page={page}
                darkMode={darkMode}
                handlePageCallback={handleCallback}
                showMenu={showPagehandlerMenu}
                setShowMenu={setShowPagehandlerMenu}
                isHome={isHomePage}
                isHidden={isHidden}
              />
            )}
            <EditModal
              slug={slug}
              page={page}
              show={showEditModal}
              handleClose={handleClose}
              updatePageHandle={updatePageHandle}
              darkMode={darkMode}
            />
            <SettingsModal
              page={page}
              show={showSettingsModal}
              handleClose={() => {
                setShowSettingsModal(false);
                !haveUserPinned && pinPagesPopover(false);
              }}
              darkMode={darkMode}
              updateOnPageLoadEvents={updateOnPageLoadEvents}
              currentState={currentState}
              apps={apps}
              pages={pages}
              components={components}
<<<<<<< HEAD
=======
              dataQueries={dataQueries}
              pinPagesPopover={pinPagesPopover}
>>>>>>> 2b5a7486
            />
          </div>
        </div>
      </div>
    </div>
  );
};

export const AddingPageHandler = ({ addNewPage, setNewPageBeingCreated, darkMode }) => {
  const handleAddingNewPage = (pageName) => {
    if (pageName.trim().length === 0) {
      toast('Page name should have at least 1 character', {
        icon: '⚠️',
      });
    }

    if (pageName && pageName.trim().length > 0) {
      addNewPage({ name: pageName, handle: _.kebabCase(pageName.toLowerCase()) });
    }
    setNewPageBeingCreated(false);
  };

  return (
    <div className="row" role="button">
      <div className="col-12">
        <input
          type="text"
          className={`form-control page-name-input ${darkMode && 'bg-transparent'}`}
          autoFocus
          onBlur={(event) => {
            const name = event.target.value;
            handleAddingNewPage(name);
            event.stopPropagation();
          }}
          onKeyDown={(event) => {
            if (event.key === 'Enter') {
              const name = event.target.value;
              handleAddingNewPage(name);
              event.stopPropagation();
            }
          }}
        />
      </div>
    </div>
  );
};<|MERGE_RESOLUTION|>--- conflicted
+++ resolved
@@ -25,12 +25,8 @@
   apps,
   pages,
   components,
-<<<<<<< HEAD
-=======
-  dataQueries,
   pinPagesPopover,
   haveUserPinned,
->>>>>>> 2b5a7486
 }) => {
   const isHomePage = page.id === homePageId;
   const isSelected = page.id === currentPageId;
@@ -189,11 +185,7 @@
               apps={apps}
               pages={pages}
               components={components}
-<<<<<<< HEAD
-=======
-              dataQueries={dataQueries}
               pinPagesPopover={pinPagesPopover}
->>>>>>> 2b5a7486
             />
           </div>
         </div>
