import React from 'react';
import { OverlayTrigger, Popover } from 'react-bootstrap';
import { useAppVersionStore } from '@/_stores/appVersionStore';
import { shallow } from 'zustand/shallow';
import SolidIcon from '@/_ui/Icon/SolidIcons';

<<<<<<< HEAD
export const GlobalSettings = ({ darkMode, showHideViewerNavigationControls, showPageViwerPageNavitation }) => {
  const { isVersionReleased, enableReleasedVersionPopupState, isEditorFreezed } = useAppVersionStore(
=======
export const GlobalSettings = ({ darkMode, showHideViewerNavigationControls, isViewerNavigationDisabled }) => {
  const { isVersionReleased, enableReleasedVersionPopupState } = useAppVersionStore(
>>>>>>> f0a403e6
    (state) => ({
      isVersionReleased: state.isVersionReleased,
      isEditorFreezed: state.isEditorFreezed,
      enableReleasedVersionPopupState: state.actions.enableReleasedVersionPopupState,
    }),
    shallow
  );

  const onChange = () => {
    if (isVersionReleased || isEditorFreezed) {
      enableReleasedVersionPopupState();
      return;
    }
    showHideViewerNavigationControls();
  };

  return (
    <OverlayTrigger
      trigger={'click'}
      placement={'bottom-end'}
      rootClose={true}
      overlay={
        <Popover id="page-handler-menu" className={`global-settings ${darkMode && 'dark-theme'}`}>
          <Popover.Body bsPrefix="popover-body">
            <div className="card-body">
              <label htmlFor="pin" className="form-label" data-cy={`page-settings-header`}>
                Settings
              </label>
              <hr style={{ margin: '0.75rem 0' }} />
              <div className="menu-options mb-0">
                <Toggle onChange={onChange} value={isViewerNavigationDisabled} />
              </div>
            </div>
          </Popover.Body>
        </Popover>
      }
    >
      <span>
        <SolidIcon data-cy={'menu-icon'} name="morevertical" width="28" />
      </span>
    </OverlayTrigger>
  );
};

const Toggle = ({ onChange, value = true }) => {
  return (
    <div className="form-check form-switch">
      <input
        data-cy={`disable-page-menu-toggle`}
        className="form-check-input"
        type="checkbox"
        onClick={(e) => {
          e.stopPropagation();
          onChange();
        }}
        checked={value}
      />
      <span className="form-check-label" data-cy={`disable-page-menu-label`}>
        Disable Menu
      </span>

      <div className="toggle-info">
        <small className="secondary-text" data-cy={`disable-page-menu-description`}>
          To hide the page navigation sidebar in viewer mode, set this option to on.
        </small>
      </div>
    </div>
  );
};<|MERGE_RESOLUTION|>--- conflicted
+++ resolved
@@ -4,13 +4,8 @@
 import { shallow } from 'zustand/shallow';
 import SolidIcon from '@/_ui/Icon/SolidIcons';
 
-<<<<<<< HEAD
-export const GlobalSettings = ({ darkMode, showHideViewerNavigationControls, showPageViwerPageNavitation }) => {
+export const GlobalSettings = ({ darkMode, showHideViewerNavigationControls, isViewerNavigationDisabled }) => {
   const { isVersionReleased, enableReleasedVersionPopupState, isEditorFreezed } = useAppVersionStore(
-=======
-export const GlobalSettings = ({ darkMode, showHideViewerNavigationControls, isViewerNavigationDisabled }) => {
-  const { isVersionReleased, enableReleasedVersionPopupState } = useAppVersionStore(
->>>>>>> f0a403e6
     (state) => ({
       isVersionReleased: state.isVersionReleased,
       isEditorFreezed: state.isEditorFreezed,
