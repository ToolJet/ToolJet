import React, { useState } from 'react';
import Fuse from 'fuse.js';
import { Button, HeaderSection } from '@/_ui/LeftSidebar';
import { PageHandler, AddingPageHandler } from './PageHandler';
import { GlobalSettings } from './GlobalSettings';
import _ from 'lodash';
import SortableList from '@/_components/SortableList';
// eslint-disable-next-line import/no-unresolved
import EmptyIllustration from '@assets/images/no-results.svg';

const LeftSidebarPageSelector = ({
  appDefinition,
  darkMode,
  currentPageId,
  addNewPage,
  switchPage,
  deletePage,
  renamePage,
  clonePage,
  hidePage,
  unHidePage,
  updateHomePage,
  updatePageHandle,
  pages,
  homePageId,
  showHideViewerNavigationControls,
  updateOnSortingPages,
  updateOnPageLoadEvents,
  currentState,
  apps,
<<<<<<< HEAD
  dataQueries,
  pinned,
  setPinned,
}) => {
  const [allpages, setPages] = useState(pages);
=======
  popoverContentHeight,
}) => {
  const [allpages, setPages] = useState(pages);
  const [pinned, setPinned] = useState(false);
  const [haveUserPinned, setHaveUserPinned] = useState(false);

>>>>>>> d7695a6c
  const [newPageBeingCreated, setNewPageBeingCreated] = useState(false);
  const [showSearch, setShowSearch] = useState(false);

  const filterPages = (value) => {
    if (!value || value.length === 0) return clearSearch();

    const fuse = new Fuse(pages, { keys: ['name'], threshold: 0.3 });
    const result = fuse.search(value);
    setPages(result.map((item) => item.item));
  };

  const clearSearch = () => {
    setPages(pages);
  };

  React.useEffect(() => {
    if (!_.isEqual(pages, allpages)) {
      setPages(pages);
    }

    // eslint-disable-next-line react-hooks/exhaustive-deps
  }, [JSON.stringify({ pages })]);

<<<<<<< HEAD
  return (
=======
  const pinPagesPopover = (state) => {
    if (!haveUserPinned) {
      setPinned(state);
    }
  };

  const popoverContent = (
>>>>>>> d7695a6c
    <div>
      <div className="card-body p-0 pb-5">
        <HeaderSection darkMode={darkMode}>
          <HeaderSection.PanelHeader
            title="Pages"
            settings={
              <GlobalSettings
                darkMode={darkMode}
                showHideViewerNavigationControls={showHideViewerNavigationControls}
                showPageViwerPageNavitation={appDefinition?.showViewerNavigation || false}
              />
            }
          >
            <div className="d-flex justify-content-end">
              <Button
                title={'Add Page'}
                onClick={() => setNewPageBeingCreated(true)}
                darkMode={darkMode}
                size="sm"
                styles={{ width: '28px', padding: 0 }}
              >
                <Button.Content dataCy={`add-page`} iconSrc={'assets/images/icons/plus.svg'} direction="left" />
              </Button>
              <Button
                title={'Search'}
                onClick={() => setShowSearch(!showSearch)}
                darkMode={darkMode}
                size="sm"
                styles={{ width: '28px', padding: 0 }}
              >
                <Button.Content dataCy={'search-page'} iconSrc={'assets/images/icons/search.svg'} direction="left" />
              </Button>
              <Button
                title={`${pinned ? 'Unpin' : 'Pin'}`}
                onClick={() => {
                  setPinned(!pinned);
                  !haveUserPinned && setHaveUserPinned(true);
                }}
                darkMode={darkMode}
                size="sm"
                styles={{ width: '28px', padding: 0 }}
              >
                <Button.Content
                  dataCy={'pin-panel'}
                  iconSrc={`assets/images/icons/editor/left-sidebar/pinned${pinned ? 'off' : ''}.svg`}
                  direction="left"
                />
              </Button>
            </div>
          </HeaderSection.PanelHeader>
          {showSearch && (
            <HeaderSection.SearchBoxComponent
              onChange={filterPages}
              placeholder={'Search'}
              placeholderIcon={''}
              darkMode={darkMode}
            />
          )}
        </HeaderSection>

        <div className={`${darkMode && 'dark'} page-selector-panel-body`}>
          <div>
            {allpages.length > 0 ? (
              <SortableList
                data={allpages}
                Element={PageHandler}
                pages={allpages}
                darkMode={darkMode}
                switchPage={switchPage}
                deletePage={deletePage}
                renamePage={renamePage}
                clonePage={clonePage}
                hidePage={hidePage}
                unHidePage={unHidePage}
                homePageId={homePageId}
                currentPageId={currentPageId}
                updateHomePage={updateHomePage}
                updatePageHandle={updatePageHandle}
                classNames="page-handler"
                onSort={updateOnSortingPages}
                updateOnPageLoadEvents={updateOnPageLoadEvents}
                currentState={currentState}
                apps={apps}
                allpages={pages}
                components={appDefinition?.components ?? {}}
                pinPagesPopover={pinPagesPopover}
                haveUserPinned={haveUserPinned}
              />
            ) : (
              <div className="d-flex justify-content-center align-items-center" style={{ height: '100%' }}>
                <div>
                  <EmptyIllustration />
                  <p data-cy={`label-no-pages-found`} className="mt-3">
                    No pages found
                  </p>
                </div>
              </div>
            )}

            {newPageBeingCreated && (
              <div className="page-handler">
                <AddingPageHandler
                  addNewPage={addNewPage}
                  setNewPageBeingCreated={setNewPageBeingCreated}
                  switchPage={switchPage}
                  darkMode={darkMode}
                />
              </div>
            )}
          </div>
        </div>
      </div>
    </div>
  );
};

export default LeftSidebarPageSelector;<|MERGE_RESOLUTION|>--- conflicted
+++ resolved
@@ -28,20 +28,13 @@
   updateOnPageLoadEvents,
   currentState,
   apps,
-<<<<<<< HEAD
-  dataQueries,
   pinned,
   setPinned,
-}) => {
-  const [allpages, setPages] = useState(pages);
-=======
   popoverContentHeight,
 }) => {
   const [allpages, setPages] = useState(pages);
-  const [pinned, setPinned] = useState(false);
   const [haveUserPinned, setHaveUserPinned] = useState(false);
 
->>>>>>> d7695a6c
   const [newPageBeingCreated, setNewPageBeingCreated] = useState(false);
   const [showSearch, setShowSearch] = useState(false);
 
@@ -65,17 +58,13 @@
     // eslint-disable-next-line react-hooks/exhaustive-deps
   }, [JSON.stringify({ pages })]);
 
-<<<<<<< HEAD
-  return (
-=======
   const pinPagesPopover = (state) => {
     if (!haveUserPinned) {
       setPinned(state);
     }
   };
 
-  const popoverContent = (
->>>>>>> d7695a6c
+  return (
     <div>
       <div className="card-body p-0 pb-5">
         <HeaderSection darkMode={darkMode}>
