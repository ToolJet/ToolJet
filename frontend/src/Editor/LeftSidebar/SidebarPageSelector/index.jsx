import React, { useState } from 'react';
import Fuse from 'fuse.js';
import { LeftSidebarItem } from '../SidebarItem';
import { Button, HeaderSection } from '@/_ui/LeftSidebar';
import { PageHandler, AddingPageHandler } from './PageHandler';
import { GlobalSettings } from './GlobalSettings';
import _ from 'lodash';
import SortableList from '@/_components/SortableList';
import Popover from '@/_ui/Popover';
// eslint-disable-next-line import/no-unresolved
import EmptyIllustration from '@assets/images/no-results.svg';

const LeftSidebarPageSelector = ({
  appDefinition,
  selectedSidebarItem,
  setSelectedSidebarItem,
  darkMode,
  currentPageId,
  addNewPage,
  switchPage,
  deletePage,
  renamePage,
  clonePage,
  hidePage,
  unHidePage,
  updateHomePage,
  updatePageHandle,
  pages,
  homePageId,
  showHideViewerNavigationControls,
  updateOnSortingPages,
  updateOnPageLoadEvents,
  currentState,
  apps,
  dataQueries,
  popoverContentHeight,
  isVersionReleased,
  setReleasedVersionPopupState,
}) => {
  const [allpages, setPages] = useState(pages);
  const [pinned, setPinned] = useState(false);
  const [haveUserPinned, setHaveUserPinned] = useState(false);

  const [newPageBeingCreated, setNewPageBeingCreated] = useState(false);
  const [showSearch, setShowSearch] = useState(false);

  const filterPages = (value) => {
    if (!value || value.length === 0) return clearSearch();

    const fuse = new Fuse(pages, { keys: ['name'], threshold: 0.3 });
    const result = fuse.search(value);
    setPages(result.map((item) => item.item));
  };

  const clearSearch = () => {
    setPages(pages);
  };

  React.useEffect(() => {
    if (!_.isEqual(pages, allpages)) {
      setPages(pages);
    }

    // eslint-disable-next-line react-hooks/exhaustive-deps
  }, [JSON.stringify({ pages })]);

  const pinPagesPopover = (state) => {
    if (!haveUserPinned) {
      setPinned(state);
    }
  };

  const popoverContent = (
    <div>
      <div className="card-body p-0 pb-5">
        <HeaderSection darkMode={darkMode}>
          <HeaderSection.PanelHeader
            title="Pages"
            settings={
              <GlobalSettings
                darkMode={darkMode}
                showHideViewerNavigationControls={showHideViewerNavigationControls}
                showPageViwerPageNavitation={appDefinition?.showViewerNavigation || false}
                isVersionReleased={isVersionReleased}
                setReleasedVersionPopupState={setReleasedVersionPopupState}
              />
            }
          >
            <div className="d-flex justify-content-end">
              <Button
                title={'Add Page'}
                onClick={() => {
                  if (isVersionReleased) {
                    setReleasedVersionPopupState();
                    return;
                  }
                  setNewPageBeingCreated(true);
                }}
                darkMode={darkMode}
                size="sm"
                styles={{ width: '28px', padding: 0 }}
              >
                <Button.Content dataCy={`add-page`} iconSrc={'assets/images/icons/plus.svg'} direction="left" />
              </Button>
              <Button
                title={'Search'}
                onClick={() => setShowSearch(!showSearch)}
                darkMode={darkMode}
                size="sm"
                styles={{ width: '28px', padding: 0 }}
              >
                <Button.Content dataCy={'search-page'} iconSrc={'assets/images/icons/search.svg'} direction="left" />
              </Button>
              <Button
                title={`${pinned ? 'Unpin' : 'Pin'}`}
                onClick={() => {
                  setPinned(!pinned);
                  !haveUserPinned && setHaveUserPinned(true);
                }}
                darkMode={darkMode}
                size="sm"
                styles={{ width: '28px', padding: 0 }}
              >
                <Button.Content
                  dataCy={'pin-panel'}
                  iconSrc={`assets/images/icons/editor/left-sidebar/pinned${pinned ? 'off' : ''}.svg`}
                  direction="left"
                />
              </Button>
            </div>
          </HeaderSection.PanelHeader>
          {showSearch && (
            <HeaderSection.SearchBoxComponent
              onChange={filterPages}
              placeholder={'Search'}
              placeholderIcon={''}
              darkMode={darkMode}
            />
          )}
        </HeaderSection>

        <div className={`${darkMode && 'dark'} page-selector-panel-body`}>
          <div>
            {allpages.length > 0 ? (
              <SortableList
                data={allpages}
                Element={PageHandler}
                pages={allpages}
                darkMode={darkMode}
                switchPage={switchPage}
                deletePage={deletePage}
                renamePage={renamePage}
                clonePage={clonePage}
                hidePage={hidePage}
                unHidePage={unHidePage}
                homePageId={homePageId}
                currentPageId={currentPageId}
                updateHomePage={updateHomePage}
                updatePageHandle={updatePageHandle}
                classNames="page-handler"
                onSort={updateOnSortingPages}
                updateOnPageLoadEvents={updateOnPageLoadEvents}
                currentState={currentState}
                apps={apps}
                allpages={pages}
                components={appDefinition?.components ?? {}}
                dataQueries={dataQueries}
<<<<<<< HEAD
                isVersionReleased={isVersionReleased}
                setReleasedVersionPopupState={setReleasedVersionPopupState}
=======
                pinPagesPopover={pinPagesPopover}
                haveUserPinned={haveUserPinned}
>>>>>>> f416edb6
              />
            ) : (
              <div className="d-flex justify-content-center align-items-center" style={{ height: '100%' }}>
                <div>
                  <EmptyIllustration />
                  <p data-cy={`label-no-pages-found`} className="mt-3">
                    No pages found
                  </p>
                </div>
              </div>
            )}

            {newPageBeingCreated && (
              <div className="page-handler">
                <AddingPageHandler
                  addNewPage={addNewPage}
                  setNewPageBeingCreated={setNewPageBeingCreated}
                  switchPage={switchPage}
                  darkMode={darkMode}
                />
              </div>
            )}
          </div>
        </div>
      </div>
    </div>
  );

  return (
    <Popover
      handleToggle={(open) => {
        if (!open) setSelectedSidebarItem('');
      }}
      {...(pinned && { open: true })}
      popoverContentClassName="p-0 sidebar-h-100-popover"
      side="right"
      popoverContent={popoverContent}
      popoverContentHeight={popoverContentHeight}
    >
      <LeftSidebarItem
        selectedSidebarItem={selectedSidebarItem}
        onClick={() => setSelectedSidebarItem('page')}
        icon="page"
        className={`left-sidebar-item left-sidebar-layout left-sidebar-page-selector`}
        tip="Pages"
      />
    </Popover>
  );
};

export default LeftSidebarPageSelector;<|MERGE_RESOLUTION|>--- conflicted
+++ resolved
@@ -165,13 +165,10 @@
                 allpages={pages}
                 components={appDefinition?.components ?? {}}
                 dataQueries={dataQueries}
-<<<<<<< HEAD
                 isVersionReleased={isVersionReleased}
                 setReleasedVersionPopupState={setReleasedVersionPopupState}
-=======
                 pinPagesPopover={pinPagesPopover}
                 haveUserPinned={haveUserPinned}
->>>>>>> f416edb6
               />
             ) : (
               <div className="d-flex justify-content-center align-items-center" style={{ height: '100%' }}>
