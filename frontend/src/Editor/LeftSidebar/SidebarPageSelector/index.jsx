import React, { useState } from 'react';
import Fuse from 'fuse.js';
import { Button, HeaderSection } from '@/_ui/LeftSidebar';
import { PageHandler, AddingPageHandler } from './PageHandler';
import { GlobalSettings } from './GlobalSettings';
import _ from 'lodash';
import SortableList from '@/_components/SortableList';
// eslint-disable-next-line import/no-unresolved
import EmptyIllustration from '@assets/images/no-results.svg';
<<<<<<< HEAD
import { useCurrentStateStore } from '../../../_stores/currentStateStore';
=======
import { useAppVersionStore } from '@/_stores/appVersionStore';
import { shallow } from 'zustand/shallow';
>>>>>>> bf0ee7b4

const LeftSidebarPageSelector = ({
  appDefinition,
  darkMode,
  currentPageId,
  addNewPage,
  switchPage,
  deletePage,
  renamePage,
  clonePage,
  hidePage,
  unHidePage,
  updateHomePage,
  updatePageHandle,
  pages,
  homePageId,
  showHideViewerNavigationControls,
  updateOnSortingPages,
  updateOnPageLoadEvents,
  apps,
  pinned,
  setPinned,
  popoverContentHeight,
}) => {
  const [allpages, setPages] = useState(pages);
  const [haveUserPinned, setHaveUserPinned] = useState(false);
<<<<<<< HEAD
  const currentState = useCurrentStateStore();
=======
>>>>>>> bf0ee7b4
  const [newPageBeingCreated, setNewPageBeingCreated] = useState(false);
  const [showSearch, setShowSearch] = useState(false);
  const { enableReleasedVersionPopupState, isVersionReleased } = useAppVersionStore(
    (state) => ({
      enableReleasedVersionPopupState: state.actions.enableReleasedVersionPopupState,
      isVersionReleased: state.isVersionReleased,
    }),
    shallow
  );

  const filterPages = (value) => {
    if (!value || value.length === 0) return clearSearch();

    const fuse = new Fuse(pages, { keys: ['name'], threshold: 0.3 });
    const result = fuse.search(value);
    setPages(result.map((item) => item.item));
  };

  const clearSearch = () => {
    setPages(pages);
  };

  React.useEffect(() => {
    if (!_.isEqual(pages, allpages)) {
      setPages(pages);
    }

    // eslint-disable-next-line react-hooks/exhaustive-deps
  }, [JSON.stringify({ pages })]);

  const pinPagesPopover = (state) => {
    if (!haveUserPinned) {
      setPinned(state);
    }
  };

  return (
    <div>
      <div className="card-body p-0 pb-5">
        <HeaderSection darkMode={darkMode}>
          <HeaderSection.PanelHeader
            title="Pages"
            settings={
              <GlobalSettings
                darkMode={darkMode}
                showHideViewerNavigationControls={showHideViewerNavigationControls}
                showPageViwerPageNavitation={appDefinition?.showViewerNavigation || false}
              />
            }
          >
            <div className="d-flex justify-content-end">
              <Button
                title={'Add Page'}
                onClick={() => {
                  if (isVersionReleased) {
                    enableReleasedVersionPopupState();
                    return;
                  }
                  setNewPageBeingCreated(true);
                }}
                darkMode={darkMode}
                size="sm"
                styles={{ width: '28px', padding: 0 }}
              >
                <Button.Content dataCy={`add-page`} iconSrc={'assets/images/icons/plus.svg'} direction="left" />
              </Button>
              <Button
                title={'Search'}
                onClick={() => setShowSearch(!showSearch)}
                darkMode={darkMode}
                size="sm"
                styles={{ width: '28px', padding: 0 }}
              >
                <Button.Content dataCy={'search-page'} iconSrc={'assets/images/icons/search.svg'} direction="left" />
              </Button>
              <Button
                title={`${pinned ? 'Unpin' : 'Pin'}`}
                onClick={() => {
                  setPinned(!pinned);
                  !haveUserPinned && setHaveUserPinned(true);
                }}
                darkMode={darkMode}
                size="sm"
                styles={{ width: '28px', padding: 0 }}
              >
                <Button.Content
                  dataCy={'pin-panel'}
                  iconSrc={`assets/images/icons/editor/left-sidebar/pinned${pinned ? 'off' : ''}.svg`}
                  direction="left"
                />
              </Button>
            </div>
          </HeaderSection.PanelHeader>
          {showSearch && (
            <HeaderSection.SearchBoxComponent
              onChange={filterPages}
              placeholder={'Search'}
              placeholderIcon={''}
              darkMode={darkMode}
            />
          )}
        </HeaderSection>

        <div className={`${darkMode && 'dark theme-dark'} page-selector-panel-body`}>
          <div>
            {allpages.length > 0 ? (
              <SortableList
                data={allpages}
                Element={PageHandler}
                pages={allpages}
                darkMode={darkMode}
                switchPage={switchPage}
                deletePage={deletePage}
                renamePage={renamePage}
                clonePage={clonePage}
                hidePage={hidePage}
                unHidePage={unHidePage}
                homePageId={homePageId}
                currentPageId={currentPageId}
                updateHomePage={updateHomePage}
                updatePageHandle={updatePageHandle}
                classNames="page-handler"
                onSort={updateOnSortingPages}
                updateOnPageLoadEvents={updateOnPageLoadEvents}
                currentState={currentState}
                apps={apps}
                allpages={pages}
                components={appDefinition?.components ?? {}}
                pinPagesPopover={pinPagesPopover}
                haveUserPinned={haveUserPinned}
              />
            ) : (
              <div className="d-flex justify-content-center align-items-center" style={{ height: '100%' }}>
                <div>
                  <EmptyIllustration />
                  <p data-cy={`label-no-pages-found`} className="mt-3">
                    No pages found
                  </p>
                </div>
              </div>
            )}

            {newPageBeingCreated && (
              <div className="page-handler">
                <AddingPageHandler
                  addNewPage={addNewPage}
                  setNewPageBeingCreated={setNewPageBeingCreated}
                  switchPage={switchPage}
                  darkMode={darkMode}
                />
              </div>
            )}
          </div>
        </div>
      </div>
    </div>
  );
};

export default LeftSidebarPageSelector;<|MERGE_RESOLUTION|>--- conflicted
+++ resolved
@@ -7,12 +7,9 @@
 import SortableList from '@/_components/SortableList';
 // eslint-disable-next-line import/no-unresolved
 import EmptyIllustration from '@assets/images/no-results.svg';
-<<<<<<< HEAD
 import { useCurrentStateStore } from '../../../_stores/currentStateStore';
-=======
 import { useAppVersionStore } from '@/_stores/appVersionStore';
 import { shallow } from 'zustand/shallow';
->>>>>>> bf0ee7b4
 
 const LeftSidebarPageSelector = ({
   appDefinition,
@@ -39,10 +36,7 @@
 }) => {
   const [allpages, setPages] = useState(pages);
   const [haveUserPinned, setHaveUserPinned] = useState(false);
-<<<<<<< HEAD
   const currentState = useCurrentStateStore();
-=======
->>>>>>> bf0ee7b4
   const [newPageBeingCreated, setNewPageBeingCreated] = useState(false);
   const [showSearch, setShowSearch] = useState(false);
   const { enableReleasedVersionPopupState, isVersionReleased } = useAppVersionStore(
