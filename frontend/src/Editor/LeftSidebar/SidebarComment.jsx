--- conflicted
+++ resolved
@@ -32,14 +32,8 @@
     );
     const [isActive, toggleActive] = React.useState(false);
     const [notifications, setNotifications] = React.useState([]);
-<<<<<<< HEAD
-    const router = useRouter();
     const shouldEnableComments = window.public_config?.ENABLE_COMMENTS === 'true';
     const [basicPlan, setBasicPlan] = useState(false);
-=======
-    const shouldEnableMultiplayer = window.public_config?.ENABLE_MULTIPLAYER_EDITING === 'true';
-    const [isMultiPlayerEnabled, setIsMultiPlayerEnabled] = useState(true);
->>>>>>> e9f6f4d3
 
     React.useEffect(() => {
       if (appVersionsId && appId) {
