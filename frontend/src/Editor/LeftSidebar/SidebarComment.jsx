import React, { forwardRef, useState } from 'react';
import cx from 'classnames';
import { LeftSidebarItem } from './SidebarItem';
import { commentsService, licenseService } from '@/_services';
import { useAppVersionStore } from '@/_stores/appVersionStore';
import { useEditorStore } from '@/_stores/editorStore';
import { useAppDataStore } from '@/_stores/appDataStore';
import { shallow } from 'zustand/shallow';
import { OverlayTrigger, Tooltip } from 'react-bootstrap';

export const LeftSidebarComment = forwardRef(
  ({ selectedSidebarItem, currentPageId, isVersionReleased, isEditorFreezed }, ref) => {
    const { appVersionsId } = useAppVersionStore(
      (state) => ({
        appVersionsId: state?.editingVersion?.id,
      }),
      shallow
    );

<<<<<<< HEAD
    const { appId } = useAppDataStore(
      (state) => ({
        appId: state?.appId,
      }),
      shallow
    );

    const { toggleComments } = useEditorStore(
      (state) => ({
        toggleComments: state?.actions.toggleComments,
      }),
      shallow
    );
    const [isActive, toggleActive] = React.useState(false);
    const [notifications, setNotifications] = React.useState([]);
    const shouldEnableComments = window.public_config?.ENABLE_COMMENTS === 'true';
    const [basicPlan, setBasicPlan] = useState(false);

    React.useEffect(() => {
      if (appVersionsId && appId) {
        commentsService.getNotifications(appId, false, appVersionsId, currentPageId).then(({ data }) => {
          setNotifications(data);
        });
      }
      async function fetchData() {
        try {
          const data = await licenseService.getFeatureAccess();
          setBasicPlan(data?.licenseStatus?.isExpired || !data?.licenseStatus?.isLicenseValid);
        } catch (error) {
          console.error('Error:', error);
        }
      }
      fetchData();
      // eslint-disable-next-line react-hooks/exhaustive-deps
    }, [appVersionsId, currentPageId, appId]);
    const tooltipContent = 'Comments are available only in paid plans'; // Tooltip content

    const tooltip = <Tooltip id="tooltip-disabled">{tooltipContent}</Tooltip>;
    return basicPlan ? (
      <OverlayTrigger placement="right" overlay={tooltip} trigger="hover">
        <div style={{ pointerEvents: 'auto' }}>
          <LeftSidebarItem
            commentBadge={false}
            selectedSidebarItem={selectedSidebarItem}
            icon={'comments'}
            iconFill={'var(--slate5)'}
            style={{ pointerEvents: 'none' }}
          />
        </div>
      </OverlayTrigger>
    ) : (
      <LeftSidebarItem
        commentBadge={notifications?.length > 0}
        selectedSidebarItem={selectedSidebarItem}
        icon={'comments'}
        className={cx(`left-sidebar-item left-sidebar-layout sidebar-comments`, {
          disabled: !appVersionsId || isVersionReleased || isEditorFreezed || !shouldEnableComments,
        })}
        onClick={() => {
          toggleActive(!isActive);
          toggleComments();
        }}
        tip="Comments"
        ref={ref}
      />
    );
  }
);
=======
  React.useEffect(() => {
    if (appVersionsId && appId) {
      commentsService.getNotifications(appId, false, appVersionsId, currentPageId).then(({ data }) => {
        setNotifications(data);
      });
    }
    // eslint-disable-next-line react-hooks/exhaustive-deps
  }, [appVersionsId, currentPageId, appId]);
  return (
    <LeftSidebarItem
      commentBadge={notifications?.length > 0}
      selectedSidebarItem={selectedSidebarItem}
      title={appVersionsId ? 'Toggle comments' : 'Comments section will be available once you save this application'}
      icon={'comments'}
      className={cx(`left-sidebar-item sidebar-comments left-sidebar-layout`, {
        disabled: !appVersionsId,
        active: isActive,
      })}
      onClick={() => {
        toggleActive(!isActive);
        toggleComments();
      }}
      tip="Comments"
      ref={ref}
    />
  );
});
>>>>>>> 83e3e3cf
<|MERGE_RESOLUTION|>--- conflicted
+++ resolved
@@ -17,7 +17,6 @@
       shallow
     );
 
-<<<<<<< HEAD
     const { appId } = useAppDataStore(
       (state) => ({
         appId: state?.appId,
@@ -73,7 +72,7 @@
         commentBadge={notifications?.length > 0}
         selectedSidebarItem={selectedSidebarItem}
         icon={'comments'}
-        className={cx(`left-sidebar-item left-sidebar-layout sidebar-comments`, {
+        className={cx(`left-sidebar-item sidebar-comments left-sidebar-layout sidebar-comments`, {
           disabled: !appVersionsId || isVersionReleased || isEditorFreezed || !shouldEnableComments,
         })}
         onClick={() => {
@@ -85,33 +84,4 @@
       />
     );
   }
-);
-=======
-  React.useEffect(() => {
-    if (appVersionsId && appId) {
-      commentsService.getNotifications(appId, false, appVersionsId, currentPageId).then(({ data }) => {
-        setNotifications(data);
-      });
-    }
-    // eslint-disable-next-line react-hooks/exhaustive-deps
-  }, [appVersionsId, currentPageId, appId]);
-  return (
-    <LeftSidebarItem
-      commentBadge={notifications?.length > 0}
-      selectedSidebarItem={selectedSidebarItem}
-      title={appVersionsId ? 'Toggle comments' : 'Comments section will be available once you save this application'}
-      icon={'comments'}
-      className={cx(`left-sidebar-item sidebar-comments left-sidebar-layout`, {
-        disabled: !appVersionsId,
-        active: isActive,
-      })}
-      onClick={() => {
-        toggleActive(!isActive);
-        toggleComments();
-      }}
-      tip="Comments"
-      ref={ref}
-    />
-  );
-});
->>>>>>> 83e3e3cf
+);