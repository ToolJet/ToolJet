import React, { forwardRef } from 'react';
import cx from 'classnames';
import { LeftSidebarItem } from './SidebarItem';
import { commentsService } from '@/_services';
import useRouter from '@/_hooks/use-router';
import { useAppVersionStore } from '@/_stores/appVersionStore';
import { shallow } from 'zustand/shallow';

<<<<<<< HEAD
export const LeftSidebarComment = ({ toggleComments, selectedSidebarItem, currentPageId }) => {
  const darkMode = localStorage.getItem('darkMode') === 'true';
  const { appVersionsId } = useAppVersionStore(
    (state) => ({
      appVersionsId: state?.editingVersion?.id,
    }),
    shallow
  );
=======
export const LeftSidebarComment = forwardRef(
  ({ toggleComments, selectedSidebarItem, appVersionsId, currentPageId }, ref) => {
    const darkMode = localStorage.getItem('darkMode') === 'true';
>>>>>>> 5ca47f1a

    const [isActive, toggleActive] = React.useState(false);
    const [notifications, setNotifications] = React.useState([]);
    const router = useRouter();

    React.useEffect(() => {
      if (appVersionsId) {
        commentsService.getNotifications(router.query.id, false, appVersionsId, currentPageId).then(({ data }, ref) => {
          setNotifications(data);
        });
      }
      // eslint-disable-next-line react-hooks/exhaustive-deps
    }, [appVersionsId, currentPageId]);

    return (
      <LeftSidebarItem
        commentBadge={notifications?.length > 0}
        selectedSidebarItem={selectedSidebarItem}
        title={appVersionsId ? 'toggle comments' : 'Comments section will be available once you save this application'}
        icon={darkMode ? `comments-dark` : 'comments-light'}
        className={cx(`left-sidebar-item left-sidebar-layout sidebar-comments`, {
          disabled: !appVersionsId,
          active: isActive,
          dark: darkMode,
        })}
        onClick={() => {
          toggleActive(!isActive);
          toggleComments();
        }}
        tip="Comments"
        ref={ref}
      />
    );
  }
);<|MERGE_RESOLUTION|>--- conflicted
+++ resolved
@@ -6,8 +6,7 @@
 import { useAppVersionStore } from '@/_stores/appVersionStore';
 import { shallow } from 'zustand/shallow';
 
-<<<<<<< HEAD
-export const LeftSidebarComment = ({ toggleComments, selectedSidebarItem, currentPageId }) => {
+export const LeftSidebarComment = forwardRef(({ toggleComments, selectedSidebarItem, currentPageId }, ref) => {
   const darkMode = localStorage.getItem('darkMode') === 'true';
   const { appVersionsId } = useAppVersionStore(
     (state) => ({
@@ -15,43 +14,36 @@
     }),
     shallow
   );
-=======
-export const LeftSidebarComment = forwardRef(
-  ({ toggleComments, selectedSidebarItem, appVersionsId, currentPageId }, ref) => {
-    const darkMode = localStorage.getItem('darkMode') === 'true';
->>>>>>> 5ca47f1a
+  const [isActive, toggleActive] = React.useState(false);
+  const [notifications, setNotifications] = React.useState([]);
+  const router = useRouter();
 
-    const [isActive, toggleActive] = React.useState(false);
-    const [notifications, setNotifications] = React.useState([]);
-    const router = useRouter();
+  React.useEffect(() => {
+    if (appVersionsId) {
+      commentsService.getNotifications(router.query.id, false, appVersionsId, currentPageId).then(({ data }, ref) => {
+        setNotifications(data);
+      });
+    }
+    // eslint-disable-next-line react-hooks/exhaustive-deps
+  }, [appVersionsId, currentPageId]);
 
-    React.useEffect(() => {
-      if (appVersionsId) {
-        commentsService.getNotifications(router.query.id, false, appVersionsId, currentPageId).then(({ data }, ref) => {
-          setNotifications(data);
-        });
-      }
-      // eslint-disable-next-line react-hooks/exhaustive-deps
-    }, [appVersionsId, currentPageId]);
-
-    return (
-      <LeftSidebarItem
-        commentBadge={notifications?.length > 0}
-        selectedSidebarItem={selectedSidebarItem}
-        title={appVersionsId ? 'toggle comments' : 'Comments section will be available once you save this application'}
-        icon={darkMode ? `comments-dark` : 'comments-light'}
-        className={cx(`left-sidebar-item left-sidebar-layout sidebar-comments`, {
-          disabled: !appVersionsId,
-          active: isActive,
-          dark: darkMode,
-        })}
-        onClick={() => {
-          toggleActive(!isActive);
-          toggleComments();
-        }}
-        tip="Comments"
-        ref={ref}
-      />
-    );
-  }
-);+  return (
+    <LeftSidebarItem
+      commentBadge={notifications?.length > 0}
+      selectedSidebarItem={selectedSidebarItem}
+      title={appVersionsId ? 'toggle comments' : 'Comments section will be available once you save this application'}
+      icon={darkMode ? `comments-dark` : 'comments-light'}
+      className={cx(`left-sidebar-item left-sidebar-layout sidebar-comments`, {
+        disabled: !appVersionsId,
+        active: isActive,
+        dark: darkMode,
+      })}
+      onClick={() => {
+        toggleActive(!isActive);
+        toggleComments();
+      }}
+      tip="Comments"
+      ref={ref}
+    />
+  );
+});