--- conflicted
+++ resolved
@@ -48,13 +48,10 @@
     apps,
     clonePage,
     setEditorMarginLeft,
-<<<<<<< HEAD
     globalSettingsChanged,
     toggleAppMaintenance,
     app,
-=======
     disableEnablePage,
->>>>>>> 8a98bea9
   } = props;
   const { is_maintenance_on } = app;
 
