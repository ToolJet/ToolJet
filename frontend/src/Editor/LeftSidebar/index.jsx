--- conflicted
+++ resolved
@@ -25,19 +25,10 @@
     appId,
     switchDarkMode,
     darkMode = false,
-<<<<<<< HEAD
-    toggleComments,
     dataSourcesChanged,
     globalDataSourcesChanged,
     dataQueriesChanged,
-=======
-    components,
-    dataSourcesChanged,
-    globalDataSourcesChanged,
-    dataQueriesChanged,
-    errorLogs: errors,
-    debuggerActions,
->>>>>>> 3f75baa7
+
     appDefinition,
     setSelectedComponent,
     removeComponent,
@@ -277,7 +268,6 @@
         darkMode={darkMode}
       />
       <div className="left-sidebar-stack-bottom">
-<<<<<<< HEAD
         <LeftSidebarItem
           icon="debugger"
           selectedSidebarItem={selectedSidebarItem}
@@ -290,8 +280,6 @@
           ref={setSideBarBtnRefs('debugger')}
         />
 
-=======
->>>>>>> 3f75baa7
         <div className="left-sidebar-item no-border">
           <DarkModeToggle switchDarkMode={switchDarkMode} darkMode={darkMode} tooltipPlacement="right" />
         </div>
