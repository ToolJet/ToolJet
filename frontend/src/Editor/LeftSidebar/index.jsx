--- conflicted
+++ resolved
@@ -19,12 +19,9 @@
 import { shallow } from 'zustand/shallow';
 import useDebugger from './SidebarDebugger/useDebugger';
 import { GlobalSettings } from '../Header/GlobalSettings';
-<<<<<<< HEAD
 import { resolveReferences } from '@/_helpers/utils';
 import { useCurrentState } from '@/_stores/currentStateStore';
 import SolidIcon from '@/_ui/Icon/SolidIcons';
-=======
->>>>>>> 79a67058
 import cx from 'classnames';
 
 export const LeftSidebar = forwardRef((props, ref) => {
@@ -239,17 +236,6 @@
     }
   };
 
-<<<<<<< HEAD
-  useEffect(() => {
-    backgroundFxQuery &&
-      globalSettingsChanged({
-        canvasBackgroundColor: resolveReferences(backgroundFxQuery, currentState),
-      });
-    // eslint-disable-next-line react-hooks/exhaustive-deps
-  }, [JSON.stringify(resolveReferences(backgroundFxQuery, currentState))]);
-
-=======
->>>>>>> 79a67058
   return (
     <div className={cx('left-sidebar', { 'dark-theme theme-dark': darkMode })} data-cy="left-sidebar-inspector">
       <LeftSidebarItem
