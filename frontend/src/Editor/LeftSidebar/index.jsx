import '@/_styles/left-sidebar.scss';
<<<<<<< HEAD
import React, { useState, useImperativeHandle, forwardRef, useEffect } from 'react';
=======
import React, { useState, useImperativeHandle, forwardRef, useEffect, useRef } from 'react';
import _ from 'lodash';
>>>>>>> bf0ee7b4
import { LeftSidebarInspector } from './SidebarInspector';
import { LeftSidebarDataSources } from './SidebarDatasources';
import { DarkModeToggle } from '../../_components/DarkModeToggle';
import useRouter from '../../_hooks/use-router';
import { LeftSidebarDebugger } from './SidebarDebugger';
import { LeftSidebarComment } from './SidebarComment';
import LeftSidebarPageSelector from './SidebarPageSelector';
import { ConfirmDialog } from '@/_components';
import config from 'config';
import { LeftSidebarItem } from './SidebarItem';
import Popover from '@/_ui/Popover';
import { usePanelHeight } from '@/_stores/queryPanelStore';
import { useAppVersionStore } from '@/_stores/appVersionStore';
<<<<<<< HEAD
import { useEditorDataStore } from '@/_stores/editorDataStore';
=======
import { useDataSources } from '@/_stores/dataSourcesStore';
>>>>>>> bf0ee7b4
import { shallow } from 'zustand/shallow';

export const LeftSidebar = forwardRef((props, ref) => {
  const router = useRouter();
  const {
    appId,
    switchDarkMode,
    darkMode = false,
    components,
    dataSourcesChanged,
    globalDataSourcesChanged,
    dataQueriesChanged,
<<<<<<< HEAD
    errorLogs,
=======
    errorLogs: errors,
>>>>>>> bf0ee7b4
    debuggerActions,
    currentState,
    appDefinition,
    setSelectedComponent,
    removeComponent,
    runQuery,
    currentPageId,
    addNewPage,
    switchPage,
    deletePage,
    renamePage,
    hidePage,
    unHidePage,
    updateHomePage,
    updatePageHandle,
    showHideViewerNavigationControls,
    updateOnSortingPages,
    updateOnPageLoadEvents,
    apps,
    clonePage,
<<<<<<< HEAD
=======
    setEditorMarginLeft,
>>>>>>> bf0ee7b4
  } = props;

  const dataSources = useDataSources();
  const prevSelectedSidebarItem = localStorage.getItem('selectedSidebarItem');
  const queryPanelHeight = usePanelHeight();
  const [selectedSidebarItem, setSelectedSidebarItem] = useState(
    dataSources?.length === 0 && prevSelectedSidebarItem === 'database' ? 'inspect' : prevSelectedSidebarItem
  );
  const [showLeaveDialog, setShowLeaveDialog] = useState(false);
  const [showDataSourceManagerModal, toggleDataSourceManagerModal] = useState(false);
  const [popoverContentHeight, setPopoverContentHeight] = useState(queryPanelHeight);
<<<<<<< HEAD
  const { enableReleasedVersionPopupState, isVersionReleased } = useAppVersionStore(
    (state) => ({
      enableReleasedVersionPopupState: state.actions.enableReleasedVersionPopupState,
=======
  const { isVersionReleased } = useAppVersionStore(
    (state) => ({
>>>>>>> bf0ee7b4
      isVersionReleased: state.isVersionReleased,
    }),
    shallow
  );
<<<<<<< HEAD
  const { showComments } = useEditorDataStore(
    (state) => ({
      showComments: state?.showComments,
    }),
    shallow
  );
=======
  const [pinned, setPinned] = useState(!!localStorage.getItem('selectedSidebarItem'));
  const [errorLogs, setErrorLogs] = useState([]);
  const [errorHistory, setErrorHistory] = useState({ appLevel: [], pageLevel: [] });
  const [unReadErrorCount, setUnReadErrorCount] = useState({ read: 0, unread: 0 });

  const sideBarBtnRefs = useRef({});

  const open = !!selectedSidebarItem;

  const clearErrorLogs = () => {
    setUnReadErrorCount({ read: 0, unread: 0 });

    setErrorLogs([]);
    setErrorHistory({ appLevel: [], pageLevel: [] });
  };

>>>>>>> bf0ee7b4
  useEffect(() => {
    if (currentPageId) {
      const olderPageErrorFromHistory = errorHistory.pageLevel[currentPageId] ?? [];
      const olderAppErrorFromHistory = errorHistory.appLevel ?? [];
      setErrorLogs(() => [...olderPageErrorFromHistory, ...olderAppErrorFromHistory]);
    }
    // eslint-disable-next-line react-hooks/exhaustive-deps
  }, [currentPageId]);

  useEffect(() => {
    const newError = _.flow([
      Object.entries,
      // eslint-disable-next-line no-unused-vars
      (arr) => arr.filter(([key, value]) => value.data?.status),
      Object.fromEntries,
    ])(errors);

    const newErrorLogs = debuggerActions.generateErrorLogs(newError);
    const newPageLevelErrorLogs = newErrorLogs.filter((error) => error.strace === 'page_level');
    const newAppLevelErrorLogs = newErrorLogs.filter((error) => error.strace === 'app_level');
    if (newErrorLogs) {
      setErrorLogs((prevErrors) => {
        const copy = JSON.parse(JSON.stringify(prevErrors));

        return [...newAppLevelErrorLogs, ...newPageLevelErrorLogs, ...copy];
      });

      setErrorHistory((prevErrors) => {
        const copy = JSON.parse(JSON.stringify(prevErrors));

        return {
          appLevel: [...newAppLevelErrorLogs, ...copy.appLevel],
          pageLevel: {
            [currentPageId]: [...newPageLevelErrorLogs, ...(copy.pageLevel[currentPageId] ?? [])],
          },
        };
      });
    }
    debuggerActions.flush();
    // eslint-disable-next-line react-hooks/exhaustive-deps
  }, [JSON.stringify({ errors })]);

  useEffect(() => {
    if (open) {
      // eslint-disable-next-line no-unused-vars
      setUnReadErrorCount((prev) => ({ read: errorLogs.length, unread: 0 }));
    }
    // eslint-disable-next-line react-hooks/exhaustive-deps
  }, [open]);

  useEffect(() => {
    const unReadErrors = errorLogs.length - unReadErrorCount.read;
    setUnReadErrorCount((prev) => {
      return { ...prev, unread: unReadErrors };
    });
    // eslint-disable-next-line react-hooks/exhaustive-deps
  }, [errorLogs.length]);

  useEffect(() => {
    setPopoverContentHeight(((window.innerHeight - queryPanelHeight - 45) / window.innerHeight) * 100);
    // eslint-disable-next-line react-hooks/exhaustive-deps
  }, [queryPanelHeight]);

  useEffect(() => {
    if (!selectedSidebarItem) {
      setEditorMarginLeft(0);
    } else {
      setEditorMarginLeft(350);
    }
    // eslint-disable-next-line react-hooks/exhaustive-deps
  }, [selectedSidebarItem]);

  useImperativeHandle(ref, () => ({
    dataSourceModalToggleStateHandler() {
      toggleDataSourceManagerModal(true);
    },
  }));

  const handleSelectedSidebarItem = (item) => {
    if (item === selectedSidebarItem && !pinned) {
      setSelectedSidebarItem(null);
    } else {
      setSelectedSidebarItem(item);
      pinned && localStorage.setItem('selectedSidebarItem', item);
    }
  };

  const handlePin = (isPin) => {
    isPin
      ? localStorage.setItem('selectedSidebarItem', selectedSidebarItem)
      : localStorage.removeItem('selectedSidebarItem');

    setPinned(isPin);
  };

  const handleInteractOutside = (ev) => {
    const isBtnClicked = Object.values(sideBarBtnRefs.current).some((btnRef) => {
      return btnRef.contains(ev.target);
    });

    if (!isBtnClicked && !pinned) {
      setSelectedSidebarItem(null);
    }
  };

  const setSideBarBtnRefs = (page) => (ref) => {
    sideBarBtnRefs.current[page] = ref;
  };

  const SELECTED_ITEMS = {
    page: (
      <LeftSidebarPageSelector
        darkMode={darkMode}
        selectedSidebarItem={selectedSidebarItem}
        appDefinition={appDefinition}
        currentPageId={currentPageId}
        addNewPage={addNewPage}
        switchPage={switchPage}
        deletePage={deletePage}
        renamePage={renamePage}
        hidePage={hidePage}
        unHidePage={unHidePage}
        updateHomePage={updateHomePage}
        updatePageHandle={updatePageHandle}
        clonePage={clonePage}
        pages={Object.entries(appDefinition.pages).map(([id, page]) => ({ id, ...page })) || []}
        homePageId={appDefinition.homePageId}
        showHideViewerNavigationControls={showHideViewerNavigationControls}
        updateOnSortingPages={updateOnSortingPages}
        updateOnPageLoadEvents={updateOnPageLoadEvents}
        currentState={currentState}
        apps={apps}
        popoverContentHeight={popoverContentHeight}
<<<<<<< HEAD
=======
        setPinned={handlePin}
        pinned={pinned}
>>>>>>> bf0ee7b4
      />
    ),
    inspect: (
      <LeftSidebarInspector
        darkMode={darkMode}
        selectedSidebarItem={selectedSidebarItem}
        currentState={currentState}
        appDefinition={appDefinition}
        setSelectedComponent={setSelectedComponent}
        removeComponent={removeComponent}
        runQuery={runQuery}
        popoverContentHeight={popoverContentHeight}
        setPinned={handlePin}
        pinned={pinned}
      />
    ),
    database: (
      <LeftSidebarDataSources
        darkMode={darkMode}
        appId={appId}
        dataSourcesChanged={dataSourcesChanged}
        globalDataSourcesChanged={globalDataSourcesChanged}
        dataQueriesChanged={dataQueriesChanged}
        toggleDataSourceManagerModal={toggleDataSourceManagerModal}
        showDataSourceManagerModal={showDataSourceManagerModal}
        isVersionReleased={isVersionReleased}
<<<<<<< HEAD
        setReleasedVersionPopupState={enableReleasedVersionPopupState}
=======
        onDeleteofAllDataSources={() => {
          handleSelectedSidebarItem(null);
          handlePin(false);
          delete sideBarBtnRefs.current['database'];
        }}
        setPinned={handlePin}
        pinned={pinned}
>>>>>>> bf0ee7b4
      />
    ),
    debugger: (
      <LeftSidebarDebugger
        darkMode={darkMode}
        selectedSidebarItem={selectedSidebarItem}
        components={components}
        errors={errorLogs}
        debuggerActions={debuggerActions}
        currentPageId={currentPageId}
        popoverContentHeight={popoverContentHeight}
        clearErrorLogs={clearErrorLogs}
        setPinned={handlePin}
        pinned={pinned}
        setEditorMarginLeft={setEditorMarginLeft}
      />
    ),
  };

  return (
    <div className="left-sidebar" data-cy="left-sidebar-inspector">
      <LeftSidebarItem
        selectedSidebarItem={selectedSidebarItem}
        onClick={() => handleSelectedSidebarItem('page')}
        icon="page"
        className={`left-sidebar-item left-sidebar-layout left-sidebar-page-selector`}
        tip="Pages"
        ref={setSideBarBtnRefs('page')}
      />

      <LeftSidebarItem
        selectedSidebarItem={selectedSidebarItem}
        onClick={() => handleSelectedSidebarItem('inspect')}
        icon="inspect"
        className={`left-sidebar-item left-sidebar-layout left-sidebar-inspector`}
        tip="Inspector"
        ref={setSideBarBtnRefs('inspect')}
      />
      {dataSources?.length > 0 && (
        <LeftSidebarItem
          selectedSidebarItem={selectedSidebarItem}
          onClick={() => handleSelectedSidebarItem('database')}
          icon="database"
          className={`left-sidebar-item left-sidebar-layout sidebar-datasources`}
          tip="Sources"
          ref={setSideBarBtnRefs('database')}
        />
      )}
      <Popover
        onInteractOutside={handleInteractOutside}
        open={pinned || !!selectedSidebarItem}
        popoverContentClassName="p-0 sidebar-h-100-popover"
        side="right"
        popoverContent={SELECTED_ITEMS[selectedSidebarItem]}
        popoverContentHeight={popoverContentHeight}
      />

      {config.COMMENT_FEATURE_ENABLE && (
        <div className={`${isVersionReleased && 'disabled'}`}>
<<<<<<< HEAD
          <LeftSidebarComment selectedSidebarItem={showComments ? 'comments' : ''} currentPageId={currentPageId} />
=======
          <LeftSidebarComment
            selectedSidebarItem={showComments ? 'comments' : ''}
            toggleComments={toggleComments}
            currentPageId={currentPageId}
            ref={setSideBarBtnRefs('comments')}
          />
>>>>>>> bf0ee7b4
        </div>
      )}
      <ConfirmDialog
        show={showLeaveDialog}
        message={'The unsaved changes will be lost if you leave the editor, do you want to leave?'}
        onConfirm={() => router.push('/')}
        onCancel={() => setShowLeaveDialog(false)}
        darkMode={darkMode}
      />
      <div className="left-sidebar-stack-bottom">
        <LeftSidebarItem
          icon="debugger"
          selectedSidebarItem={selectedSidebarItem}
          // eslint-disable-next-line no-unused-vars
          onClick={(e) => handleSelectedSidebarItem('debugger')}
          className={`left-sidebar-item  left-sidebar-layout`}
          badge={true}
          count={unReadErrorCount.unread}
          tip="Debugger"
          ref={setSideBarBtnRefs('debugger')}
        />

        <div className="left-sidebar-item no-border">
          <DarkModeToggle switchDarkMode={switchDarkMode} darkMode={darkMode} tooltipPlacement="right" />
        </div>
        {/* <LeftSidebarItem icon='support' className='left-sidebar-item' /> */}
      </div>
    </div>
  );
});<|MERGE_RESOLUTION|>--- conflicted
+++ resolved
@@ -1,10 +1,6 @@
 import '@/_styles/left-sidebar.scss';
-<<<<<<< HEAD
-import React, { useState, useImperativeHandle, forwardRef, useEffect } from 'react';
-=======
 import React, { useState, useImperativeHandle, forwardRef, useEffect, useRef } from 'react';
 import _ from 'lodash';
->>>>>>> bf0ee7b4
 import { LeftSidebarInspector } from './SidebarInspector';
 import { LeftSidebarDataSources } from './SidebarDatasources';
 import { DarkModeToggle } from '../../_components/DarkModeToggle';
@@ -18,11 +14,8 @@
 import Popover from '@/_ui/Popover';
 import { usePanelHeight } from '@/_stores/queryPanelStore';
 import { useAppVersionStore } from '@/_stores/appVersionStore';
-<<<<<<< HEAD
 import { useEditorDataStore } from '@/_stores/editorDataStore';
-=======
 import { useDataSources } from '@/_stores/dataSourcesStore';
->>>>>>> bf0ee7b4
 import { shallow } from 'zustand/shallow';
 
 export const LeftSidebar = forwardRef((props, ref) => {
@@ -35,11 +28,7 @@
     dataSourcesChanged,
     globalDataSourcesChanged,
     dataQueriesChanged,
-<<<<<<< HEAD
-    errorLogs,
-=======
     errorLogs: errors,
->>>>>>> bf0ee7b4
     debuggerActions,
     currentState,
     appDefinition,
@@ -60,10 +49,7 @@
     updateOnPageLoadEvents,
     apps,
     clonePage,
-<<<<<<< HEAD
-=======
     setEditorMarginLeft,
->>>>>>> bf0ee7b4
   } = props;
 
   const dataSources = useDataSources();
@@ -75,26 +61,18 @@
   const [showLeaveDialog, setShowLeaveDialog] = useState(false);
   const [showDataSourceManagerModal, toggleDataSourceManagerModal] = useState(false);
   const [popoverContentHeight, setPopoverContentHeight] = useState(queryPanelHeight);
-<<<<<<< HEAD
-  const { enableReleasedVersionPopupState, isVersionReleased } = useAppVersionStore(
-    (state) => ({
-      enableReleasedVersionPopupState: state.actions.enableReleasedVersionPopupState,
-=======
   const { isVersionReleased } = useAppVersionStore(
     (state) => ({
->>>>>>> bf0ee7b4
       isVersionReleased: state.isVersionReleased,
     }),
     shallow
   );
-<<<<<<< HEAD
   const { showComments } = useEditorDataStore(
     (state) => ({
       showComments: state?.showComments,
     }),
     shallow
   );
-=======
   const [pinned, setPinned] = useState(!!localStorage.getItem('selectedSidebarItem'));
   const [errorLogs, setErrorLogs] = useState([]);
   const [errorHistory, setErrorHistory] = useState({ appLevel: [], pageLevel: [] });
@@ -111,7 +89,6 @@
     setErrorHistory({ appLevel: [], pageLevel: [] });
   };
 
->>>>>>> bf0ee7b4
   useEffect(() => {
     if (currentPageId) {
       const olderPageErrorFromHistory = errorHistory.pageLevel[currentPageId] ?? [];
@@ -245,11 +222,8 @@
         currentState={currentState}
         apps={apps}
         popoverContentHeight={popoverContentHeight}
-<<<<<<< HEAD
-=======
         setPinned={handlePin}
         pinned={pinned}
->>>>>>> bf0ee7b4
       />
     ),
     inspect: (
@@ -276,9 +250,6 @@
         toggleDataSourceManagerModal={toggleDataSourceManagerModal}
         showDataSourceManagerModal={showDataSourceManagerModal}
         isVersionReleased={isVersionReleased}
-<<<<<<< HEAD
-        setReleasedVersionPopupState={enableReleasedVersionPopupState}
-=======
         onDeleteofAllDataSources={() => {
           handleSelectedSidebarItem(null);
           handlePin(false);
@@ -286,7 +257,6 @@
         }}
         setPinned={handlePin}
         pinned={pinned}
->>>>>>> bf0ee7b4
       />
     ),
     debugger: (
@@ -346,16 +316,11 @@
 
       {config.COMMENT_FEATURE_ENABLE && (
         <div className={`${isVersionReleased && 'disabled'}`}>
-<<<<<<< HEAD
-          <LeftSidebarComment selectedSidebarItem={showComments ? 'comments' : ''} currentPageId={currentPageId} />
-=======
           <LeftSidebarComment
             selectedSidebarItem={showComments ? 'comments' : ''}
-            toggleComments={toggleComments}
             currentPageId={currentPageId}
             ref={setSideBarBtnRefs('comments')}
           />
->>>>>>> bf0ee7b4
         </div>
       )}
       <ConfirmDialog
