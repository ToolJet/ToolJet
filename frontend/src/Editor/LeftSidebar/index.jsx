--- conflicted
+++ resolved
@@ -220,11 +220,7 @@
       <LeftSidebarInspector
         darkMode={darkMode}
         selectedSidebarItem={selectedSidebarItem}
-<<<<<<< HEAD
         setSelectedSidebarItem={handleSelectedSidebarItem}
-=======
-        currentState={currentState}
->>>>>>> 63252793
         appDefinition={appDefinition}
         setSelectedComponent={setSelectedComponent}
         removeComponent={removeComponent}
