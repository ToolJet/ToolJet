import '@/_styles/left-sidebar.scss';
import React, { useState, useImperativeHandle, forwardRef, useEffect, useRef } from 'react';
import _ from 'lodash';
import { LeftSidebarInspector } from './SidebarInspector';
import { LeftSidebarDataSources } from './SidebarDatasources';
import { DarkModeToggle } from '../../_components/DarkModeToggle';
import useRouter from '../../_hooks/use-router';
import { LeftSidebarDebugger } from './SidebarDebugger/SidebarDebugger';
import { LeftSidebarComment } from './SidebarComment';
import LeftSidebarPageSelector from './SidebarPageSelector';
import { ConfirmDialog } from '@/_components';
import config from 'config';
import { LeftSidebarItem } from './SidebarItem';
import Popover from '@/_ui/Popover';
import { usePanelHeight } from '@/_stores/queryPanelStore';
import { useAppVersionStore } from '@/_stores/appVersionStore';
import { useEditorStore } from '@/_stores/editorStore';
import { useDataSources } from '@/_stores/dataSourcesStore';
import { shallow } from 'zustand/shallow';
import useDebugger from './SidebarDebugger/useDebugger';
import { GlobalSettings } from '../Header/GlobalSettings';
import { useCurrentState } from '@/_stores/currentStateStore';
import { resolveReferences } from '@/_helpers/utils';
<<<<<<< HEAD

=======
>>>>>>> 172f9a2a

export const LeftSidebar = forwardRef((props, ref) => {
  const router = useRouter();
  const {
    appId,
    switchDarkMode,
    darkMode = false,
    dataSourcesChanged,
    globalDataSourcesChanged,
    dataQueriesChanged,
    appDefinition,
    setSelectedComponent,
    removeComponent,
    runQuery,
    currentPageId,
    addNewPage,
    switchPage,
    deletePage,
    renamePage,
    hidePage,
    unHidePage,
    updateHomePage,
    updatePageHandle,
    showHideViewerNavigationControls,
    updateOnSortingPages,
    updateOnPageLoadEvents,
    apps,
    clonePage,
    currentAppEnvironmentId,
    setEditorMarginLeft,
    globalSettingsChanged,
    toggleAppMaintenance,
    app,
    disableEnablePage,
  } = props;
  const { is_maintenance_on } = app;

  const dataSources = useDataSources();
  const prevSelectedSidebarItem = localStorage.getItem('selectedSidebarItem');
  const queryPanelHeight = usePanelHeight();
  const [selectedSidebarItem, setSelectedSidebarItem] = useState(
    dataSources?.length === 0 && prevSelectedSidebarItem === 'datasource' ? 'inspect' : prevSelectedSidebarItem
  );
  const [showLeaveDialog, setShowLeaveDialog] = useState(false);
  const [showDataSourceManagerModal, toggleDataSourceManagerModal] = useState(false);
  const [popoverContentHeight, setPopoverContentHeight] = useState(queryPanelHeight);
  const { isVersionReleased, isEditorFreezed } = useAppVersionStore(
    (state) => ({
      isVersionReleased: state.isVersionReleased,
      isEditorFreezed: state.isEditorFreezed,
    }),
    shallow
  );
  const { showComments } = useEditorStore(
    (state) => ({
      showComments: state?.showComments,
    }),
    shallow
  );
  const [pinned, setPinned] = useState(!!localStorage.getItem('selectedSidebarItem'));
  const currentState = useCurrentState();
  const [realState, setRealState] = useState(currentState);

  
  const { errorLogs, clearErrorLogs, unReadErrorCount, allLog } = useDebugger({
    currentPageId,
    isDebuggerOpen: !!selectedSidebarItem,
  });

  const sideBarBtnRefs = useRef({});

  useEffect(() => {
    setPopoverContentHeight(((window.innerHeight - queryPanelHeight - 45) / window.innerHeight) * 100);
    // eslint-disable-next-line react-hooks/exhaustive-deps
  }, [queryPanelHeight]);

  useEffect(() => {
    if (!selectedSidebarItem) {
      setEditorMarginLeft(0);
    } else {
      setEditorMarginLeft(350);
    }
    // eslint-disable-next-line react-hooks/exhaustive-deps
  }, [selectedSidebarItem]);

  useImperativeHandle(ref, () => ({
    dataSourceModalToggleStateHandler() {
      toggleDataSourceManagerModal(true);
    },
  }));

  const handleSelectedSidebarItem = (item) => {
    if (item === selectedSidebarItem && !pinned) {
      setSelectedSidebarItem(null);
    } else {
      setSelectedSidebarItem(item);
      pinned && localStorage.setItem('selectedSidebarItem', item);
    }
  };

  const handlePin = (isPin) => {
    isPin
      ? localStorage.setItem('selectedSidebarItem', selectedSidebarItem)
      : localStorage.removeItem('selectedSidebarItem');

    setPinned(isPin);
  };

  const handleInteractOutside = (ev) => {
    const isBtnClicked = Object.values(sideBarBtnRefs.current).some((btnRef) => {
      return btnRef.contains(ev.target);
    });

    if (!isBtnClicked && !pinned) {
      setSelectedSidebarItem(null);
    }
  };

  const setSideBarBtnRefs = (page) => (ref) => {
    sideBarBtnRefs.current[page] = ref;
  };
  useEffect(() => {
    setRealState(currentState);
    // eslint-disable-next-line react-hooks/exhaustive-deps
  }, [currentState.components]);
<<<<<<< HEAD
  const backgroundFxQuery=appDefinition?.globalSettings?.backgroundFxQuery;
=======
  const backgroundFxQuery = appDefinition?.globalSettings?.backgroundFxQuery;
>>>>>>> 172f9a2a

  const SELECTED_ITEMS = {
    page: (
      <LeftSidebarPageSelector
        darkMode={darkMode}
        selectedSidebarItem={selectedSidebarItem}
        appDefinition={appDefinition}
        currentPageId={currentPageId}
        addNewPage={addNewPage}
        switchPage={switchPage}
        deletePage={deletePage}
        renamePage={renamePage}
        hidePage={hidePage}
        unHidePage={unHidePage}
        disableEnablePage={disableEnablePage}
        updateHomePage={updateHomePage}
        updatePageHandle={updatePageHandle}
        clonePage={clonePage}
        pages={Object.entries(appDefinition.pages).map(([id, page]) => ({ id, ...page })) || []}
        homePageId={appDefinition.homePageId}
        showHideViewerNavigationControls={showHideViewerNavigationControls}
        updateOnSortingPages={updateOnSortingPages}
        updateOnPageLoadEvents={updateOnPageLoadEvents}
        apps={apps}
        setPinned={handlePin}
        pinned={pinned}
      />
    ),
    inspect: (
      <LeftSidebarInspector
        darkMode={darkMode}
        selectedSidebarItem={selectedSidebarItem}
        appDefinition={appDefinition}
        setSelectedComponent={setSelectedComponent}
        removeComponent={removeComponent}
        runQuery={runQuery}
        popoverContentHeight={popoverContentHeight}
        setPinned={handlePin}
        pinned={pinned}
      />
    ),
    datasource: (
      <LeftSidebarDataSources
        darkMode={darkMode}
        appId={appId}
        currentAppEnvironmentId={currentAppEnvironmentId}
        dataSourcesChanged={dataSourcesChanged}
        globalDataSourcesChanged={globalDataSourcesChanged}
        dataQueriesChanged={dataQueriesChanged}
        toggleDataSourceManagerModal={toggleDataSourceManagerModal}
        showDataSourceManagerModal={showDataSourceManagerModal}
        isVersionReleased={isVersionReleased || isEditorFreezed}
        onDeleteofAllDataSources={() => {
          handleSelectedSidebarItem(null);
          handlePin(false);
          delete sideBarBtnRefs.current['datasource'];
        }}
        setPinned={handlePin}
        pinned={pinned}
      />
    ),
    debugger: (
      <LeftSidebarDebugger
        darkMode={darkMode}
        errors={errorLogs}
        clearErrorLogs={clearErrorLogs}
        setPinned={handlePin}
        pinned={pinned}
        allLog={allLog}
      />
    ),
    settings: (
      <GlobalSettings
        globalSettingsChanged={globalSettingsChanged}
        globalSettings={appDefinition.globalSettings}
        darkMode={darkMode}
        toggleAppMaintenance={toggleAppMaintenance}
        is_maintenance_on={is_maintenance_on}
        app={app}
        backgroundFxQuery={backgroundFxQuery}
        realState={realState}
      />
    ),
  };

  useEffect(() => {
    backgroundFxQuery &&
      globalSettingsChanged('canvasBackgroundColor', resolveReferences(backgroundFxQuery, realState));
    // eslint-disable-next-line react-hooks/exhaustive-deps
  }, [JSON.stringify(resolveReferences(backgroundFxQuery, realState))]);

  return (
    <div className="left-sidebar" data-cy="left-sidebar-inspector">
      <LeftSidebarItem
        selectedSidebarItem={selectedSidebarItem}
        onClick={() => handleSelectedSidebarItem('page')}
        icon="page"
        className={`left-sidebar-item left-sidebar-layout left-sidebar-page-selector`}
        tip="Pages"
        ref={setSideBarBtnRefs('page')}
      />

      <LeftSidebarItem
        selectedSidebarItem={selectedSidebarItem}
        onClick={() => handleSelectedSidebarItem('inspect')}
        icon="inspect"
        className={`left-sidebar-item left-sidebar-layout left-sidebar-inspector`}
        tip="Inspector"
        ref={setSideBarBtnRefs('inspect')}
      />

      <LeftSidebarItem
        icon="debugger"
        selectedSidebarItem={selectedSidebarItem}
        // eslint-disable-next-line no-unused-vars
        onClick={(e) => handleSelectedSidebarItem('debugger')}
        className={`left-sidebar-item  left-sidebar-layout`}
        badge={true}
        count={unReadErrorCount.unread}
        tip="Debugger"
        ref={setSideBarBtnRefs('debugger')}
      />
      <LeftSidebarItem
        icon="settings"
        selectedSidebarItem={selectedSidebarItem}
        // eslint-disable-next-line no-unused-vars
        onClick={(e) => handleSelectedSidebarItem('settings')}
        className={`left-sidebar-item  left-sidebar-layout`}
        badge={true}
        tip="Settings"
        ref={setSideBarBtnRefs('settings')}
      />

      {dataSources?.length > 0 && (
        <LeftSidebarItem
          selectedSidebarItem={selectedSidebarItem}
          onClick={() => handleSelectedSidebarItem('datasource')}
          icon="datasource"
          className={`left-sidebar-item left-sidebar-layout sidebar-datasources`}
          tip="Sources"
          ref={setSideBarBtnRefs('datasource')}
        />
      )}

      <Popover
        onInteractOutside={handleInteractOutside}
        open={pinned || !!selectedSidebarItem}
        popoverContentClassName={`p-0 sidebar-h-100-popover ${selectedSidebarItem}`}
        side="right"
        popoverContent={SELECTED_ITEMS[selectedSidebarItem]}
        popoverContentHeight={popoverContentHeight}
      />

      <ConfirmDialog
        show={showLeaveDialog}
        message={'The unsaved changes will be lost if you leave the editor, do you want to leave?'}
        onConfirm={() => router.push('/')}
        onCancel={() => setShowLeaveDialog(false)}
        darkMode={darkMode}
      />
      <div className="left-sidebar-stack-bottom">
        <div className="">
          {config.COMMENT_FEATURE_ENABLE && (
            <div
              className={`${isVersionReleased && 'disabled'}`}
              style={{ maxHeight: '32px', maxWidth: '32px', marginBottom: '16px' }}
            >
              <LeftSidebarComment
                selectedSidebarItem={showComments ? 'comments' : ''}
                currentPageId={currentPageId}
                ref={setSideBarBtnRefs('comments')}
              />
            </div>
          )}
          <DarkModeToggle switchDarkMode={switchDarkMode} darkMode={darkMode} tooltipPlacement="right" />
        </div>
        {/* <LeftSidebarItem icon='support' className='left-sidebar-item' /> */}
      </div>
    </div>
  );
});<|MERGE_RESOLUTION|>--- conflicted
+++ resolved
@@ -21,10 +21,6 @@
 import { GlobalSettings } from '../Header/GlobalSettings';
 import { useCurrentState } from '@/_stores/currentStateStore';
 import { resolveReferences } from '@/_helpers/utils';
-<<<<<<< HEAD
-
-=======
->>>>>>> 172f9a2a
 
 export const LeftSidebar = forwardRef((props, ref) => {
   const router = useRouter();
@@ -88,7 +84,6 @@
   const currentState = useCurrentState();
   const [realState, setRealState] = useState(currentState);
 
-  
   const { errorLogs, clearErrorLogs, unReadErrorCount, allLog } = useDebugger({
     currentPageId,
     isDebuggerOpen: !!selectedSidebarItem,
@@ -150,11 +145,7 @@
     setRealState(currentState);
     // eslint-disable-next-line react-hooks/exhaustive-deps
   }, [currentState.components]);
-<<<<<<< HEAD
-  const backgroundFxQuery=appDefinition?.globalSettings?.backgroundFxQuery;
-=======
   const backgroundFxQuery = appDefinition?.globalSettings?.backgroundFxQuery;
->>>>>>> 172f9a2a
 
   const SELECTED_ITEMS = {
     page: (
