--- conflicted
+++ resolved
@@ -113,25 +113,10 @@
         dataSources={dataSources}
         popoverContentHeight={popoverContentHeight}
       />
-<<<<<<< HEAD
-      <LeftSidebarDataSources
-        darkMode={darkMode}
-        currentAppEnvironmentId={currentAppEnvironmentId}
-        selectedSidebarItem={selectedSidebarItem}
-        setSelectedSidebarItem={handleSelectedSidebarItem}
-        appId={appId}
-        editingVersionId={appVersionsId}
-        dataSources={dataSources}
-        dataSourcesChanged={dataSourcesChanged}
-        dataQueriesChanged={dataQueriesChanged}
-        toggleDataSourceManagerModal={toggleDataSourceManagerModal}
-        showDataSourceManagerModal={showDataSourceManagerModal}
-        popoverContentHeight={popoverContentHeight}
-      />
-=======
       {dataSources?.length > 0 && (
         <LeftSidebarDataSources
           darkMode={darkMode}
+          currentAppEnvironmentId={currentAppEnvironmentId}
           selectedSidebarItem={selectedSidebarItem}
           setSelectedSidebarItem={handleSelectedSidebarItem}
           appId={appId}
@@ -146,7 +131,6 @@
           popoverContentHeight={popoverContentHeight}
         />
       )}
->>>>>>> 84c515c9
       {config.COMMENT_FEATURE_ENABLE && (
         <LeftSidebarComment
           appVersionsId={appVersionsId}
