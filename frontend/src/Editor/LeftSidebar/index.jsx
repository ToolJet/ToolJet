import '@/_styles/left-sidebar.scss';
import React, { useState, useImperativeHandle, forwardRef, useEffect, useRef } from 'react';
import _ from 'lodash';
import { LeftSidebarInspector } from './SidebarInspector';
import { LeftSidebarDataSources } from './SidebarDatasources';
import { DarkModeToggle } from '../../_components/DarkModeToggle';
import useRouter from '../../_hooks/use-router';
import { LeftSidebarDebugger } from './SidebarDebugger';
import { LeftSidebarComment } from './SidebarComment';
import LeftSidebarPageSelector from './SidebarPageSelector';
import { ConfirmDialog } from '@/_components';
import config from 'config';
import { LeftSidebarItem } from './SidebarItem';
import Popover from '@/_ui/Popover';
import { usePanelHeight } from '@/_stores/queryPanelStore';
import { useDataSources } from '@/_stores/dataSourcesStore';

export const LeftSidebar = forwardRef((props, ref) => {
  const router = useRouter();
  const {
    appId,
    switchDarkMode,
    showComments,
    darkMode = false,
    components,
    toggleComments,
    dataSourcesChanged,
    globalDataSourcesChanged,
    dataQueriesChanged,
    errorLogs: errors,
    appVersionsId,
    debuggerActions,
    currentState,
    appDefinition,
    setSelectedComponent,
    removeComponent,
    runQuery,
    currentPageId,
    addNewPage,
    switchPage,
    deletePage,
    renamePage,
    hidePage,
    unHidePage,
    updateHomePage,
    updatePageHandle,
    showHideViewerNavigationControls,
    updateOnSortingPages,
    updateOnPageLoadEvents,
    apps,
    clonePage,
    currentAppEnvironmentId,
    setEditorMarginLeft,
    isVersionReleased,
    setReleasedVersionPopupState,
  } = props;

  const dataSources = useDataSources();
  const prevSelectedSidebarItem = localStorage.getItem('selectedSidebarItem');
  const queryPanelHeight = usePanelHeight();
  const [selectedSidebarItem, setSelectedSidebarItem] = useState(
    dataSources?.length === 0 && prevSelectedSidebarItem === 'database' ? 'inspect' : prevSelectedSidebarItem
  );
  const [showLeaveDialog, setShowLeaveDialog] = useState(false);
  const [showDataSourceManagerModal, toggleDataSourceManagerModal] = useState(false);
  const [popoverContentHeight, setPopoverContentHeight] = useState(queryPanelHeight);
  const [pinned, setPinned] = useState(!!localStorage.getItem('selectedSidebarItem'));
  const [errorLogs, setErrorLogs] = useState([]);
  const [errorHistory, setErrorHistory] = useState({ appLevel: [], pageLevel: [] });
  const [unReadErrorCount, setUnReadErrorCount] = useState({ read: 0, unread: 0 });

  const sideBarBtnRefs = useRef({});

  const open = !!selectedSidebarItem;

  const clearErrorLogs = () => {
    setUnReadErrorCount({ read: 0, unread: 0 });

    setErrorLogs([]);
    setErrorHistory({ appLevel: [], pageLevel: [] });
  };

  useEffect(() => {
    if (currentPageId) {
      const olderPageErrorFromHistory = errorHistory.pageLevel[currentPageId] ?? [];
      const olderAppErrorFromHistory = errorHistory.appLevel ?? [];
      setErrorLogs(() => [...olderPageErrorFromHistory, ...olderAppErrorFromHistory]);
    }
    // eslint-disable-next-line react-hooks/exhaustive-deps
  }, [currentPageId]);

  useEffect(() => {
    const newError = _.flow([
      Object.entries,
      // eslint-disable-next-line no-unused-vars
      (arr) => arr.filter(([key, value]) => value.data?.status),
      Object.fromEntries,
    ])(errors);

    const newErrorLogs = debuggerActions.generateErrorLogs(newError);
    const newPageLevelErrorLogs = newErrorLogs.filter((error) => error.strace === 'page_level');
    const newAppLevelErrorLogs = newErrorLogs.filter((error) => error.strace === 'app_level');
    if (newErrorLogs) {
      setErrorLogs((prevErrors) => {
        const copy = JSON.parse(JSON.stringify(prevErrors));

        return [...newAppLevelErrorLogs, ...newPageLevelErrorLogs, ...copy];
      });

      setErrorHistory((prevErrors) => {
        const copy = JSON.parse(JSON.stringify(prevErrors));

        return {
          appLevel: [...newAppLevelErrorLogs, ...copy.appLevel],
          pageLevel: {
            [currentPageId]: [...newPageLevelErrorLogs, ...(copy.pageLevel[currentPageId] ?? [])],
          },
        };
      });
    }
    debuggerActions.flush();
    // eslint-disable-next-line react-hooks/exhaustive-deps
  }, [JSON.stringify({ errors })]);

  useEffect(() => {
    if (open) {
      // eslint-disable-next-line no-unused-vars
      setUnReadErrorCount((prev) => ({ read: errorLogs.length, unread: 0 }));
    }
    // eslint-disable-next-line react-hooks/exhaustive-deps
  }, [open]);

  useEffect(() => {
    const unReadErrors = errorLogs.length - unReadErrorCount.read;
    setUnReadErrorCount((prev) => {
      return { ...prev, unread: unReadErrors };
    });
    // eslint-disable-next-line react-hooks/exhaustive-deps
  }, [errorLogs.length]);

  useEffect(() => {
    setPopoverContentHeight(((window.innerHeight - queryPanelHeight - 45) / window.innerHeight) * 100);
    // eslint-disable-next-line react-hooks/exhaustive-deps
  }, [queryPanelHeight]);

  useEffect(() => {
    if (!selectedSidebarItem) {
      setEditorMarginLeft(0);
    } else {
      setEditorMarginLeft(350);
    }
    // eslint-disable-next-line react-hooks/exhaustive-deps
  }, [selectedSidebarItem]);

  useImperativeHandle(ref, () => ({
    dataSourceModalToggleStateHandler() {
      toggleDataSourceManagerModal(true);
    },
  }));

  const handleSelectedSidebarItem = (item) => {
    if (item === selectedSidebarItem && !pinned) {
      setSelectedSidebarItem(null);
    } else {
      setSelectedSidebarItem(item);
      pinned && localStorage.setItem('selectedSidebarItem', item);
    }
  };

  const handlePin = (isPin) => {
    isPin
      ? localStorage.setItem('selectedSidebarItem', selectedSidebarItem)
      : localStorage.removeItem('selectedSidebarItem');

    setPinned(isPin);
  };

  const handleInteractOutside = (ev) => {
    const isBtnClicked = Object.values(sideBarBtnRefs.current).some((btnRef) => {
      return btnRef.contains(ev.target);
    });

    if (!isBtnClicked && !pinned) {
      setSelectedSidebarItem(null);
    }
  };

  const setSideBarBtnRefs = (page) => (ref) => {
    sideBarBtnRefs.current[page] = ref;
  };

  const SELECTED_ITEMS = {
    page: (
      <LeftSidebarPageSelector
        darkMode={darkMode}
        selectedSidebarItem={selectedSidebarItem}
        appDefinition={appDefinition}
        currentPageId={currentPageId}
        addNewPage={addNewPage}
        switchPage={switchPage}
        deletePage={deletePage}
        renamePage={renamePage}
        hidePage={hidePage}
        unHidePage={unHidePage}
        updateHomePage={updateHomePage}
        updatePageHandle={updatePageHandle}
        clonePage={clonePage}
        pages={Object.entries(appDefinition.pages).map(([id, page]) => ({ id, ...page })) || []}
        homePageId={appDefinition.homePageId}
        showHideViewerNavigationControls={showHideViewerNavigationControls}
        updateOnSortingPages={updateOnSortingPages}
        updateOnPageLoadEvents={updateOnPageLoadEvents}
        currentState={currentState}
        apps={apps}
        popoverContentHeight={popoverContentHeight}
        setPinned={handlePin}
        pinned={pinned}
        isVersionReleased={isVersionReleased}
        setReleasedVersionPopupState={setReleasedVersionPopupState}
      />
    ),
    inspect: (
      <LeftSidebarInspector
        darkMode={darkMode}
        selectedSidebarItem={selectedSidebarItem}
        currentState={currentState}
        appDefinition={appDefinition}
        setSelectedComponent={setSelectedComponent}
        removeComponent={removeComponent}
        runQuery={runQuery}
        popoverContentHeight={popoverContentHeight}
        setPinned={handlePin}
        pinned={pinned}
      />
    ),
    database: (
      <LeftSidebarDataSources
        darkMode={darkMode}
        appId={appId}
        currentAppEnvironmentId={currentAppEnvironmentId}
        editingVersionId={appVersionsId}
        dataSourcesChanged={dataSourcesChanged}
        globalDataSourcesChanged={globalDataSourcesChanged}
        dataQueriesChanged={dataQueriesChanged}
        toggleDataSourceManagerModal={toggleDataSourceManagerModal}
        showDataSourceManagerModal={showDataSourceManagerModal}
        isVersionReleased={isVersionReleased}
        setReleasedVersionPopupState={setReleasedVersionPopupState}
        onDeleteofAllDataSources={() => {
          handleSelectedSidebarItem(null);
          handlePin(false);
          delete sideBarBtnRefs.current['database'];
        }}
        setPinned={handlePin}
        pinned={pinned}
      />
    ),
    debugger: (
      <LeftSidebarDebugger
        darkMode={darkMode}
        selectedSidebarItem={selectedSidebarItem}
        components={components}
        errors={errorLogs}
        debuggerActions={debuggerActions}
        currentPageId={currentPageId}
        popoverContentHeight={popoverContentHeight}
        clearErrorLogs={clearErrorLogs}
        setPinned={handlePin}
        pinned={pinned}
        setEditorMarginLeft={setEditorMarginLeft}
      />
    ),
  };

  return (
    <div className="left-sidebar" data-cy="left-sidebar-inspector">
      <LeftSidebarItem
        selectedSidebarItem={selectedSidebarItem}
        onClick={() => handleSelectedSidebarItem('page')}
        icon="page"
        className={`left-sidebar-item left-sidebar-layout left-sidebar-page-selector`}
        tip="Pages"
        ref={setSideBarBtnRefs('page')}
      />

      <LeftSidebarItem
        selectedSidebarItem={selectedSidebarItem}
        onClick={() => handleSelectedSidebarItem('inspect')}
        icon="inspect"
        className={`left-sidebar-item left-sidebar-layout left-sidebar-inspector`}
        tip="Inspector"
        ref={setSideBarBtnRefs('inspect')}
      />
      {dataSources?.length > 0 && (
        <LeftSidebarItem
          selectedSidebarItem={selectedSidebarItem}
          onClick={() => handleSelectedSidebarItem('database')}
          icon="database"
          className={`left-sidebar-item left-sidebar-layout sidebar-datasources`}
          tip="Sources"
          ref={setSideBarBtnRefs('database')}
        />
      )}
      <Popover
        onInteractOutside={handleInteractOutside}
        open={pinned || !!selectedSidebarItem}
        popoverContentClassName="p-0 sidebar-h-100-popover"
        side="right"
        popoverContent={SELECTED_ITEMS[selectedSidebarItem]}
        popoverContentHeight={popoverContentHeight}
      />

      {config.COMMENT_FEATURE_ENABLE && (
        <div className={`${isVersionReleased && 'disabled'}`}>
          <LeftSidebarComment
            appVersionsId={appVersionsId}
            selectedSidebarItem={showComments ? 'comments' : ''}
            toggleComments={toggleComments}
            currentPageId={currentPageId}
            ref={setSideBarBtnRefs('comments')}
          />
        </div>
      )}
      <ConfirmDialog
        show={showLeaveDialog}
        message={'The unsaved changes will be lost if you leave the editor, do you want to leave?'}
        onConfirm={() => router.push('/')}
        onCancel={() => setShowLeaveDialog(false)}
        darkMode={darkMode}
      />
      <div className="left-sidebar-stack-bottom">
<<<<<<< HEAD
        <div className="left-sidebar-item no-border">
          <a
            type="button"
            onClick={() => {
              window.fcWidget.open();
            }}
            // disabled={currentLayout === 'mobile'}
          >
            <img src="/assets/images/icons/editor/chat.svg" width="24" height="24" className="svg-icon" />
          </a>
        </div>
        {/* <LeftSidebarZoom onZoomChanged={onZoomChanged} /> */}
        <LeftSidebarDebugger
          darkMode={darkMode}
=======
        <LeftSidebarItem
          icon="debugger"
>>>>>>> 9ba27b40
          selectedSidebarItem={selectedSidebarItem}
          // eslint-disable-next-line no-unused-vars
          onClick={(e) => handleSelectedSidebarItem('debugger')}
          className={`left-sidebar-item  left-sidebar-layout`}
          badge={true}
          count={unReadErrorCount.unread}
          tip="Debugger"
          ref={setSideBarBtnRefs('debugger')}
        />

        <div className="left-sidebar-item no-border">
          <DarkModeToggle switchDarkMode={switchDarkMode} darkMode={darkMode} tooltipPlacement="right" />
        </div>
        {/* <LeftSidebarItem icon='support' className='left-sidebar-item' /> */}
      </div>
    </div>
  );
});<|MERGE_RESOLUTION|>--- conflicted
+++ resolved
@@ -329,25 +329,18 @@
         darkMode={darkMode}
       />
       <div className="left-sidebar-stack-bottom">
-<<<<<<< HEAD
         <div className="left-sidebar-item no-border">
           <a
             type="button"
             onClick={() => {
               window.fcWidget.open();
             }}
-            // disabled={currentLayout === 'mobile'}
           >
             <img src="/assets/images/icons/editor/chat.svg" width="24" height="24" className="svg-icon" />
           </a>
         </div>
-        {/* <LeftSidebarZoom onZoomChanged={onZoomChanged} /> */}
-        <LeftSidebarDebugger
-          darkMode={darkMode}
-=======
         <LeftSidebarItem
           icon="debugger"
->>>>>>> 9ba27b40
           selectedSidebarItem={selectedSidebarItem}
           // eslint-disable-next-line no-unused-vars
           onClick={(e) => handleSelectedSidebarItem('debugger')}
