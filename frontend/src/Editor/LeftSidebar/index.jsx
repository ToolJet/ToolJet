--- conflicted
+++ resolved
@@ -10,14 +10,10 @@
 import LeftSidebarPageSelector from './SidebarPageSelector';
 import { ConfirmDialog } from '@/_components';
 import config from 'config';
-<<<<<<< HEAD
-import { usePanelHeight } from '@/_stores/queryPanelStore';
-=======
 import { LeftSidebarItem } from './SidebarItem';
 import Popover from '@/_ui/Popover';
 import { usePanelHeight } from '@/_stores/queryPanelStore';
 import { useDataSources } from '@/_stores/dataSourcesStore';
->>>>>>> e4a0a33f
 
 export const LeftSidebar = forwardRef((props, ref) => {
   const router = useRouter();
@@ -53,14 +49,7 @@
     updateOnPageLoadEvents,
     apps,
     clonePage,
-<<<<<<< HEAD
     currentAppEnvironmentId,
-    isVersionReleased,
-    setReleasedVersionPopupState,
-  } = props;
-  const queryPanelHeight = usePanelHeight();
-  const [selectedSidebarItem, setSelectedSidebarItem] = useState();
-=======
     setEditorMarginLeft,
     isVersionReleased,
     setReleasedVersionPopupState,
@@ -72,7 +61,6 @@
   const [selectedSidebarItem, setSelectedSidebarItem] = useState(
     dataSources?.length === 0 && prevSelectedSidebarItem === 'database' ? 'inspect' : prevSelectedSidebarItem
   );
->>>>>>> e4a0a33f
   const [showLeaveDialog, setShowLeaveDialog] = useState(false);
   const [showDataSourceManagerModal, toggleDataSourceManagerModal] = useState(false);
   const [popoverContentHeight, setPopoverContentHeight] = useState(queryPanelHeight);
@@ -225,11 +213,8 @@
         currentState={currentState}
         apps={apps}
         popoverContentHeight={popoverContentHeight}
-<<<<<<< HEAD
-=======
         setPinned={handlePin}
         pinned={pinned}
->>>>>>> e4a0a33f
         isVersionReleased={isVersionReleased}
         setReleasedVersionPopupState={setReleasedVersionPopupState}
       />
@@ -305,24 +290,6 @@
         tip="Inspector"
         ref={setSideBarBtnRefs('inspect')}
       />
-<<<<<<< HEAD
-      <LeftSidebarDataSources
-        darkMode={darkMode}
-        currentAppEnvironmentId={currentAppEnvironmentId}
-        selectedSidebarItem={selectedSidebarItem}
-        setSelectedSidebarItem={handleSelectedSidebarItem}
-        appId={appId}
-        editingVersionId={appVersionsId}
-        dataSourcesChanged={dataSourcesChanged}
-        globalDataSourcesChanged={globalDataSourcesChanged}
-        dataQueriesChanged={dataQueriesChanged}
-        toggleDataSourceManagerModal={toggleDataSourceManagerModal}
-        showDataSourceManagerModal={showDataSourceManagerModal}
-        popoverContentHeight={popoverContentHeight}
-        isVersionReleased={isVersionReleased}
-        setReleasedVersionPopupState={setReleasedVersionPopupState}
-      />
-=======
       {dataSources?.length > 0 && (
         <LeftSidebarItem
           selectedSidebarItem={selectedSidebarItem}
@@ -342,7 +309,6 @@
         popoverContentHeight={popoverContentHeight}
       />
 
->>>>>>> e4a0a33f
       {config.COMMENT_FEATURE_ENABLE && (
         <div className={`${isVersionReleased && 'disabled'}`}>
           <LeftSidebarComment
@@ -350,10 +316,7 @@
             selectedSidebarItem={showComments ? 'comments' : ''}
             toggleComments={toggleComments}
             currentPageId={currentPageId}
-<<<<<<< HEAD
-=======
             ref={setSideBarBtnRefs('comments')}
->>>>>>> e4a0a33f
           />
         </div>
       )}
