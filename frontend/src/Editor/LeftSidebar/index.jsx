import '@/_styles/left-sidebar.scss';
import React, { useState, useImperativeHandle, forwardRef, useEffect, useRef } from 'react';
import _ from 'lodash';
import { LeftSidebarInspector } from './SidebarInspector';
import { LeftSidebarDataSources } from './SidebarDatasources';
import { DarkModeToggle } from '../../_components/DarkModeToggle';
import useRouter from '../../_hooks/use-router';
import { LeftSidebarDebugger } from './SidebarDebugger/SidebarDebugger';
import { LeftSidebarComment } from './SidebarComment';
import LeftSidebarPageSelector from './SidebarPageSelector';
import { ConfirmDialog } from '@/_components';
import config from 'config';
import { LeftSidebarItem } from './SidebarItem';
import Popover from '@/_ui/Popover';
import { usePanelHeight } from '@/_stores/queryPanelStore';
import { useAppVersionStore } from '@/_stores/appVersionStore';
import { useEditorStore } from '@/_stores/editorStore';
import { useDataSources } from '@/_stores/dataSourcesStore';
import { shallow } from 'zustand/shallow';
import useDebugger from './SidebarDebugger/useDebugger';
import { GlobalSettings } from '../Header/GlobalSettings';
<<<<<<< HEAD
=======
import cx from 'classnames';
>>>>>>> 9519a1a8

export default forwardRef((props, ref) => {
  const router = useRouter();
  const {
    appId,
    switchDarkMode,
    darkMode = false,
    dataSourcesChanged,
    globalDataSourcesChanged,
    dataQueriesChanged,
    appDefinition,
    setSelectedComponent,
    removeComponent,
    runQuery,
    currentPageId,
    addNewPage,
    switchPage,
    deletePage,
    renamePage,
    hidePage,
    unHidePage,
    updateHomePage,
    updatePageHandle,
    showHideViewerNavigationControls,
    updateOnSortingPages,
    apps,
    clonePage,
    setEditorMarginLeft,
    globalSettingsChanged,
    toggleAppMaintenance,
    app,
    disableEnablePage,
    isMaintenanceOn,
  } = props;

  const dataSources = useDataSources();
  const prevSelectedSidebarItem = localStorage.getItem('selectedSidebarItem');
  const queryPanelHeight = usePanelHeight();
  const [selectedSidebarItem, setSelectedSidebarItem] = useState(
    dataSources?.length === 0 && prevSelectedSidebarItem === 'datasource' ? 'inspect' : prevSelectedSidebarItem
  );
  const [showLeaveDialog, setShowLeaveDialog] = useState(false);
  const [showDataSourceManagerModal, toggleDataSourceManagerModal] = useState(false);
  const [popoverContentHeight, setPopoverContentHeight] = useState(queryPanelHeight);
  const { isVersionReleased } = useAppVersionStore(
    (state) => ({
      isVersionReleased: state.isVersionReleased,
    }),
    shallow
  );
  const { showComments, appMode } = useEditorStore(
    (state) => ({
      showComments: state?.showComments,
      appMode: state?.appMode,
    }),
    shallow
  );
  const [pinned, setPinned] = useState(!!localStorage.getItem('selectedSidebarItem'));

  const { errorLogs, clearErrorLogs, unReadErrorCount, allLog } = useDebugger({
    currentPageId,
    isDebuggerOpen: !!selectedSidebarItem,
  });
  const sideBarBtnRefs = useRef({});

  useEffect(() => {
    setPopoverContentHeight(((window.innerHeight - queryPanelHeight - 45) / window.innerHeight) * 100);
    // eslint-disable-next-line react-hooks/exhaustive-deps
  }, [queryPanelHeight]);

  useEffect(() => {
    if (!selectedSidebarItem) {
      setEditorMarginLeft(0);
    } else {
      setEditorMarginLeft(350);
    }
    // eslint-disable-next-line react-hooks/exhaustive-deps
  }, [selectedSidebarItem]);

  useImperativeHandle(ref, () => ({
    dataSourceModalToggleStateHandler() {
      toggleDataSourceManagerModal(true);
    },
  }));

  const handleSelectedSidebarItem = (item) => {
    if (item === selectedSidebarItem && !pinned) {
      setSelectedSidebarItem(null);
    } else {
      setSelectedSidebarItem(item);
      pinned && localStorage.setItem('selectedSidebarItem', item);
    }
  };

  const handlePin = (isPin) => {
    isPin
      ? localStorage.setItem('selectedSidebarItem', selectedSidebarItem)
      : localStorage.removeItem('selectedSidebarItem');

    setPinned(isPin);
  };

  const handleInteractOutside = (ev) => {
    const isBtnClicked = Object.values(sideBarBtnRefs.current).some((btnRef) => {
      return btnRef.contains(ev.target);
    });

    if (!isBtnClicked && !pinned) {
      setSelectedSidebarItem(null);
    }
  };

  const setSideBarBtnRefs = (page) => (ref) => {
    sideBarBtnRefs.current[page] = ref;
  };

  const backgroundFxQuery = appDefinition?.globalSettings?.backgroundFxQuery;

  const renderPopoverContent = () => {
    if (selectedSidebarItem === null) return null;
    switch (selectedSidebarItem) {
      case 'page':
        return (
          <LeftSidebarPageSelector
            darkMode={darkMode}
            selectedSidebarItem={selectedSidebarItem}
            appDefinition={appDefinition}
            currentPageId={currentPageId}
            addNewPage={addNewPage}
            switchPage={switchPage}
            deletePage={deletePage}
            renamePage={renamePage}
            hidePage={hidePage}
            unHidePage={unHidePage}
            disableEnablePage={disableEnablePage}
            updateHomePage={updateHomePage}
            updatePageHandle={updatePageHandle}
            clonePage={clonePage}
            pages={
              Object.entries(_.cloneDeep(appDefinition).pages)
                .map(([id, page]) => ({ id, ...page }))
                .sort((a, b) => a.index - b.index) || []
            }
            homePageId={appDefinition.homePageId}
            showHideViewerNavigationControls={showHideViewerNavigationControls}
            updateOnSortingPages={updateOnSortingPages}
            apps={apps}
            setPinned={handlePin}
            pinned={pinned}
          />
        );
      case 'inspect':
        return (
          <LeftSidebarInspector
            darkMode={darkMode}
            selectedSidebarItem={selectedSidebarItem}
            appDefinition={appDefinition}
            setSelectedComponent={setSelectedComponent}
            removeComponent={removeComponent}
            runQuery={runQuery}
            popoverContentHeight={popoverContentHeight}
            setPinned={handlePin}
            pinned={pinned}
          />
        );
      case 'datasource':
        return (
          <LeftSidebarDataSources
            darkMode={darkMode}
            appId={appId}
            dataSourcesChanged={dataSourcesChanged}
            globalDataSourcesChanged={globalDataSourcesChanged}
            dataQueriesChanged={dataQueriesChanged}
            toggleDataSourceManagerModal={toggleDataSourceManagerModal}
            showDataSourceManagerModal={showDataSourceManagerModal}
            onDeleteofAllDataSources={() => {
              handleSelectedSidebarItem(null);
              handlePin(false);
              delete sideBarBtnRefs.current['datasource'];
            }}
            setPinned={handlePin}
            pinned={pinned}
          />
        );
      case 'debugger':
        return (
          <LeftSidebarDebugger
            darkMode={darkMode}
            errors={errorLogs}
            clearErrorLogs={clearErrorLogs}
            setPinned={handlePin}
            pinned={pinned}
            allLog={allLog}
          />
        );
      case 'settings':
        return (
          <GlobalSettings
            globalSettingsChanged={globalSettingsChanged}
            globalSettings={appDefinition.globalSettings}
            darkMode={darkMode}
            toggleAppMaintenance={toggleAppMaintenance}
            isMaintenanceOn={isMaintenanceOn}
            app={app}
            backgroundFxQuery={backgroundFxQuery}
          />
        );
    }
  };

  return (
    <div className={cx('left-sidebar', { 'dark-theme theme-dark': darkMode })} data-cy="left-sidebar-inspector">
      <LeftSidebarItem
        selectedSidebarItem={selectedSidebarItem}
        onClick={() => handleSelectedSidebarItem('page')}
        icon="page"
        className={`left-sidebar-item left-sidebar-layout left-sidebar-page-selector`}
        tip="Pages"
        ref={setSideBarBtnRefs('page')}
      />

      <LeftSidebarItem
        selectedSidebarItem={selectedSidebarItem}
        onClick={() => handleSelectedSidebarItem('inspect')}
        icon="inspect"
        className={`left-sidebar-item left-sidebar-layout left-sidebar-inspector`}
        tip="Inspector"
        ref={setSideBarBtnRefs('inspect')}
      />

      <LeftSidebarItem
        icon="debugger"
        selectedSidebarItem={selectedSidebarItem}
        // eslint-disable-next-line no-unused-vars
        onClick={(e) => handleSelectedSidebarItem('debugger')}
        className={`left-sidebar-item  left-sidebar-layout`}
        badge={true}
        count={unReadErrorCount.unread}
        tip="Debugger"
        ref={setSideBarBtnRefs('debugger')}
      />
      <LeftSidebarItem
        icon="settings"
        selectedSidebarItem={selectedSidebarItem}
        // eslint-disable-next-line no-unused-vars
        onClick={(e) => handleSelectedSidebarItem('settings')}
        className={`left-sidebar-item  left-sidebar-layout`}
        badge={true}
        tip="Settings"
        ref={setSideBarBtnRefs('settings')}
      />

      {dataSources?.length > 0 && (
        <LeftSidebarItem
          selectedSidebarItem={selectedSidebarItem}
          onClick={() => handleSelectedSidebarItem('datasource')}
          icon="datasource"
          className={`left-sidebar-item left-sidebar-layout sidebar-datasources`}
          tip="Sources"
          ref={setSideBarBtnRefs('datasource')}
        />
      )}

      <Popover
        onInteractOutside={handleInteractOutside}
        open={pinned || !!selectedSidebarItem}
        popoverContentClassName={`p-0 sidebar-h-100-popover ${selectedSidebarItem}`}
        side="right"
        popoverContent={renderPopoverContent()}
        popoverContentHeight={popoverContentHeight}
      />

      <ConfirmDialog
        show={showLeaveDialog}
        message={'The unsaved changes will be lost if you leave the editor, do you want to leave?'}
        onConfirm={() => router.push('/')}
        onCancel={() => setShowLeaveDialog(false)}
        darkMode={darkMode}
      />
      <div className="left-sidebar-stack-bottom">
        <div className="">
          {config.COMMENT_FEATURE_ENABLE && (
            <div
              className={`${isVersionReleased && 'disabled'}`}
              style={{ maxHeight: '32px', maxWidth: '32px', marginBottom: '16px' }}
            >
              <LeftSidebarComment
                selectedSidebarItem={showComments ? 'comments' : ''}
                currentPageId={currentPageId}
                ref={setSideBarBtnRefs('comments')}
              />
            </div>
          )}

          <DarkModeToggle switchDarkMode={switchDarkMode} darkMode={darkMode} tooltipPlacement="right" />
        </div>
      </div>
    </div>
  );
});<|MERGE_RESOLUTION|>--- conflicted
+++ resolved
@@ -19,10 +19,7 @@
 import { shallow } from 'zustand/shallow';
 import useDebugger from './SidebarDebugger/useDebugger';
 import { GlobalSettings } from '../Header/GlobalSettings';
-<<<<<<< HEAD
-=======
 import cx from 'classnames';
->>>>>>> 9519a1a8
 
 export default forwardRef((props, ref) => {
   const router = useRouter();
