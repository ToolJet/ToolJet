--- conflicted
+++ resolved
@@ -19,12 +19,7 @@
 import { shallow } from 'zustand/shallow';
 import useDebugger from './SidebarDebugger/useDebugger';
 import { GlobalSettings } from '../Header/GlobalSettings';
-<<<<<<< HEAD
-=======
-import { resolveReferences } from '@/_helpers/utils';
-import { useCurrentState } from '@/_stores/currentStateStore';
 import cx from 'classnames';
->>>>>>> ee487fac
 
 export const LeftSidebar = forwardRef((props, ref) => {
   const router = useRouter();
