import '@/_styles/left-sidebar.scss';
import React, { useState, useImperativeHandle, forwardRef, useEffect } from 'react';

import { LeftSidebarInspector } from './SidebarInspector';
import { LeftSidebarDataSources } from './SidebarDatasources';
import { DarkModeToggle } from '../../_components/DarkModeToggle';
import useRouter from '../../_hooks/use-router';
import { LeftSidebarDebugger } from './SidebarDebugger';
import { LeftSidebarComment } from './SidebarComment';
import LeftSidebarPageSelector from './SidebarPageSelector';
import { ConfirmDialog } from '@/_components';
import config from 'config';
import { usePanelHeight } from '@/_stores/queryPanelStore';

export const LeftSidebar = forwardRef((props, ref) => {
  const router = useRouter();
  const {
    appId,
    switchDarkMode,
    showComments,
    darkMode = false,
    components,
    toggleComments,
    dataSourcesChanged,
    globalDataSourcesChanged,
    dataQueriesChanged,
    errorLogs,
    appVersionsId,
    debuggerActions,
    currentState,
    appDefinition,
    setSelectedComponent,
    removeComponent,
    runQuery,
    currentPageId,
    addNewPage,
    switchPage,
    deletePage,
    renamePage,
    hidePage,
    unHidePage,
    updateHomePage,
    updatePageHandle,
    showHideViewerNavigationControls,
    updateOnSortingPages,
    updateOnPageLoadEvents,
    apps,
    clonePage,
<<<<<<< HEAD
=======
    isVersionReleased,
    setReleasedVersionPopupState,
>>>>>>> b2a9b773
  } = props;
  const queryPanelHeight = usePanelHeight();
  const [selectedSidebarItem, setSelectedSidebarItem] = useState();
  const [showLeaveDialog, setShowLeaveDialog] = useState(false);
  const [showDataSourceManagerModal, toggleDataSourceManagerModal] = useState(false);
  const [popoverContentHeight, setPopoverContentHeight] = useState(queryPanelHeight);
  useEffect(() => {
    popoverContentHeight !== queryPanelHeight && setPopoverContentHeight(queryPanelHeight);
    // eslint-disable-next-line react-hooks/exhaustive-deps
  }, [queryPanelHeight]);

  useImperativeHandle(ref, () => ({
    dataSourceModalToggleStateHandler() {
      toggleDataSourceManagerModal(true);
    },
  }));

  const handleSelectedSidebarItem = (item) => {
    if (item === selectedSidebarItem) {
      setSelectedSidebarItem(null);
    } else {
      setSelectedSidebarItem(item);
    }
  };

  return (
    <div className="left-sidebar" data-cy="left-sidebar-inspector">
      <LeftSidebarPageSelector
        darkMode={darkMode}
        selectedSidebarItem={selectedSidebarItem}
        setSelectedSidebarItem={handleSelectedSidebarItem}
        appDefinition={appDefinition}
        currentPageId={currentPageId}
        addNewPage={addNewPage}
        switchPage={switchPage}
        deletePage={deletePage}
        renamePage={renamePage}
        hidePage={hidePage}
        unHidePage={unHidePage}
        updateHomePage={updateHomePage}
        updatePageHandle={updatePageHandle}
        clonePage={clonePage}
        pages={Object.entries(appDefinition.pages).map(([id, page]) => ({ id, ...page })) || []}
        homePageId={appDefinition.homePageId}
        showHideViewerNavigationControls={showHideViewerNavigationControls}
        updateOnSortingPages={updateOnSortingPages}
        updateOnPageLoadEvents={updateOnPageLoadEvents}
        currentState={currentState}
        apps={apps}
        popoverContentHeight={popoverContentHeight}
        isVersionReleased={isVersionReleased}
        setReleasedVersionPopupState={setReleasedVersionPopupState}
      />
      <LeftSidebarInspector
        darkMode={darkMode}
        selectedSidebarItem={selectedSidebarItem}
        setSelectedSidebarItem={handleSelectedSidebarItem}
        currentState={currentState}
        appDefinition={appDefinition}
        setSelectedComponent={setSelectedComponent}
        removeComponent={removeComponent}
        runQuery={runQuery}
        popoverContentHeight={popoverContentHeight}
      />
      <LeftSidebarDataSources
        darkMode={darkMode}
        selectedSidebarItem={selectedSidebarItem}
        setSelectedSidebarItem={handleSelectedSidebarItem}
        appId={appId}
        editingVersionId={appVersionsId}
        dataSourcesChanged={dataSourcesChanged}
        globalDataSourcesChanged={globalDataSourcesChanged}
        dataQueriesChanged={dataQueriesChanged}
        toggleDataSourceManagerModal={toggleDataSourceManagerModal}
        showDataSourceManagerModal={showDataSourceManagerModal}
        popoverContentHeight={popoverContentHeight}
<<<<<<< HEAD
=======
        isVersionReleased={isVersionReleased}
        setReleasedVersionPopupState={setReleasedVersionPopupState}
>>>>>>> b2a9b773
      />
      {config.COMMENT_FEATURE_ENABLE && (
        <div className={`${isVersionReleased && 'disabled'}`}>
          <LeftSidebarComment
            appVersionsId={appVersionsId}
            selectedSidebarItem={showComments ? 'comments' : ''}
            toggleComments={toggleComments}
            currentPageId={currentPageId}
          />
        </div>
      )}
      <ConfirmDialog
        show={showLeaveDialog}
        message={'The unsaved changes will be lost if you leave the editor, do you want to leave?'}
        onConfirm={() => router.push('/')}
        onCancel={() => setShowLeaveDialog(false)}
        darkMode={darkMode}
      />
      <div className="left-sidebar-stack-bottom">
        <LeftSidebarDebugger
          darkMode={darkMode}
          selectedSidebarItem={selectedSidebarItem}
          setSelectedSidebarItem={handleSelectedSidebarItem}
          components={components}
          errors={errorLogs}
          debuggerActions={debuggerActions}
          currentPageId={currentPageId}
          popoverContentHeight={popoverContentHeight}
        />
        <div className="left-sidebar-item no-border">
          <DarkModeToggle switchDarkMode={switchDarkMode} darkMode={darkMode} tooltipPlacement="right" />
        </div>
        {/* <LeftSidebarItem icon='support' className='left-sidebar-item' /> */}
      </div>
    </div>
  );
});<|MERGE_RESOLUTION|>--- conflicted
+++ resolved
@@ -46,11 +46,8 @@
     updateOnPageLoadEvents,
     apps,
     clonePage,
-<<<<<<< HEAD
-=======
     isVersionReleased,
     setReleasedVersionPopupState,
->>>>>>> b2a9b773
   } = props;
   const queryPanelHeight = usePanelHeight();
   const [selectedSidebarItem, setSelectedSidebarItem] = useState();
@@ -127,11 +124,8 @@
         toggleDataSourceManagerModal={toggleDataSourceManagerModal}
         showDataSourceManagerModal={showDataSourceManagerModal}
         popoverContentHeight={popoverContentHeight}
-<<<<<<< HEAD
-=======
         isVersionReleased={isVersionReleased}
         setReleasedVersionPopupState={setReleasedVersionPopupState}
->>>>>>> b2a9b773
       />
       {config.COMMENT_FEATURE_ENABLE && (
         <div className={`${isVersionReleased && 'disabled'}`}>
