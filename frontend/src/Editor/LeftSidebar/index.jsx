--- conflicted
+++ resolved
@@ -241,11 +241,7 @@
       <LeftSidebarDataSources
         darkMode={darkMode}
         appId={appId}
-<<<<<<< HEAD
         currentAppEnvironmentId={currentAppEnvironmentId}
-        editingVersionId={appVersionsId}
-=======
->>>>>>> 8b080528
         dataSourcesChanged={dataSourcesChanged}
         globalDataSourcesChanged={globalDataSourcesChanged}
         dataQueriesChanged={dataQueriesChanged}
