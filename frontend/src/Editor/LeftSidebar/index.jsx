--- conflicted
+++ resolved
@@ -53,12 +53,7 @@
     toggleAppMaintenance,
     app,
     disableEnablePage,
-<<<<<<< HEAD
     isMaintenanceOn,
-=======
-    slug,
-    handleSlugChange,
->>>>>>> d5b34ef8
   } = props;
 
   const dataSources = useDataSources();
@@ -145,7 +140,7 @@
     sideBarBtnRefs.current[page] = ref;
   };
   useEffect(() => {
-    setRealState(currentState);
+    setRealState(currentState); //!ceck this
     // eslint-disable-next-line react-hooks/exhaustive-deps
   }, [currentState.components]);
 
@@ -232,12 +227,6 @@
         app={app}
         realState={currentState}
         backgroundFxQuery={backgroundFxQuery}
-<<<<<<< HEAD
-=======
-        realState={realState}
-        slug={slug}
-        handleSlugChange={handleSlugChange}
->>>>>>> d5b34ef8
       />
     ),
   };
