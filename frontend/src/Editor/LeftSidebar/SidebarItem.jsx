--- conflicted
+++ resolved
@@ -22,7 +22,6 @@
   const Icon = require('@assets/images/icons/editor/left-sidebar/' + displayIcon + '.svg');
 
   const content = (
-<<<<<<< HEAD
     <div
       {...rest}
       className={className}
@@ -32,11 +31,7 @@
           computePosthogEvent(text);
         }
       }}
-      data-cy={`left-sidebar-${icon.toLowerCase()}-button`}
     >
-=======
-    <div {...rest} className={className} onClick={onClick && onClick}>
->>>>>>> 6db016ee
       {icon && (
         <div
           className={`sidebar-svg-icon position-relative ${displayIcon === 'settings' && 'img-invert'}`}
