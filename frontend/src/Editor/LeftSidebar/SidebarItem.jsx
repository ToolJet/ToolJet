--- conflicted
+++ resolved
@@ -12,12 +12,6 @@
     const { t } = useTranslation();
     let displayIcon = icon;
     if (icon == 'page') displayIcon = 'file01';
-<<<<<<< HEAD
-
-    // const Icon = require('@assets/images/icons/editor/left-sidebar/' + displayIcon + '.svg');
-
-=======
->>>>>>> 04d1995c
     const content = (
       <div {...rest} className={className} onClick={onClick && onClick} ref={ref}>
         {icon && (
