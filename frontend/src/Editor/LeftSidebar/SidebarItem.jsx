--- conflicted
+++ resolved
@@ -28,13 +28,8 @@
       data-cy={`left-sidebar-${icon.toLowerCase()}-button`}
     >
       {icon && (
-<<<<<<< HEAD
         <div className={`sidebar-svg-icon position-relative ${displayIcon === 'settings' && 'img-invert'}`}>
-          <img src={`assets/images/icons/editor/left-sidebar/${displayIcon}.svg`} />
-=======
-        <div className="sidebar-svg-icon position-relative">
           <Icon.default />
->>>>>>> e5150640
           {commentBadge && <LeftSidebarItem.CommentBadge />}
         </div>
       )}
