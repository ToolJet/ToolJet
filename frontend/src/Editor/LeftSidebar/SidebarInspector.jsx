import React, { useMemo } from 'react';
import usePinnedPopover from '@/_hooks/usePinnedPopover';
import { LeftSidebarItem } from './SidebarItem';
import { SidebarPinnedButton } from './SidebarPinnedButton';
import JSONTreeViewer from '@/_ui/JSONTreeViewer';
import _ from 'lodash';
import RunjsIcon from '../Icons/runjs.svg';
import RunpyIcon from '../Icons/runpy.svg';
import { toast } from 'react-hot-toast';
import { getSvgIcon } from '@/_helpers/appUtils';

export const LeftSidebarInspector = ({
  darkMode,
  currentState,
  appDefinition,
  setSelectedComponent,
  removeComponent,
  runQuery,
  dataSources,
}) => {
  const [open, trigger, content, popoverPinned, updatePopoverPinnedState] = usePinnedPopover(false);

  const componentDefinitions = JSON.parse(JSON.stringify(appDefinition))['components'];
  const queryDefinitions = appDefinition['queries'];
  const selectedComponent = React.useMemo(() => {
    return {
      id: appDefinition['selectedComponent']?.id,
      component: appDefinition['selectedComponent']?.component?.name,
    };
    // eslint-disable-next-line react-hooks/exhaustive-deps
  }, [appDefinition['selectedComponent']]);

  const queries = {};

  if (!_.isEmpty(queryDefinitions)) {
    queryDefinitions.forEach((query) => {
      queries[query.name] = { id: query.id };
    });
  }

  const memoizedJSONData = React.useMemo(() => {
    const data = _.merge(currentState, { queries });
    const jsontreeData = { ...data };
    delete jsontreeData.errors;
    delete jsontreeData.client;
    delete jsontreeData.server;

    //*Sorted components and queries alphabetically
    const sortedComponents = Object.keys(jsontreeData['components'])
      .sort((a, b) => {
        return a.toLowerCase().localeCompare(b.toLowerCase());
      })
      .reduce((accumulator, key) => {
        accumulator[key] = jsontreeData['components'][key];

        return accumulator;
      }, {});

    const sortedQueries = Object.keys(jsontreeData['queries'])
      .sort((a, b) => {
        return a.toLowerCase().localeCompare(b.toLowerCase());
      })
      .reduce((accumulator, key) => {
        accumulator[key] = jsontreeData['queries'][key];

        return accumulator;
      }, {});

    jsontreeData['components'] = sortedComponents;
    jsontreeData['queries'] = sortedQueries;

    return jsontreeData;
    // eslint-disable-next-line react-hooks/exhaustive-deps
  }, [currentState]);

  const queryIcons = Object.entries(currentState['queries']).map(([key, value]) => {
    if (value.kind === 'runjs') {
      return { iconName: key, jsx: () => <RunjsIcon style={{ height: 16, width: 16, marginRight: 12 }} /> };
    }
<<<<<<< HEAD

    if (value.kind === 'runpy') {
      return { iconName: key, jsx: () => <RunpyIcon style={{ height: 16, width: 16, marginRight: 12 }} /> };
    }

    const Icon = allSvgs[value.kind];
=======
    const icon = dataSources.find((ds) => ds.kind === value.kind);
    const iconFile = icon?.plugin?.icon_file?.data ?? undefined;
    const Icon = () => getSvgIcon(icon.kind, 25, 25, iconFile);
>>>>>>> 250e58cc
    return { iconName: key, jsx: () => <Icon style={{ height: 16, width: 16, marginRight: 12 }} /> };
  });

  const componentIcons = Object.entries(currentState['components']).map(([key, value]) => {
    const component = componentDefinitions[value.id]?.component ?? {};

    if (!_.isEmpty(component) && component.name === key) {
      return {
        iconName: key,
        iconPath: `assets/images/icons/widgets/${
          component.component.toLowerCase() === 'radiobutton' ? 'radio-button' : component.component.toLowerCase()
        }.svg`,
        className: 'component-icon',
      };
    }
  });

  const iconsList = useMemo(() => [...queryIcons, ...componentIcons], [queryIcons, componentIcons]);

  const handleRemoveComponent = (component) => {
    removeComponent(component);
  };

  const handleSelectComponentOnEditor = (component) => {
    setSelectedComponent(component.id, component);
  };

  const handleRunQuery = (query, currentNode) => {
    runQuery(query.id, currentNode);
  };

  const copyToClipboard = (data) => {
    const stringified = JSON.stringify(data, null, 2);
    navigator.clipboard.writeText(stringified);
    return toast.success('Copied to the clipboard', { position: 'top-center' });
  };

  const updatePinnedParentState = () => {
    if (!popoverPinned) {
      updatePopoverPinnedState();
    }
  };

  const callbackActions = [
    {
      for: 'queries',
      actions: [
        {
          name: 'Run Query',
          dispatchAction: handleRunQuery,
          icon: true,
          src: 'assets/images/icons/editor/play.svg',
          width: 8,
          height: 8,
        },
      ],
      enableForAllChildren: false,
      enableFor1stLevelChildren: true,
    },
    {
      for: 'components',
      actions: [
        { name: 'Select Widget', dispatchAction: handleSelectComponentOnEditor, icon: false, onSelect: true },
        { name: 'Delete Widget', dispatchAction: handleRemoveComponent, icon: true, iconName: 'trash' },
      ],
      enableForAllChildren: false,
      enableFor1stLevelChildren: true,
    },
    {
      for: 'all',
      actions: [{ name: 'Copy value', dispatchAction: copyToClipboard, icon: false }],
    },
  ];

  return (
    <>
      <LeftSidebarItem
        tip="Inspector"
        {...trigger}
        icon="inspect"
        className={`left-sidebar-item left-sidebar-layout ${open && 'active'} left-sidebar-inspector`}
        text={'Inspector'}
      />
      <div
        {...content}
        className={`card popover left-sidebar-inspector ${open || popoverPinned ? 'show' : 'hide'}`}
        style={{ resize: 'horizontal', maxWidth: '60%', minWidth: '422px' }}
      >
        <SidebarPinnedButton
          darkMode={darkMode}
          component={'Inspector'}
          state={popoverPinned}
          updateState={updatePopoverPinnedState}
        />
        <div style={{ marginTop: '1rem' }} className="card-body">
          <JSONTreeViewer
            data={memoizedJSONData}
            useIcons={true}
            iconsList={iconsList}
            useIndentedBlock={true}
            enableCopyToClipboard={true}
            useActions={true}
            actionsList={callbackActions}
            currentState={appDefinition}
            actionIdentifier="id"
            expandWithLabels={true}
            selectedComponent={selectedComponent}
            treeType="inspector"
            parentPopoverState={popoverPinned}
            updateParentState={updatePinnedParentState}
          />
        </div>
      </div>
    </>
  );
};<|MERGE_RESOLUTION|>--- conflicted
+++ resolved
@@ -77,18 +77,13 @@
     if (value.kind === 'runjs') {
       return { iconName: key, jsx: () => <RunjsIcon style={{ height: 16, width: 16, marginRight: 12 }} /> };
     }
-<<<<<<< HEAD
 
     if (value.kind === 'runpy') {
       return { iconName: key, jsx: () => <RunpyIcon style={{ height: 16, width: 16, marginRight: 12 }} /> };
     }
-
-    const Icon = allSvgs[value.kind];
-=======
     const icon = dataSources.find((ds) => ds.kind === value.kind);
     const iconFile = icon?.plugin?.icon_file?.data ?? undefined;
     const Icon = () => getSvgIcon(icon.kind, 25, 25, iconFile);
->>>>>>> 250e58cc
     return { iconName: key, jsx: () => <Icon style={{ height: 16, width: 16, marginRight: 12 }} /> };
   });
 
