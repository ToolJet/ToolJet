--- conflicted
+++ resolved
@@ -21,19 +21,11 @@
   setSelectedComponent,
   removeComponent,
   runQuery,
-<<<<<<< HEAD
-  popoverContentHeight,
-}) => {
-  const dataSources = useGlobalDataSources();
-  const dataQueries = useDataQueries();
-  const [pinned, setPinned] = useState(false);
-=======
   setPinned,
   pinned,
 }) => {
   const dataSources = useGlobalDataSources();
   const dataQueries = useDataQueries();
->>>>>>> e4a0a33f
   const componentDefinitions = JSON.parse(JSON.stringify(appDefinition))['components'];
   const selectedComponent = React.useMemo(() => {
     return {
