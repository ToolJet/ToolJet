--- conflicted
+++ resolved
@@ -44,17 +44,7 @@
     };
     // eslint-disable-next-line react-hooks/exhaustive-deps
   }, [appDefinition['selectedComponent']]);
-<<<<<<< HEAD
-=======
   const currentState = useCurrentState();
-  const queries = {};
-
-  if (!_.isEmpty(dataQueries)) {
-    dataQueries.forEach((query) => {
-      queries[query.name] = { id: query.id };
-    });
-  }
->>>>>>> ae1ab449
 
   const memoizedJSONData = React.useMemo(() => {
     // debugger;
