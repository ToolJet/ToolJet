--- conflicted
+++ resolved
@@ -62,17 +62,10 @@
   const memoizedJSONData = React.useMemo(() => {
     const updatedQueries = {};
     const { queries: currentQueries } = currentState;
-<<<<<<< HEAD
     // if (!isEmpty(dataQueries)) {
     //   const copyCurrentQueies = JSON.parse(JSON.stringify(currentQueries));
     //   dataQueries.forEach((query) => {
     //     updatedQueries[query.name] = merge(copyCurrentQueies[query.name], {
-=======
-    // if (!_.isEmpty(dataQueries)) {
-    //   const copyCurrentQueies = JSON.parse(JSON.stringify(currentQueries));
-    //   dataQueries.forEach((query) => {
-    //     updatedQueries[query.name] = _.merge(copyCurrentQueies[query.name], {
->>>>>>> 9519a1a8
     //       id: query.id,
     //       isLoading: false,
     //       data: [],
@@ -80,11 +73,7 @@
     //     });
     //   });
     // }
-<<<<<<< HEAD
     // const data = merge(currentState, { queries: updatedQueries });
-=======
-    // const data = _.merge(currentState, { queries: updatedQueries });
->>>>>>> 9519a1a8
     const jsontreeData = { ...currentState, queries: currentQueries };
     delete jsontreeData.errors;
     delete jsontreeData.client;
@@ -170,7 +159,7 @@
 
         return icons;
       }
-      if (!_.isEmpty(component) && component.component === 'Checkbox') {
+      if (!isEmpty(component) && component.component === 'Checkbox') {
         const icons = [];
 
         if (componentExposedVariables.setChecked) {
@@ -186,7 +175,7 @@
         return icons;
       }
 
-      if (!_.isEmpty(component) && component.component === 'Button') {
+      if (!isEmpty(component) && component.component === 'Button') {
         const icons = [];
 
         if (componentExposedVariables.disable) {
