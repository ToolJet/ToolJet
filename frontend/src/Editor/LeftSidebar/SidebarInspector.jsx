--- conflicted
+++ resolved
@@ -4,10 +4,7 @@
 import JSONTreeViewer from '@/_ui/JSONTreeViewer';
 import _ from 'lodash';
 import RunjsIcon from '../Icons/runjs.svg';
-<<<<<<< HEAD
 import RunTooljetDbIcon from '../Icons/tooljetdb.svg';
-=======
->>>>>>> 4372d91d
 import RunpyIcon from '../Icons/runpy.svg';
 import { toast } from 'react-hot-toast';
 import { getSvgIcon } from '@/_helpers/appUtils';
@@ -81,12 +78,9 @@
     if (value.kind === 'runjs') {
       return { iconName: key, jsx: () => <RunjsIcon style={{ height: 16, width: 16, marginRight: 12 }} /> };
     }
-<<<<<<< HEAD
     if (value.kind === 'tooljetdb') {
       return { iconName: key, jsx: () => <RunTooljetDbIcon /> };
     }
-=======
->>>>>>> 4372d91d
 
     if (value.kind === 'runpy') {
       return { iconName: key, jsx: () => <RunpyIcon style={{ height: 16, width: 16, marginRight: 12 }} /> };
@@ -103,9 +97,8 @@
     if (!_.isEmpty(component) && component.name === key) {
       return {
         iconName: key,
-        iconPath: `assets/images/icons/widgets/${
-          component.component.toLowerCase() === 'radiobutton' ? 'radio-button' : component.component.toLowerCase()
-        }.svg`,
+        iconPath: `assets/images/icons/widgets/${component.component.toLowerCase() === 'radiobutton' ? 'radio-button' : component.component.toLowerCase()
+          }.svg`,
         className: 'component-icon',
       };
     }
