import React, { useMemo } from 'react';
import { HeaderSection } from '@/_ui/LeftSidebar';
import JSONTreeViewer from '@/_ui/JSONTreeViewer';
import _, { isEmpty } from 'lodash';
import { toast } from 'react-hot-toast';
import { getSvgIcon } from '@/_helpers/appUtils';
import Icon from '@/_ui/Icon/solidIcons/index';
import { useGlobalDataSources } from '@/_stores/dataSourcesStore';
import { useDataQueries } from '@/_stores/dataQueriesStore';
import { useCurrentState } from '@/_stores/currentStateStore';
import { useAppVersionStore } from '@/_stores/appVersionStore';
import { shallow } from 'zustand/shallow';
import { ButtonSolid } from '@/_ui/AppButton/AppButton';
import { useEditorStore } from '@/_stores/editorStore';

const staticDataSources = [
  { kind: 'tooljetdb', id: 'null', name: 'Tooljet Database' },
  { kind: 'restapi', id: 'null', name: 'REST API' },
  { kind: 'runjs', id: 'runjs', name: 'Run JavaScript code' },
  { kind: 'runpy', id: 'runpy', name: 'Run Python code' },
];

export const LeftSidebarInspector = ({
  darkMode,
  appDefinition,
  setSelectedComponent,
  removeComponent,
  runQuery,
  setPinned,
  pinned,
}) => {
  const dataSources = useGlobalDataSources();

  const dataQueries = useDataQueries();
  const { isVersionReleased } = useAppVersionStore(
    (state) => ({
      isVersionReleased: state.isVersionReleased,
    }),
    shallow
  );
  const { selectedComponents } = useEditorStore(
    (state) => ({
      selectedComponents: state.selectedComponents,
    }),
    shallow
  );
  const currentState = useCurrentState();

  const componentDefinitions = JSON.parse(JSON.stringify(appDefinition))['components'];

  const selectedComponent = React.useMemo(() => {
    const _selectedComponent = selectedComponents[selectedComponents.length - 1];

    return {
      id: _selectedComponent?.id,
      component: _selectedComponent?.component?.name,
    };

    // eslint-disable-next-line react-hooks/exhaustive-deps
  }, [selectedComponents]);

  const memoizedJSONData = React.useMemo(() => {
    const updatedQueries = {};
    const { queries: currentQueries } = currentState;
    if (!_.isEmpty(dataQueries)) {
      dataQueries.forEach((query) => {
        updatedQueries[query.name] = _.merge(currentQueries[query.name], { id: query.id });
      });
    }
    // const data = _.merge(currentState, { queries: updatedQueries });
    const jsontreeData = { ...currentState, queries: updatedQueries };
    delete jsontreeData.errors;
    delete jsontreeData.client;
    delete jsontreeData.server;
    delete jsontreeData.actions;
    delete jsontreeData.succededQuery;
    delete jsontreeData.layout;

    //*Sorted components and queries alphabetically
    const sortedComponents = Object.keys(jsontreeData['components'])
      .sort((a, b) => {
        return a.toLowerCase().localeCompare(b.toLowerCase());
      })
      .reduce((accumulator, key) => {
        accumulator[key] = jsontreeData['components'][key];

        return accumulator;
      }, {});

    const sortedQueries = Object.keys(jsontreeData['queries'])
      .sort((a, b) => {
        return a.toLowerCase().localeCompare(b.toLowerCase());
      })
      .reduce((accumulator, key) => {
        accumulator[key] = jsontreeData['queries'][key];

        return accumulator;
      }, {});

    jsontreeData['components'] = sortedComponents;
    jsontreeData['queries'] = sortedQueries;

    return jsontreeData;
    // eslint-disable-next-line react-hooks/exhaustive-deps
  }, [currentState, JSON.stringify(dataQueries)]);

  const queryIcons = Object.entries(currentState['queries']).map(([key, value]) => {
    const allDs = [...staticDataSources, ...dataSources];

    const icon = allDs.find((ds) => ds.kind === value.kind);
    const iconFile = icon?.plugin?.iconFile?.data ?? undefined;
    const Icon = () => getSvgIcon(icon?.kind, 16, 16, iconFile ?? undefined);
    return { iconName: key, jsx: () => <Icon style={{ height: 16, width: 16, marginRight: 12 }} /> };
  });

  const componentIcons = Object.entries(currentState['components']).map(([key, value]) => {
    const component = componentDefinitions[value.id]?.component ?? {};

    if (!_.isEmpty(component) && component.name === key) {
      return {
        iconName: key,
        iconPath: `assets/images/icons/widgets/${
          component.component.toLowerCase() === 'radiobutton' ? 'radio-button' : component.component.toLowerCase()
        }.svg`,
        className: 'component-icon',
      };
    }
  });
  const exposedVariablesIcon = Object.entries(currentState['components'])
    .map(([key, value]) => {
      const component = componentDefinitions[value.id]?.component ?? {};
      const componentExposedVariables = value;

      if (!_.isEmpty(component) && component.component === 'TextInput') {
        const icons = [];

        if (componentExposedVariables.disable) {
          icons.push({
            iconName: 'disable',
            jsx: () => <Icon name={'warning'} height={16} width={16} fill="#DB4324" />,
            className: 'component-icon',
            tooltipMessage: 'This function will be deprecated soon, You can use setVisibility as an alternative',
            isInfoIcon: true,
          });
        }

        if (componentExposedVariables.visibility) {
          icons.push({
            iconName: 'visibility',
            jsx: () => <Icon name={'warning'} height={16} width={16} fill="#DB4324" />,
            className: 'component-icon',
            tooltipMessage: 'This function will be deprecated soon, You can use setVisibility as an alternative',
            isInfoIcon: true,
          });
        }

<<<<<<< HEAD
  const exposedVariablesIcon = Object.entries(currentState['components'])
    .map(([key, value]) => {
      const component = componentDefinitions[value.id]?.component ?? {};
      const componentExposedVariables = value;
      if (!_.isEmpty(component) && component.component === 'Text' && componentExposedVariables?.visibility) {
        return {
          iconName: 'visibility',
          jsx: () => <Icon name={'warning'} height={16} width={16} fill="#DB4324" />,
          className: 'component-icon',
          tooltipMessage: 'This function will be deprecated soon, You can use setVisibility as an alternative',
          isInfoIcon: true,
        };
      }
    })
    .filter((value) => value); // removed undefined's

  const iconsList = useMemo(
    () => [...queryIcons, ...componentIcons, ...exposedVariablesIcon],
    [queryIcons, componentIcons, exposedVariablesIcon]
  );
=======
        return icons;
      }
>>>>>>> c1c3f856

      if (!_.isEmpty(component) && component.component === 'Text' && componentExposedVariables?.visibility) {
        return [
          {
            iconName: 'visibility',
            jsx: () => <Icon name={'warning'} height={16} width={16} fill="#DB4324" />,
            className: 'component-icon',
            tooltipMessage: 'This function will be deprecated soon, You can use setVisibility as an alternative',
            isInfoIcon: true,
          },
        ];
      }

      return [];
    })
    .flat()
    .filter((value) => value !== undefined); // Remove undefined values

  const iconsList = useMemo(
    () => [...queryIcons, ...componentIcons, ...exposedVariablesIcon],
    [queryIcons, componentIcons, exposedVariablesIcon]
  );
  const handleRemoveComponent = (component) => {
    removeComponent(component.id);
  };

  const handleSelectComponentOnEditor = (component) => {
    setSelectedComponent(component.id, component);
  };

  const handleRunQuery = (query, currentNode) => {
    runQuery(query.id, currentNode);
  };

  const copyToClipboard = (data) => {
    const stringified = JSON.stringify(data, null, 2).replace(/\\/g, '');
    navigator.clipboard.writeText(stringified);
    return toast.success('Copied to the clipboard', { position: 'top-center' });
  };

  const callbackActions = [
    {
      for: 'queries',
      actions: [
        {
          name: 'Run Query',
          dispatchAction: handleRunQuery,
          icon: true,
          src: 'assets/images/icons/editor/play.svg',
          width: 8,
          height: 8,
        },
      ],
      enableForAllChildren: false,
      enableFor1stLevelChildren: true,
    },
    {
      for: 'components',
      actions: [
        { name: 'Select Widget', dispatchAction: handleSelectComponentOnEditor, icon: false, onSelect: true },
        ...(!isVersionReleased
          ? [{ name: 'Delete Component', dispatchAction: handleRemoveComponent, icon: true, iconName: 'trash' }]
          : []),
      ],
      enableForAllChildren: false,
      enableFor1stLevelChildren: true,
    },
    {
      for: 'all',
      actions: [{ name: 'Copy value', dispatchAction: copyToClipboard, icon: false }],
    },
  ];

  return (
    <div
      className={`left-sidebar-inspector ${darkMode && 'dark-theme'}`}
      style={{ resize: 'horizontal', minWidth: 288 }}
    >
      <HeaderSection darkMode={darkMode}>
        <HeaderSection.PanelHeader title="Inspector">
          <div className="d-flex justify-content-end">
            <ButtonSolid
              title={`${pinned ? 'Unpin' : 'Pin'}`}
              onClick={() => setPinned(!pinned)}
              darkMode={darkMode}
              styles={{ width: '28px', padding: 0 }}
              data-cy={`left-sidebar-inspector`}
              variant="tertiary"
              className="left-sidebar-header-btn"
              leftIcon={pinned ? 'unpin' : 'pin'}
              iconWidth="14"
              fill={`var(--slate12)`}
            ></ButtonSolid>
          </div>
        </HeaderSection.PanelHeader>
      </HeaderSection>
      <div className="card-body p-1 pb-5">
        <JSONTreeViewer
          data={memoizedJSONData}
          useIcons={true}
          iconsList={iconsList}
          useIndentedBlock={true}
          enableCopyToClipboard={true}
          useActions={true}
          actionsList={callbackActions}
          actionIdentifier="id"
          expandWithLabels={true}
          selectedComponent={selectedComponent}
          treeType="inspector"
          darkMode={darkMode}
        />
      </div>
    </div>
  );
};<|MERGE_RESOLUTION|>--- conflicted
+++ resolved
@@ -154,31 +154,8 @@
           });
         }
 
-<<<<<<< HEAD
-  const exposedVariablesIcon = Object.entries(currentState['components'])
-    .map(([key, value]) => {
-      const component = componentDefinitions[value.id]?.component ?? {};
-      const componentExposedVariables = value;
-      if (!_.isEmpty(component) && component.component === 'Text' && componentExposedVariables?.visibility) {
-        return {
-          iconName: 'visibility',
-          jsx: () => <Icon name={'warning'} height={16} width={16} fill="#DB4324" />,
-          className: 'component-icon',
-          tooltipMessage: 'This function will be deprecated soon, You can use setVisibility as an alternative',
-          isInfoIcon: true,
-        };
-      }
-    })
-    .filter((value) => value); // removed undefined's
-
-  const iconsList = useMemo(
-    () => [...queryIcons, ...componentIcons, ...exposedVariablesIcon],
-    [queryIcons, componentIcons, exposedVariablesIcon]
-  );
-=======
         return icons;
       }
->>>>>>> c1c3f856
 
       if (!_.isEmpty(component) && component.component === 'Text' && componentExposedVariables?.visibility) {
         return [
