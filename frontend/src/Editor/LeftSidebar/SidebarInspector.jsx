--- conflicted
+++ resolved
@@ -40,7 +40,8 @@
     const data = _.merge(currentState, { queries });
     const jsontreeData = { ...data };
     delete jsontreeData.errors;
-<<<<<<< HEAD
+    delete jsontreeData.client;
+    delete jsontreeData.server;
 
     //*Sorted components and queries alphabetically
     const sortedComponents = Object.keys(jsontreeData['components'])
@@ -65,10 +66,7 @@
 
     jsontreeData['components'] = sortedComponents;
     jsontreeData['queries'] = sortedQueries;
-=======
-    delete jsontreeData.client;
-    delete jsontreeData.server;
->>>>>>> a321ac9e
+
     return jsontreeData;
     // eslint-disable-next-line react-hooks/exhaustive-deps
   }, [currentState]);
