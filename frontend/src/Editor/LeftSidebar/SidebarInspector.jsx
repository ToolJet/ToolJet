--- conflicted
+++ resolved
@@ -7,17 +7,14 @@
 import { getSvgIcon } from '@/_helpers/appUtils';
 import Popover from '@/_ui/Popover';
 
-<<<<<<< HEAD
-import { useDataSources } from '@/_stores/dataSourcesStore';
+import { useGlobalDataSources } from '@/_stores/dataSourcesStore';
 import { useDataQueries } from '@/_stores/dataQueriesStore';
-=======
 const staticDataSources = [
   { kind: 'tooljetdb', id: 'null', name: 'Tooljet Database' },
   { kind: 'restapi', id: 'null', name: 'REST API' },
   { kind: 'runjs', id: 'runjs', name: 'Run JavaScript code' },
   { kind: 'runpy', id: 'runpy', name: 'Run Python code' },
 ];
->>>>>>> 0c9a275b
 
 export const LeftSidebarInspector = ({
   darkMode,
@@ -30,7 +27,7 @@
   runQuery,
   popoverContentHeight,
 }) => {
-  const dataSources = useDataSources();
+  const dataSources = useGlobalDataSources();
   const dataQueries = useDataQueries();
   const [pinned, setPinned] = useState(false);
   const componentDefinitions = JSON.parse(JSON.stringify(appDefinition))['components'];
