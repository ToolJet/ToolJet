--- conflicted
+++ resolved
@@ -49,13 +49,10 @@
     updatePageHandle,
     showHideViewerNavigationControls,
     updateOnSortingPages,
-<<<<<<< HEAD
     updateOnPageLoadEvents,
     apps,
     dataQueries,
-=======
     clonePage,
->>>>>>> a82737c5
   } = props;
   const [showLeaveDialog, setShowLeaveDialog] = useState(false);
   const [showDataSourceManagerModal, toggleDataSourceManagerModal] = useState(false);
