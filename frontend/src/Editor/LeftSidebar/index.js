import '@/_styles/left-sidebar.scss';
import React, { useState } from 'react';

import { LeftSidebarItem } from './SidebarItem';
import { LeftSidebarInspector } from './SidebarInspector';
import { LeftSidebarDataSources } from './SidebarDatasources';
import { DarkModeToggle } from '../../_components/DarkModeToggle';
import useRouter from '../../_hooks/use-router';
import { LeftSidebarDebugger } from './SidebarDebugger';
import { LeftSidebarComment } from './SidebarComment';
import { LeftSidebarGlobalSettings } from './SidebarGlobalSettings';
import { ConfirmDialog } from '@/_components';
import config from 'config';

export const LeftSidebar = ({
  appId,
  switchDarkMode,
  darkMode = false,
  components,
  toggleComments,
  dataSources = [],
  dataSourcesChanged,
  dataQueriesChanged,
  errorLogs,
  appVersionsId,
  globalSettingsChanged,
  globalSettings,
  currentState,
  appDefinition,
  setSelectedComponent,
  removeComponent,
  runQuery,
  toggleAppMaintenance,
  is_maintenance_on,
}) => {
  const router = useRouter();
  const [showLeaveDialog, setShowLeaveDialog] = useState(false);
  return (
    <div className="left-sidebar">
      <LeftSidebarInspector
        darkMode={darkMode}
        currentState={currentState}
        appDefinition={appDefinition}
        setSelectedComponent={setSelectedComponent}
        removeComponent={removeComponent}
        runQuery={runQuery}
      />
      <LeftSidebarDataSources
        darkMode={darkMode}
        appId={appId}
        editingVersionId={appVersionsId}
        dataSources={dataSources}
        dataSourcesChanged={dataSourcesChanged}
        dataQueriesChanged={dataQueriesChanged}
      />
      <LeftSidebarDebugger darkMode={darkMode} components={components} errors={errorLogs} />
      {config.COMMENT_FEATURE_ENABLE && (
        <LeftSidebarComment appVersionsId={appVersionsId} toggleComments={toggleComments} />
      )}
      <LeftSidebarGlobalSettings
<<<<<<< HEAD
        currentState={currentState}
        globalSettingsChanged={globalSettingsChanged}
        globalSettings={globalSettings}
=======
        globalSettingsChanged={globalSettingsChanged}
        globalSettings={globalSettings}
        darkMode={darkMode}
        toggleAppMaintenance={toggleAppMaintenance}
        is_maintenance_on={is_maintenance_on}
>>>>>>> 4b9f49eb
      />
      <LeftSidebarItem
        onClick={() => setShowLeaveDialog(true)}
        tip="Back to home"
        icon="back"
        className="left-sidebar-item no-border left-sidebar-layout"
        text={'Back'}
      />
      <ConfirmDialog
        show={showLeaveDialog}
        message={'The unsaved changes will be lost if you leave the editor, do you want to leave?'}
        onConfirm={() => router.push('/')}
        onCancel={() => setShowLeaveDialog(false)}
      />
      <div className="left-sidebar-stack-bottom">
        {/* <LeftSidebarZoom onZoomChanged={onZoomChanged} /> */}
        <div className="left-sidebar-item no-border">
          <DarkModeToggle switchDarkMode={switchDarkMode} darkMode={darkMode} tooltipPlacement="right" />
        </div>
        {/* <LeftSidebarItem icon='support' className='left-sidebar-item' /> */}
      </div>
    </div>
  );
};<|MERGE_RESOLUTION|>--- conflicted
+++ resolved
@@ -58,17 +58,12 @@
         <LeftSidebarComment appVersionsId={appVersionsId} toggleComments={toggleComments} />
       )}
       <LeftSidebarGlobalSettings
-<<<<<<< HEAD
         currentState={currentState}
-        globalSettingsChanged={globalSettingsChanged}
-        globalSettings={globalSettings}
-=======
         globalSettingsChanged={globalSettingsChanged}
         globalSettings={globalSettings}
         darkMode={darkMode}
         toggleAppMaintenance={toggleAppMaintenance}
         is_maintenance_on={is_maintenance_on}
->>>>>>> 4b9f49eb
       />
       <LeftSidebarItem
         onClick={() => setShowLeaveDialog(true)}
