import '@/_styles/left-sidebar.scss';
import React, { useState } from 'react';

import { LeftSidebarItem } from './SidebarItem';
import { LeftSidebarInspector } from './SidebarInspector';
import { LeftSidebarDataSources } from './SidebarDatasources';
import { DarkModeToggle } from '../../_components/DarkModeToggle';
import useRouter from '../../_hooks/use-router';
import { LeftSidebarDebugger } from './SidebarDebugger';
import { LeftSidebarComment } from './SidebarComment';
import { LeftSidebarGlobalSettings } from './SidebarGlobalSettings';
import { ConfirmDialog } from '@/_components';
import config from 'config';

export const LeftSidebar = ({
  appId,
  switchDarkMode,
  darkMode = false,
  components,
  toggleComments,
  dataSources = [],
  dataSourcesChanged,
  dataQueriesChanged,
  errorLogs,
  appVersionsId,
  globalSettingsChanged,
  globalSettings,
  currentState,
<<<<<<< HEAD
  debuggerActions,
=======
  appDefinition,
  setSelectedComponent,
  removeComponent,
  runQuery,
  toggleAppMaintenance,
  is_maintenance_on,
>>>>>>> 6b6cb5fc
}) => {
  const router = useRouter();
  const [showLeaveDialog, setShowLeaveDialog] = useState(false);
  return (
    <div className="left-sidebar">
      <LeftSidebarInspector
        darkMode={darkMode}
        currentState={currentState}
        appDefinition={appDefinition}
        setSelectedComponent={setSelectedComponent}
        removeComponent={removeComponent}
        runQuery={runQuery}
      />
      <LeftSidebarDataSources
        darkMode={darkMode}
        appId={appId}
        editingVersionId={appVersionsId}
        dataSources={dataSources}
        dataSourcesChanged={dataSourcesChanged}
        dataQueriesChanged={dataQueriesChanged}
      />
      <LeftSidebarDebugger
        darkMode={darkMode}
        components={components}
        errors={errorLogs}
        debuggerActions={debuggerActions}
      />
      {config.COMMENT_FEATURE_ENABLE && (
        <LeftSidebarComment appVersionsId={appVersionsId} toggleComments={toggleComments} />
      )}
      <LeftSidebarGlobalSettings
        globalSettingsChanged={globalSettingsChanged}
        globalSettings={globalSettings}
        darkMode={darkMode}
        toggleAppMaintenance={toggleAppMaintenance}
        is_maintenance_on={is_maintenance_on}
      />
      <LeftSidebarItem
        onClick={() => setShowLeaveDialog(true)}
        tip="Back to home"
        icon="back"
        className="left-sidebar-item no-border left-sidebar-layout"
        text={'Back'}
      />
      <ConfirmDialog
        show={showLeaveDialog}
        message={'The unsaved changes will be lost if you leave the editor, do you want to leave?'}
        onConfirm={() => router.push('/')}
        onCancel={() => setShowLeaveDialog(false)}
      />
      <div className="left-sidebar-stack-bottom">
        {/* <LeftSidebarZoom onZoomChanged={onZoomChanged} /> */}
        <div className="left-sidebar-item no-border">
          <DarkModeToggle switchDarkMode={switchDarkMode} darkMode={darkMode} tooltipPlacement="right" />
        </div>
        {/* <LeftSidebarItem icon='support' className='left-sidebar-item' /> */}
      </div>
    </div>
  );
};<|MERGE_RESOLUTION|>--- conflicted
+++ resolved
@@ -26,16 +26,13 @@
   globalSettingsChanged,
   globalSettings,
   currentState,
-<<<<<<< HEAD
   debuggerActions,
-=======
   appDefinition,
   setSelectedComponent,
   removeComponent,
   runQuery,
   toggleAppMaintenance,
   is_maintenance_on,
->>>>>>> 6b6cb5fc
 }) => {
   const router = useRouter();
   const [showLeaveDialog, setShowLeaveDialog] = useState(false);
