--- conflicted
+++ resolved
@@ -25,15 +25,12 @@
   globalSettingsChanged,
   globalSettings,
   currentState,
-<<<<<<< HEAD
   appDefinition,
   setSelectedComponent,
   removeComponent,
   runQuery,
-=======
   toggleAppMaintenance,
   is_maintenance_on,
->>>>>>> 9eed9b11
 }) => {
   const router = useRouter();
   const [showLeaveDialog, setShowLeaveDialog] = useState(false);
