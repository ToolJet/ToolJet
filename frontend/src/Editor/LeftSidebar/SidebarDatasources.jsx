--- conflicted
+++ resolved
@@ -20,46 +20,31 @@
 
 export const LeftSidebarDataSources = ({
   appId,
-<<<<<<< HEAD
-  selectedSidebarItem,
-  setSelectedSidebarItem,
-=======
-  editingVersionId,
->>>>>>> 5ca47f1a
   darkMode,
   dataSourcesChanged,
   globalDataSourcesChanged,
   dataQueriesChanged,
   toggleDataSourceManagerModal,
   showDataSourceManagerModal,
-<<<<<<< HEAD
-  popoverContentHeight,
-=======
-  isVersionReleased,
-  setReleasedVersionPopupState,
   onDeleteofAllDataSources,
   setPinned,
   pinned,
->>>>>>> 5ca47f1a
 }) => {
   const dataSources = useDataSources();
   const [selectedDataSource, setSelectedDataSource] = React.useState(null);
   const [isDeleteModalVisible, setDeleteModalVisibility] = React.useState(false);
   const [isDeletingDatasource, setDeletingDatasource] = React.useState(false);
-<<<<<<< HEAD
   const { isVersionReleased } = useAppVersionStore(
     (state) => ({
       isVersionReleased: state.isVersionReleased,
     }),
     shallow
   );
-=======
   useEffect(() => {
     if (dataSources.length === 0) {
       onDeleteofAllDataSources();
     }
   }, [dataSources.length]);
->>>>>>> 5ca47f1a
 
   const { admin } = authenticationService.currentSessionValue;
 
@@ -117,20 +102,7 @@
     return DataSourceTypes.find((source) => source.kind === dataSource.kind);
   };
 
-<<<<<<< HEAD
   const RenderDataSource = ({ dataSource, idx, convertToGlobal, showDeleteIcon = true, enableEdit = true }) => {
-=======
-  const RenderDataSource = ({
-    dataSource,
-    idx,
-    convertToGlobal,
-    showDeleteIcon = true,
-    enableEdit = true,
-    // eslint-disable-next-line no-unused-vars
-    setReleasedVersionPopupState,
-    isVersionReleased,
-  }) => {
->>>>>>> 5ca47f1a
     const [isConversionVisible, setConversionVisible] = React.useState(false);
     const sourceMeta = getSourceMetaData(dataSource);
 
@@ -214,18 +186,6 @@
     );
   };
 
-<<<<<<< HEAD
-  const popoverContent = (
-    <LeftSidebarDataSources.Container
-      darkMode={darkMode}
-      RenderDataSource={RenderDataSource}
-      dataSources={dataSources}
-      toggleDataSourceManagerModal={toggleDataSourceManagerModal}
-    />
-  );
-
-=======
->>>>>>> 5ca47f1a
   if (dataSources?.length <= 0) return;
 
   return (
@@ -243,8 +203,6 @@
         RenderDataSource={RenderDataSource}
         dataSources={dataSources}
         toggleDataSourceManagerModal={toggleDataSourceManagerModal}
-        isVersionReleased={isVersionReleased}
-        setReleasedVersionPopupState={setReleasedVersionPopupState}
         setPinned={setPinned}
         pinned={pinned}
       />
@@ -265,19 +223,14 @@
   );
 };
 
-<<<<<<< HEAD
-const LeftSidebarDataSourcesContainer = ({ darkMode, RenderDataSource, dataSources = [] }) => {
-=======
 const LeftSidebarDataSourcesContainer = ({
   darkMode,
   RenderDataSource,
   dataSources = [],
-  isVersionReleased,
-  setReleasedVersionPopupState,
+
   setPinned,
   pinned,
 }) => {
->>>>>>> 5ca47f1a
   const { t } = useTranslation();
   const { isVersionReleased } = useAppVersionStore(
     (state) => ({
