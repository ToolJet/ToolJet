--- conflicted
+++ resolved
@@ -20,24 +20,15 @@
 
 export const LeftSidebarDataSources = ({
   appId,
-<<<<<<< HEAD
-  selectedSidebarItem,
-  setSelectedSidebarItem,
-=======
->>>>>>> bf0ee7b4
   darkMode,
   dataSourcesChanged,
   globalDataSourcesChanged,
   dataQueriesChanged,
   toggleDataSourceManagerModal,
   showDataSourceManagerModal,
-<<<<<<< HEAD
-  popoverContentHeight,
-=======
   onDeleteofAllDataSources,
   setPinned,
   pinned,
->>>>>>> bf0ee7b4
 }) => {
   const dataSources = useDataSources();
   const [selectedDataSource, setSelectedDataSource] = React.useState(null);
@@ -49,14 +40,11 @@
     }),
     shallow
   );
-<<<<<<< HEAD
-=======
   useEffect(() => {
     if (dataSources.length === 0) {
       onDeleteofAllDataSources();
     }
   }, [dataSources.length]);
->>>>>>> bf0ee7b4
 
   const { admin } = authenticationService.currentSessionValue;
 
@@ -198,18 +186,6 @@
     );
   };
 
-<<<<<<< HEAD
-  const popoverContent = (
-    <LeftSidebarDataSources.Container
-      darkMode={darkMode}
-      RenderDataSource={RenderDataSource}
-      dataSources={dataSources}
-      toggleDataSourceManagerModal={toggleDataSourceManagerModal}
-    />
-  );
-
-=======
->>>>>>> bf0ee7b4
   if (dataSources?.length <= 0) return;
 
   return (
@@ -247,18 +223,7 @@
   );
 };
 
-<<<<<<< HEAD
-const LeftSidebarDataSourcesContainer = ({ darkMode, RenderDataSource, dataSources = [] }) => {
-=======
-const LeftSidebarDataSourcesContainer = ({
-  darkMode,
-  RenderDataSource,
-  dataSources = [],
-
-  setPinned,
-  pinned,
-}) => {
->>>>>>> bf0ee7b4
+const LeftSidebarDataSourcesContainer = ({ darkMode, RenderDataSource, dataSources = [], setPinned, pinned }) => {
   const { t } = useTranslation();
   const { isVersionReleased } = useAppVersionStore(
     (state) => ({
