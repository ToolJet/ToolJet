--- conflicted
+++ resolved
@@ -281,25 +281,15 @@
           </div>
         </div>
       </div>
-<<<<<<< HEAD
       {!isVersionReleased && (
         <div className="add-datasource-btn w-100 p-3">
-          <Link to="/global-datasources">
+          <Link to={getPrivateRoute('global_datasources')}>
             <div className="p-2 color-primary cursor-pointer">
               {t(`leftSidebar.Sources.addDataSource`, '+ add data source')}
             </div>
           </Link>
         </div>
       )}
-=======
-      <div className="add-datasource-btn w-100 p-3">
-        <Link to={getPrivateRoute('global_datasources')}>
-          <div className="p-2 color-primary cursor-pointer">
-            {t(`leftSidebar.Sources.addDataSource`, '+ add data source')}
-          </div>
-        </Link>
-      </div>
->>>>>>> 3a224271
     </div>
   );
 };
