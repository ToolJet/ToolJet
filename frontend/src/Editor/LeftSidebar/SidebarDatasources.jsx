--- conflicted
+++ resolved
@@ -152,9 +152,6 @@
               overlay={<Tooltip id="button-tooltip">{'Add datasource'}</Tooltip>}
             >
               <button onClick={() => toggleDataSourceManagerModal(true)} className="btn btn-sm add-btn">
-<<<<<<< HEAD
-                <img src="assets/images/icons/plus.svg" width="12" height="12" />
-=======
                 <img
                   className=""
                   src="assets/images/icons/plus.svg"
@@ -162,7 +159,6 @@
                   height="12"
                   data-cy="add-datasource-plus-button"
                 />
->>>>>>> e9cf2fa1
               </button>
             </OverlayTrigger>
           </div>
