/* eslint-disable import/no-named-as-default */
import React from 'react';
import { LeftSidebarItem } from './SidebarItem';
import { Button, HeaderSection } from '@/_ui/LeftSidebar';
import { DataSourceManager } from '../DataSourceManager';
import { DataSourceTypes } from '../DataSourceManager/SourceComponents';
import { getSvgIcon } from '@/_helpers/appUtils';
import { datasourceService } from '@/_services';
import { ConfirmDialog } from '@/_components';
import toast from 'react-hot-toast';
import posthog from 'posthog-js';
import { useTranslation } from 'react-i18next';
<<<<<<< HEAD
=======
import Popover from '@/_ui/Popover';
>>>>>>> 7f785f03

export const LeftSidebarDataSources = ({
  appId,
  editingVersionId,
  selectedSidebarItem,
  setSelectedSidebarItem,
  darkMode,
  dataSources = [],
  dataSourcesChanged,
  dataQueriesChanged,
  toggleDataSourceManagerModal,
  showDataSourceManagerModal,
  currentAppEnvironmentId,
}) => {
  const [selectedDataSource, setSelectedDataSource] = React.useState(null);
  const [isDeleteModalVisible, setDeleteModalVisibility] = React.useState(false);
  const [isDeletingDatasource, setDeletingDatasource] = React.useState(false);

  const deleteDataSource = (selectedSource) => {
    setSelectedDataSource(selectedSource);
    setDeleteModalVisibility(true);
  };

  const executeDataSourceDeletion = () => {
    setDeleteModalVisibility(false);
    setDeletingDatasource(true);
    datasourceService
      .deleteDataSource(selectedDataSource.id)
      .then(() => {
        toast.success('Data Source Deleted');
        setDeletingDatasource(false);
        setSelectedDataSource(null);
        dataSourcesChanged();
        dataQueriesChanged();
      })
      .catch(({ error }) => {
        setDeletingDatasource(false);
        setSelectedDataSource(null);
        toast.error(error);
      });
  };

  const cancelDeleteDataSource = () => {
    setDeleteModalVisibility(false);
    setSelectedDataSource(null);
  };

  const getSourceMetaData = (dataSource) => {
    if (dataSource.plugin_id) {
      return dataSource.plugin?.manifest_file?.data.source;
    }

    return DataSourceTypes.find((source) => source.kind === dataSource.kind);
  };

  const renderDataSource = (dataSource, idx) => {
    const sourceMeta = getSourceMetaData(dataSource);
    const icon = getSvgIcon(sourceMeta.kind.toLowerCase(), 16, 16, dataSource?.plugin?.icon_file?.data);

    return (
      <div className="row mb-3 ds-list-item" key={idx}>
        <div
          role="button"
          onClick={() => {
            setSelectedDataSource(dataSource);
            toggleDataSourceManagerModal(true);
          }}
          className="col"
        >
          {icon}
          <span className="font-400" style={{ paddingLeft: 5 }}>
            {dataSource.name}
          </span>
        </div>
        <div className="col-auto">
          <button className="btn btn-sm p-0 ds-delete-btn" onClick={() => deleteDataSource(dataSource)}>
            <div>
              <img src="assets/images/icons/query-trash-icon.svg" width="12" height="12" />
            </div>
          </button>
        </div>
      </div>
    );
  };

  const popoverContent = (
    <LeftSidebarDataSources.Container
      darkMode={darkMode}
      renderDataSource={renderDataSource}
      dataSources={dataSources}
      toggleDataSourceManagerModal={toggleDataSourceManagerModal}
    />
  );

  return (
    <>
      <ConfirmDialog
        show={isDeleteModalVisible}
        message={'You will lose all the queries created from this data source. Do you really want to delete?'}
        confirmButtonLoading={isDeletingDatasource}
        onConfirm={() => executeDataSourceDeletion()}
        onCancel={() => cancelDeleteDataSource()}
        darkMode={darkMode}
      />
      <Popover
        handleToggle={(open) => {
          if (!open) setSelectedSidebarItem('');
        }}
        popoverContentClassName="p-0 sidebar-h-100-popover"
        side="right"
        popoverContent={popoverContent}
      >
        <LeftSidebarItem
          selectedSidebarItem={selectedSidebarItem}
          onClick={() => setSelectedSidebarItem('database')}
          icon="database"
          className={`left-sidebar-item sidebar-datasources left-sidebar-layout`}
        />
      </Popover>

      <DataSourceManager
        appId={appId}
        showDataSourceManagerModal={showDataSourceManagerModal}
        darkMode={darkMode}
        hideModal={() => {
          setSelectedDataSource(null);
          toggleDataSourceManagerModal(false);
        }}
        editingVersionId={editingVersionId}
        dataSourcesChanged={dataSourcesChanged}
        selectedDataSource={selectedDataSource}
        currentAppEnvironmentId={currentAppEnvironmentId}
      />
    </>
  );
};

const LeftSidebarDataSourcesContainer = ({
  darkMode,
  renderDataSource,
  dataSources = [],
  toggleDataSourceManagerModal,
}) => {
  const { t } = useTranslation();
  return (
    <div>
      <HeaderSection darkMode={darkMode}>
        <HeaderSection.PanelHeader title="Datasources">
          <div className="d-flex justify-content-end float-right" style={{ maxWidth: 48 }}>
            <Button
              styles={{ width: '28px', padding: 0 }}
              onClick={() => toggleDataSourceManagerModal(true)}
              darkMode={darkMode}
              size="sm"
            >
<<<<<<< HEAD
              <button
                onClick={() => {
                  toggleDataSourceManagerModal(true);
                  posthog.capture('click_add_dataource_button_plus');
                }}
                className="btn btn-sm add-btn"
              >
                <img
                  className=""
                  src="assets/images/icons/plus.svg"
                  width="12"
                  height="12"
                  data-cy="add-datasource-plus-button"
                />
              </button>
            </OverlayTrigger>
=======
              <Button.Content iconSrc={'assets/images/icons/plus.svg'} direction="left" />
            </Button>
>>>>>>> 7f785f03
          </div>
        </HeaderSection.PanelHeader>
      </HeaderSection>
      <div className="card-body">
        <div className="d-flex w-100">
          {dataSources.length === 0 ? (
            <center
              onClick={() => {
                toggleDataSourceManagerModal(true);
                posthog.capture('click_add_source_button_text');
              }}
              className="p-2 color-primary cursor-pointer"
              data-cy="add-datasource-link"
            >
              {t(`leftSidebar.Sources.addDataSource`, '+ add data source')}
            </center>
          ) : (
            <div className="mt-2 w-100" data-cy="datasource-Label">
              {dataSources?.map((source, idx) => renderDataSource(source, idx))}
            </div>
          )}
        </div>
      </div>
    </div>
  );
};

LeftSidebarDataSources.Container = LeftSidebarDataSourcesContainer;<|MERGE_RESOLUTION|>--- conflicted
+++ resolved
@@ -10,10 +10,7 @@
 import toast from 'react-hot-toast';
 import posthog from 'posthog-js';
 import { useTranslation } from 'react-i18next';
-<<<<<<< HEAD
-=======
 import Popover from '@/_ui/Popover';
->>>>>>> 7f785f03
 
 export const LeftSidebarDataSources = ({
   appId,
@@ -165,31 +162,15 @@
           <div className="d-flex justify-content-end float-right" style={{ maxWidth: 48 }}>
             <Button
               styles={{ width: '28px', padding: 0 }}
-              onClick={() => toggleDataSourceManagerModal(true)}
+              onClick={() => {
+                toggleDataSourceManagerModal(true);
+                posthog.capture('click_add_dataource_button_plus');
+              }}
               darkMode={darkMode}
               size="sm"
             >
-<<<<<<< HEAD
-              <button
-                onClick={() => {
-                  toggleDataSourceManagerModal(true);
-                  posthog.capture('click_add_dataource_button_plus');
-                }}
-                className="btn btn-sm add-btn"
-              >
-                <img
-                  className=""
-                  src="assets/images/icons/plus.svg"
-                  width="12"
-                  height="12"
-                  data-cy="add-datasource-plus-button"
-                />
-              </button>
-            </OverlayTrigger>
-=======
               <Button.Content iconSrc={'assets/images/icons/plus.svg'} direction="left" />
             </Button>
->>>>>>> 7f785f03
           </div>
         </HeaderSection.PanelHeader>
       </HeaderSection>
