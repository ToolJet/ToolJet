--- conflicted
+++ resolved
@@ -259,13 +259,8 @@
           <div className="d-flex flex-column w-100">
             {dataSources.length ? (
               <>
-<<<<<<< HEAD
-                <div className="tj-text-sm my-2 datasources-category">Local Datasources</div>
+                <div className="tj-text-sm my-2 datasources-category">Local Data Sources</div>
                 <div className="mt-2 w-100 color-slate12" data-cy="datasource-Label">
-=======
-                <div className="tj-text-sm my-2 datasources-category">Local Data Sources</div>
-                <div className="mt-2 w-100" data-cy="datasource-Label">
->>>>>>> cbe49220
                   {dataSources?.map((source, idx) => (
                     <RenderDataSource
                       key={idx}
