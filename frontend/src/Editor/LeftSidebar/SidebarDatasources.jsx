/* eslint-disable import/no-named-as-default */
import React, { useEffect } from 'react';
import { Link } from 'react-router-dom';
import { HeaderSection, Button } from '@/_ui/LeftSidebar';
import { DataSourceManager } from '../DataSourceManager';
import { DataSourceTypes } from '../DataSourceManager/SourceComponents';
import { getSvgIcon } from '@/_helpers/appUtils';
import { datasourceService, globalDatasourceService, authenticationService } from '@/_services';
import { ConfirmDialog } from '@/_components';
import toast from 'react-hot-toast';
import { useTranslation } from 'react-i18next';
import { Popover as PopoverBS, OverlayTrigger } from 'react-bootstrap';
// eslint-disable-next-line import/no-unresolved
import TrashIcon from '@assets/images/icons/query-trash-icon.svg';
import VerticalIcon from '@assets/images/icons/vertical-menu.svg';
import { getPrivateRoute } from '@/_helpers/routes';

import { useDataSources } from '@/_stores/dataSourcesStore';

export const LeftSidebarDataSources = ({
  appId,
  editingVersionId,
  darkMode,
  dataSourcesChanged,
  globalDataSourcesChanged,
  dataQueriesChanged,
  toggleDataSourceManagerModal,
  showDataSourceManagerModal,
<<<<<<< HEAD
  currentAppEnvironmentId,
  popoverContentHeight,
  isVersionReleased,
  setReleasedVersionPopupState,
=======
  isVersionReleased,
  setReleasedVersionPopupState,
  onDeleteofAllDataSources,
  setPinned,
  pinned,
>>>>>>> e4a0a33f
}) => {
  const dataSources = useDataSources();
  const [selectedDataSource, setSelectedDataSource] = React.useState(null);
  const [isDeleteModalVisible, setDeleteModalVisibility] = React.useState(false);
  const [isDeletingDatasource, setDeletingDatasource] = React.useState(false);
  useEffect(() => {
    if (dataSources.length === 0) {
      onDeleteofAllDataSources();
    }
  }, [dataSources.length]);

  const { admin } = authenticationService.currentSessionValue;

  const deleteDataSource = (selectedSource) => {
    setSelectedDataSource(selectedSource);
    setDeleteModalVisibility(true);
  };

  const executeDataSourceDeletion = () => {
    setDeleteModalVisibility(false);
    setDeletingDatasource(true);
    datasourceService
      .deleteDataSource(selectedDataSource.id)
      .then(() => {
        toast.success('Data Source Deleted');
        setDeletingDatasource(false);
        setSelectedDataSource(null);
        dataSourcesChanged();
        globalDataSourcesChanged();
        dataQueriesChanged();
      })
      .catch(({ error }) => {
        setDeletingDatasource(false);
        setSelectedDataSource(null);
        toast.error(error);
      });
  };

  const cancelDeleteDataSource = () => {
    setDeleteModalVisibility(false);
    setSelectedDataSource(null);
  };

  const changeScope = (dataSource) => {
    globalDatasourceService
      .convertToGlobal(dataSource.id)
      .then(() => {
        dataSourcesChanged();
        globalDataSourcesChanged();
        toast.success('Data Source scope changed');
      })
      .catch(({ error }) => {
        setSelectedDataSource(null);
        toast.error(error);
      });
  };

  const getSourceMetaData = (dataSource) => {
    if (dataSource.pluginId) {
      const srcMeta = dataSource.plugin?.manifestFile?.data.source || undefined;

      return srcMeta;
    }

    return DataSourceTypes.find((source) => source.kind === dataSource.kind);
  };

  const RenderDataSource = ({
    dataSource,
    idx,
    convertToGlobal,
    showDeleteIcon = true,
    enableEdit = true,
<<<<<<< HEAD
=======
    // eslint-disable-next-line no-unused-vars
>>>>>>> e4a0a33f
    setReleasedVersionPopupState,
    isVersionReleased,
  }) => {
    const [isConversionVisible, setConversionVisible] = React.useState(false);
    const sourceMeta = getSourceMetaData(dataSource);

    const icon = getSvgIcon(sourceMeta?.kind?.toLowerCase(), 24, 24, dataSource?.plugin?.iconFile?.data);

    const convertToGlobalDataSource = (dataSource) => {
      setConversionVisible(false);
      changeScope(dataSource);
    };

    React.useEffect(() => {
      const handleClickOutside = (event) => {
        if (isConversionVisible && event.target.closest('.popover-change-scope') === null) {
          setConversionVisible(false);
        }
      };

      document.addEventListener('mousedown', handleClickOutside);
      return () => {
        document.removeEventListener('mousedown', handleClickOutside);
      };
      // eslint-disable-next-line react-hooks/exhaustive-deps
    }, [JSON.stringify({ dataSource, isConversionVisible })]);

    const popover = (
      <PopoverBS key={dataSource.id} id="popover-change-scope">
        <PopoverBS.Body key={dataSource.id} className={`${darkMode && 'theme-dark popover-dark-themed'}`}>
          <div className={`row cursor-pointer`}>
            <div className="col text-truncate cursor-pointer" onClick={() => convertToGlobalDataSource(dataSource)}>
              Change scope
            </div>
          </div>
        </PopoverBS.Body>
      </PopoverBS>
    );

    return (
      <div className="row mb-3 ds-list-item" key={idx}>
        <div
          role="button"
          onClick={
            enableEdit
              ? () => {
                  setSelectedDataSource(dataSource);
                  toggleDataSourceManagerModal(true);
                }
              : null
          }
          className="col d-flex align-items-center"
        >
          {icon}
          <span className="font-400" style={{ paddingLeft: 5 }}>
            {dataSource.name}
          </span>
        </div>
        {showDeleteIcon && !isVersionReleased && (
          <div className="col-auto">
            <button className="btn btn-sm p-1 ds-delete-btn" onClick={() => deleteDataSource(dataSource)}>
              <div>
                <TrashIcon width="14" height="14" />
              </div>
            </button>
          </div>
        )}
        {convertToGlobal && admin && !isVersionReleased && (
          <div className="col-auto">
            <OverlayTrigger
              rootClose={false}
              show={isConversionVisible}
              trigger="click"
              placement="bottom"
              overlay={popover}
            >
              <div onClick={() => setConversionVisible(!isConversionVisible)}>
                <VerticalIcon />
              </div>
            </OverlayTrigger>
          </div>
        )}
      </div>
    );
  };

<<<<<<< HEAD
  const popoverContent = (
    <LeftSidebarDataSources.Container
      darkMode={darkMode}
      RenderDataSource={RenderDataSource}
      dataSources={dataSources}
      toggleDataSourceManagerModal={toggleDataSourceManagerModal}
      isVersionReleased={isVersionReleased}
      setReleasedVersionPopupState={setReleasedVersionPopupState}
    />
  );
=======
  if (dataSources?.length <= 0) return;
>>>>>>> e4a0a33f

  if (dataSources?.length <= 0) return;

  return (
    <>
      <ConfirmDialog
        show={isDeleteModalVisible}
        message={'You will lose all the queries created from this data source. Do you really want to delete?'}
        confirmButtonLoading={isDeletingDatasource}
        onConfirm={() => executeDataSourceDeletion()}
        onCancel={() => cancelDeleteDataSource()}
        darkMode={darkMode}
      />
      <LeftSidebarDataSources.Container
        darkMode={darkMode}
        RenderDataSource={RenderDataSource}
        dataSources={dataSources}
        toggleDataSourceManagerModal={toggleDataSourceManagerModal}
        isVersionReleased={isVersionReleased}
        setReleasedVersionPopupState={setReleasedVersionPopupState}
        setPinned={setPinned}
        pinned={pinned}
      />
      <DataSourceManager
        appId={appId}
        showDataSourceManagerModal={showDataSourceManagerModal}
        darkMode={darkMode}
        hideModal={() => {
          setSelectedDataSource(null);
          toggleDataSourceManagerModal(false);
        }}
        editingVersionId={editingVersionId}
        dataSourcesChanged={dataSourcesChanged}
        globalDataSourcesChanged={globalDataSourcesChanged}
        selectedDataSource={selectedDataSource}
<<<<<<< HEAD
        currentAppEnvironmentId={currentAppEnvironmentId}
=======
>>>>>>> e4a0a33f
        isVersionReleased={isVersionReleased}
      />
    </>
  );
};

const LeftSidebarDataSourcesContainer = ({
  darkMode,
  RenderDataSource,
  dataSources = [],
  isVersionReleased,
  setReleasedVersionPopupState,
<<<<<<< HEAD
=======
  setPinned,
  pinned,
>>>>>>> e4a0a33f
}) => {
  const { t } = useTranslation();
  return (
    <div>
      <HeaderSection darkMode={darkMode}>
        <HeaderSection.PanelHeader title="Datasources">
          <div className="d-flex justify-content-end">
            <Button
              title={`${pinned ? 'Unpin' : 'Pin'}`}
              onClick={() => setPinned(!pinned)}
              darkMode={darkMode}
              size="sm"
              styles={{ width: '28px', padding: 0 }}
            >
              <Button.Content
                iconSrc={`assets/images/icons/editor/left-sidebar/pinned${pinned ? 'off' : ''}.svg`}
                direction="left"
              />
            </Button>
          </div>
        </HeaderSection.PanelHeader>
      </HeaderSection>
      <div className="card-body pb-5">
        <div className="d-flex w-100 flex-column align-items-start">
          <div className="d-flex flex-column w-100">
            {dataSources.length ? (
              <>
                <div className="tj-text-sm my-2 datasources-category">Local Datasources</div>
                <div className="mt-2 w-100" data-cy="datasource-Label">
                  {dataSources?.map((source, idx) => (
                    <RenderDataSource
                      key={idx}
                      dataSource={source}
                      idx={idx}
                      convertToGlobal={true}
                      showDeleteIcon={true}
                      isVersionReleased={isVersionReleased}
                      setReleasedVersionPopupState={setReleasedVersionPopupState}
                    />
                  ))}
                </div>
              </>
            ) : null}
          </div>
        </div>
      </div>
      {!isVersionReleased && (
        <div className="add-datasource-btn w-100 p-3">
          <Link to={getPrivateRoute('global_datasources')}>
            <div className="p-2 color-primary cursor-pointer">
              {t(`leftSidebar.Sources.addDataSource`, '+ add data source')}
            </div>
          </Link>
        </div>
      )}
    </div>
  );
};

LeftSidebarDataSources.Container = LeftSidebarDataSourcesContainer;<|MERGE_RESOLUTION|>--- conflicted
+++ resolved
@@ -26,18 +26,12 @@
   dataQueriesChanged,
   toggleDataSourceManagerModal,
   showDataSourceManagerModal,
-<<<<<<< HEAD
   currentAppEnvironmentId,
-  popoverContentHeight,
-  isVersionReleased,
-  setReleasedVersionPopupState,
-=======
   isVersionReleased,
   setReleasedVersionPopupState,
   onDeleteofAllDataSources,
   setPinned,
   pinned,
->>>>>>> e4a0a33f
 }) => {
   const dataSources = useDataSources();
   const [selectedDataSource, setSelectedDataSource] = React.useState(null);
@@ -111,10 +105,7 @@
     convertToGlobal,
     showDeleteIcon = true,
     enableEdit = true,
-<<<<<<< HEAD
-=======
     // eslint-disable-next-line no-unused-vars
->>>>>>> e4a0a33f
     setReleasedVersionPopupState,
     isVersionReleased,
   }) => {
@@ -200,21 +191,6 @@
       </div>
     );
   };
-
-<<<<<<< HEAD
-  const popoverContent = (
-    <LeftSidebarDataSources.Container
-      darkMode={darkMode}
-      RenderDataSource={RenderDataSource}
-      dataSources={dataSources}
-      toggleDataSourceManagerModal={toggleDataSourceManagerModal}
-      isVersionReleased={isVersionReleased}
-      setReleasedVersionPopupState={setReleasedVersionPopupState}
-    />
-  );
-=======
-  if (dataSources?.length <= 0) return;
->>>>>>> e4a0a33f
 
   if (dataSources?.length <= 0) return;
 
@@ -250,10 +226,7 @@
         dataSourcesChanged={dataSourcesChanged}
         globalDataSourcesChanged={globalDataSourcesChanged}
         selectedDataSource={selectedDataSource}
-<<<<<<< HEAD
         currentAppEnvironmentId={currentAppEnvironmentId}
-=======
->>>>>>> e4a0a33f
         isVersionReleased={isVersionReleased}
       />
     </>
@@ -266,11 +239,8 @@
   dataSources = [],
   isVersionReleased,
   setReleasedVersionPopupState,
-<<<<<<< HEAD
-=======
   setPinned,
   pinned,
->>>>>>> e4a0a33f
 }) => {
   const { t } = useTranslation();
   return (
