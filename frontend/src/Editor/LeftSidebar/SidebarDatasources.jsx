--- conflicted
+++ resolved
@@ -26,12 +26,7 @@
   dataQueriesChanged,
   toggleDataSourceManagerModal,
   showDataSourceManagerModal,
-<<<<<<< HEAD
   currentAppEnvironmentId,
-  isVersionReleased,
-  setReleasedVersionPopupState,
-=======
->>>>>>> 8b080528
   onDeleteofAllDataSources,
   setPinned,
   pinned,
