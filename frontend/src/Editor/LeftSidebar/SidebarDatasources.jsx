/* eslint-disable import/no-named-as-default */
import React, { useEffect } from 'react';
import { Link } from 'react-router-dom';
import { HeaderSection, Button } from '@/_ui/LeftSidebar';
import { DataSourceManager } from '../DataSourceManager';
import { DataSourceTypes } from '../DataSourceManager/SourceComponents';
import { getSvgIcon } from '@/_helpers/appUtils';
import { datasourceService, globalDatasourceService, authenticationService } from '@/_services';
import { ConfirmDialog } from '@/_components';
import toast from 'react-hot-toast';
import { useTranslation } from 'react-i18next';
import { Popover as PopoverBS, OverlayTrigger } from 'react-bootstrap';
// eslint-disable-next-line import/no-unresolved
import TrashIcon from '@assets/images/icons/query-trash-icon.svg';
import VerticalIcon from '@assets/images/icons/vertical-menu.svg';
import { getPrivateRoute } from '@/_helpers/routes';
import { useDataSources } from '@/_stores/dataSourcesStore';
import { useAppVersionStore } from '@/_stores/appVersionStore';
import { shallow } from 'zustand/shallow';

export const LeftSidebarDataSources = ({
  appId,
  darkMode,
  dataSourcesChanged,
  globalDataSourcesChanged,
  dataQueriesChanged,
  toggleDataSourceManagerModal,
  showDataSourceManagerModal,
  currentAppEnvironmentId,
  onDeleteofAllDataSources,
  setPinned,
  pinned,
}) => {
  const dataSources = useDataSources();
  const [selectedDataSource, setSelectedDataSource] = React.useState(null);
  const [isDeleteModalVisible, setDeleteModalVisibility] = React.useState(false);
  const [isDeletingDatasource, setDeletingDatasource] = React.useState(false);
  const { isVersionReleased, isEditorFreezed } = useAppVersionStore(
    (state) => ({
      isVersionReleased: state.isVersionReleased,
      isEditorFreezed: state.isEditorFreezed,
    }),
    shallow
  );
  useEffect(() => {
    if (dataSources.length === 0) {
      onDeleteofAllDataSources();
    }
    // eslint-disable-next-line react-hooks/exhaustive-deps
  }, [dataSources.length]);

  const { admin } = authenticationService.currentSessionValue;

  const deleteDataSource = (selectedSource) => {
    setSelectedDataSource(selectedSource);
    setDeleteModalVisibility(true);
  };

  const executeDataSourceDeletion = () => {
    setDeleteModalVisibility(false);
    setDeletingDatasource(true);
    datasourceService
      .deleteDataSource(selectedDataSource.id)
      .then(() => {
        toast.success('Data Source Deleted');
        setDeletingDatasource(false);
        setSelectedDataSource(null);
        dataSourcesChanged();
        globalDataSourcesChanged();
        dataQueriesChanged({ isReloadSelf: true });
      })
      .catch(({ error }) => {
        setDeletingDatasource(false);
        setSelectedDataSource(null);
        toast.error(error);
      });
  };

  const cancelDeleteDataSource = () => {
    setDeleteModalVisibility(false);
    setSelectedDataSource(null);
  };

  const changeScope = (dataSource) => {
    globalDatasourceService
      .convertToGlobal(dataSource.id)
      .then(() => {
        dataSourcesChanged();
        globalDataSourcesChanged();
        toast.success('Data Source scope changed');
      })
      .catch(({ error }) => {
        setSelectedDataSource(null);
        toast.error(error);
      });
  };

  const getSourceMetaData = (dataSource) => {
    if (dataSource.pluginId) {
      const srcMeta = dataSource.plugin?.manifestFile?.data.source || undefined;

      return srcMeta;
    }

    return DataSourceTypes.find((source) => source.kind === dataSource.kind);
  };

  const RenderDataSource = ({ dataSource, idx, convertToGlobal, showDeleteIcon = true, enableEdit = true }) => {
    const [isConversionVisible, setConversionVisible] = React.useState(false);
    const sourceMeta = getSourceMetaData(dataSource);

    const icon = getSvgIcon(sourceMeta?.kind?.toLowerCase(), 24, 24, dataSource?.plugin?.iconFile?.data);

    const convertToGlobalDataSource = (dataSource) => {
      setConversionVisible(false);
      changeScope(dataSource);
    };

    React.useEffect(() => {
      const handleClickOutside = (event) => {
        if (isConversionVisible && event.target.closest('.popover-change-scope') === null) {
          setConversionVisible(false);
        }
      };

      document.addEventListener('mousedown', handleClickOutside);
      return () => {
        document.removeEventListener('mousedown', handleClickOutside);
      };
      // eslint-disable-next-line react-hooks/exhaustive-deps
    }, [JSON.stringify({ dataSource, isConversionVisible })]);

    const popover = (
      <PopoverBS key={dataSource.id} id="popover-change-scope">
        <PopoverBS.Body key={dataSource.id} className={`${darkMode && 'theme-dark popover-dark-themed'}`}>
          <div className={`row cursor-pointer`}>
            <div className="col text-truncate cursor-pointer" onClick={() => convertToGlobalDataSource(dataSource)}>
              Change scope
            </div>
          </div>
        </PopoverBS.Body>
      </PopoverBS>
    );

    return (
      <div className="row mb-3 ds-list-item" key={idx}>
        <div
          role="button"
          onClick={
            enableEdit
              ? () => {
                  setSelectedDataSource(dataSource);
                  toggleDataSourceManagerModal(true);
                }
              : null
          }
          className="col d-flex align-items-center"
        >
          {icon}
          <span className="font-400" style={{ paddingLeft: 5 }}>
            {dataSource.name}
          </span>
        </div>
<<<<<<< HEAD
        {showDeleteIcon && !(isVersionReleased || isEditorFreezed) && (
          <div className="col-auto">
=======
        {showDeleteIcon && !isVersionReleased && (
          <div className="col-auto cursor-pointer">
>>>>>>> dad4c64e
            <button className="btn btn-sm p-1 ds-delete-btn" onClick={() => deleteDataSource(dataSource)}>
              <div>
                <TrashIcon width="14" height="14" />
              </div>
            </button>
          </div>
        )}
<<<<<<< HEAD
        {convertToGlobal && admin && !(isVersionReleased || isEditorFreezed) && (
          <div className="col-auto">
=======
        {convertToGlobal && admin && !isVersionReleased && (
          <div className="col-auto cursor-pointer">
>>>>>>> dad4c64e
            <OverlayTrigger
              rootClose={false}
              show={isConversionVisible}
              trigger="click"
              placement="bottom"
              overlay={popover}
            >
              <div onClick={() => setConversionVisible(!isConversionVisible)}>
                <VerticalIcon />
              </div>
            </OverlayTrigger>
          </div>
        )}
      </div>
    );
  };

  if (dataSources?.length <= 0) return;

  return (
    <>
      <ConfirmDialog
        show={isDeleteModalVisible}
        message={'You will lose all the queries created from this data source. Do you really want to delete?'}
        confirmButtonLoading={isDeletingDatasource}
        onConfirm={() => executeDataSourceDeletion()}
        onCancel={() => cancelDeleteDataSource()}
        darkMode={darkMode}
      />
      <LeftSidebarDataSources.Container
        darkMode={darkMode}
        RenderDataSource={RenderDataSource}
        dataSources={dataSources}
        toggleDataSourceManagerModal={toggleDataSourceManagerModal}
        setPinned={setPinned}
        pinned={pinned}
      />
      <DataSourceManager
        appId={appId}
        showDataSourceManagerModal={showDataSourceManagerModal}
        darkMode={darkMode}
        hideModal={() => {
          setSelectedDataSource(null);
          toggleDataSourceManagerModal(false);
        }}
        dataSourcesChanged={dataSourcesChanged}
        globalDataSourcesChanged={globalDataSourcesChanged}
        selectedDataSource={selectedDataSource}
<<<<<<< HEAD
        currentAppEnvironmentId={currentAppEnvironmentId}
        isVersionReleased={isVersionReleased || isEditorFreezed}
=======
        isVersionReleased={isVersionReleased}
        showSaveBtn={true}
>>>>>>> dad4c64e
      />
    </>
  );
};

const LeftSidebarDataSourcesContainer = ({ darkMode, RenderDataSource, dataSources = [], setPinned, pinned }) => {
  const { t } = useTranslation();
  const { isVersionReleased, isEditorFreezed } = useAppVersionStore(
    (state) => ({
      isVersionReleased: state.isVersionReleased,
      isEditorFreezed: state.isEditorFreezed,
    }),
    shallow
  );
  return (
    <div className="left-sidebar-local-datasources-wrapper">
      <HeaderSection darkMode={darkMode}>
        <HeaderSection.PanelHeader title="Datasources">
          <div className="d-flex justify-content-end">
            <Button
              title={`${pinned ? 'Unpin' : 'Pin'}`}
              onClick={() => setPinned(!pinned)}
              darkMode={darkMode}
              size="sm"
              styles={{ width: '28px', padding: 0 }}
            >
              <Button.Content
                iconSrc={`assets/images/icons/editor/left-sidebar/pinned${pinned ? 'off' : ''}.svg`}
                direction="left"
              />
            </Button>
          </div>
        </HeaderSection.PanelHeader>
      </HeaderSection>
      <div className="card-body pb-5">
        <div className="d-flex w-100 flex-column align-items-start">
          <div className="d-flex flex-column w-100">
            {dataSources.length ? (
              <>
                <div className="tj-text-sm my-2 datasources-category">Local Data Sources</div>
                <div className="mt-2 w-100" data-cy="datasource-Label">
                  {dataSources?.map((source, idx) => (
                    <RenderDataSource
                      key={idx}
                      dataSource={source}
                      idx={idx}
                      convertToGlobal={true}
                      showDeleteIcon={true}
                    />
                  ))}
                </div>
              </>
            ) : null}
          </div>
        </div>
      </div>
      {!(isVersionReleased || isEditorFreezed) && (
        <div className="add-datasource-btn w-100 p-3">
          <Link to={getPrivateRoute('data_sources')}>
            <div className="p-2 color-primary cursor-pointer">
              {t(`leftSidebar.Sources.addDataSource`, '+ add data source')}
            </div>
          </Link>
        </div>
      )}
    </div>
  );
};

LeftSidebarDataSources.Container = LeftSidebarDataSourcesContainer;<|MERGE_RESOLUTION|>--- conflicted
+++ resolved
@@ -161,13 +161,8 @@
             {dataSource.name}
           </span>
         </div>
-<<<<<<< HEAD
         {showDeleteIcon && !(isVersionReleased || isEditorFreezed) && (
-          <div className="col-auto">
-=======
-        {showDeleteIcon && !isVersionReleased && (
           <div className="col-auto cursor-pointer">
->>>>>>> dad4c64e
             <button className="btn btn-sm p-1 ds-delete-btn" onClick={() => deleteDataSource(dataSource)}>
               <div>
                 <TrashIcon width="14" height="14" />
@@ -175,13 +170,8 @@
             </button>
           </div>
         )}
-<<<<<<< HEAD
         {convertToGlobal && admin && !(isVersionReleased || isEditorFreezed) && (
-          <div className="col-auto">
-=======
-        {convertToGlobal && admin && !isVersionReleased && (
           <div className="col-auto cursor-pointer">
->>>>>>> dad4c64e
             <OverlayTrigger
               rootClose={false}
               show={isConversionVisible}
@@ -230,13 +220,9 @@
         dataSourcesChanged={dataSourcesChanged}
         globalDataSourcesChanged={globalDataSourcesChanged}
         selectedDataSource={selectedDataSource}
-<<<<<<< HEAD
         currentAppEnvironmentId={currentAppEnvironmentId}
         isVersionReleased={isVersionReleased || isEditorFreezed}
-=======
-        isVersionReleased={isVersionReleased}
         showSaveBtn={true}
->>>>>>> dad4c64e
       />
     </>
   );
