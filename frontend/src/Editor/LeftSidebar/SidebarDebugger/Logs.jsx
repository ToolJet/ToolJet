--- conflicted
+++ resolved
@@ -12,15 +12,8 @@
   if (titleLogType === 'transformations') {
     titleLogType = 'query';
   }
-<<<<<<< HEAD
-  const title = logProps?.type !== 'event' ? ` [${capitalize(titleLogType)} ${logProps?.key}]` : logProps?.key;
-=======
-  let title;
-  if (logProps?.type === 'event') {
-    title = logProps.key;
-  } else title = ` [${capitalize(titleLogType)} ${logProps?.key}]`;
-
->>>>>>> c6a5ea8d
+  const title = logProps?.key;
+  console.log({ logProps });
   const message =
     logProps?.type === 'navToDisablePage'
       ? logProps?.message
@@ -28,6 +21,8 @@
       ? 'Completed'
       : logProps?.type === 'component'
       ? `Invalid property detected: ${logProps?.message}.`
+      : logProps?.type === 'Custom Log'
+      ? logProps?.description
       : `${startCase(logProps?.type)} failed: ${
           logProps?.description ||
           (isString(logProps?.message) && logProps?.message) ||
@@ -36,11 +31,7 @@
         }`;
 
   const defaultStyles = {
-<<<<<<< HEAD
     transform: open ? 'rotate(0deg)' : 'rotate(-90deg)',
-=======
-    transform: open ? 'rotate(270deg)' : 'rotate(0deg)',
->>>>>>> c6a5ea8d
     transition: '0.2s all',
     display: logProps?.isQuerySuccessLog || logProps.type === 'navToDisablePage' ? 'none' : 'inline-block',
     cursor: 'pointer',
@@ -111,17 +102,9 @@
                 <small className="text-slate-10 text-right ">{moment(logProps?.timestamp).fromNow()}</small>
               </div>
               <div className={`d-flex justify-content-between align-items-center ${!open && 'text-truncate'}`}>
-<<<<<<< HEAD
                 <span className={` cursor-pointer debugger-error-title ${!open && 'text-truncate'}`}>
                   <HighlightSecondWord text={title} />
                 </span>
-=======
-                <span
-                  dangerouslySetInnerHTML={{ __html: title }}
-                  className={`text-slate-12 cursor-pointer debugger-error-title ${!open && 'text-truncate'}`}
-                ></span>
-                <small className="text-slate-10 text-right ">{moment(logProps?.timestamp).fromNow()}</small>
->>>>>>> c6a5ea8d
               </div>
               <span
                 className={cx('mx-1', {
@@ -160,6 +143,7 @@
 export default Logs;
 
 const HighlightSecondWord = ({ text }) => {
+  console.log({ text });
   const processedText = text.split(/(\[.*?\])/).map((segment, index) => {
     if (segment.startsWith('[') && segment.endsWith(']')) {
       const content = segment.slice(1, -1).split(' ');
