--- conflicted
+++ resolved
@@ -40,17 +40,6 @@
             const preant = boxes.find((box) => box.id == lastDraggedEventsRef.current.events[0].target.id)?.component
               ?.parent;
             // Adding the new updates to the macro task queue to unblock UI
-<<<<<<< HEAD
-            setTimeout(() =>
-              onDrag(
-                lastDraggedEventsRef.current.events.map((ev) => ({
-                  id: ev.target.id,
-                  x: ev.translate[0],
-                  y: ev.translate[1],
-                  parent: preant,
-                }))
-              )
-=======
 
             onDrag(
               lastDraggedEventsRef.current.events.map((ev) => ({
@@ -59,7 +48,6 @@
                 y: ev.translate[1],
                 parent: preant,
               }))
->>>>>>> 499c1f17
             );
           }
           if (useGridStore.getState().isGroupHandleHoverd) {
@@ -374,15 +362,9 @@
               resizeData.gw = _gridWidth;
             }
             // Adding the new updates to the macro task queue to unblock UI
-<<<<<<< HEAD
-            setTimeout(() => {
-              onResizeStop([resizeData]);
-            });
-=======
             // setTimeout(() => {
             // });
             onResizeStop([resizeData]);
->>>>>>> 499c1f17
           } catch (error) {
             console.error('ResizeEnd error ->', error);
           }
@@ -449,15 +431,9 @@
 
             if (groupResizeDataRef.current.length) {
               // Adding the new updates to the macro task queue to unblock UI
-<<<<<<< HEAD
-              setTimeout(() => {
-                onResizeStop([newBoxs]);
-              });
-=======
               // setTimeout(() => {
               // });
               onResizeStop([newBoxs]);
->>>>>>> 499c1f17
             } else {
               events.forEach((ev) => {
                 const currentWidget = boxes.find(({ id }) => {
@@ -593,18 +569,6 @@
 
             if (draggedOverElemId === currentParentId || isParentChangeAllowed) {
               // Adding the new updates to the macro task queue to unblock UI
-<<<<<<< HEAD
-              setTimeout(() =>
-                onDrag([
-                  {
-                    id: e.target.id,
-                    x: left,
-                    y: Math.round(top / 10) * 10,
-                    parent: isParentChangeAllowed ? draggedOverElemId : undefined,
-                  },
-                ])
-              );
-=======
               //   setTimeout(() =>
               // );
               onDrag([
@@ -615,7 +579,6 @@
                   parent: isParentChangeAllowed ? draggedOverElemId : undefined,
                 },
               ]);
->>>>>>> 499c1f17
             }
             const box = boxes.find((box) => box.id === e.target.id);
             setTimeout(() => useEditorStore.getState().actions.setSelectedComponents([{ ...box }]));
@@ -732,33 +695,6 @@
             const { posRight, posLeft, posTop, posBottom } = getPositionForGroupDrag(events, parentWidth, parentHeight);
 
             // Adding the new updates to the macro task queue to unblock UI
-<<<<<<< HEAD
-            setTimeout(() =>
-              onDrag(
-                events.map((ev) => {
-                  let posX = ev.lastEvent.translate[0];
-                  let posY = ev.lastEvent.translate[1];
-                  if (posLeft < 0) {
-                    posX = ev.lastEvent.translate[0] - posLeft;
-                  }
-                  if (posTop < 0) {
-                    posY = ev.lastEvent.translate[1] - posTop;
-                  }
-                  if (posRight < 0) {
-                    posX = ev.lastEvent.translate[0] + posRight;
-                  }
-                  if (posBottom < 0) {
-                    posY = ev.lastEvent.translate[1] + posBottom;
-                  }
-                  return {
-                    id: ev.target.id,
-                    x: posX,
-                    y: posY,
-                    parent: parentId,
-                  };
-                })
-              )
-=======
             onDrag(
               events.map((ev) => {
                 let posX = ev.lastEvent.translate[0];
@@ -782,7 +718,6 @@
                   parent: parentId,
                 };
               })
->>>>>>> 499c1f17
             );
           } catch (error) {
             console.error('Error dragging group', error);
