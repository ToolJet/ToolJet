--- conflicted
+++ resolved
@@ -43,11 +43,7 @@
   onOptionChange,
   exposedVariables,
   addDefaultChildren = false,
-<<<<<<< HEAD
-  setDraggingOrResizing = () => {},
-=======
   height = '100%',
->>>>>>> c862db0f
 }) => {
   //Todo add custom resolve vars for other widgets too
   const mounted = useMounted();
@@ -84,7 +80,7 @@
   const [isDragging, setIsDragging] = useState(false);
   const [isResizing, setIsResizing] = useState(false);
   // const [subContainerHeight, setSubContainerHeight] = useState('100%'); //used to determine the height of the sub container for modal
-  const subContainerHeightRef = useRef('100%');
+  const subContainerHeightRef = useRef(height ?? '100%');
 
   useEffect(() => {
     setBoxes(allComponents);
