--- conflicted
+++ resolved
@@ -25,10 +25,7 @@
 import { useGridStore, useResizingComponentId } from '@/_stores/gridStore';
 import GhostWidget from './GhostWidget';
 import { deepClone } from '@/_helpers/utilities/utils.helpers';
-<<<<<<< HEAD
 import Moveable from 'react-moveable';
-=======
->>>>>>> a1b38f4a
 
 export const SubContainer = ({
   mode,
@@ -731,13 +728,12 @@
 
   const isDragging = useGridStore((state) => state?.draggingComponentId === id);
 
-<<<<<<< HEAD
   // const targetRef = useRef(null);
   const isDraggingRef = useRef(false);
   const draggedOverElemRef = useRef(null);
 
   const hoveredComponent = useEditorStore((state) => state?.hoveredComponent, shallow);
-=======
+
   const isComponentVisible = () => {
     const visibility =
       widget.component.definition?.properties?.visibility?.value ??
@@ -745,7 +741,6 @@
       null;
     return resolveWidgetFieldValue(visibility);
   };
->>>>>>> a1b38f4a
 
   let width = (canvasWidth * layoutData.width) / 43;
   width = width > canvasWidth ? canvasWidth : width; //this handles scenarios where the width is set more than canvas for older components
