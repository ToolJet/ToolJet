/* eslint-disable import/no-named-as-default */
import React, { useCallback, useState, useEffect, useRef } from 'react';
import { useDrop, useDragLayer } from 'react-dnd';
import { ItemTypes } from './ItemTypes';
import { DraggableBox } from './DraggableBox';
import update from 'immutability-helper';
const produce = require('immer').default;
import _ from 'lodash';
import { componentTypes } from './WidgetManager/components';
import { addNewWidgetToTheEditor } from '@/_helpers/appUtils';
import { resolveReferences } from '@/_helpers/utils';
<<<<<<< HEAD
import { toast } from 'react-hot-toast';
import { restrictedWidgetsObj } from '@/Editor/WidgetManager/restrictedWidgetsConfig';
=======
import { useCurrentState } from '@/_stores/currentStateStore';
>>>>>>> 3f75baa7
import { useAppVersionStore } from '@/_stores/appVersionStore';
import { shallow } from 'zustand/shallow';
import { useMounted } from '@/_hooks/use-mount';

const NO_OF_GRIDS = 43;

export const SubContainer = ({
  mode,
  snapToGrid,
  onComponentClick,
  onEvent,
  appDefinition,
  appDefinitionChanged,
  onComponentOptionChanged,
  onComponentOptionsChanged,
  appLoading,
  zoomLevel,
  parent,
  parentRef,
  setSelectedComponent,
  deviceWindowWidth,
  selectedComponent,
  currentLayout,
  removeComponent,
  darkMode,
  containerCanvasWidth,
  readOnly,
  customResolvables,
  parentComponent,
  onComponentHover,
  hoveredComponent,
  sideBarDebugger,
  selectedComponents,
  onOptionChange,
  exposedVariables,
  addDefaultChildren = false,
  height = '100%',
  currentPageId,
  childComponents = null,
  listmode = null,
  columns = 1,
}) => {
  //Todo add custom resolve vars for other widgets too
  const mounted = useMounted();
  const widgetResolvables = Object.freeze({
    Listview: 'listItem',
  });

  const customResolverVariable = widgetResolvables[parentComponent?.component];
  const currentState = useCurrentState();
  const { enableReleasedVersionPopupState, isVersionReleased } = useAppVersionStore(
    (state) => ({
      enableReleasedVersionPopupState: state.actions.enableReleasedVersionPopupState,
      isVersionReleased: state.isVersionReleased,
    }),
    shallow
  );

  const gridWidth = getContainerCanvasWidth() / NO_OF_GRIDS;

  const [_containerCanvasWidth, setContainerCanvasWidth] = useState(0);
  useEffect(() => {
    if (parentRef.current) {
      const canvasWidth = getContainerCanvasWidth();
      setContainerCanvasWidth(canvasWidth);
    }
    // eslint-disable-next-line react-hooks/exhaustive-deps
  }, [parentRef, getContainerCanvasWidth(), listmode]);

  zoomLevel = zoomLevel || 1;

  // eslint-disable-next-line react-hooks/exhaustive-deps
  const allComponents = appDefinition ? appDefinition.pages[currentPageId].components : {};
  const isParentModal =
    (allComponents[parent]?.component?.component === 'Modal' ||
      allComponents[parent]?.component?.component === 'Form' ||
      allComponents[parent]?.component?.component === 'Container') ??
    false;

  const getChildWidgets = (components) => {
    let childWidgets = [];
    Object.keys(components).forEach((key) => {
      if (components[key].parent === parent) {
        childWidgets[key] = { ...components[key], component: { ...components[key]['component'], parent } };
      }
    });
    return childWidgets;
  };

  const [boxes, setBoxes] = useState(allComponents);
  const [childWidgets, setChildWidgets] = useState(() => getChildWidgets(allComponents));
  const [isDragging, setIsDragging] = useState(false);
  const [isResizing, setIsResizing] = useState(false);
  // const [subContainerHeight, setSubContainerHeight] = useState('100%'); //used to determine the height of the sub container for modal
  const subContainerHeightRef = useRef(height ?? '100%');

  useEffect(() => {
    setBoxes(allComponents);
    setChildWidgets(() => getChildWidgets(allComponents));
    // eslint-disable-next-line react-hooks/exhaustive-deps
  }, [allComponents, parent]);

  useEffect(() => {
    if (mounted) {
      //find children with parent prop
      const children = Object.keys(allComponents).filter((key) => {
        if (key === parent) return false;
        return allComponents[key].parent === parent;
      });

      if (children.length === 0 && addDefaultChildren === true) {
        const defaultChildren = _.cloneDeep(parentComponent)['defaultChildren'];
        const childrenBoxes = {};
        const parentId =
          parentComponent.component !== 'Tabs'
            ? parentRef.current.id
            : parentRef.current.id?.substring(0, parentRef.current.id.lastIndexOf('-'));

        const _allComponents = JSON.parse(JSON.stringify(allComponents));

        defaultChildren.forEach((child) => {
          const { componentName, layout, incrementWidth, properties, accessorKey, tab, defaultValue, styles } = child;

          const componentMeta = componentTypes.find((component) => component.component === componentName);
          const componentData = JSON.parse(JSON.stringify(componentMeta));

          const width = layout.width ? layout.width : (componentMeta.defaultSize.width * 100) / NO_OF_GRIDS;
          const height = layout.height ? layout.height : componentMeta.defaultSize.height;
          const newComponentDefinition = {
            ...componentData.definition.properties,
          };

          if (_.isArray(properties) && properties.length > 0) {
            properties.forEach((prop) => {
              const accessor = customResolverVariable
                ? `{{${customResolverVariable}.${accessorKey}}}`
                : defaultValue[prop] || '';

              _.set(newComponentDefinition, prop, {
                value: accessor,
              });
            });
            _.set(componentData, 'definition.properties', newComponentDefinition);
          }

          if (_.isArray(styles) && styles.length > 0) {
            styles.forEach((prop) => {
              const accessor = customResolverVariable
                ? `{{${customResolverVariable}.${accessorKey}}}`
                : defaultValue[prop] || '';

              _.set(newComponentDefinition, prop, {
                value: accessor,
              });
            });
            _.set(componentData, 'definition.styles', newComponentDefinition);
          }

          const newComponent = addNewWidgetToTheEditor(
            componentData,
            {},
            { ..._allComponents, ...childrenBoxes },
            {},
            currentLayout,
            snapToGrid,
            zoomLevel,
            true,
            true
          );

          _.set(childrenBoxes, newComponent.id, {
            component: newComponent.component,
            parent: parentComponent.component === 'Tabs' ? parentId + '-' + tab : parentId,
            layouts: {
              [currentLayout]: {
                ...layout,
                width: incrementWidth ? width * incrementWidth : width,
                height: height,
              },
            },
          });
        });

        _allComponents[parentId] = {
          ...allComponents[parentId],
          withDefaultChildren: false,
        };
        setBoxes({
          ..._allComponents,
          ...childrenBoxes,
        });
      }
    }
    // eslint-disable-next-line react-hooks/exhaustive-deps
  }, [mounted]);

  const moveBox = useCallback(
    (id, left, top) => {
      setBoxes(
        update(boxes, {
          [id]: {
            $merge: { left, top },
          },
        })
      );
    },
    [boxes]
  );

  useEffect(() => {
    if (appDefinitionChanged) {
      const newDefinition = {
        ...appDefinition,
        pages: {
          ...appDefinition.pages,
          [currentPageId]: {
            ...appDefinition.pages[currentPageId],
            components: boxes,
          },
        },
      };
      appDefinitionChanged(newDefinition);
    }
    // eslint-disable-next-line react-hooks/exhaustive-deps
  }, [boxes]);

  const { draggingState } = useDragLayer((monitor) => {
    // TODO: Need to move to a performant version of the block below
    if (monitor.getItem()) {
      if (monitor.getItem().id === undefined) {
        if (parentRef.current) {
          const currentOffset = monitor.getSourceClientOffset();
          if (currentOffset) {
            const canvasBoundingRect = parentRef?.current
              ?.getElementsByClassName('real-canvas')[0]
              ?.getBoundingClientRect();
            if (!canvasBoundingRect) return { draggingState: false };
            if (
              currentOffset.x > canvasBoundingRect.x &&
              currentOffset.x < canvasBoundingRect.x + canvasBoundingRect.width
            ) {
              return { draggingState: true };
            }
          }
        }
      }
    }

    if (monitor.isDragging() && monitor.getItem().parent) {
      if (monitor.getItem().parent === parent) {
        return { draggingState: true };
      } else {
        return { draggingState: false };
      }
    } else {
      return { draggingState: false };
    }
  });

  useEffect(() => {
    setIsDragging(draggingState);
  }, [draggingState]);

  function convertXToPercentage(x, canvasWidth) {
    return (x * 100) / canvasWidth;
  }

  const [, drop] = useDrop(
    () => ({
      accept: ItemTypes.BOX,
      drop(item, monitor) {
        const componentMeta = componentTypes.find((component) => component.component === item.component.component);
        const canvasBoundingRect = parentRef.current.getElementsByClassName('real-canvas')[0].getBoundingClientRect();
        const parentComp =
          parentComponent?.component === 'Kanban'
            ? parent.includes('modal')
              ? 'Kanban_popout'
              : 'Kanban_card'
            : parentComponent.component;
        if (!restrictedWidgetsObj[parentComp].includes(componentMeta?.component)) {
          const newComponent = addNewWidgetToTheEditor(
            componentMeta,
            monitor,
            boxes,
            canvasBoundingRect,
            item.currentLayout,
            snapToGrid,
            zoomLevel,
            true
          );

          setBoxes({
            ...boxes,
            [newComponent.id]: {
              component: newComponent.component,
              parent: parentRef.current.id,
              layouts: {
                ...newComponent.layout,
              },
              withDefaultChildren: newComponent.withDefaultChildren,
            },
          });

          setSelectedComponent(newComponent.id, newComponent.component);

          return undefined;
        } else {
          toast.error(
            ` ${componentMeta?.component} is not compatible as a child component of ${parentComp
              .replace(/_/g, ' ')
              .toLowerCase()}`,
            {
              style: {
                wordBreak: 'break-word',
              },
            }
          );
        }
      },
    }),
    [moveBox]
  );

  function getContainerCanvasWidth() {
    if (containerCanvasWidth !== undefined) {
      if (listmode == 'grid') return containerCanvasWidth / columns - 2;
      else return containerCanvasWidth - 2;
    }

    let width = 0;
    if (parentRef.current) {
      const realCanvas = parentRef.current.getElementsByClassName('real-canvas')[0];
      if (realCanvas) {
        const canvasBoundingRect = realCanvas.getBoundingClientRect();
        width = canvasBoundingRect.width;
      }
    }
    return width;
  }

  function onDragStop(e, componentId, direction, currentLayout) {
    if (isVersionReleased) {
      enableReleasedVersionPopupState();
      return;
    }
    const canvasWidth = getContainerCanvasWidth();
    const nodeBounds = direction.node.getBoundingClientRect();

    const canvasBounds = parentRef.current.getElementsByClassName('real-canvas')[0].getBoundingClientRect();

    // Computing the left offset
    const leftOffset = nodeBounds.x - canvasBounds.x;
    const currentLeftOffset = boxes[componentId].layouts[currentLayout].left;
    const leftDiff = currentLeftOffset - convertXToPercentage(leftOffset, canvasWidth);

    const topDiff = boxes[componentId].layouts[currentLayout].top - (nodeBounds.y - canvasBounds.y);

    let newBoxes = { ...boxes };

    const subContainerHeight = canvasBounds.height - 30;

    if (selectedComponents) {
      for (const selectedComponent of selectedComponents) {
        newBoxes = produce(newBoxes, (draft) => {
          const topOffset = draft[selectedComponent.id].layouts[currentLayout].top;
          const leftOffset = draft[selectedComponent.id].layouts[currentLayout].left;

          draft[selectedComponent.id].layouts[currentLayout].top = topOffset - topDiff;
          draft[selectedComponent.id].layouts[currentLayout].left = leftOffset - leftDiff;
        });

        const componentBottom =
          newBoxes[selectedComponent.id].layouts[currentLayout].top +
          newBoxes[selectedComponent.id].layouts[currentLayout].height;

        if (isParentModal && subContainerHeight <= componentBottom) {
          subContainerHeightRef.current = subContainerHeight + 100;
        }
      }
    }

    setChildWidgets(() => getChildWidgets(newBoxes));
    setBoxes(newBoxes);
  }

  function onResizeStop(id, e, direction, ref, d, position) {
    if (isVersionReleased) {
      enableReleasedVersionPopupState();
      return;
    }
    const deltaWidth = Math.round(d.width / gridWidth) * gridWidth;
    const deltaHeight = d.height;

    if (deltaWidth === 0 && deltaHeight === 0) {
      return;
    }

    let { x, y } = position;
    x = Math.round(x / gridWidth) * gridWidth;

    const defaultData = {
      top: 100,
      left: 0,
      width: 445,
      height: 500,
    };

    let { left, top, width, height } = boxes[id]['layouts'][currentLayout] || defaultData;

    top = y;
    if (deltaWidth !== 0) {
      // onResizeStop is triggered for a single click on the border, therefore this conditional logic
      // should not be removed.
      left = (x * 100) / _containerCanvasWidth;
    }

    width = width + (deltaWidth * NO_OF_GRIDS) / _containerCanvasWidth;
    height = height + deltaHeight;

    let newBoxes = {
      ...boxes,
      [id]: {
        ...boxes[id],
        layouts: {
          ...boxes[id]['layouts'],
          [currentLayout]: {
            ...boxes[id]['layouts'][currentLayout],
            width,
            height,
            top,
            left,
          },
        },
      },
    };

    setBoxes(newBoxes);
  }

  function paramUpdated(id, param, value) {
    if (Object.keys(value).length > 0) {
      setBoxes((boxes) => {
        return update(boxes, {
          [id]: {
            $merge: {
              component: {
                ...boxes[id].component,
                definition: {
                  ...boxes[id].component.definition,
                  properties: {
                    ...boxes[id].component.definition.properties,
                    [param]: value,
                  },
                },
              },
            },
          },
        });
      });
    }
  }

  const styles = {
    width: '100%',
    height: subContainerHeightRef.current,
    position: 'absolute',
    backgroundSize: `${gridWidth}px 10px`,
  };

  function onComponentOptionChangedForSubcontainer(component, optionName, value, componentId = '') {
    if (typeof value === 'function' && _.findKey(exposedVariables, optionName)) {
      return Promise.resolve();
    }
    onOptionChange && onOptionChange({ component, optionName, value, componentId });
    return onComponentOptionChanged(component, optionName, value);
  }

  function customRemoveComponent(component) {
    removeComponent(component);
  }

  function checkParentVisibility() {
    let elem = parentRef.current;
    if (elem?.className === 'tab-content') {
      elem = parentRef.current?.parentElement;
    }
    if (elem?.style?.display !== 'none') return true;
    return false;
  }

  return (
    <div
      ref={drop}
      style={styles}
      id={`canvas-${parent}`}
      className={`real-canvas ${(isDragging || isResizing) && !readOnly ? 'show-grid' : ''}`}
    >
      {checkParentVisibility() &&
        Object.keys(childWidgets).map((key) => {
          const addDefaultChildren = childWidgets[key]['withDefaultChildren'] || false;

          const box = childWidgets[key];
          const canShowInCurrentLayout =
            box.component.definition.others[currentLayout === 'mobile' ? 'showOnMobile' : 'showOnDesktop'].value;
          if (box.parent && resolveReferences(canShowInCurrentLayout, currentState)) {
            return (
              <DraggableBox
                onComponentClick={onComponentClick}
                onEvent={onEvent}
                onComponentOptionChanged={onComponentOptionChangedForSubcontainer}
                onComponentOptionsChanged={onComponentOptionsChanged}
                key={key}
                onResizeStop={onResizeStop}
                onDragStop={onDragStop}
                paramUpdated={paramUpdated}
                id={key}
                allComponents={allComponents}
                {...childWidgets[key]}
                mode={mode}
                resizingStatusChanged={(status) => setIsResizing(status)}
                draggingStatusChanged={(status) => setIsDragging(status)}
                inCanvas={true}
                zoomLevel={zoomLevel}
                setSelectedComponent={setSelectedComponent}
                selectedComponent={selectedComponent}
                deviceWindowWidth={deviceWindowWidth}
                isSelectedComponent={
                  mode === 'edit' ? selectedComponents.find((component) => component.id === key) : false
                }
                removeComponent={customRemoveComponent}
                canvasWidth={_containerCanvasWidth}
                readOnly={readOnly}
                darkMode={darkMode}
                customResolvables={customResolvables}
                onComponentHover={onComponentHover}
                hoveredComponent={hoveredComponent}
                parentId={parentComponent?.name}
                sideBarDebugger={sideBarDebugger}
                isMultipleComponentsSelected={selectedComponents?.length > 1 ? true : false}
                exposedVariables={exposedVariables ?? {}}
                childComponents={childComponents[key]}
                containerProps={{
                  mode,
                  snapToGrid,
                  onComponentClick,
                  onEvent,
                  appDefinition,
                  appDefinitionChanged,
                  currentState,
                  onComponentOptionChanged,
                  onComponentOptionsChanged,
                  appLoading,
                  zoomLevel,
                  setSelectedComponent,
                  removeComponent,
                  currentLayout,
                  deviceWindowWidth,
                  selectedComponents,
                  darkMode,
                  readOnly,
                  onComponentHover,
                  hoveredComponent,
                  sideBarDebugger,
                  addDefaultChildren,
                  currentPageId,
                  childComponents,
                }}
              />
            );
          }
        })}
      {appLoading && (
        <div className="mx-auto mt-5 w-50 p-5">
          <center>
            <div className="progress progress-sm w-50">
              <div className="progress-bar progress-bar-indeterminate"></div>
            </div>
          </center>
        </div>
      )}
    </div>
  );
};<|MERGE_RESOLUTION|>--- conflicted
+++ resolved
@@ -9,12 +9,9 @@
 import { componentTypes } from './WidgetManager/components';
 import { addNewWidgetToTheEditor } from '@/_helpers/appUtils';
 import { resolveReferences } from '@/_helpers/utils';
-<<<<<<< HEAD
 import { toast } from 'react-hot-toast';
 import { restrictedWidgetsObj } from '@/Editor/WidgetManager/restrictedWidgetsConfig';
-=======
 import { useCurrentState } from '@/_stores/currentStateStore';
->>>>>>> 3f75baa7
 import { useAppVersionStore } from '@/_stores/appVersionStore';
 import { shallow } from 'zustand/shallow';
 import { useMounted } from '@/_hooks/use-mount';
