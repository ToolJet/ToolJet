--- conflicted
+++ resolved
@@ -66,16 +66,11 @@
   zoomLevel = zoomLevel || 1;
 
   // eslint-disable-next-line react-hooks/exhaustive-deps
-<<<<<<< HEAD
   const allComponents = appDefinition ? appDefinition.pages[currentPageId].components : {};
-  const isParentModal = allComponents[parent]?.component?.component === 'Modal' ?? false;
-=======
-  const allComponents = appDefinition ? appDefinition.components : {};
   const isParentModal =
     (allComponents[parent]?.component?.component === 'Modal' ||
       allComponents[parent]?.component?.component === 'Form') ??
     false;
->>>>>>> 62724dec
 
   let childComponents = [];
 
