--- conflicted
+++ resolved
@@ -9,12 +9,9 @@
 import { componentTypes } from './WidgetManager/components';
 import { addNewWidgetToTheEditor } from '@/_helpers/appUtils';
 import { resolveReferences } from '@/_helpers/utils';
-<<<<<<< HEAD
 import { toast } from 'react-hot-toast';
 import { restrictedWidgetsObj } from '@/Editor/WidgetManager/restrictedWidgetsConfig';
-=======
 import { useAppVersionStore } from '@/_stores/appVersionStore';
->>>>>>> bf0ee7b4
 import { useMounted } from '@/_hooks/use-mount';
 import { shallow } from 'zustand/shallow';
 
@@ -52,12 +49,7 @@
   height = '100%',
   currentPageId,
   childComponents = null,
-<<<<<<< HEAD
-  isVersionReleased,
-  setReleasedVersionPopupState,
   restrictedKey,
-=======
->>>>>>> bf0ee7b4
 }) => {
   //Todo add custom resolve vars for other widgets too
   const mounted = useMounted();
