--- conflicted
+++ resolved
@@ -15,11 +15,8 @@
 import { useAppVersionStore } from '@/_stores/appVersionStore';
 import { shallow } from 'zustand/shallow';
 import { useMounted } from '@/_hooks/use-mount';
-<<<<<<< HEAD
-=======
 
 const NO_OF_GRIDS = 43;
->>>>>>> 402c8878
 
 export const SubContainer = ({
   mode,
