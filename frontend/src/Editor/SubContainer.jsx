--- conflicted
+++ resolved
@@ -61,12 +61,8 @@
   });
 
   const customResolverVariable = widgetResolvables[parentComponent?.component];
-<<<<<<< HEAD
+  const currentState = useCurrentState();
   const { enableReleasedVersionPopupState, isVersionReleased, isEditorFreezed } = useAppVersionStore(
-=======
-  const currentState = useCurrentState();
-  const { enableReleasedVersionPopupState, isVersionReleased } = useAppVersionStore(
->>>>>>> 6253273c
     (state) => ({
       enableReleasedVersionPopupState: state.actions.enableReleasedVersionPopupState,
       isVersionReleased: state.isVersionReleased,
