--- conflicted
+++ resolved
@@ -463,84 +463,6 @@
       id={`canvas-${parent}`}
       className={`real-canvas ${(isDragging || isResizing) && !readOnly ? ' show-grid' : ''}`}
     >
-<<<<<<< HEAD
-      {Object.keys(childWidgets).map((key) => {
-        const addDefaultChildren = childWidgets[key]['withDefaultChildren'] || false;
-
-        const box = childWidgets[key];
-        const canShowInCurrentLayout =
-          box.component.definition.others[currentLayout === 'mobile' ? 'showOnMobile' : 'showOnDesktop'].value;
-        if (box.parent && resolveReferences(canShowInCurrentLayout, currentState)) {
-          return (
-            <DraggableBox
-              onComponentClick={onComponentClick}
-              onEvent={onEvent}
-              onComponentOptionChanged={onComponentOptionChangedForSubcontainer}
-              onComponentOptionsChanged={onComponentOptionsChanged}
-              key={key}
-              dataQueries={dataQueries}
-              currentState={currentState}
-              onResizeStop={onResizeStop}
-              onDragStop={onDragStop}
-              paramUpdated={paramUpdated}
-              id={key}
-              allComponents={allComponents}
-              {...childWidgets[key]}
-              mode={mode}
-              resizingStatusChanged={(status) => setIsResizing(status)}
-              draggingStatusChanged={(status) => setIsDragging(status)}
-              inCanvas={true}
-              zoomLevel={zoomLevel}
-              setSelectedComponent={setSelectedComponent}
-              currentLayout={currentLayout}
-              selectedComponent={selectedComponent}
-              deviceWindowWidth={deviceWindowWidth}
-              isSelectedComponent={
-                mode === 'edit' ? selectedComponents.find((component) => component.id === key) : false
-              }
-              removeComponent={customRemoveComponent}
-              canvasWidth={_containerCanvasWidth}
-              readOnly={readOnly}
-              darkMode={darkMode}
-              customResolvables={customResolvables}
-              onComponentHover={onComponentHover}
-              hoveredComponent={hoveredComponent}
-              parentId={parentComponent?.name}
-              sideBarDebugger={sideBarDebugger}
-              isMultipleComponentsSelected={selectedComponents?.length > 1 ? true : false}
-              exposedVariables={exposedVariables ?? {}}
-              childComponents={childComponents[key]}
-              containerProps={{
-                mode,
-                snapToGrid,
-                onComponentClick,
-                onEvent,
-                appDefinition,
-                appDefinitionChanged,
-                currentState,
-                onComponentOptionChanged,
-                onComponentOptionsChanged,
-                appLoading,
-                zoomLevel,
-                setSelectedComponent,
-                removeComponent,
-                currentLayout,
-                deviceWindowWidth,
-                selectedComponents,
-                darkMode,
-                readOnly,
-                onComponentHover,
-                hoveredComponent,
-                sideBarDebugger,
-                addDefaultChildren,
-                currentPageId,
-                childComponents,
-              }}
-            />
-          );
-        }
-      })}
-=======
       {checkParentVisibility() &&
         Object.keys(childWidgets).map((key) => {
           const addDefaultChildren = childWidgets[key]['withDefaultChildren'] || false;
@@ -618,19 +540,6 @@
             );
           }
         })}
-
-      {Object.keys(boxes).length === 0 && !appLoading && !isDragging && (
-        <div className="mx-auto mt-5 w-50 p-5 bg-light no-components-box" data-cy="----Test----">
-          <center className="text-muted">
-            Drag components from the right sidebar and drop here. Check out our{' '}
-            <a href="https://docs.tooljet.io/docs/tutorial/adding-widget" target="_blank" rel="noreferrer">
-              guide
-            </a>{' '}
-            on adding widgets.
-          </center>
-        </div>
-      )}
->>>>>>> cb5dc4e0
       {appLoading && (
         <div className="mx-auto mt-5 w-50 p-5">
           <center>
