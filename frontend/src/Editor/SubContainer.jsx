--- conflicted
+++ resolved
@@ -16,12 +16,8 @@
 import { useEditorStore } from '@/_stores/editorStore';
 // eslint-disable-next-line import/no-unresolved
 import { diff } from 'deep-object-diff';
-<<<<<<< HEAD
-=======
 import { useGridStore, useResizingComponentId } from '@/_stores/gridStore';
 import { SUBCONTAINER_WITH_SCROLL } from './constants';
-import { isPDFSupported } from '@/_stores/utils';
->>>>>>> 319464c0
 
 // const NO_OF_GRIDS = 43;
 
@@ -71,17 +67,9 @@
 
   const customResolverVariable = widgetResolvables[parentComponent?.component];
   const currentState = useCurrentState();
-<<<<<<< HEAD
-  const { enableReleasedVersionPopupState, isVersionReleased, isEditorFreezed } = useAppVersionStore(
-    (state) => ({
-      enableReleasedVersionPopupState: state.actions.enableReleasedVersionPopupState,
-      isVersionReleased: state.isVersionReleased,
-      isEditorFreezed: state.isEditorFreezed,
-=======
   const { selectedComponents } = useEditorStore(
     (state) => ({
       selectedComponents: state.selectedComponents,
->>>>>>> 319464c0
     }),
     shallow
   );
@@ -488,68 +476,8 @@
     return width;
   }
 
-<<<<<<< HEAD
-  function onDragStop(e, componentId, direction, currentLayout) {
-    if (isVersionReleased || isEditorFreezed) {
-      enableReleasedVersionPopupState();
-      return;
-    }
-
-    const canvasWidth = getContainerCanvasWidth();
-    const nodeBounds = direction.node.getBoundingClientRect();
-
-    const canvasBounds = parentRef.current.getElementsByClassName('real-canvas')[0].getBoundingClientRect();
-
-    // Computing the left offset
-    const leftOffset = nodeBounds.x - canvasBounds.x;
-    const currentLeftOffset = boxes[componentId].layouts[currentLayout].left;
-    const leftDiff = currentLeftOffset - convertXToPercentage(leftOffset, canvasWidth);
-
-    const topDiff = boxes[componentId].layouts[currentLayout].top - (nodeBounds.y - canvasBounds.y);
-
-    let newBoxes = { ...boxes };
-
-    const subContainerHeight = canvasBounds.height - 30;
-    const selectedComponents = useEditorStore.getState().selectedComponents;
-
-    if (selectedComponents) {
-      for (const selectedComponent of selectedComponents) {
-        newBoxes = produce(newBoxes, (draft) => {
-          const topOffset = draft[selectedComponent.id].layouts[currentLayout].top;
-          const leftOffset = draft[selectedComponent.id].layouts[currentLayout].left;
-
-          draft[selectedComponent.id].layouts[currentLayout].top = topOffset - topDiff;
-          draft[selectedComponent.id].layouts[currentLayout].left = leftOffset - leftDiff;
-        });
-
-        const componentBottom =
-          newBoxes[selectedComponent.id].layouts[currentLayout].top +
-          newBoxes[selectedComponent.id].layouts[currentLayout].height;
-
-        if (isParentModal && subContainerHeight <= componentBottom) {
-          subContainerHeightRef.current = subContainerHeight + 100;
-        }
-      }
-    }
-
-    setChildWidgets(() => getChildWidgets(newBoxes));
-    setBoxes(newBoxes);
-  }
-
-  function onResizeStop(id, e, direction, ref, d, position) {
-    if (isVersionReleased || isEditorFreezed) {
-      enableReleasedVersionPopupState();
-      return;
-    }
-
-    const deltaWidth = Math.round(d.width / gridWidth) * gridWidth; //rounding of width of element to nearest mulitple of gridWidth
-    const deltaHeight = d.height;
-
-    if (deltaWidth === 0 && deltaHeight === 0) {
-=======
   function paramUpdated(id, param, value) {
     if (id === 'resizingComponentId') {
->>>>>>> 319464c0
       return;
     }
     if (Object.keys(value).length > 0) {
