/* eslint-disable import/no-named-as-default */
import React, { useCallback, useState, useEffect, useRef } from 'react';
import { useDrop, useDragLayer } from 'react-dnd';
import { ItemTypes } from './ItemTypes';
import { DraggableBox } from './DraggableBox';
import update from 'immutability-helper';
const produce = require('immer').default;
import _ from 'lodash';
import { componentTypes } from './WidgetManager/components';
import { addNewWidgetToTheEditor } from '@/_helpers/appUtils';
import { resolveReferences } from '@/_helpers/utils';
import { toast } from 'react-hot-toast';
import { restrictedWidgetsObj } from '@/Editor/WidgetManager/restrictedWidgetsConfig';
import { useCurrentState } from '@/_stores/currentStateStore';
import { useAppVersionStore } from '@/_stores/appVersionStore';
import { shallow } from 'zustand/shallow';
import { useMounted } from '@/_hooks/use-mount';
import { useEditorStore } from '@/_stores/editorStore';
// eslint-disable-next-line import/no-unresolved
import { diff } from 'deep-object-diff';
import DragContainerNested from './DragContainerNested';
import { useNoOfGrid } from '@/_stores/gridStore';

// const NO_OF_GRIDS = 43;

export const SubContainer = ({
  mode,
  snapToGrid,
  onComponentClick,
  onEvent,
  appDefinition,
  appDefinitionChanged,
  onComponentOptionChanged,
  onComponentOptionsChanged,
  appLoading,
  zoomLevel,
  parent,
  parentRef,
  setSelectedComponent,
  deviceWindowWidth,
  selectedComponent,
  currentLayout,
  removeComponent,
  darkMode,
  containerCanvasWidth,
  readOnly,
  customResolvables,
  parentComponent,
  onComponentHover,
  hoveredComponent,
  sideBarDebugger,
  onOptionChange,
  exposedVariables,
  addDefaultChildren = false,
  height = '100%',
  currentPageId,
  childComponents = null,
  listmode = null,
  columns = 1,
  setIsChildDragged,
  setSubContainerWidths,
  parentGridWidth,
  subContainerWidths,
  turnOffAutoLayout,
  draggedSubContainer,
}) => {
  //Todo add custom resolve vars for other widgets too
  const mounted = useMounted();
  const widgetResolvables = Object.freeze({
    Listview: 'listItem',
  });

  const customResolverVariable = widgetResolvables[parentComponent?.component];
  const currentState = useCurrentState();
  const { enableReleasedVersionPopupState, isVersionReleased } = useAppVersionStore(
    (state) => ({
      enableReleasedVersionPopupState: state.actions.enableReleasedVersionPopupState,
      isVersionReleased: state.isVersionReleased,
    }),
    shallow
  );
  // const [noOfGrids] = useNoOfGrid();
  const noOfGrids = 43;

  const gridWidth = getContainerCanvasWidth() / noOfGrids;

  const [_containerCanvasWidth, setContainerCanvasWidth] = useState(0);
  useEffect(() => {
    if (parentRef.current) {
      const canvasWidth = getContainerCanvasWidth();
      setContainerCanvasWidth(canvasWidth);
    }
    // eslint-disable-next-line react-hooks/exhaustive-deps
  }, [parentRef, getContainerCanvasWidth(), listmode]);

  zoomLevel = zoomLevel || 1;

  // eslint-disable-next-line react-hooks/exhaustive-deps
  const allComponents = appDefinition ? appDefinition.pages[currentPageId].components : {};
  const isParentModal =
    (allComponents[parent]?.component?.component === 'Modal' ||
      allComponents[parent]?.component?.component === 'Form' ||
      allComponents[parent]?.component?.component === 'Container') ??
    false;

  const getChildWidgets = (components) => {
    let childWidgets = {};
    Object.keys(components).forEach((key) => {
      const componentParent = components[key].component.parent;
      if (componentParent === parent) {
        childWidgets[key] = { ...components[key], component: { ...components[key]['component'], parent } };
      }
    });

    return childWidgets;
  };

  const [boxes, setBoxes] = useState(allComponents);
  const [childWidgets, setChildWidgets] = useState([]);
  const [isDragging, setIsDragging] = useState(false);
  const [isResizing, setIsResizing] = useState(false);
  // const [subContainerHeight, setSubContainerHeight] = useState('100%'); //used to determine the height of the sub container for modal
  const subContainerHeightRef = useRef(height ?? '100%');

  useEffect(() => {
    setBoxes(allComponents);
    setChildWidgets(() => getChildWidgets(allComponents));

    // eslint-disable-next-line react-hooks/exhaustive-deps
  }, [allComponents, parent]);

  const containerWidth = getContainerCanvasWidth();

  useEffect(() => {
    setSubContainerWidths(parent, containerWidth / noOfGrids);
    // eslint-disable-next-line react-hooks/exhaustive-deps
  }, [containerWidth]);

  useEffect(() => {
    if (mounted) {
      //find children with parent prop
      const children = Object.keys(allComponents).filter((key) => {
        if (key === parent) return false;
        return allComponents[key].parent === parent;
      });

      if (children.length === 0 && addDefaultChildren === true) {
        const defaultChildren = _.cloneDeep(parentComponent)['defaultChildren'];
        const childrenBoxes = {};
        const parentId =
          parentComponent.component !== 'Tabs'
            ? parentRef.current.id
            : parentRef.current.id?.substring(0, parentRef.current.id.lastIndexOf('-'));

        const _allComponents = JSON.parse(JSON.stringify(allComponents));

        defaultChildren.forEach((child) => {
          const { componentName, layout, incrementWidth, properties, accessorKey, tab, defaultValue, styles } = child;

          const componentMeta = _.cloneDeep(componentTypes.find((component) => component.component === componentName));
          const componentData = JSON.parse(JSON.stringify(componentMeta));

          const width = layout.width ? layout.width : (componentMeta.defaultSize.width * 100) / noOfGrids;
          const height = layout.height ? layout.height : componentMeta.defaultSize.height;
          const newComponentDefinition = {
            ...componentData.definition.properties,
          };

          if (_.isArray(properties) && properties.length > 0) {
            properties.forEach((prop) => {
              const accessor = customResolverVariable
                ? `{{${customResolverVariable}.${accessorKey}}}`
                : defaultValue[prop] || '';

              _.set(newComponentDefinition, prop, {
                value: accessor,
              });
            });
            _.set(componentData, 'definition.properties', newComponentDefinition);
          }

          if (_.isArray(styles) && styles.length > 0) {
            styles.forEach((prop) => {
              const accessor = customResolverVariable
                ? `{{${customResolverVariable}.${accessorKey}}}`
                : defaultValue[prop] || '';

              _.set(newComponentDefinition, prop, {
                value: accessor,
              });
            });
            _.set(componentData, 'definition.styles', newComponentDefinition);
          }

          const newComponent = addNewWidgetToTheEditor(
            componentData,
            {},
            { ..._allComponents, ...childrenBoxes },
            {},
            currentLayout,
            snapToGrid,
            zoomLevel,
            true,
            true
          );

          _.set(childrenBoxes, newComponent.id, {
            component: {
              ...newComponent.component,
              parent: parentComponent.component === 'Tabs' ? parentId + '-' + tab : parentId,
            },

            layouts: {
              [currentLayout]: {
                ...layout,
                width: incrementWidth ? width * incrementWidth : width,
                height: height,
              },
            },
          });
        });

        _allComponents[parentId] = {
          ...allComponents[parentId],
          withDefaultChildren: false,
        };
        setBoxes({
          ..._allComponents,
          ...childrenBoxes,
        });
      }
    }
    // eslint-disable-next-line react-hooks/exhaustive-deps
  }, [mounted]);

  const moveBox = useCallback(
    (id, left, top) => {
      setBoxes(
        update(boxes, {
          [id]: {
            $merge: { left, top },
          },
        })
      );
    },
    [boxes]
  );

  useEffect(() => {
    if (appDefinitionChanged) {
      const newDefinition = {
        ...appDefinition,
        pages: {
          ...appDefinition.pages,
          [currentPageId]: {
            ...appDefinition.pages[currentPageId],
            components: boxes,
          },
        },
      };

      const oldComponents = appDefinition.pages[currentPageId]?.components ?? {};
      const newComponents = boxes;

      const componendAdded = Object.keys(newComponents).length > Object.keys(oldComponents).length;

      const opts = { containerChanges: true };

      if (componendAdded) {
        opts.componentAdded = true;
      }

      const shouldUpdate = !_.isEmpty(diff(appDefinition, newDefinition));

      if (shouldUpdate) {
        appDefinitionChanged(newDefinition, opts);
      }
    }
    // eslint-disable-next-line react-hooks/exhaustive-deps
  }, [boxes]);

  const { draggingState } = useDragLayer((monitor) => {
    // TODO: Need to move to a performant version of the block below
    if (monitor.getItem()) {
      if (monitor.getItem().id === undefined) {
        if (parentRef.current) {
          const currentOffset = monitor.getSourceClientOffset();
          if (currentOffset) {
            const canvasBoundingRect = parentRef?.current
              ?.getElementsByClassName('real-canvas')[0]
              ?.getBoundingClientRect();
            if (!canvasBoundingRect) return { draggingState: false };
            if (
              currentOffset.x > canvasBoundingRect.x &&
              currentOffset.x < canvasBoundingRect.x + canvasBoundingRect.width
            ) {
              return { draggingState: true };
            }
          }
        }
      }
    }

    if (monitor.isDragging() && monitor.getItem().parent) {
      if (monitor.getItem().parent === parent) {
        return { draggingState: true };
      } else {
        return { draggingState: false };
      }
    } else {
      return { draggingState: false };
    }
  });

  //!Todo: need to check: this never gets called as draggingState is always false
  useEffect(() => {
    setIsDragging(draggingState);
  }, [draggingState]);

  function convertXToPercentage(x, canvasWidth) {
    return (x * 100) / canvasWidth;
  }

  const [, drop] = useDrop(
    () => ({
      accept: ItemTypes.BOX,
      drop(item, monitor) {
<<<<<<< HEAD
        if (item.currentLayout === 'mobile' && item.autoComputeLayout) {
          turnOffAutoLayout();
          return false;
        }
        const componentMeta = componentTypes.find((component) => component.component === item.component.component);
=======
        const componentMeta = _.cloneDeep(
          componentTypes.find((component) => component.component === item.component.component)
        );
>>>>>>> 48653181
        const canvasBoundingRect = parentRef.current.getElementsByClassName('real-canvas')[0].getBoundingClientRect();
        const parentComp =
          parentComponent?.component === 'Kanban'
            ? parent.includes('modal')
              ? 'Kanban_popout'
              : 'Kanban_card'
            : parentComponent.component;
        if (!restrictedWidgetsObj[parentComp].includes(componentMeta?.component)) {
          const newComponent = addNewWidgetToTheEditor(
            componentMeta,
            monitor,
            boxes,
            canvasBoundingRect,
            item.currentLayout,
            snapToGrid,
            zoomLevel,
            true
          );

          setBoxes({
            ...boxes,
            [newComponent.id]: {
              component: {
                ...newComponent.component,
                parent: parentRef.current.id,
              },
              layouts: {
                ...newComponent.layout,
              },
              withDefaultChildren: newComponent.withDefaultChildren,
            },
          });

          setSelectedComponent(newComponent.id, newComponent.component);

          return undefined;
        } else {
          toast.error(
            ` ${componentMeta?.component} is not compatible as a child component of ${parentComp
              .replace(/_/g, ' ')
              .toLowerCase()}`,
            {
              style: {
                wordBreak: 'break-word',
              },
            }
          );
        }
      },
    }),
    [moveBox]
  );

  function getContainerCanvasWidth() {
    if (containerCanvasWidth !== undefined) {
      if (listmode == 'grid') return containerCanvasWidth / columns - 2;
      else return containerCanvasWidth - 2;
    }

    let width = 0;
    if (parentRef.current) {
      const realCanvas = parentRef.current.getElementsByClassName('real-canvas')[0];
      if (realCanvas) {
        const canvasBoundingRect = realCanvas.getBoundingClientRect();
        width = canvasBoundingRect.width;
      }
    }
    return width;
  }

<<<<<<< HEAD
  const onResizeStop = (id, height, width, x, y) => {
    const newWidth = (width * noOfGrids) / _containerCanvasWidth;
    let newBoxes = {
      ...boxes,
      [id]: {
        ...boxes[id],
        layouts: {
          ...boxes[id]['layouts'],
          [currentLayout]: {
            ...boxes[id]['layouts'][currentLayout],
            width: newWidth,
            height,
            top: y,
            left: Math.round(x / gridWidth),
          },
        },
      },
=======
  function onDragStop(e, componentId, direction, currentLayout) {
    if (isVersionReleased) {
      enableReleasedVersionPopupState();
      return;
    }

    const canvasWidth = getContainerCanvasWidth();
    const nodeBounds = direction.node.getBoundingClientRect();

    const canvasBounds = parentRef.current.getElementsByClassName('real-canvas')[0].getBoundingClientRect();

    // Computing the left offset
    const leftOffset = nodeBounds.x - canvasBounds.x;
    const currentLeftOffset = boxes[componentId].layouts[currentLayout].left;
    const leftDiff = currentLeftOffset - convertXToPercentage(leftOffset, canvasWidth);

    const topDiff = boxes[componentId].layouts[currentLayout].top - (nodeBounds.y - canvasBounds.y);

    let newBoxes = { ...boxes };

    const subContainerHeight = canvasBounds.height - 30;
    const selectedComponents = useEditorStore.getState().selectedComponents;

    if (selectedComponents) {
      for (const selectedComponent of selectedComponents) {
        newBoxes = produce(newBoxes, (draft) => {
          const topOffset = draft[selectedComponent.id].layouts[currentLayout].top;
          const leftOffset = draft[selectedComponent.id].layouts[currentLayout].left;

          draft[selectedComponent.id].layouts[currentLayout].top = topOffset - topDiff;
          draft[selectedComponent.id].layouts[currentLayout].left = leftOffset - leftDiff;
        });

        const componentBottom =
          newBoxes[selectedComponent.id].layouts[currentLayout].top +
          newBoxes[selectedComponent.id].layouts[currentLayout].height;

        if (isParentModal && subContainerHeight <= componentBottom) {
          subContainerHeightRef.current = subContainerHeight + 100;
        }
      }
    }

    setChildWidgets(() => getChildWidgets(newBoxes));
    setBoxes(newBoxes);
  }

  function onResizeStop(id, e, direction, ref, d, position) {
    if (isVersionReleased) {
      enableReleasedVersionPopupState();
      return;
    }

    const deltaWidth = Math.round(d.width / gridWidth) * gridWidth; //rounding of width of element to nearest mulitple of gridWidth
    const deltaHeight = d.height;

    if (deltaWidth === 0 && deltaHeight === 0) {
      return;
    }

    let { x, y } = position;
    x = Math.round(x / gridWidth) * gridWidth;

    const defaultData = {
      top: 100,
      left: 0,
      width: 445,
      height: 500,
>>>>>>> 48653181
    };

    setBoxes(newBoxes);
    // updateCanvasHeight(newBoxes);
  };

  function onDragStop(id, x, y, parent) {
    // const parentGridWidth = parentGridWidth;
    const subContainerGridWidth = parent ? subContainerWidths[parent] || gridWidth : parentGridWidth;
    let newBoxes = {
      ...boxes,
      [id]: {
        ...boxes[id],
        layouts: {
          ...boxes[id]['layouts'],
          [currentLayout]: {
            ...boxes[id]['layouts'][currentLayout],
            // ...{ top: layout.y, left: layout.x, height: layout.h, width: layout.w },
            width: parent
              ? boxes[id]['layouts'][currentLayout].width
              : Math.round((boxes[id]['layouts'][currentLayout].width * gridWidth) / parentGridWidth),
            top: y,
            left: Math.round(x / (parent ? subContainerGridWidth : parentGridWidth)),
          },
        },
        component: {
          ...boxes[id]['component'],
          parent: parent ? parent : undefined,
        },
      },
    };

    setChildWidgets(() => getChildWidgets(newBoxes));
    setBoxes(newBoxes);
  }

  function paramUpdated(id, param, value) {
    if (Object.keys(value).length > 0) {
      setBoxes((boxes) => {
        return update(boxes, {
          [id]: {
            $merge: {
              component: {
                ...boxes[id].component,
                definition: {
                  ...boxes[id].component.definition,
                  properties: {
                    ...boxes[id].component.definition.properties,
                    [param]: value,
                  },
                },
              },
            },
          },
        });
      });
    }
  }

  const styles = {
    width: '100%',
    height: subContainerHeightRef.current,
    position: 'absolute',
    backgroundSize: `${gridWidth}px 10px`,
  };

  //check if parent is listview or form return false is so
  const checkParent = (box) => {
    let isListView = false,
      isForm = false;
    try {
      isListView =
        appDefinition.pages[currentPageId].components[box?.component?.parent]?.component?.component === 'Listview';
      isForm = appDefinition.pages[currentPageId].components[box?.component?.parent]?.component?.component === 'Form';
    } catch {
      console.log('error');
    }
    if (!isListView && !isForm) {
      return true;
    } else {
      return false;
    }
  };

  function onComponentOptionChangedForSubcontainer(component, optionName, value, componentId = '') {
    if (typeof value === 'function' && _.findKey(exposedVariables, optionName)) {
      return Promise.resolve();
    }
    onOptionChange && onOptionChange({ component, optionName, value, componentId });
    return onComponentOptionChanged(component, optionName, value);
  }

  function customRemoveComponent(component) {
    removeComponent(component);
  }

  function checkParentVisibility() {
    let elem = parentRef.current;
    if (elem?.className === 'tab-content') {
      elem = parentRef.current?.parentElement;
    }
    if (elem?.style?.display !== 'none') return true;
    return false;
  }

  const renderWidget = (key, height) => {
    if (!childWidgets[key]) {
      return;
    }
    const addDefaultChildren = childWidgets[key]['withDefaultChildren'] || false;

    const box = childWidgets[key];
    const canShowInCurrentLayout =
      box.component.definition.others[currentLayout === 'mobile' ? 'showOnMobile' : 'showOnDesktop'].value;
    if (box.component.parent && resolveReferences(canShowInCurrentLayout, currentState)) {
      return (
        <DraggableBox
          onComponentClick={onComponentClick}
          onEvent={onEvent}
          height={height}
          onComponentOptionChanged={onComponentOptionChangedForSubcontainer}
          onComponentOptionsChanged={onComponentOptionsChanged}
          key={key}
          paramUpdated={paramUpdated}
          id={key}
          allComponents={allComponents}
          {...childWidgets[key]}
          mode={mode}
          resizingStatusChanged={(status) => setIsResizing(status)}
          draggingStatusChanged={(status) => setIsDragging(status)}
          inCanvas={true}
          zoomLevel={zoomLevel}
          setSelectedComponent={setSelectedComponent}
          selectedComponent={selectedComponent}
          deviceWindowWidth={deviceWindowWidth}
          isSelectedComponent={mode === 'edit' ? selectedComponents.find((component) => component.id === key) : false}
          removeComponent={customRemoveComponent}
          canvasWidth={_containerCanvasWidth}
          readOnly={readOnly}
          darkMode={darkMode}
          customResolvables={customResolvables}
          onComponentHover={onComponentHover}
          hoveredComponent={hoveredComponent}
          parentId={parentComponent?.name}
          sideBarDebugger={sideBarDebugger}
          isMultipleComponentsSelected={selectedComponents?.length > 1 ? true : false}
          exposedVariables={exposedVariables ?? {}}
          childComponents={childComponents[key]}
          containerProps={{
            mode,
            snapToGrid,
            onComponentClick,
            onEvent,
            appDefinition,
            appDefinitionChanged,
            currentState,
            onComponentOptionChanged,
            onComponentOptionsChanged,
            appLoading,
            zoomLevel,
            setSelectedComponent,
            removeComponent,
            currentLayout,
            deviceWindowWidth,
            selectedComponents,
            darkMode,
            readOnly,
            onComponentHover,
            hoveredComponent,
            sideBarDebugger,
            addDefaultChildren,
            currentPageId,
            childComponents,
            setSubContainerWidths,
          }}
        />
      );
    }
  };

  return (
    <div
      ref={drop}
      style={styles}
      id={`canvas-${parent}`}
      className={`real-canvas ${
        (isDragging || isResizing || draggedSubContainer === parent) && !readOnly ? 'show-grid' : ''
      }`}
    >
      <DragContainerNested
        boxes={Object.keys(childWidgets).map((key) => ({ ...boxes[key], id: key }))}
        renderWidget={renderWidget}
        canvasWidth={_containerCanvasWidth}
        gridWidth={gridWidth}
        parent={parent}
        currentLayout={currentLayout}
      />
      {/* {checkParentVisibility() &&
        Object.keys(childWidgets).map((key) => {
          const addDefaultChildren = childWidgets[key]['withDefaultChildren'] || false;
          const box = childWidgets[key];

          const canShowInCurrentLayout =
            box.component.definition.others[currentLayout === 'mobile' ? 'showOnMobile' : 'showOnDesktop'].value;

          if (box.component.parent && resolveReferences(canShowInCurrentLayout, currentState)) {
            return (
              <DraggableBox
                onComponentClick={onComponentClick}
                onEvent={onEvent}
                onComponentOptionChanged={
                  checkParent(box)
                    ? onComponentOptionChangedForSubcontainer
                    : (component, optionName, value, componentId = '') => {
                        if (typeof value === 'function' && _.findKey(exposedVariables, optionName)) {
                          return Promise.resolve();
                        }
                        onOptionChange && onOptionChange({ component, optionName, value, componentId });
                      }
                }
                onComponentOptionsChanged={(component, variableSet, id) => {
                  checkParent(box)
                    ? onComponentOptionsChanged(component, variableSet)
                    : variableSet.map((item) => {
                        onOptionChange &&
                          onOptionChange({
                            component,
                            optionName: item[0],
                            value: item[1],
                            componentId: id,
                          });
                      });
                }}
                key={key}
                onResizeStop={onResizeStop}
                onDragStop={onDragStop}
                paramUpdated={paramUpdated}
                id={key}
                allComponents={allComponents}
                {...childWidgets[key]}
                mode={mode}
                resizingStatusChanged={(status) => setIsResizing(status)}
                draggingStatusChanged={(status) => setIsDragging(status)}
                inCanvas={true}
                zoomLevel={zoomLevel}
                setSelectedComponent={setSelectedComponent}
                selectedComponent={selectedComponent}
                deviceWindowWidth={deviceWindowWidth}
                removeComponent={customRemoveComponent}
                canvasWidth={_containerCanvasWidth}
                readOnly={readOnly}
                darkMode={darkMode}
                customResolvables={customResolvables}
                onComponentHover={onComponentHover}
                hoveredComponent={hoveredComponent}
                parentId={parentComponent?.name}
                parent={parent}
                sideBarDebugger={sideBarDebugger}
                exposedVariables={exposedVariables ?? {}}
                childComponents={childComponents[key]}
                containerProps={{
                  mode,
                  snapToGrid,
                  onComponentClick,
                  onEvent,
                  appDefinition,
                  appDefinitionChanged,
                  currentState,
                  onComponentOptionChanged,
                  onComponentOptionsChanged,
                  appLoading,
                  zoomLevel,
                  setSelectedComponent,
                  removeComponent,
                  currentLayout,
                  deviceWindowWidth,
                  darkMode,
                  readOnly,
                  onComponentHover,
                  hoveredComponent,
                  sideBarDebugger,
                  addDefaultChildren,
                  currentPageId,
                  childComponents,
                }}
              />
            );
          }
        })} */}
      {appLoading && (
        <div className="mx-auto mt-5 w-50 p-5">
          <center>
            <div className="progress progress-sm w-50">
              <div className="progress-bar progress-bar-indeterminate"></div>
            </div>
          </center>
        </div>
      )}
    </div>
  );
};<|MERGE_RESOLUTION|>--- conflicted
+++ resolved
@@ -79,6 +79,13 @@
     }),
     shallow
   );
+  const { selectedComponents } = useEditorStore(
+    (state) => ({
+      selectedComponents: state.selectedComponents,
+    }),
+    shallow
+  );
+
   // const [noOfGrids] = useNoOfGrid();
   const noOfGrids = 43;
 
@@ -325,17 +332,13 @@
     () => ({
       accept: ItemTypes.BOX,
       drop(item, monitor) {
-<<<<<<< HEAD
         if (item.currentLayout === 'mobile' && item.autoComputeLayout) {
           turnOffAutoLayout();
           return false;
         }
-        const componentMeta = componentTypes.find((component) => component.component === item.component.component);
-=======
         const componentMeta = _.cloneDeep(
           componentTypes.find((component) => component.component === item.component.component)
         );
->>>>>>> 48653181
         const canvasBoundingRect = parentRef.current.getElementsByClassName('real-canvas')[0].getBoundingClientRect();
         const parentComp =
           parentComponent?.component === 'Kanban'
@@ -406,7 +409,6 @@
     return width;
   }
 
-<<<<<<< HEAD
   const onResizeStop = (id, height, width, x, y) => {
     const newWidth = (width * noOfGrids) / _containerCanvasWidth;
     let newBoxes = {
@@ -424,76 +426,6 @@
           },
         },
       },
-=======
-  function onDragStop(e, componentId, direction, currentLayout) {
-    if (isVersionReleased) {
-      enableReleasedVersionPopupState();
-      return;
-    }
-
-    const canvasWidth = getContainerCanvasWidth();
-    const nodeBounds = direction.node.getBoundingClientRect();
-
-    const canvasBounds = parentRef.current.getElementsByClassName('real-canvas')[0].getBoundingClientRect();
-
-    // Computing the left offset
-    const leftOffset = nodeBounds.x - canvasBounds.x;
-    const currentLeftOffset = boxes[componentId].layouts[currentLayout].left;
-    const leftDiff = currentLeftOffset - convertXToPercentage(leftOffset, canvasWidth);
-
-    const topDiff = boxes[componentId].layouts[currentLayout].top - (nodeBounds.y - canvasBounds.y);
-
-    let newBoxes = { ...boxes };
-
-    const subContainerHeight = canvasBounds.height - 30;
-    const selectedComponents = useEditorStore.getState().selectedComponents;
-
-    if (selectedComponents) {
-      for (const selectedComponent of selectedComponents) {
-        newBoxes = produce(newBoxes, (draft) => {
-          const topOffset = draft[selectedComponent.id].layouts[currentLayout].top;
-          const leftOffset = draft[selectedComponent.id].layouts[currentLayout].left;
-
-          draft[selectedComponent.id].layouts[currentLayout].top = topOffset - topDiff;
-          draft[selectedComponent.id].layouts[currentLayout].left = leftOffset - leftDiff;
-        });
-
-        const componentBottom =
-          newBoxes[selectedComponent.id].layouts[currentLayout].top +
-          newBoxes[selectedComponent.id].layouts[currentLayout].height;
-
-        if (isParentModal && subContainerHeight <= componentBottom) {
-          subContainerHeightRef.current = subContainerHeight + 100;
-        }
-      }
-    }
-
-    setChildWidgets(() => getChildWidgets(newBoxes));
-    setBoxes(newBoxes);
-  }
-
-  function onResizeStop(id, e, direction, ref, d, position) {
-    if (isVersionReleased) {
-      enableReleasedVersionPopupState();
-      return;
-    }
-
-    const deltaWidth = Math.round(d.width / gridWidth) * gridWidth; //rounding of width of element to nearest mulitple of gridWidth
-    const deltaHeight = d.height;
-
-    if (deltaWidth === 0 && deltaHeight === 0) {
-      return;
-    }
-
-    let { x, y } = position;
-    x = Math.round(x / gridWidth) * gridWidth;
-
-    const defaultData = {
-      top: 100,
-      left: 0,
-      width: 445,
-      height: 500,
->>>>>>> 48653181
     };
 
     setBoxes(newBoxes);
