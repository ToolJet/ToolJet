import React, { useCallback, useState, useEffect } from 'react';
import { useDrop, useDragLayer } from 'react-dnd';
import { ItemTypes } from './ItemTypes';
import { DraggableBox } from './DraggableBox';
import { snapToGrid as doSnapToGrid } from './snapToGrid';
import update from 'immutability-helper';
import { componentTypes } from './Components/components';
import { computeComponentName } from '@/_helpers/utils';

function uuidv4() {
  return ([1e7] + -1e3 + -4e3 + -8e3 + -1e11).replace(/[018]/g, (c) =>
    (c ^ (crypto.getRandomValues(new Uint8Array(1))[0] & (15 >> (c / 4)))).toString(16)
  );
}

export const SubContainer = ({
  mode,
  snapToGrid,
  onComponentClick,
  onEvent,
  appDefinition,
  appDefinitionChanged,
  currentState,
  onComponentOptionChanged,
  onComponentOptionsChanged,
  appLoading,
  zoomLevel,
  parent,
  parentRef,
  configHandleClicked,
  deviceWindowWidth,
  selectedComponent,
  currentLayout,
  removeComponent,
  darkMode,
  containerCanvasWidth,
  readOnly,
  customResolvables,
  parentComponent,
  listViewItemOptions,
  onComponentHover,
  hoveredComponent,
}) => {
  const [_currentParentRef, setParentRef] = useState(parentRef);

  useEffect(() => {
    setParentRef(parentRef);
  }, [parentRef]);

  zoomLevel = zoomLevel || 1;

  // eslint-disable-next-line react-hooks/exhaustive-deps
  const allComponents = appDefinition ? appDefinition.components : {};

  let childComponents = [];

  Object.keys(allComponents).forEach((key) => {
    if (allComponents[key].parent === parent) {
      childComponents[key] = { ...allComponents[key], component: { ...allComponents[key]['component'], parent } };
    }
  });

  const [boxes, setBoxes] = useState(allComponents);
  const [isDragging, setIsDragging] = useState(false);
  const [isResizing, setIsResizing] = useState(false);

  useEffect(() => {
    setBoxes(allComponents);
  }, [allComponents]);

  const moveBox = useCallback(
    (id, left, top) => {
      setBoxes(
        update(boxes, {
          [id]: {
            $merge: { left, top },
          },
        })
      );
      console.log('new boxes - 1', boxes);
    },
    [boxes]
  );

  useEffect(() => {
    console.log('new boxes - 2', boxes);
    if (appDefinitionChanged) {
      appDefinitionChanged({ ...appDefinition, components: boxes });
    }
    // eslint-disable-next-line react-hooks/exhaustive-deps
  }, [boxes]);

  const { draggingState } = useDragLayer((monitor) => {
    // TODO: Need to move to a performant version of the block below
    if (monitor.getItem()) {
      if (monitor.getItem().id === undefined) {
        if (parentRef.current) {
          const currentOffset = monitor.getSourceClientOffset();
          if (currentOffset) {
            const canvasBoundingRect = parentRef.current
              .getElementsByClassName('real-canvas')[0]
              .getBoundingClientRect();
            if (
              currentOffset.x > canvasBoundingRect.x &&
              currentOffset.x < canvasBoundingRect.x + canvasBoundingRect.width
            ) {
              return { draggingState: true };
            }
          }
        }
      }
    }

    if (monitor.isDragging() && monitor.getItem().parent) {
      if (monitor.getItem().parent === parent) {
        return { draggingState: true };
      } else {
        return { draggingState: false };
      }
    } else {
      return { draggingState: false };
    }
  });

  useEffect(() => {
    setIsDragging(draggingState);
  }, [draggingState]);

  function convertXToPercentage(x, canvasWidth) {
    return (x * 100) / canvasWidth;
  }

  function convertXFromPercentage(x, canvasWidth) {
    return (x * canvasWidth) / 100;
  }

  const [, drop] = useDrop(
    () => ({
      accept: ItemTypes.BOX,
      drop(item, monitor) {
        let componentData = {};
        let componentMeta = {};
        let id = item.id;

        let left = 0;
        let top = 0;

        let layouts = item['layouts'];
        const currentLayoutOptions = layouts ? layouts[item.currentLayout] : {};

        const canvasBoundingRect = parentRef.current.getElementsByClassName('real-canvas')[0].getBoundingClientRect();

        // Component already exists and this is just a reposition event
        if (id) {
          const delta = monitor.getDifferenceFromInitialOffset();
          componentData = item.component;
          left = Math.round(convertXFromPercentage(currentLayoutOptions.left, canvasBoundingRect.width) + delta.x);
          top = Math.round(currentLayoutOptions.top + delta.y);

          if (snapToGrid) {
            [left, top] = doSnapToGrid(canvasBoundingRect.width, left, top);
          }

          left = convertXToPercentage(left, canvasBoundingRect.width);

          let newBoxes = {
            ...boxes,
            [id]: {
              ...boxes[id],
              parent: parent,
              layouts: {
                ...boxes[id]['layouts'],
                [item.currentLayout]: {
                  ...boxes[id]['layouts'][item.currentLayout],
                  top: top,
                  left: left,
                },
              },
            },
          };

          setBoxes(newBoxes);
        } else {
          //  This is a new component
          componentMeta = componentTypes.find((component) => component.component === item.component.component);
          console.log('adding new component');
          componentData = JSON.parse(JSON.stringify(componentMeta));
          componentData.name = computeComponentName(componentData.component, boxes);

          const offsetFromTopOfWindow = canvasBoundingRect.top;
          const offsetFromLeftOfWindow = canvasBoundingRect.left;
          const currentOffset = monitor.getSourceClientOffset();

          left = Math.round(currentOffset.x + currentOffset.x * (1 - zoomLevel) - offsetFromLeftOfWindow);
          top = Math.round(currentOffset.y + currentOffset.y * (1 - zoomLevel) - offsetFromTopOfWindow);

          id = uuidv4();
        }

        const subContainerWidth = canvasBoundingRect.width;
        if (snapToGrid) {
          [left, top] = doSnapToGrid(subContainerWidth, left, top);
        }

        if (item.currentLayout === 'mobile') {
          componentData.definition.others.showOnDesktop.value = false;
          componentData.definition.others.showOnMobile.value = true;
        }

        // convert the left offset to percentage
        left = (left * 100) / subContainerWidth;

        const width = (componentMeta.defaultSize.width * 100) / 43;

        setBoxes({
          ...boxes,
          [id]: {
            component: componentData,
            parent: parentRef.current.id,
            layouts: {
              [item.currentLayout]: {
                top: top,
                left: left,
                width: width,
                height: componentMeta.defaultSize.height,
              },
            },
          },
        });

        return undefined;
      },
    }),
    [moveBox]
  );

  function getContainerCanvasWidth() {
    if (containerCanvasWidth !== undefined) {
      return containerCanvasWidth;
    }
    let width = 0;
    if (parentRef.current) {
      const realCanvas = parentRef.current.getElementsByClassName('real-canvas')[0];
      if (realCanvas) {
        const canvasBoundingRect = realCanvas.getBoundingClientRect();
        width = canvasBoundingRect.width;
      }
    }

    return width;
  }

  function onDragStop(e, componentId, direction, currentLayout) {
    const id = componentId ? componentId : uuidv4();

    // Get the width of the canvas
    const canvasWidth = getContainerCanvasWidth();
    const nodeBounds = direction.node.getBoundingClientRect();

    const canvasBounds = parentRef.current.getElementsByClassName('real-canvas')[0].getBoundingClientRect();

    // Computing the left offset
    const leftOffset = nodeBounds.x - canvasBounds.x;
    const left = convertXToPercentage(leftOffset, canvasWidth);

    // Computing the top offset
    const top = nodeBounds.y - canvasBounds.y;

    let newBoxes = {
      ...boxes,
      [id]: {
        ...boxes[id],
        layouts: {
          ...boxes[id]['layouts'],
          [currentLayout]: {
            ...boxes[id]['layouts'][currentLayout],
            top: top,
            left: left,
          },
        },
      },
    };

    setBoxes(newBoxes);
  }

  function onResizeStop(id, e, direction, ref, d, position) {
    const deltaWidth = d.width;
    const deltaHeight = d.height;

    let { x, y } = position;

    const defaultData = {
      top: 100,
      left: 0,
      width: 445,
      height: 500,
    };

    let { left, top, width, height } = boxes[id]['layouts'][currentLayout] || defaultData;

    const canvasBoundingRect = parentRef.current.getElementsByClassName('real-canvas')[0].getBoundingClientRect();
    const subContainerWidth = canvasBoundingRect.width;

    top = y;
    left = (x * 100) / subContainerWidth;

    width = width + (deltaWidth * 43) / subContainerWidth;
    height = height + deltaHeight;

    let newBoxes = {
      ...boxes,
      [id]: {
        ...boxes[id],
        layouts: {
          ...boxes[id]['layouts'],
          [currentLayout]: {
            ...boxes[id]['layouts'][currentLayout],
            width,
            height,
            top,
            left,
          },
        },
      },
    };

    setBoxes(newBoxes);
  }

  function paramUpdated(id, param, value) {
    if (Object.keys(value).length > 0) {
      setBoxes(
        update(boxes, {
          [id]: {
            $merge: {
              component: {
                ...boxes[id].component,
                definition: {
                  ...boxes[id].component.definition,
                  properties: {
                    ...boxes[id].component.definition.properties,
                    [param]: value,
                  },
                },
              },
            },
          },
        })
      );
    }
  }

  const styles = {
    width: '100%',
    height: '100%',
    position: 'absolute',
    backgroundSize: `${getContainerCanvasWidth() / 43}px 10px`,
  };

  function onComponentOptionChangedForSubcontainer(component, optionName, value, extraProps) {
    if (parentComponent?.component === 'Listview') {
      let newData = currentState.components[parentComponent.name]?.data || [];
      newData[listViewItemOptions.index] = {
        ...newData[listViewItemOptions.index],
        [component.name]: {
          ...(newData[listViewItemOptions.index] ? newData[listViewItemOptions.index][component.name] : {}),
          [optionName]: value,
        },
      };
      onComponentOptionChanged(parentComponent, 'data', newData);
    } else {
      onComponentOptionChanged(component, optionName, value, extraProps);
    }
  }

  function customRemoveComponent(component) {
    const componentName = appDefinition.components[component.id]['component'].name;
    removeComponent(component);
    if (parentComponent.component === 'Listview') {
      const currentData = currentState.components[parentComponent.name]?.data || [];
      const newData = currentData.map((widget) => {
        delete widget[componentName];
        return widget;
      });
      onComponentOptionChanged(parentComponent, 'data', newData);
    }
  }

  return (
    <div
      ref={drop}
      style={styles}
      id={`canvas-${parent}`}
      className={`real-canvas ${(isDragging || isResizing) && !readOnly ? ' show-grid' : ''}`}
    >
      {Object.keys(childComponents).map((key, index) => (
        <DraggableBox
          onComponentClick={onComponentClick}
          onEvent={onEvent}
          onComponentOptionChanged={onComponentOptionChangedForSubcontainer}
          onComponentOptionsChanged={onComponentOptionsChanged}
          key={key}
          currentState={currentState}
          onResizeStop={onResizeStop}
          onDragStop={onDragStop}
          paramUpdated={paramUpdated}
          id={key}
          extraProps={{ listviewItemIndex: listViewItemOptions?.index }}
          allComponents={allComponents}
          {...childComponents[key]}
          mode={mode}
          resizingStatusChanged={(status) => setIsResizing(status)}
          draggingStatusChanged={(status) => setIsDragging(status)}
          inCanvas={true}
          zoomLevel={zoomLevel}
          configHandleClicked={configHandleClicked}
          currentLayout={currentLayout}
          selectedComponent={selectedComponent}
          deviceWindowWidth={deviceWindowWidth}
          isSelectedComponent={selectedComponent ? selectedComponent.id === key : false}
          removeComponent={customRemoveComponent}
          canvasWidth={getContainerCanvasWidth()}
          readOnly={readOnly}
          darkMode={darkMode}
          customResolvables={customResolvables}
<<<<<<< HEAD
          parentId={parentComponent.name}
          onComponentHover={onComponentHover}
          hoveredComponent={hoveredComponent}
=======
          parentId={parentComponent?.name}
>>>>>>> a6eed08a
          containerProps={{
            mode,
            snapToGrid,
            onComponentClick,
            onEvent,
            appDefinition,
            appDefinitionChanged,
            currentState,
            onComponentOptionChanged,
            onComponentOptionsChanged,
            appLoading,
            zoomLevel,
            configHandleClicked,
            removeComponent,
            currentLayout,
            deviceWindowWidth,
            selectedComponent,
            darkMode,
            readOnly,
            onComponentHover,
            hoveredComponent,
          }}
        />
      ))}

      {Object.keys(boxes).length === 0 && !appLoading && !isDragging && (
        <div className="mx-auto mt-5 w-50 p-5 bg-light no-components-box">
          <center className="text-muted">
            Drag components from the right sidebar and drop here. Check out our{' '}
            <a href="https://docs.tooljet.io/docs/tutorial/adding-widget" target="_blank" rel="noreferrer">
              guide
            </a>{' '}
            on adding widgets.
          </center>
        </div>
      )}
      {appLoading && (
        <div className="mx-auto mt-5 w-50 p-5">
          <center>
            <div className="progress progress-sm w-50">
              <div className="progress-bar progress-bar-indeterminate"></div>
            </div>
          </center>
        </div>
      )}
    </div>
  );
};<|MERGE_RESOLUTION|>--- conflicted
+++ resolved
@@ -424,13 +424,9 @@
           readOnly={readOnly}
           darkMode={darkMode}
           customResolvables={customResolvables}
-<<<<<<< HEAD
-          parentId={parentComponent.name}
           onComponentHover={onComponentHover}
           hoveredComponent={hoveredComponent}
-=======
           parentId={parentComponent?.name}
->>>>>>> a6eed08a
           containerProps={{
             mode,
             snapToGrid,
