/* eslint-disable import/no-named-as-default */
import React, { useState, useEffect, useRef, useMemo } from 'react';
import { useDrop } from 'react-dnd';
import { ItemTypes } from './editorConstants';
import { DraggableBox } from './DraggableBox';
import update from 'immutability-helper';
import _, { isEmpty } from 'lodash';
import { componentTypes } from './WidgetManager/components';
import {
  addNewWidgetToTheEditor,
  onComponentOptionChanged,
  onComponentOptionsChanged,
  isPDFSupported,
} from '@/_helpers/appUtils';
import { resolveWidgetFieldValue } from '@/_helpers/utils';
import { toast } from 'react-hot-toast';
import { restrictedWidgetsObj } from '@/Editor/WidgetManager/restrictedWidgetsConfig';
import { useCurrentState } from '@/_stores/currentStateStore';
import { shallow } from 'zustand/shallow';

import { useEditorStore } from '@/_stores/editorStore';

// eslint-disable-next-line import/no-unresolved
import { diff } from 'deep-object-diff';
<<<<<<< HEAD
// eslint-disable-next-line import/namespace
=======
>>>>>>> 9519a1a8
import { useGridStore, useResizingComponentId } from '@/_stores/gridStore';
import GhostWidget from './GhostWidget';

export const SubContainer = ({
  mode,
  snapToGrid,
  onComponentClick,
  onEvent,
  appDefinitionChanged,
  appLoading,
  zoomLevel,
  parent,
  parentRef,
  setSelectedComponent,
  selectedComponent,
  currentLayout,
  removeComponent,
  darkMode,
  containerCanvasWidth,
  readOnly,
  customResolvables,
  parentComponent,
  onComponentHover,
  hoveredComponent,
  sideBarDebugger,
  onOptionChange,
  exposedVariables,
  height = '100%',
  currentPageId,
  childComponents = null,
  listmode = null,
  columns = 1,
  parentWidgetId,
}) => {
<<<<<<< HEAD
  //Todo add custom resolve vars for other widgets too

  const widgetResolvables = Object.freeze({
    Listview: 'listItem',
  });

  const appDefinition = useEditorStore((state) => state.appDefinition, shallow);

=======
  const appDefinition = useEditorStore((state) => state.appDefinition, shallow);

>>>>>>> 9519a1a8
  const currentState = useCurrentState();
  const { selectedComponents } = useEditorStore(
    (state) => ({
      selectedComponents: state.selectedComponents,
    }),
    shallow
  );

  const resizingComponentId = useResizingComponentId();

  const noOfGrids = 43;
  const { isGridActive } = useGridStore((state) => ({ isGridActive: state.activeGrid === parent }), shallow);

  const gridWidth = getContainerCanvasWidth() / noOfGrids;

  const [_containerCanvasWidth, setContainerCanvasWidth] = useState(0);
  useEffect(() => {
    if (parentRef.current) {
      const canvasWidth = getContainerCanvasWidth();
      setContainerCanvasWidth(canvasWidth);
    }
    // eslint-disable-next-line react-hooks/exhaustive-deps
  }, [parentRef, getContainerCanvasWidth(), listmode, parentComponent?.definition?.properties?.size?.value]); // Listen for changes to the modal size and update the subcontainer state with the new grid width.

  zoomLevel = zoomLevel || 1;

  // eslint-disable-next-line react-hooks/exhaustive-deps
  const allComponents = appDefinition.pages[currentPageId]?.components ?? {};

  const allChildComponents = useMemo(() => {
    const _childWidgets = {};
    Object.entries(allComponents).forEach(([componentId, componentData]) => {
      if (componentData?.component?.parent === parent) {
        _childWidgets[componentId] = componentData;
      }
    });

    return _childWidgets;
  }, [allComponents, parent]);

  const [childWidgets, setChildWidgets] = useState(() => allChildComponents);
  const [isDragging, setIsDragging] = useState(false);
  const [isResizing, setIsResizing] = useState(false);

  const subContainerHeightRef = useRef(height ?? '100%');

  useEffect(() => {
    if (parent) {
      const _childWidgets = {};

      Object.entries(allComponents).forEach(([componentId, componentData]) => {
        if (componentData?.component?.parent === parent) {
          _childWidgets[componentId] = componentData;
        }
      });

      const shouldUpdate = !_.isEqual(childWidgets, _childWidgets);

      if (shouldUpdate) {
        setChildWidgets(_childWidgets);
      }
    }

    // eslint-disable-next-line react-hooks/exhaustive-deps
  }, [JSON.stringify(allChildComponents), parent]);

  const containerWidth = getContainerCanvasWidth();

  const placeComponentInsideParent = (newComponent, canvasBoundingRect) => {
    const layout = newComponent?.layout?.desktop;
    let newWidth = layout.width,
      newHeight = layout.top + layout.height;
    if (layout) {
      if (newWidth + layout.left >= 43) {
        newWidth = 43 - layout.left;
<<<<<<< HEAD
      }
      if (newHeight > canvasBoundingRect.height) {
        newHeight = canvasBoundingRect.height - layout.top;
      }
=======
      }
      if (newHeight > canvasBoundingRect.height) {
        newHeight = canvasBoundingRect.height - layout.top;
      }
>>>>>>> 9519a1a8
      return {
        ...newComponent,
        layout: {
          desktop: {
            ...layout,
            height: newHeight,
            width: newWidth,
          },
          mobile: {
            ...layout,
            height: newHeight,
            width: newWidth,
          },
        },
      };
    }
    return newComponent;
  };

  const placeComponentInsideListView = (newComponent, canvasBoundingRect) => {
    const layout = newComponent?.layout?.desktop;
    if (layout && canvasBoundingRect.height <= layout.top) {
      let newTop = canvasBoundingRect.height - layout.height,
        newHeight = layout.height;
      if (newTop < 0) {
        newTop = 0;
        newHeight = canvasBoundingRect.height;
      }
      return {
        ...newComponent,
        layout: {
          desktop: {
            ...layout,
            top: newTop,
            height: newHeight,
          },
          mobile: {
            ...layout,
            top: newTop,
            height: newHeight,
          },
        },
      };
    }
    return newComponent;
  };

  useEffect(() => {
    useGridStore.getState().actions.setSubContainerWidths(parent, containerWidth / noOfGrids);
    // eslint-disable-next-line react-hooks/exhaustive-deps
  }, [containerWidth]);

  useEffect(() => {
    if (appDefinitionChanged) {
      const newDefinition = {
        ...appDefinition,
        pages: {
          ...appDefinition.pages,
          [currentPageId]: {
            ...appDefinition.pages[currentPageId],
            components: {
              ...appDefinition.pages[currentPageId].components,
              ...childWidgets,
            },
          },
        },
      };

      const oldComponents = appDefinition.pages[currentPageId]?.components ?? {};
      const newComponents = newDefinition.pages[currentPageId]?.components ?? {};

      const componendAdded = Object.keys(newComponents).length > Object.keys(oldComponents).length;

      const opts = { containerChanges: true };

      if (componendAdded) {
        opts.componentAdded = true;
      }

      const shouldUpdate = !_.isEmpty(diff(appDefinition, newDefinition));

      if (shouldUpdate) {
        appDefinitionChanged(newDefinition, opts);
      }
    }
    // eslint-disable-next-line react-hooks/exhaustive-deps
  }, [childWidgets]);

  const [{ isOver, isOverCurrent }, drop] = useDrop(
    () => ({
      accept: ItemTypes.BOX,
      drop(item, monitor) {
        const didDrop = monitor.didDrop();
        if (didDrop && !parent) {
          return;
        }

        if (item.component.component === 'PDF' && !isPDFSupported()) {
          toast.error(
            'PDF is not supported in this version of browser. We recommend upgrading to the latest version for full support.'
          );
          return;
        }

        const componentMeta = _.cloneDeep(
          componentTypes.find((component) => component.component === item.component.component)
        );
        const canvasBoundingRect = parentRef.current.getElementsByClassName('real-canvas')[0].getBoundingClientRect();
        const parentComp =
          parentComponent?.component === 'Kanban'
            ? parent.includes('modal')
              ? 'Kanban_popout'
              : 'Kanban_card'
            : parentComponent.component;

        if (!restrictedWidgetsObj[parentComp].includes(componentMeta?.component)) {
<<<<<<< HEAD
=======
          const currentActiveLayout = useEditorStore.getState().currentLayout;
>>>>>>> 9519a1a8
          let newComponent = addNewWidgetToTheEditor(
            componentMeta,
            monitor,
            { ...allComponents, ...childWidgets },
            canvasBoundingRect,
            currentActiveLayout,
            snapToGrid,
            zoomLevel,
            true
          );

          if (parentComp === 'Listview') {
            newComponent = placeComponentInsideListView(newComponent, canvasBoundingRect);
          }
          if (componentMeta.component === 'Form') {
            newComponent = placeComponentInsideParent(newComponent, canvasBoundingRect);
          }

<<<<<<< HEAD
          setChildWidgets((prev) => {
            return {
              ...prev,
              [newComponent.id]: {
                component: {
                  ...newComponent.component,
                  parent: parentRef.current.id,
                },
                layouts: {
                  ...newComponent.layout,
                },
                withDefaultChildren: newComponent.withDefaultChildren,
              },
            };
          });
=======
          // Logic to add default child components
          const childrenBoxes = {};
          if (componentMeta.defaultChildren) {
            const parentMeta = componentMeta;
            const widgetResolvables = Object.freeze({
              Listview: 'listItem',
            });
            const customResolverVariable = widgetResolvables[parentMeta?.component];
            const defaultChildren = _.cloneDeep(parentMeta)['defaultChildren'];
            const parentId = newComponent.id;

            defaultChildren.forEach((child) => {
              const { componentName, layout, incrementWidth, properties, accessorKey, tab, defaultValue, styles } =
                child;

              const componentMeta = _.cloneDeep(
                componentTypes.find((component) => component.component === componentName)
              );
              const componentData = JSON.parse(JSON.stringify(componentMeta));

              const width = layout.width ? layout.width : (componentMeta.defaultSize.width * 100) / noOfGrids;
              const height = layout.height ? layout.height : componentMeta.defaultSize.height;
              const newComponentDefinition = {
                ...componentData.definition.properties,
              };

              if (_.isArray(properties) && properties.length > 0) {
                properties.forEach((prop) => {
                  const accessor = customResolverVariable
                    ? `{{${customResolverVariable}.${accessorKey}}}`
                    : defaultValue[prop] || '';

                  _.set(newComponentDefinition, prop, {
                    value: accessor,
                  });
                });
                _.set(componentData, 'definition.properties', newComponentDefinition);
              }

              if (_.isArray(styles) && styles.length > 0) {
                styles.forEach((prop) => {
                  const accessor = customResolverVariable
                    ? `{{${customResolverVariable}.${accessorKey}}}`
                    : defaultValue[prop] || '';

                  _.set(newComponentDefinition, prop, {
                    value: accessor,
                  });
                });
                _.set(componentData, 'definition.styles', newComponentDefinition);
              }

              const newChildComponent = addNewWidgetToTheEditor(
                componentData,
                {},
                { ...allComponents, ...childrenBoxes },
                {},
                currentActiveLayout,
                snapToGrid,
                zoomLevel,
                true,
                true
              );

              _.set(childrenBoxes, newChildComponent.id, {
                component: {
                  ...newChildComponent.component,
                  parent: parentMeta.component === 'Tabs' ? parentId + '-' + tab : parentId,
                },

                layouts: {
                  [currentActiveLayout]: {
                    ...layout,
                    width: incrementWidth ? width * incrementWidth : width,
                    height: height,
                  },
                },
              });
            });
          }

          if (newComponent.withDefaultChildren) {
            if (appDefinitionChanged) {
              const newDefinition = {
                ...appDefinition,
                pages: {
                  ...appDefinition.pages,
                  [currentPageId]: {
                    ...appDefinition.pages[currentPageId],
                    components: {
                      ...appDefinition.pages[currentPageId].components,
                      [newComponent.id]: {
                        component: {
                          ...newComponent.component,
                          parent: parentRef.current.id,
                        },
                        layouts: {
                          ...newComponent.layout,
                        },
                        withDefaultChildren: false,
                      },
                      ...childrenBoxes,
                    },
                  },
                },
              };

              const oldComponents = appDefinition.pages[currentPageId]?.components ?? {};
              const newComponents = newDefinition.pages[currentPageId]?.components ?? {};

              const componendAdded = Object.keys(newComponents).length > Object.keys(oldComponents).length;

              const opts = { containerChanges: true };

              if (componendAdded) {
                opts.componentAdded = true;
              }

              const shouldUpdate = !_.isEmpty(diff(appDefinition, newDefinition));

              if (shouldUpdate) {
                appDefinitionChanged(newDefinition, opts);
              }
            }
          } else {
            setChildWidgets((prev) => {
              return {
                ...prev,
                [newComponent.id]: {
                  component: {
                    ...newComponent.component,
                    parent: parentRef.current.id,
                  },
                  layouts: {
                    ...newComponent.layout,
                  },
                  withDefaultChildren: newComponent.withDefaultChildren,
                },
              };
            });
          }
>>>>>>> 9519a1a8

          setSelectedComponent(newComponent.id, newComponent.component);

          return undefined;
        } else {
          toast.error(
            ` ${componentMeta?.component} is not compatible as a child component of ${parentComp
              .replace(/_/g, ' ')
              .toLowerCase()}`,
            {
              style: {
                wordBreak: 'break-word',
              },
            }
          );
        }
      },
      collect: (monitor) => ({
        isOver: monitor.isOver(),
        isOverCurrent: monitor.isOver({ shallow: true }),
      }),
    }),
<<<<<<< HEAD
    [parent]
=======
    [parent, appDefinition]
>>>>>>> 9519a1a8
  );

  function getContainerCanvasWidth() {
    if (containerCanvasWidth !== undefined) {
      if (listmode == 'grid') return containerCanvasWidth / columns - 2;
      else return containerCanvasWidth - 2;
    }

    let width = 0;
    if (parentRef.current) {
      const realCanvas = parentRef.current.getElementsByClassName('real-canvas')[0];
      if (realCanvas) {
        const canvasBoundingRect = realCanvas.getBoundingClientRect();
        width = canvasBoundingRect.width;
        return width;
      }
    }
<<<<<<< HEAD
    return width;
=======

    return useEditorStore.getState().editorCanvasWidth;
>>>>>>> 9519a1a8
  }

  function paramUpdated(id, param, value) {
    if (id === 'resizingComponentId') {
      return;
    }
    if (Object.keys(value).length > 0) {
      setChildWidgets((boxes) => {
        return update(boxes, {
          [id]: {
            $merge: {
              component: {
                ...boxes[id].component,
                definition: {
                  ...boxes[id].component.definition,
                  properties: {
                    ...boxes[id].component.definition.properties,
                    [param]: value,
                  },
                },
              },
            },
          },
        });
      });
    }
  }

  const styles = {
    width: '100%',
    height: subContainerHeightRef.current,
    position: 'absolute',
    backgroundSize: `${gridWidth}px 10px`,
  };

  //check if parent is listview or form return false is so
  const checkParent = (box) => {
    let isListView = false,
      isForm = false;
    try {
      isListView =
        appDefinition.pages[currentPageId].components[box?.component?.parent]?.component?.component === 'Listview';
      isForm = appDefinition.pages[currentPageId].components[box?.component?.parent]?.component?.component === 'Form';
    } catch {
      console.log('error');
    }
    if (!isListView && !isForm) {
      return true;
    } else {
      return false;
    }
  };

  function onComponentOptionChangedForSubcontainer(component, optionName, value, componentId = '') {
    if (typeof value === 'function' && _.findKey(exposedVariables, optionName)) {
      return Promise.resolve();
    }
    onOptionChange && onOptionChange({ component, optionName, value, componentId });
    return onComponentOptionChanged(component, optionName, value);
  }

  function customRemoveComponent(component) {
    removeComponent(component);
  }

  function checkParentVisibility() {
    let elem = parentRef.current;
    if (elem?.className === 'tab-content') {
      elem = parentRef.current?.parentElement;
    }
    if (elem?.style?.display !== 'none') return true;
    return false;
  }

  const getContainerProps = (componentId) => {
    return {
      mode,
      snapToGrid,
      onComponentClick,
      onEvent,
      appDefinition,
      appDefinitionChanged,
      currentState,
      appLoading,
      zoomLevel,
      setSelectedComponent,
      removeComponent,
      currentLayout,
      selectedComponents,
      darkMode,
      readOnly,
      onComponentHover,
      hoveredComponent,
      sideBarDebugger,
      currentPageId,
      childComponents,
    };
  };

  return (
    <SubContianerWrapper
      drop={drop}
      styles={styles}
      parent={parent}
<<<<<<< HEAD
      isDragging={isDragging}
=======
      isDragging={isDragging || isOver}
>>>>>>> 9519a1a8
      isResizing={isResizing}
      isGridActive={isGridActive}
      readOnly={readOnly}
      parentWidgetId={parentWidgetId}
    >
      <div className="root h-100">
        <div
          className={`container-fluid p-0 h-100 drag-container-parent`}
          component-id={parent}
          data-parent-type={parentComponent?.component}
        >
          {checkParentVisibility() &&
            Object.entries({
              ...childWidgets,
            }).map(([key, box]) => {
<<<<<<< HEAD
              const canShowInCurrentLayout =
                box.component.definition.others[currentLayout === 'mobile' ? 'showOnMobile' : 'showOnDesktop'].value;
=======
              const activeLayout = useEditorStore.getState().currentLayout;
              const canShowInCurrentLayout =
                box.component.definition.others[activeLayout === 'mobile' ? 'showOnMobile' : 'showOnDesktop'].value;
>>>>>>> 9519a1a8

              if (box.component.parent && resolveWidgetFieldValue(canShowInCurrentLayout)) {
                return (
                  <SubWidgetWrapper
                    isResizing={resizingComponentId === key}
                    key={key}
                    id={key}
                    parent={parent}
                    widget={box}
                    readOnly={readOnly}
<<<<<<< HEAD
                    currentLayout={currentLayout}
=======
                    currentLayout={activeLayout}
>>>>>>> 9519a1a8
                    canvasWidth={_containerCanvasWidth}
                    gridWidth={gridWidth}
                    isGhostComponent={key === 'resizingComponentId'}
                    mode={mode}
                  >
                    <DraggableBox
                      onComponentClick={onComponentClick}
                      onEvent={onEvent}
                      height={height}
                      onComponentOptionChanged={
                        checkParent(box)
                          ? onComponentOptionChangedForSubcontainer
                          : (component, optionName, value, componentId = '') => {
                              if (typeof value === 'function' && _.findKey(exposedVariables, optionName)) {
                                return Promise.resolve();
                              }
                              onOptionChange && onOptionChange({ component, optionName, value, componentId });
                            }
                      }
                      onComponentOptionsChanged={(component, variableSet, id) => {
                        checkParent(box)
                          ? onComponentOptionsChanged(component, variableSet)
                          : variableSet.map((item) => {
                              onOptionChange &&
                                onOptionChange({
                                  component,
                                  optionName: item[0],
                                  value: item[1],
                                  componentId: id,
                                });
                            });
                      }}
                      // key={key}
                      paramUpdated={paramUpdated}
                      id={key}
                      allComponents={allComponents}
                      {...box}
                      mode={mode}
                      inCanvas={true}
                      zoomLevel={zoomLevel}
                      selectedComponent={selectedComponent}
                      isSelectedComponent={
                        mode === 'edit' ? selectedComponents.find((component) => component.id === key) : false
                      }
                      removeComponent={customRemoveComponent}
                      canvasWidth={_containerCanvasWidth}
                      readOnly={readOnly}
                      darkMode={darkMode}
                      customResolvables={customResolvables}
                      onComponentHover={onComponentHover}
                      hoveredComponent={hoveredComponent}
                      parentId={parent}
                      isMultipleComponentsSelected={selectedComponents?.length > 1 ? true : false}
                      exposedVariables={exposedVariables ?? {}}
                      getContainerProps={getContainerProps}
                      isFromSubContainer={true}
<<<<<<< HEAD
=======
                      childComponents={childComponents[key]}
>>>>>>> 9519a1a8
                    />
                  </SubWidgetWrapper>
                );
              }
            })}
          <ResizeGhostWidget
            resizingComponentId={resizingComponentId}
            widgets={childWidgets}
            currentLayout={currentLayout}
            canvasWidth={_containerCanvasWidth}
            gridWidth={gridWidth}
          />
        </div>
      </div>
      {appLoading && (
        <div className="mx-auto mt-5 w-50 p-5">
          <center>
            <div className="progress progress-sm w-50">
              <div className="progress-bar progress-bar-indeterminate"></div>
            </div>
          </center>
        </div>
      )}
    </SubContianerWrapper>
  );
};

const ResizeGhostWidget = ({ resizingComponentId, widgets, currentLayout, canvasWidth, gridWidth }) => {
  if (!resizingComponentId) {
    return '';
  }

  return (
    <GhostWidget
      layouts={widgets?.[resizingComponentId]?.layouts}
      currentLayout={currentLayout}
      canvasWidth={canvasWidth}
      gridWidth={gridWidth}
    />
  );
};

const SubWidgetWrapper = ({
  parent,
  readOnly,
  id,
  widget,
  currentLayout,
  canvasWidth,
  gridWidth,
  children,
  isResizing,
  isGhostComponent,
  mode,
}) => {
  const { layouts } = widget;
<<<<<<< HEAD
  const widgetRef = useRef();
  const isOnScreen = useOnScreen(widgetRef);

  const layoutData = layouts?.[currentLayout] || layouts?.['desktop'];
=======

  const widgetRef = useRef(null);

  const isOnScreen = useOnScreen(widgetRef);

  const layoutData = layouts[currentLayout] || layouts['desktop'] || {};
>>>>>>> 9519a1a8
  const isSelected = useEditorStore((state) => {
    const isSelected = (state.selectedComponents || []).length === 1 && state?.selectedComponents?.[0]?.id === id;
    return state?.hoveredComponent == id || isSelected;
  }, shallow);

  const isDragging = useGridStore((state) => state?.draggingComponentId === id);

  let width = (canvasWidth * layoutData.width) / 43;
  width = width > canvasWidth ? canvasWidth : width; //this handles scenarios where the width is set more than canvas for older components
  const styles = {
    width: width + 'px',
    height: layoutData.height + 'px',
    transform: `translate(${layoutData.left * gridWidth}px, ${layoutData.top}px)`,
    ...(isGhostComponent ? { opacity: 0.5 } : {}),
  };

  const isWidgetActive = (isSelected || isDragging) && mode !== 'view';

  useEffect(() => {
    const controlBox = document.querySelector(`[target-id="${id}"]`);
    // console.log('controlBox', { hide: !isOnScreen && isSelected && !isDragging && !isResizing, isOnScreen });
    //adding attribute instead of class since react-moveable seems to replace classes internally on scroll stop
    if (!isOnScreen && isSelected && !isDragging && !isResizing) {
      controlBox?.classList.add('hide-control');
      controlBox?.setAttribute('data-off-screen', 'true');
    } else {
      // controlBox?.classList.remove('hide-control');
      controlBox?.removeAttribute('data-off-screen');
    }
  }, [isOnScreen]);

  if (isEmpty(layoutData)) {
    return '';
  }

  return (
    <div
      className={
        isGhostComponent
          ? ''
          : readOnly
          ? `moveable-box position-absolute`
          : `target-${parent} target1-${parent} ele-${id} nested-target moveable-box target  ${
              isResizing ? 'resizing-target' : ''
            } ${isWidgetActive ? 'active-target' : ''} ${isDragging ? 'opacity-0' : ''}`
      }
      key={id}
      id={id}
      style={{ transform: `translate(332px, -134px)`, ...styles }}
      widget-id={id}
      widgetid={id}
      ref={widgetRef}
    >
      {children}
<<<<<<< HEAD
=======
    </div>
  );
};

const SubContianerWrapper = ({ children, isDragging, isResizing, isGridActive, readOnly, drop, styles, parent }) => {
  return (
    <div
      ref={drop}
      style={styles}
      id={`canvas-${parent}`}
      data-parent={parent}
      className={`sub-canvas real-canvas ${
        (isDragging || isResizing || isGridActive) && !readOnly ? 'show-grid' : 'hide-grid'
      }`}
    >
      {children}
>>>>>>> 9519a1a8
    </div>
  );
};

<<<<<<< HEAD
const SubContianerWrapper = ({ children, isDragging, isResizing, isGridActive, readOnly, drop, styles, parent }) => {
  return (
    <div
      ref={drop}
      style={styles}
      id={`canvas-${parent}`}
      data-parent={parent}
      className={`sub-canvas real-canvas ${
        (isDragging || isResizing || isGridActive) && !readOnly ? 'show-grid' : 'hide-grid'
      }`}
    >
      {children}
    </div>
  );
};

export default function useOnScreen(ref) {
  const [isIntersecting, setIntersecting] = useState(false);

  const observer = useMemo(
    () =>
      new IntersectionObserver(([entry]) => setIntersecting(entry.isIntersecting), {
        root: ref.current?.closest('.real-canvas'),
        threshold: 0,
      }),
    [ref]
  );

  useEffect(() => {
    observer.observe(ref.current);
    return () => observer.disconnect();
=======
export default function useOnScreen(ref) {
  const [isIntersecting, setIntersecting] = useState(false);
  const currentLayout = useEditorStore((state) => state.currentLayout);

  const observer = useMemo(() => {
    if (ref?.current) {
      new IntersectionObserver(([entry]) => setIntersecting(entry.isIntersecting), {
        root: ref.current?.closest('.real-canvas'),
        threshold: 0,
      });
    }
    // eslint-disable-next-line react-hooks/exhaustive-deps
  }, [ref.current, currentLayout]);

  useEffect(() => {
    if (observer) {
      observer.observe(ref.current);
    }
    return () => observer && observer.disconnect();
    // eslint-disable-next-line react-hooks/exhaustive-deps
>>>>>>> 9519a1a8
  }, []);

  return isIntersecting;
}<|MERGE_RESOLUTION|>--- conflicted
+++ resolved
@@ -22,10 +22,6 @@
 
 // eslint-disable-next-line import/no-unresolved
 import { diff } from 'deep-object-diff';
-<<<<<<< HEAD
-// eslint-disable-next-line import/namespace
-=======
->>>>>>> 9519a1a8
 import { useGridStore, useResizingComponentId } from '@/_stores/gridStore';
 import GhostWidget from './GhostWidget';
 
@@ -60,19 +56,8 @@
   columns = 1,
   parentWidgetId,
 }) => {
-<<<<<<< HEAD
-  //Todo add custom resolve vars for other widgets too
-
-  const widgetResolvables = Object.freeze({
-    Listview: 'listItem',
-  });
-
   const appDefinition = useEditorStore((state) => state.appDefinition, shallow);
 
-=======
-  const appDefinition = useEditorStore((state) => state.appDefinition, shallow);
-
->>>>>>> 9519a1a8
   const currentState = useCurrentState();
   const { selectedComponents } = useEditorStore(
     (state) => ({
@@ -148,17 +133,10 @@
     if (layout) {
       if (newWidth + layout.left >= 43) {
         newWidth = 43 - layout.left;
-<<<<<<< HEAD
       }
       if (newHeight > canvasBoundingRect.height) {
         newHeight = canvasBoundingRect.height - layout.top;
       }
-=======
-      }
-      if (newHeight > canvasBoundingRect.height) {
-        newHeight = canvasBoundingRect.height - layout.top;
-      }
->>>>>>> 9519a1a8
       return {
         ...newComponent,
         layout: {
@@ -275,10 +253,7 @@
             : parentComponent.component;
 
         if (!restrictedWidgetsObj[parentComp].includes(componentMeta?.component)) {
-<<<<<<< HEAD
-=======
           const currentActiveLayout = useEditorStore.getState().currentLayout;
->>>>>>> 9519a1a8
           let newComponent = addNewWidgetToTheEditor(
             componentMeta,
             monitor,
@@ -297,23 +272,6 @@
             newComponent = placeComponentInsideParent(newComponent, canvasBoundingRect);
           }
 
-<<<<<<< HEAD
-          setChildWidgets((prev) => {
-            return {
-              ...prev,
-              [newComponent.id]: {
-                component: {
-                  ...newComponent.component,
-                  parent: parentRef.current.id,
-                },
-                layouts: {
-                  ...newComponent.layout,
-                },
-                withDefaultChildren: newComponent.withDefaultChildren,
-              },
-            };
-          });
-=======
           // Logic to add default child components
           const childrenBoxes = {};
           if (componentMeta.defaultChildren) {
@@ -455,7 +413,6 @@
               };
             });
           }
->>>>>>> 9519a1a8
 
           setSelectedComponent(newComponent.id, newComponent.component);
 
@@ -478,11 +435,7 @@
         isOverCurrent: monitor.isOver({ shallow: true }),
       }),
     }),
-<<<<<<< HEAD
-    [parent]
-=======
     [parent, appDefinition]
->>>>>>> 9519a1a8
   );
 
   function getContainerCanvasWidth() {
@@ -500,12 +453,8 @@
         return width;
       }
     }
-<<<<<<< HEAD
-    return width;
-=======
 
     return useEditorStore.getState().editorCanvasWidth;
->>>>>>> 9519a1a8
   }
 
   function paramUpdated(id, param, value) {
@@ -610,11 +559,7 @@
       drop={drop}
       styles={styles}
       parent={parent}
-<<<<<<< HEAD
-      isDragging={isDragging}
-=======
       isDragging={isDragging || isOver}
->>>>>>> 9519a1a8
       isResizing={isResizing}
       isGridActive={isGridActive}
       readOnly={readOnly}
@@ -630,14 +575,9 @@
             Object.entries({
               ...childWidgets,
             }).map(([key, box]) => {
-<<<<<<< HEAD
-              const canShowInCurrentLayout =
-                box.component.definition.others[currentLayout === 'mobile' ? 'showOnMobile' : 'showOnDesktop'].value;
-=======
               const activeLayout = useEditorStore.getState().currentLayout;
               const canShowInCurrentLayout =
                 box.component.definition.others[activeLayout === 'mobile' ? 'showOnMobile' : 'showOnDesktop'].value;
->>>>>>> 9519a1a8
 
               if (box.component.parent && resolveWidgetFieldValue(canShowInCurrentLayout)) {
                 return (
@@ -648,11 +588,7 @@
                     parent={parent}
                     widget={box}
                     readOnly={readOnly}
-<<<<<<< HEAD
-                    currentLayout={currentLayout}
-=======
                     currentLayout={activeLayout}
->>>>>>> 9519a1a8
                     canvasWidth={_containerCanvasWidth}
                     gridWidth={gridWidth}
                     isGhostComponent={key === 'resizingComponentId'}
@@ -709,10 +645,7 @@
                       exposedVariables={exposedVariables ?? {}}
                       getContainerProps={getContainerProps}
                       isFromSubContainer={true}
-<<<<<<< HEAD
-=======
                       childComponents={childComponents[key]}
->>>>>>> 9519a1a8
                     />
                   </SubWidgetWrapper>
                 );
@@ -769,19 +702,12 @@
   mode,
 }) => {
   const { layouts } = widget;
-<<<<<<< HEAD
-  const widgetRef = useRef();
+
+  const widgetRef = useRef(null);
+
   const isOnScreen = useOnScreen(widgetRef);
 
-  const layoutData = layouts?.[currentLayout] || layouts?.['desktop'];
-=======
-
-  const widgetRef = useRef(null);
-
-  const isOnScreen = useOnScreen(widgetRef);
-
   const layoutData = layouts[currentLayout] || layouts['desktop'] || {};
->>>>>>> 9519a1a8
   const isSelected = useEditorStore((state) => {
     const isSelected = (state.selectedComponents || []).length === 1 && state?.selectedComponents?.[0]?.id === id;
     return state?.hoveredComponent == id || isSelected;
@@ -836,30 +762,10 @@
       ref={widgetRef}
     >
       {children}
-<<<<<<< HEAD
-=======
     </div>
   );
 };
 
-const SubContianerWrapper = ({ children, isDragging, isResizing, isGridActive, readOnly, drop, styles, parent }) => {
-  return (
-    <div
-      ref={drop}
-      style={styles}
-      id={`canvas-${parent}`}
-      data-parent={parent}
-      className={`sub-canvas real-canvas ${
-        (isDragging || isResizing || isGridActive) && !readOnly ? 'show-grid' : 'hide-grid'
-      }`}
-    >
-      {children}
->>>>>>> 9519a1a8
-    </div>
-  );
-};
-
-<<<<<<< HEAD
 const SubContianerWrapper = ({ children, isDragging, isResizing, isGridActive, readOnly, drop, styles, parent }) => {
   return (
     <div
@@ -878,22 +784,6 @@
 
 export default function useOnScreen(ref) {
   const [isIntersecting, setIntersecting] = useState(false);
-
-  const observer = useMemo(
-    () =>
-      new IntersectionObserver(([entry]) => setIntersecting(entry.isIntersecting), {
-        root: ref.current?.closest('.real-canvas'),
-        threshold: 0,
-      }),
-    [ref]
-  );
-
-  useEffect(() => {
-    observer.observe(ref.current);
-    return () => observer.disconnect();
-=======
-export default function useOnScreen(ref) {
-  const [isIntersecting, setIntersecting] = useState(false);
   const currentLayout = useEditorStore((state) => state.currentLayout);
 
   const observer = useMemo(() => {
@@ -912,7 +802,6 @@
     }
     return () => observer && observer.disconnect();
     // eslint-disable-next-line react-hooks/exhaustive-deps
->>>>>>> 9519a1a8
   }, []);
 
   return isIntersecting;
