--- conflicted
+++ resolved
@@ -679,8 +679,6 @@
           </center>
         </div>
       )}
-<<<<<<< HEAD
-=======
     </SubContianerWrapper>
   );
 };
@@ -798,7 +796,6 @@
       }`}
     >
       {children}
->>>>>>> 1311b5ab
     </div>
   );
 };