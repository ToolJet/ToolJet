--- conflicted
+++ resolved
@@ -9,11 +9,8 @@
 import { componentTypes } from './WidgetManager/components';
 import { addNewWidgetToTheEditor } from '@/_helpers/appUtils';
 import { resolveReferences } from '@/_helpers/utils';
-<<<<<<< HEAD
 import { useCurrentStateStore } from '../_stores/currentStateStore';
-=======
 import { useAppVersionStore } from '@/_stores/appVersionStore';
->>>>>>> bf0ee7b4
 import { useMounted } from '@/_hooks/use-mount';
 import { shallow } from 'zustand/shallow';
 
@@ -58,9 +55,7 @@
   });
 
   const customResolverVariable = widgetResolvables[parentComponent?.component];
-<<<<<<< HEAD
   const currentState = useCurrentStateStore();
-=======
   const { enableReleasedVersionPopupState, isVersionReleased } = useAppVersionStore(
     (state) => ({
       enableReleasedVersionPopupState: state.actions.enableReleasedVersionPopupState,
@@ -68,7 +63,6 @@
     }),
     shallow
   );
->>>>>>> bf0ee7b4
 
   const [_containerCanvasWidth, setContainerCanvasWidth] = useState(0);
   useEffect(() => {
