/* eslint-disable import/no-named-as-default */
import React, { useState, useEffect, useRef, useMemo } from 'react';
import { useDrop } from 'react-dnd';
import { ItemTypes } from './editorConstants';
import { DraggableBox } from './DraggableBox';
import update from 'immutability-helper';
import _, { isEmpty } from 'lodash';
import { componentTypes } from './WidgetManager/components';
<<<<<<< HEAD
import { addNewWidgetToTheEditor } from '@/_helpers/appUtils';
import { resolveReferences, isPDFSupported } from '@/_helpers/utils';
=======
import {
  addNewWidgetToTheEditor,
  onComponentOptionChanged,
  onComponentOptionsChanged,
  isPDFSupported,
} from '@/_helpers/appUtils';
import { resolveWidgetFieldValue } from '@/_helpers/utils';
>>>>>>> 91897d58
import { toast } from 'react-hot-toast';
import { restrictedWidgetsObj } from '@/Editor/WidgetManager/restrictedWidgetsConfig';
import { useCurrentState } from '@/_stores/currentStateStore';
import { shallow } from 'zustand/shallow';

import { useEditorStore } from '@/_stores/editorStore';
// eslint-disable-next-line import/no-unresolved
import { diff } from 'deep-object-diff';
// eslint-disable-next-line import/namespace
import { useGridStore, useResizingComponentId } from '@/_stores/gridStore';
<<<<<<< HEAD
import { SUBCONTAINER_WITH_SCROLL } from './constants';

// const NO_OF_GRIDS = 43;
=======
import GhostWidget from './GhostWidget';
>>>>>>> 91897d58

export const SubContainer = ({
  mode,
  snapToGrid,
  onComponentClick,
  onEvent,
  appDefinitionChanged,
  appLoading,
  zoomLevel,
  parent,
  parentRef,
  setSelectedComponent,
  selectedComponent,
  currentLayout,
  removeComponent,
  darkMode,
  containerCanvasWidth,
  readOnly,
  customResolvables,
  parentComponent,
  onComponentHover,
  hoveredComponent,
  sideBarDebugger,
  onOptionChange,
  exposedVariables,
  height = '100%',
  currentPageId,
  childComponents = null,
  listmode = null,
  columns = 1,
  parentWidgetId,
}) => {
  //Todo add custom resolve vars for other widgets too

  const widgetResolvables = Object.freeze({
    Listview: 'listItem',
  });

  const appDefinition = useEditorStore((state) => state.appDefinition, shallow);

  const currentState = useCurrentState();
  const { selectedComponents } = useEditorStore(
    (state) => ({
      selectedComponents: state.selectedComponents,
    }),
    shallow
  );

  const resizingComponentId = useResizingComponentId();

  const noOfGrids = 43;
  const { isGridActive } = useGridStore((state) => ({ isGridActive: state.activeGrid === parent }), shallow);

  const gridWidth = getContainerCanvasWidth() / noOfGrids;

  const [_containerCanvasWidth, setContainerCanvasWidth] = useState(0);
  useEffect(() => {
    if (parentRef.current) {
      const canvasWidth = getContainerCanvasWidth();
      setContainerCanvasWidth(canvasWidth);
    }
    // eslint-disable-next-line react-hooks/exhaustive-deps
  }, [parentRef, getContainerCanvasWidth(), listmode]);

  zoomLevel = zoomLevel || 1;

  // eslint-disable-next-line react-hooks/exhaustive-deps
  const allComponents = appDefinition.pages[currentPageId]?.components ?? {};

  const allChildComponents = useMemo(() => {
    const _childWidgets = {};
    Object.entries(allComponents).forEach(([componentId, componentData]) => {
      if (componentData?.component?.parent === parent) {
        _childWidgets[componentId] = componentData;
      }
    });

    return _childWidgets;
  }, [allComponents, parent]);

  const [childWidgets, setChildWidgets] = useState(() => allChildComponents);
  const [isDragging, setIsDragging] = useState(false);
  const [isResizing, setIsResizing] = useState(false);

  const subContainerHeightRef = useRef(height ?? '100%');

  useEffect(() => {
    if (parent) {
      const _childWidgets = {};

      Object.entries(allComponents).forEach(([componentId, componentData]) => {
        if (componentData?.component?.parent === parent) {
          _childWidgets[componentId] = componentData;
        }
      });

      const shouldUpdate = !_.isEqual(childWidgets, _childWidgets);

      if (shouldUpdate) {
        setChildWidgets(_childWidgets);
      }
    }

    // eslint-disable-next-line react-hooks/exhaustive-deps
  }, [JSON.stringify(allChildComponents), parent]);

  const containerWidth = getContainerCanvasWidth();

  const placeComponentInsideParent = (newComponent, canvasBoundingRect) => {
    const layout = newComponent?.layout?.desktop;
    let newWidth = layout.width,
      newHeight = layout.top + layout.height;
    if (layout) {
      if (newWidth + layout.left >= 43) {
        newWidth = 43 - layout.left;
      }
      if (newHeight > canvasBoundingRect.height) {
        newHeight = canvasBoundingRect.height - layout.top;
      }
      return {
        ...newComponent,
        layout: {
          desktop: {
            ...layout,
            height: newHeight,
            width: newWidth,
          },
          mobile: {
            ...layout,
            height: newHeight,
            width: newWidth,
          },
        },
      };
    }
    return newComponent;
  };

  const placeComponentInsideListView = (newComponent, canvasBoundingRect) => {
    const layout = newComponent?.layout?.desktop;
    if (layout && canvasBoundingRect.height <= layout.top) {
      let newTop = canvasBoundingRect.height - layout.height,
        newHeight = layout.height;
      if (newTop < 0) {
        newTop = 0;
        newHeight = canvasBoundingRect.height;
      }
      return {
        ...newComponent,
        layout: {
          desktop: {
            ...layout,
            top: newTop,
            height: newHeight,
          },
          mobile: {
            ...layout,
            top: newTop,
            height: newHeight,
          },
        },
      };
    }
    return newComponent;
  };

  useEffect(() => {
    useGridStore.getState().actions.setSubContainerWidths(parent, containerWidth / noOfGrids);
    // eslint-disable-next-line react-hooks/exhaustive-deps
  }, [containerWidth]);

  useEffect(() => {
    if (appDefinitionChanged) {
      const newDefinition = {
        ...appDefinition,
        pages: {
          ...appDefinition.pages,
          [currentPageId]: {
            ...appDefinition.pages[currentPageId],
            components: {
              ...appDefinition.pages[currentPageId].components,
              ...childWidgets,
            },
          },
        },
      };

      const oldComponents = appDefinition.pages[currentPageId]?.components ?? {};
      const newComponents = newDefinition.pages[currentPageId]?.components ?? {};

      const componendAdded = Object.keys(newComponents).length > Object.keys(oldComponents).length;

      const opts = { containerChanges: true };

      if (componendAdded) {
        opts.componentAdded = true;
      }

      const shouldUpdate = !_.isEmpty(diff(appDefinition, newDefinition));

      if (shouldUpdate) {
        appDefinitionChanged(newDefinition, opts);
      }
    }
    // eslint-disable-next-line react-hooks/exhaustive-deps
  }, [childWidgets]);

  const [{ isOver, isOverCurrent }, drop] = useDrop(
    () => ({
      accept: ItemTypes.BOX,
      drop(item, monitor) {
        const didDrop = monitor.didDrop();
        if (didDrop && !parent) {
          return;
        }

        if (item.component.component === 'PDF' && !isPDFSupported()) {
          toast.error(
            'PDF is not supported in this version of browser. We recommend upgrading to the latest version for full support.'
          );
          return;
        }

        const componentMeta = _.cloneDeep(
          componentTypes.find((component) => component.component === item.component.component)
        );
        const canvasBoundingRect = parentRef.current.getElementsByClassName('real-canvas')[0].getBoundingClientRect();
        const parentComp =
          parentComponent?.component === 'Kanban'
            ? parent.includes('modal')
              ? 'Kanban_popout'
              : 'Kanban_card'
            : parentComponent.component;
        if (!restrictedWidgetsObj[parentComp].includes(componentMeta?.component)) {
          let newComponent = addNewWidgetToTheEditor(
            componentMeta,
            monitor,
            { ...allComponents, ...childWidgets },
            canvasBoundingRect,
            item.currentLayout,
            snapToGrid,
            zoomLevel,
            true
          );

          if (parentComp === 'Listview') {
            newComponent = placeComponentInsideListView(newComponent, canvasBoundingRect);
          }
          if (componentMeta.component === 'Form') {
            newComponent = placeComponentInsideParent(newComponent, canvasBoundingRect);
          }

          setChildWidgets((prev) => {
            return {
              ...prev,
              [newComponent.id]: {
                component: {
                  ...newComponent.component,
                  parent: parentRef.current.id,
                },
                layouts: {
                  ...newComponent.layout,
                },
                withDefaultChildren: newComponent.withDefaultChildren,
              },
            };
          });

          setSelectedComponent(newComponent.id, newComponent.component);

          return undefined;
        } else {
          toast.error(
            ` ${componentMeta?.component} is not compatible as a child component of ${parentComp
              .replace(/_/g, ' ')
              .toLowerCase()}`,
            {
              style: {
                wordBreak: 'break-word',
              },
            }
          );
        }
      },
      collect: (monitor) => ({
        isOver: monitor.isOver(),
        isOverCurrent: monitor.isOver({ shallow: true }),
      }),
    }),
    [parent]
  );

  function getContainerCanvasWidth() {
    if (containerCanvasWidth !== undefined) {
      if (listmode == 'grid') return containerCanvasWidth / columns - 2;
      else return containerCanvasWidth - 2;
    }

    let width = 0;
    if (parentRef.current) {
      const realCanvas = parentRef.current.getElementsByClassName('real-canvas')[0];
      if (realCanvas) {
        const canvasBoundingRect = realCanvas.getBoundingClientRect();
        width = canvasBoundingRect.width;
      }
    }
    return width;
  }

  function paramUpdated(id, param, value) {
    if (id === 'resizingComponentId') {
      return;
    }
    if (Object.keys(value).length > 0) {
      setChildWidgets((boxes) => {
        return update(boxes, {
          [id]: {
            $merge: {
              component: {
                ...boxes[id].component,
                definition: {
                  ...boxes[id].component.definition,
                  properties: {
                    ...boxes[id].component.definition.properties,
                    [param]: value,
                  },
                },
              },
            },
          },
        });
      });
    }
  }

  const styles = {
    width: '100%',
    height: subContainerHeightRef.current,
    position: 'absolute',
    backgroundSize: `${gridWidth}px 10px`,
  };

  //check if parent is listview or form return false is so
  const checkParent = (box) => {
    let isListView = false,
      isForm = false;
    try {
      isListView =
        appDefinition.pages[currentPageId].components[box?.component?.parent]?.component?.component === 'Listview';
      isForm = appDefinition.pages[currentPageId].components[box?.component?.parent]?.component?.component === 'Form';
    } catch {
      console.log('error');
    }
    if (!isListView && !isForm) {
      return true;
    } else {
      return false;
    }
  };

  function onComponentOptionChangedForSubcontainer(component, optionName, value, componentId = '') {
    if (typeof value === 'function' && _.findKey(exposedVariables, optionName)) {
      return Promise.resolve();
    }
    onOptionChange && onOptionChange({ component, optionName, value, componentId });
    return onComponentOptionChanged(component, optionName, value);
  }

  function customRemoveComponent(component) {
    removeComponent(component);
  }

  function checkParentVisibility() {
    let elem = parentRef.current;
    if (elem?.className === 'tab-content') {
      elem = parentRef.current?.parentElement;
    }
    if (elem?.style?.display !== 'none') return true;
    return false;
  }

  const getContainerProps = (componentId) => {
    return {
      mode,
      snapToGrid,
      onComponentClick,
      onEvent,
      appDefinition,
      appDefinitionChanged,
      currentState,
      appLoading,
      zoomLevel,
      setSelectedComponent,
      removeComponent,
      currentLayout,
      selectedComponents,
      darkMode,
      readOnly,
      onComponentHover,
      hoveredComponent,
      sideBarDebugger,
      currentPageId,
      childComponents,
    };
  };

  return (
    <SubContianerWrapper
      drop={drop}
      styles={styles}
      parent={parent}
      isDragging={isDragging}
      isResizing={isResizing}
      isGridActive={isGridActive}
      readOnly={readOnly}
      parentWidgetId={parentWidgetId}
    >
      <div className="root h-100">
        <div
          className={`container-fluid p-0 h-100 drag-container-parent`}
          component-id={parent}
          data-parent-type={parentComponent?.component}
        >
          {checkParentVisibility() &&
            Object.entries({
              ...childWidgets,
            }).map(([key, box]) => {
              const canShowInCurrentLayout =
                box.component.definition.others[currentLayout === 'mobile' ? 'showOnMobile' : 'showOnDesktop'].value;

              if (box.component.parent && resolveWidgetFieldValue(canShowInCurrentLayout)) {
                return (
                  <SubWidgetWrapper
                    isResizing={resizingComponentId === key}
                    key={key}
                    id={key}
                    parent={parent}
                    widget={box}
                    readOnly={readOnly}
                    currentLayout={currentLayout}
                    canvasWidth={_containerCanvasWidth}
                    gridWidth={gridWidth}
                    isGhostComponent={key === 'resizingComponentId'}
                    mode={mode}
                  >
                    <DraggableBox
                      onComponentClick={onComponentClick}
                      onEvent={onEvent}
                      height={height}
                      onComponentOptionChanged={
                        checkParent(box)
                          ? onComponentOptionChangedForSubcontainer
                          : (component, optionName, value, componentId = '') => {
                              if (typeof value === 'function' && _.findKey(exposedVariables, optionName)) {
                                return Promise.resolve();
                              }
                              onOptionChange && onOptionChange({ component, optionName, value, componentId });
                            }
                      }
                      onComponentOptionsChanged={(component, variableSet, id) => {
                        checkParent(box)
                          ? onComponentOptionsChanged(component, variableSet)
                          : variableSet.map((item) => {
                              onOptionChange &&
                                onOptionChange({
                                  component,
                                  optionName: item[0],
                                  value: item[1],
                                  componentId: id,
                                });
                            });
                      }}
                      // key={key}
                      paramUpdated={paramUpdated}
                      id={key}
                      allComponents={allComponents}
                      {...box}
                      mode={mode}
                      inCanvas={true}
                      zoomLevel={zoomLevel}
                      selectedComponent={selectedComponent}
                      isSelectedComponent={
                        mode === 'edit' ? selectedComponents.find((component) => component.id === key) : false
                      }
                      removeComponent={customRemoveComponent}
                      canvasWidth={_containerCanvasWidth}
                      readOnly={readOnly}
                      darkMode={darkMode}
                      customResolvables={customResolvables}
                      onComponentHover={onComponentHover}
                      hoveredComponent={hoveredComponent}
                      parentId={parent}
                      isMultipleComponentsSelected={selectedComponents?.length > 1 ? true : false}
                      exposedVariables={exposedVariables ?? {}}
                      getContainerProps={getContainerProps}
                      isFromSubContainer={true}
                    />
                  </SubWidgetWrapper>
                );
              }
            })}
          <ResizeGhostWidget
            resizingComponentId={resizingComponentId}
            widgets={childWidgets}
            currentLayout={currentLayout}
            canvasWidth={_containerCanvasWidth}
            gridWidth={gridWidth}
          />
        </div>
      </div>
      {appLoading && (
        <div className="mx-auto mt-5 w-50 p-5">
          <center>
            <div className="progress progress-sm w-50">
              <div className="progress-bar progress-bar-indeterminate"></div>
            </div>
          </center>
        </div>
      )}
    </SubContianerWrapper>
  );
};

const ResizeGhostWidget = ({ resizingComponentId, widgets, currentLayout, canvasWidth, gridWidth }) => {
  if (!resizingComponentId) {
    return '';
  }

  return (
    <GhostWidget
      layouts={widgets?.[resizingComponentId]?.layouts}
      currentLayout={currentLayout}
      canvasWidth={canvasWidth}
      gridWidth={gridWidth}
    />
  );
};

const SubWidgetWrapper = ({
  parent,
  readOnly,
  id,
  widget,
  currentLayout,
  canvasWidth,
  gridWidth,
  children,
  isResizing,
  isGhostComponent,
  mode,
}) => {
  const { layouts } = widget;
  const widgetRef = useRef();
  const isOnScreen = useOnScreen(widgetRef);

  const layoutData = layouts?.[currentLayout] || layouts?.['desktop'];
  const isSelected = useEditorStore((state) => {
    const isSelected = (state.selectedComponents || []).length === 1 && state?.selectedComponents?.[0]?.id === id;
    return state?.hoveredComponent == id || isSelected;
  }, shallow);

  const isDragging = useGridStore((state) => state?.draggingComponentId === id);

  let width = (canvasWidth * layoutData.width) / 43;
  width = width > canvasWidth ? canvasWidth : width; //this handles scenarios where the width is set more than canvas for older components
  const styles = {
    width: width + 'px',
    height: layoutData.height + 'px',
    transform: `translate(${layoutData.left * gridWidth}px, ${layoutData.top}px)`,
    ...(isGhostComponent ? { opacity: 0.5 } : {}),
  };

  const isWidgetActive = (isSelected || isDragging) && mode !== 'view';

  useEffect(() => {
    const controlBox = document.querySelector(`[target-id="${id}"]`);
    // console.log('controlBox', { hide: !isOnScreen && isSelected && !isDragging && !isResizing, isOnScreen });
    //adding attribute instead of class since react-moveable seems to replace classes internally on scroll stop
    if (!isOnScreen && isSelected && !isDragging && !isResizing) {
      controlBox?.classList.add('hide-control');
      controlBox?.setAttribute('data-off-screen', 'true');
    } else {
      // controlBox?.classList.remove('hide-control');
      controlBox?.removeAttribute('data-off-screen');
    }
  }, [isOnScreen]);

  if (isEmpty(layoutData)) {
    return '';
  }

  return (
    <div
      className={
        isGhostComponent
          ? ''
          : readOnly
          ? `moveable-box position-absolute`
          : `target-${parent} target1-${parent} ele-${id} nested-target moveable-box target  ${
              isResizing ? 'resizing-target' : ''
            } ${isWidgetActive ? 'active-target' : ''} ${isDragging ? 'opacity-0' : ''}`
      }
      key={id}
      id={id}
      style={{ transform: `translate(332px, -134px)`, ...styles }}
      widget-id={id}
      widgetid={id}
      ref={widgetRef}
    >
      {children}
    </div>
  );
};

const SubContianerWrapper = ({ children, isDragging, isResizing, isGridActive, readOnly, drop, styles, parent }) => {
  return (
    <div
      ref={drop}
      style={styles}
      id={`canvas-${parent}`}
      data-parent={parent}
      className={`sub-canvas real-canvas ${
        (isDragging || isResizing || isGridActive) && !readOnly ? 'show-grid' : 'hide-grid'
      }`}
    >
      {children}
    </div>
  );
};

export default function useOnScreen(ref) {
  const [isIntersecting, setIntersecting] = useState(false);

  const observer = useMemo(
    () =>
      new IntersectionObserver(([entry]) => setIntersecting(entry.isIntersecting), {
        root: ref.current?.closest('.real-canvas'),
        threshold: 0,
      }),
    [ref]
  );

  useEffect(() => {
    observer.observe(ref.current);
    return () => observer.disconnect();
  }, []);

  return isIntersecting;
}<|MERGE_RESOLUTION|>--- conflicted
+++ resolved
@@ -6,10 +6,6 @@
 import update from 'immutability-helper';
 import _, { isEmpty } from 'lodash';
 import { componentTypes } from './WidgetManager/components';
-<<<<<<< HEAD
-import { addNewWidgetToTheEditor } from '@/_helpers/appUtils';
-import { resolveReferences, isPDFSupported } from '@/_helpers/utils';
-=======
 import {
   addNewWidgetToTheEditor,
   onComponentOptionChanged,
@@ -17,7 +13,6 @@
   isPDFSupported,
 } from '@/_helpers/appUtils';
 import { resolveWidgetFieldValue } from '@/_helpers/utils';
->>>>>>> 91897d58
 import { toast } from 'react-hot-toast';
 import { restrictedWidgetsObj } from '@/Editor/WidgetManager/restrictedWidgetsConfig';
 import { useCurrentState } from '@/_stores/currentStateStore';
@@ -28,13 +23,7 @@
 import { diff } from 'deep-object-diff';
 // eslint-disable-next-line import/namespace
 import { useGridStore, useResizingComponentId } from '@/_stores/gridStore';
-<<<<<<< HEAD
-import { SUBCONTAINER_WITH_SCROLL } from './constants';
-
-// const NO_OF_GRIDS = 43;
-=======
 import GhostWidget from './GhostWidget';
->>>>>>> 91897d58
 
 export const SubContainer = ({
   mode,
