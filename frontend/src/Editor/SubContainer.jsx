/* eslint-disable import/no-named-as-default */
import React, { useCallback, useState, useEffect, useRef, useContext } from 'react';
import { useDrop, useDragLayer } from 'react-dnd';
import { ItemTypes } from './ItemTypes';
import { DraggableBox } from './DraggableBox';
import update from 'immutability-helper';
const produce = require('immer').default;
import _ from 'lodash';
import { componentTypes } from './WidgetManager/components';
import { addNewWidgetToTheEditor } from '@/_helpers/appUtils';
import { resolveReferences } from '@/_helpers/utils';
import { toast } from 'react-hot-toast';
import { restrictedWidgetsObj } from '@/Editor/WidgetManager/restrictedWidgetsConfig';
import { useCurrentState } from '@/_stores/currentStateStore';
import { useAppVersionStore } from '@/_stores/appVersionStore';
import { shallow } from 'zustand/shallow';
import { useMounted } from '@/_hooks/use-mount';
import { useSuperStore } from '@/_stores/superStore';
// eslint-disable-next-line import/no-unresolved
import { diff } from 'deep-object-diff';
<<<<<<< HEAD
import { ModuleContext } from '../_contexts/ModuleContext';
=======
import { isPDFSupported } from '@/_stores/utils';
>>>>>>> 44d1477f

const NO_OF_GRIDS = 43;

export const SubContainer = ({
  mode,
  snapToGrid,
  onComponentClick,
  onEvent,
  appDefinition,
  appDefinitionChanged,
  onComponentOptionChanged,
  onComponentOptionsChanged,
  appLoading,
  zoomLevel,
  parent,
  parentRef,
  setSelectedComponent,
  deviceWindowWidth,
  selectedComponent,
  currentLayout,
  removeComponent,
  darkMode,
  containerCanvasWidth,
  readOnly,
  customResolvables,
  parentComponent,
  onComponentHover,
  hoveredComponent,
  sideBarDebugger,
  onOptionChange,
  exposedVariables,
  addDefaultChildren = false,
  height = '100%',
  currentPageId,
  childComponents = null,
  listmode = null,
  columns = 1,
}) => {
  //Todo add custom resolve vars for other widgets too
  const mounted = useMounted();
  const widgetResolvables = Object.freeze({
    Listview: 'listItem',
  });

  const moduleName = useContext(ModuleContext);

  const customResolverVariable = widgetResolvables[parentComponent?.component];
  const currentState = useCurrentState();
  const { enableReleasedVersionPopupState, isVersionReleased } = useAppVersionStore(
    (state) => ({
      enableReleasedVersionPopupState: state.actions.enableReleasedVersionPopupState,
      isVersionReleased: state.isVersionReleased,
    }),
    shallow
  );

  const gridWidth = getContainerCanvasWidth() / NO_OF_GRIDS;

  const [_containerCanvasWidth, setContainerCanvasWidth] = useState(0);
  useEffect(() => {
    if (parentRef.current) {
      const canvasWidth = getContainerCanvasWidth();
      setContainerCanvasWidth(canvasWidth);
    }
    // eslint-disable-next-line react-hooks/exhaustive-deps
  }, [parentRef, getContainerCanvasWidth(), listmode]);

  zoomLevel = zoomLevel || 1;

  // eslint-disable-next-line react-hooks/exhaustive-deps
  const allComponents = appDefinition ? appDefinition.pages[currentPageId].components : {};
  const isParentModal =
    (allComponents[parent]?.component?.component === 'Modal' ||
      allComponents[parent]?.component?.component === 'Form' ||
      allComponents[parent]?.component?.component === 'Container') ??
    false;

  const getChildWidgets = (components) => {
    let childWidgets = {};
    Object.keys(components).forEach((key) => {
      const componentParent = components[key].component.parent;
      if (componentParent === parent) {
        childWidgets[key] = { ...components[key], component: { ...components[key]['component'], parent } };
      }
    });

    return childWidgets;
  };

  const [boxes, setBoxes] = useState(allComponents);
  const [childWidgets, setChildWidgets] = useState([]);
  const [isDragging, setIsDragging] = useState(false);
  const [isResizing, setIsResizing] = useState(false);
  // const [subContainerHeight, setSubContainerHeight] = useState('100%'); //used to determine the height of the sub container for modal
  const subContainerHeightRef = useRef(height ?? '100%');

  useEffect(() => {
    setBoxes(allComponents);
    setChildWidgets(() => getChildWidgets(allComponents));

    // eslint-disable-next-line react-hooks/exhaustive-deps
  }, [allComponents, parent]);

  useEffect(() => {
    if (mounted) {
      //find children with parent prop
      const children = Object.keys(allComponents).filter((key) => {
        if (key === parent) return false;
        return allComponents[key].parent === parent;
      });

      if (children.length === 0 && addDefaultChildren === true) {
        const defaultChildren = _.cloneDeep(parentComponent)['defaultChildren'];
        const childrenBoxes = {};
        const parentId =
          parentComponent.component !== 'Tabs'
            ? parentRef.current.id
            : parentRef.current.id?.substring(0, parentRef.current.id.lastIndexOf('-'));

        const _allComponents = JSON.parse(JSON.stringify(allComponents));

        defaultChildren.forEach((child) => {
          const { componentName, layout, incrementWidth, properties, accessorKey, tab, defaultValue, styles } = child;

          const componentMeta = _.cloneDeep(componentTypes.find((component) => component.component === componentName));
          const componentData = JSON.parse(JSON.stringify(componentMeta));

          const width = layout.width ? layout.width : (componentMeta.defaultSize.width * 100) / NO_OF_GRIDS;
          const height = layout.height ? layout.height : componentMeta.defaultSize.height;
          const newComponentDefinition = {
            ...componentData.definition.properties,
          };

          if (_.isArray(properties) && properties.length > 0) {
            properties.forEach((prop) => {
              const accessor = customResolverVariable
                ? `{{${customResolverVariable}.${accessorKey}}}`
                : defaultValue[prop] || '';

              _.set(newComponentDefinition, prop, {
                value: accessor,
              });
            });
            _.set(componentData, 'definition.properties', newComponentDefinition);
          }

          if (_.isArray(styles) && styles.length > 0) {
            styles.forEach((prop) => {
              const accessor = customResolverVariable
                ? `{{${customResolverVariable}.${accessorKey}}}`
                : defaultValue[prop] || '';

              _.set(newComponentDefinition, prop, {
                value: accessor,
              });
            });
            _.set(componentData, 'definition.styles', newComponentDefinition);
          }

          const newComponent = addNewWidgetToTheEditor(
            componentData,
            {},
            { ..._allComponents, ...childrenBoxes },
            {},
            currentLayout,
            snapToGrid,
            zoomLevel,
            true,
            true
          );

          _.set(childrenBoxes, newComponent.id, {
            component: {
              ...newComponent.component,
              parent: parentComponent.component === 'Tabs' ? parentId + '-' + tab : parentId,
            },

            layouts: {
              [currentLayout]: {
                ...layout,
                width: incrementWidth ? width * incrementWidth : width,
                height: height,
              },
            },
          });
        });

        _allComponents[parentId] = {
          ...allComponents[parentId],
          withDefaultChildren: false,
        };
        setBoxes({
          ..._allComponents,
          ...childrenBoxes,
        });
      }
    }
    // eslint-disable-next-line react-hooks/exhaustive-deps
  }, [mounted]);

  const moveBox = useCallback(
    (id, left, top) => {
      setBoxes(
        update(boxes, {
          [id]: {
            $merge: { left, top },
          },
        })
      );
    },
    [boxes]
  );

  useEffect(() => {
    if (appDefinitionChanged) {
      const newDefinition = {
        ...appDefinition,
        pages: {
          ...appDefinition.pages,
          [currentPageId]: {
            ...appDefinition.pages[currentPageId],
            components: boxes,
          },
        },
      };

      const oldComponents = appDefinition.pages[currentPageId]?.components ?? {};
      const newComponents = boxes;

      const componendAdded = Object.keys(newComponents).length > Object.keys(oldComponents).length;

      const opts = { containerChanges: true };

      if (componendAdded) {
        opts.componentAdded = true;
      }

      const shouldUpdate = !_.isEmpty(diff(appDefinition, newDefinition));

      if (shouldUpdate) {
        appDefinitionChanged(newDefinition, opts);
      }
    }
    // eslint-disable-next-line react-hooks/exhaustive-deps
  }, [boxes]);

  const { draggingState } = useDragLayer((monitor) => {
    // TODO: Need to move to a performant version of the block below
    if (monitor.getItem()) {
      if (monitor.getItem().id === undefined) {
        if (parentRef.current) {
          const currentOffset = monitor.getSourceClientOffset();
          if (currentOffset) {
            const canvasBoundingRect = parentRef?.current
              ?.getElementsByClassName('real-canvas')[0]
              ?.getBoundingClientRect();
            if (!canvasBoundingRect) return { draggingState: false };
            if (
              currentOffset.x > canvasBoundingRect.x &&
              currentOffset.x < canvasBoundingRect.x + canvasBoundingRect.width
            ) {
              return { draggingState: true };
            }
          }
        }
      }
    }

    if (monitor.isDragging() && monitor.getItem().parent) {
      if (monitor.getItem().parent === parent) {
        return { draggingState: true };
      } else {
        return { draggingState: false };
      }
    } else {
      return { draggingState: false };
    }
  });

  //!Todo: need to check: this never gets called as draggingState is always false
  useEffect(() => {
    setIsDragging(draggingState);
  }, [draggingState]);

  function convertXToPercentage(x, canvasWidth) {
    return (x * 100) / canvasWidth;
  }

  const [, drop] = useDrop(
    () => ({
      accept: ItemTypes.BOX,
      drop(item, monitor) {
        if (item.component.component === 'PDF' && !isPDFSupported()) {
          toast.error(
            'PDF is not supported in this version of browser. We recommend upgrading to the latest version for full support.'
          );
          return;
        }

        const componentMeta = _.cloneDeep(
          componentTypes.find((component) => component.component === item.component.component)
        );
        const canvasBoundingRect = parentRef.current.getElementsByClassName('real-canvas')[0].getBoundingClientRect();
        const parentComp =
          parentComponent?.component === 'Kanban'
            ? parent.includes('modal')
              ? 'Kanban_popout'
              : 'Kanban_card'
            : parentComponent.component;
        if (!restrictedWidgetsObj[parentComp].includes(componentMeta?.component)) {
          const newComponent = addNewWidgetToTheEditor(
            componentMeta,
            monitor,
            boxes,
            canvasBoundingRect,
            item.currentLayout,
            snapToGrid,
            zoomLevel,
            true
          );

          setBoxes({
            ...boxes,
            [newComponent.id]: {
              component: {
                ...newComponent.component,
                parent: parentRef.current.id,
              },
              layouts: {
                ...newComponent.layout,
              },
              withDefaultChildren: newComponent.withDefaultChildren,
            },
          });

          setSelectedComponent(newComponent.id, newComponent.component);

          return undefined;
        } else {
          toast.error(
            ` ${componentMeta?.component} is not compatible as a child component of ${parentComp
              .replace(/_/g, ' ')
              .toLowerCase()}`,
            {
              style: {
                wordBreak: 'break-word',
              },
            }
          );
        }
      },
    }),
    [moveBox]
  );

  function getContainerCanvasWidth() {
    if (containerCanvasWidth !== undefined) {
      if (listmode == 'grid') return containerCanvasWidth / columns - 2;
      else return containerCanvasWidth - 2;
    }

    let width = 0;
    if (parentRef.current) {
      const realCanvas = parentRef.current.getElementsByClassName('real-canvas')[0];
      if (realCanvas) {
        const canvasBoundingRect = realCanvas.getBoundingClientRect();
        width = canvasBoundingRect.width;
      }
    }
    return width;
  }

  function onDragStop(e, componentId, direction, currentLayout) {
    if (isVersionReleased) {
      enableReleasedVersionPopupState();
      return;
    }

    const canvasWidth = getContainerCanvasWidth();
    const nodeBounds = direction.node.getBoundingClientRect();

    const canvasBounds = parentRef.current.getElementsByClassName('real-canvas')[0].getBoundingClientRect();

    // Computing the left offset
    const leftOffset = nodeBounds.x - canvasBounds.x;
    const currentLeftOffset = boxes[componentId].layouts[currentLayout].left;
    const leftDiff = currentLeftOffset - convertXToPercentage(leftOffset, canvasWidth);

    const topDiff = boxes[componentId].layouts[currentLayout].top - (nodeBounds.y - canvasBounds.y);

    let newBoxes = { ...boxes };

    const subContainerHeight = canvasBounds.height - 30;
    const selectedComponents = useSuperStore
      .getState()
      .modules[moduleName].useEditorStore.getState().selectedComponents;

    if (selectedComponents) {
      for (const selectedComponent of selectedComponents) {
        newBoxes = produce(newBoxes, (draft) => {
          const topOffset = draft[selectedComponent.id].layouts[currentLayout].top;
          const leftOffset = draft[selectedComponent.id].layouts[currentLayout].left;

          draft[selectedComponent.id].layouts[currentLayout].top = topOffset - topDiff;
          draft[selectedComponent.id].layouts[currentLayout].left = leftOffset - leftDiff;
        });

        const componentBottom =
          newBoxes[selectedComponent.id].layouts[currentLayout].top +
          newBoxes[selectedComponent.id].layouts[currentLayout].height;

        if (isParentModal && subContainerHeight <= componentBottom) {
          subContainerHeightRef.current = subContainerHeight + 100;
        }
      }
    }

    setChildWidgets(() => getChildWidgets(newBoxes));
    setBoxes(newBoxes);
  }

  function onResizeStop(id, e, direction, ref, d, position) {
    if (isVersionReleased) {
      enableReleasedVersionPopupState();
      return;
    }

    const deltaWidth = Math.round(d.width / gridWidth) * gridWidth; //rounding of width of element to nearest mulitple of gridWidth
    const deltaHeight = d.height;

    if (deltaWidth === 0 && deltaHeight === 0) {
      return;
    }

    let { x, y } = position;
    x = Math.round(x / gridWidth) * gridWidth;

    const defaultData = {
      top: 100,
      left: 0,
      width: 445,
      height: 500,
    };

    let { left, top, width, height } = boxes[id]['layouts'][currentLayout] || defaultData;

    top = y;
    if (deltaWidth !== 0) {
      // onResizeStop is triggered for a single click on the border, therefore this conditional logic
      // should not be removed.
      left = (x * 100) / _containerCanvasWidth;
    }

    //round the width to nearest multiple of gridwidth before converting to %
    let currentWidth = (_containerCanvasWidth * width) / NO_OF_GRIDS;

    if (currentWidth > _containerCanvasWidth) {
      currentWidth = _containerCanvasWidth;
    }

    let newWidth = currentWidth + deltaWidth;
    newWidth = Math.round(newWidth / gridWidth) * gridWidth;
    width = (newWidth * NO_OF_GRIDS) / _containerCanvasWidth;

    height = height + deltaHeight;

    let newBoxes = {
      ...boxes,
      [id]: {
        ...boxes[id],
        layouts: {
          ...boxes[id]['layouts'],
          [currentLayout]: {
            ...boxes[id]['layouts'][currentLayout],
            width,
            height,
            top,
            left,
          },
        },
      },
    };

    setBoxes(newBoxes);
  }

  function paramUpdated(id, param, value) {
    if (Object.keys(value).length > 0) {
      setBoxes((boxes) => {
        return update(boxes, {
          [id]: {
            $merge: {
              component: {
                ...boxes[id].component,
                definition: {
                  ...boxes[id].component.definition,
                  properties: {
                    ...boxes[id].component.definition.properties,
                    [param]: value,
                  },
                },
              },
            },
          },
        });
      });
    }
  }

  const styles = {
    width: '100%',
    height: subContainerHeightRef.current,
    position: 'absolute',
    backgroundSize: `${gridWidth}px 10px`,
  };

  //check if parent is listview or form return false is so
  const checkParent = (box) => {
    let isListView = false,
      isForm = false;
    try {
      isListView =
        appDefinition.pages[currentPageId].components[box?.component?.parent]?.component?.component === 'Listview';
      isForm = appDefinition.pages[currentPageId].components[box?.component?.parent]?.component?.component === 'Form';
    } catch {
      console.log('error');
    }
    if (!isListView && !isForm) {
      return true;
    } else {
      return false;
    }
  };

  function onComponentOptionChangedForSubcontainer(component, optionName, value, componentId = '') {
    if (typeof value === 'function' && _.findKey(exposedVariables, optionName)) {
      return Promise.resolve();
    }
    onOptionChange && onOptionChange({ component, optionName, value, componentId });
    return onComponentOptionChanged(component, optionName, value);
  }

  function customRemoveComponent(component) {
    removeComponent(component);
  }

  function checkParentVisibility() {
    let elem = parentRef.current;
    if (elem?.className === 'tab-content') {
      elem = parentRef.current?.parentElement;
    }
    if (elem?.style?.display !== 'none') return true;
    return false;
  }

  return (
    <div
      ref={drop}
      style={styles}
      id={`canvas-${parent}`}
      className={`real-canvas ${(isDragging || isResizing) && !readOnly ? 'show-grid' : ''}`}
    >
      {checkParentVisibility() &&
        Object.keys(childWidgets).map((key) => {
          const addDefaultChildren = childWidgets[key]['withDefaultChildren'] || false;
          const box = childWidgets[key];

          const canShowInCurrentLayout =
            box.component.definition.others[currentLayout === 'mobile' ? 'showOnMobile' : 'showOnDesktop'].value;

          if (box.component.parent && resolveReferences(canShowInCurrentLayout, currentState)) {
            return (
              <DraggableBox
                onComponentClick={onComponentClick}
                onEvent={onEvent}
                onComponentOptionChanged={
                  checkParent(box)
                    ? onComponentOptionChangedForSubcontainer
                    : (component, optionName, value, componentId = '') => {
                        if (typeof value === 'function' && _.findKey(exposedVariables, optionName)) {
                          return Promise.resolve();
                        }
                        onOptionChange && onOptionChange({ component, optionName, value, componentId });
                      }
                }
                onComponentOptionsChanged={(component, variableSet, id) => {
                  checkParent(box)
                    ? onComponentOptionsChanged(component, variableSet)
                    : variableSet.map((item) => {
                        onOptionChange &&
                          onOptionChange({
                            component,
                            optionName: item[0],
                            value: item[1],
                            componentId: id,
                          });
                      });
                }}
                key={key}
                onResizeStop={onResizeStop}
                onDragStop={onDragStop}
                paramUpdated={paramUpdated}
                id={key}
                allComponents={allComponents}
                {...childWidgets[key]}
                mode={mode}
                resizingStatusChanged={(status) => setIsResizing(status)}
                draggingStatusChanged={(status) => setIsDragging(status)}
                inCanvas={true}
                zoomLevel={zoomLevel}
                setSelectedComponent={setSelectedComponent}
                selectedComponent={selectedComponent}
                deviceWindowWidth={deviceWindowWidth}
                removeComponent={customRemoveComponent}
                canvasWidth={_containerCanvasWidth}
                readOnly={readOnly}
                darkMode={darkMode}
                customResolvables={customResolvables}
                onComponentHover={onComponentHover}
                hoveredComponent={hoveredComponent}
                parentId={parentComponent?.name}
                parent={parent}
                sideBarDebugger={sideBarDebugger}
                exposedVariables={exposedVariables ?? {}}
                childComponents={childComponents[key]}
                containerProps={{
                  mode,
                  snapToGrid,
                  onComponentClick,
                  onEvent,
                  appDefinition,
                  appDefinitionChanged,
                  currentState,
                  onComponentOptionChanged,
                  onComponentOptionsChanged,
                  appLoading,
                  zoomLevel,
                  setSelectedComponent,
                  removeComponent,
                  currentLayout,
                  deviceWindowWidth,
                  darkMode,
                  readOnly,
                  onComponentHover,
                  hoveredComponent,
                  sideBarDebugger,
                  addDefaultChildren,
                  currentPageId,
                  childComponents,
                }}
              />
            );
          }
        })}
      {appLoading && (
        <div className="mx-auto mt-5 w-50 p-5">
          <center>
            <div className="progress progress-sm w-50">
              <div className="progress-bar progress-bar-indeterminate"></div>
            </div>
          </center>
        </div>
      )}
    </div>
  );
};<|MERGE_RESOLUTION|>--- conflicted
+++ resolved
@@ -18,11 +18,8 @@
 import { useSuperStore } from '@/_stores/superStore';
 // eslint-disable-next-line import/no-unresolved
 import { diff } from 'deep-object-diff';
-<<<<<<< HEAD
 import { ModuleContext } from '../_contexts/ModuleContext';
-=======
 import { isPDFSupported } from '@/_stores/utils';
->>>>>>> 44d1477f
 
 const NO_OF_GRIDS = 43;
 
