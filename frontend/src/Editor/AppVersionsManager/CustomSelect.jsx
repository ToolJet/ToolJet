--- conflicted
+++ resolved
@@ -5,13 +5,9 @@
 import { EditVersion } from './EditVersionModal';
 import { CreateVersion } from './CreateVersionModal';
 import { ConfirmDialog } from '@/_components';
-<<<<<<< HEAD
 import { ToolTip } from '@/_components/ToolTip';
 import EditWhite from '@assets/images/icons/edit-white.svg';
-import { defaultAppEnvironments } from '@/_helpers/utils';
-=======
 import { defaultAppEnvironments, decodeEntities } from '@/_helpers/utils';
->>>>>>> da93579e
 
 const Menu = (props) => {
   const { currentEnvironment } = props;
@@ -21,7 +17,6 @@
   return (
     <components.Menu {...props}>
       <div>
-<<<<<<< HEAD
         {isEditable && !props?.selectProps?.value?.isReleasedVersion && (
           <ToolTip
             message="Versions created from git cannot be edited"
@@ -39,30 +34,11 @@
             >
               <div className="row" style={{ padding: '8px 12px' }}>
                 <div className="col-10 text-truncate tj-text-xsm color-slate12" data-cy="current-version">
-                  {props?.selectProps?.value?.appVersionName}
+                  {props?.selectProps?.value?.appVersionName &&
+                    decodeEntities(props?.selectProps?.value?.appVersionName)}
                 </div>
                 <div
                   className={cx('col-1', { 'disabled-action-tooltip': props?.selectProps?.appCreationMode === 'GIT' })}
-=======
-        <div
-          className="cursor-pointer"
-          style={{ padding: '8px 12px' }}
-          onClick={() => !props?.selectProps?.value?.isReleasedVersion && props.selectProps.setShowEditAppVersion(true)}
-        >
-          <div className="row" style={{ padding: '8px 12px' }}>
-            <div className="col-10 text-truncate tj-text-xsm color-slate12">
-              {props?.selectProps?.value?.appVersionName && decodeEntities(props?.selectProps?.value?.appVersionName)}
-            </div>
-            {isEditable && !props?.selectProps?.value?.isReleasedVersion && (
-              <div className="col-1">
-                <svg
-                  className="icon"
-                  width="28"
-                  height="28"
-                  viewBox="0 0 28 28"
-                  fill="none"
-                  xmlns="http://www.w3.org/2000/svg"
->>>>>>> da93579e
                 >
                   <EditWhite />
                 </div>
