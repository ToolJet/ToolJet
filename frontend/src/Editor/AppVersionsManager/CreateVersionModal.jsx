--- conflicted
+++ resolved
@@ -14,30 +14,17 @@
   setAppDefinitionFromVersion,
   showCreateAppVersion,
   setShowCreateAppVersion,
-<<<<<<< HEAD
-  closeCreateVersionModalPrompt,
-=======
->>>>>>> bf0ee7b4
 }) => {
   const [isCreatingVersion, setIsCreatingVersion] = useState(false);
   const [versionName, setVersionName] = useState('');
   const { t } = useTranslation();
-<<<<<<< HEAD
-  const { showCreateVersionModalPrompt } = useAppVersionStore(
-    (state) => ({
-      showCreateVersionModalPrompt: state.showCreateVersionModalPrompt,
-    }),
-    shallow
-  );
-
-=======
   const { editingVersion } = useAppVersionStore(
     (state) => ({
       editingVersion: state.editingVersion,
     }),
     shallow
   );
->>>>>>> bf0ee7b4
+
   const createVersion = () => {
     if (versionName.trim().length > 25) {
       toast.error('Version name should not be longer than 25 characters');
