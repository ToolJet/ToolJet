import React, { useCallback, useEffect } from 'react';
import cx from 'classnames';
import { useAppVersionStore } from '@/_stores/appVersionStore';
import { shallow } from 'zustand/shallow';
<<<<<<< HEAD

export const ReleasedVersionError = () => {
  const { isUserEditingTheVersion, disableReleasedVersionPopupState } = useAppVersionStore(
    (state) => ({
      isUserEditingTheVersion: state.isUserEditingTheVersion,
      disableReleasedVersionPopupState: state.actions.disableReleasedVersionPopupState,
    }),
    shallow
  );
  const changeBackTheState = () => {
    isUserEditingTheVersion && disableReleasedVersionPopupState();
  };

  React.useState(() => {
=======

export const ReleasedVersionError = () => {
  const { isUserEditingTheVersion, disableReleasedVersionPopupState } = useAppVersionStore(
    (state) => ({
      isUserEditingTheVersion: state.isUserEditingTheVersion,
      disableReleasedVersionPopupState: state.actions.disableReleasedVersionPopupState,
    }),
    shallow
  );
  const changeBackTheState = useCallback(() => {
    isUserEditingTheVersion && disableReleasedVersionPopupState();
  }, [isUserEditingTheVersion, disableReleasedVersionPopupState]);

  useEffect(() => {
>>>>>>> bf0ee7b4
    const intervalId = setInterval(() => changeBackTheState(), 2000);
    return () => intervalId && clearInterval(intervalId);
  }, [isUserEditingTheVersion, changeBackTheState]);

  return (
    <div className="released-version-popup-container">
      <div className={cx('released-version-popup-cover', isUserEditingTheVersion && 'error-shake')}>
        <div className="d-flex popup-content">
          <div className="me-3">
            <svg width="28" height="27" viewBox="0 0 28 27" fill="none" xmlns="http://www.w3.org/2000/svg">
              <circle opacity="0.4" cx="14" cy="13.6289" r="13.3333" fill="#E54D2E" />
              <path
                d="M15.3333 6.96224C15.3333 7.69862 14.7364 8.29557 14 8.29557C13.2636 8.29557 12.6667 7.69862 12.6667 6.96224C12.6667 6.22586 13.2636 5.62891 14 5.62891C14.7364 5.62891 15.3333 6.22586 15.3333 6.96224Z"
                fill="#E54D2E"
              />
              <path
                fill-rule="evenodd"
                clip-rule="evenodd"
                d="M11.6667 10.9622C11.6667 10.41 12.1144 9.96225 12.6667 9.96225H14C14.5523 9.96225 15 10.41 15 10.9622V20.2956C15 20.8479 14.5523 21.2956 14 21.2956C13.4477 21.2956 13 20.8479 13 20.2956V11.9622H12.6667C12.1144 11.9622 11.6667 11.5145 11.6667 10.9622Z"
                fill="#E54D2E"
              />
            </svg>
          </div>
          <p>This is a released app. Create a new version to make changes.</p>
        </div>
      </div>
    </div>
  );
};<|MERGE_RESOLUTION|>--- conflicted
+++ resolved
@@ -2,22 +2,6 @@
 import cx from 'classnames';
 import { useAppVersionStore } from '@/_stores/appVersionStore';
 import { shallow } from 'zustand/shallow';
-<<<<<<< HEAD
-
-export const ReleasedVersionError = () => {
-  const { isUserEditingTheVersion, disableReleasedVersionPopupState } = useAppVersionStore(
-    (state) => ({
-      isUserEditingTheVersion: state.isUserEditingTheVersion,
-      disableReleasedVersionPopupState: state.actions.disableReleasedVersionPopupState,
-    }),
-    shallow
-  );
-  const changeBackTheState = () => {
-    isUserEditingTheVersion && disableReleasedVersionPopupState();
-  };
-
-  React.useState(() => {
-=======
 
 export const ReleasedVersionError = () => {
   const { isUserEditingTheVersion, disableReleasedVersionPopupState } = useAppVersionStore(
@@ -32,7 +16,6 @@
   }, [isUserEditingTheVersion, disableReleasedVersionPopupState]);
 
   useEffect(() => {
->>>>>>> bf0ee7b4
     const intervalId = setInterval(() => changeBackTheState(), 2000);
     return () => intervalId && clearInterval(intervalId);
   }, [isUserEditingTheVersion, changeBackTheState]);
