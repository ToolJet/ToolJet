--- conflicted
+++ resolved
@@ -1,6 +1,5 @@
 import React, { useCallback, useEffect } from 'react';
 import cx from 'classnames';
-import InfoSvg from '@assets/images/info.svg';
 import { useAppVersionStore } from '@/_stores/appVersionStore';
 import { shallow } from 'zustand/shallow';
 import InfoSvg from '@assets/images/info.svg';
@@ -38,13 +37,9 @@
           <div className="me-3">
             <InfoSvg />
           </div>
-<<<<<<< HEAD
           <p style={{ marginBottom: '0' }}>
             This version of the app is released. Please create a new version in development to make any changes.
           </p>
-=======
-          <p style={{ marginBottom: '0' }}>This is a released app. Create a new version to make changes.</p>
->>>>>>> 9d4a0707
         </div>
       </div>
     </div>
