--- conflicted
+++ resolved
@@ -10,12 +10,8 @@
   setAppVersions,
   setShowEditAppVersion,
   showEditAppVersion,
-<<<<<<< HEAD
-  editingVersion,
   currentEnvironment,
-=======
   appVersions,
->>>>>>> 68dca288
 }) => {
   const [isEditingVersion, setIsEditingVersion] = useState(false);
   const editingVersion = appVersions?.find((version) => version.id === editingVersionId);
