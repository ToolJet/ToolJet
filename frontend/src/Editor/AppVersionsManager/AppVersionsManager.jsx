import React, { useEffect, useRef, useState } from 'react';
import cx from 'classnames';
import { CustomSelect } from './CustomSelect';
import { toast } from 'react-hot-toast';
import { shallow } from 'zustand/shallow';
import { useAppVersionStore } from '@/_stores/appVersionStore';
import { useEditorStore } from '@/_stores/editorStore';
import { useEnvironmentsAndVersionsStore } from '@/_stores/environmentsAndVersionsStore';
import { useAppDataStore } from '@/_stores/appDataStore';
import { ToolTip } from '@/_components/ToolTip';

const appVersionLoadingStatus = Object.freeze({
  loading: 'loading',
  loaded: 'loaded',
  error: 'error',
});

export const AppVersionsManager = function ({
  appId,
  setAppDefinitionFromVersion,
  isEditable = true,
  isViewer,
<<<<<<< HEAD
  appCreationMode,
=======
  fetchEnvironments,
  darkMode,
>>>>>>> 18f3b912
}) {
  const [appVersionStatus, setGetAppVersionStatus] = useState(appVersionLoadingStatus.loading);
  const [deleteVersion, setDeleteVersion] = useState({
    versionId: '',
    versionName: '',
    showModal: false,
  });
  const [forceMenuOpen, setForceMenuOpen] = useState(false);

  const { releasedVersionId, editingVersion } = useAppVersionStore(
    (state) => ({
      editingVersion: state.editingVersion,
      releasedVersionId: state.releasedVersionId,
    }),
    shallow
  );
  const { currentLayout } = useEditorStore(
    (state) => ({
      currentLayout: state?.currentLayout,
    }),
    shallow
  );
<<<<<<< HEAD

  const darkMode = localStorage.getItem('darkMode') === 'true';
=======
>>>>>>> 18f3b912

  const {
    initializedEnvironmentDropdown,
    versionsPromotedToEnvironment,
    lazyLoadAppVersions,
    appVersionsLazyLoaded,
    setEnvironmentAndVersionsInitStatus,
    changeEditorVersionAction,
    selectedVersion,
    deleteVersionAction,
    selectedEnvironment,
  } = useEnvironmentsAndVersionsStore(
    (state) => ({
      appVersionsLazyLoaded: state.appVersionsLazyLoaded,
      initializedEnvironmentDropdown: state.initializedEnvironmentDropdown,
      versionsPromotedToEnvironment: state.versionsPromotedToEnvironment,
      selectedVersion: state.selectedVersion,
      selectedEnvironment: state.selectedEnvironment,
      lazyLoadAppVersions: state.actions.lazyLoadAppVersions,
      setEnvironmentAndVersionsInitStatus: state.actions.setEnvironmentAndVersionsInitStatus,
      deleteVersionAction: state.actions.deleteVersionAction,
      changeEditorVersionAction: state.actions.changeEditorVersionAction,
    }),
    shallow
  );

  useEffect(() => {
    setEnvironmentAndVersionsInitStatus(true);
    // eslint-disable-next-line react-hooks/exhaustive-deps
  }, []);

  useEffect(() => {
    if (initializedEnvironmentDropdown) {
      setGetAppVersionStatus(appVersionLoadingStatus.loaded);
    }
  }, [initializedEnvironmentDropdown]);

  const selectVersion = (id) => {
    const currentVersionId = useAppDataStore.getState().currentVersionId;

    const isSameVersionSelected = currentVersionId === id;

    if (isSameVersionSelected) {
      return toast('You are already editing this version', {
        icon: '⚠️',
      });
    }

    changeEditorVersionAction(
      appId,
      id,
      (newDeff) => {
        setAppDefinitionFromVersion(newDeff, selectedEnvironment);
      },
      (error) => {
        toast.error(error);
      }
    );

    return;
  };

  const resetDeleteModal = () => {
    setDeleteVersion({
      versionId: '',
      versionName: '',
      showModal: false,
    });
  };

  const deleteAppVersion = (versionId, versionName) => {
    const deleteingToastId = toast.loading('Deleting version...');
    deleteVersionAction(
      appId,
      versionId,
      (newVersionDef) => {
        if (newVersionDef) {
          /* User deleted new version */
          setAppDefinitionFromVersion(newVersionDef, selectedEnvironment);
        }
        toast.dismiss(deleteingToastId);
        toast.success(`Version - ${versionName} Deleted`);
        resetDeleteModal();
        setGetAppVersionStatus(appVersionLoadingStatus.loaded);
      },
      (error) => {
        toast.dismiss(deleteingToastId);
        toast.error(error?.error ?? 'Oops, something went wrong');
        setGetAppVersionStatus(appVersionLoadingStatus.error);
        resetDeleteModal();
      }
    );
  };

  const options = versionsPromotedToEnvironment.map((appVersion) => ({
    value: appVersion.id,
    isReleasedVersion: appVersion.id === releasedVersionId,
    appVersionName: appVersion.name,
    label: (
      <div className="row align-items-center app-version-list-item">
        <div className="col-10">
          <ToolTip message="Current released version" show={appVersion.id === releasedVersionId} placement="right">
            <div
              className={cx('app-version-name text-truncate', {
                'color-light-green': appVersion.id === releasedVersionId,
              })}
              style={{ maxWidth: '100%' }}
            >
              {appVersion.name}
            </div>
          </ToolTip>
        </div>
        {isEditable && appVersion.id !== releasedVersionId && (
          <div
            className="col cursor-pointer m-auto app-version-delete"
            onClick={(e) => {
              e.stopPropagation();
              setDeleteVersion({
                versionId: appVersion.id,
                versionName: appVersion.name,
                showModal: true,
              });
            }}
          >
            <svg
              width="13"
              height="14"
              fill="none"
              xmlns="http://www.w3.org/2000/svg"
              data-cy={`${appVersion.name.toLowerCase().replace(/\s+/g, '-')}-delete-icon`}
            >
              <path
                d="M2.612 13.246c-.355 0-.663-.13-.925-.392a1.265 1.265 0 01-.391-.925V2.596h-.184a.645.645 0 01-.475-.192.645.645 0 01-.191-.475c0-.189.064-.347.191-.475a.645.645 0 01.475-.191h2.884c0-.19.064-.348.191-.475a.645.645 0 01.475-.192H8.03c.189 0 .35.067.483.2a.64.64 0 01.2.467h2.867c.189 0 .347.064.475.191a.645.645 0 01.192.475.645.645 0 01-.192.475.645.645 0 01-.475.192h-.183v9.333c0 .356-.13.664-.392.925-.261.261-.57.392-.925.392H2.612zm0-10.65v9.333h7.467V2.596H2.612zm1.734 7.4c0 .155.055.289.166.4a.545.545 0 00.4.167.565.565 0 00.417-.167.545.545 0 00.167-.4V4.513a.579.579 0 00-.175-.425.56.56 0 00-.409-.175.526.526 0 00-.408.175.61.61 0 00-.158.425v5.483zm2.85 0c0 .155.058.289.175.4a.573.573 0 00.408.167.565.565 0 00.417-.167.545.545 0 00.166-.4V4.513a.579.579 0 00-.175-.425.56.56 0 00-.408-.175.552.552 0 00-.417.175.594.594 0 00-.166.425v5.483zm-4.584-7.4v9.333-9.333z"
                fill="#EB1414"
              ></path>
            </svg>
          </div>
        )}
      </div>
    ),
  }));

  const onMenuOpen = async () => {
    if (!appVersionsLazyLoaded) {
      setGetAppVersionStatus(appVersionLoadingStatus.loading);
      await lazyLoadAppVersions(appId);
      setGetAppVersionStatus(appVersionLoadingStatus.loaded);
    }
    setForceMenuOpen(!forceMenuOpen);
  };

  const customSelectProps = {
    appId,
    setAppDefinitionFromVersion,
    editingVersion,
    setDeleteVersion,
    deleteVersion,
    deleteAppVersion,
    resetDeleteModal,
    appCreationMode,
  };

  /* Force close is not working with usual blur function of react-select */
  const clickedOutsideRef = useRef(null);
  useEffect(() => {
    function handleClickOutside(event) {
      if (clickedOutsideRef.current && !clickedOutsideRef.current.contains(event.target)) {
        if (!forceMenuOpen) {
          setForceMenuOpen(false);
        }
      }
    }
    document.addEventListener('mousedown', handleClickOutside);
    return () => {
      document.removeEventListener('mousedown', handleClickOutside);
    };
    // eslint-disable-next-line react-hooks/exhaustive-deps
  }, [clickedOutsideRef]);

  return (
    <div
      className="d-flex align-items-center p-0"
      style={{ margin: isViewer && currentLayout === 'mobile' ? '0px' : '0 24px' }}
      ref={clickedOutsideRef}
    >
      <div
        className={cx('d-flex version-manager-container p-0', {
          'w-100': isViewer && currentLayout === 'mobile',
        })}
      >
        <div
          className={cx('app-versions-selector', {
            'w-100': isViewer && currentLayout === 'mobile',
          })}
          data-cy="app-version-selector"
        >
          <CustomSelect
            isLoading={appVersionStatus === 'loading'}
            options={options}
            value={selectedVersion?.id}
            onChange={(id) => selectVersion(id)}
            {...customSelectProps}
            isEditable={isEditable}
<<<<<<< HEAD
            onMenuOpen={onMenuOpen}
            onMenuClose={() => setForceMenuOpen(false)}
            menuIsOpen={forceMenuOpen}
            currentEnvironment={selectedEnvironment}
=======
            currentEnvironment={currentEnvironment}
            onSelectVersion={handleOnSelectVersion}
            darkMode={darkMode}
>>>>>>> 18f3b912
          />
        </div>
      </div>
    </div>
  );
};<|MERGE_RESOLUTION|>--- conflicted
+++ resolved
@@ -20,12 +20,8 @@
   setAppDefinitionFromVersion,
   isEditable = true,
   isViewer,
-<<<<<<< HEAD
   appCreationMode,
-=======
-  fetchEnvironments,
   darkMode,
->>>>>>> 18f3b912
 }) {
   const [appVersionStatus, setGetAppVersionStatus] = useState(appVersionLoadingStatus.loading);
   const [deleteVersion, setDeleteVersion] = useState({
@@ -48,11 +44,6 @@
     }),
     shallow
   );
-<<<<<<< HEAD
-
-  const darkMode = localStorage.getItem('darkMode') === 'true';
-=======
->>>>>>> 18f3b912
 
   const {
     initializedEnvironmentDropdown,
@@ -256,16 +247,11 @@
             onChange={(id) => selectVersion(id)}
             {...customSelectProps}
             isEditable={isEditable}
-<<<<<<< HEAD
             onMenuOpen={onMenuOpen}
             onMenuClose={() => setForceMenuOpen(false)}
             menuIsOpen={forceMenuOpen}
             currentEnvironment={selectedEnvironment}
-=======
-            currentEnvironment={currentEnvironment}
-            onSelectVersion={handleOnSelectVersion}
             darkMode={darkMode}
->>>>>>> 18f3b912
           />
         </div>
       </div>
