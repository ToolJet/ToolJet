--- conflicted
+++ resolved
@@ -5,13 +5,9 @@
 import { shallow } from 'zustand/shallow';
 import { useAppVersionStore } from '@/_stores/appVersionStore';
 import { useEditorStore } from '@/_stores/editorStore';
-<<<<<<< HEAD
-import { useAppDataStore } from '@/_stores/appDataStore';
-=======
 import { useEnvironmentsAndVersionsStore } from '@/_stores/environmentsAndVersionsStore';
 import { useAppDataStore } from '@/_stores/appDataStore';
 import { decodeEntities } from '@/_helpers/utils';
->>>>>>> 9519a1a8
 
 const appVersionLoadingStatus = Object.freeze({
   loading: 'loading',
@@ -87,31 +83,9 @@
 
     const isSameVersionSelected = currentVersionId === id;
 
-<<<<<<< HEAD
-  const selectVersion = (id) => {
-    const currentVersionId = useAppDataStore.getState().currentVersionId;
-
-    const isSameVersionSelected = currentVersionId === id;
-
     if (isSameVersionSelected) {
       return toast('You are already editing this version', {
         icon: '⚠️',
-      });
-    }
-
-    return appVersionService
-      .getAppVersionData(appId, id)
-      .then((data) => {
-        const isCurrentVersionReleased = data.currentVersionId ? true : false;
-        setAppDefinitionFromVersion(data, isCurrentVersionReleased);
-      })
-      .catch((error) => {
-        toast.error(error);
-=======
-    if (isSameVersionSelected) {
-      return toast('You are already editing this version', {
-        icon: '⚠️',
->>>>>>> 9519a1a8
       });
     }
 
