import React, { useState } from 'react';
import cx from 'classnames';
import { appVersionService } from '@/_services';
import { CustomSelect } from './CustomSelect';
import { toast } from 'react-hot-toast';
import { shallow } from 'zustand/shallow';
import { useAppVersionStore } from '@/_stores/appVersionStore';
import { useEditorStore } from '@/_stores/editorStore';
<<<<<<< HEAD
import { useEnvironmentsAndVersionsStore } from '@/_stores/environmentsAndVersionsStore';
=======
import { useAppDataStore } from '@/_stores/appDataStore';
>>>>>>> 499c1f17

const appVersionLoadingStatus = Object.freeze({
  loading: 'loading',
  loaded: 'loaded',
  error: 'error',
});

export const AppVersionsManager = function ({
  appId,
  setAppDefinitionFromVersion,
  onVersionDelete,
  isEditable = true,
  isViewer,
}) {
  const { initializedEnvironmentDropdown, versionsPromotedToEnvironment, lazyLoadAppVersions, appVersionsLazyLoaded } =
    useEnvironmentsAndVersionsStore(
      (state) => ({
        appVersionsLazyLoaded: state.appVersionsLazyLoaded,
        initializedEnvironmentDropdown: state.initializedEnvironmentDropdown,
        versionsPromotedToEnvironment: state.versionsPromotedToEnvironment,
        lazyLoadAppVersions: state.actions.lazyLoadAppVersions,
      }),
      shallow
    );

  if (initializedEnvironmentDropdown) {
    return (
      <RenderComponent
        appId={appId}
        setAppDefinitionFromVersion={setAppDefinitionFromVersion}
        onVersionDelete={onVersionDelete}
        isEditable={isEditable}
        isViewer={isViewer}
        versionsPromotedToEnvironment={versionsPromotedToEnvironment}
        lazyLoadAppVersions={lazyLoadAppVersions}
        appVersionsLazyLoaded={appVersionsLazyLoaded}
      />
    );
  } else {
    return <></>;
  }
};

const RenderComponent = ({
  appId,
  isEditable,
  isViewer,
  setAppDefinitionFromVersion,
  onVersionDelete,
  versionsPromotedToEnvironment,
  lazyLoadAppVersions,
  appVersionsLazyLoaded,
}) => {
  const [appVersionStatus, setGetAppVersionStatus] = useState(appVersionLoadingStatus.loaded);
  const [deleteVersion, setDeleteVersion] = useState({
    versionId: '',
    versionName: '',
    showModal: false,
  });
  const [forceMenuOpen, setForceMenuOpen] = useState(false);

  const { releasedVersionId, editingVersion } = useAppVersionStore(
    (state) => ({
      editingVersion: state.editingVersion,
      releasedVersionId: state.releasedVersionId,
    }),
    shallow
  );
  const { currentLayout } = useEditorStore(
    (state) => ({
      currentLayout: state?.currentLayout,
    }),
    shallow
  );

  const darkMode = localStorage.getItem('darkMode') === 'true';

  const selectVersion = (id) => {
    const currentVersionId = useAppDataStore.getState().currentVersionId;

    const isSameVersionSelected = currentVersionId === id;

    if (isSameVersionSelected) {
      return toast('You are already editing this version', {
        icon: '⚠️',
      });
    }

    return appVersionService
      .getAppVersionData(appId, id)
      .then((data) => {
        const isCurrentVersionReleased = data.currentVersionId ? true : false;
        setAppDefinitionFromVersion(data, isCurrentVersionReleased);
      })
      .catch((error) => {
        toast.error(error);
      });
  };

  const resetDeleteModal = () => {
    setDeleteVersion({
      versionId: '',
      versionName: '',
      showModal: false,
    });
  };

  const deleteAppVersion = (versionId, versionName) => {
    const deleteingToastId = toast.loading('Deleting version...');
    appVersionService
      .del(appId, versionId)
      .then(() => {
        toast.dismiss(deleteingToastId);
        toast.success(`Version - ${versionName} Deleted`);
        resetDeleteModal();
        setGetAppVersionStatus(appVersionLoadingStatus.loading);
      })
      .catch((error) => {
        toast.dismiss(deleteingToastId);
        toast.error(error?.error ?? 'Oops, something went wrong');
        setGetAppVersionStatus(appVersionLoadingStatus.error);
        resetDeleteModal();
      })
      .finally(() => {
        appVersionService.getAll(appId, true).then((data) => {
          onVersionDelete();
        });
      });
  };

  const options = versionsPromotedToEnvironment.map((appVersion) => ({
    value: appVersion.id,
    isReleasedVersion: appVersion.id === releasedVersionId,
    appVersionName: appVersion.name,
    label: (
      <div className="row align-items-center app-version-list-item">
        <div className="col-10">
          <div
            className={cx('app-version-name text-truncate', {
              'color-light-green': appVersion.id === releasedVersionId,
            })}
            style={{ maxWidth: '100%' }}
          >
            {appVersion.name}
          </div>
        </div>
        {isEditable && appVersion.id !== releasedVersionId && (
          <div
            className="col cursor-pointer m-auto app-version-delete"
            onClick={(e) => {
              e.stopPropagation();
              setDeleteVersion({
                versionId: appVersion.id,
                versionName: appVersion.name,
                showModal: true,
              });
            }}
          >
            <svg width="13" height="14" fill="none" xmlns="http://www.w3.org/2000/svg">
              <path
                d="M2.612 13.246c-.355 0-.663-.13-.925-.392a1.265 1.265 0 01-.391-.925V2.596h-.184a.645.645 0 01-.475-.192.645.645 0 01-.191-.475c0-.189.064-.347.191-.475a.645.645 0 01.475-.191h2.884c0-.19.064-.348.191-.475a.645.645 0 01.475-.192H8.03c.189 0 .35.067.483.2a.64.64 0 01.2.467h2.867c.189 0 .347.064.475.191a.645.645 0 01.192.475.645.645 0 01-.192.475.645.645 0 01-.475.192h-.183v9.333c0 .356-.13.664-.392.925-.261.261-.57.392-.925.392H2.612zm0-10.65v9.333h7.467V2.596H2.612zm1.734 7.4c0 .155.055.289.166.4a.545.545 0 00.4.167.565.565 0 00.417-.167.545.545 0 00.167-.4V4.513a.579.579 0 00-.175-.425.56.56 0 00-.409-.175.526.526 0 00-.408.175.61.61 0 00-.158.425v5.483zm2.85 0c0 .155.058.289.175.4a.573.573 0 00.408.167.565.565 0 00.417-.167.545.545 0 00.166-.4V4.513a.579.579 0 00-.175-.425.56.56 0 00-.408-.175.552.552 0 00-.417.175.594.594 0 00-.166.425v5.483zm-4.584-7.4v9.333-9.333z"
                fill="#EB1414"
              ></path>
            </svg>
          </div>
        )}
      </div>
    ),
  }));

  const onMenuOpen = async () => {
    if (!appVersionsLazyLoaded) {
      setGetAppVersionStatus(appVersionLoadingStatus.loading);
      await lazyLoadAppVersions(appId);
      setGetAppVersionStatus(appVersionLoadingStatus.loaded);
    }
    setForceMenuOpen(!forceMenuOpen);
  };

  const customSelectProps = {
    appId,
    setAppDefinitionFromVersion,
    editingVersion,
    setDeleteVersion,
    deleteVersion,
    deleteAppVersion,
    resetDeleteModal,
  };

  return (
    <div
      className="d-flex align-items-center p-0"
      style={{ margin: isViewer && currentLayout === 'mobile' ? '0px' : '0 24px' }}
    >
      <div
        className={cx('d-flex version-manager-container p-0', {
          'w-100': isViewer && currentLayout === 'mobile',
        })}
      >
        <div
          className={cx('app-versions-selector', {
            'w-100': isViewer && currentLayout === 'mobile',
          })}
          data-cy="app-version-selector"
        >
          <CustomSelect
            isLoading={appVersionStatus === 'loading'}
            options={options}
            value={editingVersion?.id}
            onChange={(id) => selectVersion(id)}
            {...customSelectProps}
            className={` ${darkMode && 'dark-theme'}`}
            isEditable={isEditable}
            onMenuOpen={onMenuOpen}
            onMenuClose={() => setForceMenuOpen(false)}
            menuIsOpen={forceMenuOpen}
          />
        </div>
      </div>
    </div>
  );
};<|MERGE_RESOLUTION|>--- conflicted
+++ resolved
@@ -6,11 +6,8 @@
 import { shallow } from 'zustand/shallow';
 import { useAppVersionStore } from '@/_stores/appVersionStore';
 import { useEditorStore } from '@/_stores/editorStore';
-<<<<<<< HEAD
 import { useEnvironmentsAndVersionsStore } from '@/_stores/environmentsAndVersionsStore';
-=======
 import { useAppDataStore } from '@/_stores/appDataStore';
->>>>>>> 499c1f17
 
 const appVersionLoadingStatus = Object.freeze({
   loading: 'loading',
