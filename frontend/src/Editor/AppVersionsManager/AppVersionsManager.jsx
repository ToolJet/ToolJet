--- conflicted
+++ resolved
@@ -5,12 +5,9 @@
 import { shallow } from 'zustand/shallow';
 import { useAppVersionStore } from '@/_stores/appVersionStore';
 import { useEditorStore } from '@/_stores/editorStore';
-<<<<<<< HEAD
 import { useEnvironmentsAndVersionsStore } from '@/_stores/environmentsAndVersionsStore';
 import { useAppDataStore } from '@/_stores/appDataStore';
-=======
 import { decodeEntities } from '@/_helpers/utils';
->>>>>>> 175f0b2f
 
 const appVersionLoadingStatus = Object.freeze({
   loading: 'loading',
