--- conflicted
+++ resolved
@@ -68,8 +68,7 @@
     }
   };
   return (
-<<<<<<< HEAD
-    <div className="widget-buttongroup" style={{ height }}>
+    <div className="widget-buttongroup" style={{ height }} data-cy={dataCy}>
       {label && (
         <p
           style={{ display: computedStyles.display }}
@@ -78,10 +77,6 @@
           {label}
         </p>
       )}
-=======
-    <div className="widget-buttongroup" style={{ height }} data-cy={dataCy}>
-      {label && <p className={`widget-buttongroup-label ${darkMode && 'text-light'}`}>{label}</p>}
->>>>>>> cf255717
       <div>
         {data?.map((item, index) => (
           <button
