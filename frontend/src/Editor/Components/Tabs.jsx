import React, { useRef, useState, useEffect } from 'react';
import { SubCustomDragLayer } from '../SubCustomDragLayer';
import { SubContainer } from '../SubContainer';
<<<<<<< HEAD
import { resolveReferences, resolveWidgetFieldValue, isExpectedDataType } from '@/_helpers/utils';
=======
import { resolveWidgetFieldValue, isExpectedDataType } from '@/_helpers/utils';
>>>>>>> 499c1f17
import { handleLowPriorityWork } from '@/_helpers/editorHelpers';

export const Tabs = function Tabs({
  id,
  component,
  width,
  height,
  containerProps,
  removeComponent,
  setExposedVariable,
  setExposedVariables,
  fireEvent,
  styles,
  darkMode,
  dataCy,
}) {
  const { tabWidth, boxShadow } = styles;

  const widgetVisibility = component.definition.styles?.visibility?.value ?? true;
  const disabledState = component.definition.styles?.disabledState?.value ?? false;
  const defaultTab = component.definition.properties.defaultTab.value;
  // config for tabs. Includes title
  const tabs = isExpectedDataType(resolveWidgetFieldValue(component.definition.properties?.tabs?.value), 'array');
  let parsedTabs = tabs;
  parsedTabs = resolveWidgetFieldValue(parsedTabs);
  const hideTabs = component.definition.properties?.hideTabs?.value ?? false;

  //* renderOnlyActiveTab - TRUE (renders only the content of the active tab)
  //* renderOnlyActiveTab - FALSE (renders all the content irrespective of the active tab to persist value from other tabs)
  const renderOnlyActiveTab = component.definition.properties?.renderOnlyActiveTab?.value ?? false;

  // set index as id if id is not provided
  parsedTabs = parsedTabs.map((parsedTab, index) => ({ ...parsedTab, id: parsedTab.id ? parsedTab.id : index }));

  // Highlight color - for active tab text and border
  const highlightColor = component.definition.styles?.highlightColor?.value ?? '#f44336';
  let parsedHighlightColor = highlightColor;
  parsedHighlightColor = resolveWidgetFieldValue(highlightColor);

  // Default tab
  let parsedDefaultTab = defaultTab;
  parsedDefaultTab = resolveWidgetFieldValue(parsedDefaultTab, 1);

  const parsedDisabledState =
    typeof disabledState !== 'boolean' ? resolveWidgetFieldValue(disabledState) : disabledState;

  const parsedHideTabs = typeof hideTabs !== 'boolean' ? resolveWidgetFieldValue(hideTabs) : hideTabs;
  const parsedRenderOnlyActiveTab =
    typeof renderOnlyActiveTab !== 'boolean' ? resolveWidgetFieldValue(renderOnlyActiveTab) : renderOnlyActiveTab;

  let parsedWidgetVisibility = widgetVisibility;

  try {
    parsedWidgetVisibility = resolveWidgetFieldValue(parsedWidgetVisibility);
  } catch (err) {
    console.log(err);
  }

  const parentRef = useRef(null);
  const [currentTab, setCurrentTab] = useState(parsedDefaultTab);
  const [bgColor, setBgColor] = useState('#fff');

  const [tabSwitchingOnProgress, setTabSwitchingOnProgress] = useState(false);

  useEffect(() => {
    setCurrentTab(parsedDefaultTab);
  }, [parsedDefaultTab]);

  useEffect(() => {
    const currentTabData = parsedTabs.filter((tab) => tab.id === currentTab);
    setBgColor(currentTabData[0]?.backgroundColor ? currentTabData[0]?.backgroundColor : darkMode ? '#324156' : '#fff');
    // eslint-disable-next-line react-hooks/exhaustive-deps
  }, [currentTab]);

  function computeTabVisibility(componentId, id) {
    let tabVisibility = 'hidden';
    if (id !== currentTab) {
      return tabVisibility;
    }

    const tabElement = document.getElementById(`${componentId}-${id}`);
    if (tabElement) {
      if (window.getComputedStyle(tabElement).visibility === 'hidden') {
        return 'hidden';
      }
    }

    return id === currentTab ? 'visible' : 'hidden';
  }

  useEffect(() => {
    const exposedVariables = {
      setTab: async function (id) {
        if (id) {
          setCurrentTab(id);
          setExposedVariable('currentTab', id);
          fireEvent('onTabSwitch');
        }
      },
      currentTab: currentTab,
    };
    setExposedVariables(exposedVariables);

    // eslint-disable-next-line react-hooks/exhaustive-deps
  }, [setCurrentTab, currentTab]);

  const renderTabContent = (id, tab) => (
    <div
      className={`tab-pane active`}
      style={{
        visibility: computeTabVisibility(id, tab.id),
        height: parsedHideTabs ? height : height - 41,
        position: 'absolute',
        top: parsedHideTabs ? '0px' : '41px',
        width: '100%',
      }}
    >
      <SubContainer
        parent={`${id}-${tab.id}`}
        {...containerProps}
        parentRef={parentRef}
        removeComponent={removeComponent}
        containerCanvasWidth={width - 4}
        parentComponent={component}
        readOnly={tab.id !== currentTab}
      />
    </div>
  );

  function shouldRenderTabContent(tab) {
    if (tabSwitchingOnProgress || parsedRenderOnlyActiveTab) {
      return tab.id === currentTab;
    }
    return true; // Render by default if no specific conditions are met
  }

  return (
    <div
      data-disabled={parsedDisabledState}
      className="jet-tabs card"
      style={{ height, display: parsedWidgetVisibility ? 'flex' : 'none', backgroundColor: bgColor, boxShadow }}
      data-cy={dataCy}
    >
      <ul
        className="nav nav-tabs"
        data-bs-toggle="tabs"
        style={{
          zIndex: 1,
          display: parsedHideTabs && 'none',
          backgroundColor: darkMode ? '#324156' : '#fff',
          margin: '-1px',
        }}
      >
        {parsedTabs.map((tab) => (
          <li
            className="nav-item"
            style={{ opacity: tab?.disabled && '0.5', width: tabWidth == 'split' && '33.3%' }}
            onClick={() => {
              setTabSwitchingOnProgress(true);

              !tab?.disabled && setCurrentTab(tab.id);
              !tab?.disabled && setExposedVariable('currentTab', tab.id);

              handleLowPriorityWork(() => {
                fireEvent('onTabSwitch');
                setTabSwitchingOnProgress(false);
              });
            }}
            key={tab.id}
          >
            <a
              className={`nav-link ${currentTab == tab.id ? 'active' : ''}`}
              style={{
                color: currentTab == tab.id && parsedHighlightColor,
                borderBottom: currentTab == tab.id && `1px solid ${parsedHighlightColor}`,
                overflowWrap: 'anywhere',
              }}
              ref={(el) => {
                if (el && currentTab == tab.id) {
                  el.style.setProperty('color', parsedHighlightColor, 'important');
                }
              }}
            >
              {tab.title}
            </a>
          </li>
        ))}
      </ul>
      {parsedTabs.map((tab) => (
        <div
          className="tab-content"
          ref={(newCurrent) => {
            if (currentTab === tab.id) {
              parentRef.current = newCurrent;
            }
          }}
          id={`${id}-${tab.id}`}
          key={tab.id}
        >
          {shouldRenderTabContent(tab) && renderTabContent(id, tab)}

          {tab.id === currentTab && (
            <SubCustomDragLayer
              parent={`${id}-${tab.id}`}
              parentRef={parentRef}
              currentLayout={containerProps.currentLayout}
              containerCanvasWidth={width}
            />
          )}
        </div>
      ))}
    </div>
  );
};<|MERGE_RESOLUTION|>--- conflicted
+++ resolved
@@ -1,11 +1,7 @@
 import React, { useRef, useState, useEffect } from 'react';
 import { SubCustomDragLayer } from '../SubCustomDragLayer';
 import { SubContainer } from '../SubContainer';
-<<<<<<< HEAD
-import { resolveReferences, resolveWidgetFieldValue, isExpectedDataType } from '@/_helpers/utils';
-=======
 import { resolveWidgetFieldValue, isExpectedDataType } from '@/_helpers/utils';
->>>>>>> 499c1f17
 import { handleLowPriorityWork } from '@/_helpers/editorHelpers';
 
 export const Tabs = function Tabs({
