import React, { useRef, useState, useEffect, createRef } from 'react';
import { SubCustomDragLayer } from '../SubCustomDragLayer';
import { SubContainer } from '../SubContainer';
import { resolveReferences, resolveWidgetFieldValue } from '@/_helpers/utils';

export const Tabs = function Tabs({
  id,
  component,
  width,
  height,
  containerProps,
  currentState,
  removeComponent,
  setExposedVariable,
  fireEvent,
<<<<<<< HEAD
  registerAction,
=======
  styles,
>>>>>>> b66d59b1
}) {
  const { tabWidth } = styles;

  const widgetVisibility = component.definition.styles?.visibility?.value ?? true;
  const disabledState = component.definition.styles?.disabledState?.value ?? false;
  const defaultTab = component.definition.properties.defaultTab.value;

  // config for tabs. Includes title
  const tabs = component.definition.properties?.tabs?.value ?? [];
  let parsedTabs = tabs;
  parsedTabs = resolveWidgetFieldValue(parsedTabs, currentState);
  const hideTabs = component.definition.properties?.hideTabs?.value ?? false;

  // set index as id if id is not provided
  parsedTabs = parsedTabs.map((parsedTab, index) => ({ ...parsedTab, id: parsedTab.id ? parsedTab.id : index }));

  // Highlight color - for active tab text and border
  const highlightColor = component.definition.styles?.highlightColor?.value ?? '';
  let parsedHighlightColor = highlightColor;
  parsedHighlightColor = resolveWidgetFieldValue(highlightColor, currentState);

  // Default tab
  let parsedDefaultTab = defaultTab;
  parsedDefaultTab = resolveWidgetFieldValue(parsedDefaultTab, currentState, 1);

  const parsedDisabledState =
    typeof disabledState !== 'boolean' ? resolveWidgetFieldValue(disabledState, currentState) : disabledState;

  const parsedHideTabs = typeof hideTabs !== 'boolean' ? resolveWidgetFieldValue(hideTabs, currentState) : hideTabs;

  let parsedWidgetVisibility = widgetVisibility;

  try {
    parsedWidgetVisibility = resolveReferences(parsedWidgetVisibility, currentState, []);
  } catch (err) {
    console.log(err);
  }

  const parentRef = useRef(null);
  const [currentTab, setCurrentTab] = useState(parsedDefaultTab);
  const [bgColor, setBgColor] = useState('#fff');

  useEffect(() => {
    setCurrentTab(parsedDefaultTab);
  }, [parsedDefaultTab]);

  useEffect(() => {
    setExposedVariable('currentTab', currentTab);
    // eslint-disable-next-line react-hooks/exhaustive-deps
  }, [currentTab]);

  useEffect(() => {
    const currentTabData = parsedTabs.filter((tab) => tab.id === currentTab);
    setBgColor(currentTabData[0]?.backgroundColor ? currentTabData[0]?.backgroundColor : 'white');
    // eslint-disable-next-line react-hooks/exhaustive-deps
  }, [currentState, currentTab]);

  function computeTabVisibility(componentId, id) {
    let tabVisibility = 'hidden';
    if (id !== currentTab) {
      return tabVisibility;
    }

    const tabElement = document.getElementById(`${componentId}-${id}`);
    if (tabElement) {
      if (window.getComputedStyle(tabElement).visibility === 'hidden') {
        return 'hidden';
      }
    }

    return id === currentTab ? 'visible' : 'hidden';
  }

  registerAction('setTab', async function (id) {
    if (id) {
      setCurrentTab(id);
      setExposedVariable('currentTab', id).then(() => fireEvent('onTabSwitch'));
    }
  });

  return (
    <div
      data-disabled={parsedDisabledState}
      className="jet-tabs card"
      style={{ height, display: parsedWidgetVisibility ? 'flex' : 'none', backgroundColor: bgColor }}
    >
      <ul
        className="nav nav-tabs"
        data-bs-toggle="tabs"
        style={{ display: parsedHideTabs && 'none', backgroundColor: '#fff', margin: '-1px' }}
      >
        {parsedTabs.map((tab) => (
          <li
            className="nav-item"
            style={{ opacity: tab?.disabled && '0.5', width: tabWidth == 'split' && '33.3%' }}
            onClick={() => {
              !tab?.disabled && setCurrentTab(tab.id);
              !tab?.disabled && setExposedVariable('currentTab', tab.id).then(() => fireEvent('onTabSwitch'));
            }}
            key={tab.id}
          >
            <a
              className={`nav-link ${currentTab == tab.id ? 'active' : ''}`}
              style={{
                color: currentTab == tab.id && parsedHighlightColor,
                borderBottom: currentTab == tab.id && `1px solid ${parsedHighlightColor}`,
                overflowWrap: 'anywhere',
              }}
              ref={(el) => {
                if (el && currentTab == tab.id) {
                  el.style.setProperty('color', parsedHighlightColor, 'important');
                }
              }}
            >
              {tab.title}
            </a>
          </li>
        ))}
      </ul>
      {parsedTabs.map((tab) => (
        <div
          className="tab-content"
          ref={(newCurrent) => {
            if (currentTab === tab.id) {
              parentRef.current = newCurrent;
            }
          }}
          id={`${id}-${tab.id}`}
          key={tab.id}
        >
          <div
            className={`tab-pane active`}
            style={{
              visibility: computeTabVisibility(id, tab.id),
              height: parsedHideTabs ? height : height - 41,
              position: 'absolute',
              top: parsedHideTabs ? '0px' : '41px',
              width: '100%',
            }}
          >
            <SubContainer
              parent={`${id}-${tab.id}`}
              {...containerProps}
              parentRef={parentRef}
              removeComponent={removeComponent}
              containerCanvasWidth={width - 4}
              parentComponent={component}
            />
          </div>
          {tab.id === currentTab && (
            <SubCustomDragLayer
              parent={`${id}-${tab.id}`}
              parentRef={parentRef}
              currentLayout={containerProps.currentLayout}
              containerCanvasWidth={width}
            />
          )}
        </div>
      ))}
    </div>
  );
};<|MERGE_RESOLUTION|>--- conflicted
+++ resolved
@@ -1,4 +1,4 @@
-import React, { useRef, useState, useEffect, createRef } from 'react';
+import React, { useRef, useState, useEffect } from 'react';
 import { SubCustomDragLayer } from '../SubCustomDragLayer';
 import { SubContainer } from '../SubContainer';
 import { resolveReferences, resolveWidgetFieldValue } from '@/_helpers/utils';
@@ -13,11 +13,8 @@
   removeComponent,
   setExposedVariable,
   fireEvent,
-<<<<<<< HEAD
   registerAction,
-=======
   styles,
->>>>>>> b66d59b1
 }) {
   const { tabWidth } = styles;
 
