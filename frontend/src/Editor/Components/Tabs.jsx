import React, { useRef, useState, useEffect } from 'react';
import { SubCustomDragLayer } from '../SubCustomDragLayer';
import { SubContainer } from '../SubContainer';
<<<<<<< HEAD
import { resolveReferences, resolveWidgetFieldValue, isExpectedDataType } from '@/_helpers/utils';
=======
import { resolveWidgetFieldValue, isExpectedDataType } from '@/_helpers/utils';
>>>>>>> d08e214a
import { handleLowPriorityWork } from '@/_helpers/editorHelpers';

export const Tabs = function Tabs({
  id,
  component,
  width,
  height,
  containerProps,
  removeComponent,
  setExposedVariable,
  setExposedVariables,
  fireEvent,
  styles,
  darkMode,
  dataCy,
}) {
  const { tabWidth, boxShadow } = styles;

  const widgetVisibility = component.definition.styles?.visibility?.value ?? true;
  const disabledState = component.definition.styles?.disabledState?.value ?? false;
  const defaultTab = component.definition.properties.defaultTab.value;
  // config for tabs. Includes title
  const tabs = isExpectedDataType(resolveWidgetFieldValue(component.definition.properties?.tabs?.value), 'array');
  let parsedTabs = tabs;
  parsedTabs = resolveWidgetFieldValue(parsedTabs);
  const hideTabs = component.definition.properties?.hideTabs?.value ?? false;

  //* renderOnlyActiveTab - TRUE (renders only the content of the active tab)
  //* renderOnlyActiveTab - FALSE (renders all the content irrespective of the active tab to persist value from other tabs)
  const renderOnlyActiveTab = component.definition.properties?.renderOnlyActiveTab?.value ?? false;

  // set index as id if id is not provided
  parsedTabs = parsedTabs.map((parsedTab, index) => ({ ...parsedTab, id: parsedTab.id ? parsedTab.id : index }));

  // Highlight color - for active tab text and border
  const highlightColor = component.definition.styles?.highlightColor?.value ?? '#f44336';
  let parsedHighlightColor = highlightColor;
  parsedHighlightColor = resolveWidgetFieldValue(highlightColor);

  // Default tab
  let parsedDefaultTab = defaultTab;
  parsedDefaultTab = resolveWidgetFieldValue(parsedDefaultTab, 1);

  const parsedDisabledState =
    typeof disabledState !== 'boolean' ? resolveWidgetFieldValue(disabledState) : disabledState;

  const parsedHideTabs = typeof hideTabs !== 'boolean' ? resolveWidgetFieldValue(hideTabs) : hideTabs;
  const parsedRenderOnlyActiveTab =
    typeof renderOnlyActiveTab !== 'boolean' ? resolveWidgetFieldValue(renderOnlyActiveTab) : renderOnlyActiveTab;

  let parsedWidgetVisibility = widgetVisibility;

  try {
    parsedWidgetVisibility = resolveWidgetFieldValue(parsedWidgetVisibility);
  } catch (err) {
    console.log(err);
  }

  const parentRef = useRef(null);
  const [currentTab, setCurrentTab] = useState(parsedDefaultTab);
  const [bgColor, setBgColor] = useState('#fff');

  const [tabSwitchingOnProgress, setTabSwitchingOnProgress] = useState(false);

  useEffect(() => {
    setCurrentTab(parsedDefaultTab);
  }, [parsedDefaultTab]);

  useEffect(() => {
    const currentTabData = parsedTabs.filter((tab) => tab.id === currentTab);
    setBgColor(currentTabData[0]?.backgroundColor ? currentTabData[0]?.backgroundColor : darkMode ? '#324156' : '#fff');
    // eslint-disable-next-line react-hooks/exhaustive-deps
  }, [currentTab]);

  function computeTabVisibility(componentId, id) {
    let tabVisibility = 'hidden';
    if (id !== currentTab) {
      return tabVisibility;
    }

    const tabElement = document.getElementById(`${componentId}-${id}`);
    if (tabElement) {
      if (window.getComputedStyle(tabElement).visibility === 'hidden') {
        return 'hidden';
      }
    }

    return id === currentTab ? 'visible' : 'hidden';
  }

  useEffect(() => {
    const exposedVariables = {
      setTab: async function (id) {
        if (id) {
          setCurrentTab(id);
          setExposedVariable('currentTab', id);
          fireEvent('onTabSwitch');
        }
      },
      currentTab: currentTab,
    };
    setExposedVariables(exposedVariables);

    // eslint-disable-next-line react-hooks/exhaustive-deps
  }, [setCurrentTab, currentTab]);

  const renderTabContent = (id, tab) => (
    <div
      className={`tab-pane active`}
      style={{
        visibility: computeTabVisibility(id, tab.id),
        height: parsedHideTabs ? height : height - 41,
        position: 'absolute',
        top: parsedHideTabs ? '0px' : '41px',
        width: '100%',
      }}
    >
      <SubContainer
        parent={`${id}-${tab.id}`}
        {...containerProps}
        parentRef={parentRef}
        removeComponent={removeComponent}
        containerCanvasWidth={width - 4}
        parentComponent={component}
        readOnly={tab.id !== currentTab}
      />
    </div>
  );

  function shouldRenderTabContent(tab) {
    if (tabSwitchingOnProgress || parsedRenderOnlyActiveTab) {
      return tab.id === currentTab;
    }
    return true; // Render by default if no specific conditions are met
  }

  return (
    <div
      data-disabled={parsedDisabledState}
      className="jet-tabs card"
      style={{ height, display: parsedWidgetVisibility ? 'flex' : 'none', backgroundColor: bgColor, boxShadow }}
      data-cy={dataCy}
    >
      <ul
        className="nav nav-tabs"
        data-bs-toggle="tabs"
        style={{
          zIndex: 1,
          display: parsedHideTabs && 'none',
          backgroundColor: darkMode ? '#324156' : '#fff',
          margin: '-1px',
        }}
      >
        {parsedTabs.map((tab) => (
          <li
            className="nav-item"
            style={{ opacity: tab?.disabled && '0.5', width: tabWidth == 'split' && '33.3%' }}
            onClick={() => {
              setTabSwitchingOnProgress(true);

              !tab?.disabled && setCurrentTab(tab.id);
              !tab?.disabled && setExposedVariable('currentTab', tab.id);

              handleLowPriorityWork(() => {
                fireEvent('onTabSwitch');
                setTabSwitchingOnProgress(false);
              });
            }}
            key={tab.id}
          >
            <a
              className={`nav-link ${currentTab == tab.id ? 'active' : ''}`}
              style={{
                color: currentTab == tab.id && parsedHighlightColor,
                borderBottom: currentTab == tab.id && `1px solid ${parsedHighlightColor}`,
                overflowWrap: 'anywhere',
              }}
              ref={(el) => {
                if (el && currentTab == tab.id) {
                  el.style.setProperty('color', parsedHighlightColor, 'important');
                }
              }}
            >
              {tab.title}
            </a>
          </li>
        ))}
      </ul>
      {parsedTabs.map((tab) => (
        <div
          className="tab-content"
          ref={(newCurrent) => {
            if (currentTab === tab.id) {
              parentRef.current = newCurrent;
            }
          }}
          id={`${id}-${tab.id}`}
          key={tab.id}
        >
          {shouldRenderTabContent(tab) && renderTabContent(id, tab)}

          {tab.id === currentTab && (
            <SubCustomDragLayer
              parent={`${id}-${tab.id}`}
              parentRef={parentRef}
              currentLayout={containerProps.currentLayout}
              containerCanvasWidth={width}
            />
          )}
        </div>
      ))}
    </div>
  );
};<|MERGE_RESOLUTION|>--- conflicted
+++ resolved
@@ -1,11 +1,7 @@
 import React, { useRef, useState, useEffect } from 'react';
 import { SubCustomDragLayer } from '../SubCustomDragLayer';
 import { SubContainer } from '../SubContainer';
-<<<<<<< HEAD
-import { resolveReferences, resolveWidgetFieldValue, isExpectedDataType } from '@/_helpers/utils';
-=======
 import { resolveWidgetFieldValue, isExpectedDataType } from '@/_helpers/utils';
->>>>>>> d08e214a
 import { handleLowPriorityWork } from '@/_helpers/editorHelpers';
 
 export const Tabs = function Tabs({
