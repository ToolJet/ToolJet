--- conflicted
+++ resolved
@@ -95,18 +95,11 @@
   useEffect(() => {
     const exposedVariables = {
       setTab: async function (id) {
-<<<<<<< HEAD
-        if (id && currentTab !== id) {
-          setCurrentTab(id);
-          setExposedVariable('currentTab', id);
-          fireEvent('onTabSwitch');
-=======
-        if (id !== undefined) { 
-          const tabId = Number(id); 
+        if (id !== undefined && currentTab !== id) {
+          const tabId = Number(id);
           setCurrentTab(tabId);
           setExposedVariable('currentTab', tabId);
-          fireEvent('onTabSwitch')        
->>>>>>> cc39d229
+          fireEvent('onTabSwitch');
         }
       },
       currentTab: currentTab,
