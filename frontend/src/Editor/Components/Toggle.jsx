--- conflicted
+++ resolved
@@ -71,11 +71,7 @@
       <span className="form-check-label form-check-label col-auto my-auto" style={{ color: textColor }}>
         {label}
       </span>
-<<<<<<< HEAD
       <div className="col">
-=======
-      <div className="col px-1 py-0 my-auto">
->>>>>>> 5f92a1cb
         <Switch
           disabledState={parsedDisabledState}
           on={on}
