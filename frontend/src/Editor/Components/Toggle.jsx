--- conflicted
+++ resolved
@@ -38,13 +38,9 @@
 
   // Exposing the initially set false value once on load
   useEffect(() => {
-<<<<<<< HEAD
-    setExposedVariable('value', false);
-=======
     setExposedVariable('value', defaultValue);
     // eslint-disable-next-line react-hooks/exhaustive-deps
     setOn(defaultValue);
->>>>>>> 6b6cb5fc
     // eslint-disable-next-line react-hooks/exhaustive-deps
   }, [defaultValue]);
 
