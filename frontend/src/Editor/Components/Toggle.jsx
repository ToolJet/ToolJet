--- conflicted
+++ resolved
@@ -56,11 +56,7 @@
   const toggle = () => setOn(!on)
 
   return (
-<<<<<<< HEAD
-    <div className="row  py-1" style={{ width, height }} onClick={event => {event.stopPropagation(); onComponentClick(id, component)}}>
-=======
-    <div className="row  py-1" style={{ width, height, display:parsedWidgetVisibility ? '' : 'none' }} onClick={() => onComponentClick(id, component)}>
->>>>>>> 7f9f9cb4
+    <div className="row  py-1" style={{ width, height, display:parsedWidgetVisibility ? '' : 'none' }} onClick={event => {event.stopPropagation(); onComponentClick(id, component)}}>
         <span className="form-check-label form-check-label col-auto" style={{color: textColor}}>{label}</span>
         <div className="col">
           <Switch on={on} onClick={toggle} onChange={toggleValue} />
