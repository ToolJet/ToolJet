import React, { useEffect, useMemo } from 'react';
import { useDropzone } from 'react-dropzone';
<<<<<<< HEAD
import { toast } from 'react-toastify';
=======
import { resolveWidgetFieldValue } from '@/_helpers/utils';
import toast from 'react-hot-toast';
>>>>>>> 119275f9

export const FilePicker = ({ width, height, darkMode, properties, styles, fireEvent, setExposedVariable }) => {
  const { enableDropzone, enablePicker, enableMultiple, maxFileCount, fileType, maxSize, minSize } = properties;

  const { visibility, disabledState } = styles;

  const bgThemeColor = darkMode ? '#232E3C' : '#fff';

  const baseStyle = {
    flex: 1,
    flexDirection: 'column',
    alignItems: 'center',
    justifyContent: 'center',
    padding: '20px',
    borderWidth: 1.5,
    borderRadius: 2,
    borderColor: '#42536A',
    borderStyle: 'dashed',
    color: '#bdbdbd',
    outline: 'none',
    transition: 'border .24s ease-in-out',
    display: visibility ? 'flex' : 'none',
    height,
    backgroundColor: !disabledState && bgThemeColor,
  };

  const activeStyle = {
    borderColor: '#2196f3',
  };

  const acceptStyle = {
    borderColor: '#00e676',
  };

  const rejectStyle = {
    borderColor: '#ff1744',
  };

  const { getRootProps, getInputProps, isDragActive, isDragAccept, isDragReject, acceptedFiles, fileRejections } =
    useDropzone({
      accept: fileType,
      noClick: !enablePicker,
      noDrag: !enableDropzone,
      noKeyboard: true,
      maxFiles: maxFileCount,
      minSize: minSize,
      maxSize: maxSize,
      multiple: enableMultiple,
      disabled: disabledState,
    });

  const style = useMemo(
    () => ({
      ...baseStyle,
      ...(isDragActive && enableDropzone ? activeStyle : {}),
      ...(isDragAccept && enableDropzone ? acceptStyle : {}),
      ...(isDragReject && enableDropzone ? rejectStyle : {}),
    }),
    // eslint-disable-next-line react-hooks/exhaustive-deps
    [baseStyle, isDragActive, isDragAccept, acceptStyle, isDragReject]
  );

  const [accepted, setAccepted] = React.useState(false);
  const [showSelectdFiles, setShowSelectedFiles] = React.useState(false);
  const [selectedFiles, setSelectedFiles] = React.useState([]);

  /**
   * *getFileData()
   * @param {*} file
   * @param {*} method: readAsDataURL, readAsText
   */
  const getFileData = (file = {}, method = 'readAsText') => {
    return new Promise((resolve, reject) => {
      const reader = new FileReader();
      reader.onload = (result) => {
        resolve([result, reader]);
      };
      reader[method](file);
      reader.onerror = (error) => {
        reject(error);
        if (error.name == 'NotReadableError') {
          toast.error(error.message);
        }
      };
    }).then((result) => {
      if (method === 'readAsDataURL') {
        return result[0].srcElement.result.split(',')[1];
      }
      return result[0].srcElement.result;
    });
  };

  const fileReader = async (file) => {
    // * readAsText
    const readFileAsText = await getFileData(file);

    // * readAsDataURL
    const readFileAsDataURL = await getFileData(file, 'readAsDataURL');

    return {
      name: file.name,
      type: file.type,
      content: readFileAsText,
      dataURL: readFileAsDataURL,
    };
  };

  useEffect(() => {
    if (acceptedFiles.length === 0) {
      setExposedVariable('file', []);
    }

    if (acceptedFiles.length !== 0) {
      const fileData = enableMultiple ? [...selectedFiles] : [];
      acceptedFiles.map((acceptedFile) => {
        const acceptedFileData = fileReader(acceptedFile);
        acceptedFileData.then((data) => {
          fileData.push(data);
        });
      });

      setSelectedFiles(fileData);
      setExposedVariable('file', fileData).then(() => {
        setAccepted(true);
        return new Promise(function (resolve, reject) {
          setTimeout(() => {
            fireEvent('onFileSelected');
            setShowSelectedFiles(true);
            setAccepted(false);
            resolve();
          }, 600);
        });
      });
    }

    if (fileRejections.length > 0) {
      fileRejections.map((rejectedFile) => toast.error(rejectedFile.errors[0].message));
    }

    return () => {
      setAccepted(false);
      setShowSelectedFiles(false);
    };

    // eslint-disable-next-line react-hooks/exhaustive-deps
  }, [acceptedFiles.length, fileRejections.length]);

  const clearSelectedFiles = (index) => {
    setSelectedFiles((prevState) => {
      const copy = JSON.parse(JSON.stringify(prevState));
      copy.splice(index, 1);
      return copy;
    });
  };

  useEffect(() => {
    if (selectedFiles.length === 0) {
      setShowSelectedFiles(false);
    }
    setExposedVariable('file', selectedFiles);
    // eslint-disable-next-line react-hooks/exhaustive-deps
  }, [selectedFiles]);

  return (
    <section>
      {showSelectdFiles ? (
        <FilePicker.AcceptedFiles
          width={width}
          height={height}
          showFilezone={setShowSelectedFiles}
          bgThemeColor={bgThemeColor}
        >
          {selectedFiles.map((acceptedFile, index) => (
            <>
              <div key={index} className="col-10">
                <FilePicker.Signifiers
                  signifier={selectedFiles.length > 0}
                  feedback={acceptedFile.name}
                  cls="text-secondary d-flex justify-content-start file-list"
                />
              </div>
              <div className="col-2 mt-1">
                <button
                  className="btn badge bg-azure-lt"
                  onClick={(e) => {
                    e.stopPropagation();
                    clearSelectedFiles(index);
                  }}
                >
                  <img src="/assets/images/icons/trash.svg" width="12" height="12" className="mx-1" />
                </button>
              </div>
            </>
          ))}
        </FilePicker.AcceptedFiles>
      ) : (
        //* Dropzone
        <div className="container" {...getRootProps({ style, className: 'dropzone' })}>
          <input {...getInputProps()} />
          <FilePicker.Signifiers signifier={accepted} feedback={null} cls="spinner-border text-azure p-0" />
          <FilePicker.Signifiers
            signifier={!isDragAccept && !accepted & !isDragReject}
            feedback={'Drag & drop some files here, or click to select files'}
            cls={`${darkMode ? 'text-secondary' : 'text-dark'} mt-3`}
          />

          <FilePicker.Signifiers
            signifier={isDragAccept}
            feedback={'All files will be accepted'}
            cls="text-lime mt-3"
          />

          <FilePicker.Signifiers signifier={isDragReject} feedback={'Files will be rejected!'} cls="text-red mt-3" />
        </div>
      )}
    </section>
  );
};

FilePicker.Signifiers = ({ signifier, feedback, cls }) => {
  if (signifier) {
    return <center>{feedback === null ? <div className={cls}></div> : <p className={cls}>{feedback}</p>}</center>;
  }

  return null;
};

FilePicker.AcceptedFiles = ({ children, width, height, showFilezone, bgThemeColor }) => {
  const styles = {
    borderWidth: 1.5,
    borderRadius: 2,
    borderColor: '#42536A',
    borderStyle: 'dashed',
    color: '#bdbdbd',
    outline: 'none',
    padding: '5px',
    overflowX: 'hidden',
    overflowY: 'auto',
    scrollbarWidth: 'none',
    width,
    height,
    backgroundColor: bgThemeColor,
  };
  return (
    <aside style={styles} onClick={() => showFilezone(false)}>
      <span className="text-info">Files</span>
      <div className="row accepted-files">{children}</div>
    </aside>
  );
};<|MERGE_RESOLUTION|>--- conflicted
+++ resolved
@@ -1,11 +1,6 @@
 import React, { useEffect, useMemo } from 'react';
 import { useDropzone } from 'react-dropzone';
-<<<<<<< HEAD
-import { toast } from 'react-toastify';
-=======
-import { resolveWidgetFieldValue } from '@/_helpers/utils';
-import toast from 'react-hot-toast';
->>>>>>> 119275f9
+import { toast } from 'react-hot-toast';
 
 export const FilePicker = ({ width, height, darkMode, properties, styles, fireEvent, setExposedVariable }) => {
   const { enableDropzone, enablePicker, enableMultiple, maxFileCount, fileType, maxSize, minSize } = properties;
@@ -130,7 +125,7 @@
       setSelectedFiles(fileData);
       setExposedVariable('file', fileData).then(() => {
         setAccepted(true);
-        return new Promise(function (resolve, reject) {
+        return new Promise(function (resolve) {
           setTimeout(() => {
             fireEvent('onFileSelected');
             setShowSelectedFiles(true);
