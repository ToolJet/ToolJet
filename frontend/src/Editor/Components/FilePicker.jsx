--- conflicted
+++ resolved
@@ -82,21 +82,17 @@
   const { getRootProps, getInputProps, isDragActive, isDragAccept, isDragReject, acceptedFiles, fileRejections } =
     useDropzone({
       accept: parsedFileType,
-      noClick: !parsedEnablePicker,
+      noClick: !parsedEnablePicker || disablePicker,
       noDrag: !parsedEnableDropzone,
       noKeyboard: true,
       maxFiles: parsedMaxFileCount,
       minSize: parsedMinSize,
       maxSize: parsedMaxSize,
       multiple: parsedEnableMultiple,
-<<<<<<< HEAD
       disabled: disablePicker,
       validator: validateFileExists,
       onDropRejected: () => setShowSelectedFiles(true),
-=======
-      disabled: parsedDisabledState,
       onFileDialogCancel: () => (selectedFiles.length > 0 ? setShowSelectedFiles(true) : setShowSelectedFiles(false)),
->>>>>>> 6b6cb5fc
     });
 
   const style = useMemo(
@@ -237,6 +233,7 @@
 
     if (acceptedFiles.length !== 0) {
       const fileData = parsedEnableMultiple ? [...selectedFiles] : [];
+      // const fileData = [...selectedFiles];
       if (parseContent) {
         onComponentOptionChanged(component, 'isParsing', true);
       }
@@ -291,6 +288,20 @@
     onComponentOptionChanged(component, 'file', selectedFiles);
     // eslint-disable-next-line react-hooks/exhaustive-deps
   }, [selectedFiles]);
+
+  // useEffect(() => {
+  //   // if (selectedFiles.length === parsedMaxFileCount && disablePicker) {
+  //   //   setShowSelectedFiles(true);
+  //   // }
+  //   console.log(
+  //     'selectedFiles ==>',
+  //     showSelectedFiles,
+  //     'disablePicker',
+  //     disablePicker,
+  //     'parsedMaxFileCount',
+  //     parsedMaxFileCount
+  //   );
+  // }, [disablePicker, parsedMaxFileCount, selectedFiles.length]);
 
   return (
     <section>
@@ -341,7 +352,7 @@
 
 FilePicker.Signifiers = ({ signifier, feedback, cls }) => {
   if (signifier) {
-    return <>{feedback === null ? <div className={cls}></div> : <p className={cls}>{feedback}</p>}</>;
+    return <>{feedback === null ? <center className={cls}></center> : <p className={cls}>{feedback}</p>}</>;
   }
 
   return null;
@@ -359,7 +370,7 @@
     height,
   };
   return (
-    <aside style={styles} onClick={() => showFilezone(false)}>
+    <aside style={styles}>
       <span className="text-info">Files</span>
       <div className="row accepted-files">{children}</div>
     </aside>
