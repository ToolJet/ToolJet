import React, { useEffect, useMemo } from 'react';
import { useDropzone } from 'react-dropzone';
<<<<<<< HEAD
=======
import { resolveWidgetFieldValue } from '@/_helpers/utils';
>>>>>>> 894ba368
import { toast } from 'react-hot-toast';

export const FilePicker = ({ width, height, darkMode, properties, styles, fireEvent, setExposedVariable }) => {
  const { enableDropzone, enablePicker, enableMultiple, maxFileCount, fileType, maxSize, minSize } = properties;

  const { visibility, disabledState } = styles;

  const bgThemeColor = darkMode ? '#232E3C' : '#fff';

  const baseStyle = {
    flex: 1,
    flexDirection: 'column',
    alignItems: 'center',
    justifyContent: 'center',
    padding: '20px',
    borderWidth: 1.5,
    borderRadius: 2,
    borderColor: '#42536A',
    borderStyle: 'dashed',
    color: '#bdbdbd',
    outline: 'none',
    transition: 'border .24s ease-in-out',
    display: visibility ? 'flex' : 'none',
    height,
    backgroundColor: !disabledState && bgThemeColor,
  };

  const activeStyle = {
    borderColor: '#2196f3',
  };

  const acceptStyle = {
    borderColor: '#00e676',
  };

  const rejectStyle = {
    borderColor: '#ff1744',
  };

  const { getRootProps, getInputProps, isDragActive, isDragAccept, isDragReject, acceptedFiles, fileRejections } =
    useDropzone({
      accept: fileType,
      noClick: !enablePicker,
      noDrag: !enableDropzone,
      noKeyboard: true,
      maxFiles: maxFileCount,
      minSize: minSize,
      maxSize: maxSize,
      multiple: enableMultiple,
      disabled: disabledState,
    });

  const style = useMemo(
    () => ({
      ...baseStyle,
      ...(isDragActive && enableDropzone ? activeStyle : {}),
      ...(isDragAccept && enableDropzone ? acceptStyle : {}),
      ...(isDragReject && enableDropzone ? rejectStyle : {}),
    }),
    // eslint-disable-next-line react-hooks/exhaustive-deps
    [baseStyle, isDragActive, isDragAccept, acceptStyle, isDragReject]
  );

  const [accepted, setAccepted] = React.useState(false);
  const [showSelectdFiles, setShowSelectedFiles] = React.useState(false);
  const [selectedFiles, setSelectedFiles] = React.useState([]);

  /**
   * *getFileData()
   * @param {*} file
   * @param {*} method: readAsDataURL, readAsText
   */
  const getFileData = (file = {}, method = 'readAsText') => {
    return new Promise((resolve, reject) => {
      const reader = new FileReader();
      reader.onload = (result) => {
        resolve([result, reader]);
      };
      reader[method](file);
      reader.onerror = (error) => {
        reject(error);
        if (error.name == 'NotReadableError') {
          toast.error(error.message);
        }
      };
    }).then((result) => {
      if (method === 'readAsDataURL') {
        return result[0].srcElement.result.split(',')[1];
      }
      return result[0].srcElement.result;
    });
  };

  const fileReader = async (file) => {
    // * readAsText
    const readFileAsText = await getFileData(file);

    // * readAsDataURL
    const readFileAsDataURL = await getFileData(file, 'readAsDataURL');

    return {
      name: file.name,
      type: file.type,
      content: readFileAsText,
      dataURL: readFileAsDataURL,
    };
  };

  useEffect(() => {
    if (acceptedFiles.length === 0) {
      setExposedVariable('file', []);
    }

    if (acceptedFiles.length !== 0) {
      const fileData = enableMultiple ? [...selectedFiles] : [];
      acceptedFiles.map((acceptedFile) => {
        const acceptedFileData = fileReader(acceptedFile);
        acceptedFileData.then((data) => {
          fileData.push(data);
        });
      });

      setSelectedFiles(fileData);
<<<<<<< HEAD
      setExposedVariable('file', fileData).then(() => {
        setAccepted(true);
        return new Promise(function (resolve) {
          setTimeout(() => {
            fireEvent('onFileSelected');
            setShowSelectedFiles(true);
            setAccepted(false);
            resolve();
          }, 600);
        });
      });
=======
      onComponentOptionChanged(component, 'file', fileData).then(() =>
        onEvent('onFileSelected', { component }).then(() => {
          setAccepted(true);
          // eslint-disable-next-line no-unused-vars
          return new Promise(function (resolve, reject) {
            setTimeout(() => {
              setShowSelectedFiles(true);
              setAccepted(false);
              resolve();
            }, 600);
          });
        })
      );
>>>>>>> 894ba368
    }

    if (fileRejections.length > 0) {
      fileRejections.map((rejectedFile) => toast.error(rejectedFile.errors[0].message));
    }

    return () => {
      setAccepted(false);
      setShowSelectedFiles(false);
    };

    // eslint-disable-next-line react-hooks/exhaustive-deps
  }, [acceptedFiles.length, fileRejections.length]);

  const clearSelectedFiles = (index) => {
    setSelectedFiles((prevState) => {
      const copy = JSON.parse(JSON.stringify(prevState));
      copy.splice(index, 1);
      return copy;
    });
  };

  useEffect(() => {
    if (selectedFiles.length === 0) {
      setShowSelectedFiles(false);
    }
    setExposedVariable('file', selectedFiles);
    // eslint-disable-next-line react-hooks/exhaustive-deps
  }, [selectedFiles]);

  return (
    <section>
      {showSelectdFiles ? (
        <FilePicker.AcceptedFiles
          width={width}
          height={height}
          showFilezone={setShowSelectedFiles}
          bgThemeColor={bgThemeColor}
        >
          {selectedFiles.map((acceptedFile, index) => (
            <>
              <div key={index} className="col-10">
                <FilePicker.Signifiers
                  signifier={selectedFiles.length > 0}
                  feedback={acceptedFile.name}
                  cls="text-secondary d-flex justify-content-start file-list"
                />
              </div>
              <div className="col-2 mt-1">
                <button
                  className="btn badge bg-azure-lt"
                  onClick={(e) => {
                    e.stopPropagation();
                    clearSelectedFiles(index);
                  }}
                >
                  <img src="/assets/images/icons/trash.svg" width="12" height="12" className="mx-1" />
                </button>
              </div>
            </>
          ))}
        </FilePicker.AcceptedFiles>
      ) : (
        //* Dropzone
        <div className="container" {...getRootProps({ style, className: 'dropzone' })}>
          <input {...getInputProps()} />
          <FilePicker.Signifiers signifier={accepted} feedback={null} cls="spinner-border text-azure p-0" />
          <FilePicker.Signifiers
            signifier={!isDragAccept && !accepted & !isDragReject}
            feedback={'Drag & drop some files here, or click to select files'}
            cls={`${darkMode ? 'text-secondary' : 'text-dark'} mt-3`}
          />

          <FilePicker.Signifiers
            signifier={isDragAccept}
            feedback={'All files will be accepted'}
            cls="text-lime mt-3"
          />

          <FilePicker.Signifiers signifier={isDragReject} feedback={'Files will be rejected!'} cls="text-red mt-3" />
        </div>
      )}
    </section>
  );
};

FilePicker.Signifiers = ({ signifier, feedback, cls }) => {
  if (signifier) {
    return <center>{feedback === null ? <div className={cls}></div> : <p className={cls}>{feedback}</p>}</center>;
  }

  return null;
};

FilePicker.AcceptedFiles = ({ children, width, height, showFilezone, bgThemeColor }) => {
  const styles = {
    borderWidth: 1.5,
    borderRadius: 2,
    borderColor: '#42536A',
    borderStyle: 'dashed',
    color: '#bdbdbd',
    outline: 'none',
    padding: '5px',
    overflowX: 'hidden',
    overflowY: 'auto',
    scrollbarWidth: 'none',
    width,
    height,
    backgroundColor: bgThemeColor,
  };
  return (
    <aside style={styles} onClick={() => showFilezone(false)}>
      <span className="text-info">Files</span>
      <div className="row accepted-files">{children}</div>
    </aside>
  );
};<|MERGE_RESOLUTION|>--- conflicted
+++ resolved
@@ -1,9 +1,6 @@
 import React, { useEffect, useMemo } from 'react';
 import { useDropzone } from 'react-dropzone';
-<<<<<<< HEAD
-=======
 import { resolveWidgetFieldValue } from '@/_helpers/utils';
->>>>>>> 894ba368
 import { toast } from 'react-hot-toast';
 
 export const FilePicker = ({ width, height, darkMode, properties, styles, fireEvent, setExposedVariable }) => {
@@ -127,7 +124,6 @@
       });
 
       setSelectedFiles(fileData);
-<<<<<<< HEAD
       setExposedVariable('file', fileData).then(() => {
         setAccepted(true);
         return new Promise(function (resolve) {
@@ -139,21 +135,6 @@
           }, 600);
         });
       });
-=======
-      onComponentOptionChanged(component, 'file', fileData).then(() =>
-        onEvent('onFileSelected', { component }).then(() => {
-          setAccepted(true);
-          // eslint-disable-next-line no-unused-vars
-          return new Promise(function (resolve, reject) {
-            setTimeout(() => {
-              setShowSelectedFiles(true);
-              setAccepted(false);
-              resolve();
-            }, 600);
-          });
-        })
-      );
->>>>>>> 894ba368
     }
 
     if (fileRejections.length > 0) {
