import React, { useRef, useState, useEffect } from 'react';
import { default as BootstrapModal } from 'react-bootstrap/Modal';
import { SubCustomDragLayer } from '../SubCustomDragLayer';
import { SubContainer } from '../SubContainer';
import { ConfigHandle } from '../ConfigHandle';
import { useGridStore } from '@/_stores/gridStore';
var tinycolor = require('tinycolor2');

export const Modal = function Modal({
  id,
  component,
  containerProps,
  darkMode,
  properties,
  styles,
  exposedVariables,
  setExposedVariable,
  setExposedVariables,
  fireEvent,
  dataCy,
  height,
  mode,
}) {
  const [showModal, setShowModal] = useState(false);

  const {
    closeOnClickingOutside = false,
    hideOnEsc,
    hideCloseButton,
    hideTitleBar,
    loadingState,
    useDefaultButton,
    triggerButtonLabel,
    modalHeight,
  } = properties;
  const {
    headerBackgroundColor,
    headerTextColor,
    bodyBackgroundColor,
    disabledState,
    visibility,
    triggerButtonBackgroundColor,
    triggerButtonTextColor,
    boxShadow,
  } = styles;
  const parentRef = useRef(null);
<<<<<<< HEAD
  const controlBoxRef = useRef(null);
=======
  const isInitialRender = useRef(true);
>>>>>>> 4fd5666d

  const title = properties.title ?? '';
  const size = properties.size ?? 'lg';

  /**** Start - Logic to reset the zIndex of modal control box ****/
  useEffect(() => {
    if (!showModal && mode === 'edit') {
      controlBoxRef.current?.classList?.remove('modal-moveable');
      controlBoxRef.current = null;
    }
    if (showModal) {
      useGridStore.getState().actions.setOpenModalWidgetId(id);
    } else {
      if (useGridStore.getState().openModalWidgetId === id) {
        useGridStore.getState().actions.setOpenModalWidgetId(null);
      }
    }
  }, [showModal]);
  /**** End - Logic to reset the zIndex of modal control box ****/

  useEffect(() => {
    const exposedVariables = {
      open: async function () {
        setExposedVariable('show', true);
        setShowModal(true);
      },
      close: async function () {
        setShowModal(false);
        setExposedVariable('show', false);
      },
    };
    setExposedVariables(exposedVariables);
    // eslint-disable-next-line react-hooks/exhaustive-deps
  }, [setShowModal]);

  useEffect(() => {
    if (isInitialRender.current) {
      isInitialRender.current = false;
      return;
    }
    const canShowModal = exposedVariables.show ?? false;
    fireEvent(canShowModal ? 'onOpen' : 'onClose');
    setShowModal(exposedVariables.show ?? false);
    const inputRef = document?.getElementsByClassName('tj-text-input-widget')?.[0];
    inputRef?.blur();
    // eslint-disable-next-line react-hooks/exhaustive-deps
  }, [exposedVariables.show]);

  function hideModal() {
    setShowModal(false);
    setExposedVariable('show', false);
    fireEvent('onClose');
  }

  useEffect(() => {
    const handleModalOpen = () => {
      const canvasElement = document.getElementsByClassName('canvas-area')[0];
      const modalBackdropEl = document.getElementsByClassName('modal-backdrop')[0];
      const realCanvasEl = document.getElementsByClassName('real-canvas')[0];
      const modalCanvasEl = document.getElementById(`canvas-${id}`);

      if (canvasElement && modalBackdropEl && modalCanvasEl && realCanvasEl) {
        canvasElement.style.height = '100vh';
        canvasElement.style.maxHeight = '100vh';
        canvasElement.style.minHeight = '100vh';
        canvasElement.style.height = '100vh';
        modalCanvasEl.style.height = modalHeight;

        realCanvasEl.style.height = '100vh';
        realCanvasEl.style.position = 'absolute';

        canvasElement?.classList?.add('freeze-scroll');
        modalBackdropEl.style.height = '100vh';
        modalBackdropEl.style.minHeight = '100vh';
        modalBackdropEl.style.minHeight = '100vh';
      }
    };

    const handleModalClose = () => {
      const canvasElement = document.getElementsByClassName('canvas-area')[0];
      const realCanvasEl = document.getElementsByClassName('real-canvas')[0];
      const canvasHeight = realCanvasEl?.getAttribute('canvas-height');

      if (canvasElement && realCanvasEl && canvasHeight) {
        canvasElement.style.height = '';
        canvasElement.style.minHeight = '';
        canvasElement.style.maxHeight = '';

        realCanvasEl.style.height = canvasHeight;
        realCanvasEl.style.position = '';

        canvasElement?.classList?.remove('freeze-scroll');
      }
    };
    if (showModal) {
      handleModalOpen();
    } else {
      if (document.getElementsByClassName('modal-content')[0] == undefined) {
        handleModalClose();
      }
    }

    // Cleanup the effect
    return () => {
      if (document.getElementsByClassName('modal-content')[0] == undefined) {
        handleModalClose();
      }
    };
    // eslint-disable-next-line react-hooks/exhaustive-deps
  }, [showModal, modalHeight]);

  const backwardCompatibilityCheck = height == '34' || modalHeight != undefined ? true : false;

  const customStyles = {
    modalBody: {
      height: backwardCompatibilityCheck ? modalHeight : height,
      backgroundColor:
        ['#fff', '#ffffffff'].includes(bodyBackgroundColor) && darkMode ? '#1F2837' : bodyBackgroundColor,
      overflowX: 'hidden',
      overflowY: 'auto',
    },
    modalHeader: {
      backgroundColor:
        ['#fff', '#ffffffff'].includes(headerBackgroundColor) && darkMode ? '#1F2837' : headerBackgroundColor,
      color: ['#000', '#000000', '#000000ff'].includes(headerTextColor) && darkMode ? '#fff' : headerTextColor,
    },
    buttonStyles: {
      backgroundColor: triggerButtonBackgroundColor,
      color: triggerButtonTextColor,
      width: '100%',
      display: visibility ? '' : 'none',
      '--tblr-btn-color-darker': tinycolor(triggerButtonBackgroundColor).darken(8).toString(),
      boxShadow,
    },
  };

  useEffect(() => {
    if (closeOnClickingOutside) {
      const handleClickOutside = (event) => {
        const modalRef = parentRef?.current?.parentElement?.parentElement?.parentElement;

        if (modalRef && modalRef === event.target) {
          hideModal();
        }
      };

      document.addEventListener('mousedown', handleClickOutside);
      return () => {
        document.removeEventListener('mousedown', handleClickOutside);
      };
    }
    // eslint-disable-next-line react-hooks/exhaustive-deps
  }, [closeOnClickingOutside, parentRef]);

  return (
    <div
      className="container d-flex align-items-center"
      data-disabled={disabledState}
      data-cy={dataCy}
      style={{ height }}
    >
      {useDefaultButton && (
        <button
          disabled={disabledState}
          className="jet-button btn btn-primary p-1 overflow-hidden"
          style={customStyles.buttonStyles}
          onClick={(event) => {
            /**** Start - Logic to reduce the zIndex of modal control box ****/
            controlBoxRef.current = document.querySelector(`.selected-component.sc-${id}`)?.parentElement;
            if (mode === 'edit' && controlBoxRef.current) {
              controlBoxRef.current.classList.add('modal-moveable');
            }
            /**** End - Logic to reduce the zIndex of modal control box ****/

            event.stopPropagation();
            setShowModal(true);
            setExposedVariable('show', true);
          }}
          data-cy={`${dataCy}-launch-button`}
        >
          {triggerButtonLabel ?? 'Show Modal'}
        </button>
      )}

      <Modal.Component
        show={showModal}
        contentClassName="modal-component"
        container={document.getElementsByClassName('canvas-area')[0]}
        size={size}
        keyboard={true}
        enforceFocus={false}
        animation={false}
        onEscapeKeyDown={() => hideOnEsc && hideModal()}
        id="modal-container"
        backdrop={'static'}
        scrollable={true}
        modalProps={{
          customStyles,
          parentRef,
          id,
          title,
          hideTitleBar,
          hideCloseButton,
          hideModal,
          component,
          showConfigHandler: containerProps.mode === 'edit',
          removeComponent: containerProps.removeComponent,
          setSelected: containerProps.setSelectedComponent,
        }}
      >
        {!loadingState ? (
          <>
            <SubContainer parent={id} {...containerProps} parentRef={parentRef} parentComponent={component} />
            <SubCustomDragLayer
              snapToGrid={true}
              parentRef={parentRef}
              parent={id}
              currentLayout={containerProps.currentLayout}
            />
          </>
        ) : (
          <div className="p-2">
            <center>
              <div className="spinner-border mt-5" role="status"></div>
            </center>
          </div>
        )}
      </Modal.Component>
    </div>
  );
};

const Component = ({ children, ...restProps }) => {
  const {
    customStyles,
    parentRef,
    id,
    title,
    hideTitleBar,
    hideCloseButton,
    hideModal,
    component,
    showConfigHandler,
    removeComponent,
    setSelected,
  } = restProps['modalProps'];

  return (
    <BootstrapModal {...restProps}>
      {showConfigHandler && (
        <ConfigHandle
          id={id}
          component={component}
          removeComponent={removeComponent}
          setSelectedComponent={setSelected} //! Only Modal uses setSelectedComponent instead of selecto lib
          customClassName={hideTitleBar ? 'modalWidget-config-handle' : ''}
        />
      )}
      {!hideTitleBar && (
        <BootstrapModal.Header style={{ ...customStyles.modalHeader }} data-cy={`modal-header`}>
          <BootstrapModal.Title id="contained-modal-title-vcenter" data-cy={`modal-title`}>
            {title}
          </BootstrapModal.Title>
          {!hideCloseButton && (
            <span
              className="cursor-pointer"
              data-cy={`modal-close-button`}
              size="sm"
              onClick={(e) => {
                e.preventDefault();
                e.stopPropagation();
                hideModal();
              }}
            >
              <svg
                xmlns="http://www.w3.org/2000/svg"
                className="icon icon-tabler icon-tabler-x"
                width="24"
                height="24"
                viewBox="0 0 24 24"
                strokeWidth="2"
                stroke="currentColor"
                fill="none"
                strokeLinecap="round"
                strokeLinejoin="round"
              >
                <path stroke="none" d="M0 0h24v24H0z" fill="none"></path>
                <line x1="18" y1="6" x2="6" y2="18"></line>
                <line x1="6" y1="6" x2="18" y2="18"></line>
              </svg>
            </span>
          )}
        </BootstrapModal.Header>
      )}
      <BootstrapModal.Body style={{ ...customStyles.modalBody }} ref={parentRef} id={id} data-cy={`modal-body`}>
        {children}
      </BootstrapModal.Body>
    </BootstrapModal>
  );
};

Modal.Component = Component;<|MERGE_RESOLUTION|>--- conflicted
+++ resolved
@@ -44,11 +44,8 @@
     boxShadow,
   } = styles;
   const parentRef = useRef(null);
-<<<<<<< HEAD
   const controlBoxRef = useRef(null);
-=======
   const isInitialRender = useRef(true);
->>>>>>> 4fd5666d
 
   const title = properties.title ?? '';
   const size = properties.size ?? 'lg';
