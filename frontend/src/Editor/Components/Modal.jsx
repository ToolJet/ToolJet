--- conflicted
+++ resolved
@@ -45,10 +45,7 @@
   } = styles;
   const parentRef = useRef(null);
   const controlBoxRef = useRef(null);
-<<<<<<< HEAD
-=======
   const isInitialRender = useRef(true);
->>>>>>> 9519a1a8
 
   const title = properties.title ?? '';
   const size = properties.size ?? 'lg';
