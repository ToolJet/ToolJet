--- conflicted
+++ resolved
@@ -44,11 +44,8 @@
     boxShadow,
   } = styles;
   const parentRef = useRef(null);
-<<<<<<< HEAD
   const controlBoxRef = useRef(null);
-=======
   const isInitialRender = useRef(true);
->>>>>>> ee487fac
 
   const title = properties.title ?? '';
   const size = properties.size ?? 'lg';
