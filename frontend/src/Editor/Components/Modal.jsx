--- conflicted
+++ resolved
@@ -189,10 +189,13 @@
   }, [closeOnClickingOutside, parentRef]);
 
   return (
-<<<<<<< HEAD
     <>
       {config.UI_LIB === 'tooljet' && (
-        <div className="container" data-disabled={disabledState} data-cy={dataCy}>
+        <div
+          className="container"
+          data-disabled={disabledState}
+          data-cy={dataCy}
+        >
           {useDefaultButton && (
             <button
               disabled={disabledState}
@@ -237,7 +240,12 @@
           >
             {!loadingState ? (
               <>
-                <SubContainer parent={id} {...containerProps} parentRef={parentRef} parentComponent={component} />
+                <SubContainer
+                  parent={id}
+                  {...containerProps}
+                  parentRef={parentRef}
+                  parentComponent={component}
+                />
                 <SubCustomDragLayer
                   snapToGrid={true}
                   parentRef={parentRef}
@@ -248,7 +256,10 @@
             ) : (
               <div className="p-2">
                 <center>
-                  <div className="spinner-border mt-5" role="status"></div>
+                  <div
+                    className="spinner-border mt-5"
+                    role="status"
+                  ></div>
                 </center>
               </div>
             )}
@@ -347,7 +358,13 @@
             >
               <Box>
                 {loadingState && (
-                  <Box width="100%" height="100%" display="flex" justifyContent="center" alignItems="center">
+                  <Box
+                    width="100%"
+                    height="100%"
+                    display="flex"
+                    justifyContent="center"
+                    alignItems="center"
+                  >
                     <CircularProgress size={50} />
                   </Box>
                 )}
@@ -357,82 +374,6 @@
         </>
       )}
     </>
-=======
-    <div
-      className="container"
-      data-disabled={disabledState}
-      data-cy={dataCy}
-    >
-      {useDefaultButton && (
-        <button
-          disabled={disabledState}
-          className="jet-button btn btn-primary p-1 overflow-hidden"
-          style={customStyles.buttonStyles}
-          onClick={(event) => {
-            event.stopPropagation();
-            setShowModal(true);
-            setExposedVariable('show', true);
-          }}
-          data-cy={`${dataCy}-launch-button`}
-        >
-          {triggerButtonLabel ?? 'Show Modal'}
-        </button>
-      )}
-
-      <Modal.Component
-        show={showModal}
-        contentClassName="modal-component"
-        container={document.getElementsByClassName('canvas-area')[0]}
-        size={size}
-        keyboard={true}
-        enforceFocus={false}
-        animation={false}
-        onEscapeKeyDown={() => hideOnEsc && hideModal()}
-        id="modal-container"
-        backdrop={'static'}
-        scrollable={true}
-        modalProps={{
-          customStyles,
-          parentRef,
-          id,
-          title,
-          hideTitleBar,
-          hideCloseButton,
-          hideModal,
-          component,
-          showConfigHandler: containerProps.mode === 'edit',
-          removeComponent: containerProps.removeComponent,
-          setSelected: containerProps.setSelectedComponent,
-        }}
-      >
-        {!loadingState ? (
-          <>
-            <SubContainer
-              parent={id}
-              {...containerProps}
-              parentRef={parentRef}
-              parentComponent={component}
-            />
-            <SubCustomDragLayer
-              snapToGrid={true}
-              parentRef={parentRef}
-              parent={id}
-              currentLayout={containerProps.currentLayout}
-            />
-          </>
-        ) : (
-          <div className="p-2">
-            <center>
-              <div
-                className="spinner-border mt-5"
-                role="status"
-              ></div>
-            </center>
-          </div>
-        )}
-      </Modal.Component>
-    </div>
->>>>>>> 9b258dc6
   );
 };
 
