import React from 'react';
import Select from '@/_ui/Select';
import defaultStyles from '@/_ui/Select/styles';
import { useTranslation } from 'react-i18next';
import _ from 'lodash';
// eslint-disable-next-line import/no-unresolved
import { diff as deepDiff } from 'deep-object-diff';

export function Filter(props) {
  const { t } = useTranslation();

<<<<<<< HEAD
  const { mergeToFilterDetails, filterDetails, setAllFilters, fireEvent } = props;
=======
  const { mergeToFilterDetails, filterDetails, setAllFilters, darkMode } = props;
>>>>>>> 2e52e34d
  const { filters } = filterDetails;

  const [activeFilters, set] = React.useState(filters);

  function filterColumnChanged(index, value, name) {
    const newFilters = filters;
    newFilters[index].id = value;
    newFilters[index].value.where = name;
    mergeToFilterDetails({
      filters: newFilters,
    });
    setAllFilters(newFilters.filter((filter) => filter.id !== ''));
  }

  function filterOperationChanged(index, value) {
    const newFilters = filters;
    newFilters[index].value = {
      ...newFilters[index].value,
      operation: value,
    };
    mergeToFilterDetails({
      filters: newFilters,
    });
    setAllFilters(newFilters.filter((filter) => filter.id !== ''));
  }

  function filterValueChanged(index, value) {
    const newFilters = filters;
    newFilters[index].value = {
      ...newFilters[index].value,
      value: value,
    };
    mergeToFilterDetails({
      filters: newFilters,
    });
    setAllFilters(newFilters.filter((filter) => filter.id !== ''));
  }

  function addFilter() {
    mergeToFilterDetails({ filters: [...filters, { id: '', value: { operation: 'contains', value: '' } }] });
  }

  function removeFilter(index) {
    let newFilters = filters;
    newFilters.splice(index, 1);
    mergeToFilterDetails({
      filters: newFilters,
    });
    setAllFilters(newFilters.filter((filter) => filter.id !== ''));

    set(newFilters);
    setTimeout(() => fireEvent('onFilterChanged'), 0);
  }

  function clearFilters() {
    mergeToFilterDetails({
      filters: [],
    });
    setAllFilters([]);
    set([]);

    setTimeout(() => fireEvent('onFilterChanged'), 0);
  }

<<<<<<< HEAD
  React.useEffect(() => {
    if (filters.length > 0) {
      const tableFilters = JSON.parse(JSON.stringify(filters));
      const shouldFire = findFilterDiff(activeFilters, tableFilters);
      if (shouldFire) debounceFn();
      set(tableFilters);
    }

    // eslint-disable-next-line react-hooks/exhaustive-deps
  }, [JSON.stringify(filters)]);

  // eslint-disable-next-line react-hooks/exhaustive-deps
  const debounceFn = React.useCallback(
    _.debounce(() => {
      fireEvent('onFilterChanged');
    }, 700),
    []
  );
=======
  const selectStyles = (width) => {
    return {
      ...defaultStyles(darkMode, width),
      menuPortal: (provided) => ({ ...provided, zIndex: 999 }),
      menuList: (base) => ({
        ...base,
      }),
    };
  };
>>>>>>> 2e52e34d

  return (
    <div className="table-filters card">
      <div className="card-header row">
        <div className="col">
          <h4 className="font-weight-normal">Filters</h4>
        </div>
        <div className="col-auto">
          <button onClick={() => props.hideFilters()} className="btn btn-light btn-sm">
            x
          </button>
        </div>
      </div>
      <div className="card-body">
        {props.filters.map((filter, index) => (
          <div className="row mb-2" key={index}>
            <div className="col p-2" style={{ maxWidth: '70px' }}>
              <small>{index > 0 ? 'and' : 'where'}</small>
            </div>
            <div className="col">
              <Select
                options={props.columns}
                value={filter.id}
                search={true}
                onChange={(value, item) => {
                  filterColumnChanged(index, value, item.name);
                }}
                placeholder={t('globals.select', 'Select') + '...'}
                styles={selectStyles('100%')}
              />
            </div>
            <div className="col" style={{ maxWidth: '180px' }}>
              <Select
                options={[
                  { name: 'contains', value: 'contains' },
                  { name: 'does not contains', value: 'doesNotContains' },
                  { name: 'matches', value: 'matches' },
                  { name: 'does not match', value: 'nl' },
                  { name: 'equals', value: 'equals' },
                  { name: 'does not equal', value: 'ne' },
                  { name: 'is empty', value: 'isEmpty' },
                  { name: 'is not empty', value: 'isNotEmpty' },
                  { name: 'greater than', value: 'gt' },
                  { name: 'less than', value: 'lt' },
                  { name: 'greater than or equals', value: 'gte' },
                  { name: 'less than or equals', value: 'lte' },
                ]}
                value={filter.value.operation}
                search={true}
                onChange={(value) => {
                  filterOperationChanged(index, value);
                }}
                placeholder={t('globals.select', 'Select') + '...'}
                styles={selectStyles('100%')}
              />
            </div>
            <div className="col">
              {['isEmpty', 'isNotEmpty'].includes(filter.value.operation) || (
                <input
                  type="text"
                  value={filter.value.value}
                  placeholder="value"
                  className="form-control"
                  onChange={(e) => _.debounce(filterValueChanged(index, e.target.value), 500)}
                />
              )}
            </div>
            <div className="col-auto">
              <button
                onClick={() => removeFilter(index)}
                className={`btn ${darkMode ? 'btn-dark' : 'btn-light'} btn-sm p-2 text-danger font-weight-bold`}
              >
                x
              </button>
            </div>
          </div>
        ))}
        {props.filters.length === 0 && (
          <div>
            <center>
              <span>no filters yet.</span>
            </center>
          </div>
        )}
      </div>
      <div className="card-footer">
        <button onClick={addFilter} className="btn btn-light btn-sm">
          + add filter
        </button>
        <button onClick={() => clearFilters()} className="btn btn-light btn-sm mx-2">
          clear filters
        </button>
      </div>
    </div>
  );
}

const findFilterDiff = (oldFilters, newFilters) => {
  const filterDiff = deepDiff(oldFilters, newFilters);

  const getType = (obj) => {
    if (!obj?.where && !obj?.operation) {
      return 'value';
    }

    if (obj?.where) {
      return 'where';
    }

    if (obj?.operation) {
      return 'operation';
    }
  };

  const diff = Object.entries(filterDiff).reduce((acc, [key, value]) => {
    const type = getType(value.value);
    return (acc = { ...acc, keyIndex: key, type: type, diff: value.value[type] });
  }, {});

  return shouldFireEvent(diff, newFilters);
};

function shouldFireEvent(diff, filter) {
  if (!diff || !filter) return false;

  switch (diff.type) {
    case 'value':
      return filter[diff.keyIndex].value.where && filter[diff.keyIndex].value.operation ? true : false;

    case 'where':
      return filter[diff.keyIndex].value.value && filter[diff.keyIndex].value.operation ? true : false;

    case 'operation':
      return filter[diff.keyIndex].value.value && filter[diff.keyIndex].value.where ? true : false;

    default:
      return false;
  }
}<|MERGE_RESOLUTION|>--- conflicted
+++ resolved
@@ -9,11 +9,7 @@
 export function Filter(props) {
   const { t } = useTranslation();
 
-<<<<<<< HEAD
-  const { mergeToFilterDetails, filterDetails, setAllFilters, fireEvent } = props;
-=======
-  const { mergeToFilterDetails, filterDetails, setAllFilters, darkMode } = props;
->>>>>>> 2e52e34d
+  const { mergeToFilterDetails, filterDetails, setAllFilters, fireEvent, darkMode } = props;
   const { filters } = filterDetails;
 
   const [activeFilters, set] = React.useState(filters);
@@ -78,7 +74,6 @@
     setTimeout(() => fireEvent('onFilterChanged'), 0);
   }
 
-<<<<<<< HEAD
   React.useEffect(() => {
     if (filters.length > 0) {
       const tableFilters = JSON.parse(JSON.stringify(filters));
@@ -97,7 +92,6 @@
     }, 700),
     []
   );
-=======
   const selectStyles = (width) => {
     return {
       ...defaultStyles(darkMode, width),
@@ -107,7 +101,6 @@
       }),
     };
   };
->>>>>>> 2e52e34d
 
   return (
     <div className="table-filters card">
