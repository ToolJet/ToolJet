import React, { useEffect, useRef, useState } from 'react';
import _ from 'lodash';
import { validateWidget } from '@/_helpers/utils';
import { useMounted } from '@/_hooks/use-mount';
import OverlayTrigger from 'react-bootstrap/OverlayTrigger';
import DOMPurify from 'dompurify';
import NullRenderer from './NullRenderer/NullRenderer';

export default function GenerateEachCellValue({
  cellValue,
  globalFilter,
  cellRender,
  rowChangeSet,
  rowData,
  isEditable,
  columnType,
  isColumnTypeAction,
  cellTextColor,
  cell,
  currentState,
  darkMode,
  cellWidth,
  // isCellValueChanged,
  // setIsCellValueChanged,
}) {
  const mounted = useMounted();
  const updateCellValue = useRef();
  const isTabKeyPressed = useRef(false);
  const cellRef = useRef(null);

  const [showHighlightedCells, setHighlighterCells] = React.useState(globalFilter ? true : false);
  // const [isNullCellClicked, setIsNullCellClicked] = React.useState(false);
  const columnTypeAllowToRenderMarkElement = ['text', 'string', 'default', 'number', undefined];
  const ref = useRef();
  const [showOverlay, setShowOverlay] = useState(false);
  const [hovered, setHovered] = useState(false);

  useEffect(() => {
    if (hovered) {
      setShowOverlay(true);
    } else {
      setShowOverlay(false);
    }
  }, [hovered]);

  const _showOverlay =
    ref?.current &&
    (ref?.current?.clientWidth < ref?.current?.children[0]?.offsetWidth ||
      ref?.current?.clientHeight < ref?.current?.children[0]?.offsetHeight);

  const handleCellClick = () => {
    // setIsNullCellClicked(true);
    if (isEditable && columnTypeAllowToRenderMarkElement.includes(columnType)) {
      setHighlighterCells(false);
    }
  };

  const handleCellBlur = (e) => {
    e.stopPropagation();
    if (isTabKeyPressed.current) {
      isTabKeyPressed.current = false;
      return;
    } else {
      updateCellValue.current = e.target.value;
      if (!showHighlightedCells && updateCellValue.current === cellValue) {
        updateCellValue.current = null;
        setHighlighterCells(true);
      }
    }
  };

  const handleKeyUp = (e) => {
    if (e.key === 'Tab') {
      isTabKeyPressed.current = true;
      setHighlighterCells(false);
    }
  };

  let validationData = {};

  if (cell.column.isEditable && showHighlightedCells) {
    if (cell.column.columnType === 'number') {
      validationData = {
        ...validateWidget({
          validationObject: {
            minValue: {
              value: cell.column.minValue,
            },
            maxValue: {
              value: cell.column.maxValue,
            },
          },
          widgetValue: cellValue,
          currentState,
          customResolveObjects: { cellValue },
        }),
      };
    }
    if (['string', undefined, 'default', 'text'].includes(cell.column.columnType)) {
      validationData = {
        ...validateWidget({
          validationObject: {
            regex: {
              value: cell.column.regex,
            },
            minLength: {
              value: cell.column.minLength,
            },
            maxLength: {
              value: cell.column.maxLength,
            },
            customRule: {
              value: cell.column.customRule,
            },
          },
          widgetValue: cellValue,
          currentState,
          customResolveObjects: { cellValue },
        }),
      };
    }
  }
  useEffect(() => {
    if (mounted && _.isEmpty(rowChangeSet)) {
      setHighlighterCells(true);
    }
    // eslint-disable-next-line react-hooks/exhaustive-deps
  }, [rowData, rowChangeSet]);

  const getOverlay = () => {
    return (
      <div
        className={`overlay-cell-table ${darkMode && 'dark-theme'}`}
        onMouseEnter={() => setHovered(true)}
        onMouseLeave={() => setHovered(false)}
        style={{ whiteSpace: 'pre-wrap', color: 'var(--text-primary)' }}
      >
        <span
          dangerouslySetInnerHTML={{ __html: DOMPurify.sanitize(cellValue) }}
          style={{
            maxWidth: cellWidth,
          }}
        ></span>
      </div>
    );
  };

  let htmlElement = cellValue;
  if (cellValue?.toString()?.toLowerCase().includes(globalFilter?.toLowerCase())) {
    if (globalFilter) {
      var normReq = globalFilter
        .toLowerCase()
        .replace(/\s+/g, ' ')
        .trim()
        .split(' ')
        .sort((a, b) => b.length - a.length);
      htmlElement = cellValue
        .toString()
        .replace(new RegExp(`(${normReq.join('|')})`, 'gi'), (match) => `<mark>${match}</mark>`);
    }
  }

  const _renderCellWhenHighlighted = () => {
    return (
      <div
        className="d-flex justify-content-center flex-column w-100 h-100 generate-cell-value-component-div-wrapper"
        style={{ oveflow: 'hidden' }}
        onMouseMove={() => {
          if (!hovered) setHovered(true);
        }}
        onMouseOut={() => setHovered(false)}
      >
<<<<<<< HEAD

=======
>>>>>>> 9d527a2d
        <div
          style={{
            color: cellTextColor,
          }}
          ref={ref}
          tabIndex={0}
          className={`table-column-type-div-element ${columnType === 'text' && 'h-100 my-1'}`}
        >
          <span
            dangerouslySetInnerHTML={{
              __html: htmlElement,
            }}
          ></span>
        </div>

        <div
          style={{
            display: cell.column.isEditable && validationData.validationError ? 'block' : 'none',
            width: '100%',
            marginTop: ' 0.25rem',
            fontSize: ' 85.7142857%',
            color: '#d63939',
          }}
        >
          {validationData.validationError}
        </div>
      </div>
    );
  };

  // const _renderNullCell = () => {
  //   if (isEditable) {
  //     if (!isNullCellClicked && !updateCellValue.current) {
  //       return <NullRenderer darkMode={darkMode} />;
  //     } else return cellRender;
  //   } else {
  //     return <NullRenderer darkMode={darkMode} />;
  //   }
  // };

  // useEffect(() => {
  //   const handleClickOutside = (event) => {
  //     if (cellRef.current && !cellRef.current.contains(event.target) && !isCellValueChanged) {
  //       // Adding setTimeout to avoid this event to be executed before input's blur event
  //       setTimeout(() => {
  //         setIsNullCellClicked(false);
  //         setIsCellValueChanged(false);
  //       }, 100);
  //     }
  //   };
  //   document.addEventListener('mousedown', handleClickOutside);
  //   return () => {
  //     document.removeEventListener('mousedown', handleClickOutside);
  //   };
  // }, [isCellValueChanged, setIsCellValueChanged]);

  // useEffect(() => {
  //   if (isNullCellClicked) {
  //     const inputElement = document.getElementById(`table-input-${cell.column.id}-${cell.row.id}`);
  //     if (inputElement) {
  //       inputElement.focus();
  //     }
  //   }
  //   // eslint-disable-next-line react-hooks/exhaustive-deps
  // }, [isNullCellClicked]);

  return (
    <div
      onClick={handleCellClick}
      onBlur={handleCellBlur}
      onKeyUp={handleKeyUp}
      className={`w-100 h-100 ${columnType === 'selector' && 'd-flex align-items-center justify-content-center'}`}
      ref={cellRef}
    >
      {!isColumnTypeAction && columnTypeAllowToRenderMarkElement.includes(columnType) && showHighlightedCells ? (
        <OverlayTrigger
          placement="bottom"
          overlay={_showOverlay ? getOverlay() : <div></div>}
          trigger={_showOverlay && ['hover']}
          rootClose={true}
          show={_showOverlay && showOverlay}
        >
          {_renderCellWhenHighlighted()}
        </OverlayTrigger>
      ) : (
        cellRender
      )}
    </div>
  );
}<|MERGE_RESOLUTION|>--- conflicted
+++ resolved
@@ -170,10 +170,6 @@
         }}
         onMouseOut={() => setHovered(false)}
       >
-<<<<<<< HEAD
-
-=======
->>>>>>> 9d527a2d
         <div
           style={{
             color: cellTextColor,
