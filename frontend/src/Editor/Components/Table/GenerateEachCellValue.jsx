import React, { useEffect, useRef } from 'react';
<<<<<<< HEAD
import { resolveReferences } from '@/_helpers/utils';
=======
import _ from 'lodash';
import { validateWidget } from '@/_helpers/utils';
>>>>>>> cb5dc4e0

import _ from 'lodash';
export default function GenerateEachCellValue({
  cellValue,
  globalFilter,
  cellRender,
  rowChangeSet,
  rowData,
  isEditable,
  columnType,
  isColumnTypeAction,
<<<<<<< HEAD
=======
  cellTextColor,
  cell,
>>>>>>> cb5dc4e0
  currentState,
}) {
  const updateCellValue = useRef();
  const [showHighlightedCells, setHighlighterCells] = React.useState(globalFilter ? true : false);
  const columnTypeAllowToRenderMarkElement = ['text', 'string', 'default', 'number', undefined];
  let validationData = {};
  if (cell.column.isEditable && showHighlightedCells) {
    if (cell.column.columnType === 'number') {
      validationData = {
        ...validateWidget({
          validationObject: {
            minValue: {
              value: cell.column.minValue,
            },
            maxValue: {
              value: cell.column.maxValue,
            },
          },
          widgetValue: cellValue,
          currentState,
          customResolveObjects: { cellValue },
        }),
      };
    }
    if (['string', undefined, 'default', 'text'].includes(cell.column.columnType)) {
      validationData = {
        ...validateWidget({
          validationObject: {
            regex: {
              value: cell.column.regex,
            },
            minLength: {
              value: cell.column.minLength,
            },
            maxLength: {
              value: cell.column.maxLength,
            },
            customRule: {
              value: cell.column.customRule,
            },
          },
          widgetValue: cellValue,
          currentState,
          customResolveObjects: { cellValue },
        }),
      };
    }
  }

  useEffect(() => {
    if (_.isEmpty(rowChangeSet)) {
      setHighlighterCells(true);
    }
  }, [rowData, rowChangeSet]);

  let htmlElement = cellValue;
  if (cellValue?.toString()?.toLowerCase().includes(globalFilter?.toLowerCase())) {
    if (globalFilter) {
      var normReq = globalFilter
        .toLowerCase()
        .replace(/\s+/g, ' ')
        .trim()
        .split(' ')
        .sort((a, b) => b.length - a.length);
      htmlElement = cellValue
        .toString()
        .replace(new RegExp(`(${normReq.join('|')})`, 'gi'), (match) => `<mark>${match}</mark>`);
    }
  }
  return (
    <div
      onClick={(e) => {
        e.persist();
        if (resolveReferences(isEditable, currentState) && columnTypeAllowToRenderMarkElement.includes(columnType)) {
          setHighlighterCells(false);
        }
      }}
      onBlur={(e) => {
        e.persist();
        updateCellValue.current = e.target.value;
        if (!showHighlightedCells && updateCellValue.current === cellValue && _.isEmpty(rowChangeSet)) {
          updateCellValue.current = null;
          setHighlighterCells(true);
        }
      }}
      className="w-100 h-100"
    >
      {!isColumnTypeAction && columnTypeAllowToRenderMarkElement.includes(columnType) && showHighlightedCells ? (
        <div className="d-flex justify-content-center flex-column w-100 h-100">
          <div
            style={{ color: cellTextColor }}
            dangerouslySetInnerHTML={{
              __html: htmlElement,
            }}
          ></div>
          <div
            style={{
              display: cell.column.isEditable && validationData.validationError ? 'block' : 'none',
              width: '100%',
              marginTop: ' 0.25rem',
              fontSize: ' 85.7142857%',
              color: '#d63939',
            }}
          >
            {validationData.validationError}
          </div>
        </div>
      ) : (
        cellRender
      )}
    </div>
  );
}<|MERGE_RESOLUTION|>--- conflicted
+++ resolved
@@ -1,12 +1,7 @@
 import React, { useEffect, useRef } from 'react';
-<<<<<<< HEAD
-import { resolveReferences } from '@/_helpers/utils';
-=======
+import { resolveReferences, validateWidget } from '@/_helpers/utils';
 import _ from 'lodash';
-import { validateWidget } from '@/_helpers/utils';
->>>>>>> cb5dc4e0
 
-import _ from 'lodash';
 export default function GenerateEachCellValue({
   cellValue,
   globalFilter,
@@ -16,11 +11,8 @@
   isEditable,
   columnType,
   isColumnTypeAction,
-<<<<<<< HEAD
-=======
   cellTextColor,
   cell,
->>>>>>> cb5dc4e0
   currentState,
 }) {
   const updateCellValue = useRef();
