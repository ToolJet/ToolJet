--- conflicted
+++ resolved
@@ -88,12 +88,7 @@
   }
   return (
     <div
-<<<<<<< HEAD
-      onClick={(e) => {
-        e.stopPropagation();
-=======
       onClick={() => {
->>>>>>> 116b2e8f
         if (isEditable && columnTypeAllowToRenderMarkElement.includes(columnType)) {
           setHighlighterCells(false);
         }
