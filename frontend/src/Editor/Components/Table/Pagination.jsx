--- conflicted
+++ resolved
@@ -120,14 +120,14 @@
         className="d-flex align-items-center tj-text-xsm h-100 page-info custom-gap-4"
         data-cy={`page-index-details`}
       >
-<<<<<<< HEAD
         <>
           <input
             type="text"
             className={`form-control h-100`}
             value={pageIndex}
             onChange={(event) => {
-              if (event.target.value <= pageCount) gotoPage(event.target.value);
+              const value = Number(event.target.value);
+              if (value <= pageCount) gotoPage(value);
             }}
           />
           <span
@@ -138,29 +138,6 @@
             of {pageCount || 1}
           </span>
         </>
-=======
-        {serverSide && <span className="color-slate-11">{pageIndex}</span>}
-        {!serverSide && (
-          <>
-            <input
-              type="text"
-              className={`form-control h-100`}
-              value={pageIndex}
-              onChange={(event) => {
-                const value = Number(event.target.value);
-                if (value <= pageCount) gotoPage(value);
-              }}
-            />
-            <span
-              className="font-weight-500 total-page-number"
-              style={{ width: 'max-content' }}
-              data-cy={`total-page-number-${autoPageOptions.length || 1}`}
-            >
-              of {pageCount || 1}
-            </span>
-          </>
-        )}
->>>>>>> 5800def9
       </div>
       <div className="d-flex">
         <ButtonSolid
