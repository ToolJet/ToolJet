--- conflicted
+++ resolved
@@ -1,11 +1,7 @@
 import React, { useState } from 'react';
 
-<<<<<<< HEAD
-export const Tags = ({ value, onChange }) => {
+export const Tags = ({ value, onChange, readOnly }) => {
   value = value || [];
-=======
-export const Tags = ({ value, onChange, readOnly }) => {
->>>>>>> 40005146
 
   const [showForm, setShowForm] = useState(false);
 
@@ -24,62 +20,22 @@
     setShowForm(false);
   }
 
-<<<<<<< HEAD
   function handleFormKeyDown(e) {
     if (e.key === 'Enter') {
       addTag(e.target.value);
-=======
-    function handleFormKeyDown(e) {
-        if(e.key === 'Enter') {
-            addTag(e.target.value)
-        }
-    }
- 
-    function renderTag(text) {
-        return <span className="col-auto badge bg-blue-lt p-2 mx-1 tag mb-2">
-            {text} 
-            {!readOnly && (
-                <span className="badge badge-pill bg-red-lt remove-tag-button" onClick={() => removeTag(text)}>
-                    x
-                </span>
-            )}
-        </span>;
->>>>>>> 40005146
     }
   }
 
   function renderTag(text) {
     return (
-<<<<<<< HEAD
       <span className="col-auto badge bg-blue-lt p-2 mx-1 tag mb-2">
         {text}
-        <span className="badge badge-pill bg-red-lt remove-tag-button" onClick={() => removeTag(text)}>
-          x
-        </span>
+        {!readOnly && (
+          <span className="badge badge-pill bg-red-lt remove-tag-button" onClick={() => removeTag(text)}>
+            x
+          </span>
+        )}
       </span>
-=======
-        <div className="tags row">
-            {value.map((item) => {
-                return renderTag(item)
-            })}
-
-            {(!showForm && !readOnly) &&
-                <span className="col-auto badge bg-green-lt mx-1 add-tag-button" onClick={() => setShowForm(true)}>{'+'}</span>
-            }
-
-            {showForm &&
-                <span className="col-auto badge bg-green-lt mx-1">
-                    <input 
-                        type="text"
-                        autoFocus
-                        className="form-control-plaintext"
-                        onBlur={(e) => addTag(e.target.value)}
-                        onKeyDown={handleFormKeyDown}
-                    />
-                </span>
-            }
-        </div>
->>>>>>> 40005146
     );
   }
 
@@ -89,7 +45,7 @@
         return renderTag(item);
       })}
 
-      {!showForm && (
+      {!showForm && !readOnly && (
         <span className="col-auto badge bg-green-lt mx-1 add-tag-button" onClick={() => setShowForm(true)}>
           {'+'}
         </span>
