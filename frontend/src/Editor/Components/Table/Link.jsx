--- conflicted
+++ resolved
@@ -19,11 +19,7 @@
         }}
         rel="noreferrer"
       >
-<<<<<<< HEAD
-        {displayText && typeof displayText !== 'object' ? displayText : cellValue}
-=======
-        {displayText ? displayText : String(cellValue)}
->>>>>>> d8032cc8
+        {displayText && typeof displayText !== 'object' ? displayText : String(cellValue)}
       </a>
     </div>
   );
