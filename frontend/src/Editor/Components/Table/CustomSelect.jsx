--- conflicted
+++ resolved
@@ -24,10 +24,6 @@
   optionsLoadingState = false,
   horizontalAlignment = 'left',
   isEditable,
-<<<<<<< HEAD
-=======
-  isMaxRowHeightAuto,
->>>>>>> 939e5b4f
 }) => {
   const containerRef = useRef(null);
   const inputRef = useRef(null); // Ref for the input search box
@@ -110,11 +106,7 @@
     if (defaultOptionsList.length >= 1) {
       return !isMulti ? defaultOptionsList[defaultOptionsList.length - 1] : defaultOptionsList;
     } else {
-<<<<<<< HEAD
-      return null;
-=======
       return isMulti ? [] : {};
->>>>>>> 939e5b4f
     }
   }, [isMulti, defaultOptionsList]);
 
@@ -168,15 +160,7 @@
           <div></div>
         )
       }
-<<<<<<< HEAD
       trigger={isMulti && !isFocused && valueContainerHeight > containerHeight && ['hover', 'focus']} //container width -24 -16 gives that select container size
-=======
-      trigger={
-        isMulti &&
-        !isFocused &&
-        calculateIfPopoverRequired(_value ? _value : defaultValue, containerWidth - 40) && ['hover', 'focus']
-      } //container width -24 -16 gives that select container size
->>>>>>> 939e5b4f
       rootClose={true}
     >
       <div className="w-100 h-100 d-flex align-items-center" ref={selectContainerRef}>
