--- conflicted
+++ resolved
@@ -132,8 +132,6 @@
       return options?.find((option) => option.value === value) || [];
     }
   }, [options, value, isMulti]);
-<<<<<<< HEAD
-=======
 
   const calculateIfPopoverRequired = (value, containerWidth) => {
     let totalWidth = 0;
@@ -146,7 +144,6 @@
     return totalWidth > containerWidth;
   };
 
->>>>>>> e79013e3
   return (
     <OverlayTrigger
       placement="bottom"
