import React, { useRef, useState, useEffect, useMemo } from 'react';
import Select from '@/_ui/Select';
import { components } from 'react-select';
import defaultStyles from '@/_ui/Select/styles';
import SolidIcon from '@/_ui/Icon/SolidIcons';
import { Checkbox } from '@/_ui/CheckBox/CheckBox';
import OverlayTrigger from 'react-bootstrap/OverlayTrigger';
import { isArray, isString } from 'lodash';
const { MenuList } = components;

const SCALING_FACTOR = 0.6;
const FONT_SIZE = 12;
const PADDING = 12;
const MARGIN = 10; // including left and right side

export const CustomSelect = ({
  options,
  value,
  onChange,
  fuzzySearch = false,
  placeholder,
  disabled,
  className,
  darkMode,
  defaultOptionsList,
  textColor = '',
  isMulti,
  containerWidth,
  optionsLoadingState = false,
  horizontalAlignment = 'left',
  isEditable,
<<<<<<< HEAD
  showPopoverIfOverflow,
=======
  isMaxRowHeightAuto,
>>>>>>> 5b690ebc
}) => {
  const containerRef = useRef(null);
  const inputRef = useRef(null); // Ref for the input search box
  const [isFocused, setIsFocused] = useState(false);
  useEffect(() => {
    const handleDocumentClick = (event) => {
      if (isMulti && !containerRef.current?.contains(event.target)) {
        setIsFocused(false);
      }
    };

    document.addEventListener('mousedown', handleDocumentClick);

    return () => {
      document.removeEventListener('mousedown', handleDocumentClick);
    };
  }, []);

  useEffect(() => {
    // Focus the input search box when the menu list is open and the component is focused
    if (isFocused && inputRef.current) {
      inputRef.current.focus();
    }
  }, [isFocused]);

  const customStyles = {
    ...defaultStyles(darkMode, '100%'),
    ...(isMulti && {
      multiValue: (provided) => ({
        ...provided,
        display: 'inline-block', // Display selected options inline
        marginRight: '4px', // Add some space between options
      }),
    }),
    valueContainer: (provided) => ({
      ...provided,
      ...(isMulti && {
        marginBottom: '0',
        display: 'flex',
        flexWrap: 'no-wrap',
        overflow: 'hidden',
        flexDirection: 'row',
      }),
      justifyContent: horizontalAlignment,
    }),
    menuList: (base) => ({
      ...base,
      backgroundColor: 'var(--surfaces-surface-01) ',
      color: 'var(--text-primary)',
      cursor: 'pointer',
      overflow: 'auto',
    }),
    multiValueLabel: (provided) => ({
      ...provided,
      padding: '2px 6px',
      background: 'var(--surfaces-surface-03)',
      margin: '0 5px',
      borderRadius: '6px',
      color: textColor || 'var(--text-primary)',
      fontSize: '12px',
    }),
    singleValue: (provided) => ({
      ...provided,
      padding: '2px 6px',
      background: 'var(--surfaces-surface-03)',
      margin: '0 5px',
      borderRadius: '6px',
      color: textColor || 'var(--text-primary)',
      fontSize: '12px',
    }),
  };
  const customComponents = {
    MenuList: (props) => <CustomMenuList {...props} optionsLoadingState={optionsLoadingState} inputRef={inputRef} />,
    Option: CustomMultiSelectOption,
    DropdownIndicator: isEditable ? DropdownIndicator : null,
    ...(isMulti && {
      MultiValueRemove,
      MultiValueContainer: CustomMultiValueContainer,
    }),
  };
  const defaultValue = useMemo(() => {
    if (defaultOptionsList.length >= 1) {
      return !isMulti ? defaultOptionsList[defaultOptionsList.length - 1] : defaultOptionsList;
    }
  }, [isMulti, defaultOptionsList]);

  const _value = useMemo(() => {
    // Return null to show default value
    if (!value) {
      return null;
<<<<<<< HEAD
    }
    if (isMulti && value?.length) {
      if (isArray(value)) {
        return options?.filter((option) =>
          value?.find((val) => {
            if (val.hasOwnProperty('value')) {
              return option.value === val.value;
            } else return option.value === val;
          })
        );
      } else {
        return []; // Return empty array to not show default value in case of wrong value to be set
      }
    } else {
      // Condition for single select
      return options?.find((option) => option.value === value) || [];
    }
  }, [options, value, isMulti]);

  const calculateIfPopoverRequired = (value, containerWidth) => {
    let totalWidth = 0;

    // Calculate total width of all span elements
    value?.forEach((option) => {
      const valueWidth = option.label.length * FONT_SIZE * SCALING_FACTOR + PADDING + MARGIN;
      totalWidth += valueWidth;
    });
    return totalWidth > containerWidth;
=======
    }
    if (isMulti && value?.length) {
      if (isArray(value)) {
        return options?.filter((option) =>
          value?.find((val) => {
            if (val.hasOwnProperty('value')) {
              return option.value === val.value;
            } else return option.value === val;
          })
        );
      } else {
        return []; // Return empty array to not show default value in case of wrong value to be set
      }
    } else {
      // Condition for single select
      return options?.find((option) => option.value === value) || [];
    }
  }, [options, value, isMulti]);

  const calculateIfPopoverRequired = (value, containerWidth) => {
    let totalWidth = 0;

    // // Calculate total width of all span elements
    for (const option of value) {
      const valueWidth = option.label.length * FONT_SIZE * SCALING_FACTOR + PADDING + MARGIN;
      // Check if max row height is auto and then if any of the options width exceeds container width, return true
      if (isMaxRowHeightAuto) {
        if (valueWidth > containerWidth) {
          return true;
        }
      } else {
        totalWidth += valueWidth + 4; // Adding 4px to be safe
      }
    }
    return totalWidth > containerWidth; // Return based on total width comparison
>>>>>>> 5b690ebc
  };

  return (
    <OverlayTrigger
      placement="bottom"
      overlay={
<<<<<<< HEAD
        isMulti && showPopoverIfOverflow && (_value?.length || defaultValue?.length) && !isFocused ? (
=======
        isMulti && (_value?.length || defaultValue?.length) && !isFocused ? (
>>>>>>> 5b690ebc
          getOverlay(_value ? _value : defaultValue, containerWidth, darkMode)
        ) : (
          <div></div>
        )
      }
      trigger={
        isMulti &&
        !isFocused &&
<<<<<<< HEAD
        showPopoverIfOverflow &&
=======
>>>>>>> 5b690ebc
        calculateIfPopoverRequired(_value ? _value : defaultValue, containerWidth - 40) && ['hover', 'focus']
      } //container width -24 -16 gives that select container size
      rootClose={true}
    >
      <div className="w-100 h-100 d-flex align-items-center">
        <Select
          options={options}
          hasSearch={false}
          fuzzySearch={fuzzySearch}
          isDisabled={disabled}
          className={className}
          components={customComponents}
          value={_value}
          onMenuInputFocus={() => setIsFocused(true)}
          onChange={(value) => {
            setIsFocused(false);
            onChange(value);
          }}
          useCustomStyles={true}
          styles={customStyles}
          defaultValue={defaultValue}
          placeholder={placeholder}
          isMulti={isMulti}
          hideSelectedOptions={false}
          isClearable={false}
          clearIndicator={false}
          {...{
            menuIsOpen: isFocused || undefined,
            isFocused: isFocused || undefined,
          }}
        />
      </div>
    </OverlayTrigger>
  );
};

const CustomMenuList = ({ optionsLoadingState, children, selectProps, inputRef, ...props }) => {
  const { onInputChange, inputValue, onMenuInputFocus } = selectProps;

  return (
    <div className="table-select-custom-menu-list" onClick={(e) => e.stopPropagation()}>
      <div className="table-select-column-type-search-box-wrapper ">
        {!inputValue && (
          <span className="">
            <SolidIcon name="search" width="14" />
          </span>
        )}
        <input
          autoCorrect="off"
          autoComplete="off"
          spellCheck="false"
          type="text"
          value={inputValue}
          onChange={(e) =>
            onInputChange(e.currentTarget.value, {
              action: 'input-change',
            })
          }
          onMouseDown={(e) => {
            e.stopPropagation();
            e.target.focus();
          }}
          onTouchEnd={(e) => {
            e.stopPropagation();
            e.target.focus();
          }}
          onFocus={onMenuInputFocus}
          placeholder="Search..."
          className="table-select-column-type-search-box"
          ref={inputRef} // Assign the ref to the input search box
        />
      </div>
      <MenuList {...props} selectProps={selectProps}>
        {optionsLoadingState ? (
          <div class="text-center py-4">
            <div class="spinner-border text-primary" role="status">
              <span class="sr-only"></span>
            </div>
          </div>
        ) : (
          children
        )}
      </MenuList>
    </div>
  );
};

const CustomMultiSelectOption = ({ innerRef, innerProps, children, isSelected, ...props }) => {
  return (
    <div ref={innerRef} {...innerProps} className="option-wrapper d-flex">
      {props.isMulti ? (
        <Checkbox label="" isChecked={isSelected} onChange={(e) => e.stopPropagation()} key="" value={children} />
      ) : (
        <div style={{ visibility: isSelected ? 'visible' : 'hidden' }}>
          <Checkbox label="" isChecked={isSelected} onChange={(e) => e.stopPropagation()} key="" value={children} />
        </div>
      )}
      {children}
    </div>
  );
};

const MultiValueRemove = (props) => {
  const { innerProps } = props;
  return <div {...innerProps} />;
};
const CustomMultiValueContainer = (props) => {
  return (
    <div
      style={{
        display: 'flex',
        flexWrap: 'wrap',
        alignItems: 'center',
        gap: '4px',
      }}
    >
      {props.children}
    </div>
  );
};

const getOverlay = (value, containerWidth, darkMode) => {
  const getLabel = (option) => {
    if (option?.hasOwnProperty('label')) {
      return option.label;
    } else if (isString(option)) {
      return option;
    } else return '';
  };

  return Array.isArray(value) ? (
    <div
      style={{
        maxWidth: '266px',
      }}
      className={`overlay-cell-table overlay-multiselect-table ${darkMode && 'dark-theme'}`}
    >
      {value?.map((option) => {
        return (
          <span
            style={{
              padding: '2px 6px',
              background: 'var(--surfaces-surface-03)',
              borderRadius: '6px',
              color: 'var(--text-primary)',
              fontSize: '12px',
            }}
            key={getLabel(option)}
          >
            {getLabel(option)}
          </span>
        );
      })}
    </div>
  ) : (
    <div></div>
  );
};

const DropdownIndicator = (props) => {
  return (
    <div {...props} className="cell-icon-display">
      {/* Your custom SVG */}
      {props.selectProps.menuIsOpen ? (
        <SolidIcon name="arrowUpTriangle" width="16" height="16" fill={'#6A727C'} />
      ) : (
        <SolidIcon name="arrowDownTriangle" width="16" height="16" fill={'#6A727C'} />
      )}
    </div>
  );
};<|MERGE_RESOLUTION|>--- conflicted
+++ resolved
@@ -29,11 +29,8 @@
   optionsLoadingState = false,
   horizontalAlignment = 'left',
   isEditable,
-<<<<<<< HEAD
   showPopoverIfOverflow,
-=======
   isMaxRowHeightAuto,
->>>>>>> 5b690ebc
 }) => {
   const containerRef = useRef(null);
   const inputRef = useRef(null); // Ref for the input search box
@@ -124,7 +121,6 @@
     // Return null to show default value
     if (!value) {
       return null;
-<<<<<<< HEAD
     }
     if (isMulti && value?.length) {
       if (isArray(value)) {
@@ -147,35 +143,6 @@
   const calculateIfPopoverRequired = (value, containerWidth) => {
     let totalWidth = 0;
 
-    // Calculate total width of all span elements
-    value?.forEach((option) => {
-      const valueWidth = option.label.length * FONT_SIZE * SCALING_FACTOR + PADDING + MARGIN;
-      totalWidth += valueWidth;
-    });
-    return totalWidth > containerWidth;
-=======
-    }
-    if (isMulti && value?.length) {
-      if (isArray(value)) {
-        return options?.filter((option) =>
-          value?.find((val) => {
-            if (val.hasOwnProperty('value')) {
-              return option.value === val.value;
-            } else return option.value === val;
-          })
-        );
-      } else {
-        return []; // Return empty array to not show default value in case of wrong value to be set
-      }
-    } else {
-      // Condition for single select
-      return options?.find((option) => option.value === value) || [];
-    }
-  }, [options, value, isMulti]);
-
-  const calculateIfPopoverRequired = (value, containerWidth) => {
-    let totalWidth = 0;
-
     // // Calculate total width of all span elements
     for (const option of value) {
       const valueWidth = option.label.length * FONT_SIZE * SCALING_FACTOR + PADDING + MARGIN;
@@ -189,18 +156,13 @@
       }
     }
     return totalWidth > containerWidth; // Return based on total width comparison
->>>>>>> 5b690ebc
   };
 
   return (
     <OverlayTrigger
       placement="bottom"
       overlay={
-<<<<<<< HEAD
         isMulti && showPopoverIfOverflow && (_value?.length || defaultValue?.length) && !isFocused ? (
-=======
-        isMulti && (_value?.length || defaultValue?.length) && !isFocused ? (
->>>>>>> 5b690ebc
           getOverlay(_value ? _value : defaultValue, containerWidth, darkMode)
         ) : (
           <div></div>
@@ -209,10 +171,7 @@
       trigger={
         isMulti &&
         !isFocused &&
-<<<<<<< HEAD
         showPopoverIfOverflow &&
-=======
->>>>>>> 5b690ebc
         calculateIfPopoverRequired(_value ? _value : defaultValue, containerWidth - 40) && ['hover', 'focus']
       } //container width -24 -16 gives that select container size
       rootClose={true}
