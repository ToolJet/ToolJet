/* eslint-disable no-unused-vars */
/* eslint-disable react-hooks/exhaustive-deps */
import React, { useMemo, useState, useEffect, useCallback, useContext, useReducer, useRef } from 'react';
import {
  useTable,
  useFilters,
  useSortBy,
  useGlobalFilter,
  useAsyncDebounce,
  usePagination,
  useBlockLayout,
  useResizeColumns,
  useRowSelect,
  useColumnOrder,
} from 'react-table';
import cx from 'classnames';
import { resolveReferences, validateWidget } from '@/_helpers/utils';
import { useExportData } from 'react-table-plugins';
import Papa from 'papaparse';
import { Pagination } from './Pagination';
import { Filter } from './Filter';
import { GlobalFilter } from './GlobalFilter';
var _ = require('lodash');
import loadPropertiesAndStyles from './load-properties-and-styles';
import { reducer, reducerActions, initialState } from './reducer';
import customFilter from './custom-filter';
import generateColumnsData from './columns';
import generateActionsData from './columns/actions';
import autogenerateColumns from './columns/autogenerateColumns';
import IndeterminateCheckbox from './IndeterminateCheckbox';
// eslint-disable-next-line import/no-unresolved
import { useTranslation } from 'react-i18next';
// eslint-disable-next-line import/no-unresolved
import JsPDF from 'jspdf';
// eslint-disable-next-line import/no-unresolved
import 'jspdf-autotable';
import { DragDropContext, Droppable, Draggable } from 'react-beautiful-dnd';
// eslint-disable-next-line import/no-unresolved
import { IconEyeOff } from '@tabler/icons-react';
import * as XLSX from 'xlsx/xlsx.mjs';
import OverlayTrigger from 'react-bootstrap/OverlayTrigger';
import Popover from 'react-bootstrap/Popover';
import { useMounted } from '@/_hooks/use-mount';
import GenerateEachCellValue from './GenerateEachCellValue';
// eslint-disable-next-line import/no-unresolved
import { toast } from 'react-hot-toast';
import { Tooltip } from 'react-tooltip';
import { AddNewRowComponent } from './AddNewRowComponent';

export function Table({
  id,
  width,
  height,
  component,
  onComponentClick,
  currentState = { components: {} },
  onEvent,
  paramUpdated,
  changeCanDrag,
  onComponentOptionChanged,
  onComponentOptionsChanged,
  darkMode,
  fireEvent,
  setExposedVariable,
  setExposedVariables,
  registerAction,
  styles,
  properties,
  variablesExposedForPreview,
  exposeToCodeHinter,
  events,
  setProperty,
  mode,
  exposedVariables,
}) {
  const {
    color,
    serverSidePagination,
    clientSidePagination,
    serverSideSearch,
    serverSideSort,
    serverSideFilter,
    displaySearchBox,
    showDownloadButton,
    showFilterButton,
    showBulkUpdateActions,
    showBulkSelector,
    highlightSelectedRow,
    loadingState,
    columnSizes,
    tableType,
    cellSize,
    borderRadius,
    parsedWidgetVisibility,
    parsedDisabledState,
    actionButtonRadius,
    actions,
    enableNextButton,
    enablePrevButton,
    totalRecords,
    rowsPerPage,
    enabledSort,
    hideColumnSelectorButton,
<<<<<<< HEAD
=======
    showAddNewRowButton,
>>>>>>> 78232b1d
    allowSelection,
  } = loadPropertiesAndStyles(properties, styles, darkMode, component);

  const updatedDataReference = useRef([]);

  const getItemStyle = ({ isDragging, isDropAnimating }, draggableStyle) => ({
    ...draggableStyle,
    userSelect: 'none',
    background: isDragging ? 'rgba(77, 114, 250, 0.2)' : '',
    top: 'auto',
    borderRadius: '4px',
    ...(isDragging && {
      marginLeft: '-120px',
      display: 'flex',
      alignItems: 'center',
      paddingLeft: '10px',
      height: '30px',
    }),
    ...(!isDragging && { transform: 'translate(0,0)', width: '100%' }),
    ...(isDropAnimating && { transitionDuration: '0.001s' }),
  });
  const { t } = useTranslation();

  const [tableDetails, dispatch] = useReducer(reducer, initialState());
  const [hoverAdded, setHoverAdded] = useState(false);
  const [generatedColumn, setGeneratedColumn] = useState([]);
  const mergeToTableDetails = (payload) => dispatch(reducerActions.mergeToTableDetails(payload));
  const mergeToFilterDetails = (payload) => dispatch(reducerActions.mergeToFilterDetails(payload));
  const mergeToAddNewRowsDetails = (payload) => dispatch(reducerActions.mergeToAddNewRowsDetails(payload));
  const mounted = useMounted();

  const prevDataFromProps = useRef();
  useEffect(() => {
    if (mounted) prevDataFromProps.current = properties.data;
  }, [JSON.stringify(properties.data)]);

  useEffect(() => {
    setExposedVariable(
      'filters',
      tableDetails.filterDetails.filters.map((filter) => filter.value)
    );
  }, [JSON.stringify(tableDetails?.filterDetails?.filters)]);

  useEffect(
    () => mergeToTableDetails({ columnProperties: component?.definition?.properties?.columns?.value }),
    [component?.definition?.properties]
  );

  useEffect(() => {
    const hoverEvent = component?.definition?.events?.find((event) => {
      return event?.eventId == 'onRowHovered';
    });
    if (hoverEvent?.eventId) {
      setHoverAdded(true);
    }
  }, [JSON.stringify(component.definition.events)]);

  function showFilters() {
    mergeToFilterDetails({ filtersVisible: true });
  }

  function hideFilters() {
    mergeToFilterDetails({ filtersVisible: false });
  }

  function showAddNewRowPopup() {
    mergeToAddNewRowsDetails({ addingNewRows: true });
  }

  function hideAddNewRowPopup() {
    mergeToAddNewRowsDetails({ addingNewRows: false });
  }

  const defaultColumn = React.useMemo(
    () => ({
      minWidth: 60,
      width: 268,
    }),
    []
  );

  function handleExistingRowCellValueChange(index, key, value, rowData) {
    const changeSet = tableDetails.changeSet;
    const dataUpdates = tableDetails.dataUpdates || [];
    const clonedTableData = _.cloneDeep(tableData);

    let obj = changeSet ? changeSet[index] || {} : {};
    obj = _.set(obj, key, value);

    let newChangeset = {
      ...changeSet,
      [index]: {
        ...obj,
      },
    };

    obj = _.set({ ...rowData }, key, value);

    let newDataUpdates = {
      ...dataUpdates,
      [index]: { ...obj },
    };

    Object.keys(newChangeset).forEach((key) => {
      clonedTableData[key] = {
        ..._.merge(clonedTableData[key], newChangeset[key]),
      };
    });

    const changesToBeSavedAndExposed = { dataUpdates: newDataUpdates, changeSet: newChangeset };
    mergeToTableDetails(changesToBeSavedAndExposed);

    return setExposedVariables({ ...changesToBeSavedAndExposed, updatedData: clonedTableData });
  }

  const copyOfTableDetails = useRef(tableDetails);
  useEffect(() => {
    copyOfTableDetails.current = _.cloneDeep(tableDetails);
  }, [JSON.stringify(tableDetails)]);

  function handleNewRowCellValueChange(index, key, value, rowData) {
    const changeSet = copyOfTableDetails.current.addNewRowsDetails.newRowsChangeSet || {};
    const dataUpdates = copyOfTableDetails.current.addNewRowsDetails.newRowsDataUpdates || {};
    let obj = changeSet ? changeSet[index] || {} : {};
    obj = _.set(obj, key, value);
    let newChangeset = {
      ...changeSet,
      [index]: {
        ...obj,
      },
    };
    obj = _.set({ ...rowData, ...obj }, key, value);

    let newDataUpdates = {
      ...dataUpdates,
      [index]: { ...obj },
    };
    const changesToBeSaved = { newRowsDataUpdates: newDataUpdates, newRowsChangeSet: newChangeset };
    const changesToBeExposed = Object.keys(newDataUpdates).reduce((accumulator, row) => {
      accumulator.push({ ...newDataUpdates[row] });
      return accumulator;
    }, []);
    mergeToAddNewRowsDetails(changesToBeSaved);
    return setExposedVariables({ newRows: changesToBeExposed });
  }

  function getExportFileBlob({ columns, fileType, fileName }) {
    let headers = columns.map((column) => {
      return { exportValue: String(column.exportValue), key: column.key ? String(column.key) : column.key };
    });
    const data = globalFilteredRows.map((row) => {
      return headers.reduce((accumulator, header) => {
        let value = undefined;
        if (header.key && header.key !== header.exportValue) {
          value = row.original[header.key];
        } else {
          value = row.original[header.exportValue];
        }
        accumulator[header.exportValue.toUpperCase()] = value;
        return accumulator;
      }, {});
    });
    headers = headers.map((header) => header.exportValue.toUpperCase());
    if (fileType === 'csv') {
      const csvString = Papa.unparse({ fields: headers, data });
      return new Blob([csvString], { type: 'text/csv' });
    } else if (fileType === 'pdf') {
      const pdfData = data.map((obj) => Object.values(obj));
      const doc = new JsPDF();
      doc.autoTable({
        head: [headers],
        body: pdfData,
        styles: {
          minCellHeight: 9,
          minCellWidth: 20,
          fontSize: 11,
          color: 'black',
        },
        theme: 'grid',
      });
      doc.save(`${fileName}.pdf`);
    } else if (fileType === 'xlsx') {
      let wb = XLSX.utils.book_new();
      let ws1 = XLSX.utils.json_to_sheet(data, {
        headers,
      });
      XLSX.utils.book_append_sheet(wb, ws1, 'React Table Data');
      XLSX.writeFile(wb, `${fileName}.xlsx`);
      // Returning false as downloading of file is already taken care of
      return false;
    }
  }

  function onPageIndexChanged(page) {
    onComponentOptionChanged(component, 'pageIndex', page).then(() => {
      onEvent('onPageChanged', { component, data: {} });
    });
  }

  function handleChangesSaved() {
    const clonedTableData = _.cloneDeep(tableData);
    Object.keys(changeSet).forEach((key) => {
      clonedTableData[key] = {
        ..._.merge(clonedTableData[key], changeSet[key]),
      };
    });
    updatedDataReference.current = _.cloneDeep(clonedTableData);

    setExposedVariables({
      changeSet: {},
      dataUpdates: [],
    }).then(() => mergeToTableDetails({ dataUpdates: {}, changeSet: {} }));
  }

  function handleChangesDiscarded() {
    setExposedVariables({
      changeSet: {},
      dataUpdates: [],
    }).then(() => {
      mergeToTableDetails({ dataUpdates: {}, changeSet: {} });
      fireEvent('onCancelChanges');
    });
  }

  const changeSet = tableDetails?.changeSet ?? {};

  const computeFontColor = useCallback(() => {
    if (color !== undefined) {
      return color;
    } else {
      return darkMode ? '#ffffff' : '#000000';
    }
  }, [color, darkMode]);

  let tableData = [],
    dynamicColumn = [];

  const useDynamicColumn = resolveReferences(component.definition.properties?.useDynamicColumn?.value, currentState);
  if (currentState) {
    tableData = resolveReferences(component.definition.properties.data.value, currentState, []);
    dynamicColumn = useDynamicColumn
      ? resolveReferences(component.definition.properties?.columnData?.value, currentState, []) ?? []
      : [];
    if (!Array.isArray(tableData)) tableData = [];
  }

  tableData = tableData || [];

  const tableRef = useRef();

  let columnData = generateColumnsData({
    columnProperties: useDynamicColumn ? generatedColumn : component.definition.properties.columns.value,
    columnSizes,
    currentState,
    handleCellValueChange: handleExistingRowCellValueChange,
    customFilter,
    defaultColumn,
    changeSet: tableDetails.changeSet,
    tableData,
    variablesExposedForPreview,
    exposeToCodeHinter,
    id,
    fireEvent,
    tableRef,
    t,
    darkMode,
  });

  columnData = useMemo(
    () =>
      columnData.filter((column) => {
        if (resolveReferences(column.columnVisibility, currentState)) {
          return column;
        }
      }),
    [columnData, currentState]
  );

  const columnDataForAddNewRows = generateColumnsData({
    columnProperties: useDynamicColumn ? generatedColumn : component.definition.properties.columns.value,
    columnSizes,
    currentState,
    handleCellValueChange: handleNewRowCellValueChange,
    customFilter,
    defaultColumn,
    changeSet: tableDetails.addNewRowsDetails.newRowsChangeSet,
    tableData,
    variablesExposedForPreview,
    exposeToCodeHinter,
    id,
    fireEvent,
    tableRef,
    t,
    darkMode,
  });

  const [leftActionsCellData, rightActionsCellData] = useMemo(
    () =>
      generateActionsData({
        actions,
        columnSizes,
        defaultColumn,
        fireEvent,
        setExposedVariables,
      }),
    [JSON.stringify(actions)]
  );

  const textWrapActions = (id) => {
    let wrapOption = tableDetails.columnProperties?.find((item) => {
      return item?.id == id;
    });
    return wrapOption?.textWrap;
  };

  const optionsData = columnData.map((column) => column.columnOptions?.selectOptions);
  const columns = useMemo(
    () => {
      return [...leftActionsCellData, ...columnData, ...rightActionsCellData];
    },
    [
      JSON.stringify(columnData),
      JSON.stringify(tableData),
      JSON.stringify(actions),
      leftActionsCellData.length,
      rightActionsCellData.length,
      tableDetails.changeSet,
      JSON.stringify(optionsData),
      JSON.stringify(component.definition.properties.columns),
      showBulkSelector,
      JSON.stringify(variablesExposedForPreview && variablesExposedForPreview[id]),
      darkMode,
      allowSelection,
      highlightSelectedRow,
    ] // Hack: need to fix
  );

  const columnsForAddNewRow = useMemo(() => {
    return [...columnDataForAddNewRows];
  }, [JSON.stringify(columnDataForAddNewRows), darkMode, tableDetails.addNewRowsDetails.addingNewRows]);

  const data = useMemo(() => {
    if (!_.isEqual(properties.data, prevDataFromProps.current)) {
      if (!_.isEmpty(updatedDataReference.current)) updatedDataReference.current = [];
      if (
        !_.isEmpty(exposedVariables.newRows) ||
        !_.isEmpty(tableDetails.addNewRowsDetails.newRowsDataUpdates) ||
        tableDetails.addNewRowsDetails.addingNewRows
      ) {
        setExposedVariable('newRows', []).then(() => {
          mergeToAddNewRowsDetails({ newRowsDataUpdates: {}, newRowsChangeSet: {}, addingNewRows: false });
        });
      }
    }
    return _.isEmpty(updatedDataReference.current) ? tableData : updatedDataReference.current;
  }, [
    tableData.length,
    tableDetails.changeSet,
    component.definition.properties.data.value,
    JSON.stringify(properties.data),
    showBulkSelector,
    allowSelection,
  ]);

  useEffect(() => {
    if (
      tableData.length != 0 &&
      component.definition.properties.autogenerateColumns?.value &&
      (useDynamicColumn || mode === 'edit')
    ) {
      const generatedColumnFromData = autogenerateColumns(
        tableData,
        component.definition.properties.columns.value,
        component.definition.properties?.columnDeletionHistory?.value ?? [],
        useDynamicColumn,
        dynamicColumn,
        setProperty
      );

      useDynamicColumn && setGeneratedColumn(generatedColumnFromData);
    }
  }, [JSON.stringify(tableData), JSON.stringify(dynamicColumn)]);

  const computedStyles = {
    // width: `${width}px`,
  };

  const {
    getTableProps,
    getTableBodyProps,
    headerGroups,
    page,
    canPreviousPage,
    canNextPage,
    pageOptions,
    gotoPage,
    pageCount,
    nextPage,
    previousPage,
    setPageSize,
    state,
    rows,
    prepareRow,
    setAllFilters,
    preGlobalFilteredRows,
    setGlobalFilter,
    allColumns,
    setColumnOrder,
    state: { pageIndex, globalFilter },
    exportData,
    selectedFlatRows,
    globalFilteredRows,
    getToggleHideAllColumnsProps,
    toggleRowSelected,
    toggleAllRowsSelected,
  } = useTable(
    {
      autoResetPage: false,
      autoResetGlobalFilter: false,
      autoResetHiddenColumns: false,
      autoResetFilters: false,
      manualGlobalFilter: serverSideSearch,
      manualFilters: serverSideFilter,
      columns,
      data,
      defaultColumn,
      initialState: { pageIndex: 0, pageSize: -1 },
      pageCount: -1,
      manualPagination: false,
      getExportFileBlob,
      disableSortBy: !enabledSort,
      manualSortBy: serverSideSort,
      stateReducer: (newState, action, prevState) => {
        const newStateWithPrevSelectedRows = showBulkSelector
          ? { ...newState, selectedRowId: { ...prevState.selectedRowIds, ...newState.selectedRowIds } }
          : { ...newState.selectedRowId };
        if (action.type === 'toggleRowSelected') {
          prevState.selectedRowIds[action.id]
            ? (newState.selectedRowIds = {
                ...newStateWithPrevSelectedRows.selectedRowIds,
                [action.id]: false,
              })
            : (newState.selectedRowIds = {
                ...newStateWithPrevSelectedRows.selectedRowIds,
                [action.id]: true,
              });
        }
        return newState;
      },
    },
    useColumnOrder,
    useFilters,
    useGlobalFilter,
    useSortBy,
    usePagination,
    useBlockLayout,
    useResizeColumns,
    useExportData,
    useRowSelect,
    (hooks) => {
      allowSelection &&
        !highlightSelectedRow &&
        hooks.visibleColumns.push((columns) => [
          {
            id: 'selection',
            Header: ({ getToggleAllPageRowsSelectedProps }) => (
              <div className="d-flex flex-column align-items-center">
                {showBulkSelector && <IndeterminateCheckbox {...getToggleAllPageRowsSelectedProps()} />}
              </div>
            ),
            Cell: ({ row }) => {
              return (
                <div className="d-flex flex-column align-items-center">
                  <IndeterminateCheckbox {...row.getToggleRowSelectedProps()} />
                </div>
              );
            },
            width: 1,
            columnType: 'selector',
          },
          ...columns,
        ]);
    }
  );

  const currentColOrder = React.useRef();

  const sortOptions = useMemo(() => {
    if (state?.sortBy?.length === 0) {
      return;
    }

    const columnName = columns.find((column) => column.id === state?.sortBy?.[0]?.id).accessor;

    return [
      {
        column: columnName,
        direction: state?.sortBy?.[0]?.desc ? 'desc' : 'asc',
      },
    ];
  }, [JSON.stringify(state)]);

  useEffect(() => {
    if (!sortOptions) {
      setExposedVariable('sortApplied', []);
    }
    if (mounted) setExposedVariable('sortApplied', sortOptions).then(() => fireEvent('onSort'));
  }, [sortOptions]);

  registerAction(
    'setPage',
    async function (targetPageIndex) {
      setPaginationInternalPageIndex(targetPageIndex);
      setExposedVariable('pageIndex', targetPageIndex);
      if (!serverSidePagination && clientSidePagination) gotoPage(targetPageIndex - 1);
    },
    [serverSidePagination, clientSidePagination, setPaginationInternalPageIndex]
  );
  registerAction(
    'selectRow',
    async function (key, value) {
      const item = tableData.filter((item) => item[key] == value);
      const row = rows.find((item, index) => item.original[key] == value);
      if (row != undefined) {
        const selectedRowDetails = { selectedRow: item[0], selectedRowId: row.id };
        setExposedVariables(selectedRowDetails).then(() => {
          toggleRowSelected(row.id);
          mergeToTableDetails(selectedRowDetails);
          fireEvent('onRowClicked');
        });
      }
    },
    [JSON.stringify(tableData), JSON.stringify(tableDetails.selectedRow)]
  );
  registerAction(
    'deselectRow',
    async function () {
      if (!_.isEmpty(tableDetails.selectedRow)) {
        const selectedRowDetails = { selectedRow: {}, selectedRowId: {} };
        setExposedVariables(selectedRowDetails).then(() => {
          if (allowSelection && !highlightSelectedRow) toggleRowSelected(tableDetails.selectedRowId, false);
          mergeToTableDetails(selectedRowDetails);
        });
      }
      return;
    },
    [JSON.stringify(tableData), JSON.stringify(tableDetails.selectedRow)]
  );
  registerAction(
    'discardChanges',
    async function () {
      if (Object.keys(tableDetails.changeSet || {}).length > 0) {
        setExposedVariables({
          changeSet: {},
          dataUpdates: [],
        }).then(() => {
          mergeToTableDetails({ dataUpdates: {}, changeSet: {} });
        });
      }
    },
    [JSON.stringify(tableData), JSON.stringify(tableDetails.changeSet)]
  );
  registerAction(
    'discardNewlyAddedRows',
    async function () {
      if (
        tableDetails.addNewRowsDetails.addingNewRows &&
        (Object.keys(tableDetails.addNewRowsDetails.newRowsChangeSet || {}).length > 0 ||
          Object.keys(tableDetails.addNewRowsDetails.newRowsDataUpdates || {}).length > 0)
      ) {
        setExposedVariables({
          newRows: [],
        }).then(() => {
          mergeToAddNewRowsDetails({ newRowsChangeSet: {}, newRowsDataUpdates: {}, addingNewRows: false });
        });
      }
    },
    [
      JSON.stringify(tableDetails.addNewRowsDetails.newRowsChangeSet),
      tableDetails.addNewRowsDetails.addingNewRows,
      JSON.stringify(tableDetails.addNewRowsDetails.newRowsDataUpdates),
    ]
  );
  useEffect(() => {
    if (showBulkSelector) {
      const selectedRowsOriginalData = selectedFlatRows.map((row) => row.original);
      const selectedRowsId = selectedFlatRows.map((row) => row.id);
      setExposedVariables({ selectedRows: selectedRowsOriginalData, selectedRowsId: selectedRowsId }).then(() => {
        const selectedRowsDetails = selectedFlatRows.reduce((accumulator, row) => {
          accumulator.push({ selectedRowId: row.id, selectedRow: row.original });
          return accumulator;
        }, []);
        mergeToTableDetails({ selectedRowsDetails });
      });
    } else if (!showBulkSelector && !highlightSelectedRow) {
      const selectedRow = selectedFlatRows?.[0]?.original ?? {};
      const selectedRowId = selectedFlatRows?.[0]?.id ?? null;
      setExposedVariables({ selectedRow, selectedRowId }).then(() => {
        mergeToTableDetails({ selectedRow, selectedRowId });
      });
    }
  }, [selectedFlatRows.length, selectedFlatRows, _.toString(selectedFlatRows)]);

  registerAction(
    'downloadTableData',
    async function (format) {
      exportData(format, true);
    },
    [_.toString(globalFilteredRows), columns]
  );

  useEffect(() => {
    setExposedVariables({ selectedRows: [], selectedRowsId: [], selectedRow: {}, selectedRowId: null }).then(() => {
      mergeToTableDetails({ selectedRowsDetails: [], selectedRow: {}, selectedRowId: null });
      toggleAllRowsSelected(false);
    });
  }, [showBulkSelector, highlightSelectedRow, allowSelection]);

  React.useEffect(() => {
    if (serverSidePagination || !clientSidePagination) {
      setPageSize(rows?.length || 10);
    }
    if (!serverSidePagination && clientSidePagination) {
      setPageSize(rowsPerPage || 10);
    }
  }, [clientSidePagination, serverSidePagination, rows, rowsPerPage]);

  useEffect(() => {
    const pageData = page.map((row) => row.original);
    onComponentOptionsChanged(component, [
      ['currentPageData', pageData],
      ['currentData', data],
      ['selectedRow', []],
      ['selectedRowId', null],
    ]);
  }, [tableData.length, tableDetails.changeSet, page, data]);

  useEffect(() => {
    const newColumnSizes = { ...columnSizes, ...state.columnResizing.columnWidths };
    if (!state.columnResizing.isResizingColumn && !_.isEmpty(newColumnSizes)) {
      changeCanDrag(true);
      paramUpdated(id, 'columnSizes', {
        value: newColumnSizes,
      });
    } else {
      changeCanDrag(false);
    }
  }, [state.columnResizing.isResizingColumn]);

  const [paginationInternalPageIndex, setPaginationInternalPageIndex] = useState(pageIndex ?? 1);
  const [rowDetails, setRowDetails] = useState();
  useEffect(() => {
    if (pageCount <= pageIndex) gotoPage(pageCount - 1);
  }, [pageCount]);

  const hoverRef = useRef();

  useEffect(() => {
    if (rowDetails?.hoveredRowId !== '' && hoverRef.current !== rowDetails?.hoveredRowId) rowHover();
  }, [rowDetails]);

  useEffect(() => {
    setExposedVariable(
      'filteredData',
      globalFilteredRows.map((row) => row.original)
    );
  }, [JSON.stringify(globalFilteredRows.map((row) => row.original))]);

  const rowHover = () => {
    mergeToTableDetails(rowDetails);
    setExposedVariables(rowDetails).then(() => {
      fireEvent('onRowHovered');
    });
  };
  useEffect(() => {
    if (_.isEmpty(changeSet)) {
      setExposedVariable(
        'updatedData',
        _.isEmpty(updatedDataReference.current) ? tableData : updatedDataReference.current
      );
    }
  }, [JSON.stringify(changeSet)]);

  function downlaodPopover() {
    return (
      <Popover
        id="popover-basic"
        data-cy="popover-card"
        className={`${darkMode && 'popover-dark-themed theme-dark'} shadow table-widget-download-popup`}
        placement="bottom"
      >
        <Popover.Body>
          <div className="d-flex flex-column">
            <span data-cy={`option-download-CSV`} className="cursor-pointer" onClick={() => exportData('csv', true)}>
              Download as CSV
            </span>
            <span
              data-cy={`option-download-execel`}
              className="pt-2 cursor-pointer"
              onClick={() => exportData('xlsx', true)}
            >
              Download as Excel
            </span>
            <span
              data-cy={`option-download-pdf`}
              className="pt-2 cursor-pointer"
              onClick={() => exportData('pdf', true)}
            >
              Download as PDF
            </span>
          </div>
        </Popover.Body>
      </Popover>
    );
  }
  return (
    <div
      data-cy={`draggable-widget-${String(component.name).toLowerCase()}`}
      data-disabled={parsedDisabledState}
      className="card jet-table"
      style={{
        width: `100%`,
        height: `${height}px`,
        display: parsedWidgetVisibility ? '' : 'none',
        overflow: 'hidden',
        borderRadius: Number.parseFloat(borderRadius),
      }}
      onClick={(event) => {
        onComponentClick(id, component, event);
      }}
      ref={tableRef}
    >
      {/* Show top bar unless search box is disabled and server pagination is enabled */}
      {(displaySearchBox || showDownloadButton || showFilterButton || showAddNewRowButton) && (
        <div className={`card-body border-bottom py-3 ${tableDetails.addNewRowsDetails.addingNewRows && 'disabled'}`}>
          <div
            className={`d-flex align-items-center ms-auto text-muted ${
              displaySearchBox ? 'justify-content-between' : 'justify-content-end'
            }`}
          >
            {displaySearchBox && (
              <GlobalFilter
                globalFilter={state.globalFilter}
                useAsyncDebounce={useAsyncDebounce}
                setGlobalFilter={setGlobalFilter}
                onComponentOptionChanged={onComponentOptionChanged}
                component={component}
                onEvent={onEvent}
                darkMode={darkMode}
              />
            )}
            <div>
              {showAddNewRowButton && (
                <button
                  className="btn btn-light btn-sm p-1 mx-1"
                  onClick={(e) => {
                    showAddNewRowPopup();
                  }}
                  data-tooltip-id="tooltip-for-add-new-row"
                  data-tooltip-content="Add new row"
                  disabled={tableDetails.addNewRowsDetails.addingNewRows}
                >
                  <img src="assets/images/icons/plus.svg" width="15" height="15" />
                  {!tableDetails.addNewRowsDetails.addingNewRows &&
                    !_.isEmpty(tableDetails.addNewRowsDetails.newRowsDataUpdates) && (
                      <a className="badge bg-azure" style={{ width: '4px', height: '4px', marginTop: '5px' }}></a>
                    )}
                </button>
              )}
              <Tooltip id="tooltip-for-add-new-row" className="tooltip" />
              {showFilterButton && (
                <>
                  <span
                    className="btn btn-light btn-sm p-1 mx-1"
                    onClick={() => showFilters()}
                    data-tooltip-id="tooltip-for-filter-data"
                    data-tooltip-content="Filter data"
                  >
                    <img src="assets/images/icons/filter.svg" width="15" height="15" />
                    {tableDetails.filterDetails.filters.length > 0 && (
                      <a className="badge bg-azure" style={{ width: '4px', height: '4px', marginTop: '5px' }}></a>
                    )}
                  </span>
                  <Tooltip id="tooltip-for-filter-data" className="tooltip" />
                </>
              )}
              {showDownloadButton && (
                <>
                  <OverlayTrigger trigger="click" overlay={downlaodPopover()} rootClose={true} placement={'bottom-end'}>
                    <span
                      className="btn btn-light btn-sm p-1"
                      data-tooltip-id="tooltip-for-download"
                      data-tooltip-content="Download"
                    >
                      <img src="assets/images/icons/download.svg" width="15" height="15" />
                    </span>
                  </OverlayTrigger>
                  <Tooltip id="tooltip-for-download" className="tooltip" />
                </>
              )}
              {!hideColumnSelectorButton && (
                <OverlayTrigger
                  trigger="click"
                  rootClose={true}
                  overlay={
                    <Popover>
                      <div
                        data-cy={`dropdown-hide-column`}
                        className={`dropdown-table-column-hide-common ${
                          darkMode ? 'dropdown-table-column-hide-dark-themed' : 'dropdown-table-column-hide'
                        } `}
                      >
                        <div className="dropdown-item">
                          <IndeterminateCheckbox {...getToggleHideAllColumnsProps()} />
                          <span className="hide-column-name" data-cy={`options-select-all-coloumn`}>
                            Select All
                          </span>
                        </div>
                        {allColumns.map(
                          (column) =>
                            typeof column.Header === 'string' && (
                              <div key={column.id}>
                                <div>
                                  <label className="dropdown-item">
                                    <input
                                      type="checkbox"
                                      data-cy={`checkbox-coloumn-${String(column.Header)
                                        .toLowerCase()
                                        .replace(/\s+/g, '-')}`}
                                      {...column.getToggleHiddenProps()}
                                    />
                                    <span
                                      className="hide-column-name"
                                      data-cy={`options-coloumn-${String(column.Header)
                                        .toLowerCase()
                                        .replace(/\s+/g, '-')}`}
                                    >
                                      {` ${column.Header}`}
                                    </span>
                                  </label>
                                </div>
                              </div>
                            )
                        )}
                      </div>
                    </Popover>
                  }
                  placement={'bottom-end'}
                >
                  <span data-cy={`select-column-icon`} className={`btn btn-light btn-sm p-1 mb-0 mx-1 `}>
                    <IconEyeOff style={{ width: '15', height: '15', margin: '0px' }} />
                  </span>
                </OverlayTrigger>
              )}
            </div>
          </div>
        </div>
      )}

      <div className="table-responsive jet-data-table">
        <table
          {...getTableProps()}
          className={`table table-vcenter table-nowrap ${tableType} ${darkMode && 'table-dark'} ${
            tableDetails.addNewRowsDetails.addingNewRows && 'disabled'
          }`}
          style={computedStyles}
        >
          <thead>
            {headerGroups.map((headerGroup, index) => (
              <DragDropContext
                key={index}
                onDragStart={() => {
                  currentColOrder.current = allColumns?.map((o) => o.id);
                }}
                onDragUpdate={(dragUpdateObj) => {
                  const colOrder = [...currentColOrder.current];
                  const sIndex = dragUpdateObj.source.index;
                  const dIndex = dragUpdateObj.destination && dragUpdateObj.destination.index;

                  if (typeof sIndex === 'number' && typeof dIndex === 'number') {
                    colOrder.splice(sIndex, 1);
                    colOrder.splice(dIndex, 0, dragUpdateObj.draggableId);
                    setColumnOrder(colOrder);
                  }
                }}
              >
                <Droppable droppableId="droppable" direction="horizontal">
                  {(droppableProvided, snapshot) => (
                    <tr
                      ref={droppableProvided.innerRef}
                      key={index}
                      {...headerGroup.getHeaderGroupProps()}
                      tabIndex="0"
                      className="tr"
                    >
                      {headerGroup.headers.map((column, index) => (
                        <Draggable
                          key={column.id}
                          draggableId={column.id}
                          index={index}
                          isDragDisabled={!column.accessor}
                        >
                          {(provided, snapshot) => {
                            return (
                              <th
                                key={index}
                                {...column.getHeaderProps()}
                                className={
                                  column.isSorted ? (column.isSortedDesc ? 'sort-desc th' : 'sort-asc th') : 'th'
                                }
                              >
                                <div
                                  data-cy={`column-header-${String(column.exportValue)
                                    .toLowerCase()
                                    .replace(/\s+/g, '-')}`}
                                  {...column.getSortByToggleProps()}
                                  {...provided.draggableProps}
                                  {...provided.dragHandleProps}
                                  // {...extraProps}
                                  ref={provided.innerRef}
                                  style={{ ...getItemStyle(snapshot, provided.draggableProps.style) }}
                                >
                                  {column.render('Header')}
                                </div>
                                <div
                                  onClick={(e) => {
                                    e.preventDefault();
                                    e.stopPropagation();
                                  }}
                                  draggable="true"
                                  {...column.getResizerProps()}
                                  className={`resizer ${column.isResizing ? 'isResizing' : ''}`}
                                />
                              </th>
                            );
                          }}
                        </Draggable>
                      ))}
                    </tr>
                  )}
                </Droppable>
              </DragDropContext>
            ))}
          </thead>

          {!loadingState && page.length === 0 && (
            <center className="w-100">
              <div className="py-5"> no data </div>
            </center>
          )}

          {!loadingState && (
            <tbody {...getTableBodyProps()} style={{ color: computeFontColor() }}>
              {page.map((row, index) => {
                prepareRow(row);
                return (
                  <tr
                    key={index}
                    className={`table-row table-editor-component-row ${
                      allowSelection &&
                      highlightSelectedRow &&
                      ((row.isSelected && row.id === tableDetails.selectedRowId) ||
                        (showBulkSelector &&
                          row.isSelected &&
                          tableDetails?.selectedRowsDetails?.some((singleRow) => singleRow.selectedRowId === row.id)))
                        ? 'selected'
                        : ''
                    }`}
                    {...row.getRowProps()}
                    onClick={async (e) => {
                      e.stopPropagation();
                      // toggleRowSelected will triggered useRededcuer function in useTable and in result will get the selectedFlatRows consisting row which are selected
                      if (allowSelection) {
                        await toggleRowSelected(row.id);
                      }
                      const selectedRow = row.original;
                      const selectedRowId = row.id;
                      setExposedVariables({ selectedRow, selectedRowId }).then(() => {
                        if (allowSelection && highlightSelectedRow) mergeToTableDetails({ selectedRow, selectedRowId });
                        fireEvent('onRowClicked');
                      });
                    }}
                    onMouseOver={(e) => {
                      if (hoverAdded) {
                        const hoveredRowDetails = { hoveredRowId: row.id, hoveredRow: row.original };
                        setRowDetails(hoveredRowDetails);
                        hoverRef.current = rowDetails?.hoveredRowId;
                      }
                    }}
                    onMouseLeave={(e) => {
                      hoverAdded && setRowDetails({ hoveredRowId: '', hoveredRow: '' });
                    }}
                  >
                    {row.cells.map((cell, index) => {
                      let cellProps = cell.getCellProps();
                      if (tableDetails.changeSet) {
                        if (tableDetails.changeSet[cell.row.index]) {
                          const currentColumn = columnData.find((column) => column.id === cell.column.id);
                          if (
                            _.get(tableDetails.changeSet[cell.row.index], currentColumn?.accessor, undefined) !==
                            undefined
                          ) {
                            cellProps.style.backgroundColor = darkMode ? '#1c252f' : '#ffffde';
                            cellProps.style['--tblr-table-accent-bg'] = darkMode ? '#1c252f' : '#ffffde';
                          }
                        }
                      }
                      const wrapAction = textWrapActions(cell.column.id);
                      const rowChangeSet = changeSet ? changeSet[cell.row.index] : null;
                      const cellValue = rowChangeSet ? rowChangeSet[cell.column.name] || cell.value : cell.value;
                      const rowData = tableData[cell.row.index];
                      const cellBackgroundColor = resolveReferences(
                        cell.column?.cellBackgroundColor,
                        currentState,
                        '',
                        {
                          cellValue,
                          rowData,
                        }
                      );
                      const cellTextColor = resolveReferences(cell.column?.textColor, currentState, '', {
                        cellValue,
                        rowData,
                      });
                      const actionButtonsArray = actions.map((action) => {
                        return {
                          ...action,
                          isDisabled: resolveReferences(action?.disableActionButton ?? false, currentState, '', {
                            cellValue,
                            rowData,
                          }),
                        };
                      });
                      const isEditable = resolveReferences(cell.column?.isEditable ?? false, currentState, '', {
                        cellValue,
                        rowData,
                      });
                      return (
                        // Does not require key as its already being passed by react-table via cellProps
                        // eslint-disable-next-line react/jsx-key
                        <td
                          data-cy={`${cell.column.columnType ?? ''}${String(
                            cell.column.id === 'rightActions' || cell.column.id === 'leftActions' ? cell.column.id : ''
                          )}${String(cellValue ?? '').toLocaleLowerCase()}-cell-${index}`}
                          className={cx(`${wrapAction ? wrapAction : 'wrap'}-wrapper`, {
                            'has-actions': cell.column.id === 'rightActions' || cell.column.id === 'leftActions',
                            'has-text': cell.column.columnType === 'text' || isEditable,
                            'has-dropdown': cell.column.columnType === 'dropdown',
                            'has-multiselect': cell.column.columnType === 'multiselect',
                            'has-datepicker': cell.column.columnType === 'datepicker',
                            'align-items-center flex-column': cell.column.columnType === 'selector',
                            [cellSize]: true,
                          })}
                          {...cellProps}
                          style={{ ...cellProps.style, backgroundColor: cellBackgroundColor ?? 'inherit' }}
                        >
                          <div
                            className={`td-container ${
                              cell.column.columnType === 'image' && 'jet-table-image-column'
                            } ${
                              cell.column.columnType !== 'image' && `w-100 ${_.isEmpty(actionButtonsArray) && 'h-100'}`
                            }`}
                          >
                            <GenerateEachCellValue
                              cellValue={cellValue}
                              globalFilter={state.globalFilter}
                              cellRender={cell.render('Cell', { cell, actionButtonsArray, isEditable })}
                              rowChangeSet={rowChangeSet}
                              isEditable={isEditable}
                              columnType={cell.column.columnType}
                              isColumnTypeAction={['rightActions', 'leftActions'].includes(cell.column.id)}
                              cellTextColor={cellTextColor}
                              cell={cell}
                              currentState={currentState}
                            />
                          </div>
                        </td>
                      );
                    })}
                  </tr>
                );
              })}
            </tbody>
          )}
        </table>
        {loadingState === true && (
          <div style={{ width: '100%' }} className="p-2">
            <center>
              <div className="spinner-border mt-5" role="status"></div>
            </center>
          </div>
        )}
      </div>
      {(clientSidePagination || serverSidePagination || Object.keys(tableDetails.changeSet || {}).length > 0) && (
        <div className="card-footer d-flex align-items-center jet-table-footer justify-content-center">
          <div className="table-footer row gx-0">
            <div className="col">
              {(clientSidePagination || serverSidePagination) && (
                <Pagination
                  lastActivePageIndex={pageIndex}
                  serverSide={serverSidePagination}
                  autoGotoPage={gotoPage}
                  autoCanNextPage={canNextPage}
                  autoPageCount={pageCount}
                  autoPageOptions={pageOptions}
                  onPageIndexChanged={onPageIndexChanged}
                  pageIndex={paginationInternalPageIndex}
                  setPageIndex={setPaginationInternalPageIndex}
                  enableNextButton={enableNextButton}
                  enablePrevButton={enablePrevButton}
                />
              )}
            </div>
            <div className="col d-flex justify-content-end">
              {showBulkUpdateActions && Object.keys(tableDetails.changeSet || {}).length > 0 ? (
                <>
                  <button
                    className={`btn btn-primary btn-sm mx-2 ${tableDetails.isSavingChanges ? 'btn-loading' : ''}`}
                    onClick={() =>
                      onEvent('onBulkUpdate', { component }).then(() => {
                        handleChangesSaved();
                      })
                    }
                    data-cy={`table-button-save-changes`}
                  >
                    Save Changes
                  </button>
                  <button
                    className="btn btn-light btn-sm"
                    onClick={() => handleChangesDiscarded()}
                    data-cy={`table-button-discard-changes`}
                  >
                    Discard changes
                  </button>
                </>
              ) : (
                <span data-cy={`footer-number-of-records`}>
                  {clientSidePagination && !serverSidePagination && `${globalFilteredRows.length} Records`}
                  {serverSidePagination && totalRecords ? `${totalRecords} Records` : ''}
                </span>
              )}
            </div>
          </div>
        </div>
      )}
      {tableDetails.filterDetails.filtersVisible && (
        <Filter
          hideFilters={hideFilters}
          filters={tableDetails.filterDetails.filters}
          columns={columnData.map((column) => {
            return { name: column.Header, value: column.id };
          })}
          mergeToFilterDetails={mergeToFilterDetails}
          filterDetails={tableDetails.filterDetails}
          darkMode={darkMode}
          setAllFilters={setAllFilters}
          fireEvent={fireEvent}
        />
      )}
      {tableDetails.addNewRowsDetails.addingNewRows && (
        <AddNewRowComponent
          hideAddNewRowPopup={hideAddNewRowPopup}
          tableType={tableType}
          darkMode={darkMode}
          mergeToAddNewRowsDetails={mergeToAddNewRowsDetails}
          onEvent={onEvent}
          component={component}
          setExposedVariable={setExposedVariable}
          allColumns={allColumns}
          defaultColumn={defaultColumn}
          columns={columnsForAddNewRow}
          addNewRowsDetails={tableDetails.addNewRowsDetails}
        />
      )}
    </div>
  );
}<|MERGE_RESOLUTION|>--- conflicted
+++ resolved
@@ -101,10 +101,7 @@
     rowsPerPage,
     enabledSort,
     hideColumnSelectorButton,
-<<<<<<< HEAD
-=======
     showAddNewRowButton,
->>>>>>> 78232b1d
     allowSelection,
   } = loadPropertiesAndStyles(properties, styles, darkMode, component);
 
