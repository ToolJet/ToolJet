--- conflicted
+++ resolved
@@ -341,13 +341,10 @@
                 customResolveObjects: { cellValue },
               });
 
-<<<<<<< HEAD
               const { isValid, validationError } = validationData;
-=======
-          const cellStyles = {
-            color: textColor ?? '',
-          };
->>>>>>> 6cd75fab
+              const cellStyles = {
+                color: textColor ?? '',
+              };
 
               return (
                 <div>
@@ -546,55 +543,55 @@
   const leftActionsCellData =
     leftActions().length > 0
       ? [
-          {
-            id: 'leftActions',
-            Header: 'Actions',
-            accessor: 'edit',
-            width: columnSizes.leftActions || defaultColumn.width,
-            Cell: (cell) => {
-              return leftActions().map((action) => (
-                <button
-                  key={action.name}
-                  className="btn btn-sm m-1 btn-light"
-                  style={{ background: action.backgroundColor, color: action.textColor }}
-                  onClick={(e) => {
-                    e.stopPropagation();
-                    onEvent('onTableActionButtonClicked', { component, data: cell.row.original, action });
-                  }}
-                >
-                  {action.buttonText}
-                </button>
-              ));
-            },
+        {
+          id: 'leftActions',
+          Header: 'Actions',
+          accessor: 'edit',
+          width: columnSizes.leftActions || defaultColumn.width,
+          Cell: (cell) => {
+            return leftActions().map((action) => (
+              <button
+                key={action.name}
+                className="btn btn-sm m-1 btn-light"
+                style={{ background: action.backgroundColor, color: action.textColor }}
+                onClick={(e) => {
+                  e.stopPropagation();
+                  onEvent('onTableActionButtonClicked', { component, data: cell.row.original, action });
+                }}
+              >
+                {action.buttonText}
+              </button>
+            ));
           },
-        ]
+        },
+      ]
       : [];
 
   const rightActionsCellData =
     rightActions().length > 0
       ? [
-          {
-            id: 'rightActions',
-            Header: 'Actions',
-            accessor: 'edit',
-            width: columnSizes.rightActions || defaultColumn.width,
-            Cell: (cell) => {
-              return rightActions().map((action) => (
-                <button
-                  key={action.name}
-                  className="btn btn-sm m-1 btn-light"
-                  style={{ background: action.backgroundColor, color: action.textColor }}
-                  onClick={(e) => {
-                    e.stopPropagation();
-                    onEvent('onTableActionButtonClicked', { component, data: cell.row.original, action });
-                  }}
-                >
-                  {action.buttonText}
-                </button>
-              ));
-            },
+        {
+          id: 'rightActions',
+          Header: 'Actions',
+          accessor: 'edit',
+          width: columnSizes.rightActions || defaultColumn.width,
+          Cell: (cell) => {
+            return rightActions().map((action) => (
+              <button
+                key={action.name}
+                className="btn btn-sm m-1 btn-light"
+                style={{ background: action.backgroundColor, color: action.textColor }}
+                onClick={(e) => {
+                  e.stopPropagation();
+                  onEvent('onTableActionButtonClicked', { component, data: cell.row.original, action });
+                }}
+              >
+                {action.buttonText}
+              </button>
+            ));
           },
-        ]
+        },
+      ]
       : [];
 
   const optionsData = columnData.map((column) => column.columnOptions?.selectOptions);
@@ -808,62 +805,62 @@
         Object.keys(componentState.changeSet || {}).length > 0 ||
         showFilterButton ||
         showDownloadButton) && (
-        <div className="card-footer d-flex align-items-center jet-table-footer">
-          <div className="table-footer row">
-            <div className="col">
-              {(clientSidePagination || serverSidePagination) && (
-                <Pagination
-                  lastActivePageIndex={currentState.components[component.name]?.pageIndex ?? 1}
-                  serverSide={serverSidePagination}
-                  autoGotoPage={gotoPage}
-                  autoCanNextPage={canNextPage}
-                  autoPageCount={pageCount}
-                  autoPageOptions={pageOptions}
-                  onPageIndexChanged={onPageIndexChanged}
-                />
+          <div className="card-footer d-flex align-items-center jet-table-footer">
+            <div className="table-footer row">
+              <div className="col">
+                {(clientSidePagination || serverSidePagination) && (
+                  <Pagination
+                    lastActivePageIndex={currentState.components[component.name]?.pageIndex ?? 1}
+                    serverSide={serverSidePagination}
+                    autoGotoPage={gotoPage}
+                    autoCanNextPage={canNextPage}
+                    autoPageCount={pageCount}
+                    autoPageOptions={pageOptions}
+                    onPageIndexChanged={onPageIndexChanged}
+                  />
+                )}
+              </div>
+
+              {showBulkUpdateActions && Object.keys(componentState.changeSet || {}).length > 0 && (
+                <div className="col">
+                  <button
+                    className={`btn btn-primary btn-sm ${componentState.isSavingChanges ? 'btn-loading' : ''}`}
+                    onClick={() =>
+                      onEvent('onBulkUpdate', { component }).then(() => {
+                        handleChangesSaved();
+                      })
+                    }
+                  >
+                    Save Changes
+                  </button>
+                  <button className="btn btn-light btn-sm mx-2" onClick={() => handleChangesDiscarded()}>
+                    Discard changes
+                  </button>
+                </div>
               )}
-            </div>
-
-            {showBulkUpdateActions && Object.keys(componentState.changeSet || {}).length > 0 && (
-              <div className="col">
-                <button
-                  className={`btn btn-primary btn-sm ${componentState.isSavingChanges ? 'btn-loading' : ''}`}
-                  onClick={() =>
-                    onEvent('onBulkUpdate', { component }).then(() => {
-                      handleChangesSaved();
-                    })
-                  }
-                >
-                  Save Changes
-                </button>
-                <button className="btn btn-light btn-sm mx-2" onClick={() => handleChangesDiscarded()}>
-                  Discard changes
-                </button>
-              </div>
-            )}
-
-            <div className="col-auto">
-              {showFilterButton && (
-                <span data-tip="Filter data" className="btn btn-light btn-sm p-1 mx-2" onClick={() => showFilters()}>
-                  <img src="/assets/images/icons/filter.svg" width="13" height="13" />
-                  {filters.length > 0 && (
-                    <a className="badge bg-azure" style={{ width: '4px', height: '4px', marginTop: '5px' }}></a>
-                  )}
-                </span>
-              )}
-              {showDownloadButton && (
-                <span
-                  data-tip="Download as CSV"
-                  className="btn btn-light btn-sm p-1"
-                  onClick={() => exportData('csv', true)}
-                >
-                  <img src="/assets/images/icons/download.svg" width="13" height="13" />
-                </span>
-              )}
+
+              <div className="col-auto">
+                {showFilterButton && (
+                  <span data-tip="Filter data" className="btn btn-light btn-sm p-1 mx-2" onClick={() => showFilters()}>
+                    <img src="/assets/images/icons/filter.svg" width="13" height="13" />
+                    {filters.length > 0 && (
+                      <a className="badge bg-azure" style={{ width: '4px', height: '4px', marginTop: '5px' }}></a>
+                    )}
+                  </span>
+                )}
+                {showDownloadButton && (
+                  <span
+                    data-tip="Download as CSV"
+                    className="btn btn-light btn-sm p-1"
+                    onClick={() => exportData('csv', true)}
+                  >
+                    <img src="/assets/images/icons/download.svg" width="13" height="13" />
+                  </span>
+                )}
+              </div>
             </div>
           </div>
-        </div>
-      )}
+        )}
       {isFiltersVisible && (
         <div className="table-filters card">
           <div className="card-header row">
