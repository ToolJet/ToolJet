--- conflicted
+++ resolved
@@ -70,12 +70,8 @@
     parsedDisabledState,
     actionButtonRadius,
     actions,
-<<<<<<< HEAD
-    resultsPerPage,
+    rowsPerPage,
     disabledSort,
-=======
-    rowsPerPage,
->>>>>>> f936bc3d
   } = loadPropertiesAndStyles(properties, styles, darkMode, component);
 
   const { t } = useTranslation();
@@ -342,15 +338,9 @@
       setPageSize(rows?.length || 10);
     }
     if (!serverSidePagination && clientSidePagination) {
-<<<<<<< HEAD
-      setPageSize(resultsPerPage || 10);
-    }
-  }, [clientSidePagination, serverSidePagination, rows, resultsPerPage]);
-=======
       setPageSize(rowsPerPage || 10);
     }
   }, [clientSidePagination, serverSidePagination, rows, rowsPerPage]);
->>>>>>> f936bc3d
 
   useEffect(() => {
     const pageData = page.map((row) => row.original);
