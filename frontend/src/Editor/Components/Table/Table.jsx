/* eslint-disable no-unused-vars */
/* eslint-disable react-hooks/exhaustive-deps */
import React, { useMemo, useState, useEffect, useCallback, useContext, useReducer, useRef } from 'react';
import {
  useTable,
  useFilters,
  useSortBy,
  useGlobalFilter,
  useAsyncDebounce,
  usePagination,
  useBlockLayout,
  useResizeColumns,
  useRowSelect,
  useColumnOrder,
} from 'react-table';
import cx from 'classnames';
import { resolveReferences, validateWidget, determineJustifyContentValue } from '@/_helpers/utils';
import { useExportData } from 'react-table-plugins';
import Papa from 'papaparse';
import { Pagination } from './Pagination';
import { Filter } from './Filter';
import { GlobalFilter } from './GlobalFilter';
var _ = require('lodash');
import loadPropertiesAndStyles from './load-properties-and-styles';
import { reducer, reducerActions, initialState } from './reducer';
import customFilter from './custom-filter';
import generateColumnsData from './columns';
import generateActionsData from './columns/actions';
import autogenerateColumns from './columns/autogenerateColumns';
import IndeterminateCheckbox from './IndeterminateCheckbox';
// eslint-disable-next-line import/no-unresolved
import { useTranslation } from 'react-i18next';
// eslint-disable-next-line import/no-unresolved
import JsPDF from 'jspdf';
// eslint-disable-next-line import/no-unresolved
import 'jspdf-autotable';
import { DragDropContext, Droppable, Draggable } from 'react-beautiful-dnd';
// eslint-disable-next-line import/no-unresolved
import { IconEyeOff } from '@tabler/icons-react';
// eslint-disable-next-line import/no-unresolved
import * as XLSX from 'xlsx/xlsx.mjs';
import OverlayTrigger from 'react-bootstrap/OverlayTrigger';
import Popover from 'react-bootstrap/Popover';
import { useMounted } from '@/_hooks/use-mount';
import GenerateEachCellValue from './GenerateEachCellValue';
// eslint-disable-next-line import/no-unresolved
import { toast } from 'react-hot-toast';
import { Tooltip } from 'react-tooltip';
import { AddNewRowComponent } from './AddNewRowComponent';
import { useAppInfo } from '@/_stores/appDataStore';
import { ButtonSolid } from '@/_ui/AppButton/AppButton';
import SolidIcon from '@/_ui/Icon/SolidIcons';
import Skeleton, { SkeletonTheme } from 'react-loading-skeleton';
import { OverlayTriggerComponent } from './OverlayTriggerComponent';
// eslint-disable-next-line import/no-unresolved
import { diff } from 'deep-object-diff';

// utilityForNestedNewRow function is used to construct nested object while adding or updating new row when '.' is present in column key for adding new row
const utilityForNestedNewRow = (row) => {
  let arr = Object.keys(row);
  let obj = {};
  arr.forEach((key) => {
    let nestedKeys = key.split('.');
    let tempObj = obj;

    for (let i = 0; i < nestedKeys.length; i++) {
      let nestedKey = nestedKeys[i];

      if (!tempObj.hasOwnProperty(nestedKey)) {
        tempObj[nestedKey] = i === nestedKeys.length - 1 ? '' : {};
      }

      tempObj = tempObj[nestedKey];
    }
  });
  return obj;
};

export function Table({
  id,
  width,
  height,
  component,
  onComponentClick,
  currentState = { components: {} },
  onEvent,
  paramUpdated,
  changeCanDrag,
  onComponentOptionChanged,
  onComponentOptionsChanged,
  darkMode,
  fireEvent,
  setExposedVariable,
  setExposedVariables,
  styles,
  properties,
  variablesExposedForPreview,
  exposeToCodeHinter,
  // events,
  setProperty,
  mode,
  exposedVariables,
}) {
  const {
    color,
    serverSidePagination,
    serverSideSearch,
    serverSideSort,
    serverSideFilter,
    displaySearchBox,
    showDownloadButton,
    showFilterButton,
    showBulkUpdateActions,
    showBulkSelector,
    highlightSelectedRow,
    loadingState,
    columnSizes,
    tableType,
    cellSize,
    borderRadius,
    parsedWidgetVisibility,
    parsedDisabledState,
    actionButtonRadius,
    actions,
    enableNextButton,
    enablePrevButton,
    totalRecords,
    rowsPerPage,
    enabledSort,
    hideColumnSelectorButton,
    defaultSelectedRow,
    showAddNewRowButton,
    allowSelection,
    enablePagination,
  } = loadPropertiesAndStyles(properties, styles, darkMode, component);

  const updatedDataReference = useRef([]);
  const preSelectRow = useRef(false);
  const { events: allAppEvents } = useAppInfo();

  const tableEvents = allAppEvents.filter((event) => event.target === 'component' && event.sourceId === id);
  const tableColumnEvents = allAppEvents.filter((event) => event.target === 'table_column' && event.sourceId === id);
  const tableActionEvents = allAppEvents.filter((event) => event.target === 'table_action' && event.sourceId === id);

  const getItemStyle = ({ isDragging, isDropAnimating }, draggableStyle) => ({
    ...draggableStyle,
    userSelect: 'none',
    background: isDragging ? 'var(--slate4)' : '',
    top: 'auto',
    borderRadius: '4px',
    ...(isDragging && {
      // marginLeft: '-280px', // hack changing marginLeft to -280px to bring the draggable header to the correct position at the start of drag
      display: 'flex',
      alignItems: 'center',
      paddingLeft: '10px',
      height: '30px',
      position: 'absolute',
      top: '0',
      left: '0',
      right: '0',
      bottom: '0',
      zIndex: '9999',
      width: '60px',
    }),
    ...(!isDragging && { transform: 'translate(0,0)', width: '100%' }),
    ...(isDropAnimating && { transitionDuration: '0.001s' }),
  });
  const { t } = useTranslation();

  const [tableDetails, dispatch] = useReducer(reducer, initialState());
  const [hoverAdded, setHoverAdded] = useState(false);
  const [generatedColumn, setGeneratedColumn] = useState([]);
  const mergeToTableDetails = (payload) => dispatch(reducerActions.mergeToTableDetails(payload));
  const mergeToFilterDetails = (payload) => dispatch(reducerActions.mergeToFilterDetails(payload));
  const mergeToAddNewRowsDetails = (payload) => dispatch(reducerActions.mergeToAddNewRowsDetails(payload));
  const mounted = useMounted();

  const [resizingColumnId, setResizingColumnId] = useState(null);

  const prevDataFromProps = useRef();
  useEffect(() => {
    if (mounted) prevDataFromProps.current = properties.data;
  }, [JSON.stringify(properties.data)]);

  useEffect(() => {
    setExposedVariable(
      'filters',
      tableDetails.filterDetails.filters.map((filter) => filter.value)
    );
  }, [JSON.stringify(tableDetails?.filterDetails?.filters)]);

  useEffect(
    () => mergeToTableDetails({ columnProperties: component?.definition?.properties?.columns?.value }),
    [component?.definition?.properties]
  );

  useEffect(() => {
    const hoverEvent = tableEvents?.find(({ event }) => {
      return event?.eventId == 'onRowHovered';
    });

    if (hoverEvent?.event?.eventId) {
      setHoverAdded(true);
    }
  }, [JSON.stringify(tableEvents)]);

  function showFilters() {
    mergeToFilterDetails({ filtersVisible: true });
  }

  function hideFilters() {
    mergeToFilterDetails({ filtersVisible: false });
  }

  function showAddNewRowPopup() {
    mergeToAddNewRowsDetails({ addingNewRows: true });
  }

  function hideAddNewRowPopup() {
    mergeToAddNewRowsDetails({ addingNewRows: false });
  }

  const defaultColumn = React.useMemo(
    () => ({
      minWidth: 60,
      width: 150,
    }),
    []
  );

  function handleExistingRowCellValueChange(index, key, value, rowData) {
    const changeSet = tableDetails.changeSet;
    const dataUpdates = tableDetails.dataUpdates || [];
    const clonedTableData = _.cloneDeep(tableData);

    let obj = changeSet ? changeSet[index] || {} : {};
    obj = _.set(obj, key, value);

    let newChangeset = {
      ...changeSet,
      [index]: {
        ...obj,
      },
    };

    obj = _.set({ ...rowData }, key, value);

    let newDataUpdates = {
      ...dataUpdates,
      [index]: { ...obj },
    };

    Object.keys(newChangeset).forEach((key) => {
      clonedTableData[key] = {
        ..._.merge(clonedTableData[key], newChangeset[key]),
      };
    });
    const changesToBeSavedAndExposed = { dataUpdates: newDataUpdates, changeSet: newChangeset };
    mergeToTableDetails(changesToBeSavedAndExposed);
    fireEvent('onCellValueChanged');
    return setExposedVariables({ ...changesToBeSavedAndExposed, updatedData: clonedTableData });
  }

  const copyOfTableDetails = useRef(tableDetails);
  useEffect(() => {
    copyOfTableDetails.current = _.cloneDeep(tableDetails);
  }, [JSON.stringify(tableDetails)]);

  function handleNewRowCellValueChange(index, key, value, rowData) {
    const changeSet = copyOfTableDetails.current.addNewRowsDetails.newRowsChangeSet || {};
    const dataUpdates = copyOfTableDetails.current.addNewRowsDetails.newRowsDataUpdates || {};
    let obj = changeSet ? changeSet[index] || {} : {};
    obj = _.set(obj, key, value);
    let newChangeset = {
      ...changeSet,
      [index]: {
        ...obj,
      },
    };

    if (Object.keys(rowData).find((key) => key.includes('.'))) {
      rowData = utilityForNestedNewRow(rowData);
    }
    obj = _.merge({}, rowData, obj);

    let newDataUpdates = {
      ...dataUpdates,
      [index]: { ...obj },
    };
    const changesToBeSaved = { newRowsDataUpdates: newDataUpdates, newRowsChangeSet: newChangeset };
    const changesToBeExposed = Object.keys(newDataUpdates).reduce((accumulator, row) => {
      accumulator.push({ ...newDataUpdates[row] });
      return accumulator;
    }, []);
    mergeToAddNewRowsDetails(changesToBeSaved);
    return setExposedVariables({ newRows: changesToBeExposed });
  }

  function getExportFileBlob({ columns, fileType, fileName }) {
    let headers = columns.map((column) => {
      return { exportValue: String(column?.exportValue), key: column.key ? String(column.key) : column?.key };
    });
    let data = globalFilteredRows.map((row) => {
      return headers.reduce((accumulator, header) => {
        let value = undefined;
        if (header.key && header.key !== header.exportValue) {
          value = _.get(row.original, header.key);
        } else {
          value = _.get(row.original, header.exportValue);
        }
        accumulator.push(value);
        return accumulator;
      }, []);
    });
    headers = headers.map((header) => header.exportValue.toUpperCase());
    if (fileType === 'csv') {
      const csvString = Papa.unparse({ fields: headers, data });
      return new Blob([csvString], { type: 'text/csv' });
    } else if (fileType === 'pdf') {
      const pdfData = data.map((obj) => Object.values(obj));
      const doc = new JsPDF();
      doc.autoTable({
        head: [headers],
        body: pdfData,
        styles: {
          minCellHeight: 9,
          minCellWidth: 20,
          fontSize: 11,
          color: 'black',
        },
        theme: 'grid',
      });
      doc.save(`${fileName}.pdf`);
      return;
    } else if (fileType === 'xlsx') {
      data.unshift(headers); //adding headers array at the beginning of data
      let wb = XLSX.utils.book_new();
      let ws1 = XLSX.utils.aoa_to_sheet(data);
      XLSX.utils.book_append_sheet(wb, ws1, 'React Table Data');
      XLSX.writeFile(wb, `${fileName}.xlsx`);
      // Returning false as downloading of file is already taken care of
      return false;
    }
  }

  function onPageIndexChanged(page) {
    onComponentOptionChanged(component, 'pageIndex', page).then(() => {
      onEvent('onPageChanged', tableEvents, { component });
    });
  }

  function handleChangesSaved() {
    const clonedTableData = _.cloneDeep(tableData);
    Object.keys(changeSet).forEach((key) => {
      clonedTableData[key] = {
        ..._.merge(clonedTableData[key], changeSet[key]),
      };
    });
    updatedDataReference.current = _.cloneDeep(clonedTableData);

    setExposedVariables({
      changeSet: {},
      dataUpdates: [],
    });
    mergeToTableDetails({ dataUpdates: {}, changeSet: {} });
  }

  function handleChangesDiscarded() {
    setExposedVariables({
      changeSet: {},
      dataUpdates: [],
    });
    mergeToTableDetails({ dataUpdates: {}, changeSet: {} });
    fireEvent('onCancelChanges');
  }

  const changeSet = tableDetails?.changeSet ?? {};

  const computeFontColor = useCallback(() => {
    if (color !== undefined) {
      return color;
    } else {
      return darkMode ? '#ffffff' : '#000000';
    }
  }, [color, darkMode]);

  let tableData = [],
    dynamicColumn = [];

  const useDynamicColumn = resolveReferences(component.definition.properties?.useDynamicColumn?.value, currentState);
  if (currentState) {
    tableData = resolveReferences(component.definition.properties.data.value, currentState, []);
    dynamicColumn = useDynamicColumn
      ? resolveReferences(component.definition.properties?.columnData?.value, currentState, []) ?? []
      : [];
    if (!Array.isArray(tableData)) {
      tableData = [];
    } else {
      tableData = tableData.filter((data) => data !== null && data !== undefined);
    }
  }

  tableData = tableData || [];

  const tableRef = useRef();

  const columnProperties = useDynamicColumn ? generatedColumn : component.definition.properties.columns.value;

  let columnData = generateColumnsData({
    columnProperties,
    columnSizes,
    currentState,
    handleCellValueChange: handleExistingRowCellValueChange,
    customFilter,
    defaultColumn,
    changeSet: tableDetails.changeSet,
    tableData,
    variablesExposedForPreview,
    exposeToCodeHinter,
    id,
    fireEvent,
    tableRef,
    t,
    darkMode,
    tableColumnEvents: tableColumnEvents,
  });

  columnData = useMemo(
    () =>
      columnData.filter((column) => {
        if (resolveReferences(column?.columnVisibility, currentState)) {
          return column;
        }
      }),
    [columnData, currentState]
  );

  const transformations = columnProperties
    .filter((column) => column.transformation && column.transformation != '{{cellValue}}')
    .map((column) => ({
      key: column.key ? column.key : column.name,
      transformation: column.transformation,
    }));

  tableData = useMemo(() => {
    return tableData.map((row) => ({
      ...row,
      ...Object.fromEntries(
        transformations.map((t) => [
          t.key,
          resolveReferences(t.transformation, currentState, row[t.key], { cellValue: row[t.key], rowData: row }),
        ])
      ),
    }));
  }, [JSON.stringify([transformations, currentState])]);

  useEffect(() => {
    setExposedVariables({
      currentData: tableData,
      updatedData: tableData,
    });
  }, [JSON.stringify(tableData)]);

  const columnDataForAddNewRows = generateColumnsData({
    columnProperties: useDynamicColumn ? generatedColumn : component.definition.properties.columns.value,
    columnSizes,
    currentState,
    handleCellValueChange: handleNewRowCellValueChange,
    customFilter,
    defaultColumn,
    changeSet: tableDetails.addNewRowsDetails.newRowsChangeSet,
    tableData,
    variablesExposedForPreview,
    exposeToCodeHinter,
    id,
    fireEvent,
    tableRef,
    t,
    darkMode,
  });

  const [leftActionsCellData, rightActionsCellData] = useMemo(
    () =>
      generateActionsData({
        actions,
        columnSizes,
        defaultColumn,
        fireEvent,
        setExposedVariables,
        tableActionEvents,
      }),
    [JSON.stringify(actions), tableActionEvents]
  );

  const textWrapActions = (id) => {
    let wrapOption = tableDetails.columnProperties?.find((item) => {
      return item?.id == id;
    });
    return wrapOption?.textWrap;
  };

  const optionsData = columnData.map((column) => column?.columnOptions?.selectOptions);
  const columns = useMemo(
    () => {
      return [...leftActionsCellData, ...columnData, ...rightActionsCellData];
    },
    [
      JSON.stringify(columnData),
      JSON.stringify(tableData),
      JSON.stringify(actions),
      leftActionsCellData.length,
      rightActionsCellData.length,
      tableDetails.changeSet,
      JSON.stringify(optionsData),
      JSON.stringify(component.definition.properties.columns),
      showBulkSelector,
      JSON.stringify(variablesExposedForPreview && variablesExposedForPreview[id]),
      darkMode,
      allowSelection,
      highlightSelectedRow,
      JSON.stringify(tableActionEvents),
      JSON.stringify(tableColumnEvents),
    ] // Hack: need to fix
  );

  const columnsForAddNewRow = useMemo(() => {
    return [...columnDataForAddNewRows];
  }, [JSON.stringify(columnDataForAddNewRows), darkMode, tableDetails.addNewRowsDetails.addingNewRows]);

  const data = useMemo(() => {
    if (!_.isEqual(properties.data, prevDataFromProps.current)) {
      if (!_.isEmpty(updatedDataReference.current)) updatedDataReference.current = [];
      if (
        !_.isEmpty(exposedVariables.newRows) ||
        !_.isEmpty(tableDetails.addNewRowsDetails.newRowsDataUpdates) ||
        tableDetails.addNewRowsDetails.addingNewRows
      ) {
        setExposedVariable('newRows', []);
        mergeToAddNewRowsDetails({ newRowsDataUpdates: {}, newRowsChangeSet: {}, addingNewRows: false });
      }
    }
    return _.isEmpty(updatedDataReference.current) ? tableData : updatedDataReference.current;
  }, [tableData.length, component.definition.properties.data.value, JSON.stringify([properties.data, tableData])]);

  useEffect(() => {
    if (
      tableData.length != 0 &&
      component.definition.properties.autogenerateColumns?.value &&
      (useDynamicColumn || mode === 'edit')
    ) {
      const generatedColumnFromData = autogenerateColumns(
        tableData,
        component.definition.properties.columns.value,
        component.definition.properties?.columnDeletionHistory?.value ?? [],
        useDynamicColumn,
        dynamicColumn,
        setProperty,
        component.definition.properties.autogenerateColumns?.generateNestedColumns ?? false
      );

      useDynamicColumn && setGeneratedColumn(generatedColumnFromData);
    }
  }, [JSON.stringify(tableData), JSON.stringify(dynamicColumn)]);

  const computedStyles = {
    // width: `${width}px`,
  };

  const {
    getTableProps,
    getTableBodyProps,
    headerGroups,
    page,
    canPreviousPage,
    canNextPage,
    pageOptions,
    gotoPage,
    pageCount,
    nextPage,
    previousPage,
    setPageSize,
    state,
    rows,
    prepareRow,
    setAllFilters,
    preGlobalFilteredRows,
    setGlobalFilter,
    allColumns,
    setColumnOrder,
    state: { pageIndex, globalFilter },
    exportData,
    selectedFlatRows,
    globalFilteredRows,
    getToggleHideAllColumnsProps,
    toggleRowSelected,
    toggleAllRowsSelected,
  } = useTable(
    {
      autoResetPage: false,
      autoResetGlobalFilter: false,
      autoResetHiddenColumns: false,
      autoResetFilters: false,
      manualGlobalFilter: serverSideSearch,
      manualFilters: serverSideFilter,
      columns,
      data,
      defaultColumn,
      initialState: { pageIndex: 0, pageSize: -1 },
      pageCount: -1,
      manualPagination: false,
      getExportFileBlob,
      disableSortBy: !enabledSort,
      manualSortBy: serverSideSort,
      stateReducer: (newState, action, prevState) => {
        const newStateWithPrevSelectedRows = showBulkSelector
          ? { ...newState, selectedRowId: { ...prevState.selectedRowIds, ...newState.selectedRowIds } }
          : { ...newState.selectedRowId };
        if (action.type === 'toggleRowSelected') {
          prevState.selectedRowIds[action.id]
            ? (newState.selectedRowIds = {
                ...newStateWithPrevSelectedRows.selectedRowIds,
                [action.id]: false,
              })
            : (newState.selectedRowIds = {
                ...newStateWithPrevSelectedRows.selectedRowIds,
                [action.id]: true,
              });
        }
        return newState;
      },
    },
    useColumnOrder,
    useFilters,
    useGlobalFilter,
    useSortBy,
    usePagination,
    useBlockLayout,
    useResizeColumns,
    useExportData,
    useRowSelect,
    (hooks) => {
      allowSelection &&
        !highlightSelectedRow &&
        hooks.visibleColumns.push((columns) => [
          {
            id: 'selection',
            Header: ({ getToggleAllPageRowsSelectedProps }) => {
              return (
                <div className="d-flex flex-column align-items-center">
                  {showBulkSelector && <IndeterminateCheckbox {...getToggleAllPageRowsSelectedProps()} />}
                </div>
              );
            },
            Cell: ({ row }) => {
              return (
                <div className="d-flex flex-column align-items-center">
                  <IndeterminateCheckbox {...row.getToggleRowSelectedProps()} fireEvent={fireEvent} />
                </div>
              );
            },
            width: 1,
            columnType: 'selector',
          },
          ...columns,
        ]);
    }
  );
  const currentColOrder = React.useRef();
  const clientSidePagination = enablePagination && !serverSidePagination;
  const sortOptions = useMemo(() => {
    if (state?.sortBy?.length === 0) {
      return;
    }

    const columnName = columns.find((column) => column.id === state?.sortBy?.[0]?.id).accessor;

    return [
      {
        column: columnName,
        direction: state?.sortBy?.[0]?.desc ? 'desc' : 'asc',
      },
    ];
  }, [JSON.stringify(state)]);

  const getDetailsOfPreSelectedRow = () => {
    const key = Object?.keys(defaultSelectedRow)[0] ?? '';
    const value = defaultSelectedRow?.[key] ?? undefined;
    const preSelectedRowDetails = rows.find((row) => row?.original?.[key] === value);
    return preSelectedRowDetails;
  };

  useEffect(() => {
    if (!sortOptions) {
      setExposedVariable('sortApplied', []);
    }
    if (mounted) {
      setExposedVariable('sortApplied', sortOptions);
      fireEvent('onSort');
    }
  }, [JSON.stringify(sortOptions)]);

  useEffect(() => {
    setExposedVariable('setPage', async function (targetPageIndex) {
      setPaginationInternalPageIndex(targetPageIndex);
      setExposedVariable('pageIndex', targetPageIndex);
      if (!serverSidePagination && clientSidePagination) gotoPage(targetPageIndex - 1);
    });
  }, [serverSidePagination, clientSidePagination, setPaginationInternalPageIndex]);

  useEffect(() => {
    setExposedVariable('selectRow', async function (key, value) {
      const item = tableData.filter((item) => item[key] == value);
      const row = rows.find((item, index) => item.original[key] == value);
      if (row != undefined) {
        const selectedRowDetails = { selectedRow: item[0], selectedRowId: row.id };
        setExposedVariables(selectedRowDetails);
        toggleRowSelected(row.id);
        mergeToTableDetails(selectedRowDetails);
        fireEvent('onRowClicked');
      }
    });
  }, [JSON.stringify(tableData), JSON.stringify(tableDetails.selectedRow)]);

  useEffect(() => {
    setExposedVariable('deselectRow', async function () {
      if (!_.isEmpty(tableDetails.selectedRow)) {
        const selectedRowDetails = { selectedRow: {}, selectedRowId: {} };
        setExposedVariables(selectedRowDetails);
        if (allowSelection && !showBulkSelector) toggleRowSelected(tableDetails.selectedRowId, false);
        mergeToTableDetails(selectedRowDetails);
      }
      return;
    });
  }, [JSON.stringify(tableData), JSON.stringify(tableDetails.selectedRow)]);

  useEffect(() => {
    setExposedVariable('discardChanges', async function () {
      if (Object.keys(tableDetails.changeSet || {}).length > 0) {
        setExposedVariables({
          changeSet: {},
          dataUpdates: [],
        });
        mergeToTableDetails({ dataUpdates: {}, changeSet: {} });
      }
    });
  }, [JSON.stringify(tableData), JSON.stringify(tableDetails.changeSet)]);

  useEffect(() => {
    setExposedVariable('discardNewlyAddedRows', async function () {
      if (
        !_.isEmpty(exposedVariables.newRows) ||
        !_.isEmpty(tableDetails.addNewRowsDetails.newRowsChangeSet) ||
        !_.isEmpty(tableDetails.addNewRowsDetails.newRowsChangeSet)
      ) {
        setExposedVariables({
          newRows: [],
        });
        mergeToAddNewRowsDetails({ newRowsChangeSet: {}, newRowsDataUpdates: {}, addingNewRows: false });
      }
    });
  }, [
    JSON.stringify(tableDetails.addNewRowsDetails.newRowsChangeSet),
    tableDetails.addNewRowsDetails.addingNewRows,
    JSON.stringify(tableDetails.addNewRowsDetails.newRowsDataUpdates),
  ]);

  useEffect(() => {
    if (showBulkSelector) {
      const selectedRowsOriginalData = selectedFlatRows.map((row) => row.original);
      const selectedRowsId = selectedFlatRows.map((row) => row.id);
      setExposedVariables({ selectedRows: selectedRowsOriginalData, selectedRowsId: selectedRowsId });
      const selectedRowsDetails = selectedFlatRows.reduce((accumulator, row) => {
        accumulator.push({ selectedRowId: row.id, selectedRow: row.original });
        return accumulator;
      }, []);
      mergeToTableDetails({ selectedRowsDetails });
    }
    if (
      allowSelection &&
      ((!showBulkSelector && !highlightSelectedRow) ||
        (showBulkSelector && !highlightSelectedRow && preSelectRow.current))
    ) {
      const selectedRow = selectedFlatRows?.[0]?.original ?? {};
      const selectedRowId = selectedFlatRows?.[0]?.id ?? null;
      setExposedVariables({ selectedRow, selectedRowId });
      mergeToTableDetails({ selectedRow, selectedRowId });
    }
  }, [selectedFlatRows.length, selectedFlatRows]);

  useEffect(() => {
    setExposedVariable('downloadTableData', async function (format) {
      exportData(format, true);
    });
  }, [_.toString(globalFilteredRows), columns]);

  useEffect(() => {
    if (mounted) {
      setExposedVariables({ selectedRows: [], selectedRowsId: [], selectedRow: {}, selectedRowId: null });
      mergeToTableDetails({ selectedRowsDetails: [], selectedRow: {}, selectedRowId: null });
      toggleAllRowsSelected(false);
    }
  }, [showBulkSelector, highlightSelectedRow, allowSelection]);

  React.useEffect(() => {
    if (enablePagination) {
      if (serverSidePagination || !clientSidePagination) {
        setPageSize(rows?.length || 10);
      }
      if (!serverSidePagination && clientSidePagination) {
        setPageSize(rowsPerPage || 10);
      }
    } else {
      setPageSize(rows?.length || 10);
    }
  }, [clientSidePagination, serverSidePagination, rows, rowsPerPage]);
  useEffect(() => {
    const pageData = page.map((row) => row.original);
    if (preSelectRow.current) {
      preSelectRow.current = false;
    } else {
      onComponentOptionsChanged(component, [
        ['currentPageData', pageData],
        ['currentData', data],
        ['selectedRow', []],
        ['selectedRowId', null],
      ]);
      if (tableDetails.selectedRowId || !_.isEmpty(tableDetails.selectedRowDetails)) {
        toggleAllRowsSelected(false);
        mergeToTableDetails({ selectedRow: {}, selectedRowId: null, selectedRowDetails: [] });
      }
    }
  }, [tableData.length, _.toString(page), pageIndex, _.toString(data)]);

  useEffect(() => {
    const newColumnSizes = { ...columnSizes, ...state.columnResizing.columnWidths };

    const isColumnSizeChanged = !_.isEmpty(diff(columnSizes, newColumnSizes));

    if (isColumnSizeChanged && !state.columnResizing.isResizingColumn && !_.isEmpty(newColumnSizes)) {
      changeCanDrag(true);
      paramUpdated(
        id,
        'columnSizes',
        {
          value: newColumnSizes,
        },
        { componentDefinitionChanged: true }
      );
    } else {
      changeCanDrag(false);
    }
  }, [state.columnResizing.isResizingColumn]);

  const [paginationInternalPageIndex, setPaginationInternalPageIndex] = useState(pageIndex ?? 1);
  const [rowDetails, setRowDetails] = useState();
  useEffect(() => {
    if (pageCount <= pageIndex) gotoPage(pageCount - 1);
  }, [pageCount]);

  const hoverRef = useRef();

  useEffect(() => {
    if (rowDetails?.hoveredRowId !== '' && hoverRef.current !== rowDetails?.hoveredRowId) rowHover();
  }, [rowDetails]);

  useEffect(() => {
    setExposedVariable(
      'filteredData',
      globalFilteredRows.map((row) => row.original)
    );
  }, [JSON.stringify(globalFilteredRows.map((row) => row.original))]);

  const rowHover = () => {
    mergeToTableDetails(rowDetails);
    setExposedVariables(rowDetails);
    fireEvent('onRowHovered');
  };
  useEffect(() => {
    if (_.isEmpty(changeSet)) {
      setExposedVariable(
        'updatedData',
        _.isEmpty(updatedDataReference.current) ? tableData : updatedDataReference.current
      );
    }
  }, [JSON.stringify(changeSet)]);
  useEffect(() => {
    if (
      allowSelection &&
      typeof defaultSelectedRow === 'object' &&
      !_.isEmpty(defaultSelectedRow) &&
      !_.isEmpty(data)
    ) {
      const preSelectedRowDetails = getDetailsOfPreSelectedRow();
      if (_.isEmpty(preSelectedRowDetails)) return;

      const selectedRow = preSelectedRowDetails?.original ?? {};
      const selectedRowId = preSelectedRowDetails?.id ?? null;
      const pageNumber = Math.floor(selectedRowId / rowsPerPage) + 1;
      preSelectRow.current = true;
      if (highlightSelectedRow) {
        setExposedVariables({ selectedRow: selectedRow, selectedRowId: selectedRowId });
        toggleRowSelected(selectedRowId, true);
        mergeToTableDetails({ selectedRow: selectedRow, selectedRowId: selectedRowId });
      } else {
        toggleRowSelected(selectedRowId, true);
      }
      if (pageIndex >= 0 && pageNumber !== pageIndex + 1) {
        gotoPage(pageNumber - 1);
      }
    }

    //hack : in the initial render, data is undefined since, upon feeding data to the table from some query, query inside current state is {}. Hence we added data in the dependency array, now question is should we add data or rows?
  }, [JSON.stringify(defaultSelectedRow), JSON.stringify(data)]);

<<<<<<< HEAD
  useEffect(() => {
    // csa for select all rows in table
    setExposedVariable('selectAllRows', async function () {
      if (showBulkSelector) {
        await toggleAllRowsSelected(true);
      }
    });
    // csa for deselect all rows in table
    setExposedVariable('deselectAllRows', async function () {
      if (showBulkSelector) {
        await toggleAllRowsSelected(false);
      }
    });
  }, [JSON.stringify(tableDetails.selectedRowsDetails)]);
=======
  const pageData = page.map((row) => row.original);
  useEffect(() => {
    setExposedVariable('currentPageData', pageData);
  }, [JSON.stringify(pageData)]);
>>>>>>> c1c3f856

  function downlaodPopover() {
    const options = [
      { dataCy: 'option-download-CSV', text: 'Download as CSV', value: 'csv' },
      { dataCy: 'option-download-execel', text: 'Download as Excel', value: 'xlsx' },
      { dataCy: 'option-download-pdf', text: 'Download as PDF', value: 'pdf' },
    ];
    return (
      <Popover
        id="popover-basic"
        data-cy="popover-card"
        className={`${darkMode && 'dark-theme'} shadow table-widget-download-popup`}
        placement="top-end"
      >
        <Popover.Body className="p-0">
          <div className="table-download-option cursor-pointer">
            <span data-cy={`option-download-CSV`} className="cursor-pointer" onClick={() => exportData('csv', true)}>
              Download as CSV
            </span>
            <span
              data-cy={`option-download-execel`}
              className="pt-2 cursor-pointer"
              onClick={() => exportData('xlsx', true)}
            >
              Download as Excel
            </span>
            <span
              data-cy={`option-download-pdf`}
              className="pt-2 cursor-pointer"
              onClick={() => exportData('pdf', true)}
            >
              Download as PDF
            </span>
          </div>
        </Popover.Body>
      </Popover>
    );
  }

  function hideColumnsPopover() {
    const heightOfTableComponent = document.querySelector('.card.jet-table.table-component')?.offsetHeight;
    return (
      <Popover
        className={`${darkMode && 'dark-theme'}`}
        style={{ maxHeight: `${heightOfTableComponent - 79}px`, overflowY: 'auto' }}
      >
        <div
          data-cy={`dropdown-hide-column`}
          className={`dropdown-table-column-hide-common ${
            darkMode ? 'dropdown-table-column-hide-dark-themed dark-theme' : 'dropdown-table-column-hide'
          } `}
          placement="top-end"
        >
          <div className="dropdown-item cursor-pointer">
            <IndeterminateCheckbox {...getToggleHideAllColumnsProps()} />
            <span className="hide-column-name tj-text-xsm" data-cy={`options-select-all-coloumn`}>
              Select All
            </span>
          </div>
          {allColumns.map(
            (column) =>
              typeof column?.Header === 'string' && (
                <div key={column.id}>
                  <div>
                    <label className="dropdown-item d-flex cursor-pointer">
                      <input
                        type="checkbox"
                        data-cy={`checkbox-coloumn-${String(column.Header).toLowerCase().replace(/\s+/g, '-')}`}
                        {...column.getToggleHiddenProps()}
                      />
                      <span
                        className="hide-column-name tj-text-xsm"
                        data-cy={`options-coloumn-${String(column.Header).toLowerCase().replace(/\s+/g, '-')}`}
                      >
                        {` ${column.Header}`}
                      </span>
                    </label>
                  </div>
                </div>
              )
          )}
        </div>
      </Popover>
    );
  }
  const calculateWidthOfActionColumnHeader = (position) => {
    let totalWidth = null;
    if (position === 'rightActions') {
      const rightActionBtn = document.querySelector('.has-right-actions');
      totalWidth = rightActionBtn?.offsetWidth;
    }
    if (position === 'leftActions') {
      const leftActionBtn = document.querySelector('.has-left-actions');
      totalWidth = leftActionBtn?.offsetWidth;
    }
    return totalWidth;
  };
  return (
    <div
      data-cy={`draggable-widget-${String(component.name).toLowerCase()}`}
      data-disabled={parsedDisabledState}
      className={`card jet-table table-component ${darkMode && 'dark-theme'}`}
      style={{
        width: `100%`,
        height: `${height}px`,
        display: parsedWidgetVisibility ? '' : 'none',
        overflow: 'hidden',
        borderRadius: Number.parseFloat(borderRadius),
        boxShadow: styles.boxShadow,
        padding: '8px',
      }}
      onClick={(event) => {
        onComponentClick(id, component, event);
      }}
      ref={tableRef}
    >
      {(displaySearchBox || showFilterButton) && (
        <div
          className={`table-card-header d-flex justify-content-between align-items-center ${
            (tableDetails.addNewRowsDetails.addingNewRows || tableDetails.filterDetails.filtersVisible) && 'disabled'
          }`}
          style={{ padding: '12px', height: 56 }}
        >
          <div>
            {loadingState && (
              <SkeletonTheme baseColor="var(--slate3)">
                <Skeleton count={1} width={83} height={28} className="mb-1" />
              </SkeletonTheme>
            )}
            {showFilterButton && !loadingState && (
              <div className="position-relative">
                <Tooltip id="tooltip-for-filter-data" className="tooltip" />
                <ButtonSolid
                  variant="tertiary"
                  className={`tj-text-xsm ${tableDetails.filterDetails.filtersVisible && 'always-active-btn'}`}
                  customStyles={{ minWidth: '32px' }}
                  leftIcon="filter"
                  fill={`var(--slate11)`}
                  iconWidth="16"
                  onClick={(e) => {
                    if (tableDetails?.filterDetails?.filtersVisible) {
                      hideFilters();
                      if (document.activeElement === e.currentTarget) {
                        e.currentTarget.blur();
                      }
                    } else {
                      showFilters();
                    }
                  }}
                  size="md"
                  data-tooltip-id="tooltip-for-filter-data"
                  data-tooltip-content="Filter data"
                ></ButtonSolid>
                {(tableDetails?.filterDetails?.filtersVisible || !_.isEmpty(tableDetails.filterDetails.filters)) && (
                  <div className="filter-applied-state position-absolute">
                    <svg
                      className="filter-applied-svg"
                      xmlns="http://www.w3.org/2000/svg"
                      width="17"
                      height="17"
                      viewBox="0 0 17 17"
                      fill="none"
                    >
                      <circle
                        cx="8.3606"
                        cy="8.08325"
                        r="6.08325"
                        stroke="var(--slate1)"
                        fill="var(--indigo9)"
                        stroke-width="4"
                      />
                    </svg>
                  </div>
                )}
              </div>
            )}
          </div>
          <div className="d-flex custom-gap-8" style={{ maxHeight: 32 }}>
            {loadingState && (
              <SkeletonTheme baseColor="var(--slate3)">
                <Skeleton count={1} width={100} height={28} className="mb-1" />
              </SkeletonTheme>
            )}
            {displaySearchBox && !loadingState && (
              <GlobalFilter
                globalFilter={state.globalFilter}
                setGlobalFilter={setGlobalFilter}
                onComponentOptionChanged={onComponentOptionChanged}
                component={component}
                darkMode={darkMode}
                setExposedVariable={setExposedVariable}
                fireEvent={fireEvent}
              />
            )}
          </div>
        </div>
      )}
      <div
        className={`table-responsive jet-data-table ${(loadingState || page.length === 0) && 'overflow-hidden'} ${
          page.length === 0 && 'position-relative'
        }`}
      >
        <table
          {...getTableProps()}
          className={`table table-vcenter table-nowrap ${tableType} ${darkMode && 'table-dark'} ${
            tableDetails.addNewRowsDetails.addingNewRows && 'disabled'
          } ${!loadingState && page.length !== 0 && 'h-100'}`}
          style={computedStyles}
        >
          <thead>
            {headerGroups.map((headerGroup, index) => (
              <DragDropContext
                key={index}
                onDragStart={() => {
                  currentColOrder.current = allColumns?.map((o) => o.id);
                }}
                onDragEnd={(dragUpdateObj) => {
                  const colOrder = [...currentColOrder.current];
                  const sIndex = dragUpdateObj.source.index;
                  const dIndex = dragUpdateObj.destination && dragUpdateObj.destination.index;

                  if (typeof sIndex === 'number' && typeof dIndex === 'number') {
                    colOrder.splice(sIndex, 1);
                    colOrder.splice(dIndex, 0, dragUpdateObj.draggableId);
                    setColumnOrder(colOrder);
                  }
                }}
              >
                <Droppable droppableId="droppable" direction="horizontal">
                  {(droppableProvided, snapshot) => (
                    <tr
                      ref={droppableProvided.innerRef}
                      key={index}
                      {...headerGroup.getHeaderGroupProps()}
                      className="tr"
                    >
                      {loadingState && (
                        <div className="w-100">
                          <SkeletonTheme baseColor="var(--slate3)" width="100%">
                            <Skeleton count={1} width={'100%'} height={28} className="mb-1" />
                          </SkeletonTheme>
                        </div>
                      )}
                      {!loadingState &&
                        headerGroup.headers.map((column, index) => {
                          return (
                            <Draggable
                              key={column.id}
                              draggableId={column.id}
                              index={index}
                              isDragDisabled={!column.accessor}
                            >
                              {(provided, snapshot) => {
                                let headerProps = { ...column.getHeaderProps() };
                                if (column.columnType === 'selector') {
                                  headerProps = {
                                    ...headerProps,
                                    style: {
                                      ...headerProps.style,
                                      width: 40,
                                      padding: 0,
                                      display: 'flex',
                                      'align-items': 'center',
                                      'justify-content': 'center',
                                    },
                                  };
                                }
                                if (column.Header === 'Actions') {
                                  headerProps = {
                                    ...headerProps,
                                    style: {
                                      ...headerProps.style,
                                      width: calculateWidthOfActionColumnHeader(column.id),
                                      maxWidth: calculateWidthOfActionColumnHeader(column.id),
                                      padding: 0,
                                      display: 'flex',
                                      'align-items': 'center',
                                      'justify-content': 'center',
                                    },
                                  };
                                }
                                if (
                                  headerGroup?.headers?.[headerGroup?.headers?.length - 1]?.Header === 'Actions' &&
                                  index === headerGroup?.headers?.length - 2
                                ) {
                                  headerProps = {
                                    ...headerProps,
                                    style: {
                                      ...headerProps.style,
                                      flex: '1 1 auto',
                                    },
                                  };
                                }
                                const isEditable = resolveReferences(column?.isEditable ?? false, currentState);
                                return (
                                  <th
                                    key={index}
                                    {...headerProps}
                                    className={`th tj-text-xsm font-weight-400 ${
                                      column.isSorted && (column.isSortedDesc ? '' : '')
                                    } ${column.isResizing && 'resizing-column'} ${
                                      column.Header === 'Actions' && 'has-actions'
                                    } position-relative ${column.columnType === 'selector' && 'selector-header'}`}
                                  >
                                    <div
                                      className={`${
                                        column.columnType !== 'selector' &&
                                        'd-flex justify-content-between custom-gap-12'
                                      } ${column.columnType === 'selector' && 'd-flex justify-content-center w-100'}`}
                                      {...column.getSortByToggleProps()}
                                      {...provided.draggableProps}
                                      {...provided.dragHandleProps}
                                      // {...extraProps}
                                      ref={provided.innerRef}
                                      style={{
                                        ...getItemStyle(snapshot, provided.draggableProps.style),
                                      }}
                                    >
                                      <div
                                        className={`d-flex thead-editable-icon-header-text-wrapper
                                          ${
                                            column.columnType === 'selector'
                                              ? 'justify-content-center'
                                              : `justify-content-${determineJustifyContentValue(
                                                  column?.horizontalAlignment ?? ''
                                                )}`
                                          }
                                          ${column.columnType !== 'selector' && isEditable && 'custom-gap-4'}
                                          `}
                                      >
                                        <div>
                                          {column.columnType !== 'selector' && isEditable && (
                                            <SolidIcon
                                              name="editable"
                                              width="16px"
                                              height="16px"
                                              fill={darkMode ? '#4C5155' : '#C1C8CD'}
                                              vievBox="0 0 16 16"
                                            />
                                          )}
                                        </div>
                                        <div
                                          data-cy={`column-header-${String(column.exportValue)
                                            .toLowerCase()
                                            .replace(/\s+/g, '-')}`}
                                          className={`header-text ${
                                            column.id === 'selection' &&
                                            column.columnType === 'selector' &&
                                            'selector-column'
                                          }`}
                                        >
                                          {column.render('Header')}
                                        </div>
                                      </div>
                                      <div
                                        style={{
                                          display:
                                            column?.columnType !== 'selector' && column?.isSorted ? 'block' : 'none',
                                        }}
                                      >
                                        {column?.isSortedDesc ? (
                                          <SolidIcon
                                            name="arrowdown"
                                            width="16"
                                            height="16"
                                            fill={darkMode ? '#ECEDEE' : '#11181C'}
                                          />
                                        ) : (
                                          <SolidIcon
                                            name="arrowup"
                                            width="16"
                                            height="16"
                                            fill={darkMode ? '#ECEDEE' : '#11181C'}
                                          />
                                        )}
                                      </div>
                                    </div>
                                    <div
                                      onClick={(e) => {
                                        e.preventDefault();
                                        e.stopPropagation();
                                      }}
                                      onMouseMove={(e) => {
                                        if (column.id !== resizingColumnId) {
                                          setResizingColumnId(column.id);
                                        }
                                      }}
                                      onMouseLeave={(e) => {
                                        if (resizingColumnId) {
                                          setResizingColumnId(null);
                                        }
                                      }}
                                      draggable="true"
                                      {...column.getResizerProps()}
                                      className={`${
                                        (column.id === 'selection' && column.columnType === 'selector') ||
                                        column.Header === 'Actions'
                                          ? ''
                                          : 'resizer'
                                      }  ${column.isResizing ? 'isResizing' : ''}`}
                                    ></div>
                                  </th>
                                );
                              }}
                            </Draggable>
                          );
                        })}
                    </tr>
                  )}
                </Droppable>
              </DragDropContext>
            ))}
          </thead>

          {!loadingState && (
            <tbody {...getTableBodyProps()} style={{ color: computeFontColor() }}>
              {page.map((row, index) => {
                prepareRow(row);
                return (
                  <tr
                    key={index}
                    className={`table-row table-editor-component-row ${
                      allowSelection &&
                      highlightSelectedRow &&
                      ((row.isSelected && row.id === tableDetails.selectedRowId) ||
                        (showBulkSelector &&
                          row.isSelected &&
                          tableDetails?.selectedRowsDetails?.some((singleRow) => singleRow.selectedRowId === row.id)))
                        ? 'selected'
                        : ''
                    }`}
                    {...row.getRowProps()}
                    onClick={async (e) => {
                      e.stopPropagation();
                      // toggleRowSelected will triggered useRededcuer function in useTable and in result will get the selectedFlatRows consisting row which are selected
                      if (allowSelection) {
                        await toggleRowSelected(row.id);
                      }
                      const selectedRow = row.original;
                      const selectedRowId = row.id;
                      setExposedVariables({ selectedRow, selectedRowId });
                      mergeToTableDetails({ selectedRow, selectedRowId });
                      fireEvent('onRowClicked');
                    }}
                    onMouseOver={(e) => {
                      if (hoverAdded) {
                        const hoveredRowDetails = { hoveredRowId: row.id, hoveredRow: row.original };
                        setRowDetails(hoveredRowDetails);
                        hoverRef.current = rowDetails?.hoveredRowId;
                      }
                    }}
                    onMouseLeave={(e) => {
                      hoverAdded && setRowDetails({ hoveredRowId: '', hoveredRow: '' });
                    }}
                  >
                    {row.cells.map((cell, index) => {
                      let cellProps = cell.getCellProps();
                      cellProps.style.textAlign = cell.column?.horizontalAlignment;
                      if (tableDetails.changeSet) {
                        if (tableDetails.changeSet[cell.row.index]) {
                          const currentColumn = columnData.find((column) => column.id === cell.column.id);
                          if (
                            _.get(tableDetails.changeSet[cell.row.index], currentColumn?.accessor, undefined) !==
                            undefined
                          ) {
                            cellProps.style.backgroundColor = 'var(--orange3)';
                            cellProps.style['--tblr-table-accent-bg'] = 'var(--orange3)';
                          }
                        }
                      }
                      if (cell.column.columnType === 'selector') {
                        cellProps.style.width = 40;
                        cellProps.style.padding = 0;
                      }
                      if (cell.column.Header === 'Actions') {
                        cellProps.style.width = 'fit-content';
                        cellProps.style.maxWidth = 'fit-content';
                      }
                      if (
                        row.cells?.[row.cells?.length - 1]?.column.Header === 'Actions' &&
                        index === row?.cells?.length - 2
                      ) {
                        cellProps.style.flex = '1 1 auto';
                      }
                      const wrapAction = textWrapActions(cell.column.id);
                      const rowChangeSet = changeSet ? changeSet[cell.row.index] : null;
                      const cellValue = rowChangeSet ? rowChangeSet[cell.column.name] || cell.value : cell.value;
                      const rowData = tableData[cell.row.index];
                      const cellBackgroundColor = resolveReferences(
                        cell.column?.cellBackgroundColor,
                        currentState,
                        '',
                        {
                          cellValue,
                          rowData,
                        }
                      );
                      const cellTextColor = resolveReferences(cell.column?.textColor, currentState, '', {
                        cellValue,
                        rowData,
                      });
                      const actionButtonsArray = actions.map((action) => {
                        return {
                          ...action,
                          isDisabled: resolveReferences(action?.disableActionButton ?? false, currentState, '', {
                            cellValue,
                            rowData,
                          }),
                        };
                      });
                      const isEditable = resolveReferences(cell.column?.isEditable ?? false, currentState, '', {
                        cellValue,
                        rowData,
                      });
                      const horizontalAlignment = cell.column?.horizontalAlignment;
                      return (
                        // Does not require key as its already being passed by react-table via cellProps
                        // eslint-disable-next-line react/jsx-key
                        <td
                          data-cy={`${cell.column.columnType ?? ''}${String(
                            cell.column.id === 'rightActions' || cell.column.id === 'leftActions' ? cell.column.id : ''
                          )}${String(cellValue ?? '').toLocaleLowerCase()}-cell-${index}`}
                          className={cx(
                            `table-text-align-${cell.column.horizontalAlignment} ${
                              wrapAction ? wrapAction : cell?.column?.Header === 'Actions' ? '' : 'wrap'
                            }-wrapper td`,
                            {
                              'has-actions': cell.column.id === 'rightActions' || cell.column.id === 'leftActions',
                              'has-left-actions': cell.column.id === 'leftActions',
                              'has-right-actions': cell.column.id === 'rightActions',
                              'has-text': cell.column.columnType === 'text' || isEditable,
                              'has-dropdown': cell.column.columnType === 'dropdown',
                              'has-multiselect': cell.column.columnType === 'multiselect',
                              'has-datepicker': cell.column.columnType === 'datepicker',
                              'align-items-center flex-column': cell.column.columnType === 'selector',
                              [cellSize]: true,
                              'selector-column':
                                cell.column.columnType === 'selector' && cell.column.id === 'selection',
                              'resizing-column': cell.column.isResizing || cell.column.id === resizingColumnId,
                            }
                          )}
                          {...cellProps}
                          style={{ ...cellProps.style, backgroundColor: cellBackgroundColor ?? 'inherit' }}
                          onClick={(e) => {
                            setExposedVariable('selectedCell', {
                              columnName: cell.column.exportValue,
                              columnKey: cell.column.key,
                              value: cellValue,
                            });
                          }}
                        >
                          <div
                            className={`td-container ${
                              cell.column.columnType === 'image' && 'jet-table-image-column'
                            } ${cell.column.columnType !== 'image' && `w-100 h-100`}`}
                          >
                            <GenerateEachCellValue
                              cellValue={cellValue}
                              globalFilter={state.globalFilter}
                              cellRender={cell.render('Cell', {
                                cell,
                                actionButtonsArray,
                                isEditable,
                                horizontalAlignment,
                              })}
                              rowChangeSet={rowChangeSet}
                              isEditable={isEditable}
                              columnType={cell.column.columnType}
                              isColumnTypeAction={['rightActions', 'leftActions'].includes(cell.column.id)}
                              cellTextColor={cellTextColor}
                              cell={cell}
                              currentState={currentState}
                            />
                          </div>
                        </td>
                      );
                    })}
                  </tr>
                );
              })}
            </tbody>
          )}
        </table>
        {!loadingState && page.length === 0 && (
          <div
            className="d-flex flex-column align-items-center custom-gap-8 justify-content-center h-100"
            style={{
              position: 'absolute',
              top: '50%',
              left: '50%',
              transform: 'translateY(-50%) translateX(-50%)',
            }}
          >
            <div className="warning-no-data">
              <div className="warning-svg-wrapper">
                <SolidIcon name="warning" width="16" />
              </div>
            </div>
            <div className="warning-no-data-text">No data</div>
          </div>
        )}
        {loadingState === true && (
          <div style={{ width: '100%' }} className="p-2 h-100 ">
            <div className="d-flex align-items-center justify-content-center h-100">
              <svg
                className="loading-spinner-table-component"
                width="48"
                height="48"
                viewBox="0 0 24 24"
                xmlns="http://www.w3.org/2000/svg"
                fill="var(--indigo6)"
              >
                <style>.spinner_ajPY{}</style>
                <path d="M12,1A11,11,0,1,0,23,12,11,11,0,0,0,12,1Zm0,19a8,8,0,1,1,8-8A8,8,0,0,1,12,20Z" opacity=".25" />
                <path
                  d="M10.14,1.16a11,11,0,0,0-9,8.92A1.59,1.59,0,0,0,2.46,12,1.52,1.52,0,0,0,4.11,10.7a8,8,0,0,1,6.66-6.61A1.42,1.42,0,0,0,12,2.69h0A1.57,1.57,0,0,0,10.14,1.16Z"
                  class="spinner_ajPY"
                  fill="var(--indigo9)"
                />
              </svg>
            </div>
          </div>
        )}
      </div>
      {(enablePagination ||
        Object.keys(tableDetails.changeSet || {}).length > 0 ||
        showAddNewRowButton ||
        showDownloadButton) && (
        <div
          className={`card-footer d-flex align-items-center jet-table-footer justify-content-center ${
            darkMode && 'dark-theme'
          } ${
            (tableDetails.addNewRowsDetails.addingNewRows || tableDetails.filterDetails.filtersVisible) && 'disabled'
          }`}
        >
          <div className={`table-footer row gx-0 d-flex align-items-center h-100`}>
            <div className="col d-flex justify-content-start custom-gap-4">
              {loadingState && (
                <SkeletonTheme baseColor="var(--slate3)" width="100%">
                  <Skeleton count={1} width={83} height={28} className="mb-1" />
                </SkeletonTheme>
              )}
              {!loadingState &&
                (showBulkUpdateActions && Object.keys(tableDetails.changeSet || {}).length > 0 ? (
                  <>
                    <ButtonSolid
                      variant="primary"
                      className={`tj-text-xsm`}
                      onClick={() => {
                        onEvent('onBulkUpdate', tableEvents, { component }).then(() => {
                          handleChangesSaved();
                        });
                      }}
                      data-cy={`table-button-save-changes`}
                      size="md"
                      isLoading={tableDetails.isSavingChanges ? true : false}
                      customStyles={{ minWidth: '32px', padding: width > 650 ? '6px 16px' : 0 }}
                      leftIcon={width > 650 ? '' : 'save'}
                      fill="#FDFDFE"
                      iconWidth="16"
                    >
                      {width > 650 ? <span>Save changes</span> : ''}
                    </ButtonSolid>
                    <ButtonSolid
                      variant="tertiary"
                      className={`tj-text-xsm`}
                      onClick={() => {
                        handleChangesDiscarded();
                      }}
                      data-cy={`table-button-discard-changes`}
                      size="md"
                      customStyles={{ minWidth: '32px', padding: width > 650 ? '6px 16px' : 0 }}
                      leftIcon={width > 650 ? '' : 'cross'}
                      fill={'var(--slate11)'}
                      iconWidth="16"
                    >
                      {width > 650 ? <span>Discard</span> : ''}
                    </ButtonSolid>
                  </>
                ) : (
                  !loadingState && (
                    <span data-cy={`footer-number-of-records`} className="font-weight-500 color-slate11">
                      {clientSidePagination && !serverSidePagination && `${globalFilteredRows.length} Records`}
                      {serverSidePagination && totalRecords ? `${totalRecords} Records` : ''}
                    </span>
                  )
                ))}
            </div>
            <div className={`col d-flex justify-content-center h-100 ${loadingState && 'w-100'}`}>
              {enablePagination && (
                <Pagination
                  lastActivePageIndex={pageIndex}
                  serverSide={serverSidePagination}
                  autoGotoPage={gotoPage}
                  autoCanNextPage={canNextPage}
                  autoPageCount={pageCount}
                  autoPageOptions={pageOptions}
                  onPageIndexChanged={onPageIndexChanged}
                  pageIndex={paginationInternalPageIndex}
                  setPageIndex={setPaginationInternalPageIndex}
                  enableNextButton={enableNextButton}
                  enablePrevButton={enablePrevButton}
                  darkMode={darkMode}
                  tableWidth={width}
                  loadingState={loadingState}
                />
              )}
            </div>
            <div className="col d-flex justify-content-end ">
              {loadingState && (
                <SkeletonTheme baseColor="var(--slate3)" width="100%">
                  <Skeleton count={1} width={83} height={28} className="mb-1" />
                </SkeletonTheme>
              )}
              {!loadingState && showAddNewRowButton && (
                <>
                  <Tooltip id="tooltip-for-add-new-row" className="tooltip" />
                  <ButtonSolid
                    variant="ghostBlack"
                    fill={`var(--slate11)`}
                    className={`tj-text-xsm ${
                      tableDetails.addNewRowsDetails.addingNewRows && 'cursor-not-allowed always-active-btn'
                    }`}
                    customStyles={{ minWidth: '32px' }}
                    leftIcon="plus"
                    iconWidth="16"
                    onClick={() => {
                      if (!tableDetails.addNewRowsDetails.addingNewRows) {
                        showAddNewRowPopup();
                      }
                    }}
                    size="md"
                    data-tooltip-id="tooltip-for-add-new-row"
                    data-tooltip-content="Add new row"
                  ></ButtonSolid>
                </>
              )}
              {!loadingState && showDownloadButton && (
                <div>
                  <Tooltip id="tooltip-for-download" className="tooltip" />
                  <OverlayTriggerComponent
                    trigger="click"
                    overlay={downlaodPopover()}
                    rootClose={true}
                    placement={'top-end'}
                  >
                    <ButtonSolid
                      variant="ghostBlack"
                      className={`tj-text-xsm `}
                      customStyles={{
                        minWidth: '32px',
                      }}
                      leftIcon="filedownload"
                      fill={`var(--slate11)`}
                      iconWidth="16"
                      size="md"
                      data-tooltip-id="tooltip-for-download"
                      data-tooltip-content="Download"
                      onClick={(e) => {
                        if (document.activeElement === e.currentTarget) {
                          e.currentTarget.blur();
                        }
                      }}
                    ></ButtonSolid>
                  </OverlayTriggerComponent>
                </div>
              )}
              {!loadingState && !hideColumnSelectorButton && (
                <>
                  <Tooltip id="tooltip-for-manage-columns" className="tooltip" />
                  <OverlayTriggerComponent
                    trigger="click"
                    rootClose={true}
                    overlay={hideColumnsPopover()}
                    placement={'top-end'}
                  >
                    <ButtonSolid
                      variant="ghostBlack"
                      className={`tj-text-xsm `}
                      customStyles={{ minWidth: '32px' }}
                      leftIcon="eye1"
                      fill={`var(--slate11)`}
                      iconWidth="16"
                      size="md"
                      data-cy={`select-column-icon`}
                      onClick={(e) => {
                        if (document.activeElement === e.currentTarget) {
                          e.currentTarget.blur();
                        }
                      }}
                      data-tooltip-id="tooltip-for-manage-columns"
                      data-tooltip-content="Manage columns"
                    ></ButtonSolid>
                  </OverlayTriggerComponent>
                </>
              )}
            </div>
          </div>
        </div>
      )}
      <Filter
        hideFilters={hideFilters}
        filters={tableDetails.filterDetails.filters}
        columns={columnData.map((column) => {
          return { name: column.Header, value: column.id };
        })}
        mergeToFilterDetails={mergeToFilterDetails}
        filterDetails={tableDetails.filterDetails}
        darkMode={darkMode}
        setAllFilters={setAllFilters}
        fireEvent={fireEvent}
        setExposedVariable={setExposedVariable}
      />
      {tableDetails.addNewRowsDetails.addingNewRows && (
        <AddNewRowComponent
          hideAddNewRowPopup={hideAddNewRowPopup}
          tableType={tableType}
          darkMode={darkMode}
          mergeToAddNewRowsDetails={mergeToAddNewRowsDetails}
          onEvent={onEvent}
          component={component}
          setExposedVariable={setExposedVariable}
          allColumns={allColumns}
          defaultColumn={defaultColumn}
          columns={columnsForAddNewRow}
          addNewRowsDetails={tableDetails.addNewRowsDetails}
          utilityForNestedNewRow={utilityForNestedNewRow}
          tableEvents={tableEvents}
        />
      )}
    </div>
  );
}<|MERGE_RESOLUTION|>--- conflicted
+++ resolved
@@ -912,7 +912,6 @@
     //hack : in the initial render, data is undefined since, upon feeding data to the table from some query, query inside current state is {}. Hence we added data in the dependency array, now question is should we add data or rows?
   }, [JSON.stringify(defaultSelectedRow), JSON.stringify(data)]);
 
-<<<<<<< HEAD
   useEffect(() => {
     // csa for select all rows in table
     setExposedVariable('selectAllRows', async function () {
@@ -927,12 +926,11 @@
       }
     });
   }, [JSON.stringify(tableDetails.selectedRowsDetails)]);
-=======
+
   const pageData = page.map((row) => row.original);
   useEffect(() => {
     setExposedVariable('currentPageData', pageData);
   }, [JSON.stringify(pageData)]);
->>>>>>> c1c3f856
 
   function downlaodPopover() {
     const options = [
