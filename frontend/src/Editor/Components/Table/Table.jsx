/* eslint-disable no-unused-vars */
/* eslint-disable react-hooks/exhaustive-deps */
import React, { useMemo, useState, useEffect, useCallback, useContext, useReducer, useRef } from 'react';
import {
  useTable,
  useFilters,
  useSortBy,
  useGlobalFilter,
  useAsyncDebounce,
  usePagination,
  useBlockLayout,
  useResizeColumns,
  useRowSelect,
  useColumnOrder,
} from 'react-table';
import cx from 'classnames';
import { resolveReferences, validateWidget } from '@/_helpers/utils';
import { useExportData } from 'react-table-plugins';
import Papa from 'papaparse';
import { Pagination } from './Pagination';
import { Filter } from './Filter';
import { GlobalFilter } from './GlobalFilter';
var _ = require('lodash');
import loadPropertiesAndStyles from './load-properties-and-styles';
import { reducer, reducerActions, initialState } from './reducer';
import customFilter from './custom-filter';
import generateColumnsData from './columns';
import generateActionsData from './columns/actions';
import autogenerateColumns from './columns/autogenerateColumns';
import IndeterminateCheckbox from './IndeterminateCheckbox';
import { useTranslation } from 'react-i18next';
// eslint-disable-next-line import/no-unresolved
import JsPDF from 'jspdf';
// eslint-disable-next-line import/no-unresolved
import 'jspdf-autotable';
import { DragDropContext, Droppable, Draggable } from 'react-beautiful-dnd';
// eslint-disable-next-line import/no-unresolved
import { IconEyeOff } from '@tabler/icons';
import * as XLSX from 'xlsx/xlsx.mjs';
import OverlayTrigger from 'react-bootstrap/OverlayTrigger';
import Popover from 'react-bootstrap/Popover';
import { useMounted } from '@/_hooks/use-mount';
<<<<<<< HEAD
import GenerateEachCellValue from './GenerateEachCellValue';
=======
import { toast } from 'react-hot-toast';
>>>>>>> 3ead2246

export function Table({
  id,
  width,
  height,
  component,
  onComponentClick,
  currentState = { components: {} },
  onEvent,
  paramUpdated,
  changeCanDrag,
  onComponentOptionChanged,
  onComponentOptionsChanged,
  darkMode,
  fireEvent,
  setExposedVariable,
  setExposedVariables,
  registerAction,
  styles,
  properties,
  variablesExposedForPreview,
  exposeToCodeHinter,
  events,
  setProperty,
  mode,
  exposedVariables,
}) {
  const {
    color,
    serverSidePagination,
    clientSidePagination,
    serverSideSearch,
    serverSideSort,
    serverSideFilter,
    displaySearchBox,
    showDownloadButton,
    showFilterButton,
    showBulkUpdateActions,
    showBulkSelector,
    highlightSelectedRow,
    loadingState,
    columnSizes,
    tableType,
    cellSize,
    borderRadius,
    parsedWidgetVisibility,
    parsedDisabledState,
    actionButtonRadius,
    actions,
    enableNextButton,
    enablePrevButton,
    totalRecords,
    rowsPerPage,
    enabledSort,
    hideColumnSelectorButton,
  } = loadPropertiesAndStyles(properties, styles, darkMode, component);

  const getItemStyle = ({ isDragging, isDropAnimating }, draggableStyle) => ({
    ...draggableStyle,
    userSelect: 'none',
    background: isDragging ? 'rgba(77, 114, 250, 0.2)' : '',
    top: 'auto',
    borderRadius: '4px',
    ...(isDragging && {
      marginLeft: '-120px',
      display: 'flex',
      alignItems: 'center',
      paddingLeft: '10px',
      height: '30px',
    }),
    ...(!isDragging && { transform: 'translate(0,0)', width: '100%' }),
    ...(isDropAnimating && { transitionDuration: '0.001s' }),
  });
  const { t } = useTranslation();

  const [tableDetails, dispatch] = useReducer(reducer, initialState());
  const [hoverAdded, setHoverAdded] = useState(false);
  const mergeToTableDetails = (payload) => dispatch(reducerActions.mergeToTableDetails(payload));
  const mergeToFilterDetails = (payload) => dispatch(reducerActions.mergeToFilterDetails(payload));
  const mounted = useMounted();

  useEffect(() => {
    setExposedVariable(
      'filters',
      tableDetails.filterDetails.filters.map((filter) => filter.value)
    );
  }, [JSON.stringify(tableDetails.filterDetails.filters)]);

  useEffect(
    () => mergeToTableDetails({ columnProperties: component?.definition?.properties?.columns?.value }),
    [component?.definition?.properties]
  );

  useEffect(() => {
    const hoverEvent = component?.definition?.events?.find((event) => {
      return event?.eventId == 'onRowHovered';
    });
    if (hoverEvent?.eventId) {
      setHoverAdded(true);
    }
  }, [JSON.stringify(component.definition.events)]);

  function showFilters() {
    mergeToFilterDetails({ filtersVisible: true });
  }

  function hideFilters() {
    mergeToFilterDetails({ filtersVisible: false });
  }

  const defaultColumn = React.useMemo(
    () => ({
      minWidth: 60,
      width: 268,
    }),
    []
  );

  function handleCellValueChange(index, key, value, rowData) {
    const changeSet = tableDetails.changeSet;
    const dataUpdates = tableDetails.dataUpdates || [];
    const clonedTableData = _.cloneDeep(tableData);

    let obj = changeSet ? changeSet[index] || {} : {};
    obj = _.set(obj, key, value);

    let newChangeset = {
      ...changeSet,
      [index]: {
        ...obj,
      },
    };

    obj = _.set({ ...rowData }, key, value);

    let newDataUpdates = {
      ...dataUpdates,
      [index]: { ...obj },
    };

    Object.keys(newChangeset).forEach((key) => {
      clonedTableData[key] = {
        ..._.merge(clonedTableData[key], newChangeset[key]),
      };
    });

    const changesToBeSavedAndExposed = { dataUpdates: newDataUpdates, changeSet: newChangeset };
    mergeToTableDetails(changesToBeSavedAndExposed);

    fireEvent('onCellValueChanged');
    return setExposedVariables({ ...changesToBeSavedAndExposed, updatedData: clonedTableData });
  }

  function getExportFileBlob({ columns, fileType, fileName }) {
    let headers = columns.map((col) => String(col.exportValue));
    const data = globalFilteredRows.map((row) => {
      return headers.reduce((acc, header) => {
        acc[header.toUpperCase()] = row.original[header];
        return acc;
      }, {});
    });
    headers = headers.map((header) => header.toUpperCase());
    if (fileType === 'csv') {
      const csvString = Papa.unparse({ fields: headers, data });
      return new Blob([csvString], { type: 'text/csv' });
    } else if (fileType === 'pdf') {
      const pdfData = data.map((obj) => Object.values(obj));
      const doc = new JsPDF();
      doc.autoTable({
        head: [headers],
        body: pdfData,
        styles: {
          minCellHeight: 9,
          minCellWidth: 20,
          fontSize: 11,
          color: 'black',
        },
        theme: 'grid',
      });
      doc.save(`${fileName}.pdf`);
    } else if (fileType === 'xlsx') {
      let wb = XLSX.utils.book_new();
      let ws1 = XLSX.utils.json_to_sheet(data, {
        headers,
      });
      XLSX.utils.book_append_sheet(wb, ws1, 'React Table Data');
      XLSX.writeFile(wb, `${fileName}.xlsx`);
      // Returning false as downloading of file is already taken care of
      return false;
    }
  }

  function onPageIndexChanged(page) {
    onComponentOptionChanged(component, 'pageIndex', page).then(() => {
      onEvent('onPageChanged', { component, data: {} });
    });
  }

  function handleChangesSaved() {
    Object.keys(changeSet).forEach((key) => {
      tableData[key] = {
        ..._.merge(tableData[key], changeSet[key]),
      };
    });

    setExposedVariables({
      changeSet: {},
      dataUpdates: [],
    }).then(() => mergeToTableDetails({ dataUpdates: {}, changeSet: {} }));
  }

  function handleChangesDiscarded() {
    setExposedVariables({
      changeSet: {},
      dataUpdates: [],
    }).then(() => {
      mergeToTableDetails({ dataUpdates: {}, changeSet: {} });
      fireEvent('onCancelChanges');
    });
  }

  const changeSet = tableDetails?.changeSet ?? {};

  const computeFontColor = useCallback(() => {
    if (color !== undefined) {
      return color;
    } else {
      return darkMode ? '#ffffff' : '#000000';
    }
  }, [color, darkMode]);

  let tableData = [];
  if (currentState) {
    tableData = resolveReferences(component.definition.properties.data.value, currentState, []);
    if (!Array.isArray(tableData)) tableData = [];
  }

  tableData = tableData || [];

  const tableRef = useRef();

  const columnData = generateColumnsData({
    columnProperties: component.definition.properties.columns.value,
    columnSizes,
    currentState,
    handleCellValueChange,
    customFilter,
    defaultColumn,
    changeSet: tableDetails.changeSet,
    tableData,
    variablesExposedForPreview,
    exposeToCodeHinter,
    id,
    fireEvent,
    tableRef,
    t,
    darkMode,
  });

  const [leftActionsCellData, rightActionsCellData] = useMemo(
    () =>
      generateActionsData({
        actions,
        columnSizes,
        defaultColumn,
        actionButtonRadius,
        fireEvent,
        setExposedVariables,
      }),
    [JSON.stringify(actions)]
  );

  const textWrapActions = (id) => {
    let wrapOption = tableDetails.columnProperties?.find((item) => {
      return item?.id == id;
    });
    return wrapOption?.textWrap;
  };

  const optionsData = columnData.map((column) => column.columnOptions?.selectOptions);

  const columns = useMemo(
    () => [...leftActionsCellData, ...columnData, ...rightActionsCellData],
    [
      JSON.stringify(columnData),
      JSON.stringify(tableData),
      JSON.stringify(actions),
      leftActionsCellData.length,
      rightActionsCellData.length,
      tableDetails.changeSet,
      JSON.stringify(optionsData),
      JSON.stringify(component.definition.properties.columns),
      showBulkSelector,
      JSON.stringify(variablesExposedForPreview && variablesExposedForPreview[id]),
      darkMode,
    ] // Hack: need to fix
  );

  const data = useMemo(
    () => tableData,
    [
      tableData.length,
      tableDetails.changeSet,
      component.definition.properties.data.value,
      JSON.stringify(properties.data),
    ]
  );

  useEffect(() => {
    if (tableData.length != 0 && component.definition.properties.autogenerateColumns?.value && mode === 'edit') {
      autogenerateColumns(
        tableData,
        component.definition.properties.columns.value,
        component.definition.properties?.columnDeletionHistory?.value ?? [],
        setProperty
      );
    }
  }, [JSON.stringify(tableData)]);

  const computedStyles = {
    // width: `${width}px`,
  };

  const {
    getTableProps,
    getTableBodyProps,
    headerGroups,
    page,
    canPreviousPage,
    canNextPage,
    pageOptions,
    gotoPage,
    pageCount,
    nextPage,
    previousPage,
    setPageSize,
    state,
    rows,
    prepareRow,
    setAllFilters,
    preGlobalFilteredRows,
    setGlobalFilter,
    allColumns,
    setColumnOrder,
    state: { pageIndex, globalFilter },
    exportData,
    selectedFlatRows,
    globalFilteredRows,
    getToggleHideAllColumnsProps,
  } = useTable(
    {
      autoResetPage: false,
      autoResetGlobalFilter: false,
      autoResetHiddenColumns: false,
      autoResetFilters: false,
      manualGlobalFilter: serverSideSearch,
      manualFilters: serverSideFilter,
      columns,
      data,
      defaultColumn,
      initialState: { pageIndex: 0, pageSize: -1 },
      pageCount: -1,
      manualPagination: false,
      getExportFileBlob,
      disableSortBy: !enabledSort,
      manualSortBy: serverSideSort,
    },
    useColumnOrder,
    useFilters,
    useGlobalFilter,
    useSortBy,
    usePagination,
    useBlockLayout,
    useResizeColumns,
    useExportData,
    useRowSelect,
    (hooks) => {
      showBulkSelector &&
        hooks.visibleColumns.push((columns) => [
          {
            id: 'selection',
            Header: ({ getToggleAllPageRowsSelectedProps }) => (
              <div className="d-flex flex-column align-items-center">
                <IndeterminateCheckbox {...getToggleAllPageRowsSelectedProps()} />
              </div>
            ),
            Cell: ({ row }) => (
              <div className="d-flex flex-column align-items-center">
                <IndeterminateCheckbox {...row.getToggleRowSelectedProps()} />
              </div>
            ),
            width: 1,
            columnType: 'selector',
          },
          ...columns,
        ]);
    }
  );
  const currentColOrder = React.useRef();

  const sortOptions = useMemo(() => {
    if (state?.sortBy?.length === 0) {
      return;
    }

    const columnName = columns.find((column) => column.id === state?.sortBy?.[0]?.id).accessor;

    return [
      {
        column: columnName,
        direction: state?.sortBy?.[0]?.desc ? 'desc' : 'asc',
      },
    ];
  }, [JSON.stringify(state)]);

  useEffect(() => {
    if (!sortOptions) {
      setExposedVariable('sortApplied', []);
    }
    if (mounted) setExposedVariable('sortApplied', sortOptions).then(() => fireEvent('onSort'));
  }, [sortOptions]);

  registerAction(
    'setPage',
    async function (targetPageIndex) {
      setPaginationInternalPageIndex(targetPageIndex);
      setExposedVariable('pageIndex', targetPageIndex);
      if (!serverSidePagination && clientSidePagination) gotoPage(targetPageIndex - 1);
    },
    [serverSidePagination, clientSidePagination, setPaginationInternalPageIndex]
  );
  registerAction(
    'selectRow',
    async function (key, value) {
      const item = tableData.filter((item) => item[key] == value);
      const row = rows.find((item, index) => item.original[key] == value);
      if (row != undefined) {
        const selectedRowDetails = { selectedRow: item[0], selectedRowId: row.id };
        mergeToTableDetails(selectedRowDetails);
        setExposedVariables(selectedRowDetails).then(() => {
          fireEvent('onRowClicked');
        });
      }
    },
    [JSON.stringify(tableData), JSON.stringify(tableDetails.selectedRow)]
  );
  registerAction(
    'deselectRow',
    async function () {
      if (!_.isEmpty(tableDetails.selectedRow)) {
        const selectedRowDetails = { selectedRow: {}, selectedRowId: {} };
        mergeToTableDetails(selectedRowDetails);
        setExposedVariables(selectedRowDetails);
      }
      return;
    },
    [JSON.stringify(tableData), JSON.stringify(tableDetails.selectedRow)]
  );
  registerAction(
    'discardChanges',
    async function () {
      if (Object.keys(tableDetails.changeSet || {}).length > 0) {
        setExposedVariables({
          changeSet: {},
          dataUpdates: [],
        }).then(() => {
          mergeToTableDetails({ dataUpdates: {}, changeSet: {} });
        });
      }
    },
    [JSON.stringify(tableData), JSON.stringify(tableDetails.changeSet)]
  );

  useEffect(() => {
    const selectedRowsOriginalData = selectedFlatRows.map((row) => row.original);
    onComponentOptionChanged(component, 'selectedRows', selectedRowsOriginalData);
  }, [selectedFlatRows.length]);

  React.useEffect(() => {
    if (serverSidePagination || !clientSidePagination) {
      setPageSize(rows?.length || 10);
    }
    if (!serverSidePagination && clientSidePagination) {
      setPageSize(rowsPerPage || 10);
    }
  }, [clientSidePagination, serverSidePagination, rows, rowsPerPage]);

  useEffect(() => {
    const pageData = page.map((row) => row.original);
    onComponentOptionsChanged(component, [
      ['currentPageData', pageData],
      ['currentData', data],
      ['selectedRow', []],
      ['selectedRowId', null],
    ]);
  }, [tableData.length, tableDetails.changeSet, page, data]);

  useEffect(() => {
    const newColumnSizes = { ...columnSizes, ...state.columnResizing.columnWidths };
    if (!state.columnResizing.isResizingColumn && !_.isEmpty(newColumnSizes)) {
      changeCanDrag(true);
      paramUpdated(id, 'columnSizes', {
        value: newColumnSizes,
      });
    } else {
      changeCanDrag(false);
    }
  }, [state.columnResizing.isResizingColumn]);

  const [paginationInternalPageIndex, setPaginationInternalPageIndex] = useState(pageIndex ?? 1);
  const [rowDetails, setRowDetails] = useState();
  useEffect(() => {
    if (pageCount <= pageIndex) gotoPage(pageCount - 1);
  }, [pageCount]);

  const hoverRef = useRef();

  useEffect(() => {
    if (rowDetails?.hoveredRowId !== '' && hoverRef.current !== rowDetails?.hoveredRowId) rowHover();
  }, [rowDetails]);

  useEffect(() => {
    setExposedVariable(
      'filteredData',
      globalFilteredRows.map((row) => row.original)
    );
  }, [JSON.stringify(globalFilteredRows.map((row) => row.original))]);

  const rowHover = () => {
    mergeToTableDetails(rowDetails);
    setExposedVariables(rowDetails).then(() => {
      fireEvent('onRowHovered');
    });
  };
  useEffect(() => {
    if (_.isEmpty(changeSet)) {
      setExposedVariable('updatedData', tableData);
    }
  }, [JSON.stringify(changeSet)]);

  function downlaodPopover() {
    return (
      <Popover
        id="popover-basic"
        data-cy="popover-card"
        className={`${darkMode && 'popover-dark-themed theme-dark'} shadow table-widget-download-popup`}
        placement="bottom"
      >
        <Popover.Content>
          <div className="d-flex flex-column">
            <span data-cy={`option-download-CSV`} className="cursor-pointer" onClick={() => exportData('csv', true)}>
              Download as CSV
            </span>
            <span
              data-cy={`option-download-execel`}
              className="pt-2 cursor-pointer"
              onClick={() => exportData('xlsx', true)}
            >
              Download as Excel
            </span>
            <span className="pt-2 cursor-pointer" onClick={() => exportData('pdf', true)}>
              Download as PDF
            </span>
          </div>
        </Popover.Content>
      </Popover>
    );
  }
  return (
    <div
      data-cy={`draggable-widget-${String(component.name).toLowerCase()}`}
      data-disabled={parsedDisabledState}
      className="card jet-table"
      style={{
        width: `100%`,
        height: `${height}px`,
        display: parsedWidgetVisibility ? '' : 'none',
        overflow: 'hidden',
        borderRadius: Number.parseFloat(borderRadius),
      }}
      onClick={(event) => {
        event.stopPropagation();
        onComponentClick(id, component, event);
      }}
      ref={tableRef}
    >
      {/* Show top bar unless search box is disabled and server pagination is enabled */}
      {(displaySearchBox || showDownloadButton || showFilterButton) && (
        <div className="card-body border-bottom py-3 ">
          <div
            className={`d-flex align-items-center ms-auto text-muted ${
              displaySearchBox ? 'justify-content-between' : 'justify-content-end'
            }`}
          >
            {displaySearchBox && (
              <GlobalFilter
                globalFilter={state.globalFilter}
                useAsyncDebounce={useAsyncDebounce}
                setGlobalFilter={setGlobalFilter}
                onComponentOptionChanged={onComponentOptionChanged}
                component={component}
                onEvent={onEvent}
                darkMode={darkMode}
              />
            )}
            <div>
              {showFilterButton && (
                <span data-tip="Filter data" className="btn btn-light btn-sm p-1 mx-1" onClick={() => showFilters()}>
                  <img src="assets/images/icons/filter.svg" width="15" height="15" />
                  {tableDetails.filterDetails.filters.length > 0 && (
                    <a className="badge bg-azure" style={{ width: '4px', height: '4px', marginTop: '5px' }}></a>
                  )}
                </span>
              )}
              {showDownloadButton && (
                <OverlayTrigger trigger="click" overlay={downlaodPopover()} rootClose={true} placement={'bottom-end'}>
                  <span data-tip="Download" className="btn btn-light btn-sm p-1">
                    <img src="assets/images/icons/download.svg" width="15" height="15" />
                  </span>
                </OverlayTrigger>
              )}
              {!hideColumnSelectorButton && (
                <OverlayTrigger
                  trigger="click"
                  rootClose={true}
                  overlay={
                    <Popover>
                      <div
                        data-cy={`dropdown-hide-column`}
                        className={`dropdown-table-column-hide-common ${
                          darkMode ? 'dropdown-table-column-hide-dark-themed' : 'dropdown-table-column-hide'
                        } `}
                      >
                        <div className="dropdown-item">
                          <IndeterminateCheckbox {...getToggleHideAllColumnsProps()} />
                          <span className="hide-column-name" data-cy={`options-select-all-coloumn`}>
                            Select All
                          </span>
                        </div>
                        {allColumns.map(
                          (column) =>
                            typeof column.Header === 'string' && (
                              <div key={column.id}>
                                <div>
                                  <label className="dropdown-item">
                                    <input
                                      type="checkbox"
                                      data-cy={`checkbox-coloumn-${String(column.Header)
                                        .toLowerCase()
                                        .replace(/\s+/g, '-')}`}
                                      {...column.getToggleHiddenProps()}
                                    />
                                    <span
                                      className="hide-column-name"
                                      data-cy={`options-coloumn-${String(column.Header)
                                        .toLowerCase()
                                        .replace(/\s+/g, '-')}`}
                                    >
                                      {` ${column.Header}`}
                                    </span>
                                  </label>
                                </div>
                              </div>
                            )
                        )}
                      </div>
                    </Popover>
                  }
                  placement={'bottom-end'}
                >
                  <span data-cy={`select-column-icon`} className={`btn btn-light btn-sm p-1 mb-0 mx-1 `}>
                    <IconEyeOff style={{ width: '15', height: '15', margin: '0px' }} />
                  </span>
                </OverlayTrigger>
              )}
            </div>
          </div>
        </div>
      )}

      <div className="table-responsive jet-data-table">
        <table
          {...getTableProps()}
          className={`table table-vcenter table-nowrap ${tableType} ${darkMode && 'table-dark'}`}
          style={computedStyles}
        >
          <thead>
            {headerGroups.map((headerGroup, index) => (
              <DragDropContext
                key={index}
                onDragStart={() => {
                  currentColOrder.current = allColumns?.map((o) => o.id);
                }}
                onDragUpdate={(dragUpdateObj) => {
                  const colOrder = [...currentColOrder.current];
                  const sIndex = dragUpdateObj.source.index;
                  const dIndex = dragUpdateObj.destination && dragUpdateObj.destination.index;

                  if (typeof sIndex === 'number' && typeof dIndex === 'number') {
                    colOrder.splice(sIndex, 1);
                    colOrder.splice(dIndex, 0, dragUpdateObj.draggableId);
                    setColumnOrder(colOrder);
                  }
                }}
              >
                <Droppable droppableId="droppable" direction="horizontal">
                  {(droppableProvided, snapshot) => (
                    <tr
                      ref={droppableProvided.innerRef}
                      key={index}
                      {...headerGroup.getHeaderGroupProps()}
                      tabIndex="0"
                      className="tr"
                    >
                      {headerGroup.headers.map((column, index) => (
                        <Draggable
                          key={column.id}
                          draggableId={column.id}
                          index={index}
                          isDragDisabled={!column.accessor}
                        >
                          {(provided, snapshot) => {
                            return (
                              <th
                                key={index}
                                {...column.getHeaderProps()}
                                className={
                                  column.isSorted ? (column.isSortedDesc ? 'sort-desc th' : 'sort-asc th') : 'th'
                                }
                              >
                                <div
                                  data-cy={`column-header-${String(column.exportValue)
                                    .toLowerCase()
                                    .replace(/\s+/g, '-')}`}
                                  {...column.getSortByToggleProps()}
                                  {...provided.draggableProps}
                                  {...provided.dragHandleProps}
                                  // {...extraProps}
                                  ref={provided.innerRef}
                                  style={{ ...getItemStyle(snapshot, provided.draggableProps.style) }}
                                >
                                  {column.render('Header')}
                                </div>
                                <div
                                  onClick={(e) => {
                                    e.preventDefault();
                                    e.stopPropagation();
                                  }}
                                  draggable="true"
                                  {...column.getResizerProps()}
                                  className={`resizer ${column.isResizing ? 'isResizing' : ''}`}
                                />
                              </th>
                            );
                          }}
                        </Draggable>
                      ))}
                    </tr>
                  )}
                </Droppable>
              </DragDropContext>
            ))}
          </thead>

          {!loadingState && page.length === 0 && (
            <center className="w-100">
              <div className="py-5"> no data </div>
            </center>
          )}

          {!loadingState && (
            <tbody {...getTableBodyProps()} style={{ color: computeFontColor() }}>
              {page.map((row, index) => {
                prepareRow(row);
                return (
                  <tr
                    key={index}
                    className={`table-row ${
                      highlightSelectedRow && row.id === tableDetails.selectedRowId ? 'selected' : ''
                    }`}
                    {...row.getRowProps()}
                    onClick={(e) => {
                      e.stopPropagation();
                      const selectedRowDetails = { selectedRowId: row.id, selectedRow: row.original };
                      mergeToTableDetails(selectedRowDetails);
                      setExposedVariables(selectedRowDetails).then(() => {
                        fireEvent('onRowClicked');
                      });
                    }}
                    onMouseOver={(e) => {
                      if (hoverAdded) {
                        const hoveredRowDetails = { hoveredRowId: row.id, hoveredRow: row.original };
                        setRowDetails(hoveredRowDetails);
                        hoverRef.current = rowDetails?.hoveredRowId;
                      }
                    }}
                    onMouseLeave={(e) => {
                      hoverAdded && setRowDetails({ hoveredRowId: '', hoveredRow: '' });
                    }}
                  >
                    {row.cells.map((cell, index) => {
                      let cellProps = cell.getCellProps();
                      if (tableDetails.changeSet) {
                        if (tableDetails.changeSet[cell.row.index]) {
                          const currentColumn = columnData.find((column) => column.id === cell.column.id);
                          if (
                            _.get(tableDetails.changeSet[cell.row.index], currentColumn?.accessor, undefined) !==
                            undefined
                          ) {
                            cellProps.style.backgroundColor = darkMode ? '#1c252f' : '#ffffde';
                            cellProps.style['--tblr-table-accent-bg'] = darkMode ? '#1c252f' : '#ffffde';
                          }
                        }
                      }
                      const wrapAction = textWrapActions(cell.column.id);
                      const rowChangeSet = changeSet ? changeSet[cell.row.index] : null;
                      const cellValue = rowChangeSet ? rowChangeSet[cell.column.name] || cell.value : cell.value;
                      const rowData = tableData[cell.row.index];
                      const cellBackgroundColor = resolveReferences(
                        cell.column?.cellBackgroundColor,
                        currentState,
                        '',
                        {
                          cellValue,
                          rowData,
                        }
                      );
                      return (
                        // Does not require key as its already being passed by react-table via cellProps
                        // eslint-disable-next-line react/jsx-key
                        <td
                          data-cy={`${cell.column.columnType ?? ''}${String(
                            cell.column.id === 'rightActions' || cell.column.id === 'leftActions' ? cell.column.id : ''
                          )}${String(cellValue ?? '').toLocaleLowerCase()}-cell-${index}`}
                          className={cx(`${wrapAction ? wrapAction : 'wrap'}-wrapper`, {
                            'has-actions': cell.column.id === 'rightActions' || cell.column.id === 'leftActions',
                            'has-text': cell.column.columnType === 'text' || cell.column.isEditable,
                            'has-dropdown': cell.column.columnType === 'dropdown',
                            'has-multiselect': cell.column.columnType === 'multiselect',
                            'has-datepicker': cell.column.columnType === 'datepicker',
                            'align-items-center flex-column': cell.column.columnType === 'selector',
                            [cellSize]: true,
                          })}
                          {...cellProps}
                          style={{ ...cellProps.style, backgroundColor: cellBackgroundColor ?? 'inherit' }}
                        >
                          <div
                            className={`td-container ${cell.column.columnType === 'image' && 'jet-table-image-column'}`}
                          >
                            <GenerateEachCellValue
                              cellValue={cellValue}
                              globalFilter={state.globalFilter}
                              cellRender={cell.render('Cell')}
                              rowChangeSet={rowChangeSet}
                            />
                          </div>
                        </td>
                      );
                    })}
                  </tr>
                );
              })}
            </tbody>
          )}
        </table>
        {loadingState === true && (
          <div style={{ width: '100%' }} className="p-2">
            <center>
              <div className="spinner-border mt-5" role="status"></div>
            </center>
          </div>
        )}
      </div>
      {(clientSidePagination || serverSidePagination || Object.keys(tableDetails.changeSet || {}).length > 0) && (
        <div className="card-footer d-flex align-items-center jet-table-footer justify-content-center">
          <div className="table-footer row gx-0">
            <div className="col">
              {(clientSidePagination || serverSidePagination) && (
                <Pagination
                  lastActivePageIndex={pageIndex}
                  serverSide={serverSidePagination}
                  autoGotoPage={gotoPage}
                  autoCanNextPage={canNextPage}
                  autoPageCount={pageCount}
                  autoPageOptions={pageOptions}
                  onPageIndexChanged={onPageIndexChanged}
                  pageIndex={paginationInternalPageIndex}
                  setPageIndex={setPaginationInternalPageIndex}
                  enableNextButton={enableNextButton}
                  enablePrevButton={enablePrevButton}
                />
              )}
            </div>
            <div className="col d-flex justify-content-end">
              {showBulkUpdateActions && Object.keys(tableDetails.changeSet || {}).length > 0 ? (
                <>
                  <button
                    className={`btn btn-primary btn-sm mx-2 ${tableDetails.isSavingChanges ? 'btn-loading' : ''}`}
                    onClick={() =>
                      onEvent('onBulkUpdate', { component }).then(() => {
                        handleChangesSaved();
                      })
                    }
                    data-cy={`table-button-save-changes`}
                  >
                    Save Changes
                  </button>
                  <button
                    className="btn btn-light btn-sm"
                    onClick={() => handleChangesDiscarded()}
                    data-cy={`table-button-discard-changes`}
                  >
                    Discard changes
                  </button>
                </>
              ) : (
                <span data-cy={`footer-number-of-records`}>
                  {clientSidePagination && !serverSidePagination && `${globalFilteredRows.length} Records`}
                  {serverSidePagination && totalRecords ? `${totalRecords} Records` : ''}
                </span>
              )}
            </div>
          </div>
        </div>
      )}
      {tableDetails.filterDetails.filtersVisible && (
        <Filter
          hideFilters={hideFilters}
          filters={tableDetails.filterDetails.filters}
          columns={columnData.map((column) => {
            return { name: column.Header, value: column.id };
          })}
          mergeToFilterDetails={mergeToFilterDetails}
          filterDetails={tableDetails.filterDetails}
          darkMode={darkMode}
          setAllFilters={setAllFilters}
          fireEvent={fireEvent}
        />
      )}
    </div>
  );
}<|MERGE_RESOLUTION|>--- conflicted
+++ resolved
@@ -40,11 +40,8 @@
 import OverlayTrigger from 'react-bootstrap/OverlayTrigger';
 import Popover from 'react-bootstrap/Popover';
 import { useMounted } from '@/_hooks/use-mount';
-<<<<<<< HEAD
 import GenerateEachCellValue from './GenerateEachCellValue';
-=======
 import { toast } from 'react-hot-toast';
->>>>>>> 3ead2246
 
 export function Table({
   id,
