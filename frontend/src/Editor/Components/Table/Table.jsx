--- conflicted
+++ resolved
@@ -303,7 +303,6 @@
         const rowChangeSet = changeSet ? changeSet[cell.row.index] : null;
         const cellValue = rowChangeSet ? rowChangeSet[column.name] || cell.value : cell.value;
 
-<<<<<<< HEAD
         switch (columnType) {
           case 'string':
           case undefined:
@@ -336,14 +335,6 @@
               });
 
               const { isValid, validationError } = validationData;
-=======
-        if (columnType === 'string' || columnType === undefined || columnType === 'default') {
-          const textColor = resolveReferences(column.textColor, currentState, { cellValue });
-
-          const cellStyles = {
-            color: textColor === undefined ? (darkMode === true ? '#fff' : 'black') : textColor,
-          };
->>>>>>> e14577a0
 
               return (
                 <div>
@@ -398,8 +389,6 @@
           case 'dropdown': {
             const validationData = validateWidget({
               validationObject: {
-<<<<<<< HEAD
-=======
                 regex: {
                   value: column.regex,
                 },
@@ -409,7 +398,6 @@
                 maxLength: {
                   value: column.maxLength,
                 },
->>>>>>> e14577a0
                 customRule: {
                   value: column.customRule,
                 },
@@ -423,7 +411,6 @@
 
             return (
               <div>
-<<<<<<< HEAD
                 <SelectSearch
                   options={columnOptions.selectOptions}
                   value={cellValue}
@@ -450,35 +437,8 @@
                   value={cellValue}
                   onChange={(value) => {
                     handleCellValueChange(cell.row.index, column.key || column.name, value, cell.row.original);
-=======
-                <input
-                  type="text"
-                  style={cellStyles}
-                  onKeyDown={(e) => {
-                    if (e.key === 'Enter') {
-                      if (e.target.defaultValue !== e.target.value) {
-                        handleCellValueChange(
-                          cell.row.index,
-                          column.key || column.name,
-                          e.target.value,
-                          cell.row.original
-                        );
-                      }
-                    }
-                  }}
-                  onBlur={(e) => {
-                    if (e.target.defaultValue !== e.target.value) {
-                      handleCellValueChange(
-                        cell.row.index,
-                        column.key || column.name,
-                        e.target.value,
-                        cell.row.original
-                      );
-                    }
->>>>>>> e14577a0
                   }}
                 />
-<<<<<<< HEAD
               </div>
             );
           }
@@ -552,157 +512,6 @@
               </div>
             );
           }
-=======
-                <div className="invalid-feedback">{validationError}</div>
-              </div>
-            );
-          }
-          return <span style={cellStyles}>{cellValue}</span>;
-        }
-        if (columnType === 'text') {
-          return (
-            <textarea
-              rows="1"
-              className="form-control-plaintext text-container text-muted"
-              readOnly={!column.isEditable}
-              style={{ maxWidth: width, minWidth: width - 10 }}
-              onBlur={(e) => {
-                handleCellValueChange(cell.row.index, column.key || column.name, e.target.value, cell.row.original);
-              }}
-              defaultValue={cellValue}
-            ></textarea>
-          );
-        }
-        if (columnType === 'dropdown') {
-          const validationData = validateWidget({
-            validationObject: {
-              customRule: {
-                value: column.customRule,
-              },
-            },
-            widgetValue: cellValue,
-            currentState,
-            customResolveObjects: { cellValue },
-          });
-
-          const { isValid, validationError } = validationData;
-
-          return (
-            <div>
-              <SelectSearch
-                options={columnOptions.selectOptions}
-                value={cellValue}
-                search={true}
-                onChange={(value) => {
-                  handleCellValueChange(cell.row.index, column.key || column.name, value, cell.row.original);
-                }}
-                filterOptions={fuzzySearch}
-                placeholder="Select.."
-              />
-              <div className={`invalid-feedback ${isValid ? '' : 'd-flex'}`}>{validationError}</div>
-            </div>
-          );
-        }
-        if (columnType === 'multiselect') {
-          return (
-            <div>
-              <SelectSearch
-                printOptions="on-focus"
-                multiple
-                search={true}
-                placeholder="Select.."
-                options={columnOptions.selectOptions}
-                value={cellValue}
-                onChange={(value) => {
-                  handleCellValueChange(cell.row.index, column.key || column.name, value, cell.row.original);
-                }}
-              />
-            </div>
-          );
-        }
-        if (columnType === 'badge') {
-          return (
-            <div>
-              <CustomSelect
-                options={columnOptions.selectOptions}
-                value={cellValue}
-                onChange={(value) => {
-                  handleCellValueChange(cell.row.index, column.key || column.name, value, cell.row.original);
-                }}
-              />
-            </div>
-          );
-        }
-        if (columnType === 'badges') {
-          return (
-            <div>
-              <CustomSelect
-                options={columnOptions.selectOptions}
-                value={cellValue}
-                multiple={true}
-                onChange={(value) => {
-                  handleCellValueChange(cell.row.index, column.key || column.name, value, cell.row.original);
-                }}
-              />
-            </div>
-          );
-        }
-        if (columnType === 'tags') {
-          return (
-            <div>
-              <Tags
-                readOnly={!column.isEditable}
-                value={cellValue}
-                onChange={(value) => {
-                  handleCellValueChange(cell.row.index, column.key || column.name, value, cell.row.original);
-                }}
-              />
-            </div>
-          );
-        }
-        if (columnType === 'radio') {
-          return (
-            <div>
-              <Radio
-                options={columnOptions.selectOptions}
-                value={cellValue}
-                readOnly={!column.isEditable}
-                onChange={(value) => {
-                  handleCellValueChange(cell.row.index, column.key || column.name, value, cell.row.original);
-                }}
-              />
-            </div>
-          );
-        }
-        if (columnType === 'toggle') {
-          return (
-            <div>
-              <Toggle
-                value={cellValue}
-                readOnly={!column.isEditable}
-                activeColor={column.activeColor}
-                onChange={(value) => {
-                  handleCellValueChange(cell.row.index, column.key || column.name, value, cell.row.original);
-                }}
-              />
-            </div>
-          );
-        }
-        if (columnType === 'datepicker') {
-          return (
-            <div>
-              <Datepicker
-                dateFormat={column.dateFormat}
-                isTimeChecked={column.isTimeChecked}
-                value={cellValue}
-                readOnly={column.isEditable}
-                onChange={(value) => {
-                  handleCellValueChange(cell.row.index, column.key || column.name, value, cell.row.original);
-                }}
-              />
-            </div>
-          );
->>>>>>> e14577a0
         }
         return cellValue || '';
       },
@@ -986,7 +795,6 @@
                           }
                         }
                       }
-<<<<<<< HEAD
 
                       return (
                         <td
@@ -999,10 +807,6 @@
                           })}
                           {...cellProps}
                         >
-=======
-                      return (
-                        <td key={index} {...cellProps}>
->>>>>>> e14577a0
                           {cell.render('Cell')}
                         </td>
                       );
