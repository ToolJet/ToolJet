--- conflicted
+++ resolved
@@ -135,11 +135,10 @@
     maxRowHeight,
     autoHeight,
     selectRowOnCellEdit,
-<<<<<<< HEAD
     contentWrapProperty,
-=======
     boxShadow,
->>>>>>> ed9970d3
+    maxRowHeightValue,
+    borderColor,
   } = loadPropertiesAndStyles(properties, styles, darkMode, component);
   const updatedDataReference = useRef([]);
   const preSelectRow = useRef(false);
@@ -1047,6 +1046,7 @@
         borderRadius: Number.parseFloat(borderRadius),
         boxShadow,
         padding: '8px',
+        borderColor: borderColor,
       }}
       onClick={(event) => {
         onComponentClick(id, component, event);
@@ -1357,24 +1357,14 @@
                 prepareRow(row);
                 let rowProps = { ...row.getRowProps() };
                 const contentWrap = resolveReferences(contentWrapProperty, currentState);
-                const autoHeightProp = resolveReferences(autoHeight, currentState);
-                // const isMaxRowHeightAuto = maxRowHeight === 'auto';
+                const isMaxRowHeightAuto = maxRowHeight === 'auto';
                 if (contentWrap) {
-                  rowProps.style.maxHeight = autoHeightProp
-                    ? 'fit-content'
-                    : resolveReferences(maxRowHeight, currentState);
-                  rowProps.style.height = autoHeightProp
-                    ? 'fit-content'
-                    : resolveReferences(maxRowHeight, currentState);
-
-                  /*
                   rowProps.style.maxHeight = isMaxRowHeightAuto
                     ? 'fit-content'
-                    : resolveReferences(maxRowHeightValue, currentState);
+                    : resolveReferences(maxRowHeightValue, currentState) + 'px';
                   rowProps.style.height = isMaxRowHeightAuto
                     ? 'fit-content'
-                    : resolveReferences(maxRowHeightValue, currentState);
-                    */
+                    : resolveReferences(maxRowHeightValue, currentState) + 'px';
                 } else {
                   rowProps.style.maxHeight = cellSize === 'condensed' ? '40px' : '46px';
                   rowProps.style.height = cellSize === 'condensed' ? '40px' : '46px';
