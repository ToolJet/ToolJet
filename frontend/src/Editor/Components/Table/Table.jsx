/* eslint-disable no-unused-vars */
/* eslint-disable react-hooks/exhaustive-deps */
import React, { useMemo, useState, useEffect, useCallback, useContext, useReducer, useRef } from 'react';
import {
  useTable,
  useFilters,
  useSortBy,
  useGlobalFilter,
  useAsyncDebounce,
  usePagination,
  useBlockLayout,
  useResizeColumns,
  useRowSelect,
} from 'react-table';
import cx from 'classnames';
import { resolveReferences, validateWidget } from '@/_helpers/utils';
import { useExportData } from 'react-table-plugins';
import Papa from 'papaparse';
import { Pagination } from './Pagination';
import { Filter } from './Filter';
import { GlobalFilter } from './GlobalFilter';
var _ = require('lodash');
import loadPropertiesAndStyles from './load-properties-and-styles';
import { reducer, reducerActions, initialState } from './reducer';
import customFilter from './custom-filter';
import generateColumnsData from './columns';
import generateActionsData from './columns/actions';
import IndeterminateCheckbox from './IndeterminateCheckbox';
<<<<<<< HEAD
import { EditorContext } from '@/Editor/Context/EditorContextWrapper';
=======
>>>>>>> bf011beb
import { useTranslation } from 'react-i18next';

export function Table({
  id,
  width,
  height,
  component,
  onComponentClick,
  currentState = { components: {} },
  onEvent,
  paramUpdated,
  changeCanDrag,
  onComponentOptionChanged,
  onComponentOptionsChanged,
  darkMode,
  fireEvent,
  setExposedVariable,
  setExposedVariables,
  registerAction,
  styles,
  properties,
  variablesExposedForPreview,
  exposeToCodeHinter,
}) {
  const {
    color,
    serverSidePagination,
    clientSidePagination,
    serverSideSearch,
    displaySearchBox,
    showDownloadButton,
    showFilterButton,
    showBulkUpdateActions,
    showBulkSelector,
    highlightSelectedRow,
    loadingState,
    columnSizes,
    tableType,
    cellSize,
    borderRadius,
    parsedWidgetVisibility,
    parsedDisabledState,
    actionButtonRadius,
    actions,
  } = loadPropertiesAndStyles(properties, styles, darkMode, component);

  const { t } = useTranslation();

  const [tableDetails, dispatch] = useReducer(reducer, initialState());

  const mergeToTableDetails = (payload) => dispatch(reducerActions.mergeToTableDetails(payload));
  const mergeToFilterDetails = (payload) => dispatch(reducerActions.mergeToFilterDetails(payload));

  useEffect(
    () => mergeToTableDetails({ columnProperties: component?.definition?.properties?.columns?.value }),
    [component?.definition?.properties]
  );

  function showFilters() {
    mergeToFilterDetails({ filtersVisible: true });
  }

  function hideFilters() {
    mergeToFilterDetails({ filtersVisible: false });
  }

  const defaultColumn = React.useMemo(
    () => ({
      minWidth: 60,
      width: 268,
    }),
    []
  );

  function handleCellValueChange(index, key, value, rowData) {
    const changeSet = tableDetails.changeSet;
    const dataUpdates = tableDetails.dataUpdates || [];

    let obj = changeSet ? changeSet[index] || {} : {};
    obj = _.set(obj, key, value);

    let newChangeset = {
      ...changeSet,
      [index]: {
        ...obj,
      },
    };

    obj = _.set(rowData, key, value);

    let newDataUpdates = {
      ...dataUpdates,
      [index]: { ...obj },
    };
    const changesToBeSavedAndExposed = { dataUpdates: newDataUpdates, changeSet: newChangeset };
    mergeToTableDetails(changesToBeSavedAndExposed);
    return setExposedVariables(changesToBeSavedAndExposed);
  }

  function getExportFileBlob({ columns, data }) {
    const headerNames = columns.map((col) => col.exportValue);
    const csvString = Papa.unparse({ fields: headerNames, data });
    return new Blob([csvString], { type: 'text/csv' });
  }

  function onPageIndexChanged(page) {
    onComponentOptionChanged(component, 'pageIndex', page).then(() => {
      onEvent('onPageChanged', { component, data: {} });
    });
  }

  function handleChangesSaved() {
    Object.keys(changeSet).forEach((key) => {
      tableData[key] = {
        ..._.merge(tableData[key], changeSet[key]),
      };
    });

    setExposedVariables({
      changeSet: {},
      dataUpdates: [],
<<<<<<< HEAD
    });
=======
    }).then(() => mergeToTableDetails({ dataUpdates: {}, changeSet: {} }));
>>>>>>> bf011beb
  }

  function handleChangesDiscarded() {
    setExposedVariables({
      changeSet: {},
      dataUpdates: [],
<<<<<<< HEAD
    });
=======
    }).then(() => mergeToTableDetails({ dataUpdates: {}, changeSet: {} }));
>>>>>>> bf011beb
  }

  const changeSet = tableDetails?.changeSet ?? {};

  const computeFontColor = useCallback(() => {
    if (color !== undefined) {
      return color;
    } else {
      return darkMode ? '#ffffff' : '#000000';
    }
  }, [color, darkMode]);

  let tableData = [];
  if (currentState) {
    tableData = resolveReferences(component.definition.properties.data.value, currentState, []);
    if (!Array.isArray(tableData)) tableData = [];
    console.log('resolved param', tableData);
  }

  tableData = tableData || [];

  const tableRef = useRef();

  const columnData = generateColumnsData({
    columnProperties: component.definition.properties.columns.value,
    columnSizes,
    currentState,
    handleCellValueChange,
    customFilter,
    defaultColumn,
    changeSet: tableDetails.changeSet,
    tableData,
    variablesExposedForPreview,
    exposeToCodeHinter,
    id,
    fireEvent,
    tableRef,
    t,
  });

  const [leftActionsCellData, rightActionsCellData] = useMemo(
    () =>
      generateActionsData({
        actions,
        columnSizes,
        defaultColumn,
        actionButtonRadius,
        fireEvent,
        setExposedVariables,
      }),
    [JSON.stringify(actions)]
  );

  const textWrapActions = (id) => {
    let wrapOption = tableDetails.columnProperties?.find((item) => {
      return item?.id == id;
    });
    return wrapOption?.textWrap;
  };

  const optionsData = columnData.map((column) => column.columnOptions?.selectOptions);

  const columns = useMemo(
    () => [...leftActionsCellData, ...columnData, ...rightActionsCellData],
    [
      JSON.stringify(columnData),
      JSON.stringify(tableData),
      JSON.stringify(actions),
      leftActionsCellData.length,
      rightActionsCellData.length,
      tableDetails.changeSet,
      JSON.stringify(optionsData),
      JSON.stringify(component.definition.properties.columns),
      showBulkSelector,
      JSON.stringify(variablesExposedForPreview && variablesExposedForPreview[id]),
    ] // Hack: need to fix
  );

  const data = useMemo(
    () => tableData,
    [
      tableData.length,
      tableDetails.changeSet,
      component.definition.properties.data.value,
      JSON.stringify(properties.data),
    ]
  );

  const computedStyles = {
    // width: `${width}px`,
  };

  const {
    getTableProps,
    getTableBodyProps,
    headerGroups,
    page,
    canPreviousPage,
    canNextPage,
    pageOptions,
    gotoPage,
    pageCount,
    nextPage,
    previousPage,
    setPageSize,
    state,
    rows,
    prepareRow,
    setAllFilters,
    preGlobalFilteredRows,
    setGlobalFilter,
    state: { pageIndex, globalFilter },
    exportData,
    selectedFlatRows,
    globalFilteredRows,
  } = useTable(
    {
      autoResetPage: false,
      autoResetGlobalFilter: false,
      autoResetFilters: false,
      columns,
      data,
      defaultColumn,
      initialState: { pageIndex: 0, pageSize: -1 },
      pageCount: -1,
      manualPagination: false,
      getExportFileBlob,
    },
    useFilters,
    useGlobalFilter,
    useSortBy,
    usePagination,
    useBlockLayout,
    useResizeColumns,
    useExportData,
    useRowSelect,
    (hooks) => {
      showBulkSelector &&
        hooks.visibleColumns.push((columns) => [
          {
            id: 'selection',
            Header: ({ getToggleAllPageRowsSelectedProps }) => (
              <div className="d-flex flex-column align-items-center">
                <IndeterminateCheckbox {...getToggleAllPageRowsSelectedProps()} />
              </div>
            ),
            Cell: ({ row }) => (
              <div className="d-flex flex-column align-items-center">
                <IndeterminateCheckbox {...row.getToggleRowSelectedProps()} />
              </div>
            ),
            width: 1,
            columnType: 'selector',
          },
          ...columns,
        ]);
    }
  );

  registerAction(
    'setPage',
    async function (targetPageIndex) {
      setPaginationInternalPageIndex(targetPageIndex);
      setExposedVariable('pageIndex', targetPageIndex);
      if (!serverSidePagination && clientSidePagination) gotoPage(targetPageIndex - 1);
    },
    [serverSidePagination, clientSidePagination, setPaginationInternalPageIndex]
  );

  useEffect(() => {
    const selectedRowsOriginalData = selectedFlatRows.map((row) => row.original);
    onComponentOptionChanged(component, 'selectedRows', selectedRowsOriginalData);
  }, [selectedFlatRows.length]);

  React.useEffect(() => {
    if (serverSidePagination || !clientSidePagination) {
      setPageSize(rows?.length || 10);
    }
    if (!serverSidePagination && clientSidePagination) {
      setPageSize(10);
    }
  }, [clientSidePagination, serverSidePagination, rows]);

  useEffect(() => {
    const pageData = page.map((row) => row.original);
    const currentData = rows.map((row) => row.original);
    onComponentOptionsChanged(component, [
      ['currentPageData', pageData],
      ['currentData', currentData],
      ['selectedRow', []],
      ['selectedRowId', null],
    ]);
  }, [tableData.length, tableDetails.changeSet]);

  useEffect(() => {
    const newColumnSizes = { ...columnSizes, ...state.columnResizing.columnWidths };
    if (!state.columnResizing.isResizingColumn && !_.isEmpty(newColumnSizes)) {
      changeCanDrag(true);
      paramUpdated(id, 'columnSizes', {
        value: newColumnSizes,
      });
    } else {
      changeCanDrag(false);
    }
  }, [state.columnResizing.isResizingColumn]);

  const [paginationInternalPageIndex, setPaginationInternalPageIndex] = useState(pageIndex ?? 1);

  useEffect(() => {
    if (pageCount <= pageIndex) gotoPage(pageCount - 1);
  }, [pageCount]);

  useEffect(() => {
    setExposedVariable(
      'filteredData',
      globalFilteredRows.map((row) => row.original)
    );
  }, [JSON.stringify(globalFilteredRows.map((row) => row.original))]);

  return (
    <div
      data-disabled={parsedDisabledState}
      className="card jet-table"
      style={{
        width: `100%`,
        height: `${height}px`,
        display: parsedWidgetVisibility ? '' : 'none',
        overflow: 'hidden',
        borderRadius: Number.parseFloat(borderRadius),
      }}
      onClick={(event) => {
        event.stopPropagation();
        onComponentClick(id, component, event);
      }}
      ref={tableRef}
    >
      {/* Show top bar unless search box is disabled and server pagination is enabled */}
      {(displaySearchBox || showDownloadButton || showFilterButton) && (
        <div className="card-body border-bottom py-3 ">
          <div
            className={`d-flex align-items-center ms-auto text-muted ${
              displaySearchBox ? 'justify-content-between' : 'justify-content-end'
            }`}
          >
            {displaySearchBox && (
              <GlobalFilter
                globalFilter={state.globalFilter}
                useAsyncDebounce={useAsyncDebounce}
                setGlobalFilter={setGlobalFilter}
                onComponentOptionChanged={onComponentOptionChanged}
                component={component}
                serverSideSearch={serverSideSearch}
                onEvent={onEvent}
              />
            )}
            <div>
              {showFilterButton && (
                <span data-tip="Filter data" className="btn btn-light btn-sm p-1 mx-1" onClick={() => showFilters()}>
                  <img src="/assets/images/icons/filter.svg" width="15" height="15" />
                  {tableDetails.filterDetails.filters.length > 0 && (
                    <a className="badge bg-azure" style={{ width: '4px', height: '4px', marginTop: '5px' }}></a>
                  )}
                </span>
              )}
              {showDownloadButton && (
                <span
                  data-tip="Download as CSV"
                  className="btn btn-light btn-sm p-1"
                  onClick={() => exportData('csv', true)}
                >
                  <img src="assets/images/icons/download.svg" width="15" height="15" />
                </span>
              )}
            </div>
          </div>
        </div>
      )}

      <div className="table-responsive jet-data-table">
        <table {...getTableProps()} className={`table table-vcenter table-nowrap ${tableType}`} style={computedStyles}>
          <thead>
            {headerGroups.map((headerGroup, index) => (
              <tr key={index} {...headerGroup.getHeaderGroupProps()} tabIndex="0" className="tr">
                {headerGroup.headers.map((column, index) => (
                  <th
                    key={index}
                    {...column.getHeaderProps(column.getSortByToggleProps())}
                    className={column.isSorted ? (column.isSortedDesc ? 'sort-desc th' : 'sort-asc th') : 'th'}
                  >
                    {column.render('Header')}
                    <div
                      draggable="true"
                      {...column.getResizerProps()}
                      className={`resizer ${column.isResizing ? 'isResizing' : ''}`}
                    />
                  </th>
                ))}
              </tr>
            ))}
          </thead>

          {!loadingState && page.length === 0 && (
            <center className="w-100">
              <div className="py-5"> no data </div>
            </center>
          )}

          {!loadingState && (
            <tbody {...getTableBodyProps()} style={{ color: computeFontColor() }}>
              {page.map((row, index) => {
                prepareRow(row);
                return (
                  <tr
                    key={index}
                    className={`table-row ${
                      highlightSelectedRow && row.id === tableDetails.selectedRowId ? 'selected' : ''
                    }`}
                    {...row.getRowProps()}
                    onClick={(e) => {
                      e.stopPropagation();
                      const selectedRowDetails = { selectedRowId: row.id, selectedRow: row.original };
                      mergeToTableDetails(selectedRowDetails);
                      setExposedVariables(selectedRowDetails).then(() => {
                        fireEvent('onRowClicked');
                      });
                    }}
                  >
                    {row.cells.map((cell, index) => {
                      let cellProps = cell.getCellProps();
                      if (tableDetails.changeSet) {
                        if (tableDetails.changeSet[cell.row.index]) {
                          const currentColumn = columnData.find((column) => column.id === cell.column.id);
                          if (
                            _.get(tableDetails.changeSet[cell.row.index], currentColumn?.accessor, undefined) !==
                            undefined
                          ) {
                            cellProps.style.backgroundColor = darkMode ? '#1c252f' : '#ffffde';
                            cellProps.style['--tblr-table-accent-bg'] = darkMode ? '#1c252f' : '#ffffde';
                          }
                        }
                      }
                      const wrapAction = textWrapActions(cell.column.id);
                      const rowChangeSet = changeSet ? changeSet[cell.row.index] : null;
                      const cellValue = rowChangeSet ? rowChangeSet[cell.column.name] || cell.value : cell.value;
                      const rowData = tableData[cell.row.index];
                      const cellBackgroundColor = resolveReferences(
                        cell.column?.cellBackgroundColor,
                        currentState,
                        '',
                        {
                          cellValue,
                          rowData,
                        }
                      );
                      return (
                        // Does not require key as its already being passed by react-table via cellProps
                        // eslint-disable-next-line react/jsx-key
                        <td
                          className={cx(`${wrapAction ? wrapAction : 'wrap'}-wrapper`, {
                            'has-actions': cell.column.id === 'rightActions' || cell.column.id === 'leftActions',
                            'has-text': cell.column.columnType === 'text' || cell.column.isEditable,
                            'has-dropdown': cell.column.columnType === 'dropdown',
                            'has-multiselect': cell.column.columnType === 'multiselect',
                            'has-datepicker': cell.column.columnType === 'datepicker',
                            'align-items-center flex-column': cell.column.columnType === 'selector',
                            [cellSize]: true,
                          })}
                          {...cellProps}
                          style={{ ...cellProps.style, backgroundColor: cellBackgroundColor ?? 'inherit' }}
                        >
                          <div className="td-container">{cell.render('Cell')}</div>
                        </td>
                      );
                    })}
                  </tr>
                );
              })}
            </tbody>
          )}
        </table>
        {loadingState === true && (
          <div style={{ width: '100%' }} className="p-2">
            <center>
              <div className="spinner-border mt-5" role="status"></div>
            </center>
          </div>
        )}
      </div>
      {(clientSidePagination ||
        serverSidePagination ||
        Object.keys(tableDetails.changeSet || {}).length > 0 ||
        showFilterButton ||
        showDownloadButton) && (
        <div className="card-footer d-flex align-items-center jet-table-footer justify-content-center">
          <div className="table-footer row gx-0">
            <div className="col">
              {(clientSidePagination || serverSidePagination) && (
                <Pagination
                  lastActivePageIndex={pageIndex}
                  serverSide={serverSidePagination}
                  autoGotoPage={gotoPage}
                  autoCanNextPage={canNextPage}
                  autoPageCount={pageCount}
                  autoPageOptions={pageOptions}
                  onPageIndexChanged={onPageIndexChanged}
                  pageIndex={paginationInternalPageIndex}
                  setPageIndex={setPaginationInternalPageIndex}
                />
              )}
            </div>

            <div className="col d-flex justify-content-end">
              {showBulkUpdateActions && Object.keys(tableDetails.changeSet || {}).length > 0 ? (
                <>
                  <button
                    className={`btn btn-primary btn-sm mx-2 ${tableDetails.isSavingChanges ? 'btn-loading' : ''}`}
                    onClick={() =>
                      onEvent('onBulkUpdate', { component }).then(() => {
                        handleChangesSaved();
                      })
                    }
                  >
                    Save Changes
                  </button>
                  <button className="btn btn-light btn-sm" onClick={() => handleChangesDiscarded()}>
                    Discard changes
                  </button>
                </>
              ) : (
                <span>{`${globalFilteredRows.length} Records`}</span>
              )}
            </div>
          </div>
        </div>
      )}
      {tableDetails.filterDetails.filtersVisible && (
        <Filter
          hideFilters={hideFilters}
          filters={tableDetails.filterDetails.filters}
          columns={columnData.map((column) => {
            return { name: column.Header, value: column.id };
          })}
          mergeToFilterDetails={mergeToFilterDetails}
          filterDetails={tableDetails.filterDetails}
          darkMode={darkMode}
          setAllFilters={setAllFilters}
        />
      )}
    </div>
  );
}<|MERGE_RESOLUTION|>--- conflicted
+++ resolved
@@ -26,10 +26,7 @@
 import generateColumnsData from './columns';
 import generateActionsData from './columns/actions';
 import IndeterminateCheckbox from './IndeterminateCheckbox';
-<<<<<<< HEAD
 import { EditorContext } from '@/Editor/Context/EditorContextWrapper';
-=======
->>>>>>> bf011beb
 import { useTranslation } from 'react-i18next';
 
 export function Table({
@@ -151,22 +148,14 @@
     setExposedVariables({
       changeSet: {},
       dataUpdates: [],
-<<<<<<< HEAD
-    });
-=======
     }).then(() => mergeToTableDetails({ dataUpdates: {}, changeSet: {} }));
->>>>>>> bf011beb
   }
 
   function handleChangesDiscarded() {
     setExposedVariables({
       changeSet: {},
       dataUpdates: [],
-<<<<<<< HEAD
-    });
-=======
     }).then(() => mergeToTableDetails({ dataUpdates: {}, changeSet: {} }));
->>>>>>> bf011beb
   }
 
   const changeSet = tableDetails?.changeSet ?? {};
