--- conflicted
+++ resolved
@@ -89,12 +89,9 @@
     enablePrevButton,
     totalRecords,
     rowsPerPage,
-<<<<<<< HEAD
     disabledSort,
     toggleHideColumns,
-=======
     enabledSort,
->>>>>>> 7a5f0bb6
   } = loadPropertiesAndStyles(properties, styles, darkMode, component);
 
   const getItemStyle = ({ isDragging, isDropAnimating }, draggableStyle) => ({
