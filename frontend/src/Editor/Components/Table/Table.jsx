--- conflicted
+++ resolved
@@ -9,11 +9,7 @@
   useBlockLayout,
   useResizeColumns
 } from 'react-table';
-<<<<<<< HEAD
-import { resolveReferences, resolveWidgetFieldValue } from '@/_helpers/utils';
-=======
 import { resolveReferences, resolveWidgetFieldValue, validateWidget } from '@/_helpers/utils';
->>>>>>> 4306e47e
 import SelectSearch, { fuzzySearch } from 'react-select-search';
 import { useExportData } from 'react-table-plugins';
 import Papa from 'papaparse';
