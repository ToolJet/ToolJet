/* eslint-disable no-unused-vars */
/* eslint-disable react-hooks/exhaustive-deps */
import React, { useMemo, useState, useEffect, useCallback, useContext, useReducer, useRef } from 'react';
import {
  useTable,
  useFilters,
  useSortBy,
  useGlobalFilter,
  useAsyncDebounce,
  usePagination,
  useBlockLayout,
  useResizeColumns,
  useRowSelect,
  useColumnOrder,
} from 'react-table';
import cx from 'classnames';
import { resolveReferences, validateWidget, determineJustifyContentValue } from '@/_helpers/utils';
import { useExportData } from 'react-table-plugins';
import Papa from 'papaparse';
import { Pagination } from './Pagination';
import { Filter } from './Filter';
import { GlobalFilter } from './GlobalFilter';
var _ = require('lodash');
import loadPropertiesAndStyles from './load-properties-and-styles';
import { reducer, reducerActions, initialState } from './reducer';
import customFilter from './custom-filter';
import generateColumnsData from './columns';
import generateActionsData from './columns/actions';
import autogenerateColumns from './columns/autogenerateColumns';
import IndeterminateCheckbox from './IndeterminateCheckbox';
// eslint-disable-next-line import/no-unresolved
import { useTranslation } from 'react-i18next';
// eslint-disable-next-line import/no-unresolved
import JsPDF from 'jspdf';
// eslint-disable-next-line import/no-unresolved
import 'jspdf-autotable';
import { DragDropContext, Droppable, Draggable } from 'react-beautiful-dnd';
// eslint-disable-next-line import/no-unresolved
import { IconEyeOff } from '@tabler/icons-react';
// eslint-disable-next-line import/no-unresolved
import * as XLSX from 'xlsx/xlsx.mjs';
import OverlayTrigger from 'react-bootstrap/OverlayTrigger';
import Popover from 'react-bootstrap/Popover';
import { useMounted } from '@/_hooks/use-mount';
import GenerateEachCellValue from './GenerateEachCellValue';
// eslint-disable-next-line import/no-unresolved
import { toast } from 'react-hot-toast';
import { Tooltip } from 'react-tooltip';
import { AddNewRowComponent } from './AddNewRowComponent';
import { useAppInfo } from '@/_stores/appDataStore';
import { ButtonSolid } from '@/_ui/AppButton/AppButton';
import SolidIcon from '@/_ui/Icon/SolidIcons';
import Skeleton, { SkeletonTheme } from 'react-loading-skeleton';
import { OverlayTriggerComponent } from './OverlayTriggerComponent';
// eslint-disable-next-line import/no-unresolved
import { diff } from 'deep-object-diff';
<<<<<<< HEAD
import { isRowInValid } from '../tableUtils';
=======
import moment from 'moment';
>>>>>>> 5f88094d

// utilityForNestedNewRow function is used to construct nested object while adding or updating new row when '.' is present in column key for adding new row
const utilityForNestedNewRow = (row) => {
  let arr = Object.keys(row);
  let obj = {};
  arr.forEach((key) => {
    let nestedKeys = key.split('.');
    let tempObj = obj;

    for (let i = 0; i < nestedKeys.length; i++) {
      let nestedKey = nestedKeys[i];

      if (!tempObj.hasOwnProperty(nestedKey)) {
        tempObj[nestedKey] = i === nestedKeys.length - 1 ? '' : {};
      }

      tempObj = tempObj[nestedKey];
    }
  });
  return obj;
};

export function Table({
  id,
  width,
  height,
  component,
  onComponentClick,
  currentState = { components: {} },
  onEvent,
  paramUpdated,
  changeCanDrag,
  onComponentOptionChanged,
  onComponentOptionsChanged,
  darkMode,
  fireEvent,
  setExposedVariable,
  setExposedVariables,
  styles,
  properties,
  variablesExposedForPreview,
  exposeToCodeHinter,
  // events,
  setProperty,
  mode,
  exposedVariables,
}) {
  const {
    color,
    serverSidePagination,
    serverSideSearch,
    serverSideSort,
    serverSideFilter,
    displaySearchBox,
    showDownloadButton,
    showFilterButton,
    showBulkUpdateActions,
    showBulkSelector,
    highlightSelectedRow,
    loadingState,
    columnSizes,
    tableType,
    cellSize,
    borderRadius,
    parsedWidgetVisibility,
    parsedDisabledState,
    actionButtonRadius,
    actions,
    enableNextButton,
    enablePrevButton,
    totalRecords,
    rowsPerPage,
    enabledSort,
    hideColumnSelectorButton,
    defaultSelectedRow,
    showAddNewRowButton,
    allowSelection,
    enablePagination,
    maxRowHeight,
    autoHeight,
    selectRowOnCellEdit,
    contentWrapProperty,
    boxShadow,
    maxRowHeightValue,
    borderColor,
  } = loadPropertiesAndStyles(properties, styles, darkMode, component);
  const updatedDataReference = useRef([]);
  const preSelectRow = useRef(false);
  const { events: allAppEvents } = useAppInfo();

  const tableEvents = allAppEvents.filter((event) => event.target === 'component' && event.sourceId === id);
  const tableColumnEvents = allAppEvents.filter((event) => event.target === 'table_column' && event.sourceId === id);
  const tableActionEvents = allAppEvents.filter((event) => event.target === 'table_action' && event.sourceId === id);

  const getItemStyle = ({ isDragging, isDropAnimating }, draggableStyle) => ({
    ...draggableStyle,
    userSelect: 'none',
    background: isDragging ? 'var(--slate4)' : '',
    top: 'auto',
    borderRadius: '4px',
    ...(isDragging && {
      // marginLeft: '-280px', // hack changing marginLeft to -280px to bring the draggable header to the correct position at the start of drag
      display: 'flex',
      alignItems: 'center',
      paddingLeft: '10px',
      height: '30px',
      position: 'absolute',
      top: '0',
      left: '0',
      right: '0',
      bottom: '0',
      zIndex: '9999',
      width: '60px',
    }),
    ...(!isDragging && { transform: 'translate(0,0)', width: '100%' }),
    ...(isDropAnimating && { transitionDuration: '0.001s' }),
  });
  const { t } = useTranslation();

  const [tableDetails, dispatch] = useReducer(reducer, initialState());
  const [hoverAdded, setHoverAdded] = useState(false);
  const [generatedColumn, setGeneratedColumn] = useState([]);
  const [isCellValueChanged, setIsCellValueChanged] = useState(false);

  const mergeToTableDetails = (payload) => dispatch(reducerActions.mergeToTableDetails(payload));
  const mergeToFilterDetails = (payload) => dispatch(reducerActions.mergeToFilterDetails(payload));
  const mergeToAddNewRowsDetails = (payload) => dispatch(reducerActions.mergeToAddNewRowsDetails(payload));
  const mounted = useMounted();
  const [resizingColumnId, setResizingColumnId] = useState(null);

  const prevDataFromProps = useRef();
  useEffect(() => {
    if (mounted) prevDataFromProps.current = properties.data;
  }, [JSON.stringify(properties.data)]);

  useEffect(() => {
    setExposedVariable(
      'filters',
      tableDetails.filterDetails.filters.map((filter) => filter.value)
    );
  }, [JSON.stringify(tableDetails?.filterDetails?.filters)]);

  useEffect(
    () => mergeToTableDetails({ columnProperties: component?.definition?.properties?.columns?.value }),
    [component?.definition?.properties]
  );

  useEffect(() => {
    const hoverEvent = tableEvents?.find(({ event }) => {
      return event?.eventId == 'onRowHovered';
    });

    if (hoverEvent?.event?.eventId) {
      setHoverAdded(true);
    }
  }, [JSON.stringify(tableEvents)]);

  function showFilters() {
    mergeToFilterDetails({ filtersVisible: true });
  }

  function hideFilters() {
    mergeToFilterDetails({ filtersVisible: false });
  }

  function showAddNewRowPopup() {
    mergeToAddNewRowsDetails({ addingNewRows: true });
  }

  function hideAddNewRowPopup() {
    mergeToAddNewRowsDetails({ addingNewRows: false });
  }

  const defaultColumn = React.useMemo(
    () => ({
      minWidth: 60,
      width: 150,
    }),
    []
  );

  function handleExistingRowCellValueChange(index, key, value, rowData) {
    const changeSet = tableDetails.changeSet;
    setIsCellValueChanged(true);

    const dataUpdates = tableDetails.dataUpdates || [];
    const clonedTableData = _.cloneDeep(tableData);

    let obj = changeSet ? changeSet[index] || {} : {};
    obj = _.set(obj, key, value);

    let newChangeset = {
      ...changeSet,
      [index]: {
        ...obj,
      },
    };

    obj = _.set({ ...rowData }, key, value);

    let newDataUpdates = {
      ...dataUpdates,
      [index]: { ...obj },
    };

    Object.keys(newChangeset).forEach((key) => {
      clonedTableData[key] = {
        ..._.merge(clonedTableData[key], newChangeset[key]),
      };
    });
    const changesToBeSavedAndExposed = { dataUpdates: newDataUpdates, changeSet: newChangeset };
    mergeToTableDetails(changesToBeSavedAndExposed);
    fireEvent('onCellValueChanged');
    return setExposedVariables({ ...changesToBeSavedAndExposed, updatedData: clonedTableData });
  }

  const copyOfTableDetails = useRef(tableDetails);
  useEffect(() => {
    copyOfTableDetails.current = _.cloneDeep(tableDetails);
  }, [JSON.stringify(tableDetails)]);

  function handleNewRowCellValueChange(index, key, value, rowData) {
    setIsCellValueChanged(true);
    const changeSet = copyOfTableDetails.current.addNewRowsDetails.newRowsChangeSet || {};
    const dataUpdates = copyOfTableDetails.current.addNewRowsDetails.newRowsDataUpdates || {};
    let obj = changeSet ? changeSet[index] || {} : {};
    obj = _.set(obj, key, value);
    let newChangeset = {
      ...changeSet,
      [index]: {
        ...obj,
      },
    };

    if (Object.keys(rowData).find((key) => key.includes('.'))) {
      rowData = utilityForNestedNewRow(rowData);
    }
    obj = _.merge({}, rowData, obj);

    let newDataUpdates = {
      ...dataUpdates,
      [index]: { ...obj },
    };
    const changesToBeSaved = { newRowsDataUpdates: newDataUpdates, newRowsChangeSet: newChangeset };
    const changesToBeExposed = Object.keys(newDataUpdates).reduce((accumulator, row) => {
      accumulator.push({ ...newDataUpdates[row] });
      return accumulator;
    }, []);
    mergeToAddNewRowsDetails(changesToBeSaved);
    return setExposedVariables({ newRows: changesToBeExposed });
  }

  function getExportFileBlob({ columns, fileType, fileName }) {
    let headers = columns.map((column) => {
      return { exportValue: String(column?.exportValue), key: column.key ? String(column.key) : column?.key };
    });
    let data = globalFilteredRows.map((row) => {
      return headers.reduce((accumulator, header) => {
        let value = undefined;
        if (header.key && header.key !== header.exportValue) {
          value = _.get(row.original, header.key);
        } else {
          value = _.get(row.original, header.exportValue);
        }
        accumulator.push(value);
        return accumulator;
      }, []);
    });
    headers = headers.map((header) => header.exportValue.toUpperCase());
    if (fileType === 'csv') {
      const csvString = Papa.unparse({ fields: headers, data });
      return new Blob([csvString], { type: 'text/csv' });
    } else if (fileType === 'pdf') {
      const pdfData = data.map((obj) => Object.values(obj));
      const doc = new JsPDF();
      doc.autoTable({
        head: [headers],
        body: pdfData,
        styles: {
          minCellHeight: 9,
          minCellWidth: 20,
          fontSize: 11,
          color: 'black',
        },
        theme: 'grid',
      });
      doc.save(`${fileName}.pdf`);
      return;
    } else if (fileType === 'xlsx') {
      data.unshift(headers); //adding headers array at the beginning of data
      let wb = XLSX.utils.book_new();
      let ws1 = XLSX.utils.aoa_to_sheet(data);
      XLSX.utils.book_append_sheet(wb, ws1, 'React Table Data');
      XLSX.writeFile(wb, `${fileName}.xlsx`);
      // Returning false as downloading of file is already taken care of
      return false;
    }
  }

  function getExportFileName() {
    return `${component?.name}_${moment().format('DD-MM-YYYY_HH-mm')}`;
  }

  function onPageIndexChanged(page) {
    onComponentOptionChanged(component, 'pageIndex', page).then(() => {
      onEvent('onPageChanged', tableEvents, { component });
    });
  }

  function handleChangesSaved() {
    const clonedTableData = _.cloneDeep(tableData);
    Object.keys(changeSet).forEach((key) => {
      clonedTableData[key] = {
        ..._.merge(clonedTableData[key], changeSet[key]),
      };
    });
    updatedDataReference.current = _.cloneDeep(clonedTableData);

    setExposedVariables({
      changeSet: {},
      dataUpdates: [],
    });
    mergeToTableDetails({ dataUpdates: {}, changeSet: {} });
  }

  function handleChangesDiscarded() {
    setExposedVariables({
      changeSet: {},
      dataUpdates: [],
    });
    mergeToTableDetails({ dataUpdates: {}, changeSet: {} });
    fireEvent('onCancelChanges');
  }

  const changeSet = tableDetails?.changeSet ?? {};

  const computeFontColor = useCallback(() => {
    if (color !== undefined) {
      return color;
    } else {
      return darkMode ? '#ffffff' : '#000000';
    }
  }, [color, darkMode]);

  let tableData = [],
    dynamicColumn = [];

  const useDynamicColumn = resolveReferences(component.definition.properties?.useDynamicColumn?.value, currentState);
  if (currentState) {
    tableData = resolveReferences(component.definition.properties.data.value, currentState, []);
    dynamicColumn = useDynamicColumn
      ? resolveReferences(component.definition.properties?.columnData?.value, currentState, []) ?? []
      : [];
    if (!Array.isArray(tableData)) {
      tableData = [];
    } else {
      tableData = tableData.filter((data) => data !== null && data !== undefined);
    }
  }

  tableData = tableData || [];

  const tableRef = useRef();

  const columnProperties = useDynamicColumn ? generatedColumn : component.definition.properties.columns.value;

  let columnData = generateColumnsData({
    columnProperties,
    columnSizes,
    currentState,
    handleCellValueChange: handleExistingRowCellValueChange,
    customFilter,
    defaultColumn,
    changeSet: tableDetails.changeSet,
    tableData,
    variablesExposedForPreview,
    exposeToCodeHinter,
    id,
    fireEvent,
    tableRef,
    t,
    darkMode,
    tableColumnEvents: tableColumnEvents,
  });

  columnData = useMemo(
    () =>
      columnData.filter((column) => {
        if (resolveReferences(column?.columnVisibility, currentState)) {
          return column;
        }
      }),
    [columnData, currentState]
  );

  const transformations = columnProperties
    .filter((column) => column.transformation && column.transformation != '{{cellValue}}')
    .map((column) => ({
      key: column.key ? column.key : column.name,
      transformation: column.transformation,
    }));

  tableData = useMemo(() => {
    return tableData.map((row) => {
      const transformedObject = {};

      transformations.forEach(({ key, transformation }) => {
        const nestedKeys = key.includes('.') && key.split('.');
        if (nestedKeys) {
          // Single-level nested property
          const [nestedKey, subKey] = nestedKeys;
          const nestedObject = transformedObject?.[nestedKey] || { ...row[nestedKey] }; // Retain existing nested object
          const newValue = resolveReferences(transformation, currentState, row[key], {
            cellValue: row?.[nestedKey]?.[subKey],
            rowData: row,
          });

          // Apply transformation to subKey
          nestedObject[subKey] = newValue;

          // Update transformedObject with the new nested object
          transformedObject[nestedKey] = nestedObject;
        } else {
          // Non-nested property
          transformedObject[key] = resolveReferences(transformation, currentState, row[key], {
            cellValue: row[key],
            rowData: row,
          });
        }
      });

      return {
        ...row,
        ...transformedObject,
      };
    });
  }, [JSON.stringify([tableData, transformations, currentState])]);

  useEffect(() => {
    setExposedVariables({
      currentData: tableData,
      updatedData: tableData,
    });
  }, [JSON.stringify(tableData)]);

  const columnDataForAddNewRows = generateColumnsData({
    columnProperties: useDynamicColumn ? generatedColumn : component.definition.properties.columns.value,
    columnSizes,
    currentState,
    handleCellValueChange: handleNewRowCellValueChange,
    customFilter,
    defaultColumn,
    changeSet: tableDetails.addNewRowsDetails.newRowsChangeSet,
    tableData,
    variablesExposedForPreview,
    exposeToCodeHinter,
    id,
    fireEvent,
    tableRef,
    t,
    darkMode,
  });
  const [leftActionsCellData, rightActionsCellData] = useMemo(
    () =>
      generateActionsData({
        actions,
        columnSizes,
        defaultColumn,
        fireEvent,
        setExposedVariables,
        tableActionEvents,
      }),
    [JSON.stringify(actions), tableActionEvents]
  );

  const textWrapActions = (id) => {
    //should we remove this
    let wrapOption = tableDetails.columnProperties?.find((item) => {
      return item?.id == id;
    });
    return wrapOption?.textWrap;
  };

  const optionsData = columnData.map((column) => column?.columnOptions?.selectOptions);
  const columns = useMemo(
    () => {
      return [...leftActionsCellData, ...columnData, ...rightActionsCellData];
    },
    [
      JSON.stringify(columnData),
      JSON.stringify(tableData),
      JSON.stringify(actions),
      leftActionsCellData.length,
      rightActionsCellData.length,
      tableDetails.changeSet,
      JSON.stringify(optionsData),
      JSON.stringify(component.definition.properties.columns),
      showBulkSelector,
      JSON.stringify(variablesExposedForPreview && variablesExposedForPreview[id]),
      darkMode,
      allowSelection,
      highlightSelectedRow,
      JSON.stringify(tableActionEvents),
      JSON.stringify(tableColumnEvents),
    ] // Hack: need to fix
  );

  const columnsForAddNewRow = useMemo(() => {
    return [...columnDataForAddNewRows];
  }, [JSON.stringify(columnDataForAddNewRows), darkMode, tableDetails.addNewRowsDetails.addingNewRows]);

  const data = useMemo(() => {
    if (!_.isEqual(properties.data, prevDataFromProps.current)) {
      if (!_.isEmpty(updatedDataReference.current)) updatedDataReference.current = [];
      if (
        !_.isEmpty(exposedVariables.newRows) ||
        !_.isEmpty(tableDetails.addNewRowsDetails.newRowsDataUpdates) ||
        tableDetails.addNewRowsDetails.addingNewRows
      ) {
        setExposedVariable('newRows', []);
        mergeToAddNewRowsDetails({ newRowsDataUpdates: {}, newRowsChangeSet: {}, addingNewRows: false });
      }
    }
    return _.isEmpty(updatedDataReference.current) ? tableData : updatedDataReference.current;
  }, [tableData.length, component.definition.properties.data.value, JSON.stringify([properties.data, tableData])]);

  useEffect(() => {
    if (
      tableData.length != 0 &&
      component.definition.properties.autogenerateColumns?.value &&
      (useDynamicColumn || mode === 'edit')
    ) {
      const generatedColumnFromData = autogenerateColumns(
        tableData,
        component.definition.properties.columns.value,
        component.definition.properties?.columnDeletionHistory?.value ?? [],
        useDynamicColumn,
        dynamicColumn,
        setProperty,
        component.definition.properties.autogenerateColumns?.generateNestedColumns ?? false
      );

      useDynamicColumn && setGeneratedColumn(generatedColumnFromData);
    }
  }, [JSON.stringify(tableData), JSON.stringify(dynamicColumn)]);

  const computedStyles = {
    // width: `${width}px`,
  };

  const {
    getTableProps,
    getTableBodyProps,
    headerGroups,
    page,
    canPreviousPage,
    canNextPage,
    pageOptions,
    gotoPage,
    pageCount,
    nextPage,
    previousPage,
    setPageSize,
    state,
    rows,
    prepareRow,
    setAllFilters,
    preGlobalFilteredRows,
    setGlobalFilter,
    allColumns,
    setColumnOrder,
    state: { pageIndex, globalFilter },
    exportData,
    selectedFlatRows,
    globalFilteredRows,
    getToggleHideAllColumnsProps,
    toggleRowSelected,
    toggleAllRowsSelected,
  } = useTable(
    {
      autoResetPage: false,
      autoResetGlobalFilter: false,
      autoResetHiddenColumns: false,
      autoResetFilters: false,
      manualGlobalFilter: serverSideSearch,
      manualFilters: serverSideFilter,
      columns,
      data,
      defaultColumn,
      initialState: { pageIndex: 0, pageSize: -1 },
      pageCount: -1,
      manualPagination: false,
      getExportFileBlob,
      getExportFileName,
      disableSortBy: !enabledSort,
      manualSortBy: serverSideSort,
      stateReducer: (newState, action, prevState) => {
        const newStateWithPrevSelectedRows = showBulkSelector
          ? { ...newState, selectedRowId: { ...prevState.selectedRowIds, ...newState.selectedRowIds } }
          : { ...newState.selectedRowId };
        if (action.type === 'toggleRowSelected') {
          prevState.selectedRowIds[action.id]
            ? (newState.selectedRowIds = {
                ...newStateWithPrevSelectedRows.selectedRowIds,
                [action.id]: false,
              })
            : (newState.selectedRowIds = {
                ...newStateWithPrevSelectedRows.selectedRowIds,
                [action.id]: true,
              });
        }
        return newState;
      },
    },
    useColumnOrder,
    useFilters,
    useGlobalFilter,
    useSortBy,
    usePagination,
    useBlockLayout,
    useResizeColumns,
    useExportData,
    useRowSelect,
    (hooks) => {
      allowSelection &&
        !highlightSelectedRow &&
        hooks.visibleColumns.push((columns) => [
          {
            id: 'selection',
            Header: ({ getToggleAllPageRowsSelectedProps }) => {
              return (
                <div className="d-flex flex-column align-items-center">
                  {showBulkSelector && <IndeterminateCheckbox {...getToggleAllPageRowsSelectedProps()} />}
                </div>
              );
            },
            Cell: ({ row }) => {
              return (
                <div className="d-flex flex-column align-items-center justify-content-center h-100">
                  <IndeterminateCheckbox {...row.getToggleRowSelectedProps()} fireEvent={fireEvent} />
                </div>
              );
            },
            width: 1,
            columnType: 'selector',
          },
          ...columns,
        ]);
    }
  );
  const currentColOrder = React.useRef();
  const clientSidePagination = enablePagination && !serverSidePagination;
  const sortOptions = useMemo(() => {
    if (state?.sortBy?.length === 0) {
      return;
    }

    const columnName = columns.find((column) => column.id === state?.sortBy?.[0]?.id).accessor;

    return [
      {
        column: columnName,
        direction: state?.sortBy?.[0]?.desc ? 'desc' : 'asc',
      },
    ];
  }, [JSON.stringify(state)]);

  const getDetailsOfPreSelectedRow = () => {
    const key = Object?.keys(defaultSelectedRow)[0] ?? '';
    const value = defaultSelectedRow?.[key] ?? undefined;
    const preSelectedRowDetails = rows.find((row) => row?.original?.[key] === value);
    return preSelectedRowDetails;
  };

  useEffect(() => {
    if (!sortOptions) {
      setExposedVariable('sortApplied', []);
    }
    if (mounted) {
      setExposedVariable('sortApplied', sortOptions);
      fireEvent('onSort');
    }
  }, [JSON.stringify(sortOptions)]);

  useEffect(() => {
    setExposedVariable('setPage', async function (targetPageIndex) {
      setPaginationInternalPageIndex(targetPageIndex);
      setExposedVariable('pageIndex', targetPageIndex);
      if (!serverSidePagination && clientSidePagination) gotoPage(targetPageIndex - 1);
    });
  }, [serverSidePagination, clientSidePagination, setPaginationInternalPageIndex]);

  useEffect(() => {
    setExposedVariable('selectRow', async function (key, value) {
      const item = tableData.filter((item) => item[key] == value);
      const row = rows.find((item, index) => item.original[key] == value);
      if (row != undefined) {
        const selectedRowDetails = { selectedRow: item[0], selectedRowId: row.id };
        setExposedVariables(selectedRowDetails);
        toggleRowSelected(row.id);
        mergeToTableDetails(selectedRowDetails);
        fireEvent('onRowClicked');
      }
    });
  }, [JSON.stringify(tableData), JSON.stringify(tableDetails.selectedRow)]);

  useEffect(() => {
    setExposedVariable('deselectRow', async function () {
      if (!_.isEmpty(tableDetails.selectedRow)) {
        const selectedRowDetails = { selectedRow: {}, selectedRowId: {} };
        setExposedVariables(selectedRowDetails);
        if (allowSelection && !showBulkSelector) toggleRowSelected(tableDetails.selectedRowId, false);
        mergeToTableDetails(selectedRowDetails);
      }
      return;
    });
  }, [JSON.stringify(tableData), JSON.stringify(tableDetails.selectedRow)]);

  useEffect(() => {
    setExposedVariable('discardChanges', async function () {
      if (Object.keys(tableDetails.changeSet || {}).length > 0) {
        setExposedVariables({
          changeSet: {},
          dataUpdates: [],
        });
        mergeToTableDetails({ dataUpdates: {}, changeSet: {} });
      }
    });
  }, [JSON.stringify(tableData), JSON.stringify(tableDetails.changeSet)]);

  useEffect(() => {
    setExposedVariable('discardNewlyAddedRows', async function () {
      if (
        !_.isEmpty(exposedVariables.newRows) ||
        !_.isEmpty(tableDetails.addNewRowsDetails.newRowsChangeSet) ||
        !_.isEmpty(tableDetails.addNewRowsDetails.newRowsChangeSet)
      ) {
        setExposedVariables({
          newRows: [],
        });
        mergeToAddNewRowsDetails({ newRowsChangeSet: {}, newRowsDataUpdates: {}, addingNewRows: false });
      }
    });
  }, [
    JSON.stringify(tableDetails.addNewRowsDetails.newRowsChangeSet),
    tableDetails.addNewRowsDetails.addingNewRows,
    JSON.stringify(tableDetails.addNewRowsDetails.newRowsDataUpdates),
  ]);

  useEffect(() => {
    if (showBulkSelector) {
      const selectedRowsOriginalData = selectedFlatRows.map((row) => row.original);
      const selectedRowsId = selectedFlatRows.map((row) => row.id);
      setExposedVariables({ selectedRows: selectedRowsOriginalData, selectedRowsId: selectedRowsId });
      const selectedRowsDetails = selectedFlatRows.reduce((accumulator, row) => {
        accumulator.push({ selectedRowId: row.id, selectedRow: row.original });
        return accumulator;
      }, []);
      mergeToTableDetails({ selectedRowsDetails });
    }
    if (
      allowSelection &&
      ((!showBulkSelector && !highlightSelectedRow) ||
        (showBulkSelector && !highlightSelectedRow && preSelectRow.current))
    ) {
      const selectedRow = selectedFlatRows?.[0]?.original ?? {};
      const selectedRowId = selectedFlatRows?.[0]?.id ?? null;
      setExposedVariables({ selectedRow, selectedRowId });
      mergeToTableDetails({ selectedRow, selectedRowId });
    }
  }, [selectedFlatRows.length, selectedFlatRows]);

  useEffect(() => {
    setExposedVariable('downloadTableData', async function (format) {
      exportData(format, true);
    });
  }, [_.toString(globalFilteredRows), columns]);

  useEffect(() => {
    if (mounted) {
      setExposedVariables({ selectedRows: [], selectedRowsId: [], selectedRow: {}, selectedRowId: null });
      mergeToTableDetails({ selectedRowsDetails: [], selectedRow: {}, selectedRowId: null });
      toggleAllRowsSelected(false);
    }
  }, [showBulkSelector, highlightSelectedRow, allowSelection]);

  React.useEffect(() => {
    if (enablePagination) {
      if (serverSidePagination || !clientSidePagination) {
        setPageSize(rows?.length || 10);
      }
      if (!serverSidePagination && clientSidePagination) {
        setPageSize(rowsPerPage || 10);
      }
    } else {
      setPageSize(rows?.length || 10);
    }
  }, [clientSidePagination, serverSidePagination, rows, rowsPerPage]);

  useEffect(() => {
    const pageData = page.map((row) => row.original);
    if (preSelectRow.current) {
      preSelectRow.current = false;
    } else {
      onComponentOptionsChanged(component, [
        ['currentPageData', pageData],
        ['currentData', data],
        ['selectedRow', []],
        ['selectedRowId', null],
      ]);
      if (tableDetails.selectedRowId || !_.isEmpty(tableDetails.selectedRowDetails)) {
        toggleAllRowsSelected(false);
        mergeToTableDetails({ selectedRow: {}, selectedRowId: null, selectedRowDetails: [] });
      }
    }
  }, [tableData.length, _.toString(page), pageIndex, _.toString(data)]);

  useEffect(() => {
    const newColumnSizes = { ...columnSizes, ...state.columnResizing.columnWidths };

    const isColumnSizeChanged = !_.isEmpty(diff(columnSizes, newColumnSizes));

    if (isColumnSizeChanged && !state.columnResizing.isResizingColumn && !_.isEmpty(newColumnSizes)) {
      changeCanDrag(true);
      paramUpdated(
        id,
        'columnSizes',
        {
          value: newColumnSizes,
        },
        { componentDefinitionChanged: true }
      );
    } else {
      changeCanDrag(false);
    }
  }, [state.columnResizing.isResizingColumn]);

  const [paginationInternalPageIndex, setPaginationInternalPageIndex] = useState(pageIndex ?? 1);
  const [rowDetails, setRowDetails] = useState();

  useEffect(() => {
    if (pageCount <= pageIndex) gotoPage(pageCount - 1);
  }, [pageCount]);

  const hoverRef = useRef();

  useEffect(() => {
    if (rowDetails?.hoveredRowId !== '' && hoverRef.current !== rowDetails?.hoveredRowId) rowHover();
  }, [rowDetails]);

  useEffect(() => {
    setExposedVariable(
      'filteredData',
      globalFilteredRows.map((row) => row.original)
    );
  }, [JSON.stringify(globalFilteredRows.map((row) => row.original))]);

  const rowHover = () => {
    mergeToTableDetails(rowDetails);
    setExposedVariables(rowDetails);
    fireEvent('onRowHovered');
  };
  useEffect(() => {
    if (_.isEmpty(changeSet)) {
      setExposedVariable(
        'updatedData',
        _.isEmpty(updatedDataReference.current) ? tableData : updatedDataReference.current
      );
    }
  }, [JSON.stringify(changeSet)]);
  useEffect(() => {
    if (
      allowSelection &&
      typeof defaultSelectedRow === 'object' &&
      !_.isEmpty(defaultSelectedRow) &&
      !_.isEmpty(data)
    ) {
      const preSelectedRowDetails = getDetailsOfPreSelectedRow();
      if (_.isEmpty(preSelectedRowDetails)) return;

      const selectedRow = preSelectedRowDetails?.original ?? {};
      const selectedRowId = preSelectedRowDetails?.id ?? null;
      const pageNumber = Math.floor(selectedRowId / rowsPerPage) + 1;
      preSelectRow.current = true;
      if (highlightSelectedRow) {
        setExposedVariables({ selectedRow: selectedRow, selectedRowId: selectedRowId });
        toggleRowSelected(selectedRowId, true);
        mergeToTableDetails({ selectedRow: selectedRow, selectedRowId: selectedRowId });
      } else {
        toggleRowSelected(selectedRowId, true);
      }
      if (pageIndex >= 0 && pageNumber !== pageIndex + 1) {
        gotoPage(pageNumber - 1);
      }
    }

    //hack : in the initial render, data is undefined since, upon feeding data to the table from some query, query inside current state is {}. Hence we added data in the dependency array, now question is should we add data or rows?
  }, [JSON.stringify(defaultSelectedRow), JSON.stringify(data)]);

  useEffect(() => {
    // csa for select all rows in table
    setExposedVariable('selectAllRows', async function () {
      if (showBulkSelector) {
        await toggleAllRowsSelected(true);
      }
    });
    // csa for deselect all rows in table
    setExposedVariable('deselectAllRows', async function () {
      if (showBulkSelector) {
        await toggleAllRowsSelected(false);
      }
    });
  }, [JSON.stringify(tableDetails.selectedRowsDetails)]);

  const pageData = page.map((row) => row.original);
  useEffect(() => {
    setExposedVariable('currentPageData', pageData);
  }, [JSON.stringify(pageData)]);

  function downlaodPopover() {
    const options = [
      { dataCy: 'option-download-CSV', text: 'Download as CSV', value: 'csv' },
      { dataCy: 'option-download-execel', text: 'Download as Excel', value: 'xlsx' },
      { dataCy: 'option-download-pdf', text: 'Download as PDF', value: 'pdf' },
    ];
    return (
      <Popover
        id="popover-basic"
        data-cy="popover-card"
        className={`${darkMode && 'dark-theme'} shadow table-widget-download-popup`}
        placement="top-end"
      >
        <Popover.Body className="p-0">
          <div className="table-download-option cursor-pointer">
            <span data-cy={`option-download-CSV`} className="cursor-pointer" onClick={() => exportData('csv', true)}>
              Download as CSV
            </span>
            <span
              data-cy={`option-download-execel`}
              className="pt-2 cursor-pointer"
              onClick={() => exportData('xlsx', true)}
            >
              Download as Excel
            </span>
            <span
              data-cy={`option-download-pdf`}
              className="pt-2 cursor-pointer"
              onClick={() => exportData('pdf', true)}
            >
              Download as PDF
            </span>
          </div>
        </Popover.Body>
      </Popover>
    );
  }

  function hideColumnsPopover() {
    const heightOfTableComponent = document.querySelector('.card.jet-table.table-component')?.offsetHeight;
    return (
      <Popover
        className={`${darkMode && 'dark-theme'}`}
        style={{ maxHeight: `${heightOfTableComponent - 79}px`, overflowY: 'auto' }}
      >
        <div
          data-cy={`dropdown-hide-column`}
          className={`dropdown-table-column-hide-common ${
            darkMode ? 'dropdown-table-column-hide-dark-themed dark-theme' : 'dropdown-table-column-hide'
          } `}
          placement="top-end"
        >
          <div className="dropdown-item cursor-pointer">
            <IndeterminateCheckbox {...getToggleHideAllColumnsProps()} />
            <span className="hide-column-name tj-text-xsm" data-cy={`options-select-all-coloumn`}>
              Select All
            </span>
          </div>
          {allColumns.map(
            (column) =>
              typeof column?.Header === 'string' && (
                <div key={column.id}>
                  <div>
                    <label className="dropdown-item d-flex cursor-pointer">
                      <input
                        type="checkbox"
                        data-cy={`checkbox-coloumn-${String(column.Header).toLowerCase().replace(/\s+/g, '-')}`}
                        {...column.getToggleHiddenProps()}
                      />
                      <span
                        className="hide-column-name tj-text-xsm"
                        data-cy={`options-coloumn-${String(column.Header).toLowerCase().replace(/\s+/g, '-')}`}
                      >
                        {` ${column.Header}`}
                      </span>
                    </label>
                  </div>
                </div>
              )
          )}
        </div>
      </Popover>
    );
  }
  const calculateWidthOfActionColumnHeader = (position) => {
    let totalWidth = null;
    if (position === 'rightActions') {
      const rightActionBtn = document.querySelector('.has-right-actions');
      totalWidth = rightActionBtn?.offsetWidth;
    }
    if (position === 'leftActions') {
      const leftActionBtn = document.querySelector('.has-left-actions');
      totalWidth = leftActionBtn?.offsetWidth;
    }
    return totalWidth;
  };
  return (
    <div
      data-cy={`draggable-widget-${String(component.name).toLowerCase()}`}
      data-disabled={parsedDisabledState}
      className={`card jet-table table-component ${darkMode ? 'dark-theme' : 'light-theme'}`}
      style={{
        width: `100%`,
        height: `${height}px`,
        display: parsedWidgetVisibility ? '' : 'none',
        overflow: 'hidden',
        borderRadius: Number.parseFloat(borderRadius),
        boxShadow,
        padding: '8px',
        borderColor: borderColor,
      }}
      onClick={(event) => {
        onComponentClick(id, component, event);
      }}
      ref={tableRef}
    >
      {(displaySearchBox || showFilterButton) && (
        <div
          className={`table-card-header d-flex justify-content-between align-items-center ${
            (tableDetails.addNewRowsDetails.addingNewRows || tableDetails.filterDetails.filtersVisible) && 'disabled'
          }`}
          style={{ padding: '12px', height: 56 }}
        >
          <div>
            {loadingState && (
              <SkeletonTheme baseColor="var(--slate3)">
                <Skeleton count={1} width={83} height={28} className="mb-1" />
              </SkeletonTheme>
            )}
            {showFilterButton && !loadingState && (
              <div className="position-relative">
                <Tooltip id="tooltip-for-filter-data" className="tooltip" />
                <ButtonSolid
                  variant="tertiary"
                  className={`tj-text-xsm ${tableDetails.filterDetails.filtersVisible && 'always-active-btn'}`}
                  customStyles={{ minWidth: '32px' }}
                  leftIcon="filter"
                  fill={`var(--icons-default)`}
                  iconWidth="16"
                  onClick={(e) => {
                    if (tableDetails?.filterDetails?.filtersVisible) {
                      hideFilters();
                      if (document.activeElement === e.currentTarget) {
                        e.currentTarget.blur();
                      }
                    } else {
                      showFilters();
                    }
                  }}
                  size="md"
                  data-tooltip-id="tooltip-for-filter-data"
                  data-tooltip-content="Filter data"
                ></ButtonSolid>
                {(tableDetails?.filterDetails?.filtersVisible || !_.isEmpty(tableDetails.filterDetails.filters)) && (
                  <div className="filter-applied-state position-absolute">
                    <svg
                      className="filter-applied-svg"
                      xmlns="http://www.w3.org/2000/svg"
                      width="17"
                      height="17"
                      viewBox="0 0 17 17"
                      fill="none"
                    >
                      <circle
                        cx="8.3606"
                        cy="8.08325"
                        r="6.08325"
                        stroke="var(--slate1)"
                        fill="var(--indigo9)"
                        stroke-width="4"
                      />
                    </svg>
                  </div>
                )}
              </div>
            )}
          </div>
          <div className="d-flex custom-gap-8" style={{ maxHeight: 32 }}>
            {loadingState && (
              <SkeletonTheme baseColor="var(--slate3)">
                <Skeleton count={1} width={100} height={28} className="mb-1" />
              </SkeletonTheme>
            )}
            {displaySearchBox && !loadingState && (
              <GlobalFilter
                globalFilter={state.globalFilter}
                setGlobalFilter={setGlobalFilter}
                onComponentOptionChanged={onComponentOptionChanged}
                component={component}
                darkMode={darkMode}
                setExposedVariable={setExposedVariable}
                fireEvent={fireEvent}
              />
            )}
          </div>
        </div>
      )}
      <div
        className={`table-responsive jet-data-table ${(loadingState || page.length === 0) && 'overflow-hidden'} ${
          page.length === 0 && 'position-relative'
        }`}
      >
        <table
          {...getTableProps()}
          className={`table table-vcenter table-nowrap ${tableType} ${darkMode && 'table-dark'} ${
            tableDetails.addNewRowsDetails.addingNewRows && 'disabled'
          } ${!loadingState && page.length !== 0 && 'h-100'}`}
          style={computedStyles}
        >
          <thead>
            {headerGroups.map((headerGroup, index) => (
              <DragDropContext
                key={index}
                onDragStart={() => {
                  currentColOrder.current = allColumns?.map((o) => o.id);
                }}
                onDragEnd={(dragUpdateObj) => {
                  const colOrder = [...currentColOrder.current];
                  const sIndex = dragUpdateObj.source.index;
                  const dIndex = dragUpdateObj.destination && dragUpdateObj.destination.index;

                  if (typeof sIndex === 'number' && typeof dIndex === 'number') {
                    colOrder.splice(sIndex, 1);
                    colOrder.splice(dIndex, 0, dragUpdateObj.draggableId);
                    setColumnOrder(colOrder);
                  }
                }}
              >
                <Droppable droppableId="droppable" direction="horizontal">
                  {(droppableProvided, snapshot) => (
                    <tr
                      ref={droppableProvided.innerRef}
                      key={index}
                      {...headerGroup.getHeaderGroupProps()}
                      className="tr"
                    >
                      {loadingState && (
                        <div className="w-100">
                          <SkeletonTheme baseColor="var(--slate3)" width="100%">
                            <Skeleton count={1} width={'100%'} height={28} className="mb-1" />
                          </SkeletonTheme>
                        </div>
                      )}
                      {!loadingState &&
                        headerGroup.headers.map((column, index) => {
                          return (
                            <Draggable
                              key={column.id}
                              draggableId={column.id}
                              index={index}
                              isDragDisabled={!column.accessor}
                            >
                              {(provided, snapshot) => {
                                let headerProps = { ...column.getHeaderProps() };
                                if (column.columnType === 'selector') {
                                  headerProps = {
                                    ...headerProps,
                                    style: {
                                      ...headerProps.style,
                                      width: 40,
                                      padding: 0,
                                      display: 'flex',
                                      'align-items': 'center',
                                      'justify-content': 'center',
                                    },
                                  };
                                }
                                if (column.Header === 'Actions') {
                                  headerProps = {
                                    ...headerProps,
                                    style: {
                                      ...headerProps.style,
                                      width: calculateWidthOfActionColumnHeader(column.id),
                                      maxWidth: calculateWidthOfActionColumnHeader(column.id),
                                      padding: 0,
                                      display: 'flex',
                                      'align-items': 'center',
                                      'justify-content': 'center',
                                    },
                                  };
                                }
                                if (
                                  headerGroup?.headers?.[headerGroup?.headers?.length - 1]?.Header === 'Actions' &&
                                  index === headerGroup?.headers?.length - 2
                                ) {
                                  headerProps = {
                                    ...headerProps,
                                    style: {
                                      ...headerProps.style,
                                      flex: '1 1 auto',
                                    },
                                  };
                                }
                                const isEditable = resolveReferences(column?.isEditable ?? false, currentState);
                                return (
                                  <th
                                    key={index}
                                    {...headerProps}
                                    className={`th tj-text-xsm font-weight-400 ${
                                      column.isSorted && (column.isSortedDesc ? '' : '')
                                    } ${column.isResizing && 'resizing-column'} ${
                                      column.Header === 'Actions' && 'has-actions'
                                    } position-relative ${column.columnType === 'selector' && 'selector-header'}`}
                                  >
                                    <div
                                      className={`${
                                        column.columnType !== 'selector' &&
                                        'd-flex justify-content-between custom-gap-12'
                                      } ${column.columnType === 'selector' && 'd-flex justify-content-center w-100'}`}
                                      {...column.getSortByToggleProps()}
                                      {...provided.draggableProps}
                                      {...provided.dragHandleProps}
                                      // {...extraProps}
                                      ref={provided.innerRef}
                                      style={{
                                        ...getItemStyle(snapshot, provided.draggableProps.style),
                                      }}
                                    >
                                      <div
                                        className={`d-flex thead-editable-icon-header-text-wrapper
                                          ${
                                            column.columnType === 'selector'
                                              ? 'justify-content-center'
                                              : `justify-content-${determineJustifyContentValue(
                                                  column?.horizontalAlignment ?? ''
                                                )}`
                                          }
                                          ${column.columnType !== 'selector' && isEditable && 'custom-gap-4'}
                                          `}
                                      >
                                        <div>
                                          {column.columnType !== 'selector' && isEditable && (
                                            <SolidIcon
                                              name="editable"
                                              width="16px"
                                              height="16px"
                                              fill={darkMode ? '#4C5155' : '#C1C8CD'}
                                              vievBox="0 0 16 16"
                                            />
                                          )}
                                        </div>
                                        <div
                                          data-cy={`column-header-${String(column.exportValue)
                                            .toLowerCase()
                                            .replace(/\s+/g, '-')}`}
                                          className={`header-text ${
                                            column.id === 'selection' &&
                                            column.columnType === 'selector' &&
                                            'selector-column'
                                          }`}
                                        >
                                          {column.render('Header')}
                                        </div>
                                      </div>
                                      <div
                                        style={{
                                          display:
                                            column?.columnType !== 'selector' && column?.isSorted ? 'block' : 'none',
                                        }}
                                      >
                                        {column?.isSortedDesc ? (
                                          <SolidIcon
                                            name="arrowdown"
                                            width="16"
                                            height="16"
                                            fill={darkMode ? '#ECEDEE' : '#11181C'}
                                          />
                                        ) : (
                                          <SolidIcon
                                            name="arrowup"
                                            width="16"
                                            height="16"
                                            fill={darkMode ? '#ECEDEE' : '#11181C'}
                                          />
                                        )}
                                      </div>
                                    </div>
                                    <div
                                      onClick={(e) => {
                                        e.preventDefault();
                                        e.stopPropagation();
                                      }}
                                      onMouseMove={(e) => {
                                        if (column.id !== resizingColumnId) {
                                          setResizingColumnId(column.id);
                                        }
                                      }}
                                      onMouseLeave={(e) => {
                                        if (resizingColumnId) {
                                          setResizingColumnId(null);
                                        }
                                      }}
                                      draggable="true"
                                      {...column.getResizerProps()}
                                      className={`${
                                        (column.id === 'selection' && column.columnType === 'selector') ||
                                        column.Header === 'Actions'
                                          ? ''
                                          : 'resizer'
                                      }  ${column.isResizing ? 'isResizing' : ''}`}
                                    ></div>
                                  </th>
                                );
                              }}
                            </Draggable>
                          );
                        })}
                    </tr>
                  )}
                </Droppable>
              </DragDropContext>
            ))}
          </thead>

          {!loadingState && (
            <tbody {...getTableBodyProps()} style={{ color: computeFontColor() }}>
              {page.map((row, index) => {
                prepareRow(row);
                let rowProps = { ...row.getRowProps() };
                const contentWrap = resolveReferences(contentWrapProperty, currentState);
                const isMaxRowHeightAuto = maxRowHeight === 'auto';
                rowProps.style.minHeight = cellSize === 'condensed' ? '39px' : '45px'; // 1px is removed to accomodate 1px border-bottom
                let cellMaxHeight;
                let cellHeight;
                if (contentWrap) {
                  cellMaxHeight = isMaxRowHeightAuto
                    ? 'fit-content'
                    : resolveReferences(maxRowHeightValue, currentState) + 'px';
                  rowProps.style.maxHeight = cellMaxHeight;
                } else {
                  cellMaxHeight = cellSize === 'condensed' ? 40 : 46;
                  cellHeight = cellSize === 'condensed' ? 40 : 46;
                  rowProps.style.maxHeight = cellMaxHeight + 'px';
                  rowProps.style.height = cellHeight + 'px';
                }
                const showInvalidError = row.cells.some((cell) => isRowInValid(cell, currentState, changeSet));
                if (showInvalidError) {
                  rowProps.style.maxHeight = 'fit-content';
                  rowProps.style.height = '';
                }
                return (
                  <tr
                    key={index}
                    className={`table-row table-editor-component-row ${
                      allowSelection &&
                      highlightSelectedRow &&
                      ((row.isSelected && row.id === tableDetails.selectedRowId) ||
                        (showBulkSelector &&
                          row.isSelected &&
                          tableDetails?.selectedRowsDetails?.some((singleRow) => singleRow.selectedRowId === row.id)))
                        ? 'selected'
                        : ''
                    }`}
                    {...rowProps}
                    onClick={async (e) => {
                      e.stopPropagation();
                      // toggleRowSelected will triggered useRededcuer function in useTable and in result will get the selectedFlatRows consisting row which are selected
                      if (allowSelection) {
                        await toggleRowSelected(row.id);
                      }
                      const selectedRow = row.original;
                      const selectedRowId = row.id;
                      setExposedVariables({ selectedRow, selectedRowId });
                      mergeToTableDetails({ selectedRow, selectedRowId });
                      fireEvent('onRowClicked');
                    }}
                    onMouseOver={(e) => {
                      if (hoverAdded) {
                        const hoveredRowDetails = { hoveredRowId: row.id, hoveredRow: row.original };
                        setRowDetails(hoveredRowDetails);
                        hoverRef.current = rowDetails?.hoveredRowId;
                      }
                    }}
                    onMouseLeave={(e) => {
                      hoverAdded && setRowDetails({ hoveredRowId: '', hoveredRow: '' });
                    }}
                  >
                    {row.cells.map((cell, index) => {
                      let cellProps = cell.getCellProps();
                      cellProps.style.textAlign = cell.column?.horizontalAlignment;
                      if (tableDetails.changeSet) {
                        if (tableDetails.changeSet[cell.row.index]) {
                          const currentColumn = columnData.find((column) => column.id === cell.column.id);
                          if (
                            _.get(tableDetails.changeSet[cell.row.index], currentColumn?.accessor, undefined) !==
                            undefined
                          ) {
                            cellProps.style.backgroundColor = 'var(--orange3)';
                            cellProps.style['--tblr-table-accent-bg'] = 'var(--orange3)';
                          }
                        }
                      }
                      if (cell.column.columnType === 'selector') {
                        cellProps.style.width = 40;
                        cellProps.style.padding = 0;
                      }
                      if (cell.column.Header === 'Actions') {
                        cellProps.style.width = 'fit-content';
                        cellProps.style.maxWidth = 'fit-content';
                      }
                      if (
                        row.cells?.[row.cells?.length - 1]?.column.Header === 'Actions' &&
                        index === row?.cells?.length - 2
                      ) {
                        cellProps.style.flex = '1 1 auto';
                      }
                      //should we remove this
                      const wrapAction = textWrapActions(cell.column.id);
                      const rowChangeSet = changeSet ? changeSet[cell.row.index] : null;
                      const cellValue = rowChangeSet ? rowChangeSet[cell.column.name] || cell.value : cell.value;
                      const rowData = tableData[cell.row.index];
                      const cellBackgroundColor = ![
                        'dropdown',
                        'badge',
                        'badges',
                        'tags',
                        'radio',
                        'link',
                        'multiselect',
                        'toggle',
                      ].includes(cell?.column?.columnType)
                        ? resolveReferences(cell.column?.cellBackgroundColor, currentState, '', {
                            cellValue,
                            rowData,
                          })
                        : '';
                      const cellTextColor = resolveReferences(cell.column?.textColor, currentState, '', {
                        cellValue,
                        rowData,
                      });
                      const actionButtonsArray = actions.map((action) => {
                        return {
                          ...action,
                          isDisabled: resolveReferences(action?.disableActionButton ?? false, currentState, '', {
                            cellValue,
                            rowData,
                          }),
                        };
                      });
                      const isEditable = resolveReferences(cell.column?.isEditable ?? false, currentState, '', {
                        cellValue,
                        rowData,
                      });
                      const horizontalAlignment = cell.column?.horizontalAlignment;
                      return (
                        // Does not require key as its already being passed by react-table via cellProps
                        // eslint-disable-next-line react/jsx-key
                        <td
                          data-cy={`${cell.column.columnType ?? ''}${String(
                            cell.column.id === 'rightActions' || cell.column.id === 'leftActions' ? cell.column.id : ''
                          )}${String(cellValue ?? '').toLocaleLowerCase()}-cell-${index}`}
                          className={cx(
                            `table-text-align-${cell.column.horizontalAlignment}  
                            ${cell?.column?.Header !== 'Actions' && (contentWrap ? 'wrap-wrapper' : '')}
                            td`,
                            {
                              'has-actions': cell.column.id === 'rightActions' || cell.column.id === 'leftActions',
                              'has-left-actions': cell.column.id === 'leftActions',
                              'has-right-actions': cell.column.id === 'rightActions',
                              'has-text': cell.column.columnType === 'text' || isEditable,
                              'has-number': cell.column.columnType === 'number',
                              'has-dropdown': cell.column.columnType === 'dropdown',
                              'has-multiselect': cell.column.columnType === 'multiselect',
                              'has-datepicker': cell.column.columnType === 'datepicker',
                              'align-items-center flex-column': cell.column.columnType === 'selector',
                              'has-badge': ['badge', 'badges'].includes(cell.column.columnType),
                              [cellSize]: true,
                              'overflow-hidden':
                                ['text', 'string', undefined, 'number'].includes(cell.column.columnType) &&
                                !contentWrap,
                              'selector-column':
                                cell.column.columnType === 'selector' && cell.column.id === 'selection',
                              'resizing-column': cell.column.isResizing || cell.column.id === resizingColumnId,
                              'has-select': ['select', 'newMultiSelect'].includes(cell.column.columnType),
                              'has-tags': cell.column.columnType === 'tags',
                              'has-link': cell.column.columnType === 'link',
                              'has-radio': cell.column.columnType === 'radio',
                              'has-toggle': cell.column.columnType === 'toggle',
                              'has-textarea': ['string', 'text'].includes(cell.column.columnType),
                              isEditable: isEditable,
                            }
                          )}
                          {...cellProps}
                          style={{ ...cellProps.style, backgroundColor: cellBackgroundColor ?? 'inherit' }}
                          onClick={(e) => {
                            if (
                              (isEditable || ['rightActions', 'leftActions'].includes(cell.column.id)) &&
                              allowSelection &&
                              !selectRowOnCellEdit
                            ) {
                              // to avoid on click event getting propagating to row when td is editable or has action button and allowSelection is true and selectRowOnCellEdit is false
                              e.stopPropagation();
                            }
                            setExposedVariable('selectedCell', {
                              columnName: cell.column.exportValue,
                              columnKey: cell.column.key,
                              value: cellValue,
                            });
                          }}
                        >
                          <div
                            className={`td-container ${
                              cell.column.columnType === 'image' && 'jet-table-image-column h-100'
                            } ${cell.column.columnType !== 'image' && `w-100 h-100`}`}
                          >
                            <GenerateEachCellValue
                              cellValue={cellValue}
                              globalFilter={state.globalFilter}
                              cellRender={cell.render('Cell', {
                                cell,
                                actionButtonsArray,
                                isEditable,
                                horizontalAlignment,
                                cellTextColor,
                                contentWrap,
                                autoHeight,
                                isMaxRowHeightAuto,
                              })}
                              rowChangeSet={rowChangeSet}
                              isEditable={isEditable}
                              columnType={cell.column.columnType}
                              isColumnTypeAction={['rightActions', 'leftActions'].includes(cell.column.id)}
                              cellTextColor={cellTextColor}
                              cell={cell}
                              currentState={currentState}
<<<<<<< HEAD
                              cellWidth={cell.column.width}
=======
                              isCellValueChanged={isCellValueChanged}
                              setIsCellValueChanged={setIsCellValueChanged}
                              darkMode={darkMode}
>>>>>>> 5f88094d
                            />
                          </div>
                        </td>
                      );
                    })}
                  </tr>
                );
              })}
            </tbody>
          )}
        </table>
        {!loadingState && page.length === 0 && (
          <div
            className="d-flex flex-column align-items-center custom-gap-8 justify-content-center h-100"
            style={{
              position: 'absolute',
              top: '50%',
              left: '50%',
              transform: 'translateY(-50%) translateX(-50%)',
            }}
          >
            <div className="warning-no-data">
              <div className="warning-svg-wrapper">
                <SolidIcon name="warning" width="16" />
              </div>
            </div>
            <div className="warning-no-data-text">No data</div>
          </div>
        )}
        {loadingState === true && (
          <div style={{ width: '100%' }} className="p-2 h-100 ">
            <div className="d-flex align-items-center justify-content-center h-100">
              <svg
                className="loading-spinner-table-component"
                width="48"
                height="48"
                viewBox="0 0 24 24"
                xmlns="http://www.w3.org/2000/svg"
                fill="var(--indigo6)"
              >
                <style>.spinner_ajPY{}</style>
                <path d="M12,1A11,11,0,1,0,23,12,11,11,0,0,0,12,1Zm0,19a8,8,0,1,1,8-8A8,8,0,0,1,12,20Z" opacity=".25" />
                <path
                  d="M10.14,1.16a11,11,0,0,0-9,8.92A1.59,1.59,0,0,0,2.46,12,1.52,1.52,0,0,0,4.11,10.7a8,8,0,0,1,6.66-6.61A1.42,1.42,0,0,0,12,2.69h0A1.57,1.57,0,0,0,10.14,1.16Z"
                  class="spinner_ajPY"
                  fill="var(--indigo9)"
                />
              </svg>
            </div>
          </div>
        )}
      </div>
      {(enablePagination ||
        Object.keys(tableDetails.changeSet || {}).length > 0 ||
        showAddNewRowButton ||
        showDownloadButton) && (
        <div
          className={`card-footer d-flex align-items-center jet-table-footer justify-content-center ${
            darkMode && 'dark-theme'
          } ${
            (tableDetails.addNewRowsDetails.addingNewRows || tableDetails.filterDetails.filtersVisible) && 'disabled'
          }`}
        >
          <div className={`table-footer row gx-0 d-flex align-items-center h-100`}>
            <div className="col d-flex justify-content-start custom-gap-4">
              {loadingState && (
                <SkeletonTheme baseColor="var(--slate3)" width="100%">
                  <Skeleton count={1} width={83} height={28} className="mb-1" />
                </SkeletonTheme>
              )}
              {!loadingState &&
                (showBulkUpdateActions && Object.keys(tableDetails.changeSet || {}).length > 0 ? (
                  <>
                    <ButtonSolid
                      variant="primary"
                      className={`tj-text-xsm`}
                      onClick={() => {
                        setIsCellValueChanged(false);
                        onEvent('onBulkUpdate', tableEvents, { component }).then(() => {
                          handleChangesSaved();
                        });
                      }}
                      data-cy={`table-button-save-changes`}
                      size="md"
                      isLoading={tableDetails.isSavingChanges ? true : false}
                      customStyles={{ minWidth: '32px', padding: width > 650 ? '6px 16px' : 0 }}
                      leftIcon={width > 650 ? '' : 'save'}
                      fill="#FDFDFE"
                      iconWidth="16"
                    >
                      {width > 650 ? <span>Save changes</span> : ''}
                    </ButtonSolid>
                    <ButtonSolid
                      variant="tertiary"
                      className={`tj-text-xsm`}
                      onClick={() => {
                        setIsCellValueChanged(false);
                        handleChangesDiscarded();
                      }}
                      data-cy={`table-button-discard-changes`}
                      size="md"
                      customStyles={{ minWidth: '32px', padding: width > 650 ? '6px 16px' : 0 }}
                      leftIcon={width > 650 ? '' : 'cross'}
                      fill={'var(--slate11)'}
                      iconWidth="16"
                    >
                      {width > 650 ? <span>Discard</span> : ''}
                    </ButtonSolid>
                  </>
                ) : (
                  !loadingState && (
                    <span
                      data-cy={`footer-number-of-records`}
                      className="font-weight-500"
                      style={{ color: 'var(--text-placeholder)' }}
                    >
                      {clientSidePagination && !serverSidePagination && `${globalFilteredRows.length} Records`}
                      {serverSidePagination && totalRecords ? `${totalRecords} Records` : ''}
                    </span>
                  )
                ))}
            </div>
            <div className={`col d-flex e h-100 ${loadingState && 'w-100'}`}>
              {enablePagination && (
                <Pagination
                  lastActivePageIndex={pageIndex}
                  serverSide={serverSidePagination}
                  autoGotoPage={gotoPage}
                  autoCanNextPage={canNextPage}
                  autoPageCount={pageCount}
                  autoPageOptions={pageOptions}
                  onPageIndexChanged={onPageIndexChanged}
                  pageIndex={paginationInternalPageIndex}
                  setPageIndex={setPaginationInternalPageIndex}
                  enableNextButton={enableNextButton}
                  enablePrevButton={enablePrevButton}
                  darkMode={darkMode}
                  tableWidth={width}
                  loadingState={loadingState}
                />
              )}
            </div>
            <div className="col d-flex justify-content-end ">
              {loadingState && (
                <SkeletonTheme baseColor="var(--slate3)" width="100%">
                  <Skeleton count={1} width={83} height={28} className="mb-1" />
                </SkeletonTheme>
              )}
              {!loadingState && showAddNewRowButton && (
                <>
                  <Tooltip id="tooltip-for-add-new-row" className="tooltip" />
                  <ButtonSolid
                    variant="ghostBlack"
                    fill={`var(--icons-default)`}
                    className={`tj-text-xsm ${
                      tableDetails.addNewRowsDetails.addingNewRows && 'cursor-not-allowed always-active-btn'
                    }`}
                    customStyles={{ minWidth: '32px' }}
                    leftIcon="plus"
                    iconWidth="16"
                    onClick={() => {
                      if (!tableDetails.addNewRowsDetails.addingNewRows) {
                        showAddNewRowPopup();
                      }
                    }}
                    size="md"
                    data-tooltip-id="tooltip-for-add-new-row"
                    data-tooltip-content="Add new row"
                  ></ButtonSolid>
                </>
              )}
              {!loadingState && showDownloadButton && (
                <div>
                  <Tooltip id="tooltip-for-download" className="tooltip" />
                  <OverlayTriggerComponent
                    trigger="click"
                    overlay={downlaodPopover()}
                    rootClose={true}
                    placement={'top-end'}
                  >
                    <ButtonSolid
                      variant="ghostBlack"
                      className={`tj-text-xsm `}
                      customStyles={{
                        minWidth: '32px',
                      }}
                      leftIcon="filedownload"
                      fill={`var(--icons-default)`}
                      iconWidth="16"
                      size="md"
                      data-tooltip-id="tooltip-for-download"
                      data-tooltip-content="Download"
                      onClick={(e) => {
                        if (document.activeElement === e.currentTarget) {
                          e.currentTarget.blur();
                        }
                      }}
                    ></ButtonSolid>
                  </OverlayTriggerComponent>
                </div>
              )}
              {!loadingState && !hideColumnSelectorButton && (
                <>
                  <Tooltip id="tooltip-for-manage-columns" className="tooltip" />
                  <OverlayTriggerComponent
                    trigger="click"
                    rootClose={true}
                    overlay={hideColumnsPopover()}
                    placement={'top-end'}
                  >
                    <ButtonSolid
                      variant="ghostBlack"
                      className={`tj-text-xsm `}
                      customStyles={{ minWidth: '32px' }}
                      leftIcon="eye1"
                      fill={`var(--icons-default)`}
                      iconWidth="16"
                      size="md"
                      data-cy={`select-column-icon`}
                      onClick={(e) => {
                        if (document.activeElement === e.currentTarget) {
                          e.currentTarget.blur();
                        }
                      }}
                      data-tooltip-id="tooltip-for-manage-columns"
                      data-tooltip-content="Manage columns"
                    ></ButtonSolid>
                  </OverlayTriggerComponent>
                </>
              )}
            </div>
          </div>
        </div>
      )}
      <Filter
        hideFilters={hideFilters}
        filters={tableDetails.filterDetails.filters}
        columns={columnData.map((column) => {
          return { name: column.Header, value: column.id };
        })}
        mergeToFilterDetails={mergeToFilterDetails}
        filterDetails={tableDetails.filterDetails}
        darkMode={darkMode}
        setAllFilters={setAllFilters}
        fireEvent={fireEvent}
        setExposedVariable={setExposedVariable}
      />
      {tableDetails.addNewRowsDetails.addingNewRows && (
        <AddNewRowComponent
          hideAddNewRowPopup={hideAddNewRowPopup}
          tableType={tableType}
          darkMode={darkMode}
          mergeToAddNewRowsDetails={mergeToAddNewRowsDetails}
          onEvent={onEvent}
          component={component}
          setExposedVariable={setExposedVariable}
          allColumns={allColumns}
          defaultColumn={defaultColumn}
          columns={columnsForAddNewRow}
          addNewRowsDetails={tableDetails.addNewRowsDetails}
          utilityForNestedNewRow={utilityForNestedNewRow}
          tableEvents={tableEvents}
        />
      )}
    </div>
  );
}<|MERGE_RESOLUTION|>--- conflicted
+++ resolved
@@ -54,11 +54,8 @@
 import { OverlayTriggerComponent } from './OverlayTriggerComponent';
 // eslint-disable-next-line import/no-unresolved
 import { diff } from 'deep-object-diff';
-<<<<<<< HEAD
 import { isRowInValid } from '../tableUtils';
-=======
 import moment from 'moment';
->>>>>>> 5f88094d
 
 // utilityForNestedNewRow function is used to construct nested object while adding or updating new row when '.' is present in column key for adding new row
 const utilityForNestedNewRow = (row) => {
@@ -1603,13 +1600,10 @@
                               cellTextColor={cellTextColor}
                               cell={cell}
                               currentState={currentState}
-<<<<<<< HEAD
                               cellWidth={cell.column.width}
-=======
                               isCellValueChanged={isCellValueChanged}
                               setIsCellValueChanged={setIsCellValueChanged}
                               darkMode={darkMode}
->>>>>>> 5f88094d
                             />
                           </div>
                         </td>
