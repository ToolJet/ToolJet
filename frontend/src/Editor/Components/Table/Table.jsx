/* eslint-disable no-unused-vars */
/* eslint-disable react-hooks/exhaustive-deps */
import React, { useMemo, useState, useEffect, useCallback, useContext, useReducer, useRef } from 'react';
import {
  useTable,
  useFilters,
  useSortBy,
  useGlobalFilter,
  useAsyncDebounce,
  usePagination,
  useBlockLayout,
  useResizeColumns,
  useRowSelect,
  useColumnOrder,
} from 'react-table';
import cx from 'classnames';
import { resolveReferences, validateWidget } from '@/_helpers/utils';
import { useExportData } from 'react-table-plugins';
import Papa from 'papaparse';
import { Pagination } from './Pagination';
import { Filter } from './Filter';
import { GlobalFilter } from './GlobalFilter';
var _ = require('lodash');
import loadPropertiesAndStyles from './load-properties-and-styles';
import { reducer, reducerActions, initialState } from './reducer';
import customFilter from './custom-filter';
import generateColumnsData from './columns';
import generateActionsData from './columns/actions';
import autogenerateColumns from './columns/autogenerateColumns';
import IndeterminateCheckbox from './IndeterminateCheckbox';
import { useTranslation } from 'react-i18next';
import { DragDropContext, Droppable, Draggable } from 'react-beautiful-dnd';
// eslint-disable-next-line import/no-unresolved
import { IconEyeOff } from '@tabler/icons';
import * as XLSX from 'xlsx/xlsx.mjs';
import OverlayTrigger from 'react-bootstrap/OverlayTrigger';
import Popover from 'react-bootstrap/Popover';
import { useMounted } from '@/_hooks/use-mount';

export function Table({
  id,
  width,
  height,
  component,
  onComponentClick,
  currentState = { components: {} },
  onEvent,
  paramUpdated,
  changeCanDrag,
  onComponentOptionChanged,
  onComponentOptionsChanged,
  darkMode,
  fireEvent,
  setExposedVariable,
  setExposedVariables,
  registerAction,
  styles,
  properties,
  variablesExposedForPreview,
  exposeToCodeHinter,
  events,
  setProperty,
  mode,
  exposedVariables,
}) {
  const {
    color,
    serverSidePagination,
    clientSidePagination,
    serverSideSearch,
    serverSideSort,
    serverSideFilter,
    displaySearchBox,
    showDownloadButton,
    showFilterButton,
    showBulkUpdateActions,
    showBulkSelector,
    highlightSelectedRow,
    loadingState,
    columnSizes,
    tableType,
    cellSize,
    borderRadius,
    parsedWidgetVisibility,
    parsedDisabledState,
    actionButtonRadius,
    actions,
    enableNextButton,
    enablePrevButton,
    totalRecords,
    rowsPerPage,
    enabledSort,
  } = loadPropertiesAndStyles(properties, styles, darkMode, component);

  const getItemStyle = ({ isDragging, isDropAnimating }, draggableStyle) => ({
    ...draggableStyle,
    userSelect: 'none',
    background: isDragging ? 'rgba(77, 114, 250, 0.2)' : '',
    top: 'auto',
    borderRadius: '4px',
    ...(isDragging && {
      marginLeft: '-120px',
      display: 'flex',
      alignItems: 'center',
      paddingLeft: '10px',
      height: '30px',
    }),
    ...(!isDragging && { transform: 'translate(0,0)', width: '100%' }),
    ...(isDropAnimating && { transitionDuration: '0.001s' }),
  });
  const { t } = useTranslation();

  const [tableDetails, dispatch] = useReducer(reducer, initialState());
  const [hoverAdded, setHoverAdded] = useState(false);
  const mergeToTableDetails = (payload) => dispatch(reducerActions.mergeToTableDetails(payload));
  const mergeToFilterDetails = (payload) => dispatch(reducerActions.mergeToFilterDetails(payload));
  const mounted = useMounted();

  useEffect(() => {
    setExposedVariable(
      'filters',
      tableDetails.filterDetails.filters.map((filter) => filter.value)
    );
  }, [JSON.stringify(tableDetails.filterDetails.filters)]);

  useEffect(
    () => mergeToTableDetails({ columnProperties: component?.definition?.properties?.columns?.value }),
    [component?.definition?.properties]
  );

  useEffect(() => {
    const hoverEvent = component?.definition?.events?.find((event) => {
      return event?.eventId == 'onRowHovered';
    });
    if (hoverEvent?.eventId) {
      setHoverAdded(true);
    }
  }, [JSON.stringify(component.definition.events)]);

  function showFilters() {
    mergeToFilterDetails({ filtersVisible: true });
  }

  function hideFilters() {
    mergeToFilterDetails({ filtersVisible: false });
  }

  const defaultColumn = React.useMemo(
    () => ({
      minWidth: 60,
      width: 268,
    }),
    []
  );

  function handleCellValueChange(index, key, value, rowData) {
    const changeSet = tableDetails.changeSet;
    const dataUpdates = tableDetails.dataUpdates || [];
    const clonedTableData = _.cloneDeep(tableData);

    let obj = changeSet ? changeSet[index] || {} : {};
    obj = _.set(obj, key, value);

    let newChangeset = {
      ...changeSet,
      [index]: {
        ...obj,
      },
    };

    obj = _.set(rowData, key, value);

    let newDataUpdates = {
      ...dataUpdates,
      [index]: { ...obj },
    };

    Object.keys(newChangeset).forEach((key) => {
      clonedTableData[key] = {
        ..._.merge(clonedTableData[key], newChangeset[key]),
      };
    });

    const changesToBeSavedAndExposed = { dataUpdates: newDataUpdates, changeSet: newChangeset };
    mergeToTableDetails(changesToBeSavedAndExposed);

    fireEvent('onCellValueChanged');
    return setExposedVariables({ ...changesToBeSavedAndExposed, updatedData: clonedTableData });
  }

  function getExportFileBlob({ columns, fileType, fileName }) {
    const data = globalFilteredRows.map((row) => row.original);
    if (fileType === 'csv') {
      const headerNames = columns.map((col) => col.exportValue);
      const csvString = Papa.unparse({ fields: headerNames, data });
      return new Blob([csvString], { type: 'text/csv' });
    } else if (fileType === 'xlsx') {
      const xldata = data.map((obj) => Object.values(obj)); //converting to array[array]
      const header = columns.map((c) => c.exportValue);
      const compatibleData = xldata.map((row) => {
        const obj = {};
        header.forEach((col, index) => {
          obj[col] = row[index];
        });
        return obj;
      });

      let wb = XLSX.utils.book_new();
      let ws1 = XLSX.utils.json_to_sheet(compatibleData, {
        header,
      });
      XLSX.utils.book_append_sheet(wb, ws1, 'React Table Data');
      XLSX.writeFile(wb, `${fileName}.xlsx`);
      // Returning false as downloading of file is already taken care of
      return false;
    }
  }

  function onPageIndexChanged(page) {
    onComponentOptionChanged(component, 'pageIndex', page).then(() => {
      onEvent('onPageChanged', { component, data: {} });
    });
  }

  function handleChangesSaved() {
    Object.keys(changeSet).forEach((key) => {
      tableData[key] = {
        ..._.merge(tableData[key], changeSet[key]),
      };
    });

    setExposedVariables({
      changeSet: {},
      dataUpdates: [],
    }).then(() => mergeToTableDetails({ dataUpdates: {}, changeSet: {} }));
  }

  function handleChangesDiscarded() {
    setExposedVariables({
      changeSet: {},
      dataUpdates: [],
    }).then(() => {
      mergeToTableDetails({ dataUpdates: {}, changeSet: {} });
      fireEvent('onCancelChanges');
    });
  }

  const changeSet = tableDetails?.changeSet ?? {};

  const computeFontColor = useCallback(() => {
    if (color !== undefined) {
      return color;
    } else {
      return darkMode ? '#ffffff' : '#000000';
    }
  }, [color, darkMode]);

<<<<<<< HEAD
  const columnData = component.definition.properties.columns.value.map((column) => {
    const columnSize = columnSizes[column.id] || columnSizes[column.name];
    const columnType = column.columnType;

    const columnOptions = {};
    if (
      columnType === 'dropdown' ||
      columnType === 'multiselect' ||
      columnType === 'badge' ||
      columnType === 'badges' ||
      columnType === 'radio'
    ) {
      columnOptions.selectOptions = [];
      const values = resolveReferences(column.values, currentState, []);
      const labels = resolveReferences(column.labels, currentState, []);

      if (Array.isArray(labels) && Array.isArray(values)) {
        columnOptions.selectOptions = labels.map((label, index) => {
          return { name: label, value: values[index] };
        });
      }
    }
    if (columnType === 'datepicker') {
      column.isTimeChecked = column.isTimeChecked ? column.isTimeChecked : false;
      column.dateFormat = column.dateFormat ? column.dateFormat : 'DD/MM/YYYY';
      column.parseDateFormat = column.parseDateFormat ?? column.dateFormat; //backwards compatibility
    }

    const width = columnSize || defaultColumn.width;

    return {
      id: column.id,
      Header: column.name,
      accessor: column.key || column.name,
      filter: customFilter,
      width: width,
      columnOptions,
      cellBackgroundColor: column.cellBackgroundColor,
      columnType,
      isEditable: column.isEditable,
      Cell: function (cell) {
        const rowChangeSet = changeSet ? changeSet[cell.row.index] : null;
        const cellValue = rowChangeSet ? rowChangeSet[column.name] || cell.value : cell.value;
        const rowData = tableData[cell.row.index];

        if (
          cell.row.index === 0 &&
          variablesExposedForPreview &&
          !_.isEqual(variablesExposedForPreview[id]?.rowData, rowData)
        ) {
          const customResolvables = {};
          customResolvables[id] = { ...variablesExposedForPreview[id], rowData };
          exposeToCodeHinter((prevState) => ({ ...prevState, ...customResolvables }));
        }

        switch (columnType) {
          case 'string':
          case undefined:
          case 'default': {
            const textColor = resolveReferences(column.textColor, currentState, '', { cellValue, rowData });

            const cellStyles = {
              color: textColor ?? '',
            };

            if (column.isEditable) {
              const validationData = validateWidget({
                validationObject: {
                  regex: {
                    value: column.regex,
                  },
                  minLength: {
                    value: column.minLength,
                  },
                  maxLength: {
                    value: column.maxLength,
                  },
                  customRule: {
                    value: column.customRule,
                  },
                },
                widgetValue: cellValue,
                currentState,
                customResolveObjects: { cellValue },
              });

              const { isValid, validationError } = validationData;
              const cellStyles = {
                color: textColor ?? '',
              };

              return (
                <div>
                  <input
                    type="text"
                    style={{ ...cellStyles, maxWidth: width, minWidth: width - 10 }}
                    onKeyDown={(e) => {
                      if (e.key === 'Enter') {
                        if (e.target.defaultValue !== e.target.value) {
                          handleCellValueChange(
                            cell.row.index,
                            column.key || column.name,
                            e.target.value,
                            cell.row.original
                          );
                        }
                      }
                    }}
                    onBlur={(e) => {
                      if (e.target.defaultValue !== e.target.value) {
                        handleCellValueChange(
                          cell.row.index,
                          column.key || column.name,
                          e.target.value,
                          cell.row.original
                        );
                      }
                    }}
                    className={`form-control-plaintext form-control-plaintext-sm ${!isValid ? 'is-invalid' : ''}`}
                    defaultValue={cellValue}
                  />
                  <div className="invalid-feedback">{validationError}</div>
                </div>
              );
            }
            return <span style={cellStyles}>{cellValue}</span>;
          }
          case 'text': {
            return (
              <textarea
                rows="1"
                className="form-control-plaintext text-container text-muted"
                readOnly={!column.isEditable}
                style={{ maxWidth: width, minWidth: width - 10 }}
                onBlur={(e) => {
                  if (column.isEditable) {
                    handleCellValueChange(cell.row.index, column.key || column.name, e.target.value, cell.row.original);
                  }
                }}
                onChange={(e) => {
                  if (column.isEditable) {
                    handleCellValueChange(cell.row.index, column.key || column.name, e.target.value, cell.row.original);
                  }
                }}
                value={cellValue}
                defaultValue={cellValue}
              ></textarea>
            );
          }
          case 'dropdown': {
            const validationData = validateWidget({
              validationObject: {
                regex: {
                  value: column.regex,
                },
                minLength: {
                  value: column.minLength,
                },
                maxLength: {
                  value: column.maxLength,
                },
                customRule: {
                  value: column.customRule,
                },
              },
              widgetValue: cellValue,
              currentState,
              customResolveObjects: { cellValue },
            });

            const { isValid, validationError } = validationData;

            return (
              <div>
                <SelectSearch
                  options={columnOptions.selectOptions}
                  value={cellValue}
                  search={true}
                  onChange={(value) => {
                    handleCellValueChange(cell.row.index, column.key || column.name, value, cell.row.original);
                  }}
                  filterOptions={fuzzySearch}
                  placeholder="Select.."
                  disabled={!column.isEditable}
                />
                <div className={`invalid-feedback ${isValid ? '' : 'd-flex'}`}>{validationError}</div>
              </div>
            );
          }
          case 'multiselect': {
            return (
              <div>
                <SelectSearch
                  printOptions="on-focus"
                  multiple
                  search={true}
                  placeholder="Select.."
                  options={columnOptions.selectOptions}
                  value={cellValue}
                  onChange={(value) => {
                    handleCellValueChange(cell.row.index, column.key || column.name, value, cell.row.original);
                  }}
                  disabled={!column.isEditable}
                />
              </div>
            );
          }
          case 'badge':
          case 'badges': {
            return (
              <div>
                <CustomSelect
                  options={columnOptions.selectOptions}
                  value={cellValue}
                  multiple={columnType === 'badges'}
                  onChange={(value) => {
                    handleCellValueChange(cell.row.index, column.key || column.name, value, cell.row.original);
                  }}
                />
              </div>
            );
          }
          case 'tags': {
            return (
              <div>
                <Tags
                  value={cellValue}
                  onChange={(value) => {
                    handleCellValueChange(cell.row.index, column.key || column.name, value, cell.row.original);
                  }}
                />
              </div>
            );
          }
          case 'radio': {
            return (
              <div>
                <Radio
                  options={columnOptions.selectOptions}
                  value={cellValue}
                  readOnly={!column.isEditable}
                  onChange={(value) => {
                    handleCellValueChange(cell.row.index, column.key || column.name, value, cell.row.original);
                  }}
                />
              </div>
            );
          }
          case 'toggle': {
            return (
              <div>
                <Toggle
                  value={cellValue}
                  readOnly={!column.isEditable}
                  activeColor={column.activeColor}
                  onChange={(value) => {
                    handleCellValueChange(cell.row.index, column.key || column.name, value, cell.row.original).then(
                      () => {
                        fireEvent('OnTableToggleCellChanged', {
                          column: column,
                          rowId: cell.row.id,
                          row: cell.row.original,
                        });
                      }
                    );
                  }}
                />
              </div>
            );
          }
          case 'datepicker': {
            return (
              <div>
                <Datepicker
                  timeZoneValue={column.timeZoneValue}
                  timeZoneDisplay={column.timeZoneDisplay}
                  dateDisplayFormat={column.dateFormat}
                  isTimeChecked={column.isTimeChecked}
                  value={cellValue}
                  readOnly={column.isEditable}
                  parseDateFormat={column.parseDateFormat}
                  onChange={(value) => {
                    handleCellValueChange(cell.row.index, column.key || column.name, value, cell.row.original);
                  }}
                  tableRef={tableRef}
                />
              </div>
            );
          }
        }
        return cellValue || '';
      },
    };
  });

  const tableData = useMemo(() => {
    let tableData = [];
    if (currentState) {
      tableData = resolveReferences(component.definition.properties.data.value, currentState, []);
      if (!Array.isArray(tableData)) tableData = [];
      console.log('resolved param', tableData);
    }
    return tableData;
  }, [currentState, component.definition.properties.data.value]);
=======
  let tableData = [];
  if (currentState) {
    tableData = resolveReferences(component.definition.properties.data.value, currentState, []);
    if (!Array.isArray(tableData)) tableData = [];
  }

  tableData = tableData || [];
>>>>>>> 9d38c295

  const tableRef = useRef();

  const columnData = generateColumnsData({
    columnProperties: component.definition.properties.columns.value,
    columnSizes,
    currentState,
    handleCellValueChange,
    customFilter,
    defaultColumn,
    changeSet: tableDetails.changeSet,
    tableData,
    variablesExposedForPreview,
    exposeToCodeHinter,
    id,
    fireEvent,
    tableRef,
    t,
    darkMode,
  });

  const [leftActionsCellData, rightActionsCellData] = useMemo(
    () =>
      generateActionsData({
        actions,
        columnSizes,
        defaultColumn,
        actionButtonRadius,
        fireEvent,
        setExposedVariables,
      }),
    [JSON.stringify(actions)]
  );

  const textWrapActions = (id) => {
    let wrapOption = tableDetails.columnProperties?.find((item) => {
      return item?.id == id;
    });
    return wrapOption?.textWrap;
  };

  const optionsData = columnData.map((column) => column.columnOptions?.selectOptions);

  const columns = useMemo(
    () => [...leftActionsCellData, ...columnData, ...rightActionsCellData],
    [
      JSON.stringify(columnData),
      JSON.stringify(tableData),
      JSON.stringify(actions),
      leftActionsCellData.length,
      rightActionsCellData.length,
      tableDetails.changeSet,
      JSON.stringify(optionsData),
      JSON.stringify(component.definition.properties.columns),
      showBulkSelector,
      JSON.stringify(variablesExposedForPreview && variablesExposedForPreview[id]),
      darkMode,
    ] // Hack: need to fix
  );

  const data = useMemo(
    () => tableData,
    [
      tableData.length,
      tableDetails.changeSet,
      component.definition.properties.data.value,
      JSON.stringify(properties.data),
    ]
  );

  useEffect(() => {
    if (tableData.length != 0 && component.definition.properties.autogenerateColumns?.value && mode === 'edit') {
      autogenerateColumns(
        tableData,
        component.definition.properties.columns.value,
        component.definition.properties?.columnDeletionHistory?.value ?? [],
        setProperty
      );
    }
  }, [JSON.stringify(tableData)]);

  const computedStyles = {
    // width: `${width}px`,
  };

  const {
    getTableProps,
    getTableBodyProps,
    headerGroups,
    page,
    canPreviousPage,
    canNextPage,
    pageOptions,
    gotoPage,
    pageCount,
    nextPage,
    previousPage,
    setPageSize,
    state,
    rows,
    prepareRow,
    setAllFilters,
    preGlobalFilteredRows,
    setGlobalFilter,
    allColumns,
    setColumnOrder,
    state: { pageIndex, globalFilter },
    exportData,
    selectedFlatRows,
    globalFilteredRows,
    getToggleHideAllColumnsProps,
  } = useTable(
    {
      autoResetPage: false,
      autoResetGlobalFilter: false,
      autoResetHiddenColumns: false,
      autoResetFilters: false,
      manualGlobalFilter: serverSideSearch,
      manualFilters: serverSideFilter,
      columns,
      data,
      defaultColumn,
      initialState: { pageIndex: 0, pageSize: -1 },
      pageCount: -1,
      manualPagination: false,
      getExportFileBlob,
      disableSortBy: !enabledSort,
      manualSortBy: serverSideSort,
    },
    useColumnOrder,
    useFilters,
    useGlobalFilter,
    useSortBy,
    usePagination,
    useBlockLayout,
    useResizeColumns,
    useExportData,
    useRowSelect,
    (hooks) => {
      showBulkSelector &&
        hooks.visibleColumns.push((columns) => [
          {
            id: 'selection',
            Header: ({ getToggleAllPageRowsSelectedProps }) => (
              <div className="d-flex flex-column align-items-center">
                <IndeterminateCheckbox {...getToggleAllPageRowsSelectedProps()} />
              </div>
            ),
            Cell: ({ row }) => (
              <div className="d-flex flex-column align-items-center">
                <IndeterminateCheckbox {...row.getToggleRowSelectedProps()} />
              </div>
            ),
            width: 1,
            columnType: 'selector',
          },
          ...columns,
        ]);
    }
  );
  const currentColOrder = React.useRef();

  const sortOptions = useMemo(() => {
    if (state?.sortBy?.length === 0) {
      return;
    }

    const columnName = columns.find((column) => column.id === state?.sortBy?.[0]?.id).accessor;

    return [
      {
        column: columnName,
        direction: state?.sortBy?.[0]?.desc ? 'desc' : 'asc',
      },
    ];
  }, [JSON.stringify(state)]);

  useEffect(() => {
    if (!sortOptions) {
      setExposedVariable('sortApplied', []);
    }
    if (mounted) setExposedVariable('sortApplied', sortOptions).then(() => fireEvent('onSort'));
  }, [sortOptions]);

  registerAction(
    'setPage',
    async function (targetPageIndex) {
      setPaginationInternalPageIndex(targetPageIndex);
      setExposedVariable('pageIndex', targetPageIndex);
      if (!serverSidePagination && clientSidePagination) gotoPage(targetPageIndex - 1);
    },
    [serverSidePagination, clientSidePagination, setPaginationInternalPageIndex]
  );

  useEffect(() => {
    const selectedRowsOriginalData = selectedFlatRows.map((row) => row.original);
    onComponentOptionChanged(component, 'selectedRows', selectedRowsOriginalData);
  }, [selectedFlatRows.length]);

  React.useEffect(() => {
    if (serverSidePagination || !clientSidePagination) {
      setPageSize(rows?.length || 10);
    }
    if (!serverSidePagination && clientSidePagination) {
      setPageSize(rowsPerPage || 10);
    }
  }, [clientSidePagination, serverSidePagination, rows, rowsPerPage]);

  useEffect(() => {
    const pageData = page.map((row) => row.original);
    onComponentOptionsChanged(component, [
      ['currentPageData', pageData],
      ['currentData', data],
      ['selectedRow', []],
      ['selectedRowId', null],
    ]);
  }, [tableData.length, tableDetails.changeSet, page, data]);

  useEffect(() => {
    const newColumnSizes = { ...columnSizes, ...state.columnResizing.columnWidths };
    if (!state.columnResizing.isResizingColumn && !_.isEmpty(newColumnSizes)) {
      changeCanDrag(true);
      paramUpdated(id, 'columnSizes', {
        value: newColumnSizes,
      });
    } else {
      changeCanDrag(false);
    }
  }, [state.columnResizing.isResizingColumn]);

  const [paginationInternalPageIndex, setPaginationInternalPageIndex] = useState(pageIndex ?? 1);
  const [rowDetails, setRowDetails] = useState();
  useEffect(() => {
    if (pageCount <= pageIndex) gotoPage(pageCount - 1);
  }, [pageCount]);

  const hoverRef = useRef();

  useEffect(() => {
    if (rowDetails?.hoveredRowId !== '' && hoverRef.current !== rowDetails?.hoveredRowId) rowHover();
  }, [rowDetails]);

  useEffect(() => {
    setExposedVariable(
      'filteredData',
      globalFilteredRows.map((row) => row.original)
    );
  }, [JSON.stringify(globalFilteredRows.map((row) => row.original))]);

  const rowHover = () => {
    mergeToTableDetails(rowDetails);
    setExposedVariables(rowDetails).then(() => {
      fireEvent('onRowHovered');
    });
  };
  useEffect(() => {
    if (_.isEmpty(changeSet)) {
      setExposedVariable('updatedData', tableData);
    }
  }, [JSON.stringify(changeSet)]);

  function downlaodPopover() {
    return (
      <Popover
        id="popover-basic"
        data-cy="popover-card"
        className={`${darkMode && 'popover-dark-themed theme-dark'} shadow table-widget-download-popup`}
        placement="bottom"
      >
        <Popover.Content>
          <div className="d-flex flex-column">
            <span className="cursor-pointer" onClick={() => exportData('csv', true)}>
              Download as CSV
            </span>
            <span className="pt-2 cursor-pointer" onClick={() => exportData('xlsx', true)}>
              Download as Excel
            </span>
          </div>
        </Popover.Content>
      </Popover>
    );
  }
  return (
    <div
      data-disabled={parsedDisabledState}
      className="card jet-table"
      style={{
        width: `100%`,
        height: `${height}px`,
        display: parsedWidgetVisibility ? '' : 'none',
        overflow: 'hidden',
        borderRadius: Number.parseFloat(borderRadius),
      }}
      onClick={(event) => {
        event.stopPropagation();
        onComponentClick(id, component, event);
      }}
      ref={tableRef}
    >
      {/* Show top bar unless search box is disabled and server pagination is enabled */}
      {(displaySearchBox || showDownloadButton || showFilterButton) && (
        <div className="card-body border-bottom py-3 ">
          <div
            className={`d-flex align-items-center ms-auto text-muted ${
              displaySearchBox ? 'justify-content-between' : 'justify-content-end'
            }`}
          >
            {displaySearchBox && (
              <GlobalFilter
                globalFilter={state.globalFilter}
                useAsyncDebounce={useAsyncDebounce}
                setGlobalFilter={setGlobalFilter}
                onComponentOptionChanged={onComponentOptionChanged}
                component={component}
                onEvent={onEvent}
                darkMode={darkMode}
              />
            )}
            <div>
              {showFilterButton && (
                <span data-tip="Filter data" className="btn btn-light btn-sm p-1 mx-1" onClick={() => showFilters()}>
                  <img src="assets/images/icons/filter.svg" width="15" height="15" />
                  {tableDetails.filterDetails.filters.length > 0 && (
                    <a className="badge bg-azure" style={{ width: '4px', height: '4px', marginTop: '5px' }}></a>
                  )}
                </span>
              )}
              {showDownloadButton && (
                <OverlayTrigger trigger="click" overlay={downlaodPopover()} rootClose={true} placement={'bottom-end'}>
                  <span data-tip="Download" className="btn btn-light btn-sm p-1">
                    <img src="assets/images/icons/download.svg" width="15" height="15" />
                  </span>
                </OverlayTrigger>
              )}
              <OverlayTrigger
                trigger="click"
                rootClose={true}
                overlay={
                  <Popover>
                    <div
                      className={`dropdown-table-column-hide-common ${
                        darkMode ? 'dropdown-table-column-hide-dark-themed' : 'dropdown-table-column-hide'
                      } `}
                    >
                      <div className="dropdown-item">
                        <IndeterminateCheckbox {...getToggleHideAllColumnsProps()} />
                        <span className="hide-column-name"> Select All</span>
                      </div>
                      {allColumns.map((column) => (
                        <div key={column.id}>
                          <div>
                            <label className="dropdown-item">
                              <input type="checkbox" {...column.getToggleHiddenProps()} />
                              <span className="hide-column-name"> {` ${column.Header}`}</span>
                            </label>
                          </div>
                        </div>
                      ))}
                    </div>
                  </Popover>
                }
                placement={'bottom-end'}
              >
                <span className={`btn btn-light btn-sm p-1 mb-0 mx-1 `}>
                  <IconEyeOff style={{ width: '15', height: '15', margin: '0px' }} />
                </span>
              </OverlayTrigger>
            </div>
          </div>
        </div>
      )}

      <div className="table-responsive jet-data-table">
        <table {...getTableProps()} className={`table table-vcenter table-nowrap ${tableType}`} style={computedStyles}>
          <thead>
            {headerGroups.map((headerGroup, index) => (
              <DragDropContext
                key={index}
                onDragStart={() => {
                  currentColOrder.current = allColumns?.map((o) => o.id);
                }}
                onDragUpdate={(dragUpdateObj) => {
                  const colOrder = [...currentColOrder.current];
                  const sIndex = dragUpdateObj.source.index;
                  const dIndex = dragUpdateObj.destination && dragUpdateObj.destination.index;

                  if (typeof sIndex === 'number' && typeof dIndex === 'number') {
                    colOrder.splice(sIndex, 1);
                    colOrder.splice(dIndex, 0, dragUpdateObj.draggableId);
                    setColumnOrder(colOrder);
                  }
                }}
              >
                <Droppable droppableId="droppable" direction="horizontal">
                  {(droppableProvided, snapshot) => (
                    <tr
                      ref={droppableProvided.innerRef}
                      key={index}
                      {...headerGroup.getHeaderGroupProps()}
                      tabIndex="0"
                      className="tr"
                    >
                      {headerGroup.headers.map((column, index) => (
                        <Draggable
                          key={column.id}
                          draggableId={column.id}
                          index={index}
                          isDragDisabled={!column.accessor}
                        >
                          {(provided, snapshot) => {
                            return (
                              <th
                                key={index}
                                {...column.getHeaderProps()}
                                className={
                                  column.isSorted ? (column.isSortedDesc ? 'sort-desc th' : 'sort-asc th') : 'th'
                                }
                              >
                                <div
                                  {...column.getSortByToggleProps()}
                                  {...provided.draggableProps}
                                  {...provided.dragHandleProps}
                                  // {...extraProps}
                                  ref={provided.innerRef}
                                  style={{ ...getItemStyle(snapshot, provided.draggableProps.style) }}
                                >
                                  {column.render('Header')}
                                </div>
                                <div
                                  onClick={(e) => {
                                    e.preventDefault();
                                    e.stopPropagation();
                                  }}
                                  draggable="true"
                                  {...column.getResizerProps()}
                                  className={`resizer ${column.isResizing ? 'isResizing' : ''}`}
                                />
                              </th>
                            );
                          }}
                        </Draggable>
                      ))}
                    </tr>
                  )}
                </Droppable>
              </DragDropContext>
            ))}
          </thead>

          {!loadingState && page.length === 0 && (
            <center className="w-100">
              <div className="py-5"> no data </div>
            </center>
          )}

          {!loadingState && (
            <tbody {...getTableBodyProps()} style={{ color: computeFontColor() }}>
              {page.map((row, index) => {
                prepareRow(row);
                return (
                  <tr
                    key={index}
                    className={`table-row ${
                      highlightSelectedRow && row.id === tableDetails.selectedRowId ? 'selected' : ''
                    }`}
                    {...row.getRowProps()}
                    onClick={(e) => {
                      e.stopPropagation();
                      const selectedRowDetails = { selectedRowId: row.id, selectedRow: row.original };
                      mergeToTableDetails(selectedRowDetails);
                      setExposedVariables(selectedRowDetails).then(() => {
                        fireEvent('onRowClicked');
                      });
                    }}
                    onMouseOver={(e) => {
                      if (hoverAdded) {
                        const hoveredRowDetails = { hoveredRowId: row.id, hoveredRow: row.original };
                        setRowDetails(hoveredRowDetails);
                        hoverRef.current = rowDetails?.hoveredRowId;
                      }
                    }}
                    onMouseLeave={(e) => {
                      hoverAdded && setRowDetails({ hoveredRowId: '', hoveredRow: '' });
                    }}
                  >
                    {row.cells.map((cell, index) => {
                      let cellProps = cell.getCellProps();
                      if (tableDetails.changeSet) {
                        if (tableDetails.changeSet[cell.row.index]) {
                          const currentColumn = columnData.find((column) => column.id === cell.column.id);
                          if (
                            _.get(tableDetails.changeSet[cell.row.index], currentColumn?.accessor, undefined) !==
                            undefined
                          ) {
                            cellProps.style.backgroundColor = darkMode ? '#1c252f' : '#ffffde';
                            cellProps.style['--tblr-table-accent-bg'] = darkMode ? '#1c252f' : '#ffffde';
                          }
                        }
                      }
                      const wrapAction = textWrapActions(cell.column.id);
                      const rowChangeSet = changeSet ? changeSet[cell.row.index] : null;
                      const cellValue = rowChangeSet ? rowChangeSet[cell.column.name] || cell.value : cell.value;
                      const rowData = tableData[cell.row.index];
                      const cellBackgroundColor = resolveReferences(
                        cell.column?.cellBackgroundColor,
                        currentState,
                        '',
                        {
                          cellValue,
                          rowData,
                        }
                      );
                      return (
                        // Does not require key as its already being passed by react-table via cellProps
                        // eslint-disable-next-line react/jsx-key
                        <td
                          className={cx(`${wrapAction ? wrapAction : 'wrap'}-wrapper`, {
                            'has-actions': cell.column.id === 'rightActions' || cell.column.id === 'leftActions',
                            'has-text': cell.column.columnType === 'text' || cell.column.isEditable,
                            'has-dropdown': cell.column.columnType === 'dropdown',
                            'has-multiselect': cell.column.columnType === 'multiselect',
                            'has-datepicker': cell.column.columnType === 'datepicker',
                            'align-items-center flex-column': cell.column.columnType === 'selector',
                            [cellSize]: true,
                          })}
                          {...cellProps}
                          style={{ ...cellProps.style, backgroundColor: cellBackgroundColor ?? 'inherit' }}
                        >
                          <div
                            className={`td-container ${cell.column.columnType === 'image' && 'jet-table-image-column'}`}
                          >
                            {cell.render('Cell')}
                          </div>
                        </td>
                      );
                    })}
                  </tr>
                );
              })}
            </tbody>
          )}
        </table>
        {loadingState === true && (
          <div style={{ width: '100%' }} className="p-2">
            <center>
              <div className="spinner-border mt-5" role="status"></div>
            </center>
          </div>
        )}
      </div>
      {(clientSidePagination || serverSidePagination || Object.keys(tableDetails.changeSet || {}).length > 0) && (
        <div className="card-footer d-flex align-items-center jet-table-footer justify-content-center">
          <div className="table-footer row gx-0">
            <div className="col">
              {(clientSidePagination || serverSidePagination) && (
                <Pagination
                  lastActivePageIndex={pageIndex}
                  serverSide={serverSidePagination}
                  autoGotoPage={gotoPage}
                  autoCanNextPage={canNextPage}
                  autoPageCount={pageCount}
                  autoPageOptions={pageOptions}
                  onPageIndexChanged={onPageIndexChanged}
                  pageIndex={paginationInternalPageIndex}
                  setPageIndex={setPaginationInternalPageIndex}
                  enableNextButton={enableNextButton}
                  enablePrevButton={enablePrevButton}
                />
              )}
            </div>
            <div className="col d-flex justify-content-end">
              {showBulkUpdateActions && Object.keys(tableDetails.changeSet || {}).length > 0 ? (
                <>
                  <button
                    className={`btn btn-primary btn-sm mx-2 ${tableDetails.isSavingChanges ? 'btn-loading' : ''}`}
                    onClick={() =>
                      onEvent('onBulkUpdate', { component }).then(() => {
                        handleChangesSaved();
                      })
                    }
                  >
                    Save Changes
                  </button>
                  <button className="btn btn-light btn-sm" onClick={() => handleChangesDiscarded()}>
                    Discard changes
                  </button>
                </>
              ) : (
                <span>
                  {clientSidePagination && !serverSidePagination && `${globalFilteredRows.length} Records`}
                  {serverSidePagination && totalRecords ? `${totalRecords} Records` : ''}
                </span>
              )}
            </div>
          </div>
        </div>
      )}
      {tableDetails.filterDetails.filtersVisible && (
        <Filter
          hideFilters={hideFilters}
          filters={tableDetails.filterDetails.filters}
          columns={columnData.map((column) => {
            return { name: column.Header, value: column.id };
          })}
          mergeToFilterDetails={mergeToFilterDetails}
          filterDetails={tableDetails.filterDetails}
          darkMode={darkMode}
          setAllFilters={setAllFilters}
          fireEvent={fireEvent}
        />
      )}
    </div>
  );
}<|MERGE_RESOLUTION|>--- conflicted
+++ resolved
@@ -255,320 +255,14 @@
     }
   }, [color, darkMode]);
 
-<<<<<<< HEAD
-  const columnData = component.definition.properties.columns.value.map((column) => {
-    const columnSize = columnSizes[column.id] || columnSizes[column.name];
-    const columnType = column.columnType;
-
-    const columnOptions = {};
-    if (
-      columnType === 'dropdown' ||
-      columnType === 'multiselect' ||
-      columnType === 'badge' ||
-      columnType === 'badges' ||
-      columnType === 'radio'
-    ) {
-      columnOptions.selectOptions = [];
-      const values = resolveReferences(column.values, currentState, []);
-      const labels = resolveReferences(column.labels, currentState, []);
-
-      if (Array.isArray(labels) && Array.isArray(values)) {
-        columnOptions.selectOptions = labels.map((label, index) => {
-          return { name: label, value: values[index] };
-        });
-      }
-    }
-    if (columnType === 'datepicker') {
-      column.isTimeChecked = column.isTimeChecked ? column.isTimeChecked : false;
-      column.dateFormat = column.dateFormat ? column.dateFormat : 'DD/MM/YYYY';
-      column.parseDateFormat = column.parseDateFormat ?? column.dateFormat; //backwards compatibility
-    }
-
-    const width = columnSize || defaultColumn.width;
-
-    return {
-      id: column.id,
-      Header: column.name,
-      accessor: column.key || column.name,
-      filter: customFilter,
-      width: width,
-      columnOptions,
-      cellBackgroundColor: column.cellBackgroundColor,
-      columnType,
-      isEditable: column.isEditable,
-      Cell: function (cell) {
-        const rowChangeSet = changeSet ? changeSet[cell.row.index] : null;
-        const cellValue = rowChangeSet ? rowChangeSet[column.name] || cell.value : cell.value;
-        const rowData = tableData[cell.row.index];
-
-        if (
-          cell.row.index === 0 &&
-          variablesExposedForPreview &&
-          !_.isEqual(variablesExposedForPreview[id]?.rowData, rowData)
-        ) {
-          const customResolvables = {};
-          customResolvables[id] = { ...variablesExposedForPreview[id], rowData };
-          exposeToCodeHinter((prevState) => ({ ...prevState, ...customResolvables }));
-        }
-
-        switch (columnType) {
-          case 'string':
-          case undefined:
-          case 'default': {
-            const textColor = resolveReferences(column.textColor, currentState, '', { cellValue, rowData });
-
-            const cellStyles = {
-              color: textColor ?? '',
-            };
-
-            if (column.isEditable) {
-              const validationData = validateWidget({
-                validationObject: {
-                  regex: {
-                    value: column.regex,
-                  },
-                  minLength: {
-                    value: column.minLength,
-                  },
-                  maxLength: {
-                    value: column.maxLength,
-                  },
-                  customRule: {
-                    value: column.customRule,
-                  },
-                },
-                widgetValue: cellValue,
-                currentState,
-                customResolveObjects: { cellValue },
-              });
-
-              const { isValid, validationError } = validationData;
-              const cellStyles = {
-                color: textColor ?? '',
-              };
-
-              return (
-                <div>
-                  <input
-                    type="text"
-                    style={{ ...cellStyles, maxWidth: width, minWidth: width - 10 }}
-                    onKeyDown={(e) => {
-                      if (e.key === 'Enter') {
-                        if (e.target.defaultValue !== e.target.value) {
-                          handleCellValueChange(
-                            cell.row.index,
-                            column.key || column.name,
-                            e.target.value,
-                            cell.row.original
-                          );
-                        }
-                      }
-                    }}
-                    onBlur={(e) => {
-                      if (e.target.defaultValue !== e.target.value) {
-                        handleCellValueChange(
-                          cell.row.index,
-                          column.key || column.name,
-                          e.target.value,
-                          cell.row.original
-                        );
-                      }
-                    }}
-                    className={`form-control-plaintext form-control-plaintext-sm ${!isValid ? 'is-invalid' : ''}`}
-                    defaultValue={cellValue}
-                  />
-                  <div className="invalid-feedback">{validationError}</div>
-                </div>
-              );
-            }
-            return <span style={cellStyles}>{cellValue}</span>;
-          }
-          case 'text': {
-            return (
-              <textarea
-                rows="1"
-                className="form-control-plaintext text-container text-muted"
-                readOnly={!column.isEditable}
-                style={{ maxWidth: width, minWidth: width - 10 }}
-                onBlur={(e) => {
-                  if (column.isEditable) {
-                    handleCellValueChange(cell.row.index, column.key || column.name, e.target.value, cell.row.original);
-                  }
-                }}
-                onChange={(e) => {
-                  if (column.isEditable) {
-                    handleCellValueChange(cell.row.index, column.key || column.name, e.target.value, cell.row.original);
-                  }
-                }}
-                value={cellValue}
-                defaultValue={cellValue}
-              ></textarea>
-            );
-          }
-          case 'dropdown': {
-            const validationData = validateWidget({
-              validationObject: {
-                regex: {
-                  value: column.regex,
-                },
-                minLength: {
-                  value: column.minLength,
-                },
-                maxLength: {
-                  value: column.maxLength,
-                },
-                customRule: {
-                  value: column.customRule,
-                },
-              },
-              widgetValue: cellValue,
-              currentState,
-              customResolveObjects: { cellValue },
-            });
-
-            const { isValid, validationError } = validationData;
-
-            return (
-              <div>
-                <SelectSearch
-                  options={columnOptions.selectOptions}
-                  value={cellValue}
-                  search={true}
-                  onChange={(value) => {
-                    handleCellValueChange(cell.row.index, column.key || column.name, value, cell.row.original);
-                  }}
-                  filterOptions={fuzzySearch}
-                  placeholder="Select.."
-                  disabled={!column.isEditable}
-                />
-                <div className={`invalid-feedback ${isValid ? '' : 'd-flex'}`}>{validationError}</div>
-              </div>
-            );
-          }
-          case 'multiselect': {
-            return (
-              <div>
-                <SelectSearch
-                  printOptions="on-focus"
-                  multiple
-                  search={true}
-                  placeholder="Select.."
-                  options={columnOptions.selectOptions}
-                  value={cellValue}
-                  onChange={(value) => {
-                    handleCellValueChange(cell.row.index, column.key || column.name, value, cell.row.original);
-                  }}
-                  disabled={!column.isEditable}
-                />
-              </div>
-            );
-          }
-          case 'badge':
-          case 'badges': {
-            return (
-              <div>
-                <CustomSelect
-                  options={columnOptions.selectOptions}
-                  value={cellValue}
-                  multiple={columnType === 'badges'}
-                  onChange={(value) => {
-                    handleCellValueChange(cell.row.index, column.key || column.name, value, cell.row.original);
-                  }}
-                />
-              </div>
-            );
-          }
-          case 'tags': {
-            return (
-              <div>
-                <Tags
-                  value={cellValue}
-                  onChange={(value) => {
-                    handleCellValueChange(cell.row.index, column.key || column.name, value, cell.row.original);
-                  }}
-                />
-              </div>
-            );
-          }
-          case 'radio': {
-            return (
-              <div>
-                <Radio
-                  options={columnOptions.selectOptions}
-                  value={cellValue}
-                  readOnly={!column.isEditable}
-                  onChange={(value) => {
-                    handleCellValueChange(cell.row.index, column.key || column.name, value, cell.row.original);
-                  }}
-                />
-              </div>
-            );
-          }
-          case 'toggle': {
-            return (
-              <div>
-                <Toggle
-                  value={cellValue}
-                  readOnly={!column.isEditable}
-                  activeColor={column.activeColor}
-                  onChange={(value) => {
-                    handleCellValueChange(cell.row.index, column.key || column.name, value, cell.row.original).then(
-                      () => {
-                        fireEvent('OnTableToggleCellChanged', {
-                          column: column,
-                          rowId: cell.row.id,
-                          row: cell.row.original,
-                        });
-                      }
-                    );
-                  }}
-                />
-              </div>
-            );
-          }
-          case 'datepicker': {
-            return (
-              <div>
-                <Datepicker
-                  timeZoneValue={column.timeZoneValue}
-                  timeZoneDisplay={column.timeZoneDisplay}
-                  dateDisplayFormat={column.dateFormat}
-                  isTimeChecked={column.isTimeChecked}
-                  value={cellValue}
-                  readOnly={column.isEditable}
-                  parseDateFormat={column.parseDateFormat}
-                  onChange={(value) => {
-                    handleCellValueChange(cell.row.index, column.key || column.name, value, cell.row.original);
-                  }}
-                  tableRef={tableRef}
-                />
-              </div>
-            );
-          }
-        }
-        return cellValue || '';
-      },
-    };
-  });
-
-  const tableData = useMemo(() => {
+  let tableData = useMemo(() => {
     let tableData = [];
     if (currentState) {
       tableData = resolveReferences(component.definition.properties.data.value, currentState, []);
       if (!Array.isArray(tableData)) tableData = [];
-      console.log('resolved param', tableData);
     }
     return tableData;
   }, [currentState, component.definition.properties.data.value]);
-=======
-  let tableData = [];
-  if (currentState) {
-    tableData = resolveReferences(component.definition.properties.data.value, currentState, []);
-    if (!Array.isArray(tableData)) tableData = [];
-  }
-
-  tableData = tableData || [];
->>>>>>> 9d38c295
 
   const tableRef = useRef();
 
