--- conflicted
+++ resolved
@@ -318,7 +318,6 @@
         defaultColumn,
         fireEvent,
         setExposedVariables,
-        currentState,
       }),
     [JSON.stringify(actions)]
   );
@@ -331,6 +330,7 @@
   };
 
   const optionsData = columnData.map((column) => column.columnOptions?.selectOptions);
+
   const columns = useMemo(
     () => [...leftActionsCellData, ...columnData, ...rightActionsCellData],
     [
@@ -884,11 +884,10 @@
                         cellValue,
                         rowData,
                       });
-<<<<<<< HEAD
                       const isEditable = resolveReferences(cell.column?.isEditable ?? false, currentState, '', {
                         cellValue,
                         rowData,
-=======
+                      });
                       const actionButtonsArray = actions.map((action) => {
                         return {
                           ...action,
@@ -897,7 +896,6 @@
                             rowData,
                           }),
                         };
->>>>>>> 82732694
                       });
                       return (
                         // Does not require key as its already being passed by react-table via cellProps
@@ -908,7 +906,7 @@
                           )}${String(cellValue ?? '').toLocaleLowerCase()}-cell-${index}`}
                           className={cx(`${wrapAction ? wrapAction : 'wrap'}-wrapper`, {
                             'has-actions': cell.column.id === 'rightActions' || cell.column.id === 'leftActions',
-                            'has-text': cell.column.columnType === 'text' || cell.column.isEditable,
+                            'has-text': cell.column.columnType === 'text' || isEditable,
                             'has-dropdown': cell.column.columnType === 'dropdown',
                             'has-multiselect': cell.column.columnType === 'multiselect',
                             'has-datepicker': cell.column.columnType === 'datepicker',
@@ -926,13 +924,9 @@
                             <GenerateEachCellValue
                               cellValue={cellValue}
                               globalFilter={state.globalFilter}
-<<<<<<< HEAD
-                              cellRender={cell.render('Cell', { cell, isEditable })}
-=======
-                              cellRender={cell.render('Cell', { cell, actionButtonsArray })}
->>>>>>> 82732694
+                              cellRender={cell.render('Cell', { cell, isEditable, actionButtonsArray })}
                               rowChangeSet={rowChangeSet}
-                              isEditable={cell.column.isEditable}
+                              isEditable={isEditable}
                               columnType={cell.column.columnType}
                               isColumnTypeAction={['rightActions', 'leftActions'].includes(cell.column.id)}
                               cellTextColor={cellTextColor}
