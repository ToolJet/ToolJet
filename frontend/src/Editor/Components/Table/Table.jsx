--- conflicted
+++ resolved
@@ -101,11 +101,8 @@
     rowsPerPage,
     enabledSort,
     hideColumnSelectorButton,
-<<<<<<< HEAD
     defaultSelctedRow,
-=======
     allowSelection,
->>>>>>> 0b6e2a3b
   } = loadPropertiesAndStyles(properties, styles, darkMode, component);
 
   const updatedDataReference = useRef([]);
