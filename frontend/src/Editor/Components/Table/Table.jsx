/* eslint-disable no-unused-vars */
/* eslint-disable react-hooks/exhaustive-deps */
import React, { useMemo, useState, useEffect, useCallback, useContext, useReducer, useRef } from 'react';
import {
  useTable,
  useFilters,
  useSortBy,
  useGlobalFilter,
  useAsyncDebounce,
  usePagination,
  useBlockLayout,
  useResizeColumns,
  useRowSelect,
  useColumnOrder,
} from 'react-table';
import cx from 'classnames';
import { resolveReferences, validateWidget, determineJustifyContentValue } from '@/_helpers/utils';
import { useExportData } from 'react-table-plugins';
import Papa from 'papaparse';
import { Pagination } from './Pagination';
import { Filter } from './Filter';
import { GlobalFilter } from './GlobalFilter';
var _ = require('lodash');
import loadPropertiesAndStyles from './load-properties-and-styles';
import { reducer, reducerActions, initialState } from './reducer';
import customFilter from './custom-filter';
import generateColumnsData from './columns';
import generateActionsData from './columns/actions';
import autogenerateColumns from './columns/autogenerateColumns';
import IndeterminateCheckbox from './IndeterminateCheckbox';
// eslint-disable-next-line import/no-unresolved
import { useTranslation } from 'react-i18next';
// eslint-disable-next-line import/no-unresolved
import JsPDF from 'jspdf';
// eslint-disable-next-line import/no-unresolved
import 'jspdf-autotable';
import { DragDropContext, Droppable, Draggable } from 'react-beautiful-dnd';
// eslint-disable-next-line import/no-unresolved
import { IconEyeOff } from '@tabler/icons-react';
// eslint-disable-next-line import/no-unresolved
import * as XLSX from 'xlsx/xlsx.mjs';
import OverlayTrigger from 'react-bootstrap/OverlayTrigger';
import Popover from 'react-bootstrap/Popover';
import { useMounted } from '@/_hooks/use-mount';
import GenerateEachCellValue from './GenerateEachCellValue';
// eslint-disable-next-line import/no-unresolved
import { toast } from 'react-hot-toast';
import { Tooltip } from 'react-tooltip';
import { AddNewRowComponent } from './AddNewRowComponent';
import { useAppInfo } from '@/_stores/appDataStore';
import { ButtonSolid } from '@/_ui/AppButton/AppButton';
import SolidIcon from '@/_ui/Icon/SolidIcons';
import Skeleton, { SkeletonTheme } from 'react-loading-skeleton';
import { OverlayTriggerComponent } from './OverlayTriggerComponent';
// eslint-disable-next-line import/no-unresolved
import { diff } from 'deep-object-diff';

// utilityForNestedNewRow function is used to construct nested object while adding or updating new row when '.' is present in column key for adding new row
const utilityForNestedNewRow = (row) => {
  let arr = Object.keys(row);
  let obj = {};
  arr.forEach((key) => {
    let nestedKeys = key.split('.');
    let tempObj = obj;

    for (let i = 0; i < nestedKeys.length; i++) {
      let nestedKey = nestedKeys[i];

      if (!tempObj.hasOwnProperty(nestedKey)) {
        tempObj[nestedKey] = i === nestedKeys.length - 1 ? '' : {};
      }

      tempObj = tempObj[nestedKey];
    }
  });
  return obj;
};

export function Table({
  id,
  width,
  height,
  component,
  onComponentClick,
  currentState = { components: {} },
  onEvent,
  paramUpdated,
  changeCanDrag,
  onComponentOptionChanged,
  onComponentOptionsChanged,
  darkMode,
  fireEvent,
  setExposedVariable,
  setExposedVariables,
  styles,
  properties,
  variablesExposedForPreview,
  exposeToCodeHinter,
  // events,
  setProperty,
  mode,
  exposedVariables,
}) {
  const {
    color,
    serverSidePagination,
    serverSideSearch,
    serverSideSort,
    serverSideFilter,
    displaySearchBox,
    showDownloadButton,
    showFilterButton,
    showBulkUpdateActions,
    showBulkSelector,
    highlightSelectedRow,
    loadingState,
    columnSizes,
    tableType,
    cellSize,
    borderRadius,
    parsedWidgetVisibility,
    parsedDisabledState,
    actionButtonRadius,
    actions,
    enableNextButton,
    enablePrevButton,
    totalRecords,
    rowsPerPage,
    enabledSort,
    hideColumnSelectorButton,
    defaultSelectedRow,
    showAddNewRowButton,
    allowSelection,
    enablePagination,
    selectRowOnCellEdit,
  } = loadPropertiesAndStyles(properties, styles, darkMode, component);

  const updatedDataReference = useRef([]);
  const preSelectRow = useRef(false);
  const { events: allAppEvents } = useAppInfo();

  const tableEvents = allAppEvents.filter((event) => event.target === 'component' && event.sourceId === id);
  const tableColumnEvents = allAppEvents.filter((event) => event.target === 'table_column' && event.sourceId === id);
  const tableActionEvents = allAppEvents.filter((event) => event.target === 'table_action' && event.sourceId === id);

  const getItemStyle = ({ isDragging, isDropAnimating }, draggableStyle) => ({
    ...draggableStyle,
    userSelect: 'none',
    background: isDragging ? 'var(--slate4)' : '',
    top: 'auto',
    borderRadius: '4px',
    ...(isDragging && {
      // marginLeft: '-280px', // hack changing marginLeft to -280px to bring the draggable header to the correct position at the start of drag
      display: 'flex',
      alignItems: 'center',
      paddingLeft: '10px',
      height: '30px',
      position: 'absolute',
      top: '0',
      left: '0',
      right: '0',
      bottom: '0',
      zIndex: '9999',
      width: '60px',
    }),
    ...(!isDragging && { transform: 'translate(0,0)', width: '100%' }),
    ...(isDropAnimating && { transitionDuration: '0.001s' }),
  });
  const { t } = useTranslation();

  const [tableDetails, dispatch] = useReducer(reducer, initialState());
  const [hoverAdded, setHoverAdded] = useState(false);
  const [generatedColumn, setGeneratedColumn] = useState([]);
  const mergeToTableDetails = (payload) => dispatch(reducerActions.mergeToTableDetails(payload));
  const mergeToFilterDetails = (payload) => dispatch(reducerActions.mergeToFilterDetails(payload));
  const mergeToAddNewRowsDetails = (payload) => dispatch(reducerActions.mergeToAddNewRowsDetails(payload));
  const mounted = useMounted();

  const [resizingColumnId, setResizingColumnId] = useState(null);

  const prevDataFromProps = useRef();
  useEffect(() => {
    if (mounted) prevDataFromProps.current = properties.data;
  }, [JSON.stringify(properties.data)]);

  useEffect(() => {
    setExposedVariable(
      'filters',
      tableDetails.filterDetails.filters.map((filter) => filter.value)
    );
  }, [JSON.stringify(tableDetails?.filterDetails?.filters)]);

  useEffect(
    () => mergeToTableDetails({ columnProperties: component?.definition?.properties?.columns?.value }),
    [component?.definition?.properties]
  );

  useEffect(() => {
    const hoverEvent = tableEvents?.find(({ event }) => {
      return event?.eventId == 'onRowHovered';
    });

    if (hoverEvent?.event?.eventId) {
      setHoverAdded(true);
    }
  }, [JSON.stringify(tableEvents)]);

  function showFilters() {
    mergeToFilterDetails({ filtersVisible: true });
  }

  function hideFilters() {
    mergeToFilterDetails({ filtersVisible: false });
  }

  function showAddNewRowPopup() {
    mergeToAddNewRowsDetails({ addingNewRows: true });
  }

  function hideAddNewRowPopup() {
    mergeToAddNewRowsDetails({ addingNewRows: false });
  }

  const defaultColumn = React.useMemo(
    () => ({
      minWidth: 60,
      width: 150,
    }),
    []
  );

  function handleExistingRowCellValueChange(index, key, value, rowData) {
    const changeSet = tableDetails.changeSet;
    const dataUpdates = tableDetails.dataUpdates || [];
    const clonedTableData = _.cloneDeep(tableData);

    let obj = changeSet ? changeSet[index] || {} : {};
    obj = _.set(obj, key, value);

    let newChangeset = {
      ...changeSet,
      [index]: {
        ...obj,
      },
    };

    obj = _.set({ ...rowData }, key, value);

    let newDataUpdates = {
      ...dataUpdates,
      [index]: { ...obj },
    };

    Object.keys(newChangeset).forEach((key) => {
      clonedTableData[key] = {
        ..._.merge(clonedTableData[key], newChangeset[key]),
      };
    });
    const changesToBeSavedAndExposed = { dataUpdates: newDataUpdates, changeSet: newChangeset };
    mergeToTableDetails(changesToBeSavedAndExposed);
    fireEvent('onCellValueChanged');
    return setExposedVariables({ ...changesToBeSavedAndExposed, updatedData: clonedTableData });
  }

  const copyOfTableDetails = useRef(tableDetails);
  useEffect(() => {
    copyOfTableDetails.current = _.cloneDeep(tableDetails);
  }, [JSON.stringify(tableDetails)]);

  function handleNewRowCellValueChange(index, key, value, rowData) {
    const changeSet = copyOfTableDetails.current.addNewRowsDetails.newRowsChangeSet || {};
    const dataUpdates = copyOfTableDetails.current.addNewRowsDetails.newRowsDataUpdates || {};
    let obj = changeSet ? changeSet[index] || {} : {};
    obj = _.set(obj, key, value);
    let newChangeset = {
      ...changeSet,
      [index]: {
        ...obj,
      },
    };

    if (Object.keys(rowData).find((key) => key.includes('.'))) {
      rowData = utilityForNestedNewRow(rowData);
    }
    obj = _.merge({}, rowData, obj);

    let newDataUpdates = {
      ...dataUpdates,
      [index]: { ...obj },
    };
    const changesToBeSaved = { newRowsDataUpdates: newDataUpdates, newRowsChangeSet: newChangeset };
    const changesToBeExposed = Object.keys(newDataUpdates).reduce((accumulator, row) => {
      accumulator.push({ ...newDataUpdates[row] });
      return accumulator;
    }, []);
    mergeToAddNewRowsDetails(changesToBeSaved);
    return setExposedVariables({ newRows: changesToBeExposed });
  }

  function getExportFileBlob({ columns, fileType, fileName }) {
    let headers = columns.map((column) => {
      return { exportValue: String(column?.exportValue), key: column.key ? String(column.key) : column?.key };
    });
    let data = globalFilteredRows.map((row) => {
      return headers.reduce((accumulator, header) => {
        let value = undefined;
        if (header.key && header.key !== header.exportValue) {
          value = _.get(row.original, header.key);
        } else {
          value = _.get(row.original, header.exportValue);
        }
        accumulator.push(value);
        return accumulator;
      }, []);
    });
    headers = headers.map((header) => header.exportValue.toUpperCase());
    if (fileType === 'csv') {
      const csvString = Papa.unparse({ fields: headers, data });
      return new Blob([csvString], { type: 'text/csv' });
    } else if (fileType === 'pdf') {
      const pdfData = data.map((obj) => Object.values(obj));
      const doc = new JsPDF();
      doc.autoTable({
        head: [headers],
        body: pdfData,
        styles: {
          minCellHeight: 9,
          minCellWidth: 20,
          fontSize: 11,
          color: 'black',
        },
        theme: 'grid',
      });
      doc.save(`${fileName}.pdf`);
      return;
    } else if (fileType === 'xlsx') {
      data.unshift(headers); //adding headers array at the beginning of data
      let wb = XLSX.utils.book_new();
      let ws1 = XLSX.utils.aoa_to_sheet(data);
      XLSX.utils.book_append_sheet(wb, ws1, 'React Table Data');
      XLSX.writeFile(wb, `${fileName}.xlsx`);
      // Returning false as downloading of file is already taken care of
      return false;
    }
  }

  function onPageIndexChanged(page) {
    onComponentOptionChanged(component, 'pageIndex', page).then(() => {
      onEvent('onPageChanged', tableEvents, { component });
    });
  }

  function handleChangesSaved() {
    const clonedTableData = _.cloneDeep(tableData);
    Object.keys(changeSet).forEach((key) => {
      clonedTableData[key] = {
        ..._.merge(clonedTableData[key], changeSet[key]),
      };
    });
    updatedDataReference.current = _.cloneDeep(clonedTableData);

    setExposedVariables({
      changeSet: {},
      dataUpdates: [],
    });
    mergeToTableDetails({ dataUpdates: {}, changeSet: {} });
  }

  function handleChangesDiscarded() {
    setExposedVariables({
      changeSet: {},
      dataUpdates: [],
    });
    mergeToTableDetails({ dataUpdates: {}, changeSet: {} });
    fireEvent('onCancelChanges');
  }

  const changeSet = tableDetails?.changeSet ?? {};

  const computeFontColor = useCallback(() => {
    if (color !== undefined) {
      return color;
    } else {
      return darkMode ? '#ffffff' : '#000000';
    }
  }, [color, darkMode]);

  let tableData = [],
    dynamicColumn = [];

  const useDynamicColumn = resolveReferences(component.definition.properties?.useDynamicColumn?.value, currentState);
  if (currentState) {
    tableData = resolveReferences(component.definition.properties.data.value, currentState, []);
    dynamicColumn = useDynamicColumn
      ? resolveReferences(component.definition.properties?.columnData?.value, currentState, []) ?? []
      : [];
    if (!Array.isArray(tableData)) {
      tableData = [];
    } else {
      tableData = tableData.filter((data) => data !== null && data !== undefined);
    }
  }

  tableData = _.isArray(tableData) ? tableData : [];

  const tableRef = useRef();

  const columnProperties = useDynamicColumn ? generatedColumn : component.definition.properties.columns.value;

  let columnData = generateColumnsData({
    columnProperties,
    columnSizes,
    currentState,
    handleCellValueChange: handleExistingRowCellValueChange,
    customFilter,
    defaultColumn,
    changeSet: tableDetails.changeSet,
    tableData,
    variablesExposedForPreview,
    exposeToCodeHinter,
    id,
    fireEvent,
    tableRef,
    t,
    darkMode,
    tableColumnEvents: tableColumnEvents,
  });

  columnData = useMemo(
    () =>
      columnData.filter((column) => {
        if (resolveReferences(column?.columnVisibility, currentState)) {
          return column;
        }
      }),
    [columnData, currentState]
  );

  const transformations = columnProperties
    .filter((column) => column.transformation && column.transformation != '{{cellValue}}')
    .map((column) => ({
      key: column.key ? column.key : column.name,
      transformation: column.transformation,
    }));

  tableData = useMemo(() => {
    return tableData.map((row) => {
<<<<<<< HEAD
      return {
        ...row,
        ...Object.fromEntries(
          transformations.map(({ key, transformation }) => {
            const nestedKeys = key.includes('.') && key.split('.');
            if (nestedKeys) {
              // Single-level nested property
              const [nestedKey, subKey] = nestedKeys;
              const nestedObject = row[nestedKey];
              return [
                nestedKey,
                {
                  ...nestedObject,
                  [subKey]: resolveReferences(transformation, currentState, row[key], {
                    cellValue: row?.[nestedKey]?.[subKey],
                    rowData: row,
                  }),
                },
              ];
            } else {
              // Non-nested property
              return [
                key,
                resolveReferences(transformation, currentState, row[key], { cellValue: row[key], rowData: row }),
              ];
            }
          })
        ),
      };
    });
  }, [JSON.stringify([transformations, currentState, component.definition.properties.data.value])]);
=======
      const transformedObject = {};

      transformations.forEach(({ key, transformation }) => {
        const nestedKeys = key.includes('.') && key.split('.');
        if (nestedKeys) {
          // Single-level nested property
          const [nestedKey, subKey] = nestedKeys;
          const nestedObject = transformedObject?.[nestedKey] || { ...row[nestedKey] }; // Retain existing nested object
          const newValue = resolveReferences(transformation, currentState, row[key], {
            cellValue: row?.[nestedKey]?.[subKey],
            rowData: row,
          });

          // Apply transformation to subKey
          nestedObject[subKey] = newValue;

          // Update transformedObject with the new nested object
          transformedObject[nestedKey] = nestedObject;
        } else {
          // Non-nested property
          transformedObject[key] = resolveReferences(transformation, currentState, row[key], {
            cellValue: row[key],
            rowData: row,
          });
        }
      });

      return {
        ...row,
        ...transformedObject,
      };
    });
  }, [JSON.stringify([tableData, transformations, currentState])]);
>>>>>>> 098dd6d7

  useEffect(() => {
    setExposedVariables({
      currentData: tableData,
      updatedData: tableData,
    });
  }, [JSON.stringify(tableData)]);

  const columnDataForAddNewRows = generateColumnsData({
    columnProperties: useDynamicColumn ? generatedColumn : component.definition.properties.columns.value,
    columnSizes,
    currentState,
    handleCellValueChange: handleNewRowCellValueChange,
    customFilter,
    defaultColumn,
    changeSet: tableDetails.addNewRowsDetails.newRowsChangeSet,
    tableData,
    variablesExposedForPreview,
    exposeToCodeHinter,
    id,
    fireEvent,
    tableRef,
    t,
    darkMode,
  });
  const [leftActionsCellData, rightActionsCellData] = useMemo(
    () =>
      generateActionsData({
        actions,
        columnSizes,
        defaultColumn,
        fireEvent,
        setExposedVariables,
        tableActionEvents,
      }),
    [JSON.stringify(actions), tableActionEvents]
  );

  const textWrapActions = (id) => {
    let wrapOption = tableDetails.columnProperties?.find((item) => {
      return item?.id == id;
    });
    return wrapOption?.textWrap;
  };

  const optionsData = columnData.map((column) => column?.columnOptions?.selectOptions);
  const columns = useMemo(
    () => {
      return [...leftActionsCellData, ...columnData, ...rightActionsCellData];
    },
    [
      JSON.stringify(columnData),
      JSON.stringify(tableData),
      JSON.stringify(actions),
      leftActionsCellData.length,
      rightActionsCellData.length,
      tableDetails.changeSet,
      JSON.stringify(optionsData),
      JSON.stringify(component.definition.properties.columns),
      showBulkSelector,
      JSON.stringify(variablesExposedForPreview && variablesExposedForPreview[id]),
      darkMode,
      allowSelection,
      highlightSelectedRow,
      JSON.stringify(tableActionEvents),
      JSON.stringify(tableColumnEvents),
    ] // Hack: need to fix
  );

  const columnsForAddNewRow = useMemo(() => {
    return [...columnDataForAddNewRows];
  }, [JSON.stringify(columnDataForAddNewRows), darkMode, tableDetails.addNewRowsDetails.addingNewRows]);

  const data = useMemo(() => {
    if (!_.isEqual(properties.data, prevDataFromProps.current)) {
      if (!_.isEmpty(updatedDataReference.current)) updatedDataReference.current = [];
      if (
        !_.isEmpty(exposedVariables.newRows) ||
        !_.isEmpty(tableDetails.addNewRowsDetails.newRowsDataUpdates) ||
        tableDetails.addNewRowsDetails.addingNewRows
      ) {
        setExposedVariable('newRows', []);
        mergeToAddNewRowsDetails({ newRowsDataUpdates: {}, newRowsChangeSet: {}, addingNewRows: false });
      }
    }
    return _.isEmpty(updatedDataReference.current) ? tableData : updatedDataReference.current;
  }, [tableData.length, component.definition.properties.data.value, JSON.stringify([properties.data, tableData])]);

  useEffect(() => {
    if (
      tableData.length != 0 &&
      component.definition.properties.autogenerateColumns?.value &&
      (useDynamicColumn || mode === 'edit')
    ) {
      const generatedColumnFromData = autogenerateColumns(
        tableData,
        component.definition.properties.columns.value,
        component.definition.properties?.columnDeletionHistory?.value ?? [],
        useDynamicColumn,
        dynamicColumn,
        setProperty,
        component.definition.properties.autogenerateColumns?.generateNestedColumns ?? false
      );

      useDynamicColumn && setGeneratedColumn(generatedColumnFromData);
    }
  }, [JSON.stringify(tableData), JSON.stringify(dynamicColumn)]);

  const computedStyles = {
    // width: `${width}px`,
  };

  const {
    getTableProps,
    getTableBodyProps,
    headerGroups,
    page,
    canPreviousPage,
    canNextPage,
    pageOptions,
    gotoPage,
    pageCount,
    nextPage,
    previousPage,
    setPageSize,
    state,
    rows,
    prepareRow,
    setAllFilters,
    preGlobalFilteredRows,
    setGlobalFilter,
    allColumns,
    setColumnOrder,
    state: { pageIndex, globalFilter },
    exportData,
    selectedFlatRows,
    globalFilteredRows,
    getToggleHideAllColumnsProps,
    toggleRowSelected,
    toggleAllRowsSelected,
  } = useTable(
    {
      autoResetPage: false,
      autoResetGlobalFilter: false,
      autoResetHiddenColumns: false,
      autoResetFilters: false,
      manualGlobalFilter: serverSideSearch,
      manualFilters: serverSideFilter,
      columns,
      data,
      defaultColumn,
      initialState: { pageIndex: 0, pageSize: -1 },
      pageCount: -1,
      manualPagination: false,
      getExportFileBlob,
      disableSortBy: !enabledSort,
      manualSortBy: serverSideSort,
      stateReducer: (newState, action, prevState) => {
        const newStateWithPrevSelectedRows = showBulkSelector
          ? { ...newState, selectedRowId: { ...prevState.selectedRowIds, ...newState.selectedRowIds } }
          : { ...newState.selectedRowId };
        if (action.type === 'toggleRowSelected') {
          prevState.selectedRowIds[action.id]
            ? (newState.selectedRowIds = {
                ...newStateWithPrevSelectedRows.selectedRowIds,
                [action.id]: false,
              })
            : (newState.selectedRowIds = {
                ...newStateWithPrevSelectedRows.selectedRowIds,
                [action.id]: true,
              });
        }
        return newState;
      },
    },
    useColumnOrder,
    useFilters,
    useGlobalFilter,
    useSortBy,
    usePagination,
    useBlockLayout,
    useResizeColumns,
    useExportData,
    useRowSelect,
    (hooks) => {
      allowSelection &&
        !highlightSelectedRow &&
        hooks.visibleColumns.push((columns) => [
          {
            id: 'selection',
            Header: ({ getToggleAllPageRowsSelectedProps }) => {
              return (
                <div className="d-flex flex-column align-items-center">
                  {showBulkSelector && <IndeterminateCheckbox {...getToggleAllPageRowsSelectedProps()} />}
                </div>
              );
            },
            Cell: ({ row }) => {
              return (
                <div className="d-flex flex-column align-items-center">
                  <IndeterminateCheckbox {...row.getToggleRowSelectedProps()} fireEvent={fireEvent} />
                </div>
              );
            },
            width: 1,
            columnType: 'selector',
          },
          ...columns,
        ]);
    }
  );
  const currentColOrder = React.useRef();
  const clientSidePagination = enablePagination && !serverSidePagination;
  const sortOptions = useMemo(() => {
    if (state?.sortBy?.length === 0) {
      return;
    }

    const columnName = columns.find((column) => column.id === state?.sortBy?.[0]?.id).accessor;

    return [
      {
        column: columnName,
        direction: state?.sortBy?.[0]?.desc ? 'desc' : 'asc',
      },
    ];
  }, [JSON.stringify(state)]);
  const getDetailsOfPreSelectedRow = () => {
    const key = Object?.keys(defaultSelectedRow)[0] ?? '';
    const value = defaultSelectedRow?.[key] ?? undefined;
    const preSelectedRowDetails = rows.find((row) => row?.original?.[key] === value);
    return preSelectedRowDetails;
  };

  useEffect(() => {
    if (!sortOptions) {
      setExposedVariable('sortApplied', []);
    }
    if (mounted) {
      setExposedVariable('sortApplied', sortOptions);
      fireEvent('onSort');
    }
  }, [JSON.stringify(sortOptions)]);

  useEffect(() => {
    setExposedVariable('setPage', async function (targetPageIndex) {
      setPaginationInternalPageIndex(targetPageIndex);
      setExposedVariable('pageIndex', targetPageIndex);
      if (!serverSidePagination && clientSidePagination) gotoPage(targetPageIndex - 1);
    });
  }, [serverSidePagination, clientSidePagination, setPaginationInternalPageIndex]);

  useEffect(() => {
    setExposedVariable('selectRow', async function (key, value) {
      const item = tableData.filter((item) => item[key] == value);
      const row = rows.find((item, index) => item.original[key] == value);
      if (row != undefined) {
        const selectedRowDetails = { selectedRow: item[0], selectedRowId: row.id };
        setExposedVariables(selectedRowDetails);
        toggleRowSelected(row.id);
        mergeToTableDetails(selectedRowDetails);
        fireEvent('onRowClicked');
      }
    });
  }, [JSON.stringify(tableData), JSON.stringify(tableDetails.selectedRow)]);

  useEffect(() => {
    setExposedVariable('deselectRow', async function () {
      if (!_.isEmpty(tableDetails.selectedRow)) {
        const selectedRowDetails = { selectedRow: {}, selectedRowId: {} };
        setExposedVariables(selectedRowDetails);
        if (allowSelection && !showBulkSelector) toggleRowSelected(tableDetails.selectedRowId, false);
        mergeToTableDetails(selectedRowDetails);
      }
      return;
    });
  }, [JSON.stringify(tableData), JSON.stringify(tableDetails.selectedRow)]);

  useEffect(() => {
    setExposedVariable('discardChanges', async function () {
      if (Object.keys(tableDetails.changeSet || {}).length > 0) {
        setExposedVariables({
          changeSet: {},
          dataUpdates: [],
        });
        mergeToTableDetails({ dataUpdates: {}, changeSet: {} });
      }
    });
  }, [JSON.stringify(tableData), JSON.stringify(tableDetails.changeSet)]);

  useEffect(() => {
    setExposedVariable('discardNewlyAddedRows', async function () {
      if (
        !_.isEmpty(exposedVariables.newRows) ||
        !_.isEmpty(tableDetails.addNewRowsDetails.newRowsChangeSet) ||
        !_.isEmpty(tableDetails.addNewRowsDetails.newRowsChangeSet)
      ) {
        setExposedVariables({
          newRows: [],
        });
        mergeToAddNewRowsDetails({ newRowsChangeSet: {}, newRowsDataUpdates: {}, addingNewRows: false });
      }
    });
  }, [
    JSON.stringify(tableDetails.addNewRowsDetails.newRowsChangeSet),
    tableDetails.addNewRowsDetails.addingNewRows,
    JSON.stringify(tableDetails.addNewRowsDetails.newRowsDataUpdates),
  ]);

  useEffect(() => {
    if (showBulkSelector) {
      const selectedRowsOriginalData = selectedFlatRows.map((row) => row.original);
      const selectedRowsId = selectedFlatRows.map((row) => row.id);
      setExposedVariables({ selectedRows: selectedRowsOriginalData, selectedRowsId: selectedRowsId });
      const selectedRowsDetails = selectedFlatRows.reduce((accumulator, row) => {
        accumulator.push({ selectedRowId: row.id, selectedRow: row.original });
        return accumulator;
      }, []);
      mergeToTableDetails({ selectedRowsDetails });
    }
    if (
      allowSelection &&
      ((!showBulkSelector && !highlightSelectedRow) ||
        (showBulkSelector && !highlightSelectedRow && preSelectRow.current))
    ) {
      const selectedRow = selectedFlatRows?.[0]?.original ?? {};
      const selectedRowId = selectedFlatRows?.[0]?.id ?? null;
      setExposedVariables({ selectedRow, selectedRowId });
      mergeToTableDetails({ selectedRow, selectedRowId });
    }
  }, [selectedFlatRows.length, selectedFlatRows]);

  useEffect(() => {
    setExposedVariable('downloadTableData', async function (format) {
      exportData(format, true);
    });
  }, [_.toString(globalFilteredRows), columns]);

  useEffect(() => {
    if (mounted) {
      setExposedVariables({ selectedRows: [], selectedRowsId: [], selectedRow: {}, selectedRowId: null });
      mergeToTableDetails({ selectedRowsDetails: [], selectedRow: {}, selectedRowId: null });
      toggleAllRowsSelected(false);
    }
  }, [showBulkSelector, highlightSelectedRow, allowSelection]);

  React.useEffect(() => {
    if (enablePagination) {
      if (serverSidePagination || !clientSidePagination) {
        setPageSize(rows?.length || 10);
      }
      if (!serverSidePagination && clientSidePagination) {
        setPageSize(rowsPerPage || 10);
      }
    } else {
      setPageSize(rows?.length || 10);
    }
  }, [clientSidePagination, serverSidePagination, rows, rowsPerPage]);
  useEffect(() => {
    const pageData = page.map((row) => row.original);
    if (preSelectRow.current) {
      preSelectRow.current = false;
    } else {
      onComponentOptionsChanged(component, [
        ['currentPageData', pageData],
        ['currentData', data],
        ['selectedRow', []],
        ['selectedRowId', null],
      ]);
      if (tableDetails.selectedRowId || !_.isEmpty(tableDetails.selectedRowDetails)) {
        toggleAllRowsSelected(false);
        mergeToTableDetails({ selectedRow: {}, selectedRowId: null, selectedRowDetails: [] });
      }
    }
  }, [tableData.length, _.toString(page), pageIndex, _.toString(data)]);

  useEffect(() => {
    const newColumnSizes = { ...columnSizes, ...state.columnResizing.columnWidths };

    const isColumnSizeChanged = !_.isEmpty(diff(columnSizes, newColumnSizes));

    if (isColumnSizeChanged && !state.columnResizing.isResizingColumn && !_.isEmpty(newColumnSizes)) {
      changeCanDrag(true);
      paramUpdated(
        id,
        'columnSizes',
        {
          value: newColumnSizes,
        },
        { componentDefinitionChanged: true }
      );
    } else {
      changeCanDrag(false);
    }
  }, [state.columnResizing.isResizingColumn]);

  const [paginationInternalPageIndex, setPaginationInternalPageIndex] = useState(pageIndex ?? 1);
  const [rowDetails, setRowDetails] = useState();
  useEffect(() => {
    if (pageCount <= pageIndex) gotoPage(pageCount - 1);
  }, [pageCount]);

  const hoverRef = useRef();

  useEffect(() => {
    if (rowDetails?.hoveredRowId !== '' && hoverRef.current !== rowDetails?.hoveredRowId) rowHover();
  }, [rowDetails]);

  useEffect(() => {
    setExposedVariable(
      'filteredData',
      globalFilteredRows.map((row) => row.original)
    );
  }, [JSON.stringify(globalFilteredRows.map((row) => row.original))]);

  const rowHover = () => {
    mergeToTableDetails(rowDetails);
    setExposedVariables(rowDetails);
    fireEvent('onRowHovered');
  };
  useEffect(() => {
    if (_.isEmpty(changeSet)) {
      setExposedVariable(
        'updatedData',
        _.isEmpty(updatedDataReference.current) ? tableData : updatedDataReference.current
      );
    }
  }, [JSON.stringify(changeSet)]);
  useEffect(() => {
    if (
      allowSelection &&
      typeof defaultSelectedRow === 'object' &&
      !_.isEmpty(defaultSelectedRow) &&
      !_.isEmpty(data)
    ) {
      const preSelectedRowDetails = getDetailsOfPreSelectedRow();
      if (_.isEmpty(preSelectedRowDetails)) return;

      const selectedRow = preSelectedRowDetails?.original ?? {};
      const selectedRowId = preSelectedRowDetails?.id ?? null;
      const pageNumber = Math.floor(selectedRowId / rowsPerPage) + 1;
      preSelectRow.current = true;
      if (highlightSelectedRow) {
        setExposedVariables({ selectedRow: selectedRow, selectedRowId: selectedRowId });
        toggleRowSelected(selectedRowId, true);
        mergeToTableDetails({ selectedRow: selectedRow, selectedRowId: selectedRowId });
      } else {
        toggleRowSelected(selectedRowId, true);
      }
      if (pageIndex >= 0 && pageNumber !== pageIndex + 1) {
        gotoPage(pageNumber - 1);
      }
    }

    //hack : in the initial render, data is undefined since, upon feeding data to the table from some query, query inside current state is {}. Hence we added data in the dependency array, now question is should we add data or rows?
  }, [JSON.stringify(defaultSelectedRow), JSON.stringify(data)]);

  useEffect(() => {
    // csa for select all rows in table
    setExposedVariable('selectAllRows', async function () {
      if (showBulkSelector) {
        await toggleAllRowsSelected(true);
      }
    });
    // csa for deselect all rows in table
    setExposedVariable('deselectAllRows', async function () {
      if (showBulkSelector) {
        await toggleAllRowsSelected(false);
      }
    });
  }, [JSON.stringify(tableDetails.selectedRowsDetails)]);

  const pageData = page.map((row) => row.original);
  useEffect(() => {
    setExposedVariable('currentPageData', pageData);
  }, [JSON.stringify(pageData)]);

  function downlaodPopover() {
    const options = [
      { dataCy: 'option-download-CSV', text: 'Download as CSV', value: 'csv' },
      { dataCy: 'option-download-execel', text: 'Download as Excel', value: 'xlsx' },
      { dataCy: 'option-download-pdf', text: 'Download as PDF', value: 'pdf' },
    ];
    return (
      <Popover
        id="popover-basic"
        data-cy="popover-card"
        className={`${darkMode && 'dark-theme'} shadow table-widget-download-popup`}
        placement="top-end"
      >
        <Popover.Body className="p-0">
          <div className="table-download-option cursor-pointer">
            <span data-cy={`option-download-CSV`} className="cursor-pointer" onClick={() => exportData('csv', true)}>
              Download as CSV
            </span>
            <span
              data-cy={`option-download-execel`}
              className="pt-2 cursor-pointer"
              onClick={() => exportData('xlsx', true)}
            >
              Download as Excel
            </span>
            <span
              data-cy={`option-download-pdf`}
              className="pt-2 cursor-pointer"
              onClick={() => exportData('pdf', true)}
            >
              Download as PDF
            </span>
          </div>
        </Popover.Body>
      </Popover>
    );
  }

  function hideColumnsPopover() {
    const heightOfTableComponent = document.querySelector('.card.jet-table.table-component')?.offsetHeight;
    return (
      <Popover
        className={`${darkMode && 'dark-theme'}`}
        style={{ maxHeight: `${heightOfTableComponent - 79}px`, overflowY: 'auto' }}
      >
        <div
          data-cy={`dropdown-hide-column`}
          className={`dropdown-table-column-hide-common ${
            darkMode ? 'dropdown-table-column-hide-dark-themed dark-theme' : 'dropdown-table-column-hide'
          } `}
          placement="top-end"
        >
          <div className="dropdown-item cursor-pointer">
            <IndeterminateCheckbox {...getToggleHideAllColumnsProps()} />
            <span className="hide-column-name tj-text-xsm" data-cy={`options-select-all-coloumn`}>
              Select All
            </span>
          </div>
          {allColumns.map(
            (column) =>
              typeof column?.Header === 'string' && (
                <div key={column.id}>
                  <div>
                    <label className="dropdown-item d-flex cursor-pointer">
                      <input
                        type="checkbox"
                        data-cy={`checkbox-coloumn-${String(column.Header).toLowerCase().replace(/\s+/g, '-')}`}
                        {...column.getToggleHiddenProps()}
                      />
                      <span
                        className="hide-column-name tj-text-xsm"
                        data-cy={`options-coloumn-${String(column.Header).toLowerCase().replace(/\s+/g, '-')}`}
                      >
                        {` ${column.Header}`}
                      </span>
                    </label>
                  </div>
                </div>
              )
          )}
        </div>
      </Popover>
    );
  }
  const calculateWidthOfActionColumnHeader = (position) => {
    let totalWidth = null;
    if (position === 'rightActions') {
      const rightActionBtn = document.querySelector('.has-right-actions');
      totalWidth = rightActionBtn?.offsetWidth;
    }
    if (position === 'leftActions') {
      const leftActionBtn = document.querySelector('.has-left-actions');
      totalWidth = leftActionBtn?.offsetWidth;
    }
    return totalWidth;
  };
  return (
    <div
      data-cy={`draggable-widget-${String(component.name).toLowerCase()}`}
      data-disabled={parsedDisabledState}
      className={`card jet-table table-component ${darkMode && 'dark-theme'}`}
      style={{
        width: `100%`,
        height: `${height}px`,
        display: parsedWidgetVisibility ? '' : 'none',
        overflow: 'hidden',
        borderRadius: Number.parseFloat(borderRadius),
        boxShadow: styles.boxShadow,
        padding: '8px',
      }}
      onClick={(event) => {
        onComponentClick(id, component, event);
      }}
      ref={tableRef}
    >
      {(displaySearchBox || showFilterButton) && (
        <div
          className={`table-card-header d-flex justify-content-between align-items-center ${
            (tableDetails.addNewRowsDetails.addingNewRows || tableDetails.filterDetails.filtersVisible) && 'disabled'
          }`}
          style={{ padding: '12px', height: 56 }}
        >
          <div>
            {loadingState && (
              <SkeletonTheme baseColor="var(--slate3)">
                <Skeleton count={1} width={83} height={28} className="mb-1" />
              </SkeletonTheme>
            )}
            {showFilterButton && !loadingState && (
              <div className="position-relative">
                <Tooltip id="tooltip-for-filter-data" className="tooltip" />
                <ButtonSolid
                  variant="tertiary"
                  className={`tj-text-xsm ${tableDetails.filterDetails.filtersVisible && 'always-active-btn'}`}
                  customStyles={{ minWidth: '32px' }}
                  leftIcon="filter"
                  fill={`var(--slate11)`}
                  iconWidth="16"
                  onClick={(e) => {
                    if (tableDetails?.filterDetails?.filtersVisible) {
                      hideFilters();
                      if (document.activeElement === e.currentTarget) {
                        e.currentTarget.blur();
                      }
                    } else {
                      showFilters();
                    }
                  }}
                  size="md"
                  data-tooltip-id="tooltip-for-filter-data"
                  data-tooltip-content="Filter data"
                ></ButtonSolid>
                {(tableDetails?.filterDetails?.filtersVisible || !_.isEmpty(tableDetails.filterDetails.filters)) && (
                  <div className="filter-applied-state position-absolute">
                    <svg
                      className="filter-applied-svg"
                      xmlns="http://www.w3.org/2000/svg"
                      width="17"
                      height="17"
                      viewBox="0 0 17 17"
                      fill="none"
                    >
                      <circle
                        cx="8.3606"
                        cy="8.08325"
                        r="6.08325"
                        stroke="var(--slate1)"
                        fill="var(--indigo9)"
                        stroke-width="4"
                      />
                    </svg>
                  </div>
                )}
              </div>
            )}
          </div>
          <div className="d-flex custom-gap-8" style={{ maxHeight: 32 }}>
            {loadingState && (
              <SkeletonTheme baseColor="var(--slate3)">
                <Skeleton count={1} width={100} height={28} className="mb-1" />
              </SkeletonTheme>
            )}
            {displaySearchBox && !loadingState && (
              <GlobalFilter
                globalFilter={state.globalFilter}
                setGlobalFilter={setGlobalFilter}
                onComponentOptionChanged={onComponentOptionChanged}
                component={component}
                darkMode={darkMode}
                setExposedVariable={setExposedVariable}
                fireEvent={fireEvent}
              />
            )}
          </div>
        </div>
      )}
      <div
        className={`table-responsive jet-data-table ${(loadingState || page.length === 0) && 'overflow-hidden'} ${
          page.length === 0 && 'position-relative'
        }`}
      >
        <table
          {...getTableProps()}
          className={`table table-vcenter table-nowrap ${tableType} ${darkMode && 'table-dark'} ${
            tableDetails.addNewRowsDetails.addingNewRows && 'disabled'
          } ${!loadingState && page.length !== 0 && 'h-100'}`}
          style={computedStyles}
        >
          <thead>
            {headerGroups.map((headerGroup, index) => (
              <DragDropContext
                key={index}
                onDragStart={() => {
                  currentColOrder.current = allColumns?.map((o) => o.id);
                }}
                onDragEnd={(dragUpdateObj) => {
                  const colOrder = [...currentColOrder.current];
                  const sIndex = dragUpdateObj.source.index;
                  const dIndex = dragUpdateObj.destination && dragUpdateObj.destination.index;

                  if (typeof sIndex === 'number' && typeof dIndex === 'number') {
                    colOrder.splice(sIndex, 1);
                    colOrder.splice(dIndex, 0, dragUpdateObj.draggableId);
                    setColumnOrder(colOrder);
                  }
                }}
              >
                <Droppable droppableId="droppable" direction="horizontal">
                  {(droppableProvided, snapshot) => (
                    <tr
                      ref={droppableProvided.innerRef}
                      key={index}
                      {...headerGroup.getHeaderGroupProps()}
                      className="tr"
                    >
                      {loadingState && (
                        <div className="w-100">
                          <SkeletonTheme baseColor="var(--slate3)" width="100%">
                            <Skeleton count={1} width={'100%'} height={28} className="mb-1" />
                          </SkeletonTheme>
                        </div>
                      )}
                      {!loadingState &&
                        headerGroup.headers.map((column, index) => {
                          return (
                            <Draggable
                              key={column.id}
                              draggableId={column.id}
                              index={index}
                              isDragDisabled={!column.accessor}
                            >
                              {(provided, snapshot) => {
                                let headerProps = { ...column.getHeaderProps() };
                                if (column.columnType === 'selector') {
                                  headerProps = {
                                    ...headerProps,
                                    style: {
                                      ...headerProps.style,
                                      width: 40,
                                      padding: 0,
                                      display: 'flex',
                                      'align-items': 'center',
                                      'justify-content': 'center',
                                    },
                                  };
                                }
                                if (column.Header === 'Actions') {
                                  headerProps = {
                                    ...headerProps,
                                    style: {
                                      ...headerProps.style,
                                      width: calculateWidthOfActionColumnHeader(column.id),
                                      maxWidth: calculateWidthOfActionColumnHeader(column.id),
                                      padding: 0,
                                      display: 'flex',
                                      'align-items': 'center',
                                      'justify-content': 'center',
                                    },
                                  };
                                }
                                if (
                                  headerGroup?.headers?.[headerGroup?.headers?.length - 1]?.Header === 'Actions' &&
                                  index === headerGroup?.headers?.length - 2
                                ) {
                                  headerProps = {
                                    ...headerProps,
                                    style: {
                                      ...headerProps.style,
                                      flex: '1 1 auto',
                                    },
                                  };
                                }
                                const isEditable = resolveReferences(column?.isEditable ?? false, currentState);
                                return (
                                  <th
                                    key={index}
                                    {...headerProps}
                                    className={`th tj-text-xsm font-weight-400 ${
                                      column.isSorted && (column.isSortedDesc ? '' : '')
                                    } ${column.isResizing && 'resizing-column'} ${
                                      column.Header === 'Actions' && 'has-actions'
                                    } position-relative ${column.columnType === 'selector' && 'selector-header'}`}
                                  >
                                    <div
                                      className={`${
                                        column.columnType !== 'selector' &&
                                        'd-flex justify-content-between custom-gap-12'
                                      } ${column.columnType === 'selector' && 'd-flex justify-content-center w-100'}`}
                                      {...column.getSortByToggleProps()}
                                      {...provided.draggableProps}
                                      {...provided.dragHandleProps}
                                      // {...extraProps}
                                      ref={provided.innerRef}
                                      style={{
                                        ...getItemStyle(snapshot, provided.draggableProps.style),
                                      }}
                                    >
                                      <div
                                        className={`d-flex thead-editable-icon-header-text-wrapper
                                          ${
                                            column.columnType === 'selector'
                                              ? 'justify-content-center'
                                              : `justify-content-${determineJustifyContentValue(
                                                  column?.horizontalAlignment ?? ''
                                                )}`
                                          }
                                          ${column.columnType !== 'selector' && isEditable && 'custom-gap-4'}
                                          `}
                                      >
                                        <div>
                                          {column.columnType !== 'selector' && isEditable && (
                                            <SolidIcon
                                              name="editable"
                                              width="16px"
                                              height="16px"
                                              fill={darkMode ? '#4C5155' : '#C1C8CD'}
                                              vievBox="0 0 16 16"
                                            />
                                          )}
                                        </div>
                                        <div
                                          data-cy={`column-header-${String(column.exportValue)
                                            .toLowerCase()
                                            .replace(/\s+/g, '-')}`}
                                          className={`header-text ${
                                            column.id === 'selection' &&
                                            column.columnType === 'selector' &&
                                            'selector-column'
                                          }`}
                                        >
                                          {column.render('Header')}
                                        </div>
                                      </div>
                                      <div
                                        style={{
                                          display:
                                            column?.columnType !== 'selector' && column?.isSorted ? 'block' : 'none',
                                        }}
                                      >
                                        {column?.isSortedDesc ? (
                                          <SolidIcon
                                            name="arrowdown"
                                            width="16"
                                            height="16"
                                            fill={darkMode ? '#ECEDEE' : '#11181C'}
                                          />
                                        ) : (
                                          <SolidIcon
                                            name="arrowup"
                                            width="16"
                                            height="16"
                                            fill={darkMode ? '#ECEDEE' : '#11181C'}
                                          />
                                        )}
                                      </div>
                                    </div>
                                    <div
                                      onClick={(e) => {
                                        e.preventDefault();
                                        e.stopPropagation();
                                      }}
                                      onMouseMove={(e) => {
                                        if (column.id !== resizingColumnId) {
                                          setResizingColumnId(column.id);
                                        }
                                      }}
                                      onMouseLeave={(e) => {
                                        if (resizingColumnId) {
                                          setResizingColumnId(null);
                                        }
                                      }}
                                      draggable="true"
                                      {...column.getResizerProps()}
                                      className={`${
                                        (column.id === 'selection' && column.columnType === 'selector') ||
                                        column.Header === 'Actions'
                                          ? ''
                                          : 'resizer'
                                      }  ${column.isResizing ? 'isResizing' : ''}`}
                                    ></div>
                                  </th>
                                );
                              }}
                            </Draggable>
                          );
                        })}
                    </tr>
                  )}
                </Droppable>
              </DragDropContext>
            ))}
          </thead>

          {!loadingState && (
            <tbody {...getTableBodyProps()} style={{ color: computeFontColor() }}>
              {page.map((row, index) => {
                prepareRow(row);
                return (
                  <tr
                    key={index}
                    className={`table-row table-editor-component-row ${
                      allowSelection &&
                      highlightSelectedRow &&
                      ((row.isSelected && row.id === tableDetails.selectedRowId) ||
                        (showBulkSelector &&
                          row.isSelected &&
                          tableDetails?.selectedRowsDetails?.some((singleRow) => singleRow.selectedRowId === row.id)))
                        ? 'selected'
                        : ''
                    }`}
                    {...row.getRowProps()}
                    onClick={async (e) => {
                      e.stopPropagation();
                      // toggleRowSelected will triggered useRededcuer function in useTable and in result will get the selectedFlatRows consisting row which are selected
                      if (allowSelection) {
                        await toggleRowSelected(row.id);
                      }
                      const selectedRow = row.original;
                      const selectedRowId = row.id;
                      setExposedVariables({ selectedRow, selectedRowId });
                      mergeToTableDetails({ selectedRow, selectedRowId });
                      fireEvent('onRowClicked');
                    }}
                    onMouseOver={(e) => {
                      if (hoverAdded) {
                        const hoveredRowDetails = { hoveredRowId: row.id, hoveredRow: row.original };
                        setRowDetails(hoveredRowDetails);
                        hoverRef.current = rowDetails?.hoveredRowId;
                      }
                    }}
                    onMouseLeave={(e) => {
                      hoverAdded && setRowDetails({ hoveredRowId: '', hoveredRow: '' });
                    }}
                  >
                    {row.cells.map((cell, index) => {
                      let cellProps = cell.getCellProps();
                      cellProps.style.textAlign = cell.column?.horizontalAlignment;
                      if (tableDetails.changeSet) {
                        if (tableDetails.changeSet[cell.row.index]) {
                          const currentColumn = columnData.find((column) => column.id === cell.column.id);
                          if (
                            _.get(tableDetails.changeSet[cell.row.index], currentColumn?.accessor, undefined) !==
                            undefined
                          ) {
                            cellProps.style.backgroundColor = 'var(--orange3)';
                            cellProps.style['--tblr-table-accent-bg'] = 'var(--orange3)';
                          }
                        }
                      }
                      if (cell.column.columnType === 'selector') {
                        cellProps.style.width = 40;
                        cellProps.style.padding = 0;
                      }
                      if (cell.column.Header === 'Actions') {
                        cellProps.style.width = 'fit-content';
                        cellProps.style.maxWidth = 'fit-content';
                      }
                      if (
                        row.cells?.[row.cells?.length - 1]?.column.Header === 'Actions' &&
                        index === row?.cells?.length - 2
                      ) {
                        cellProps.style.flex = '1 1 auto';
                      }
                      const wrapAction = textWrapActions(cell.column.id);
                      const rowChangeSet = changeSet ? changeSet[cell.row.index] : null;
                      const cellValue = rowChangeSet ? rowChangeSet[cell.column.name] || cell.value : cell.value;
                      const rowData = tableData[cell.row.index];
                      const cellBackgroundColor = resolveReferences(
                        cell.column?.cellBackgroundColor,
                        currentState,
                        '',
                        {
                          cellValue,
                          rowData,
                        }
                      );
                      const cellTextColor = resolveReferences(cell.column?.textColor, currentState, '', {
                        cellValue,
                        rowData,
                      });
                      const actionButtonsArray = actions.map((action) => {
                        return {
                          ...action,
                          isDisabled: resolveReferences(action?.disableActionButton ?? false, currentState, '', {
                            cellValue,
                            rowData,
                          }),
                        };
                      });
                      const isEditable = resolveReferences(cell.column?.isEditable ?? false, currentState, '', {
                        cellValue,
                        rowData,
                      });
                      const horizontalAlignment = cell.column?.horizontalAlignment;
                      return (
                        // Does not require key as its already being passed by react-table via cellProps
                        // eslint-disable-next-line react/jsx-key
                        <td
                          data-cy={`${cell.column.columnType ?? ''}${String(
                            cell.column.id === 'rightActions' || cell.column.id === 'leftActions' ? cell.column.id : ''
                          )}${String(cellValue ?? '').toLocaleLowerCase()}-cell-${index}`}
                          className={cx(
                            `table-text-align-${cell.column.horizontalAlignment} ${
                              wrapAction ? wrapAction : cell?.column?.Header === 'Actions' ? '' : 'wrap'
                            }-wrapper td`,
                            {
                              'has-actions': cell.column.id === 'rightActions' || cell.column.id === 'leftActions',
                              'has-left-actions': cell.column.id === 'leftActions',
                              'has-right-actions': cell.column.id === 'rightActions',
                              'has-text': cell.column.columnType === 'text' || isEditable,
                              'has-dropdown': cell.column.columnType === 'dropdown',
                              'has-multiselect': cell.column.columnType === 'multiselect',
                              'has-datepicker': cell.column.columnType === 'datepicker',
                              'align-items-center flex-column': cell.column.columnType === 'selector',
                              [cellSize]: true,
                              'selector-column':
                                cell.column.columnType === 'selector' && cell.column.id === 'selection',
                              'resizing-column': cell.column.isResizing || cell.column.id === resizingColumnId,
                            }
                          )}
                          {...cellProps}
                          style={{ ...cellProps.style, backgroundColor: cellBackgroundColor ?? 'inherit' }}
                          onClick={(e) => {
                            if (
                              (isEditable || ['rightActions', 'leftActions'].includes(cell.column.id)) &&
                              allowSelection &&
                              !selectRowOnCellEdit
                            ) {
                              // to avoid on click event getting propagating to row when td is editable or has action button and allowSelection is true and selectRowOnCellEdit is false
                              e.stopPropagation();
                            }
                            setExposedVariable('selectedCell', {
                              columnName: cell.column.exportValue,
                              columnKey: cell.column.key,
                              value: cellValue,
                            });
                          }}
                        >
                          <div
                            className={`td-container ${
                              cell.column.columnType === 'image' && 'jet-table-image-column'
                            } ${cell.column.columnType !== 'image' && `w-100 h-100`}`}
                          >
                            <GenerateEachCellValue
                              cellValue={cellValue}
                              globalFilter={state.globalFilter}
                              cellRender={cell.render('Cell', {
                                cell,
                                actionButtonsArray,
                                isEditable,
                                horizontalAlignment,
                              })}
                              rowChangeSet={rowChangeSet}
                              isEditable={isEditable}
                              columnType={cell.column.columnType}
                              isColumnTypeAction={['rightActions', 'leftActions'].includes(cell.column.id)}
                              cellTextColor={cellTextColor}
                              cell={cell}
                              currentState={currentState}
                            />
                          </div>
                        </td>
                      );
                    })}
                  </tr>
                );
              })}
            </tbody>
          )}
        </table>
        {!loadingState && page.length === 0 && (
          <div
            className="d-flex flex-column align-items-center custom-gap-8 justify-content-center h-100"
            style={{
              position: 'absolute',
              top: '50%',
              left: '50%',
              transform: 'translateY(-50%) translateX(-50%)',
            }}
          >
            <div className="warning-no-data">
              <div className="warning-svg-wrapper">
                <SolidIcon name="warning" width="16" />
              </div>
            </div>
            <div className="warning-no-data-text">No data</div>
          </div>
        )}
        {loadingState === true && (
          <div style={{ width: '100%' }} className="p-2 h-100 ">
            <div className="d-flex align-items-center justify-content-center h-100">
              <svg
                className="loading-spinner-table-component"
                width="48"
                height="48"
                viewBox="0 0 24 24"
                xmlns="http://www.w3.org/2000/svg"
                fill="var(--indigo6)"
              >
                <style>.spinner_ajPY{}</style>
                <path d="M12,1A11,11,0,1,0,23,12,11,11,0,0,0,12,1Zm0,19a8,8,0,1,1,8-8A8,8,0,0,1,12,20Z" opacity=".25" />
                <path
                  d="M10.14,1.16a11,11,0,0,0-9,8.92A1.59,1.59,0,0,0,2.46,12,1.52,1.52,0,0,0,4.11,10.7a8,8,0,0,1,6.66-6.61A1.42,1.42,0,0,0,12,2.69h0A1.57,1.57,0,0,0,10.14,1.16Z"
                  class="spinner_ajPY"
                  fill="var(--indigo9)"
                />
              </svg>
            </div>
          </div>
        )}
      </div>
      {(enablePagination ||
        Object.keys(tableDetails.changeSet || {}).length > 0 ||
        showAddNewRowButton ||
        showDownloadButton) && (
        <div
          className={`card-footer d-flex align-items-center jet-table-footer justify-content-center ${
            darkMode && 'dark-theme'
          } ${
            (tableDetails.addNewRowsDetails.addingNewRows || tableDetails.filterDetails.filtersVisible) && 'disabled'
          }`}
        >
          <div className={`table-footer row gx-0 d-flex align-items-center h-100`}>
            <div className="col d-flex justify-content-start custom-gap-4">
              {loadingState && (
                <SkeletonTheme baseColor="var(--slate3)" width="100%">
                  <Skeleton count={1} width={83} height={28} className="mb-1" />
                </SkeletonTheme>
              )}
              {!loadingState &&
                (showBulkUpdateActions && Object.keys(tableDetails.changeSet || {}).length > 0 ? (
                  <>
                    <ButtonSolid
                      variant="primary"
                      className={`tj-text-xsm`}
                      onClick={() => {
                        onEvent('onBulkUpdate', tableEvents, { component }).then(() => {
                          handleChangesSaved();
                        });
                      }}
                      data-cy={`table-button-save-changes`}
                      size="md"
                      isLoading={tableDetails.isSavingChanges ? true : false}
                      customStyles={{ minWidth: '32px', padding: width > 650 ? '6px 16px' : 0 }}
                      leftIcon={width > 650 ? '' : 'save'}
                      fill="#FDFDFE"
                      iconWidth="16"
                    >
                      {width > 650 ? <span>Save changes</span> : ''}
                    </ButtonSolid>
                    <ButtonSolid
                      variant="tertiary"
                      className={`tj-text-xsm`}
                      onClick={() => {
                        handleChangesDiscarded();
                      }}
                      data-cy={`table-button-discard-changes`}
                      size="md"
                      customStyles={{ minWidth: '32px', padding: width > 650 ? '6px 16px' : 0 }}
                      leftIcon={width > 650 ? '' : 'cross'}
                      fill={'var(--slate11)'}
                      iconWidth="16"
                    >
                      {width > 650 ? <span>Discard</span> : ''}
                    </ButtonSolid>
                  </>
                ) : (
                  !loadingState && (
                    <span data-cy={`footer-number-of-records`} className="font-weight-500 color-slate11">
                      {clientSidePagination && !serverSidePagination && `${globalFilteredRows.length} Records`}
                      {serverSidePagination && totalRecords ? `${totalRecords} Records` : ''}
                    </span>
                  )
                ))}
            </div>
            <div className={`col d-flex justify-content-center h-100 ${loadingState && 'w-100'}`}>
              {enablePagination && (
                <Pagination
                  lastActivePageIndex={pageIndex}
                  serverSide={serverSidePagination}
                  autoGotoPage={gotoPage}
                  autoCanNextPage={canNextPage}
                  autoPageCount={pageCount}
                  autoPageOptions={pageOptions}
                  onPageIndexChanged={onPageIndexChanged}
                  pageIndex={paginationInternalPageIndex}
                  setPageIndex={setPaginationInternalPageIndex}
                  enableNextButton={enableNextButton}
                  enablePrevButton={enablePrevButton}
                  darkMode={darkMode}
                  tableWidth={width}
                  loadingState={loadingState}
                />
              )}
            </div>
            <div className="col d-flex justify-content-end ">
              {loadingState && (
                <SkeletonTheme baseColor="var(--slate3)" width="100%">
                  <Skeleton count={1} width={83} height={28} className="mb-1" />
                </SkeletonTheme>
              )}
              {!loadingState && showAddNewRowButton && (
                <>
                  <Tooltip id="tooltip-for-add-new-row" className="tooltip" />
                  <ButtonSolid
                    variant="ghostBlack"
                    fill={`var(--slate11)`}
                    className={`tj-text-xsm ${
                      tableDetails.addNewRowsDetails.addingNewRows && 'cursor-not-allowed always-active-btn'
                    }`}
                    customStyles={{ minWidth: '32px' }}
                    leftIcon="plus"
                    iconWidth="16"
                    onClick={() => {
                      if (!tableDetails.addNewRowsDetails.addingNewRows) {
                        showAddNewRowPopup();
                      }
                    }}
                    size="md"
                    data-tooltip-id="tooltip-for-add-new-row"
                    data-tooltip-content="Add new row"
                  ></ButtonSolid>
                </>
              )}
              {!loadingState && showDownloadButton && (
                <div>
                  <Tooltip id="tooltip-for-download" className="tooltip" />
                  <OverlayTriggerComponent
                    trigger="click"
                    overlay={downlaodPopover()}
                    rootClose={true}
                    placement={'top-end'}
                  >
                    <ButtonSolid
                      variant="ghostBlack"
                      className={`tj-text-xsm `}
                      customStyles={{
                        minWidth: '32px',
                      }}
                      leftIcon="filedownload"
                      fill={`var(--slate11)`}
                      iconWidth="16"
                      size="md"
                      data-tooltip-id="tooltip-for-download"
                      data-tooltip-content="Download"
                      onClick={(e) => {
                        if (document.activeElement === e.currentTarget) {
                          e.currentTarget.blur();
                        }
                      }}
                    ></ButtonSolid>
                  </OverlayTriggerComponent>
                </div>
              )}
              {!loadingState && !hideColumnSelectorButton && (
                <>
                  <Tooltip id="tooltip-for-manage-columns" className="tooltip" />
                  <OverlayTriggerComponent
                    trigger="click"
                    rootClose={true}
                    overlay={hideColumnsPopover()}
                    placement={'top-end'}
                  >
                    <ButtonSolid
                      variant="ghostBlack"
                      className={`tj-text-xsm `}
                      customStyles={{ minWidth: '32px' }}
                      leftIcon="eye1"
                      fill={`var(--slate11)`}
                      iconWidth="16"
                      size="md"
                      data-cy={`select-column-icon`}
                      onClick={(e) => {
                        if (document.activeElement === e.currentTarget) {
                          e.currentTarget.blur();
                        }
                      }}
                      data-tooltip-id="tooltip-for-manage-columns"
                      data-tooltip-content="Manage columns"
                    ></ButtonSolid>
                  </OverlayTriggerComponent>
                </>
              )}
            </div>
          </div>
        </div>
      )}
      <Filter
        hideFilters={hideFilters}
        filters={tableDetails.filterDetails.filters}
        columns={columnData.map((column) => {
          return { name: column.Header, value: column.id };
        })}
        mergeToFilterDetails={mergeToFilterDetails}
        filterDetails={tableDetails.filterDetails}
        darkMode={darkMode}
        setAllFilters={setAllFilters}
        fireEvent={fireEvent}
        setExposedVariable={setExposedVariable}
      />
      {tableDetails.addNewRowsDetails.addingNewRows && (
        <AddNewRowComponent
          hideAddNewRowPopup={hideAddNewRowPopup}
          tableType={tableType}
          darkMode={darkMode}
          mergeToAddNewRowsDetails={mergeToAddNewRowsDetails}
          onEvent={onEvent}
          component={component}
          setExposedVariable={setExposedVariable}
          allColumns={allColumns}
          defaultColumn={defaultColumn}
          columns={columnsForAddNewRow}
          addNewRowsDetails={tableDetails.addNewRowsDetails}
          utilityForNestedNewRow={utilityForNestedNewRow}
          tableEvents={tableEvents}
        />
      )}
    </div>
  );
}<|MERGE_RESOLUTION|>--- conflicted
+++ resolved
@@ -445,39 +445,6 @@
 
   tableData = useMemo(() => {
     return tableData.map((row) => {
-<<<<<<< HEAD
-      return {
-        ...row,
-        ...Object.fromEntries(
-          transformations.map(({ key, transformation }) => {
-            const nestedKeys = key.includes('.') && key.split('.');
-            if (nestedKeys) {
-              // Single-level nested property
-              const [nestedKey, subKey] = nestedKeys;
-              const nestedObject = row[nestedKey];
-              return [
-                nestedKey,
-                {
-                  ...nestedObject,
-                  [subKey]: resolveReferences(transformation, currentState, row[key], {
-                    cellValue: row?.[nestedKey]?.[subKey],
-                    rowData: row,
-                  }),
-                },
-              ];
-            } else {
-              // Non-nested property
-              return [
-                key,
-                resolveReferences(transformation, currentState, row[key], { cellValue: row[key], rowData: row }),
-              ];
-            }
-          })
-        ),
-      };
-    });
-  }, [JSON.stringify([transformations, currentState, component.definition.properties.data.value])]);
-=======
       const transformedObject = {};
 
       transformations.forEach(({ key, transformation }) => {
@@ -511,7 +478,6 @@
       };
     });
   }, [JSON.stringify([tableData, transformations, currentState])]);
->>>>>>> 098dd6d7
 
   useEffect(() => {
     setExposedVariables({
