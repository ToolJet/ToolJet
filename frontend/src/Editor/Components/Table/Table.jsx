/* eslint-disable no-unused-vars */
/* eslint-disable react-hooks/exhaustive-deps */
import React, { useMemo, useState, useEffect, useCallback, useContext, useReducer } from 'react';
import {
  useTable,
  useFilters,
  useSortBy,
  useGlobalFilter,
  useAsyncDebounce,
  usePagination,
  useBlockLayout,
  useResizeColumns,
  useRowSelect,
} from 'react-table';
import cx from 'classnames';
import { resolveReferences, validateWidget } from '@/_helpers/utils';
import { useExportData } from 'react-table-plugins';
import Papa from 'papaparse';
import { Pagination } from './Pagination';
import { Filter } from './Filter';
import { GlobalFilter } from './GlobalFilter';
var _ = require('lodash');
import loadPropertiesAndStyles from './load-properties-and-styles';
import { reducer, reducerActions, initialState } from './reducer';
import customFilter from './custom-filter';
import generateColumnsData from './columns';
import generateActionsData from './columns/actions';
import IndeterminateCheckbox from './IndeterminateCheckbox';

export function Table({
  id,
  width,
  height,
  component,
  onComponentClick,
  currentState = { components: {} },
  onEvent,
  paramUpdated,
  changeCanDrag,
  onComponentOptionChanged,
  onComponentOptionsChanged,
  darkMode,
  fireEvent,
  setExposedVariable,
  setExposedVariables,
  registerAction,
  styles,
  properties,
  variablesExposedForPreview,
  exposeToCodeHinter,
}) {
  const {
    color,
    serverSidePagination,
    clientSidePagination,
    serverSideSearch,
    displaySearchBox,
    showDownloadButton,
    showFilterButton,
    showBulkUpdateActions,
    showBulkSelector,
    highlightSelectedRow,
    loadingState,
    columnSizes,
    tableType,
    cellSizeType,
    borderRadius,
    parsedWidgetVisibility,
    parsedDisabledState,
    actionButtonRadius,
    actions,
  } = loadPropertiesAndStyles(properties, styles, darkMode, component);

  const [tableDetails, dispatch] = useReducer(reducer, initialState());

  const mergeToTableDetails = (payload) => dispatch(reducerActions.mergeToTableDetails(payload));
  const mergeToFilterDetails = (payload) => dispatch(reducerActions.mergeToFilterDetails(payload));

  useEffect(
    () => mergeToTableDetails({ columnProperties: component?.definition?.properties?.columns?.value }),
    [component?.definition?.properties]
  );

  function showFilters() {
    mergeToFilterDetails({ filtersVisible: true });
  }

  function hideFilters() {
    mergeToFilterDetails({ filtersVisible: false });
  }

  const defaultColumn = React.useMemo(
    () => ({
      minWidth: 60,
      width: 268,
    }),
    []
  );

  function handleCellValueChange(index, key, value, rowData) {
    const changeSet = tableDetails.changeSet;
    const dataUpdates = tableDetails.dataUpdates || [];

    let obj = changeSet ? changeSet[index] || {} : {};
    obj = _.set(obj, key, value);

    let newChangeset = {
      ...changeSet,
      [index]: {
        ...obj,
      },
    };

    obj = _.set(rowData, key, value);

    let newDataUpdates = {
      ...dataUpdates,
      [index]: { ...obj },
    };
    const changesToBeSavedAndExposed = { dataUpdates: newDataUpdates, changeSet: newChangeset };
    mergeToFilterDetails(changesToBeSavedAndExposed);
    return setExposedVariables(changesToBeSavedAndExposed);
  }

  function getExportFileBlob({ columns, data }) {
    const headerNames = columns.map((col) => col.exportValue);
    const csvString = Papa.unparse({ fields: headerNames, data });
    return new Blob([csvString], { type: 'text/csv' });
  }

  function onPageIndexChanged(page) {
    onComponentOptionChanged(component, 'pageIndex', page).then(() => {
      onEvent('onPageChanged', { component, data: {} });
    });
  }

  function handleChangesSaved() {
    Object.keys(changeSet).forEach((key) => {
      tableData[key] = {
        ..._.merge(tableData[key], changeSet[key]),
      };
    });

    setExposedVariables({
      changeSet: {},
      dataUpdates: [],
    });
  }

  function handleChangesDiscarded() {
    setExposedVariables({
      changeSet: {},
      dataUpdates: [],
    });
  }

  const changeSet = tableDetails?.changeSet ?? {};

  const computeFontColor = useCallback(() => {
    if (color !== undefined) {
      return color;
    } else {
      return darkMode ? '#ffffff' : '#000000';
    }
  }, [color, darkMode]);

  let tableData = [];
  if (currentState) {
    tableData = resolveReferences(component.definition.properties.data.value, currentState, []);
    if (!Array.isArray(tableData)) tableData = [];
    console.log('resolved param', tableData);
  }

  tableData = tableData || [];

  const columnData = generateColumnsData({
    columnProperties: component.definition.properties.columns.value,
    columnSizes,
    currentState,
    handleCellValueChange,
    customFilter,
    defaultColumn,
    changeSet: tableDetails.changeSet,
    tableData,
    variablesExposedForPreview,
    exposeToCodeHinter,
    id,
    fireEvent,
    tableRef,
  });

  const [leftActionsCellData, rightActionsCellData] = useMemo(
    () =>
      generateActionsData({
        actions,
        columnSizes,
        defaultColumn,
        actionButtonRadius,
        fireEvent,
        setExposedVariables,
      }),
    [JSON.stringify(actions)]
  );

  const textWrapActions = (id) => {
    let wrapOption = tableDetails.columnProperties?.find((item) => {
      return item?.id == id;
    });
    return wrapOption?.textWrap;
  };

  const optionsData = columnData.map((column) => column.columnOptions?.selectOptions);

  const columns = useMemo(
    () => [...leftActionsCellData, ...columnData, ...rightActionsCellData],
    [
      JSON.stringify(columnData),
      JSON.stringify(tableData),
      JSON.stringify(actions),
      leftActionsCellData.length,
      rightActionsCellData.length,
      tableDetails.changeSet,
      JSON.stringify(optionsData),
      JSON.stringify(component.definition.properties.columns),
      showBulkSelector,
      JSON.stringify(variablesExposedForPreview && variablesExposedForPreview[id]),
    ] // Hack: need to fix
  );

  const data = useMemo(
    () => tableData,
    [tableData.length, tableDetails.changeSet, component.definition.properties.data.value]
  );

  const computedStyles = {
    // width: `${width}px`,
  };

  const {
    getTableProps,
    getTableBodyProps,
    headerGroups,
    page,
    canPreviousPage,
    canNextPage,
    pageOptions,
    gotoPage,
    pageCount,
    nextPage,
    previousPage,
    setPageSize,
    state,
    rows,
    prepareRow,
    setAllFilters,
    preGlobalFilteredRows,
    setGlobalFilter,
    state: { pageIndex, pageSize },
    exportData,
    selectedFlatRows,
  } = useTable(
    {
      autoResetPage: false,
      columns,
      data,
      defaultColumn,
      initialState: { pageIndex: 0, pageSize: -1 },
      pageCount: -1,
      manualPagination: false,
      getExportFileBlob,
    },
    useFilters,
    useGlobalFilter,
    useSortBy,
    usePagination,
    useBlockLayout,
    useResizeColumns,
    useExportData,
    useRowSelect,
    (hooks) => {
      showBulkSelector &&
        hooks.visibleColumns.push((columns) => [
          {
            id: 'selection',
            Header: ({ getToggleAllPageRowsSelectedProps }) => (
              <div className="d-flex flex-column align-items-center">
                <IndeterminateCheckbox {...getToggleAllPageRowsSelectedProps()} />
              </div>
            ),
            Cell: ({ row }) => (
              <div className="d-flex flex-column align-items-center">
                <IndeterminateCheckbox {...row.getToggleRowSelectedProps()} />
              </div>
            ),
            width: 1,
            columnType: 'selector',
          },
          ...columns,
        ]);
    }
  );

  registerAction(
    'setPage',
    async function (targetPageIndex) {
      setPaginationInternalPageIndex(targetPageIndex);
      setExposedVariable('pageIndex', targetPageIndex);
      if (!serverSidePagination && clientSidePagination) gotoPage(targetPageIndex - 1);
    },
    [serverSidePagination, clientSidePagination]
  );

  useEffect(() => {
    const selectedRowsOriginalData = selectedFlatRows.map((row) => row.original);
    onComponentOptionChanged(component, 'selectedRows', selectedRowsOriginalData);
  }, [selectedFlatRows.length]);

  React.useEffect(() => {
    if (serverSidePagination || !clientSidePagination) {
      setPageSize(rows?.length || 10);
    }
    if (!serverSidePagination && clientSidePagination) {
      setPageSize(10);
    }
  }, [clientSidePagination, serverSidePagination, rows]);

  useEffect(() => {
    const pageData = page.map((row) => row.original);
    const currentData = rows.map((row) => row.original);
    onComponentOptionsChanged(component, [
      ['currentPageData', pageData],
      ['currentData', currentData],
      ['selectedRow', []],
      ['selectedRowId', null],
    ]);
  }, [tableData.length, tableDetails.changeSet]);

  useEffect(() => {
    const newColumnSizes = { ...columnSizes, ...state.columnResizing.columnWidths };
    if (!state.columnResizing.isResizingColumn && !_.isEmpty(newColumnSizes)) {
      changeCanDrag(true);
      paramUpdated(id, 'columnSizes', {
        value: newColumnSizes,
      });
    } else {
      changeCanDrag(false);
    }
  }, [state.columnResizing.isResizingColumn]);

  const [paginationInternalPageIndex, setPaginationInternalPageIndex] = useState(pageIndex ?? 1);

  useEffect(() => {
    if (pageCount <= pageIndex) gotoPage(pageCount - 1);
  }, [pageCount]);

  const tableRef = React.useRef();

  return (
    <div
      data-disabled={parsedDisabledState}
      className="card jet-table"
      style={{
        width: `100%`,
        height: `${height}px`,
        display: parsedWidgetVisibility ? '' : 'none',
        overflow: 'hidden',
        borderRadius: Number.parseFloat(borderRadius),
      }}
      onClick={(event) => {
        event.stopPropagation();
        onComponentClick(id, component, event);
      }}
      ref={tableRef}
    >
      {/* Show top bar unless search box is disabled and server pagination is enabled */}
      {(displaySearchBox || showDownloadButton || showFilterButton) && (
        <div className="card-body border-bottom py-3 ">
          <div
            className={`d-flex align-items-center ms-auto text-muted ${
              displaySearchBox ? 'justify-content-between' : 'justify-content-end'
            }`}
          >
            {displaySearchBox && (
              <GlobalFilter
                globalFilter={state.globalFilter}
                useAsyncDebounce={useAsyncDebounce}
                setGlobalFilter={setGlobalFilter}
                onComponentOptionChanged={onComponentOptionChanged}
                component={component}
                serverSideSearch={serverSideSearch}
                onEvent={onEvent}
              />
            )}
            <div>
              {showFilterButton && (
                <span data-tip="Filter data" className="btn btn-light btn-sm p-1 mx-1" onClick={() => showFilters()}>
<<<<<<< HEAD
                  <img src="/assets/images/icons/filter.svg" width="15" height="15" />
                  {tableDetails.filterDetails.filters.length > 0 && (
=======
                  <img src="assets/images/icons/filter.svg" width="15" height="15" />
                  {filters.length > 0 && (
>>>>>>> 4f001f92
                    <a className="badge bg-azure" style={{ width: '4px', height: '4px', marginTop: '5px' }}></a>
                  )}
                </span>
              )}
              {showDownloadButton && (
                <span
                  data-tip="Download as CSV"
                  className="btn btn-light btn-sm p-1"
                  onClick={() => exportData('csv', true)}
                >
                  <img src="assets/images/icons/download.svg" width="15" height="15" />
                </span>
              )}
            </div>
          </div>
        </div>
      )}

      <div className="table-responsive jet-data-table">
        <table {...getTableProps()} className={`table table-vcenter table-nowrap ${tableType}`} style={computedStyles}>
          <thead>
            {headerGroups.map((headerGroup, index) => (
              <tr key={index} {...headerGroup.getHeaderGroupProps()} tabIndex="0" className="tr">
                {headerGroup.headers.map((column, index) => (
                  <th
                    key={index}
                    {...column.getHeaderProps(column.getSortByToggleProps())}
                    className={column.isSorted ? (column.isSortedDesc ? 'sort-desc th' : 'sort-asc th') : 'th'}
                  >
                    {column.render('Header')}
                    <div
                      draggable="true"
                      {...column.getResizerProps()}
                      className={`resizer ${column.isResizing ? 'isResizing' : ''}`}
                    />
                  </th>
                ))}
              </tr>
            ))}
          </thead>

          {!loadingState && page.length === 0 && (
            <center className="w-100">
              <div className="py-5"> no data </div>
            </center>
          )}

          {!loadingState && (
            <tbody {...getTableBodyProps()} style={{ color: computeFontColor() }}>
              {page.map((row, index) => {
                prepareRow(row);
                return (
                  <tr
                    key={index}
                    className={`table-row ${
                      highlightSelectedRow && row.id === tableDetails.selectedRowId ? 'selected' : ''
                    }`}
                    {...row.getRowProps()}
                    onClick={(e) => {
                      e.stopPropagation();
                      const selectedRowDetails = { selectedRowId: row.id, selectedRowData: row.original };
                      mergeToTableDetails(selectedRowDetails);
                      setExposedVariables(selectedRowDetails).then(() => {
                        fireEvent('onRowClicked');
                      });
                    }}
                  >
                    {row.cells.map((cell, index) => {
                      let cellProps = cell.getCellProps();
                      if (tableDetails.changeSet) {
                        if (tableDetails.changeSet[cell.row.index]) {
                          const currentColumn = columnData.find((column) => column.id === cell.column.id);
                          if (
                            _.get(tableDetails.changeSet[cell.row.index], currentColumn?.accessor, undefined) !==
                            undefined
                          ) {
                            cellProps.style.backgroundColor = darkMode ? '#1c252f' : '#ffffde';
                            cellProps.style['--tblr-table-accent-bg'] = darkMode ? '#1c252f' : '#ffffde';
                          }
                        }
                      }
                      const wrapAction = textWrapActions(cell.column.id);
                      const rowChangeSet = changeSet ? changeSet[cell.row.index] : null;
                      const cellValue = rowChangeSet ? rowChangeSet[cell.column.name] || cell.value : cell.value;
                      const rowData = tableData[cell.row.index];
                      const cellBackgroundColor = resolveReferences(
                        cell.column?.cellBackgroundColor,
                        currentState,
                        '',
                        {
                          cellValue,
                          rowData,
                        }
                      );
                      return (
                        // Does not require key as its already being passed by react-table via cellProps
                        // eslint-disable-next-line react/jsx-key
                        <td
                          className={cx(`${wrapAction ? wrapAction : 'wrap'}-wrapper`, {
                            'has-actions': cell.column.id === 'rightActions' || cell.column.id === 'leftActions',
                            'has-text': cell.column.columnType === 'text' || cell.column.isEditable,
                            'has-dropdown': cell.column.columnType === 'dropdown',
                            'has-multiselect': cell.column.columnType === 'multiselect',
                            'has-datepicker': cell.column.columnType === 'datepicker',
                            'align-items-center flex-column': cell.column.columnType === 'selector',
                            [cellSizeType]: true,
                          })}
                          {...cellProps}
                          style={{ ...cellProps.style, backgroundColor: cellBackgroundColor ?? 'inherit' }}
                        >
                          <div className="td-container">{cell.render('Cell')}</div>
                        </td>
                      );
                    })}
                  </tr>
                );
              })}
            </tbody>
          )}
        </table>
        {loadingState === true && (
          <div style={{ width: '100%' }} className="p-2">
            <center>
              <div className="spinner-border mt-5" role="status"></div>
            </center>
          </div>
        )}
      </div>
      {(clientSidePagination ||
        serverSidePagination ||
        Object.keys(tableDetails.changeSet || {}).length > 0 ||
        showFilterButton ||
        showDownloadButton) && (
        <div className="card-footer d-flex align-items-center jet-table-footer justify-content-center">
          <div className="table-footer row gx-0">
            <div className="col">
              {(clientSidePagination || serverSidePagination) && (
                <Pagination
                  lastActivePageIndex={pageIndex}
                  serverSide={serverSidePagination}
                  autoGotoPage={gotoPage}
                  autoCanNextPage={canNextPage}
                  autoPageCount={pageCount}
                  autoPageOptions={pageOptions}
                  onPageIndexChanged={onPageIndexChanged}
                  pageIndex={paginationInternalPageIndex}
                  setPageIndex={setPaginationInternalPageIndex}
                />
              )}
            </div>

            <div className="col d-flex justify-content-end">
              {showBulkUpdateActions && Object.keys(tableDetails.changeSet || {}).length > 0 ? (
                <>
                  <button
                    className={`btn btn-primary btn-sm mx-2 ${tableDetails.isSavingChanges ? 'btn-loading' : ''}`}
                    onClick={() =>
                      onEvent('onBulkUpdate', { component }).then(() => {
                        handleChangesSaved();
                      })
                    }
                  >
                    Save Changes
                  </button>
                  <button className="btn btn-light btn-sm" onClick={() => handleChangesDiscarded()}>
                    Discard changes
                  </button>
                </>
              ) : (
                <span>{`${preGlobalFilteredRows.length} Records`}</span>
              )}
            </div>
          </div>
        </div>
      )}
      {tableDetails.filterDetails.filtersVisible && (
        <Filter
          hideFilters={hideFilters}
          filters={tableDetails.filterDetails.filters}
          columns={columnData.map((column) => {
            return { name: column.Header, value: column.id };
          })}
          mergeToFilterDetails={mergeToFilterDetails}
          filterDetails={tableDetails.filterDetails}
          darkMode={darkMode}
          setAllFilters={setAllFilters}
        />
      )}
    </div>
  );
}<|MERGE_RESOLUTION|>--- conflicted
+++ resolved
@@ -394,13 +394,8 @@
             <div>
               {showFilterButton && (
                 <span data-tip="Filter data" className="btn btn-light btn-sm p-1 mx-1" onClick={() => showFilters()}>
-<<<<<<< HEAD
                   <img src="/assets/images/icons/filter.svg" width="15" height="15" />
                   {tableDetails.filterDetails.filters.length > 0 && (
-=======
-                  <img src="assets/images/icons/filter.svg" width="15" height="15" />
-                  {filters.length > 0 && (
->>>>>>> 4f001f92
                     <a className="badge bg-azure" style={{ width: '4px', height: '4px', marginTop: '5px' }}></a>
                   )}
                 </span>
