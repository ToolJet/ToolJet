/* eslint-disable no-unused-vars */
/* eslint-disable react-hooks/exhaustive-deps */
import React, { useMemo, useState, useEffect, useCallback, useContext, useReducer, useRef } from 'react';
import {
  useTable,
  useFilters,
  useSortBy,
  useGlobalFilter,
  useAsyncDebounce,
  usePagination,
  useBlockLayout,
  useResizeColumns,
  useRowSelect,
  useColumnOrder,
} from 'react-table';
import cx from 'classnames';
import { resolveReferences, validateWidget } from '@/_helpers/utils';
import { useExportData } from 'react-table-plugins';
import Papa from 'papaparse';
import { Pagination } from './Pagination';
import { Filter } from './Filter';
import { GlobalFilter } from './GlobalFilter';
var _ = require('lodash');
import loadPropertiesAndStyles from './load-properties-and-styles';
import { reducer, reducerActions, initialState } from './reducer';
import customFilter from './custom-filter';
import generateColumnsData from './columns';
import generateActionsData from './columns/actions';
import autogenerateColumns from './columns/autogenerateColumns';
import IndeterminateCheckbox from './IndeterminateCheckbox';
// eslint-disable-next-line import/no-unresolved
import { useTranslation } from 'react-i18next';
// eslint-disable-next-line import/no-unresolved
import JsPDF from 'jspdf';
// eslint-disable-next-line import/no-unresolved
import 'jspdf-autotable';
import { DragDropContext, Droppable, Draggable } from 'react-beautiful-dnd';
// eslint-disable-next-line import/no-unresolved
import { IconEyeOff } from '@tabler/icons-react';
import * as XLSX from 'xlsx/xlsx.mjs';
import OverlayTrigger from 'react-bootstrap/OverlayTrigger';
import Popover from 'react-bootstrap/Popover';
import { useMounted } from '@/_hooks/use-mount';
import GenerateEachCellValue from './GenerateEachCellValue';
// eslint-disable-next-line import/no-unresolved
import { toast } from 'react-hot-toast';
import { Tooltip } from 'react-tooltip';
import { AddNewRowComponent } from './AddNewRowComponent';

export function Table({
  id,
  width,
  height,
  component,
  onComponentClick,
  currentState = { components: {} },
  onEvent,
  paramUpdated,
  changeCanDrag,
  onComponentOptionChanged,
  onComponentOptionsChanged,
  darkMode,
  fireEvent,
  setExposedVariable,
  setExposedVariables,
  registerAction,
  styles,
  properties,
  variablesExposedForPreview,
  exposeToCodeHinter,
  events,
  setProperty,
  mode,
  exposedVariables,
}) {
  const {
    color,
    serverSidePagination,
    clientSidePagination,
    serverSideSearch,
    serverSideSort,
    serverSideFilter,
    displaySearchBox,
    showDownloadButton,
    showFilterButton,
    showBulkUpdateActions,
    showBulkSelector,
    highlightSelectedRow,
    loadingState,
    columnSizes,
    tableType,
    cellSize,
    borderRadius,
    parsedWidgetVisibility,
    parsedDisabledState,
    actionButtonRadius,
    actions,
    enableNextButton,
    enablePrevButton,
    totalRecords,
    rowsPerPage,
    enabledSort,
    hideColumnSelectorButton,
<<<<<<< HEAD
    defaultSelctedRow,
=======
    showAddNewRowButton,
>>>>>>> e9c7cdf5
    allowSelection,
  } = loadPropertiesAndStyles(properties, styles, darkMode, component);

  const updatedDataReference = useRef([]);

  const getItemStyle = ({ isDragging, isDropAnimating }, draggableStyle) => ({
    ...draggableStyle,
    userSelect: 'none',
    background: isDragging ? 'rgba(77, 114, 250, 0.2)' : '',
    top: 'auto',
    borderRadius: '4px',
    ...(isDragging && {
      marginLeft: '-120px',
      display: 'flex',
      alignItems: 'center',
      paddingLeft: '10px',
      height: '30px',
    }),
    ...(!isDragging && { transform: 'translate(0,0)', width: '100%' }),
    ...(isDropAnimating && { transitionDuration: '0.001s' }),
  });
  const { t } = useTranslation();

  const [tableDetails, dispatch] = useReducer(reducer, initialState());
  const [hoverAdded, setHoverAdded] = useState(false);
  const [generatedColumn, setGeneratedColumn] = useState([]);
  const mergeToTableDetails = (payload) => dispatch(reducerActions.mergeToTableDetails(payload));
  const mergeToFilterDetails = (payload) => dispatch(reducerActions.mergeToFilterDetails(payload));
  const mergeToAddNewRowsDetails = (payload) => dispatch(reducerActions.mergeToAddNewRowsDetails(payload));
  const mounted = useMounted();

  const prevDataFromProps = useRef();
  useEffect(() => {
    if (mounted) prevDataFromProps.current = properties.data;
  }, [JSON.stringify(properties.data)]);

  useEffect(() => {
    setExposedVariable(
      'filters',
      tableDetails.filterDetails.filters.map((filter) => filter.value)
    );
  }, [JSON.stringify(tableDetails?.filterDetails?.filters)]);

  useEffect(
    () => mergeToTableDetails({ columnProperties: component?.definition?.properties?.columns?.value }),
    [component?.definition?.properties]
  );

  useEffect(() => {
    const hoverEvent = component?.definition?.events?.find((event) => {
      return event?.eventId == 'onRowHovered';
    });
    if (hoverEvent?.eventId) {
      setHoverAdded(true);
    }
  }, [JSON.stringify(component.definition.events)]);

  function showFilters() {
    mergeToFilterDetails({ filtersVisible: true });
  }

  function hideFilters() {
    mergeToFilterDetails({ filtersVisible: false });
  }

  function showAddNewRowPopup() {
    mergeToAddNewRowsDetails({ addingNewRows: true });
  }

  function hideAddNewRowPopup() {
    mergeToAddNewRowsDetails({ addingNewRows: false });
  }

  const defaultColumn = React.useMemo(
    () => ({
      minWidth: 60,
      width: 268,
    }),
    []
  );

  function handleExistingRowCellValueChange(index, key, value, rowData) {
    const changeSet = tableDetails.changeSet;
    const dataUpdates = tableDetails.dataUpdates || [];
    const clonedTableData = _.cloneDeep(tableData);

    let obj = changeSet ? changeSet[index] || {} : {};
    obj = _.set(obj, key, value);

    let newChangeset = {
      ...changeSet,
      [index]: {
        ...obj,
      },
    };

    obj = _.set({ ...rowData }, key, value);

    let newDataUpdates = {
      ...dataUpdates,
      [index]: { ...obj },
    };

    Object.keys(newChangeset).forEach((key) => {
      clonedTableData[key] = {
        ..._.merge(clonedTableData[key], newChangeset[key]),
      };
    });

    const changesToBeSavedAndExposed = { dataUpdates: newDataUpdates, changeSet: newChangeset };
    mergeToTableDetails(changesToBeSavedAndExposed);
    fireEvent('onCellValueChanged');
    return setExposedVariables({ ...changesToBeSavedAndExposed, updatedData: clonedTableData });
  }

  const copyOfTableDetails = useRef(tableDetails);
  useEffect(() => {
    copyOfTableDetails.current = _.cloneDeep(tableDetails);
  }, [JSON.stringify(tableDetails)]);

  function handleNewRowCellValueChange(index, key, value, rowData) {
    const changeSet = copyOfTableDetails.current.addNewRowsDetails.newRowsChangeSet || {};
    const dataUpdates = copyOfTableDetails.current.addNewRowsDetails.newRowsDataUpdates || {};
    let obj = changeSet ? changeSet[index] || {} : {};
    obj = _.set(obj, key, value);
    let newChangeset = {
      ...changeSet,
      [index]: {
        ...obj,
      },
    };
    obj = _.set({ ...rowData, ...obj }, key, value);

    let newDataUpdates = {
      ...dataUpdates,
      [index]: { ...obj },
    };
    const changesToBeSaved = { newRowsDataUpdates: newDataUpdates, newRowsChangeSet: newChangeset };
    const changesToBeExposed = Object.keys(newDataUpdates).reduce((accumulator, row) => {
      accumulator.push({ ...newDataUpdates[row] });
      return accumulator;
    }, []);
    mergeToAddNewRowsDetails(changesToBeSaved);
    return setExposedVariables({ newRows: changesToBeExposed });
  }

  function getExportFileBlob({ columns, fileType, fileName }) {
    let headers = columns.map((column) => {
      return { exportValue: String(column.exportValue), key: column.key ? String(column.key) : column.key };
    });
    let data = globalFilteredRows.map((row) => {
      return headers.reduce((accumulator, header) => {
        let value = undefined;
        if (header.key && header.key !== header.exportValue) {
          value = _.get(row.original, header.key);
        } else {
          value = row.original[header.exportValue];
        }
        accumulator.push(value);
        return accumulator;
      }, []);
    });
    headers = headers.map((header) => header.exportValue.toUpperCase());
    if (fileType === 'csv') {
      const csvString = Papa.unparse({ fields: headers, data });
      return new Blob([csvString], { type: 'text/csv' });
    } else if (fileType === 'pdf') {
      const pdfData = data.map((obj) => Object.values(obj));
      const doc = new JsPDF();
      doc.autoTable({
        head: [headers],
        body: pdfData,
        styles: {
          minCellHeight: 9,
          minCellWidth: 20,
          fontSize: 11,
          color: 'black',
        },
        theme: 'grid',
      });
      doc.save(`${fileName}.pdf`);
      return;
    } else if (fileType === 'xlsx') {
      data.unshift(headers); //adding headers array at the beginning of data
      let wb = XLSX.utils.book_new();
      let ws1 = XLSX.utils.aoa_to_sheet(data);
      XLSX.utils.book_append_sheet(wb, ws1, 'React Table Data');
      XLSX.writeFile(wb, `${fileName}.xlsx`);
      // Returning false as downloading of file is already taken care of
      return false;
    }
  }

  function onPageIndexChanged(page) {
    onComponentOptionChanged(component, 'pageIndex', page).then(() => {
      onEvent('onPageChanged', { component, data: {} });
    });
  }

  function handleChangesSaved() {
    const clonedTableData = _.cloneDeep(tableData);
    Object.keys(changeSet).forEach((key) => {
      clonedTableData[key] = {
        ..._.merge(clonedTableData[key], changeSet[key]),
      };
    });
    updatedDataReference.current = _.cloneDeep(clonedTableData);

    setExposedVariables({
      changeSet: {},
      dataUpdates: [],
    }).then(() => mergeToTableDetails({ dataUpdates: {}, changeSet: {} }));
  }

  function handleChangesDiscarded() {
    setExposedVariables({
      changeSet: {},
      dataUpdates: [],
    }).then(() => {
      mergeToTableDetails({ dataUpdates: {}, changeSet: {} });
      fireEvent('onCancelChanges');
    });
  }

  const changeSet = tableDetails?.changeSet ?? {};

  const computeFontColor = useCallback(() => {
    if (color !== undefined) {
      return color;
    } else {
      return darkMode ? '#ffffff' : '#000000';
    }
  }, [color, darkMode]);

  let tableData = [],
    dynamicColumn = [];

  const useDynamicColumn = resolveReferences(component.definition.properties?.useDynamicColumn?.value, currentState);
  if (currentState) {
    tableData = resolveReferences(component.definition.properties.data.value, currentState, []);
    dynamicColumn = useDynamicColumn
      ? resolveReferences(component.definition.properties?.columnData?.value, currentState, []) ?? []
      : [];
    if (!Array.isArray(tableData)) tableData = [];
  }

  tableData = tableData || [];

  const tableRef = useRef();

  let columnData = generateColumnsData({
    columnProperties: useDynamicColumn ? generatedColumn : component.definition.properties.columns.value,
    columnSizes,
    currentState,
    handleCellValueChange: handleExistingRowCellValueChange,
    customFilter,
    defaultColumn,
    changeSet: tableDetails.changeSet,
    tableData,
    variablesExposedForPreview,
    exposeToCodeHinter,
    id,
    fireEvent,
    tableRef,
    t,
    darkMode,
  });

  columnData = useMemo(
    () =>
      columnData.filter((column) => {
        if (resolveReferences(column.columnVisibility, currentState)) {
          return column;
        }
      }),
    [columnData, currentState]
  );

  const columnDataForAddNewRows = generateColumnsData({
    columnProperties: useDynamicColumn ? generatedColumn : component.definition.properties.columns.value,
    columnSizes,
    currentState,
    handleCellValueChange: handleNewRowCellValueChange,
    customFilter,
    defaultColumn,
    changeSet: tableDetails.addNewRowsDetails.newRowsChangeSet,
    tableData,
    variablesExposedForPreview,
    exposeToCodeHinter,
    id,
    fireEvent,
    tableRef,
    t,
    darkMode,
  });

  const [leftActionsCellData, rightActionsCellData] = useMemo(
    () =>
      generateActionsData({
        actions,
        columnSizes,
        defaultColumn,
        fireEvent,
        setExposedVariables,
      }),
    [JSON.stringify(actions)]
  );

  const textWrapActions = (id) => {
    let wrapOption = tableDetails.columnProperties?.find((item) => {
      return item?.id == id;
    });
    return wrapOption?.textWrap;
  };

  const optionsData = columnData.map((column) => column.columnOptions?.selectOptions);
  const columns = useMemo(
    () => {
      return [...leftActionsCellData, ...columnData, ...rightActionsCellData];
    },
    [
      JSON.stringify(columnData),
      JSON.stringify(tableData),
      JSON.stringify(actions),
      leftActionsCellData.length,
      rightActionsCellData.length,
      tableDetails.changeSet,
      JSON.stringify(optionsData),
      JSON.stringify(component.definition.properties.columns),
      showBulkSelector,
      JSON.stringify(variablesExposedForPreview && variablesExposedForPreview[id]),
      darkMode,
      allowSelection,
      highlightSelectedRow,
    ] // Hack: need to fix
  );

  const columnsForAddNewRow = useMemo(() => {
    return [...columnDataForAddNewRows];
  }, [JSON.stringify(columnDataForAddNewRows), darkMode, tableDetails.addNewRowsDetails.addingNewRows]);

  const data = useMemo(() => {
    if (!_.isEqual(properties.data, prevDataFromProps.current)) {
      if (!_.isEmpty(updatedDataReference.current)) updatedDataReference.current = [];
      if (
        !_.isEmpty(exposedVariables.newRows) ||
        !_.isEmpty(tableDetails.addNewRowsDetails.newRowsDataUpdates) ||
        tableDetails.addNewRowsDetails.addingNewRows
      ) {
        setExposedVariable('newRows', []).then(() => {
          mergeToAddNewRowsDetails({ newRowsDataUpdates: {}, newRowsChangeSet: {}, addingNewRows: false });
        });
      }
    }
    return _.isEmpty(updatedDataReference.current) ? tableData : updatedDataReference.current;
  }, [tableData.length, component.definition.properties.data.value, JSON.stringify(properties.data)]);

  useEffect(() => {
    if (
      tableData.length != 0 &&
      component.definition.properties.autogenerateColumns?.value &&
      (useDynamicColumn || mode === 'edit')
    ) {
      const generatedColumnFromData = autogenerateColumns(
        tableData,
        component.definition.properties.columns.value,
        component.definition.properties?.columnDeletionHistory?.value ?? [],
        useDynamicColumn,
        dynamicColumn,
        setProperty
      );

      useDynamicColumn && setGeneratedColumn(generatedColumnFromData);
    }
  }, [JSON.stringify(tableData), JSON.stringify(dynamicColumn)]);

  const computedStyles = {
    // width: `${width}px`,
  };

  const {
    getTableProps,
    getTableBodyProps,
    headerGroups,
    page,
    canPreviousPage,
    canNextPage,
    pageOptions,
    gotoPage,
    pageCount,
    nextPage,
    previousPage,
    setPageSize,
    state,
    rows,
    prepareRow,
    setAllFilters,
    preGlobalFilteredRows,
    setGlobalFilter,
    allColumns,
    setColumnOrder,
    state: { pageIndex, globalFilter },
    exportData,
    selectedFlatRows,
    globalFilteredRows,
    getToggleHideAllColumnsProps,
    toggleRowSelected,
    toggleAllRowsSelected,
  } = useTable(
    {
      autoResetPage: false,
      autoResetGlobalFilter: false,
      autoResetHiddenColumns: false,
      autoResetFilters: false,
      manualGlobalFilter: serverSideSearch,
      manualFilters: serverSideFilter,
      columns,
      data,
      defaultColumn,
      initialState: { pageIndex: 0, pageSize: -1 },
      pageCount: -1,
      manualPagination: false,
      getExportFileBlob,
      disableSortBy: !enabledSort,
      manualSortBy: serverSideSort,
      stateReducer: (newState, action, prevState) => {
        const newStateWithPrevSelectedRows = showBulkSelector
          ? { ...newState, selectedRowId: { ...prevState.selectedRowIds, ...newState.selectedRowIds } }
          : { ...newState.selectedRowId };
        if (action.type === 'toggleRowSelected') {
          prevState.selectedRowIds[action.id]
            ? (newState.selectedRowIds = {
                ...newStateWithPrevSelectedRows.selectedRowIds,
                [action.id]: false,
              })
            : (newState.selectedRowIds = {
                ...newStateWithPrevSelectedRows.selectedRowIds,
                [action.id]: true,
              });
        }
        return newState;
      },
    },
    useColumnOrder,
    useFilters,
    useGlobalFilter,
    useSortBy,
    usePagination,
    useBlockLayout,
    useResizeColumns,
    useExportData,
    useRowSelect,
    (hooks) => {
      allowSelection &&
        !highlightSelectedRow &&
        hooks.visibleColumns.push((columns) => [
          {
            id: 'selection',
            Header: ({ getToggleAllPageRowsSelectedProps }) => (
              <div className="d-flex flex-column align-items-center">
                {showBulkSelector && <IndeterminateCheckbox {...getToggleAllPageRowsSelectedProps()} />}
              </div>
            ),
            Cell: ({ row }) => {
              return (
                <div className="d-flex flex-column align-items-center">
                  <IndeterminateCheckbox {...row.getToggleRowSelectedProps()} />
                </div>
              );
            },
            width: 1,
            columnType: 'selector',
          },
          ...columns,
        ]);
    }
  );

  const currentColOrder = React.useRef();

  const sortOptions = useMemo(() => {
    if (state?.sortBy?.length === 0) {
      return;
    }

    const columnName = columns.find((column) => column.id === state?.sortBy?.[0]?.id).accessor;

    return [
      {
        column: columnName,
        direction: state?.sortBy?.[0]?.desc ? 'desc' : 'asc',
      },
    ];
  }, [JSON.stringify(state)]);

  const getDetailsOfPreSelectedRow = () => {
    const key = Object?.keys(defaultSelctedRow)[0] ?? '';
    const value = defaultSelctedRow?.[key] ?? undefined;
    const preSelectedRowDetails = rows.find((row) => row?.original?.[key] === value);
    return preSelectedRowDetails;
  };

  useEffect(() => {
    if (!sortOptions) {
      setExposedVariable('sortApplied', []);
    }
    if (mounted) setExposedVariable('sortApplied', sortOptions).then(() => fireEvent('onSort'));
  }, [sortOptions]);

  registerAction(
    'setPage',
    async function (targetPageIndex) {
      setPaginationInternalPageIndex(targetPageIndex);
      setExposedVariable('pageIndex', targetPageIndex);
      if (!serverSidePagination && clientSidePagination) gotoPage(targetPageIndex - 1);
    },
    [serverSidePagination, clientSidePagination, setPaginationInternalPageIndex]
  );
  registerAction(
    'selectRow',
    async function (key, value) {
      const item = tableData.filter((item) => item[key] == value);
      const row = rows.find((item, index) => item.original[key] == value);
      if (row != undefined) {
        const selectedRowDetails = { selectedRow: item[0], selectedRowId: row.id };
        setExposedVariables(selectedRowDetails).then(() => {
          toggleRowSelected(row.id);
          mergeToTableDetails(selectedRowDetails);
          fireEvent('onRowClicked');
        });
      }
    },
    [JSON.stringify(tableData), JSON.stringify(tableDetails.selectedRow)]
  );
  registerAction(
    'deselectRow',
    async function () {
      if (!_.isEmpty(tableDetails.selectedRow)) {
        const selectedRowDetails = { selectedRow: {}, selectedRowId: {} };
        setExposedVariables(selectedRowDetails).then(() => {
          if (allowSelection && !showBulkSelector) toggleRowSelected(tableDetails.selectedRowId, false);
          mergeToTableDetails(selectedRowDetails);
        });
      }
      return;
    },
    [JSON.stringify(tableData), JSON.stringify(tableDetails.selectedRow)]
  );
  registerAction(
    'discardChanges',
    async function () {
      if (Object.keys(tableDetails.changeSet || {}).length > 0) {
        setExposedVariables({
          changeSet: {},
          dataUpdates: [],
        }).then(() => {
          mergeToTableDetails({ dataUpdates: {}, changeSet: {} });
        });
      }
    },
    [JSON.stringify(tableData), JSON.stringify(tableDetails.changeSet)]
  );
  registerAction(
    'discardNewlyAddedRows',
    async function () {
      if (
        tableDetails.addNewRowsDetails.addingNewRows &&
        (Object.keys(tableDetails.addNewRowsDetails.newRowsChangeSet || {}).length > 0 ||
          Object.keys(tableDetails.addNewRowsDetails.newRowsDataUpdates || {}).length > 0)
      ) {
        setExposedVariables({
          newRows: [],
        }).then(() => {
          mergeToAddNewRowsDetails({ newRowsChangeSet: {}, newRowsDataUpdates: {}, addingNewRows: false });
        });
      }
    },
    [
      JSON.stringify(tableDetails.addNewRowsDetails.newRowsChangeSet),
      tableDetails.addNewRowsDetails.addingNewRows,
      JSON.stringify(tableDetails.addNewRowsDetails.newRowsDataUpdates),
    ]
  );
  useEffect(() => {
    if (showBulkSelector) {
      const selectedRowsOriginalData = selectedFlatRows.map((row) => row.original);
      const selectedRowsId = selectedFlatRows.map((row) => row.id);
      setExposedVariables({ selectedRows: selectedRowsOriginalData, selectedRowsId: selectedRowsId }).then(() => {
        const selectedRowsDetails = selectedFlatRows.reduce((accumulator, row) => {
          accumulator.push({ selectedRowId: row.id, selectedRow: row.original });
          return accumulator;
        }, []);
        mergeToTableDetails({ selectedRowsDetails });
      });
    } else if (!showBulkSelector && !highlightSelectedRow) {
      const selectedRow = selectedFlatRows?.[0]?.original ?? {};
      const selectedRowId = selectedFlatRows?.[0]?.id ?? null;
      setExposedVariables({ selectedRow, selectedRowId }).then(() => {
        mergeToTableDetails({ selectedRow, selectedRowId });
      });
    }
  }, [selectedFlatRows.length, selectedFlatRows, _.toString(selectedFlatRows)]);

  registerAction(
    'downloadTableData',
    async function (format) {
      exportData(format, true);
    },
    [_.toString(globalFilteredRows), columns]
  );

  useEffect(() => {
    setExposedVariables({ selectedRows: [], selectedRowsId: [], selectedRow: {}, selectedRowId: null }).then(() => {
      mergeToTableDetails({ selectedRowsDetails: [], selectedRow: {}, selectedRowId: null });
      toggleAllRowsSelected(false);
    });
  }, [showBulkSelector, highlightSelectedRow, allowSelection]);

  React.useEffect(() => {
    if (serverSidePagination || !clientSidePagination) {
      setPageSize(rows?.length || 10);
    }
    if (!serverSidePagination && clientSidePagination) {
      setPageSize(rowsPerPage || 10);
    }
  }, [clientSidePagination, serverSidePagination, rows, rowsPerPage]);

  useEffect(() => {
    const pageData = page.map((row) => row.original);
    const preSelectedRowDetails =
      typeof defaultSelctedRow === 'object' && !_.isEmpty(defaultSelctedRow) ? getDetailsOfPreSelectedRow() : {};
    const selectedRow = preSelectedRowDetails?.original ?? {};
    const selectedRowId = preSelectedRowDetails?.id ?? null;
    onComponentOptionsChanged(component, [
      ['currentPageData', pageData],
      ['currentData', data],
<<<<<<< HEAD
      ['selectedRow', selectedRow],
      ['selectedRowId', selectedRowId],
    ]);
  }, [tableData.length, tableDetails.changeSet, page, data]);
=======
      ['selectedRow', []],
      ['selectedRowId', null],
    ]).then(() => {
      if (tableDetails.selectedRowId || !_.isEmpty(tableDetails.selectedRowDetails)) {
        toggleAllRowsSelected(false);
        mergeToTableDetails({ selectedRow: {}, selectedRowId: null, selectedRowDetails: [] });
      }
    });
  }, [tableData.length, _.toString(page), pageIndex, _.toString(data)]);
>>>>>>> e9c7cdf5

  useEffect(() => {
    const newColumnSizes = { ...columnSizes, ...state.columnResizing.columnWidths };
    if (!state.columnResizing.isResizingColumn && !_.isEmpty(newColumnSizes)) {
      changeCanDrag(true);
      paramUpdated(id, 'columnSizes', {
        value: newColumnSizes,
      });
    } else {
      changeCanDrag(false);
    }
  }, [state.columnResizing.isResizingColumn]);

  const [paginationInternalPageIndex, setPaginationInternalPageIndex] = useState(pageIndex ?? 1);
  const [rowDetails, setRowDetails] = useState();
  useEffect(() => {
    if (pageCount <= pageIndex) gotoPage(pageCount - 1);
  }, [pageCount]);

  const hoverRef = useRef();

  useEffect(() => {
    if (rowDetails?.hoveredRowId !== '' && hoverRef.current !== rowDetails?.hoveredRowId) rowHover();
  }, [rowDetails]);

  useEffect(() => {
    setExposedVariable(
      'filteredData',
      globalFilteredRows.map((row) => row.original)
    );
  }, [JSON.stringify(globalFilteredRows.map((row) => row.original))]);

  const rowHover = () => {
    mergeToTableDetails(rowDetails);
    setExposedVariables(rowDetails).then(() => {
      fireEvent('onRowHovered');
    });
  };
  useEffect(() => {
    if (_.isEmpty(changeSet)) {
      setExposedVariable(
        'updatedData',
        _.isEmpty(updatedDataReference.current) ? tableData : updatedDataReference.current
      );
    }
  }, [JSON.stringify(changeSet)]);

  useEffect(() => {
    if (!_.isEmpty(defaultSelctedRow) && typeof defaultSelctedRow === 'object') {
      const preSelectedRowDetails = getDetailsOfPreSelectedRow();
      const selectedRow = preSelectedRowDetails?.original ?? {};
      const selectedRowId = preSelectedRowDetails?.id ?? null;
      setExposedVariables({ selectedRow: selectedRow, selectedRowId: selectedRowId }).then(() => {
        mergeToTableDetails({ selectedRow: selectedRow, selectedRowId: selectedRowId });
      });
    }
  }, [JSON.stringify(defaultSelctedRow)]);

  function downlaodPopover() {
    return (
      <Popover
        id="popover-basic"
        data-cy="popover-card"
        className={`${darkMode && 'popover-dark-themed theme-dark'} shadow table-widget-download-popup`}
        placement="bottom"
      >
        <Popover.Body>
          <div className="d-flex flex-column">
            <span data-cy={`option-download-CSV`} className="cursor-pointer" onClick={() => exportData('csv', true)}>
              Download as CSV
            </span>
            <span
              data-cy={`option-download-execel`}
              className="pt-2 cursor-pointer"
              onClick={() => exportData('xlsx', true)}
            >
              Download as Excel
            </span>
            <span
              data-cy={`option-download-pdf`}
              className="pt-2 cursor-pointer"
              onClick={() => exportData('pdf', true)}
            >
              Download as PDF
            </span>
          </div>
        </Popover.Body>
      </Popover>
    );
  }
  return (
    <div
      data-cy={`draggable-widget-${String(component.name).toLowerCase()}`}
      data-disabled={parsedDisabledState}
      className="card jet-table"
      style={{
        width: `100%`,
        height: `${height}px`,
        display: parsedWidgetVisibility ? '' : 'none',
        overflow: 'hidden',
        borderRadius: Number.parseFloat(borderRadius),
        boxShadow: styles.boxShadow,
      }}
      onClick={(event) => {
        onComponentClick(id, component, event);
      }}
      ref={tableRef}
    >
      {/* Show top bar unless search box is disabled and server pagination is enabled */}
      {(displaySearchBox || showDownloadButton || showFilterButton || showAddNewRowButton) && (
        <div className={`card-body border-bottom py-3 ${tableDetails.addNewRowsDetails.addingNewRows && 'disabled'}`}>
          <div
            className={`d-flex align-items-center ms-auto text-muted ${
              displaySearchBox ? 'justify-content-between' : 'justify-content-end'
            }`}
          >
            {displaySearchBox && (
              <GlobalFilter
                globalFilter={state.globalFilter}
                useAsyncDebounce={useAsyncDebounce}
                setGlobalFilter={setGlobalFilter}
                onComponentOptionChanged={onComponentOptionChanged}
                component={component}
                onEvent={onEvent}
                darkMode={darkMode}
              />
            )}
            <div>
              {showAddNewRowButton && (
                <button
                  className="btn btn-light btn-sm p-1 mx-1"
                  onClick={(e) => {
                    showAddNewRowPopup();
                  }}
                  data-tooltip-id="tooltip-for-add-new-row"
                  data-tooltip-content="Add new row"
                  disabled={tableDetails.addNewRowsDetails.addingNewRows}
                >
                  <img src="assets/images/icons/plus.svg" width="15" height="15" />
                  {!tableDetails.addNewRowsDetails.addingNewRows &&
                    !_.isEmpty(tableDetails.addNewRowsDetails.newRowsDataUpdates) && (
                      <a className="badge bg-azure" style={{ width: '4px', height: '4px', marginTop: '5px' }}></a>
                    )}
                </button>
              )}
              <Tooltip id="tooltip-for-add-new-row" className="tooltip" />
              {showFilterButton && (
                <>
                  <span
                    className="btn btn-light btn-sm p-1 mx-1"
                    onClick={() => showFilters()}
                    data-tooltip-id="tooltip-for-filter-data"
                    data-tooltip-content="Filter data"
                  >
                    <img src="assets/images/icons/filter.svg" width="15" height="15" />
                    {tableDetails.filterDetails.filters.length > 0 && (
                      <a className="badge bg-azure" style={{ width: '4px', height: '4px', marginTop: '5px' }}></a>
                    )}
                  </span>
                  <Tooltip id="tooltip-for-filter-data" className="tooltip" />
                </>
              )}
              {showDownloadButton && (
                <>
                  <OverlayTrigger trigger="click" overlay={downlaodPopover()} rootClose={true} placement={'bottom-end'}>
                    <span
                      className="btn btn-light btn-sm p-1"
                      data-tooltip-id="tooltip-for-download"
                      data-tooltip-content="Download"
                    >
                      <img src="assets/images/icons/download.svg" width="15" height="15" />
                    </span>
                  </OverlayTrigger>
                  <Tooltip id="tooltip-for-download" className="tooltip" />
                </>
              )}
              {!hideColumnSelectorButton && (
                <OverlayTrigger
                  trigger="click"
                  rootClose={true}
                  overlay={
                    <Popover>
                      <div
                        data-cy={`dropdown-hide-column`}
                        className={`dropdown-table-column-hide-common ${
                          darkMode ? 'dropdown-table-column-hide-dark-themed' : 'dropdown-table-column-hide'
                        } `}
                      >
                        <div className="dropdown-item">
                          <IndeterminateCheckbox {...getToggleHideAllColumnsProps()} />
                          <span className="hide-column-name" data-cy={`options-select-all-coloumn`}>
                            Select All
                          </span>
                        </div>
                        {allColumns.map(
                          (column) =>
                            typeof column.Header === 'string' && (
                              <div key={column.id}>
                                <div>
                                  <label className="dropdown-item">
                                    <input
                                      type="checkbox"
                                      data-cy={`checkbox-coloumn-${String(column.Header)
                                        .toLowerCase()
                                        .replace(/\s+/g, '-')}`}
                                      {...column.getToggleHiddenProps()}
                                    />
                                    <span
                                      className="hide-column-name"
                                      data-cy={`options-coloumn-${String(column.Header)
                                        .toLowerCase()
                                        .replace(/\s+/g, '-')}`}
                                    >
                                      {` ${column.Header}`}
                                    </span>
                                  </label>
                                </div>
                              </div>
                            )
                        )}
                      </div>
                    </Popover>
                  }
                  placement={'bottom-end'}
                >
                  <span data-cy={`select-column-icon`} className={`btn btn-light btn-sm p-1 mb-0 mx-1 `}>
                    <IconEyeOff style={{ width: '15', height: '15', margin: '0px' }} />
                  </span>
                </OverlayTrigger>
              )}
            </div>
          </div>
        </div>
      )}

      <div className="table-responsive jet-data-table">
        <table
          {...getTableProps()}
          className={`table table-vcenter table-nowrap ${tableType} ${darkMode && 'table-dark'} ${
            tableDetails.addNewRowsDetails.addingNewRows && 'disabled'
          }`}
          style={computedStyles}
        >
          <thead>
            {headerGroups.map((headerGroup, index) => (
              <DragDropContext
                key={index}
                onDragStart={() => {
                  currentColOrder.current = allColumns?.map((o) => o.id);
                }}
                onDragUpdate={(dragUpdateObj) => {
                  const colOrder = [...currentColOrder.current];
                  const sIndex = dragUpdateObj.source.index;
                  const dIndex = dragUpdateObj.destination && dragUpdateObj.destination.index;

                  if (typeof sIndex === 'number' && typeof dIndex === 'number') {
                    colOrder.splice(sIndex, 1);
                    colOrder.splice(dIndex, 0, dragUpdateObj.draggableId);
                    setColumnOrder(colOrder);
                  }
                }}
              >
                <Droppable droppableId="droppable" direction="horizontal">
                  {(droppableProvided, snapshot) => (
                    <tr
                      ref={droppableProvided.innerRef}
                      key={index}
                      {...headerGroup.getHeaderGroupProps()}
                      tabIndex="0"
                      className="tr"
                    >
                      {headerGroup.headers.map((column, index) => (
                        <Draggable
                          key={column.id}
                          draggableId={column.id}
                          index={index}
                          isDragDisabled={!column.accessor}
                        >
                          {(provided, snapshot) => {
                            return (
                              <th
                                key={index}
                                {...column.getHeaderProps()}
                                className={
                                  column.isSorted ? (column.isSortedDesc ? 'sort-desc th' : 'sort-asc th') : 'th'
                                }
                              >
                                <div
                                  data-cy={`column-header-${String(column.exportValue)
                                    .toLowerCase()
                                    .replace(/\s+/g, '-')}`}
                                  {...column.getSortByToggleProps()}
                                  {...provided.draggableProps}
                                  {...provided.dragHandleProps}
                                  // {...extraProps}
                                  ref={provided.innerRef}
                                  style={{ ...getItemStyle(snapshot, provided.draggableProps.style) }}
                                >
                                  {column.render('Header')}
                                </div>
                                <div
                                  onClick={(e) => {
                                    e.preventDefault();
                                    e.stopPropagation();
                                  }}
                                  draggable="true"
                                  {...column.getResizerProps()}
                                  className={`resizer ${column.isResizing ? 'isResizing' : ''}`}
                                />
                              </th>
                            );
                          }}
                        </Draggable>
                      ))}
                    </tr>
                  )}
                </Droppable>
              </DragDropContext>
            ))}
          </thead>

          {!loadingState && page.length === 0 && (
            <center className="w-100">
              <div className="py-5"> no data </div>
            </center>
          )}

          {!loadingState && (
            <tbody {...getTableBodyProps()} style={{ color: computeFontColor() }}>
              {page.map((row, index) => {
                prepareRow(row);
                return (
                  <tr
                    key={index}
                    className={`table-row table-editor-component-row ${
                      allowSelection &&
                      highlightSelectedRow &&
                      ((row.isSelected && row.id === tableDetails.selectedRowId) ||
                        (showBulkSelector &&
                          row.isSelected &&
                          tableDetails?.selectedRowsDetails?.some((singleRow) => singleRow.selectedRowId === row.id)))
                        ? 'selected'
                        : ''
                    }`}
                    {...row.getRowProps()}
                    onClick={async (e) => {
                      e.stopPropagation();
                      // toggleRowSelected will triggered useRededcuer function in useTable and in result will get the selectedFlatRows consisting row which are selected
                      if (allowSelection) {
                        await toggleRowSelected(row.id);
                      }
                      const selectedRow = row.original;
                      const selectedRowId = row.id;
                      setExposedVariables({ selectedRow, selectedRowId }).then(() => {
                        mergeToTableDetails({ selectedRow, selectedRowId });
                        fireEvent('onRowClicked');
                      });
                    }}
                    onMouseOver={(e) => {
                      if (hoverAdded) {
                        const hoveredRowDetails = { hoveredRowId: row.id, hoveredRow: row.original };
                        setRowDetails(hoveredRowDetails);
                        hoverRef.current = rowDetails?.hoveredRowId;
                      }
                    }}
                    onMouseLeave={(e) => {
                      hoverAdded && setRowDetails({ hoveredRowId: '', hoveredRow: '' });
                    }}
                  >
                    {row.cells.map((cell, index) => {
                      let cellProps = cell.getCellProps();
                      if (tableDetails.changeSet) {
                        if (tableDetails.changeSet[cell.row.index]) {
                          const currentColumn = columnData.find((column) => column.id === cell.column.id);
                          if (
                            _.get(tableDetails.changeSet[cell.row.index], currentColumn?.accessor, undefined) !==
                            undefined
                          ) {
                            cellProps.style.backgroundColor = darkMode ? '#1c252f' : '#ffffde';
                            cellProps.style['--tblr-table-accent-bg'] = darkMode ? '#1c252f' : '#ffffde';
                          }
                        }
                      }
                      const wrapAction = textWrapActions(cell.column.id);
                      const rowChangeSet = changeSet ? changeSet[cell.row.index] : null;
                      const cellValue = rowChangeSet ? rowChangeSet[cell.column.name] || cell.value : cell.value;
                      const rowData = tableData[cell.row.index];
                      const cellBackgroundColor = resolveReferences(
                        cell.column?.cellBackgroundColor,
                        currentState,
                        '',
                        {
                          cellValue,
                          rowData,
                        }
                      );
                      const cellTextColor = resolveReferences(cell.column?.textColor, currentState, '', {
                        cellValue,
                        rowData,
                      });
                      const actionButtonsArray = actions.map((action) => {
                        return {
                          ...action,
                          isDisabled: resolveReferences(action?.disableActionButton ?? false, currentState, '', {
                            cellValue,
                            rowData,
                          }),
                        };
                      });
                      const isEditable = resolveReferences(cell.column?.isEditable ?? false, currentState, '', {
                        cellValue,
                        rowData,
                      });
                      return (
                        // Does not require key as its already being passed by react-table via cellProps
                        // eslint-disable-next-line react/jsx-key
                        <td
                          data-cy={`${cell.column.columnType ?? ''}${String(
                            cell.column.id === 'rightActions' || cell.column.id === 'leftActions' ? cell.column.id : ''
                          )}${String(cellValue ?? '').toLocaleLowerCase()}-cell-${index}`}
                          className={cx(`${wrapAction ? wrapAction : 'wrap'}-wrapper`, {
                            'has-actions': cell.column.id === 'rightActions' || cell.column.id === 'leftActions',
                            'has-text': cell.column.columnType === 'text' || isEditable,
                            'has-dropdown': cell.column.columnType === 'dropdown',
                            'has-multiselect': cell.column.columnType === 'multiselect',
                            'has-datepicker': cell.column.columnType === 'datepicker',
                            'align-items-center flex-column': cell.column.columnType === 'selector',
                            [cellSize]: true,
                          })}
                          {...cellProps}
                          style={{ ...cellProps.style, backgroundColor: cellBackgroundColor ?? 'inherit' }}
                          onClick={(e) => {
                            setExposedVariable('selectedCell', {
                              columnName: cell.column.exportValue,
                              columnKey: cell.column.key,
                              value: cellValue,
                            });
                          }}
                        >
                          <div
                            className={`td-container ${
                              cell.column.columnType === 'image' && 'jet-table-image-column'
                            } ${cell.column.columnType !== 'image' && `w-100 h-100`}`}
                          >
                            <GenerateEachCellValue
                              cellValue={cellValue}
                              globalFilter={state.globalFilter}
                              cellRender={cell.render('Cell', { cell, actionButtonsArray, isEditable })}
                              rowChangeSet={rowChangeSet}
                              isEditable={isEditable}
                              columnType={cell.column.columnType}
                              isColumnTypeAction={['rightActions', 'leftActions'].includes(cell.column.id)}
                              cellTextColor={cellTextColor}
                              cell={cell}
                              currentState={currentState}
                            />
                          </div>
                        </td>
                      );
                    })}
                  </tr>
                );
              })}
            </tbody>
          )}
        </table>
        {loadingState === true && (
          <div style={{ width: '100%' }} className="p-2">
            <center>
              <div className="spinner-border mt-5" role="status"></div>
            </center>
          </div>
        )}
      </div>
      {(clientSidePagination || serverSidePagination || Object.keys(tableDetails.changeSet || {}).length > 0) && (
        <div className="card-footer d-flex align-items-center jet-table-footer justify-content-center">
          <div className="table-footer row gx-0">
            <div className="col">
              {(clientSidePagination || serverSidePagination) && (
                <Pagination
                  lastActivePageIndex={pageIndex}
                  serverSide={serverSidePagination}
                  autoGotoPage={gotoPage}
                  autoCanNextPage={canNextPage}
                  autoPageCount={pageCount}
                  autoPageOptions={pageOptions}
                  onPageIndexChanged={onPageIndexChanged}
                  pageIndex={paginationInternalPageIndex}
                  setPageIndex={setPaginationInternalPageIndex}
                  enableNextButton={enableNextButton}
                  enablePrevButton={enablePrevButton}
                />
              )}
            </div>
            <div className="col d-flex justify-content-end">
              {showBulkUpdateActions && Object.keys(tableDetails.changeSet || {}).length > 0 ? (
                <>
                  <button
                    className={`btn btn-primary btn-sm mx-2 ${tableDetails.isSavingChanges ? 'btn-loading' : ''}`}
                    onClick={() =>
                      onEvent('onBulkUpdate', { component }).then(() => {
                        handleChangesSaved();
                      })
                    }
                    data-cy={`table-button-save-changes`}
                  >
                    Save Changes
                  </button>
                  <button
                    className="btn btn-light btn-sm"
                    onClick={() => handleChangesDiscarded()}
                    data-cy={`table-button-discard-changes`}
                  >
                    Discard changes
                  </button>
                </>
              ) : (
                <span data-cy={`footer-number-of-records`}>
                  {clientSidePagination && !serverSidePagination && `${globalFilteredRows.length} Records`}
                  {serverSidePagination && totalRecords ? `${totalRecords} Records` : ''}
                </span>
              )}
            </div>
          </div>
        </div>
      )}
      {tableDetails.filterDetails.filtersVisible && (
        <Filter
          hideFilters={hideFilters}
          filters={tableDetails.filterDetails.filters}
          columns={columnData.map((column) => {
            return { name: column.Header, value: column.id };
          })}
          mergeToFilterDetails={mergeToFilterDetails}
          filterDetails={tableDetails.filterDetails}
          darkMode={darkMode}
          setAllFilters={setAllFilters}
          fireEvent={fireEvent}
        />
      )}
      {tableDetails.addNewRowsDetails.addingNewRows && (
        <AddNewRowComponent
          hideAddNewRowPopup={hideAddNewRowPopup}
          tableType={tableType}
          darkMode={darkMode}
          mergeToAddNewRowsDetails={mergeToAddNewRowsDetails}
          onEvent={onEvent}
          component={component}
          setExposedVariable={setExposedVariable}
          allColumns={allColumns}
          defaultColumn={defaultColumn}
          columns={columnsForAddNewRow}
          addNewRowsDetails={tableDetails.addNewRowsDetails}
        />
      )}
    </div>
  );
}<|MERGE_RESOLUTION|>--- conflicted
+++ resolved
@@ -101,11 +101,8 @@
     rowsPerPage,
     enabledSort,
     hideColumnSelectorButton,
-<<<<<<< HEAD
     defaultSelctedRow,
-=======
     showAddNewRowButton,
->>>>>>> e9c7cdf5
     allowSelection,
   } = loadPropertiesAndStyles(properties, styles, darkMode, component);
 
@@ -742,12 +739,6 @@
     onComponentOptionsChanged(component, [
       ['currentPageData', pageData],
       ['currentData', data],
-<<<<<<< HEAD
-      ['selectedRow', selectedRow],
-      ['selectedRowId', selectedRowId],
-    ]);
-  }, [tableData.length, tableDetails.changeSet, page, data]);
-=======
       ['selectedRow', []],
       ['selectedRowId', null],
     ]).then(() => {
@@ -757,7 +748,6 @@
       }
     });
   }, [tableData.length, _.toString(page), pageIndex, _.toString(data)]);
->>>>>>> e9c7cdf5
 
   useEffect(() => {
     const newColumnSizes = { ...columnSizes, ...state.columnResizing.columnWidths };
