/* eslint-disable no-unused-vars */
/* eslint-disable react-hooks/exhaustive-deps */
import React, { useMemo, useState, useEffect, useCallback, useContext, useReducer, useRef } from 'react';
import {
  useTable,
  useFilters,
  useSortBy,
  useGlobalFilter,
  useAsyncDebounce,
  usePagination,
  useBlockLayout,
  useResizeColumns,
  useRowSelect,
} from 'react-table';
import cx from 'classnames';
import { resolveReferences, validateWidget } from '@/_helpers/utils';
import { useExportData } from 'react-table-plugins';
import Papa from 'papaparse';
import { Pagination } from './Pagination';
import { Filter } from './Filter';
import { GlobalFilter } from './GlobalFilter';
var _ = require('lodash');
import loadPropertiesAndStyles from './load-properties-and-styles';
import { reducer, reducerActions, initialState } from './reducer';
import customFilter from './custom-filter';
import generateColumnsData from './columns';
import generateActionsData from './columns/actions';
import IndeterminateCheckbox from './IndeterminateCheckbox';
import { useTranslation } from 'react-i18next';

export function Table({
  id,
  width,
  height,
  component,
  onComponentClick,
  currentState = { components: {} },
  onEvent,
  paramUpdated,
  changeCanDrag,
  onComponentOptionChanged,
  onComponentOptionsChanged,
  darkMode,
  fireEvent,
  setExposedVariable,
  setExposedVariables,
  registerAction,
  styles,
  properties,
  variablesExposedForPreview,
  exposeToCodeHinter,
  exposedVariables,
}) {
  const {
    color,
    serverSidePagination,
    clientSidePagination,
    serverSideSearch,
    serverSideSort,
    displaySearchBox,
    showDownloadButton,
    showFilterButton,
    showBulkUpdateActions,
    showBulkSelector,
    highlightSelectedRow,
    loadingState,
    columnSizes,
    tableType,
    cellSize,
    borderRadius,
    parsedWidgetVisibility,
    parsedDisabledState,
    actionButtonRadius,
    actions,
  } = loadPropertiesAndStyles(properties, styles, darkMode, component);

  const { t } = useTranslation();

  const [tableDetails, dispatch] = useReducer(reducer, initialState());

  const mergeToTableDetails = (payload) => dispatch(reducerActions.mergeToTableDetails(payload));
  const mergeToFilterDetails = (payload) => dispatch(reducerActions.mergeToFilterDetails(payload));

  useEffect(() => {
    setExposedVariable(
      'filters',
      tableDetails.filterDetails.filters.map((filter) => filter.value)
    );
  }, [JSON.stringify(tableDetails.filterDetails.filters)]);

  useEffect(
    () => mergeToTableDetails({ columnProperties: component?.definition?.properties?.columns?.value }),
    [component?.definition?.properties]
  );

  function showFilters() {
    mergeToFilterDetails({ filtersVisible: true });
  }

  function hideFilters() {
    mergeToFilterDetails({ filtersVisible: false });
  }

  const defaultColumn = React.useMemo(
    () => ({
      minWidth: 60,
      width: 268,
    }),
    []
  );

  function handleCellValueChange(index, key, value, rowData) {
    const changeSet = tableDetails.changeSet;
    const dataUpdates = tableDetails.dataUpdates || [];
    const clonedTableData = _.cloneDeep(tableData);

    let obj = changeSet ? changeSet[index] || {} : {};
    obj = _.set(obj, key, value);

    let newChangeset = {
      ...changeSet,
      [index]: {
        ...obj,
      },
    };

    obj = _.set(rowData, key, value);

    let newDataUpdates = {
      ...dataUpdates,
      [index]: { ...obj },
    };

    Object.keys(newChangeset).forEach((key) => {
      clonedTableData[key] = {
        ..._.merge(clonedTableData[key], newChangeset[key]),
      };
    });

    const changesToBeSavedAndExposed = { dataUpdates: newDataUpdates, changeSet: newChangeset };
    mergeToTableDetails(changesToBeSavedAndExposed);
<<<<<<< HEAD
    return setExposedVariables({ ...changesToBeSavedAndExposed, updatedData: clonedTableData });
=======
    fireEvent('onCellValueChanged');
    return setExposedVariables(changesToBeSavedAndExposed);
>>>>>>> d64247d6
  }

  function getExportFileBlob({ columns, data }) {
    const headerNames = columns.map((col) => col.exportValue);
    const csvString = Papa.unparse({ fields: headerNames, data });
    return new Blob([csvString], { type: 'text/csv' });
  }

  function onPageIndexChanged(page) {
    onComponentOptionChanged(component, 'pageIndex', page).then(() => {
      onEvent('onPageChanged', { component, data: {} });
    });
  }

  function handleChangesSaved() {
    Object.keys(changeSet).forEach((key) => {
      tableData[key] = {
        ..._.merge(tableData[key], changeSet[key]),
      };
    });

    setExposedVariables({
      changeSet: {},
      dataUpdates: [],
    }).then(() => mergeToTableDetails({ dataUpdates: {}, changeSet: {} }));
  }

  function handleChangesDiscarded() {
    setExposedVariables({
      changeSet: {},
      dataUpdates: [],
    }).then(() => mergeToTableDetails({ dataUpdates: {}, changeSet: {} }));
  }

  const changeSet = tableDetails?.changeSet ?? {};

  const computeFontColor = useCallback(() => {
    if (color !== undefined) {
      return color;
    } else {
      return darkMode ? '#ffffff' : '#000000';
    }
  }, [color, darkMode]);

  let tableData = [];
  if (currentState) {
    tableData = resolveReferences(component.definition.properties.data.value, currentState, []);
    if (!Array.isArray(tableData)) tableData = [];
    console.log('resolved param', tableData);
  }

  tableData = tableData || [];

  const tableRef = useRef();

  const columnData = generateColumnsData({
    columnProperties: component.definition.properties.columns.value,
    columnSizes,
    currentState,
    handleCellValueChange,
    customFilter,
    defaultColumn,
    changeSet: tableDetails.changeSet,
    tableData,
    variablesExposedForPreview,
    exposeToCodeHinter,
    id,
    fireEvent,
    tableRef,
    t,
  });

  const [leftActionsCellData, rightActionsCellData] = useMemo(
    () =>
      generateActionsData({
        actions,
        columnSizes,
        defaultColumn,
        actionButtonRadius,
        fireEvent,
        setExposedVariables,
      }),
    [JSON.stringify(actions)]
  );

  const textWrapActions = (id) => {
    let wrapOption = tableDetails.columnProperties?.find((item) => {
      return item?.id == id;
    });
    return wrapOption?.textWrap;
  };

  const optionsData = columnData.map((column) => column.columnOptions?.selectOptions);

  const columns = useMemo(
    () => [...leftActionsCellData, ...columnData, ...rightActionsCellData],
    [
      JSON.stringify(columnData),
      JSON.stringify(tableData),
      JSON.stringify(actions),
      leftActionsCellData.length,
      rightActionsCellData.length,
      tableDetails.changeSet,
      JSON.stringify(optionsData),
      JSON.stringify(component.definition.properties.columns),
      showBulkSelector,
      JSON.stringify(variablesExposedForPreview && variablesExposedForPreview[id]),
    ] // Hack: need to fix
  );

  const data = useMemo(
    () => tableData,
    [
      tableData.length,
      tableDetails.changeSet,
      component.definition.properties.data.value,
      JSON.stringify(properties.data),
    ]
  );

  const computedStyles = {
    // width: `${width}px`,
  };

  const {
    getTableProps,
    getTableBodyProps,
    headerGroups,
    page,
    canPreviousPage,
    canNextPage,
    pageOptions,
    gotoPage,
    pageCount,
    nextPage,
    previousPage,
    setPageSize,
    state,
    rows,
    prepareRow,
    setAllFilters,
    preGlobalFilteredRows,
    setGlobalFilter,
    state: { pageIndex, globalFilter },
    exportData,
    selectedFlatRows,
    globalFilteredRows,
  } = useTable(
    {
      autoResetPage: false,
      autoResetGlobalFilter: false,
      autoResetFilters: false,
      manualGlobalFilter: serverSideSearch,
      columns,
      data,
      defaultColumn,
      initialState: { pageIndex: 0, pageSize: -1 },
      pageCount: -1,
      manualPagination: false,
      getExportFileBlob,
      manualSortBy: serverSideSort,
    },
    useFilters,
    useGlobalFilter,
    useSortBy,
    usePagination,
    useBlockLayout,
    useResizeColumns,
    useExportData,
    useRowSelect,
    (hooks) => {
      showBulkSelector &&
        hooks.visibleColumns.push((columns) => [
          {
            id: 'selection',
            Header: ({ getToggleAllPageRowsSelectedProps }) => (
              <div className="d-flex flex-column align-items-center">
                <IndeterminateCheckbox {...getToggleAllPageRowsSelectedProps()} />
              </div>
            ),
            Cell: ({ row }) => (
              <div className="d-flex flex-column align-items-center">
                <IndeterminateCheckbox {...row.getToggleRowSelectedProps()} />
              </div>
            ),
            width: 1,
            columnType: 'selector',
          },
          ...columns,
        ]);
    }
  );

  const sortOptions = useMemo(() => {
    if (state?.sortBy?.length === 0) {
      return;
    }

    const columnName = columns.find((column) => column.id === state?.sortBy?.[0]?.id).accessor;

    return {
      sortedBy: {
        column: columnName,
        direction: state?.sortBy?.[0]?.desc ? 'desc' : 'asc',
      },
    };
  }, [JSON.stringify(state)]);

  useEffect(() => {
    if (!sortOptions) {
      setExposedVariable('sortedBy', null);
      return;
    }
    setExposedVariable('sortedBy', sortOptions.sortedBy).then(() => fireEvent('onSort'));
  }, [sortOptions]);

  registerAction(
    'setPage',
    async function (targetPageIndex) {
      setPaginationInternalPageIndex(targetPageIndex);
      setExposedVariable('pageIndex', targetPageIndex);
      if (!serverSidePagination && clientSidePagination) gotoPage(targetPageIndex - 1);
    },
    [serverSidePagination, clientSidePagination, setPaginationInternalPageIndex]
  );

  useEffect(() => {
    const selectedRowsOriginalData = selectedFlatRows.map((row) => row.original);
    onComponentOptionChanged(component, 'selectedRows', selectedRowsOriginalData);
  }, [selectedFlatRows.length]);

  React.useEffect(() => {
    if (serverSidePagination || !clientSidePagination) {
      setPageSize(rows?.length || 10);
    }
    if (!serverSidePagination && clientSidePagination) {
      setPageSize(10);
    }
  }, [clientSidePagination, serverSidePagination, rows]);

  useEffect(() => {
    const pageData = page.map((row) => row.original);
    const currentData = rows.map((row) => row.original);
    onComponentOptionsChanged(component, [
      ['currentPageData', pageData],
      ['currentData', currentData],
      ['selectedRow', []],
      ['selectedRowId', null],
    ]);
  }, [tableData.length, tableDetails.changeSet]);

  useEffect(() => {
    const newColumnSizes = { ...columnSizes, ...state.columnResizing.columnWidths };
    if (!state.columnResizing.isResizingColumn && !_.isEmpty(newColumnSizes)) {
      changeCanDrag(true);
      paramUpdated(id, 'columnSizes', {
        value: newColumnSizes,
      });
    } else {
      changeCanDrag(false);
    }
  }, [state.columnResizing.isResizingColumn]);

  const [paginationInternalPageIndex, setPaginationInternalPageIndex] = useState(pageIndex ?? 1);

  useEffect(() => {
    if (pageCount <= pageIndex) gotoPage(pageCount - 1);
  }, [pageCount]);

  useEffect(() => {
    setExposedVariable(
      'filteredData',
      globalFilteredRows.map((row) => row.original)
    );
  }, [JSON.stringify(globalFilteredRows.map((row) => row.original))]);

  useEffect(() => {
    if (_.isEmpty(changeSet)) {
      setExposedVariable('updatedData', tableData);
    }
  }, [JSON.stringify(changeSet)]);

  return (
    <div
      data-disabled={parsedDisabledState}
      className="card jet-table"
      style={{
        width: `100%`,
        height: `${height}px`,
        display: parsedWidgetVisibility ? '' : 'none',
        overflow: 'hidden',
        borderRadius: Number.parseFloat(borderRadius),
      }}
      onClick={(event) => {
        event.stopPropagation();
        onComponentClick(id, component, event);
      }}
      ref={tableRef}
    >
      {/* Show top bar unless search box is disabled and server pagination is enabled */}
      {(displaySearchBox || showDownloadButton || showFilterButton) && (
        <div className="card-body border-bottom py-3 ">
          <div
            className={`d-flex align-items-center ms-auto text-muted ${
              displaySearchBox ? 'justify-content-between' : 'justify-content-end'
            }`}
          >
            {displaySearchBox && (
              <GlobalFilter
                globalFilter={state.globalFilter}
                useAsyncDebounce={useAsyncDebounce}
                setGlobalFilter={setGlobalFilter}
                onComponentOptionChanged={onComponentOptionChanged}
                component={component}
                onEvent={onEvent}
              />
            )}
            <div>
              {showFilterButton && (
                <span data-tip="Filter data" className="btn btn-light btn-sm p-1 mx-1" onClick={() => showFilters()}>
                  <img src="/assets/images/icons/filter.svg" width="15" height="15" />
                  {tableDetails.filterDetails.filters.length > 0 && (
                    <a className="badge bg-azure" style={{ width: '4px', height: '4px', marginTop: '5px' }}></a>
                  )}
                </span>
              )}
              {showDownloadButton && (
                <span
                  data-tip="Download as CSV"
                  className="btn btn-light btn-sm p-1"
                  onClick={() => exportData('csv', true)}
                >
                  <img src="assets/images/icons/download.svg" width="15" height="15" />
                </span>
              )}
            </div>
          </div>
        </div>
      )}

      <div className="table-responsive jet-data-table">
        <table {...getTableProps()} className={`table table-vcenter table-nowrap ${tableType}`} style={computedStyles}>
          <thead>
            {headerGroups.map((headerGroup, index) => (
              <tr key={index} {...headerGroup.getHeaderGroupProps()} tabIndex="0" className="tr">
                {headerGroup.headers.map((column, index) => (
                  <th
                    key={index}
                    {...column.getHeaderProps(column.getSortByToggleProps())}
                    className={column.isSorted ? (column.isSortedDesc ? 'sort-desc th' : 'sort-asc th') : 'th'}
                  >
                    {column.render('Header')}
                    <div
                      draggable="true"
                      {...column.getResizerProps()}
                      className={`resizer ${column.isResizing ? 'isResizing' : ''}`}
                    />
                  </th>
                ))}
              </tr>
            ))}
          </thead>

          {!loadingState && page.length === 0 && (
            <center className="w-100">
              <div className="py-5"> no data </div>
            </center>
          )}

          {!loadingState && (
            <tbody {...getTableBodyProps()} style={{ color: computeFontColor() }}>
              {page.map((row, index) => {
                prepareRow(row);
                return (
                  <tr
                    key={index}
                    className={`table-row ${
                      highlightSelectedRow && row.id === tableDetails.selectedRowId ? 'selected' : ''
                    }`}
                    {...row.getRowProps()}
                    onClick={(e) => {
                      e.stopPropagation();
                      const selectedRowDetails = { selectedRowId: row.id, selectedRow: row.original };
                      mergeToTableDetails(selectedRowDetails);
                      setExposedVariables(selectedRowDetails).then(() => {
                        fireEvent('onRowClicked');
                      });
                    }}
                  >
                    {row.cells.map((cell, index) => {
                      let cellProps = cell.getCellProps();
                      if (tableDetails.changeSet) {
                        if (tableDetails.changeSet[cell.row.index]) {
                          const currentColumn = columnData.find((column) => column.id === cell.column.id);
                          if (
                            _.get(tableDetails.changeSet[cell.row.index], currentColumn?.accessor, undefined) !==
                            undefined
                          ) {
                            cellProps.style.backgroundColor = darkMode ? '#1c252f' : '#ffffde';
                            cellProps.style['--tblr-table-accent-bg'] = darkMode ? '#1c252f' : '#ffffde';
                          }
                        }
                      }
                      const wrapAction = textWrapActions(cell.column.id);
                      const rowChangeSet = changeSet ? changeSet[cell.row.index] : null;
                      const cellValue = rowChangeSet ? rowChangeSet[cell.column.name] || cell.value : cell.value;
                      const rowData = tableData[cell.row.index];
                      const cellBackgroundColor = resolveReferences(
                        cell.column?.cellBackgroundColor,
                        currentState,
                        '',
                        {
                          cellValue,
                          rowData,
                        }
                      );
                      return (
                        // Does not require key as its already being passed by react-table via cellProps
                        // eslint-disable-next-line react/jsx-key
                        <td
                          className={cx(`${wrapAction ? wrapAction : 'wrap'}-wrapper`, {
                            'has-actions': cell.column.id === 'rightActions' || cell.column.id === 'leftActions',
                            'has-text': cell.column.columnType === 'text' || cell.column.isEditable,
                            'has-dropdown': cell.column.columnType === 'dropdown',
                            'has-multiselect': cell.column.columnType === 'multiselect',
                            'has-datepicker': cell.column.columnType === 'datepicker',
                            'align-items-center flex-column': cell.column.columnType === 'selector',
                            [cellSize]: true,
                          })}
                          {...cellProps}
                          style={{ ...cellProps.style, backgroundColor: cellBackgroundColor ?? 'inherit' }}
                        >
                          <div className="td-container">{cell.render('Cell')}</div>
                        </td>
                      );
                    })}
                  </tr>
                );
              })}
            </tbody>
          )}
        </table>
        {loadingState === true && (
          <div style={{ width: '100%' }} className="p-2">
            <center>
              <div className="spinner-border mt-5" role="status"></div>
            </center>
          </div>
        )}
      </div>
      {(clientSidePagination ||
        serverSidePagination ||
        Object.keys(tableDetails.changeSet || {}).length > 0 ||
        showFilterButton ||
        showDownloadButton) && (
        <div className="card-footer d-flex align-items-center jet-table-footer justify-content-center">
          <div className="table-footer row gx-0">
            <div className="col">
              {(clientSidePagination || serverSidePagination) && (
                <Pagination
                  lastActivePageIndex={pageIndex}
                  serverSide={serverSidePagination}
                  autoGotoPage={gotoPage}
                  autoCanNextPage={canNextPage}
                  autoPageCount={pageCount}
                  autoPageOptions={pageOptions}
                  onPageIndexChanged={onPageIndexChanged}
                  pageIndex={paginationInternalPageIndex}
                  setPageIndex={setPaginationInternalPageIndex}
                />
              )}
            </div>

            <div className="col d-flex justify-content-end">
              {showBulkUpdateActions && Object.keys(tableDetails.changeSet || {}).length > 0 ? (
                <>
                  <button
                    className={`btn btn-primary btn-sm mx-2 ${tableDetails.isSavingChanges ? 'btn-loading' : ''}`}
                    onClick={() =>
                      onEvent('onBulkUpdate', { component }).then(() => {
                        handleChangesSaved();
                      })
                    }
                  >
                    Save Changes
                  </button>
                  <button className="btn btn-light btn-sm" onClick={() => handleChangesDiscarded()}>
                    Discard changes
                  </button>
                </>
              ) : (
                <span>{`${globalFilteredRows.length} Records`}</span>
              )}
            </div>
          </div>
        </div>
      )}
      {tableDetails.filterDetails.filtersVisible && (
        <Filter
          hideFilters={hideFilters}
          filters={tableDetails.filterDetails.filters}
          columns={columnData.map((column) => {
            return { name: column.Header, value: column.id };
          })}
          mergeToFilterDetails={mergeToFilterDetails}
          filterDetails={tableDetails.filterDetails}
          darkMode={darkMode}
          setAllFilters={setAllFilters}
          fireEvent={fireEvent}
        />
      )}
    </div>
  );
}<|MERGE_RESOLUTION|>--- conflicted
+++ resolved
@@ -139,12 +139,9 @@
 
     const changesToBeSavedAndExposed = { dataUpdates: newDataUpdates, changeSet: newChangeset };
     mergeToTableDetails(changesToBeSavedAndExposed);
-<<<<<<< HEAD
+
+    fireEvent('onCellValueChanged');
     return setExposedVariables({ ...changesToBeSavedAndExposed, updatedData: clonedTableData });
-=======
-    fireEvent('onCellValueChanged');
-    return setExposedVariables(changesToBeSavedAndExposed);
->>>>>>> d64247d6
   }
 
   function getExportFileBlob({ columns, data }) {
