--- conflicted
+++ resolved
@@ -82,12 +82,9 @@
     parsedDisabledState,
     actionButtonRadius,
     actions,
-<<<<<<< HEAD
     enableNextButton,
     enablePrevButton,
     totalRecords,
-=======
->>>>>>> e99fff45
     rowsPerPage,
     disabledSort,
   } = loadPropertiesAndStyles(properties, styles, darkMode, component);
@@ -618,7 +615,6 @@
               <tr key={index} {...headerGroup.getHeaderGroupProps()} tabIndex="0" className="tr">
                 {headerGroup.headers.map((column, index) => (
                   <th className="th" key={index} {...column.getHeaderProps()}>
-<<<<<<< HEAD
                     <div
                       className={column.isSorted ? (column.isSortedDesc ? 'sort-desc' : 'sort-asc') : ''}
                       {...column.getSortByToggleProps()}
@@ -626,15 +622,6 @@
                       {column.render('Header')}
                     </div>
                     <div
-=======
-                    <div
-                      className={column.isSorted ? (column.isSortedDesc ? 'sort-desc' : 'sort-asc') : ''}
-                      {...column.getSortByToggleProps()}
-                    >
-                      {column.render('Header')}
-                    </div>
-                    <div
->>>>>>> e99fff45
                       onClick={(e) => {
                         e.preventDefault();
                         e.stopPropagation();
