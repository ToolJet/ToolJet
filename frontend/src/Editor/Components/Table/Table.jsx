--- conflicted
+++ resolved
@@ -591,100 +591,6 @@
           </div>
         </div>
       )}
-<<<<<<< HEAD
-      {isFiltersVisible && (
-        <div className="table-filters card">
-          <div className="card-header row">
-            <div className="col">
-              <h4 className="font-weight-normal">Filters</h4>
-            </div>
-            <div className="col-auto">
-              <button onClick={() => hideFilters()} className="btn btn-light btn-sm">
-                x
-              </button>
-            </div>
-          </div>
-          <div className="card-body">
-            {filters.map((filter, index) => (
-              <div className="row mb-2" key={index}>
-                {console.log(filter, 'filter')}
-                <div className="col p-2" style={{ maxWidth: '70px' }}>
-                  <small>{index > 0 ? 'and' : 'where'}</small>
-                </div>
-                <div className="col">
-                  <SelectSearch
-                    options={columnData.map((column) => {
-                      return { name: column.Header, value: column.id };
-                    })}
-                    value={columnData[0].id}
-                    search={true}
-                    onChange={(value) => {
-                      filterColumnChanged(index, value);
-                    }}
-                    filterOptions={fuzzySearch}
-                    placeholder="Select.."
-                  />
-                </div>
-                <div className="col" style={{ maxWidth: '180px' }}>
-                  <SelectSearch
-                    options={[
-                      { name: 'contains', value: 'contains' },
-                      { name: 'matches', value: 'matches' },
-                      { name: 'does not match', value: 'nl' },
-                      { name: 'equals', value: 'equals' },
-                      { name: 'does not equal', value: 'ne' },
-                      { name: 'greater than', value: 'gt' },
-                      { name: 'less than', value: 'lt' },
-                      { name: 'greater than or equals', value: 'gte' },
-                      { name: 'less than or equals', value: 'lte' },
-                    ]}
-                    value={filter.value.operation}
-                    search={true}
-                    onChange={(value) => {
-                      filterOperationChanged(index, value);
-                    }}
-                    filterOptions={fuzzySearch}
-                    placeholder="Select.."
-                  />
-                </div>
-                <div className="col">
-                  <input
-                    type="text"
-                    value={filter.value.value}
-                    placeholder="value"
-                    className={`form-control ${darkMode && 'dark-theme-placeholder'}`}
-                    onChange={(e) => filterValueChanged(index, e.target.value)}
-                    style={{ backgroundColor: darkMode ? '#2B3546' : 'white' }}
-                  />
-                </div>
-                <div className="col-auto">
-                  <button
-                    onClick={() => removeFilter(index)}
-                    className={`btn ${darkMode ? 'btn-dark' : 'btn-light'} btn-sm p-2 text-danger font-weight-bold`}
-                  >
-                    x
-                  </button>
-                </div>
-              </div>
-            ))}
-            {filters.length === 0 && (
-              <div>
-                <center>
-                  <span>no filters yet.</span>
-                </center>
-              </div>
-            )}
-          </div>
-          <div className="card-footer">
-            <button onClick={addFilter} className="btn btn-light btn-sm">
-              + add filter
-            </button>
-            <button onClick={() => clearFilters()} className="btn btn-light btn-sm mx-2">
-              clear filters
-            </button>
-          </div>
-        </div>
-=======
       {tableDetails.filterDetails.filtersVisible && (
         <Filter
           hideFilters={hideFilters}
@@ -697,7 +603,6 @@
           darkMode={darkMode}
           setAllFilters={setAllFilters}
         />
->>>>>>> 02e4d5fa
       )}
     </div>
   );
