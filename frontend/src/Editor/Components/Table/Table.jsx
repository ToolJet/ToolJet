/* eslint-disable no-unused-vars */
/* eslint-disable react-hooks/exhaustive-deps */
import React, { useMemo, useState, useEffect, useCallback, useContext, useReducer, useRef } from 'react';
import {
  useTable,
  useFilters,
  useSortBy,
  useGlobalFilter,
  useAsyncDebounce,
  usePagination,
  useBlockLayout,
  useResizeColumns,
  useRowSelect,
  useColumnOrder,
} from 'react-table';
import cx from 'classnames';
import { resolveReferences, validateWidget } from '@/_helpers/utils';
import { useExportData } from 'react-table-plugins';
import Papa from 'papaparse';
import { Pagination } from './Pagination';
import { Filter } from './Filter';
import { GlobalFilter } from './GlobalFilter';
var _ = require('lodash');
import loadPropertiesAndStyles from './load-properties-and-styles';
import { reducer, reducerActions, initialState } from './reducer';
import customFilter from './custom-filter';
import generateColumnsData from './columns';
import generateActionsData from './columns/actions';
import autogenerateColumns from './columns/autogenerateColumns';
import IndeterminateCheckbox from './IndeterminateCheckbox';
import { useTranslation } from 'react-i18next';
import { DragDropContext, Droppable, Draggable } from 'react-beautiful-dnd';
// eslint-disable-next-line import/no-unresolved
import { IconEyeOff } from '@tabler/icons';
import * as XLSX from 'xlsx/xlsx.mjs';
import OverlayTrigger from 'react-bootstrap/OverlayTrigger';
import Popover from 'react-bootstrap/Popover';
import { useMounted } from '@/_hooks/use-mount';

export function Table({
  id,
  width,
  height,
  component,
  onComponentClick,
  currentState = { components: {} },
  onEvent,
  paramUpdated,
  changeCanDrag,
  onComponentOptionChanged,
  onComponentOptionsChanged,
  darkMode,
  fireEvent,
  setExposedVariable,
  setExposedVariables,
  registerAction,
  styles,
  properties,
  variablesExposedForPreview,
  exposeToCodeHinter,
  events,
  setProperty,
  mode,
  exposedVariables,
}) {
  const {
    color,
    serverSidePagination,
    clientSidePagination,
    serverSideSearch,
    serverSideSort,
    serverSideFilter,
    displaySearchBox,
    showDownloadButton,
    showFilterButton,
    showBulkUpdateActions,
    showBulkSelector,
    highlightSelectedRow,
    loadingState,
    columnSizes,
    tableType,
    cellSize,
    borderRadius,
    parsedWidgetVisibility,
    parsedDisabledState,
    actionButtonRadius,
    actions,
    enableNextButton,
    enablePrevButton,
    totalRecords,
    rowsPerPage,
    enabledSort,
    toggleShowColumns,
  } = loadPropertiesAndStyles(properties, styles, darkMode, component);

  const getItemStyle = ({ isDragging, isDropAnimating }, draggableStyle) => ({
    ...draggableStyle,
    userSelect: 'none',
    background: isDragging ? 'rgba(77, 114, 250, 0.2)' : '',
    top: 'auto',
    borderRadius: '4px',
    ...(isDragging && {
      marginLeft: '-120px',
      display: 'flex',
      alignItems: 'center',
      paddingLeft: '10px',
      height: '30px',
    }),
    ...(!isDragging && { transform: 'translate(0,0)', width: '100%' }),
    ...(isDropAnimating && { transitionDuration: '0.001s' }),
  });
  const { t } = useTranslation();

  const [tableDetails, dispatch] = useReducer(reducer, initialState());
  const [hoverAdded, setHoverAdded] = useState(false);
  const mergeToTableDetails = (payload) => dispatch(reducerActions.mergeToTableDetails(payload));
  const mergeToFilterDetails = (payload) => dispatch(reducerActions.mergeToFilterDetails(payload));
  const mounted = useMounted();

  useEffect(() => {
    setExposedVariable(
      'filters',
      tableDetails.filterDetails.filters.map((filter) => filter.value)
    );
  }, [JSON.stringify(tableDetails.filterDetails.filters)]);

  useEffect(
    () => mergeToTableDetails({ columnProperties: component?.definition?.properties?.columns?.value }),
    [component?.definition?.properties]
  );

  useEffect(() => {
    const hoverEvent = component?.definition?.events?.find((event) => {
      return event?.eventId == 'onRowHovered';
    });
    if (hoverEvent?.eventId) {
      setHoverAdded(true);
    }
  }, [JSON.stringify(component.definition.events)]);

  function showFilters() {
    mergeToFilterDetails({ filtersVisible: true });
  }

  function hideFilters() {
    mergeToFilterDetails({ filtersVisible: false });
  }

  const defaultColumn = React.useMemo(
    () => ({
      minWidth: 60,
      width: 268,
    }),
    []
  );

  function handleCellValueChange(index, key, value, rowData) {
    const changeSet = tableDetails.changeSet;
    const dataUpdates = tableDetails.dataUpdates || [];
    const clonedTableData = _.cloneDeep(tableData);

    let obj = changeSet ? changeSet[index] || {} : {};
    obj = _.set(obj, key, value);

    let newChangeset = {
      ...changeSet,
      [index]: {
        ...obj,
      },
    };

    obj = _.set(rowData, key, value);

    let newDataUpdates = {
      ...dataUpdates,
      [index]: { ...obj },
    };

    Object.keys(newChangeset).forEach((key) => {
      clonedTableData[key] = {
        ..._.merge(clonedTableData[key], newChangeset[key]),
      };
    });

    const changesToBeSavedAndExposed = { dataUpdates: newDataUpdates, changeSet: newChangeset };
    mergeToTableDetails(changesToBeSavedAndExposed);

    fireEvent('onCellValueChanged');
    return setExposedVariables({ ...changesToBeSavedAndExposed, updatedData: clonedTableData });
  }

  function getExportFileBlob({ columns, fileType, fileName }) {
    const data = globalFilteredRows.map((row) => row.original);
    if (fileType === 'csv') {
      const headerNames = columns.map((col) => col.exportValue);
      const csvString = Papa.unparse({ fields: headerNames, data });
      return new Blob([csvString], { type: 'text/csv' });
    } else if (fileType === 'xlsx') {
      const xldata = data.map((obj) => Object.values(obj)); //converting to array[array]
      const header = columns.map((c) => c.exportValue);
      const compatibleData = xldata.map((row) => {
        const obj = {};
        header.forEach((col, index) => {
          obj[col] = row[index];
        });
        return obj;
      });

      let wb = XLSX.utils.book_new();
      let ws1 = XLSX.utils.json_to_sheet(compatibleData, {
        header,
      });
      XLSX.utils.book_append_sheet(wb, ws1, 'React Table Data');
      XLSX.writeFile(wb, `${fileName}.xlsx`);
      // Returning false as downloading of file is already taken care of
      return false;
    }
  }

  function onPageIndexChanged(page) {
    onComponentOptionChanged(component, 'pageIndex', page).then(() => {
      onEvent('onPageChanged', { component, data: {} });
    });
  }

  function handleChangesSaved() {
    Object.keys(changeSet).forEach((key) => {
      tableData[key] = {
        ..._.merge(tableData[key], changeSet[key]),
      };
    });

    setExposedVariables({
      changeSet: {},
      dataUpdates: [],
    }).then(() => mergeToTableDetails({ dataUpdates: {}, changeSet: {} }));
  }

  function handleChangesDiscarded() {
    setExposedVariables({
      changeSet: {},
      dataUpdates: [],
    }).then(() => {
      mergeToTableDetails({ dataUpdates: {}, changeSet: {} });
      fireEvent('onCancelChanges');
    });
  }

  const changeSet = tableDetails?.changeSet ?? {};

  const computeFontColor = useCallback(() => {
    if (color !== undefined) {
      return color;
    } else {
      return darkMode ? '#ffffff' : '#000000';
    }
  }, [color, darkMode]);

  let tableData = [];
  if (currentState) {
    tableData = resolveReferences(component.definition.properties.data.value, currentState, []);
    if (!Array.isArray(tableData)) tableData = [];
  }

  tableData = tableData || [];

  const tableRef = useRef();

  const columnData = generateColumnsData({
    columnProperties: component.definition.properties.columns.value,
    columnSizes,
    currentState,
    handleCellValueChange,
    customFilter,
    defaultColumn,
    changeSet: tableDetails.changeSet,
    tableData,
    variablesExposedForPreview,
    exposeToCodeHinter,
    id,
    fireEvent,
    tableRef,
    t,
    darkMode,
  });

  const [leftActionsCellData, rightActionsCellData] = useMemo(
    () =>
      generateActionsData({
        actions,
        columnSizes,
        defaultColumn,
        actionButtonRadius,
        fireEvent,
        setExposedVariables,
      }),
    [JSON.stringify(actions)]
  );

  const textWrapActions = (id) => {
    let wrapOption = tableDetails.columnProperties?.find((item) => {
      return item?.id == id;
    });
    return wrapOption?.textWrap;
  };

  const optionsData = columnData.map((column) => column.columnOptions?.selectOptions);

  const columns = useMemo(
    () => [...leftActionsCellData, ...columnData, ...rightActionsCellData],
    [
      JSON.stringify(columnData),
      JSON.stringify(tableData),
      JSON.stringify(actions),
      leftActionsCellData.length,
      rightActionsCellData.length,
      tableDetails.changeSet,
      JSON.stringify(optionsData),
      JSON.stringify(component.definition.properties.columns),
      showBulkSelector,
      JSON.stringify(variablesExposedForPreview && variablesExposedForPreview[id]),
      darkMode,
    ] // Hack: need to fix
  );

  const data = useMemo(
    () => tableData,
    [
      tableData.length,
      tableDetails.changeSet,
      component.definition.properties.data.value,
      JSON.stringify(properties.data),
    ]
  );

  useEffect(() => {
    if (tableData.length != 0 && component.definition.properties.autogenerateColumns?.value && mode === 'edit') {
      autogenerateColumns(
        tableData,
        component.definition.properties.columns.value,
        component.definition.properties?.columnDeletionHistory?.value ?? [],
        setProperty
      );
    }
  }, [JSON.stringify(tableData)]);

  const computedStyles = {
    // width: `${width}px`,
  };

  const {
    getTableProps,
    getTableBodyProps,
    headerGroups,
    page,
    canPreviousPage,
    canNextPage,
    pageOptions,
    gotoPage,
    pageCount,
    nextPage,
    previousPage,
    setPageSize,
    state,
    rows,
    prepareRow,
    setAllFilters,
    preGlobalFilteredRows,
    setGlobalFilter,
    allColumns,
    setColumnOrder,
    state: { pageIndex, globalFilter },
    exportData,
    selectedFlatRows,
    globalFilteredRows,
    getToggleHideAllColumnsProps,
  } = useTable(
    {
      autoResetPage: false,
      autoResetGlobalFilter: false,
      autoResetHiddenColumns: false,
      autoResetFilters: false,
      manualGlobalFilter: serverSideSearch,
      manualFilters: serverSideFilter,
      columns,
      data,
      defaultColumn,
      initialState: { pageIndex: 0, pageSize: -1 },
      pageCount: -1,
      manualPagination: false,
      getExportFileBlob,
      disableSortBy: !enabledSort,
      manualSortBy: serverSideSort,
    },
    useColumnOrder,
    useFilters,
    useGlobalFilter,
    useSortBy,
    usePagination,
    useBlockLayout,
    useResizeColumns,
    useExportData,
    useRowSelect,
    (hooks) => {
      showBulkSelector &&
        hooks.visibleColumns.push((columns) => [
          {
            id: 'selection',
            Header: ({ getToggleAllPageRowsSelectedProps }) => (
              <div className="d-flex flex-column align-items-center">
                <IndeterminateCheckbox {...getToggleAllPageRowsSelectedProps()} />
              </div>
            ),
            Cell: ({ row }) => (
              <div className="d-flex flex-column align-items-center">
                <IndeterminateCheckbox {...row.getToggleRowSelectedProps()} />
              </div>
            ),
            width: 1,
            columnType: 'selector',
          },
          ...columns,
        ]);
    }
  );
  const currentColOrder = React.useRef();

  const sortOptions = useMemo(() => {
    if (state?.sortBy?.length === 0) {
      return;
    }

    const columnName = columns.find((column) => column.id === state?.sortBy?.[0]?.id).accessor;

    return [
      {
        column: columnName,
        direction: state?.sortBy?.[0]?.desc ? 'desc' : 'asc',
      },
    ];
  }, [JSON.stringify(state)]);

  useEffect(() => {
    if (!sortOptions) {
      setExposedVariable('sortApplied', []);
    }
    if (mounted) setExposedVariable('sortApplied', sortOptions).then(() => fireEvent('onSort'));
  }, [sortOptions]);

  registerAction(
    'setPage',
    async function (targetPageIndex) {
      setPaginationInternalPageIndex(targetPageIndex);
      setExposedVariable('pageIndex', targetPageIndex);
      if (!serverSidePagination && clientSidePagination) gotoPage(targetPageIndex - 1);
    },
    [serverSidePagination, clientSidePagination, setPaginationInternalPageIndex]
  );

  useEffect(() => {
    const selectedRowsOriginalData = selectedFlatRows.map((row) => row.original);
    onComponentOptionChanged(component, 'selectedRows', selectedRowsOriginalData);
  }, [selectedFlatRows.length]);

  React.useEffect(() => {
    if (serverSidePagination || !clientSidePagination) {
      setPageSize(rows?.length || 10);
    }
    if (!serverSidePagination && clientSidePagination) {
      setPageSize(rowsPerPage || 10);
    }
  }, [clientSidePagination, serverSidePagination, rows, rowsPerPage]);

  useEffect(() => {
    const pageData = page.map((row) => row.original);
    onComponentOptionsChanged(component, [
      ['currentPageData', pageData],
      ['currentData', data],
      ['selectedRow', []],
      ['selectedRowId', null],
    ]);
  }, [tableData.length, tableDetails.changeSet, page, data]);

  useEffect(() => {
    const newColumnSizes = { ...columnSizes, ...state.columnResizing.columnWidths };
    if (!state.columnResizing.isResizingColumn && !_.isEmpty(newColumnSizes)) {
      changeCanDrag(true);
      paramUpdated(id, 'columnSizes', {
        value: newColumnSizes,
      });
    } else {
      changeCanDrag(false);
    }
  }, [state.columnResizing.isResizingColumn]);

  const [paginationInternalPageIndex, setPaginationInternalPageIndex] = useState(pageIndex ?? 1);
  const [rowDetails, setRowDetails] = useState();
  useEffect(() => {
    if (pageCount <= pageIndex) gotoPage(pageCount - 1);
  }, [pageCount]);

  const hoverRef = useRef();

  useEffect(() => {
    if (rowDetails?.hoveredRowId !== '' && hoverRef.current !== rowDetails?.hoveredRowId) rowHover();
  }, [rowDetails]);

  useEffect(() => {
    setExposedVariable(
      'filteredData',
      globalFilteredRows.map((row) => row.original)
    );
  }, [JSON.stringify(globalFilteredRows.map((row) => row.original))]);

  const rowHover = () => {
    mergeToTableDetails(rowDetails);
    setExposedVariables(rowDetails).then(() => {
      fireEvent('onRowHovered');
    });
  };
  useEffect(() => {
    if (_.isEmpty(changeSet)) {
      setExposedVariable('updatedData', tableData);
    }
  }, [JSON.stringify(changeSet)]);

  function downlaodPopover() {
    return (
      <Popover
        id="popover-basic"
        data-cy="popover-card"
        className={`${darkMode && 'popover-dark-themed theme-dark'} shadow table-widget-download-popup`}
        placement="bottom"
      >
        <Popover.Content>
          <div className="d-flex flex-column">
            <span data-cy={`option-download-CSV`} className="cursor-pointer" onClick={() => exportData('csv', true)}>
              Download as CSV
            </span>
            <span
              data-cy={`option-download-execel`}
              className="pt-2 cursor-pointer"
              onClick={() => exportData('xlsx', true)}
            >
              Download as Excel
            </span>
          </div>
        </Popover.Content>
      </Popover>
    );
  }
  return (
    <div
      data-disabled={parsedDisabledState}
      className="card jet-table"
      style={{
        width: `100%`,
        height: `${height}px`,
        display: parsedWidgetVisibility ? '' : 'none',
        overflow: 'hidden',
        borderRadius: Number.parseFloat(borderRadius),
      }}
      onClick={(event) => {
        event.stopPropagation();
        onComponentClick(id, component, event);
      }}
      ref={tableRef}
    >
      {/* Show top bar unless search box is disabled and server pagination is enabled */}
      {(displaySearchBox || showDownloadButton || showFilterButton) && (
        <div className="card-body border-bottom py-3 ">
          <div
            className={`d-flex align-items-center ms-auto text-muted ${
              displaySearchBox ? 'justify-content-between' : 'justify-content-end'
            }`}
          >
            {displaySearchBox && (
              <GlobalFilter
                globalFilter={state.globalFilter}
                useAsyncDebounce={useAsyncDebounce}
                setGlobalFilter={setGlobalFilter}
                onComponentOptionChanged={onComponentOptionChanged}
                component={component}
                onEvent={onEvent}
                darkMode={darkMode}
              />
            )}
            <div>
              {showFilterButton && (
                <span data-tip="Filter data" className="btn btn-light btn-sm p-1 mx-1" onClick={() => showFilters()}>
                  <img src="assets/images/icons/filter.svg" width="15" height="15" />
                  {tableDetails.filterDetails.filters.length > 0 && (
                    <a className="badge bg-azure" style={{ width: '4px', height: '4px', marginTop: '5px' }}></a>
                  )}
                </span>
              )}
              {showDownloadButton && (
                <OverlayTrigger trigger="click" overlay={downlaodPopover()} rootClose={true} placement={'bottom-end'}>
                  <span data-tip="Download" className="btn btn-light btn-sm p-1">
                    <img src="assets/images/icons/download.svg" width="15" height="15" />
                  </span>
                </OverlayTrigger>
              )}
<<<<<<< HEAD
              {toggleShowColumns && (
                <OverlayTrigger
                  trigger="click"
                  rootClose={true}
                  overlay={
                    <Popover>
                      <div
                        className={`dropdown-table-column-hide-common ${
                          darkMode ? 'dropdown-table-column-hide-dark-themed' : 'dropdown-table-column-hide'
                        } `}
                      >
                        <div className="dropdown-item">
                          <IndeterminateCheckbox {...getToggleHideAllColumnsProps()} />
                          <span className="hide-column-name"> Select All</span>
                        </div>
                        {allColumns.map((column) => (
                          <div key={column.id}>
                            <div>
                              <label className="dropdown-item">
                                <input type="checkbox" {...column.getToggleHiddenProps()} />
                                <span className="hide-column-name"> {` ${column.Header}`}</span>
                              </label>
                            </div>
                          </div>
                        ))}
                      </div>
                    </Popover>
                  }
                  placement={'bottom-end'}
                >
                  <span className={`btn btn-light btn-sm p-1 mb-0 mx-1 `}>
                    <IconEyeOff style={{ width: '15', height: '15', margin: '0px' }} />
                  </span>
                </OverlayTrigger>
              )}
=======
              <OverlayTrigger
                trigger="click"
                rootClose={true}
                overlay={
                  <Popover>
                    <div
                      data-cy={`dropdown-hide-column`}
                      className={`dropdown-table-column-hide-common ${
                        darkMode ? 'dropdown-table-column-hide-dark-themed' : 'dropdown-table-column-hide'
                      } `}
                    >
                      <div className="dropdown-item">
                        <IndeterminateCheckbox {...getToggleHideAllColumnsProps()} />
                        <span className="hide-column-name" data-cy={`options-select-all-coloumn`}>
                          Select All
                        </span>
                      </div>
                      {allColumns.map((column) => (
                        <div key={column.id}>
                          <div>
                            <label className="dropdown-item">
                              <input
                                type="checkbox"
                                data-cy={`checkbox-coloumn-${String(column.Header).toLowerCase().replace(/\s+/g, '-')}`}
                                {...column.getToggleHiddenProps()}
                              />
                              <span
                                className="hide-column-name"
                                data-cy={`options-coloumn-${String(column.Header).toLowerCase().replace(/\s+/g, '-')}`}
                              >
                                {` ${column.Header}`}
                              </span>
                            </label>
                          </div>
                        </div>
                      ))}
                    </div>
                  </Popover>
                }
                placement={'bottom-end'}
              >
                <span data-cy={`select-column-icon`} className={`btn btn-light btn-sm p-1 mb-0 mx-1 `}>
                  <IconEyeOff style={{ width: '15', height: '15', margin: '0px' }} />
                </span>
              </OverlayTrigger>
>>>>>>> 39123f8a
            </div>
          </div>
        </div>
      )}

      <div className="table-responsive jet-data-table">
        <table
          {...getTableProps()}
          className={`table table-vcenter table-nowrap ${tableType} ${darkMode && 'table-dark'}`}
          style={computedStyles}
        >
          <thead>
            {headerGroups.map((headerGroup, index) => (
              <DragDropContext
                key={index}
                onDragStart={() => {
                  currentColOrder.current = allColumns?.map((o) => o.id);
                }}
                onDragUpdate={(dragUpdateObj) => {
                  const colOrder = [...currentColOrder.current];
                  const sIndex = dragUpdateObj.source.index;
                  const dIndex = dragUpdateObj.destination && dragUpdateObj.destination.index;

                  if (typeof sIndex === 'number' && typeof dIndex === 'number') {
                    colOrder.splice(sIndex, 1);
                    colOrder.splice(dIndex, 0, dragUpdateObj.draggableId);
                    setColumnOrder(colOrder);
                  }
                }}
              >
                <Droppable droppableId="droppable" direction="horizontal">
                  {(droppableProvided, snapshot) => (
                    <tr
                      ref={droppableProvided.innerRef}
                      key={index}
                      {...headerGroup.getHeaderGroupProps()}
                      tabIndex="0"
                      className="tr"
                    >
                      {headerGroup.headers.map((column, index) => (
                        <Draggable
                          key={column.id}
                          draggableId={column.id}
                          index={index}
                          isDragDisabled={!column.accessor}
                        >
                          {(provided, snapshot) => {
                            return (
                              <th
                                key={index}
                                {...column.getHeaderProps()}
                                className={
                                  column.isSorted ? (column.isSortedDesc ? 'sort-desc th' : 'sort-asc th') : 'th'
                                }
                              >
                                <div
                                  data-cy={`column-header-${String(column.exportValue)
                                    .toLowerCase()
                                    .replace(/\s+/g, '-')}`}
                                  {...column.getSortByToggleProps()}
                                  {...provided.draggableProps}
                                  {...provided.dragHandleProps}
                                  // {...extraProps}
                                  ref={provided.innerRef}
                                  style={{ ...getItemStyle(snapshot, provided.draggableProps.style) }}
                                >
                                  {column.render('Header')}
                                </div>
                                <div
                                  onClick={(e) => {
                                    e.preventDefault();
                                    e.stopPropagation();
                                  }}
                                  draggable="true"
                                  {...column.getResizerProps()}
                                  className={`resizer ${column.isResizing ? 'isResizing' : ''}`}
                                />
                              </th>
                            );
                          }}
                        </Draggable>
                      ))}
                    </tr>
                  )}
                </Droppable>
              </DragDropContext>
            ))}
          </thead>

          {!loadingState && page.length === 0 && (
            <center className="w-100">
              <div className="py-5"> no data </div>
            </center>
          )}

          {!loadingState && (
            <tbody {...getTableBodyProps()} style={{ color: computeFontColor() }}>
              {page.map((row, index) => {
                prepareRow(row);
                return (
                  <tr
                    key={index}
                    className={`table-row ${
                      highlightSelectedRow && row.id === tableDetails.selectedRowId ? 'selected' : ''
                    }`}
                    {...row.getRowProps()}
                    onClick={(e) => {
                      e.stopPropagation();
                      const selectedRowDetails = { selectedRowId: row.id, selectedRow: row.original };
                      mergeToTableDetails(selectedRowDetails);
                      setExposedVariables(selectedRowDetails).then(() => {
                        fireEvent('onRowClicked');
                      });
                    }}
                    onMouseOver={(e) => {
                      if (hoverAdded) {
                        const hoveredRowDetails = { hoveredRowId: row.id, hoveredRow: row.original };
                        setRowDetails(hoveredRowDetails);
                        hoverRef.current = rowDetails?.hoveredRowId;
                      }
                    }}
                    onMouseLeave={(e) => {
                      hoverAdded && setRowDetails({ hoveredRowId: '', hoveredRow: '' });
                    }}
                  >
                    {row.cells.map((cell, index) => {
                      let cellProps = cell.getCellProps();
                      if (tableDetails.changeSet) {
                        if (tableDetails.changeSet[cell.row.index]) {
                          const currentColumn = columnData.find((column) => column.id === cell.column.id);
                          if (
                            _.get(tableDetails.changeSet[cell.row.index], currentColumn?.accessor, undefined) !==
                            undefined
                          ) {
                            cellProps.style.backgroundColor = darkMode ? '#1c252f' : '#ffffde';
                            cellProps.style['--tblr-table-accent-bg'] = darkMode ? '#1c252f' : '#ffffde';
                          }
                        }
                      }
                      const wrapAction = textWrapActions(cell.column.id);
                      const rowChangeSet = changeSet ? changeSet[cell.row.index] : null;
                      const cellValue = rowChangeSet ? rowChangeSet[cell.column.name] || cell.value : cell.value;
                      const rowData = tableData[cell.row.index];
                      const cellBackgroundColor = resolveReferences(
                        cell.column?.cellBackgroundColor,
                        currentState,
                        '',
                        {
                          cellValue,
                          rowData,
                        }
                      );
                      return (
                        // Does not require key as its already being passed by react-table via cellProps
                        // eslint-disable-next-line react/jsx-key
                        <td
                          data-cy={`${cell.column.columnType ?? ''}${String(
                            cell.column.id === 'rightActions' || cell.column.id === 'leftActions' ? cell.column.id : ''
                          )}${String(cellValue ?? '').toLocaleLowerCase()}-cell-${index}`}
                          className={cx(`${wrapAction ? wrapAction : 'wrap'}-wrapper`, {
                            'has-actions': cell.column.id === 'rightActions' || cell.column.id === 'leftActions',
                            'has-text': cell.column.columnType === 'text' || cell.column.isEditable,
                            'has-dropdown': cell.column.columnType === 'dropdown',
                            'has-multiselect': cell.column.columnType === 'multiselect',
                            'has-datepicker': cell.column.columnType === 'datepicker',
                            'align-items-center flex-column': cell.column.columnType === 'selector',
                            [cellSize]: true,
                          })}
                          {...cellProps}
                          style={{ ...cellProps.style, backgroundColor: cellBackgroundColor ?? 'inherit' }}
                        >
                          <div
                            className={`td-container ${cell.column.columnType === 'image' && 'jet-table-image-column'}`}
                          >
                            {cell.render('Cell')}
                          </div>
                        </td>
                      );
                    })}
                  </tr>
                );
              })}
            </tbody>
          )}
        </table>
        {loadingState === true && (
          <div style={{ width: '100%' }} className="p-2">
            <center>
              <div className="spinner-border mt-5" role="status"></div>
            </center>
          </div>
        )}
      </div>
      {(clientSidePagination || serverSidePagination || Object.keys(tableDetails.changeSet || {}).length > 0) && (
        <div className="card-footer d-flex align-items-center jet-table-footer justify-content-center">
          <div className="table-footer row gx-0">
            <div className="col">
              {(clientSidePagination || serverSidePagination) && (
                <Pagination
                  lastActivePageIndex={pageIndex}
                  serverSide={serverSidePagination}
                  autoGotoPage={gotoPage}
                  autoCanNextPage={canNextPage}
                  autoPageCount={pageCount}
                  autoPageOptions={pageOptions}
                  onPageIndexChanged={onPageIndexChanged}
                  pageIndex={paginationInternalPageIndex}
                  setPageIndex={setPaginationInternalPageIndex}
                  enableNextButton={enableNextButton}
                  enablePrevButton={enablePrevButton}
                />
              )}
            </div>
            <div className="col d-flex justify-content-end">
              {showBulkUpdateActions && Object.keys(tableDetails.changeSet || {}).length > 0 ? (
                <>
                  <button
                    className={`btn btn-primary btn-sm mx-2 ${tableDetails.isSavingChanges ? 'btn-loading' : ''}`}
                    onClick={() =>
                      onEvent('onBulkUpdate', { component }).then(() => {
                        handleChangesSaved();
                      })
                    }
                    data-cy={`table-button-save-changes`}
                  >
                    Save Changes
                  </button>
                  <button
                    className="btn btn-light btn-sm"
                    onClick={() => handleChangesDiscarded()}
                    data-cy={`table-button-discard-changes`}
                  >
                    Discard changes
                  </button>
                </>
              ) : (
                <span data-cy={`footer-number-of-records`}>
                  {clientSidePagination && !serverSidePagination && `${globalFilteredRows.length} Records`}
                  {serverSidePagination && totalRecords ? `${totalRecords} Records` : ''}
                </span>
              )}
            </div>
          </div>
        </div>
      )}
      {tableDetails.filterDetails.filtersVisible && (
        <Filter
          hideFilters={hideFilters}
          filters={tableDetails.filterDetails.filters}
          columns={columnData.map((column) => {
            return { name: column.Header, value: column.id };
          })}
          mergeToFilterDetails={mergeToFilterDetails}
          filterDetails={tableDetails.filterDetails}
          darkMode={darkMode}
          setAllFilters={setAllFilters}
          fireEvent={fireEvent}
        />
      )}
    </div>
  );
}<|MERGE_RESOLUTION|>--- conflicted
+++ resolved
@@ -601,7 +601,6 @@
                   </span>
                 </OverlayTrigger>
               )}
-<<<<<<< HEAD
               {toggleShowColumns && (
                 <OverlayTrigger
                   trigger="click"
@@ -637,53 +636,6 @@
                   </span>
                 </OverlayTrigger>
               )}
-=======
-              <OverlayTrigger
-                trigger="click"
-                rootClose={true}
-                overlay={
-                  <Popover>
-                    <div
-                      data-cy={`dropdown-hide-column`}
-                      className={`dropdown-table-column-hide-common ${
-                        darkMode ? 'dropdown-table-column-hide-dark-themed' : 'dropdown-table-column-hide'
-                      } `}
-                    >
-                      <div className="dropdown-item">
-                        <IndeterminateCheckbox {...getToggleHideAllColumnsProps()} />
-                        <span className="hide-column-name" data-cy={`options-select-all-coloumn`}>
-                          Select All
-                        </span>
-                      </div>
-                      {allColumns.map((column) => (
-                        <div key={column.id}>
-                          <div>
-                            <label className="dropdown-item">
-                              <input
-                                type="checkbox"
-                                data-cy={`checkbox-coloumn-${String(column.Header).toLowerCase().replace(/\s+/g, '-')}`}
-                                {...column.getToggleHiddenProps()}
-                              />
-                              <span
-                                className="hide-column-name"
-                                data-cy={`options-coloumn-${String(column.Header).toLowerCase().replace(/\s+/g, '-')}`}
-                              >
-                                {` ${column.Header}`}
-                              </span>
-                            </label>
-                          </div>
-                        </div>
-                      ))}
-                    </div>
-                  </Popover>
-                }
-                placement={'bottom-end'}
-              >
-                <span data-cy={`select-column-icon`} className={`btn btn-light btn-sm p-1 mb-0 mx-1 `}>
-                  <IconEyeOff style={{ width: '15', height: '15', margin: '0px' }} />
-                </span>
-              </OverlayTrigger>
->>>>>>> 39123f8a
             </div>
           </div>
         </div>
