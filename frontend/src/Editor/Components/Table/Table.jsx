/* eslint-disable no-unused-vars */
/* eslint-disable react-hooks/exhaustive-deps */
import React, { useMemo, useState, useEffect, useCallback, useContext, useReducer, useRef } from 'react';
import {
  useTable,
  useFilters,
  useSortBy,
  useGlobalFilter,
  useAsyncDebounce,
  usePagination,
  useBlockLayout,
  useResizeColumns,
  useRowSelect,
} from 'react-table';
import cx from 'classnames';
import { resolveReferences, validateWidget } from '@/_helpers/utils';
import { useExportData } from 'react-table-plugins';
import Papa from 'papaparse';
import { Pagination } from './Pagination';
import { Filter } from './Filter';
import { GlobalFilter } from './GlobalFilter';
var _ = require('lodash');
import loadPropertiesAndStyles from './load-properties-and-styles';
import { reducer, reducerActions, initialState } from './reducer';
import customFilter from './custom-filter';
import generateColumnsData from './columns';
import generateActionsData from './columns/actions';
import IndeterminateCheckbox from './IndeterminateCheckbox';
import { useTranslation } from 'react-i18next';
import * as XLSX from 'xlsx/xlsx.mjs';
import OverlayTrigger from 'react-bootstrap/OverlayTrigger';
import Popover from 'react-bootstrap/Popover';

export function Table({
  id,
  width,
  height,
  component,
  onComponentClick,
  currentState = { components: {} },
  onEvent,
  paramUpdated,
  changeCanDrag,
  onComponentOptionChanged,
  onComponentOptionsChanged,
  darkMode,
  fireEvent,
  setExposedVariable,
  setExposedVariables,
  registerAction,
  styles,
  properties,
  variablesExposedForPreview,
  exposeToCodeHinter,
<<<<<<< HEAD
  events,
=======
  exposedVariables,
>>>>>>> 4ac32b69
}) {
  const {
    color,
    serverSidePagination,
    clientSidePagination,
    serverSideSearch,
    serverSideSort,
    serverSideFilter,
    displaySearchBox,
    showDownloadButton,
    showFilterButton,
    showBulkUpdateActions,
    showBulkSelector,
    highlightSelectedRow,
    loadingState,
    columnSizes,
    tableType,
    cellSize,
    borderRadius,
    parsedWidgetVisibility,
    parsedDisabledState,
    actionButtonRadius,
    actions,
    rowsPerPage,
  } = loadPropertiesAndStyles(properties, styles, darkMode, component);

  const { t } = useTranslation();

  const [tableDetails, dispatch] = useReducer(reducer, initialState());
  const [hoverAdded, setHoverAdded] = useState(false);
  const mergeToTableDetails = (payload) => dispatch(reducerActions.mergeToTableDetails(payload));
  const mergeToFilterDetails = (payload) => dispatch(reducerActions.mergeToFilterDetails(payload));

  useEffect(() => {
    setExposedVariable(
      'filters',
      tableDetails.filterDetails.filters.map((filter) => filter.value)
    );
  }, [JSON.stringify(tableDetails.filterDetails.filters)]);

  useEffect(
    () => mergeToTableDetails({ columnProperties: component?.definition?.properties?.columns?.value }),
    [component?.definition?.properties]
  );

  useEffect(() => {
    const hoverEvent = component?.definition?.events?.find((event) => {
      return event?.eventId == 'onRowHovered';
    });
    if (hoverEvent?.eventId) {
      setHoverAdded(true);
    }
  }, [JSON.stringify(component.definition.events)]);

  function showFilters() {
    mergeToFilterDetails({ filtersVisible: true });
  }

  function hideFilters() {
    mergeToFilterDetails({ filtersVisible: false });
  }

  const defaultColumn = React.useMemo(
    () => ({
      minWidth: 60,
      width: 268,
    }),
    []
  );

  function handleCellValueChange(index, key, value, rowData) {
    const changeSet = tableDetails.changeSet;
    const dataUpdates = tableDetails.dataUpdates || [];
    const clonedTableData = _.cloneDeep(tableData);

    let obj = changeSet ? changeSet[index] || {} : {};
    obj = _.set(obj, key, value);

    let newChangeset = {
      ...changeSet,
      [index]: {
        ...obj,
      },
    };

    obj = _.set(rowData, key, value);

    let newDataUpdates = {
      ...dataUpdates,
      [index]: { ...obj },
    };

    Object.keys(newChangeset).forEach((key) => {
      clonedTableData[key] = {
        ..._.merge(clonedTableData[key], newChangeset[key]),
      };
    });

    const changesToBeSavedAndExposed = { dataUpdates: newDataUpdates, changeSet: newChangeset };
    mergeToTableDetails(changesToBeSavedAndExposed);

    fireEvent('onCellValueChanged');
    return setExposedVariables({ ...changesToBeSavedAndExposed, updatedData: clonedTableData });
  }

  function getExportFileBlob({ columns, data, fileType, fileName }) {
    if (fileType === 'csv') {
      const headerNames = columns.map((col) => col.exportValue);
      const csvString = Papa.unparse({ fields: headerNames, data });
      return new Blob([csvString], { type: 'text/csv' });
    } else if (fileType === 'xlsx') {
      const header = columns.map((c) => c.exportValue);
      const compatibleData = data.map((row) => {
        const obj = {};
        header.forEach((col, index) => {
          obj[col] = row[index];
        });
        return obj;
      });

      let wb = XLSX.utils.book_new();
      let ws1 = XLSX.utils.json_to_sheet(compatibleData, {
        header,
      });
      XLSX.utils.book_append_sheet(wb, ws1, 'React Table Data');
      XLSX.writeFile(wb, `${fileName}.xlsx`);
      // Returning false as downloading of file is already taken care of
      return false;
    }
  }

  function onPageIndexChanged(page) {
    onComponentOptionChanged(component, 'pageIndex', page).then(() => {
      onEvent('onPageChanged', { component, data: {} });
    });
  }

  function handleChangesSaved() {
    Object.keys(changeSet).forEach((key) => {
      tableData[key] = {
        ..._.merge(tableData[key], changeSet[key]),
      };
    });

    setExposedVariables({
      changeSet: {},
      dataUpdates: [],
    }).then(() => mergeToTableDetails({ dataUpdates: {}, changeSet: {} }));
  }

  function handleChangesDiscarded() {
    setExposedVariables({
      changeSet: {},
      dataUpdates: [],
    }).then(() => mergeToTableDetails({ dataUpdates: {}, changeSet: {} }));
  }

  const changeSet = tableDetails?.changeSet ?? {};

  const computeFontColor = useCallback(() => {
    if (color !== undefined) {
      return color;
    } else {
      return darkMode ? '#ffffff' : '#000000';
    }
  }, [color, darkMode]);

  let tableData = [];
  if (currentState) {
    tableData = resolveReferences(component.definition.properties.data.value, currentState, []);
    if (!Array.isArray(tableData)) tableData = [];
    console.log('resolved param', tableData);
  }

  tableData = tableData || [];

  const tableRef = useRef();

  const columnData = generateColumnsData({
    columnProperties: component.definition.properties.columns.value,
    columnSizes,
    currentState,
    handleCellValueChange,
    customFilter,
    defaultColumn,
    changeSet: tableDetails.changeSet,
    tableData,
    variablesExposedForPreview,
    exposeToCodeHinter,
    id,
    fireEvent,
    tableRef,
    t,
  });

  const [leftActionsCellData, rightActionsCellData] = useMemo(
    () =>
      generateActionsData({
        actions,
        columnSizes,
        defaultColumn,
        actionButtonRadius,
        fireEvent,
        setExposedVariables,
      }),
    [JSON.stringify(actions)]
  );

  const textWrapActions = (id) => {
    let wrapOption = tableDetails.columnProperties?.find((item) => {
      return item?.id == id;
    });
    return wrapOption?.textWrap;
  };

  const optionsData = columnData.map((column) => column.columnOptions?.selectOptions);

  const columns = useMemo(
    () => [...leftActionsCellData, ...columnData, ...rightActionsCellData],
    [
      JSON.stringify(columnData),
      JSON.stringify(tableData),
      JSON.stringify(actions),
      leftActionsCellData.length,
      rightActionsCellData.length,
      tableDetails.changeSet,
      JSON.stringify(optionsData),
      JSON.stringify(component.definition.properties.columns),
      showBulkSelector,
      JSON.stringify(variablesExposedForPreview && variablesExposedForPreview[id]),
    ] // Hack: need to fix
  );

  const data = useMemo(
    () => tableData,
    [
      tableData.length,
      tableDetails.changeSet,
      component.definition.properties.data.value,
      JSON.stringify(properties.data),
    ]
  );

  const computedStyles = {
    // width: `${width}px`,
  };

  const {
    getTableProps,
    getTableBodyProps,
    headerGroups,
    page,
    canPreviousPage,
    canNextPage,
    pageOptions,
    gotoPage,
    pageCount,
    nextPage,
    previousPage,
    setPageSize,
    state,
    rows,
    prepareRow,
    setAllFilters,
    preGlobalFilteredRows,
    setGlobalFilter,
    state: { pageIndex, globalFilter },
    exportData,
    selectedFlatRows,
    globalFilteredRows,
  } = useTable(
    {
      autoResetPage: false,
      autoResetGlobalFilter: false,
      autoResetFilters: false,
      manualGlobalFilter: serverSideSearch,
      manualFilters: serverSideFilter,
      columns,
      data,
      defaultColumn,
      initialState: { pageIndex: 0, pageSize: -1 },
      pageCount: -1,
      manualPagination: false,
      getExportFileBlob,
      manualSortBy: serverSideSort,
    },
    useFilters,
    useGlobalFilter,
    useSortBy,
    usePagination,
    useBlockLayout,
    useResizeColumns,
    useExportData,
    useRowSelect,
    (hooks) => {
      showBulkSelector &&
        hooks.visibleColumns.push((columns) => [
          {
            id: 'selection',
            Header: ({ getToggleAllPageRowsSelectedProps }) => (
              <div className="d-flex flex-column align-items-center">
                <IndeterminateCheckbox {...getToggleAllPageRowsSelectedProps()} />
              </div>
            ),
            Cell: ({ row }) => (
              <div className="d-flex flex-column align-items-center">
                <IndeterminateCheckbox {...row.getToggleRowSelectedProps()} />
              </div>
            ),
            width: 1,
            columnType: 'selector',
          },
          ...columns,
        ]);
    }
  );

  const sortOptions = useMemo(() => {
    if (state?.sortBy?.length === 0) {
      return;
    }

    const columnName = columns.find((column) => column.id === state?.sortBy?.[0]?.id).accessor;

    return {
      sortedBy: {
        column: columnName,
        direction: state?.sortBy?.[0]?.desc ? 'desc' : 'asc',
      },
    };
  }, [JSON.stringify(state)]);

  useEffect(() => {
    if (!sortOptions) {
      setExposedVariable('sortedBy', null);
      return;
    }
    setExposedVariable('sortedBy', sortOptions.sortedBy).then(() => fireEvent('onSort'));
  }, [sortOptions]);

  registerAction(
    'setPage',
    async function (targetPageIndex) {
      setPaginationInternalPageIndex(targetPageIndex);
      setExposedVariable('pageIndex', targetPageIndex);
      if (!serverSidePagination && clientSidePagination) gotoPage(targetPageIndex - 1);
    },
    [serverSidePagination, clientSidePagination, setPaginationInternalPageIndex]
  );

  useEffect(() => {
    const selectedRowsOriginalData = selectedFlatRows.map((row) => row.original);
    onComponentOptionChanged(component, 'selectedRows', selectedRowsOriginalData);
  }, [selectedFlatRows.length]);

  React.useEffect(() => {
    if (serverSidePagination || !clientSidePagination) {
      setPageSize(rows?.length || 10);
    }
    if (!serverSidePagination && clientSidePagination) {
      setPageSize(rowsPerPage || 10);
    }
  }, [clientSidePagination, serverSidePagination, rows, rowsPerPage]);

  useEffect(() => {
    const pageData = page.map((row) => row.original);
    const currentData = rows.map((row) => row.original);
    onComponentOptionsChanged(component, [
      ['currentPageData', pageData],
      ['currentData', currentData],
      ['selectedRow', []],
      ['selectedRowId', null],
    ]);
  }, [tableData.length, tableDetails.changeSet]);

  useEffect(() => {
    const newColumnSizes = { ...columnSizes, ...state.columnResizing.columnWidths };
    if (!state.columnResizing.isResizingColumn && !_.isEmpty(newColumnSizes)) {
      changeCanDrag(true);
      paramUpdated(id, 'columnSizes', {
        value: newColumnSizes,
      });
    } else {
      changeCanDrag(false);
    }
  }, [state.columnResizing.isResizingColumn]);

  const [paginationInternalPageIndex, setPaginationInternalPageIndex] = useState(pageIndex ?? 1);
  const [rowDetails, setRowDetails] = useState();
  useEffect(() => {
    if (pageCount <= pageIndex) gotoPage(pageCount - 1);
  }, [pageCount]);

  const hoverRef = useRef();

  useEffect(() => {
    if (rowDetails?.hoveredRowId !== '' && hoverRef.current !== rowDetails?.hoveredRowId) rowHover();
  }, [rowDetails]);

  useEffect(() => {
    setExposedVariable(
      'filteredData',
      globalFilteredRows.map((row) => row.original)
    );
  }, [JSON.stringify(globalFilteredRows.map((row) => row.original))]);

<<<<<<< HEAD
  const rowHover = () => {
    mergeToTableDetails(rowDetails);
    setExposedVariables(rowDetails).then(() => {
      fireEvent('onRowHovered');
    });
  };
=======
  useEffect(() => {
    if (_.isEmpty(changeSet)) {
      setExposedVariable('updatedData', tableData);
    }
  }, [JSON.stringify(changeSet)]);
>>>>>>> 4ac32b69

  function downlaodPopover() {
    return (
      <Popover
        id="popover-basic"
        data-cy="popover-card"
        className={`${darkMode && 'popover-dark-themed theme-dark'} shadow table-widget-download-popup`}
        placement="bottom"
      >
        <Popover.Content>
          <div className="d-flex flex-column">
            <span className="cursor-pointer" onClick={() => exportData('csv', true)}>
              Download as CSV
            </span>
            <span className="pt-2 cursor-pointer" onClick={() => exportData('xlsx', true)}>
              Download as Excel
            </span>
          </div>
        </Popover.Content>
      </Popover>
    );
  }
  return (
    <div
      data-disabled={parsedDisabledState}
      className="card jet-table"
      style={{
        width: `100%`,
        height: `${height}px`,
        display: parsedWidgetVisibility ? '' : 'none',
        overflow: 'hidden',
        borderRadius: Number.parseFloat(borderRadius),
      }}
      onClick={(event) => {
        event.stopPropagation();
        onComponentClick(id, component, event);
      }}
      ref={tableRef}
    >
      {/* Show top bar unless search box is disabled and server pagination is enabled */}
      {(displaySearchBox || showDownloadButton || showFilterButton) && (
        <div className="card-body border-bottom py-3 ">
          <div
            className={`d-flex align-items-center ms-auto text-muted ${
              displaySearchBox ? 'justify-content-between' : 'justify-content-end'
            }`}
          >
            {displaySearchBox && (
              <GlobalFilter
                globalFilter={state.globalFilter}
                useAsyncDebounce={useAsyncDebounce}
                setGlobalFilter={setGlobalFilter}
                onComponentOptionChanged={onComponentOptionChanged}
                component={component}
                onEvent={onEvent}
              />
            )}
            <div>
              {showFilterButton && (
                <span data-tip="Filter data" className="btn btn-light btn-sm p-1 mx-1" onClick={() => showFilters()}>
                  <img src="/assets/images/icons/filter.svg" width="15" height="15" />
                  {tableDetails.filterDetails.filters.length > 0 && (
                    <a className="badge bg-azure" style={{ width: '4px', height: '4px', marginTop: '5px' }}></a>
                  )}
                </span>
              )}
              {showDownloadButton && (
                <OverlayTrigger trigger="click" overlay={downlaodPopover()} rootClose={true} placement={'bottom-end'}>
                  <span data-tip="Download" className="btn btn-light btn-sm p-1">
                    <img src="assets/images/icons/download.svg" width="15" height="15" />
                  </span>
                </OverlayTrigger>
              )}
            </div>
          </div>
        </div>
      )}

      <div className="table-responsive jet-data-table">
        <table {...getTableProps()} className={`table table-vcenter table-nowrap ${tableType}`} style={computedStyles}>
          <thead>
            {headerGroups.map((headerGroup, index) => (
              <tr key={index} {...headerGroup.getHeaderGroupProps()} tabIndex="0" className="tr">
                {headerGroup.headers.map((column, index) => (
                  <th className="th" key={index} {...column.getHeaderProps()}>
                    <div
                      className={column.isSorted ? (column.isSortedDesc ? 'sort-desc' : 'sort-asc') : ''}
                      {...column.getSortByToggleProps()}
                    >
                      {column.render('Header')}
                    </div>
                    <div
                      onClick={(e) => {
                        e.preventDefault();
                        e.stopPropagation();
                      }}
                      draggable="true"
                      {...column.getResizerProps()}
                      className={`resizer ${column.isResizing ? 'isResizing' : ''}`}
                    />
                  </th>
                ))}
              </tr>
            ))}
          </thead>

          {!loadingState && page.length === 0 && (
            <center className="w-100">
              <div className="py-5"> no data </div>
            </center>
          )}

          {!loadingState && (
            <tbody {...getTableBodyProps()} style={{ color: computeFontColor() }}>
              {page.map((row, index) => {
                prepareRow(row);
                return (
                  <tr
                    key={index}
                    className={`table-row ${
                      highlightSelectedRow && row.id === tableDetails.selectedRowId ? 'selected' : ''
                    }`}
                    {...row.getRowProps()}
                    onClick={(e) => {
                      e.stopPropagation();
                      const selectedRowDetails = { selectedRowId: row.id, selectedRow: row.original };
                      mergeToTableDetails(selectedRowDetails);
                      setExposedVariables(selectedRowDetails).then(() => {
                        fireEvent('onRowClicked');
                      });
                    }}
                    onMouseOver={(e) => {
                      if (hoverAdded) {
                        const hoveredRowDetails = { hoveredRowId: row.id, hoveredRow: row.original };
                        setRowDetails(hoveredRowDetails);
                        hoverRef.current = rowDetails?.hoveredRowId;
                      }
                    }}
                    onMouseLeave={(e) => {
                      hoverAdded && setRowDetails({ hoveredRowId: '', hoveredRow: '' });
                    }}
                  >
                    {row.cells.map((cell, index) => {
                      let cellProps = cell.getCellProps();
                      if (tableDetails.changeSet) {
                        if (tableDetails.changeSet[cell.row.index]) {
                          const currentColumn = columnData.find((column) => column.id === cell.column.id);
                          if (
                            _.get(tableDetails.changeSet[cell.row.index], currentColumn?.accessor, undefined) !==
                            undefined
                          ) {
                            cellProps.style.backgroundColor = darkMode ? '#1c252f' : '#ffffde';
                            cellProps.style['--tblr-table-accent-bg'] = darkMode ? '#1c252f' : '#ffffde';
                          }
                        }
                      }
                      const wrapAction = textWrapActions(cell.column.id);
                      const rowChangeSet = changeSet ? changeSet[cell.row.index] : null;
                      const cellValue = rowChangeSet ? rowChangeSet[cell.column.name] || cell.value : cell.value;
                      const rowData = tableData[cell.row.index];
                      const cellBackgroundColor = resolveReferences(
                        cell.column?.cellBackgroundColor,
                        currentState,
                        '',
                        {
                          cellValue,
                          rowData,
                        }
                      );
                      return (
                        // Does not require key as its already being passed by react-table via cellProps
                        // eslint-disable-next-line react/jsx-key
                        <td
                          className={cx(`${wrapAction ? wrapAction : 'wrap'}-wrapper`, {
                            'has-actions': cell.column.id === 'rightActions' || cell.column.id === 'leftActions',
                            'has-text': cell.column.columnType === 'text' || cell.column.isEditable,
                            'has-dropdown': cell.column.columnType === 'dropdown',
                            'has-multiselect': cell.column.columnType === 'multiselect',
                            'has-datepicker': cell.column.columnType === 'datepicker',
                            'align-items-center flex-column': cell.column.columnType === 'selector',
                            [cellSize]: true,
                          })}
                          {...cellProps}
                          style={{ ...cellProps.style, backgroundColor: cellBackgroundColor ?? 'inherit' }}
                        >
                          <div className="td-container">{cell.render('Cell')}</div>
                        </td>
                      );
                    })}
                  </tr>
                );
              })}
            </tbody>
          )}
        </table>
        {loadingState === true && (
          <div style={{ width: '100%' }} className="p-2">
            <center>
              <div className="spinner-border mt-5" role="status"></div>
            </center>
          </div>
        )}
      </div>
      {(clientSidePagination ||
        serverSidePagination ||
        Object.keys(tableDetails.changeSet || {}).length > 0 ||
        showFilterButton ||
        showDownloadButton) && (
        <div className="card-footer d-flex align-items-center jet-table-footer justify-content-center">
          <div className="table-footer row gx-0">
            <div className="col">
              {(clientSidePagination || serverSidePagination) && (
                <Pagination
                  lastActivePageIndex={pageIndex}
                  serverSide={serverSidePagination}
                  autoGotoPage={gotoPage}
                  autoCanNextPage={canNextPage}
                  autoPageCount={pageCount}
                  autoPageOptions={pageOptions}
                  onPageIndexChanged={onPageIndexChanged}
                  pageIndex={paginationInternalPageIndex}
                  setPageIndex={setPaginationInternalPageIndex}
                />
              )}
            </div>

            <div className="col d-flex justify-content-end">
              {showBulkUpdateActions && Object.keys(tableDetails.changeSet || {}).length > 0 ? (
                <>
                  <button
                    className={`btn btn-primary btn-sm mx-2 ${tableDetails.isSavingChanges ? 'btn-loading' : ''}`}
                    onClick={() =>
                      onEvent('onBulkUpdate', { component }).then(() => {
                        handleChangesSaved();
                      })
                    }
                  >
                    Save Changes
                  </button>
                  <button className="btn btn-light btn-sm" onClick={() => handleChangesDiscarded()}>
                    Discard changes
                  </button>
                </>
              ) : (
                <span>{`${globalFilteredRows.length} Records`}</span>
              )}
            </div>
          </div>
        </div>
      )}
      {tableDetails.filterDetails.filtersVisible && (
        <Filter
          hideFilters={hideFilters}
          filters={tableDetails.filterDetails.filters}
          columns={columnData.map((column) => {
            return { name: column.Header, value: column.id };
          })}
          mergeToFilterDetails={mergeToFilterDetails}
          filterDetails={tableDetails.filterDetails}
          darkMode={darkMode}
          setAllFilters={setAllFilters}
          fireEvent={fireEvent}
        />
      )}
    </div>
  );
}<|MERGE_RESOLUTION|>--- conflicted
+++ resolved
@@ -52,11 +52,8 @@
   properties,
   variablesExposedForPreview,
   exposeToCodeHinter,
-<<<<<<< HEAD
   events,
-=======
   exposedVariables,
->>>>>>> 4ac32b69
 }) {
   const {
     color,
@@ -463,20 +460,17 @@
     );
   }, [JSON.stringify(globalFilteredRows.map((row) => row.original))]);
 
-<<<<<<< HEAD
   const rowHover = () => {
     mergeToTableDetails(rowDetails);
     setExposedVariables(rowDetails).then(() => {
       fireEvent('onRowHovered');
     });
   };
-=======
   useEffect(() => {
     if (_.isEmpty(changeSet)) {
       setExposedVariable('updatedData', tableData);
     }
   }, [JSON.stringify(changeSet)]);
->>>>>>> 4ac32b69
 
   function downlaodPopover() {
     return (
