import React, { useMemo, useState, useEffect } from 'react';
import {
  useTable,
  useFilters,
  useSortBy,
  useGlobalFilter,
  useAsyncDebounce,
  usePagination,
  useBlockLayout,
  useResizeColumns
} from 'react-table';
<<<<<<< HEAD
import { resolveReferences, resolveWidgetFieldValue } from '@/_helpers/utils';
=======
import { resolveReferences, resolveWidgetFieldValue, validateWidget } from '@/_helpers/utils';
>>>>>>> 268167a8
import SelectSearch, { fuzzySearch } from 'react-select-search';
import { useExportData } from 'react-table-plugins';
import Papa from 'papaparse';
import { Pagination } from './Pagination';
import { CustomSelect } from './CustomSelect';
import { Tags } from './Tags';
import { Radio } from './Radio';
import { Toggle } from './Toggle'
import { Datepicker } from './Datepicker';

var _ = require('lodash');

export function Table({
  id,
  width,
  height,
  component,
  onComponentClick,
  currentState = { components: {} },
  onEvent,
  paramUpdated,
  changeCanDrag,
  onComponentOptionChanged,
  onComponentOptionsChanged,
  darkMode
}) {
  const color = component.definition.styles.textColor.value;
  const actions = component.definition.properties.actions || { value: [] };
  const serverSidePaginationProperty = component.definition.properties.serverSidePagination;
  const serverSidePagination = serverSidePaginationProperty ? serverSidePaginationProperty.value : false;

  const serverSideSearchProperty = component.definition.properties.serverSideSearch;
  const serverSideSearch = serverSideSearchProperty ? serverSideSearchProperty.value : false;

  const displaySearchBoxProperty = component.definition.properties.displaySearchBox;
  const displaySearchBox = displaySearchBoxProperty ? displaySearchBoxProperty.value : true;

  const showDownloadButtonProperty = component.definition.properties.showDownloadButton?.value;
  const showDownloadButton = resolveWidgetFieldValue(showDownloadButtonProperty, currentState) ?? true; // default is true for backward compatibility

  const showFilterButtonProperty = component.definition.properties.showFilterButton?.value;
  const showFilterButton = resolveWidgetFieldValue(showFilterButtonProperty, currentState) ?? true; // default is true for backward compatibility

  const clientSidePaginationProperty = component.definition.properties.clientSidePagination?.value;
  const clientSidePagination = resolveWidgetFieldValue(clientSidePaginationProperty, currentState) ?? !serverSidePagination; // default is true for backward compatibility

  const tableTypeProperty = component.definition.styles.tableType;
  let tableType = tableTypeProperty ? tableTypeProperty.value : 'table-bordered';
  tableType = tableType === '' ? 'table-bordered' : tableType;

  const widgetVisibility = component.definition.styles?.visibility?.value ?? true;
  const disabledState = component.definition.styles?.disabledState?.value ?? false;

  const parsedDisabledState = typeof disabledState !== 'boolean' ? resolveWidgetFieldValue(disabledState, currentState) : disabledState;
  let parsedWidgetVisibility = widgetVisibility;
  
  try {
    parsedWidgetVisibility = resolveReferences(parsedWidgetVisibility, currentState, []);
  } catch (err) { console.log(err); }

  const [loadingState, setLoadingState] = useState(false);

  useEffect(() => {
    const loadingStateProperty = component.definition.properties.loadingState;
    if (loadingStateProperty && currentState) {
      const newState = resolveReferences(loadingStateProperty.value, currentState, false);
      setLoadingState(newState);
    }
  }, [currentState]);

  const [componentState, setcomponentState] = useState(currentState.components[component.component] || {});

  useEffect(() => {
    setcomponentState(currentState.components[component.name] || {});
  }, [currentState.components[component.name]]);

  const [isFiltersVisible, setFiltersVisibility] = useState(false);
  const [filters, setFilters] = useState([]);

  function showFilters() {
    setFiltersVisibility(true);
  }

  function hideFilters() {
    setFiltersVisibility(false);
  }

  function filterColumnChanged(index, value) {
    const newFilters = filters;
    newFilters[index].id = value;
    setFilters(newFilters);
    setAllFilters(newFilters.filter((filter) => filter.id !== ''));
  }

  function filterOperationChanged(index, value) {
    const newFilters = filters;
    newFilters[index].value = {
      ...newFilters[index].value,
      operation: value
    };
    setFilters(newFilters);
    setAllFilters(newFilters.filter((filter) => filter.id !== ''));
  }

  function filterValueChanged(index, value) {
    const newFilters = filters;
    newFilters[index].value = {
      ...newFilters[index].value,
      value: value
    };
    setFilters(newFilters);
    setAllFilters(newFilters.filter((filter) => filter.id !== ''));
  }

  function addFilter() {
    setFilters([...filters, { id: '', value: { operation: 'contains', value: '' } }]);
  }

  function removeFilter(index) {
    let newFilters = filters;
    newFilters.splice(index, 1);
    setFilters(newFilters);
    setAllFilters(newFilters);
  }

  function clearFilters() {
    setFilters([]);
    setAllFilters([]);
  }

  const defaultColumn = React.useMemo(
    () => ({
      minWidth: 60,
      width: 268
    }),
    []
  );

  const columnSizes = component.definition.properties.columnSizes || {};

  function handleCellValueChange(index, key, value, rowData) {
    const changeSet = componentState.changeSet;
    const dataUpdates = componentState.dataUpdates || [];

    let obj = changeSet ? changeSet[index] || {} : {};
    obj = _.set(obj, key, value);

    let newChangeset = {
      ...changeSet,
      [index]: {
        ...obj
      }
    };

    obj = _.set(rowData, key, value);

    let newDataUpdates = {
      ...dataUpdates, 
      [index]: { ...obj }
    };

    onComponentOptionsChanged(component, [
      ['dataUpdates', newDataUpdates],
      ['changeSet', newChangeset]
    ]);
  }

  function getExportFileBlob({
    columns, data
  }) {
    const headerNames = columns.map((col) => col.exportValue);
    const csvString = Papa.unparse({ fields: headerNames, data });
    return new Blob([csvString], { type: 'text/csv' });
  }

  function onPageIndexChanged(page) {
    onComponentOptionChanged(component, 'pageIndex', page).then(() => {
        onEvent('onPageChanged', { component, data: {} });
    });
  }

  function handleChangesSaved() {
    Object.keys(changeSet).forEach((key) => {
      tableData[key] = {
        ..._.merge(tableData[key], changeSet[key])
      };
    });

    onComponentOptionChanged(component, 'changeSet', {});
    onComponentOptionChanged(component, 'dataUpdates', []);
  }

  function handleChangesDiscarded() {
    onComponentOptionChanged(component, 'changeSet', {});
    onComponentOptionChanged(component, 'dataUpdates', []);
  }

  function customFilter(rows, columnIds, filterValue) {
    try {
      if (filterValue.operation === 'equals') {
        return rows.filter((row) => row.values[columnIds[0]] === filterValue.value);
      }

      if (filterValue.operation === 'matches') {
        return rows.filter((row) => row.values[columnIds[0]].toString().toLowerCase().includes(filterValue.value.toLowerCase()));
      }

      if (filterValue.operation === 'gt') {
        return rows.filter((row) => row.values[columnIds[0]] > filterValue.value);
      }

      if (filterValue.operation === 'lt') {
        return rows.filter((row) => row.values[columnIds[0]] < filterValue.value);
      }

      if (filterValue.operation === 'gte') {
        return rows.filter((row) => row.values[columnIds[0]] >= filterValue.value);
      }

      if (filterValue.operation === 'lte') {
        return rows.filter((row) => row.values[columnIds[0]] <= filterValue.value);
      }

      let value = filterValue.value;
      if (typeof value === 'string') {
        value = value.toLowerCase();
      }

      return rows.filter((row) => {
        let rowValue = row.values[columnIds[0]];
        if (typeof rowValue === 'string') {
          rowValue = rowValue.toLowerCase();
        }
        return rowValue.includes(value);
      });
    } catch {
      return rows;
    }
  }

  const changeSet = componentState ? componentState.changeSet : {};

  const columnData = component.definition.properties.columns.value.map((column) => {
    const columnSize = columnSizes[column.id] || columnSizes[column.name];
    const columnType = column.columnType;

    const columnOptions = {};
    if (columnType === 'dropdown' || columnType === 'multiselect' || columnType === 'badge' || columnType === 'badges' || columnType === 'radio') {
      const values = resolveReferences(column.values, currentState) || [];
      const labels = resolveReferences(column.labels, currentState, []) || [];

      if (Array.isArray(labels)) {
        columnOptions.selectOptions = labels.map((label, index) => {
          return { name: label, value: values[index] };
        });
      }
    }
    if (columnType === 'datepicker') {
      column.isTimeChecked =  column.isTimeChecked ? column.isTimeChecked : false
      column.dateFormat =  column.dateFormat ? column.dateFormat : 'DD/MM/YYYY'
    }

    const width = columnSize || defaultColumn.width;

    return {
      id: column.id,
      Header: column.name,
      accessor: column.key || column.name,
      filter: customFilter,
      width: width,
      columnOptions,

      Cell: function (cell) {
        const rowChangeSet = changeSet ? changeSet[cell.row.index] : null;
        const cellValue = rowChangeSet ? rowChangeSet[column.name] || cell.value : cell.value;

        if (columnType === 'string' || columnType === undefined || columnType === 'default') {
          
          const textColor = resolveReferences(column.textColor, currentState, { cellValue });

          const cellStyles = {
            color: textColor === undefined ? darkMode === true ? '#fff' : 'black' : textColor
          }

          if (column.isEditable) {
            const validationData = validateWidget({
              validationObject: {
                regex: {
                  value: column.regex
                },
                minLength: {
                  value: column.minLength
                },
                maxLength: {
                  value: column.maxLength
                },
                customRule: {
                  value: column.customRule
                }
              },
              widgetValue: cellValue,
              currentState,
              customResolveObjects: { cellValue }
            })
          
            const { isValid, validationError } = validationData;

            return (
              <div>
                <input
                  type="text"
                  style={cellStyles}
                  onKeyDown={(e) => {
                    if (e.key === 'Enter') {
                      if(e.target.defaultValue !== e.target.value) {
                        handleCellValueChange(cell.row.index, column.key || column.name, e.target.value, cell.row.original);
                      }
                    }
                  }}
                  onBlur={(e) => {
                    if(e.target.defaultValue !== e.target.value) {
                      handleCellValueChange(cell.row.index, column.key || column.name, e.target.value, cell.row.original);
                    }
                  }}
                  className={`form-control-plaintext form-control-plaintext-sm ${!isValid ? 'is-invalid' : ''}`}
                  defaultValue={cellValue}
                />
                <div class="invalid-feedback">{validationError}</div>
              </div>
            );
          }
          return <span style={cellStyles}>{cellValue}</span>;
        } if (columnType === 'text') {
          return <textarea 
              rows="1" 
              className="form-control-plaintext text-container text-muted"
              readOnly={!column.isEditable}
              style={{maxWidth: width, minWidth: width - 10}}
              onBlur={(e) => {
                handleCellValueChange(cell.row.index, column.key || column.name, e.target.value, cell.row.original);
              }}
              defaultValue={cellValue}
            >
          </textarea>;
        } if (columnType === 'dropdown') {

          const validationData = validateWidget({
            validationObject: {
              customRule: {
                value: column.customRule
              }
            },
            widgetValue: cellValue,
            currentState,
            customResolveObjects: { cellValue }
          })

          const { isValid, validationError } = validationData;

          return (
            <div>
              <SelectSearch
                options={columnOptions.selectOptions}
                value={cellValue}
                search={true}
                onChange={(value) => {
                  handleCellValueChange(cell.row.index, column.key || column.name, value, cell.row.original);
                }}
                filterOptions={fuzzySearch}
                placeholder="Select.."
              />
              <div className={`invalid-feedback ${isValid ? '' : 'd-flex'}`}>{validationError}</div>
            </div>
          );
        } if (columnType === 'multiselect') {
          return (
            <div>
              <SelectSearch
                printOptions="on-focus"
                multiple
                search={true}
                placeholder="Select.."
                options={columnOptions.selectOptions}
                value={cellValue}
                onChange={(value) => {
                  handleCellValueChange(cell.row.index, column.key || column.name, value, cell.row.original);
                }}
              />
            </div>
          );
        } if (columnType === 'badge') {
          return (
            <div>
              <CustomSelect
                options={columnOptions.selectOptions}
                value={cellValue}
                onChange={(value) => {
                  handleCellValueChange(cell.row.index, column.key || column.name, value, cell.row.original);
                }}
              />
            </div>
          );
        } if (columnType === 'badges') {
          return (
            <div>
              <CustomSelect
                options={columnOptions.selectOptions}
                value={cellValue}
                multiple={true}
                onChange={(value) => {
                  handleCellValueChange(cell.row.index, column.key || column.name, value, cell.row.original);
                }}
              />
            </div>
          );
        } if (columnType === 'tags') {
          return (
            <div>
              <Tags
                value={cellValue}
                onChange={(value) => {
                  handleCellValueChange(cell.row.index, column.key || column.name, value, cell.row.original);
                }}
              />
            </div>
          );
        } if (columnType === 'radio') {
          return (
            <div>
              <Radio
                options={columnOptions.selectOptions}
                value={cellValue}
                readOnly={!column.isEditable}
                onChange={(value) => {
                  handleCellValueChange(cell.row.index, column.key || column.name, value, cell.row.original);
                }}
                />
            </div>
          );
        } if (columnType === 'toggle') {
          return (
            <div>
              <Toggle
                value={cellValue}
                readOnly={!column.isEditable}
                activeColor={column.activeColor}
                onChange={(value) => {
                  handleCellValueChange(cell.row.index, column.key || column.name, value, cell.row.original);
                }}
              />
            </div>
          );
        } if (columnType === 'datepicker') {
          return (
            <div>
              <Datepicker
                dateFormat={column.dateFormat}
                isTimeChecked={column.isTimeChecked}
                value={cellValue}
                readOnly={column.isEditable}
                onChange={(value) => {
                  handleCellValueChange(cell.row.index, column.key || column.name, value, cell.row.original);
                }}
              />
            </div>
          );
        }
        return cellValue || '';
      }
    };
  });

  let tableData = [];
  if (currentState) {
    tableData = resolveReferences(component.definition.properties.data.value, currentState, []);
    if (!Array.isArray(tableData)) tableData = [];
    console.log('resolved param', tableData);
  }

  tableData = tableData || [];

  const leftActions = () => actions.value.filter(action => action.position === 'left')
  const rightActions = () => actions.value.filter(action => [undefined, 'right'].includes(action.position))

  const leftActionsCellData = leftActions().length > 0
    ? [
      {
        id: 'leftActions',
        Header: 'Actions',
        accessor: 'edit',
        width: columnSizes.leftActions || defaultColumn.width,
        Cell: (cell) => {
          return leftActions().map((action) => (
                <button
                  key={action.name}
                  className="btn btn-sm m-1 btn-light"
                  style={{ background: action.backgroundColor, color: action.textColor }}
                  onClick={(e) => {
                    e.stopPropagation();
                    onEvent('onTableActionButtonClicked', { component, data: cell.row.original, action });
                  }}
                >
                  {action.buttonText}
                </button>
          ));
        }
      }
    ]
    : [];

  const rightActionsCellData = rightActions().length > 0
    ? [
      {
        id: 'rightActions',
        Header: 'Actions',
        accessor: 'edit',
        width: columnSizes.rightActions || defaultColumn.width,
        Cell: (cell) => {
          return rightActions().map((action) => (
                <button
                  key={action.name}
                  className="btn btn-sm m-1 btn-light"
                  style={{ background: action.backgroundColor, color: action.textColor }}
                  onClick={(e) => {
                    e.stopPropagation();
                    onEvent('onTableActionButtonClicked', { component, data: cell.row.original, action });
                  }}
                >
                  {action.buttonText}
                </button>
          ));
        }
      }
    ]
    : [];


  const optionsData = columnData.map(column => column.columnOptions?.selectOptions);

  const columns = useMemo(
    () => [...leftActionsCellData, ...columnData, ...rightActionsCellData],
    [JSON.stringify(columnData), 
      leftActionsCellData.length,
      rightActionsCellData.length,
      componentState.changeSet,
      JSON.stringify(optionsData),
      JSON.stringify(component.definition.properties.columns)
    ] // Hack: need to fix
  );

  const data = useMemo(() => tableData, [tableData.length, componentState.changeSet]);

  const computedStyles = {
    color,
    width: `${width}px`
  };

  const {
    getTableProps,
    getTableBodyProps,
    headerGroups,
    page,
    canPreviousPage,
    canNextPage,
    pageOptions,
    gotoPage,
    pageCount,
    nextPage,
    previousPage,
    setPageSize,
    state,
    rows,
    prepareRow,
    setAllFilters,
    preGlobalFilteredRows,
    setGlobalFilter,
    state: { pageIndex, pageSize },
    exportData
  } = useTable(
    {
      columns,
      data,
      defaultColumn,
<<<<<<< HEAD
      initialState: { pageIndex: 0, pageSize: -1}, // pageSize should be unset if server-side pagination is enabled
=======
      initialState: { pageIndex: 0, pageSize: -1},
>>>>>>> 268167a8
	  pageCount: -1,
	  manualPagination: false,
      getExportFileBlob
    },
    useFilters,
    useGlobalFilter,
    useSortBy,
    usePagination,
    useBlockLayout,
    useResizeColumns,
    useExportData
  );



  React.useEffect(() => {
    if(serverSidePagination || !clientSidePagination) {
      setPageSize(-1)
    } 
    if(!serverSidePagination && clientSidePagination) {
          setPageSize(10)
    }

  },[clientSidePagination, serverSidePagination])

<<<<<<< HEAD
=======
  useEffect(() => {
    const pageData = page.map(row => row.original);
    const currentData = rows.map(row => row.original);;
    onComponentOptionsChanged(component, [
      ['currentPageData', pageData],
      ['currentData', currentData]
    ]);
  }, [tableData.length, componentState.changeSet]);


>>>>>>> 268167a8
  useEffect(() => {
    if (!state.columnResizing.isResizingColumn) {
      changeCanDrag(true);
      paramUpdated(id, 'columnSizes', { ...columnSizes, ...state.columnResizing.columnWidths});
    } else {
      changeCanDrag(false);
    }
  }, [state.columnResizing.isResizingColumn]);

  function GlobalFilter() {
    const count = preGlobalFilteredRows.length;
    const [value, setValue] = React.useState(state.globalFilter);
    const onChange = useAsyncDebounce((filterValue) => {
      setGlobalFilter(filterValue || undefined);
    }, 200);

    const handleSearchTextChange = (text) => {

      setValue(text);
      onChange(text);

      onComponentOptionChanged(component, 'searchText', text).then(() => {
        if(serverSideSearch === true ) {
          onEvent('onSearch', { component, data: {} });
        }
      });
    }

    return (
      <div className="ms-2 d-inline-block">
        Search:{' '}
        <input
          className="global-search-field"
          defaultValue={value || ''}
          onBlur={(e) => {
            handleSearchTextChange(e.target.value)
          }}
          onKeyDown={(e) => {
            if(e.key === 'Enter') {
              handleSearchTextChange(e.target.value)
            }
          }

          }
          placeholder={`${count} records`}
          style={{
            border: '0'
          }}
        />
      </div>
    );
  }

  return (
    <div
      data-disabled={parsedDisabledState}
      className="card jet-table"
      style={{ width: `${width}px`, height: `${height}px`, display:parsedWidgetVisibility ? '' : 'none' }}
      onClick={event => {event.stopPropagation(); onComponentClick(id, component)}}
    >
      {/* Show top bar unless search box is disabled and server pagination is enabled */}
      {displaySearchBox &&
        <div className="card-body border-bottom py-3 jet-data-table-header">
          <div className="d-flex">
            {displaySearchBox && <div className="ms-auto text-muted">
              <GlobalFilter />
            </div>}
          </div>
        </div>
      }
      <div className="table-responsive jet-data-table">
        <table {...getTableProps()} className={`table table-vcenter table-nowrap ${tableType}`} style={computedStyles}>
          <thead>
            {headerGroups.map((headerGroup) => (
              <tr {...headerGroup.getHeaderGroupProps()} tabIndex="0" className="tr">
                {headerGroup.headers.map((column) => (
                  <th
                    {...column.getHeaderProps(column.getSortByToggleProps())}
                    className={column.isSorted ? (column.isSortedDesc ? 'sort-desc th' : 'sort-asc th') : 'th'}
                  >
                    {column.render('Header')}
                    <div
                      draggable="true"
                      {...column.getResizerProps()}
                      className={`resizer ${column.isResizing ? 'isResizing' : ''}`}
                    />
                  </th>
                ))}
              </tr>
            ))}
          </thead>

          {!loadingState && page.length === 0 && 
            <center className="w-100"><div className="py-5"> no data </div></center>
          }

          {!loadingState && (
            <tbody {...getTableBodyProps()}>
              {console.log('page', page)}
              {page.map((row) => {
                prepareRow(row);
                return (
                  <tr
                    className="table-row"
                    {...row.getRowProps()}
                    onClick={(e) => {
                      e.stopPropagation();
                      onEvent('onRowClicked', { component, data: row.original });
                    }}
                  >
                    {row.cells.map((cell) => {
                      let cellProps = cell.getCellProps();
                      if (componentState.changeSet) {
                        if (componentState.changeSet[cell.row.index]) {

                          const currentColumn = columnData.find(column => column.id === cell.column.id);

                          if (_.get(componentState.changeSet[cell.row.index], currentColumn?.accessor, undefined) !== undefined) {
                            console.log('componentState.changeSet', componentState.changeSet);
                            cellProps.style.backgroundColor = '#ffffde';
                          }
                        }
                      }
                      return <td {...cellProps}>{cell.render('Cell')}</td>;
                    })}
                  </tr>
                );
              })}
            </tbody>
          )}
        </table>
        {loadingState === true && (
          <div style={{ width: '100%' }} className="p-2">
            <center>
              <div className="spinner-border mt-5" role="status"></div>
            </center>
          </div>
        )}
      </div>
      {(clientSidePagination || serverSidePagination || Object.keys(componentState.changeSet || {}).length > 0 || showFilterButton || showDownloadButton) &&
        <div className="card-footer d-flex align-items-center jet-table-footer">
          <div className="table-footer row">
            <div className="col">
              {(clientSidePagination || serverSidePagination) &&
                <Pagination
                    lastActivePageIndex={currentState.components[component.name]?.pageIndex ?? 1  }
                    serverSide={serverSidePagination}
                    autoGotoPage={gotoPage}
                    autoCanNextPage={canNextPage}
                    autoPageCount={pageCount}
                    autoPageOptions={pageOptions}
                    onPageIndexChanged={onPageIndexChanged}
                />
              }
            </div>

            {Object.keys(componentState.changeSet || {}).length > 0 && (
              <div className="col">
                <button
                  className={`btn btn-primary btn-sm ${componentState.isSavingChanges ? 'btn-loading' : ''}`}
                  onClick={() => onEvent('onBulkUpdate', { component }).then(() => {
                    handleChangesSaved();
                  })
                  }
                >
                  Save Changes
                </button>
                <button className="btn btn-light btn-sm mx-2" onClick={() => handleChangesDiscarded()}>
                  Discard changes
                </button>
              </div>
            )}

            <div className="col-auto">
              {showFilterButton &&
                <span data-tip="Filter data" className="btn btn-light btn-sm p-1 mx-2" onClick={() => showFilters()}>
                  <img src="/assets/images/icons/filter.svg" width="13" height="13" />
                  {filters.length > 0 && 
                    <a className="badge bg-azure" style={{width: '4px', height: '4px', marginTop: '5px'}}></a>
                  }
                </span>
              }
              {showDownloadButton &&
                <span
                  data-tip="Download as CSV"
                  className="btn btn-light btn-sm p-1"
                  onClick={() => exportData('csv', true)}
                >
                  <img src="/assets/images/icons/download.svg" width="13" height="13" />
                </span>
              }
            </div>
          </div>
        </div>
      }
      {isFiltersVisible && (
        <div className="table-filters card">
          <div className="card-header row">
            <div className="col">
              <h4 className="text-muted">Filters</h4>
            </div>
            <div className="col-auto">
              <button onClick={() => hideFilters()} className="btn btn-light btn-sm">
                x
              </button>
            </div>
          </div>
          <div className="card-body">
            {filters.map((filter, index) => (
              <div className="row mb-2" key={index}>
                <div className="col p-2" style={{ maxWidth: '70px' }}>
                  <small>{index > 0 ? 'and' : 'where'}</small>
                </div>
                <div className="col">
                  <SelectSearch
                    options={columnData.map((column) => {
                      return { name: column.Header, value: column.id };
                    })}
                    value={filter.id}
                    search={true}
                    onChange={(value) => {
                      filterColumnChanged(index, value);
                    }}
                    filterOptions={fuzzySearch}
                    placeholder="Select.."
                  />
                </div>
                <div className="col" style={{ maxWidth: '180px' }}>
                  <SelectSearch
                    options={[
                      { name: 'contains', value: 'contains' },
                      { name: 'matches', value: 'matches' },
                      { name: 'equals', value: 'equals' },
                      { name: 'greater than', value: 'gt' },
                      { name: 'less than', value: 'lt' },
                      { name: 'greater than or equals', value: 'gte' },
                      { name: 'less than or equals', value: 'lte' }
                    ]}
                    value={filter.value.operation}
                    search={true}
                    onChange={(value) => {
                      filterOperationChanged(index, value);
                    }}
                    filterOptions={fuzzySearch}
                    placeholder="Select.."
                  />
                </div>
                <div className="col">
                  <input
                    type="text"
                    value={filter.value.value}
                    placeholder="value"
                    className="form-control"
                    onChange={(e) => filterValueChanged(index, e.target.value)}
                  />
                </div>
                <div className="col-auto">
                  <button onClick={() => removeFilter(index)} className="btn btn-light btn-sm p-2 text-danger">
                    x
                  </button>
                </div>
              </div>
            ))}
            {filters.length === 0 && (
              <div>
                <center>
                  <span className="text-muted">no filters yet.</span>
                </center>
              </div>
            )}
          </div>
          <div className="card-footer">
            <button onClick={addFilter} className="btn btn-light btn-sm text-muted">
              + add filter
            </button>
            <button onClick={() => clearFilters()} className="btn btn-light btn-sm mx-2 text-muted">
              clear filters
            </button>
          </div>
        </div>
      )}
    </div>
  );
}<|MERGE_RESOLUTION|>--- conflicted
+++ resolved
@@ -9,11 +9,7 @@
   useBlockLayout,
   useResizeColumns
 } from 'react-table';
-<<<<<<< HEAD
-import { resolveReferences, resolveWidgetFieldValue } from '@/_helpers/utils';
-=======
 import { resolveReferences, resolveWidgetFieldValue, validateWidget } from '@/_helpers/utils';
->>>>>>> 268167a8
 import SelectSearch, { fuzzySearch } from 'react-select-search';
 import { useExportData } from 'react-table-plugins';
 import Papa from 'papaparse';
@@ -597,11 +593,7 @@
       columns,
       data,
       defaultColumn,
-<<<<<<< HEAD
-      initialState: { pageIndex: 0, pageSize: -1}, // pageSize should be unset if server-side pagination is enabled
-=======
       initialState: { pageIndex: 0, pageSize: -1},
->>>>>>> 268167a8
 	  pageCount: -1,
 	  manualPagination: false,
       getExportFileBlob
@@ -627,8 +619,6 @@
 
   },[clientSidePagination, serverSidePagination])
 
-<<<<<<< HEAD
-=======
   useEffect(() => {
     const pageData = page.map(row => row.original);
     const currentData = rows.map(row => row.original);;
@@ -639,7 +629,6 @@
   }, [tableData.length, componentState.changeSet]);
 
 
->>>>>>> 268167a8
   useEffect(() => {
     if (!state.columnResizing.isResizingColumn) {
       changeCanDrag(true);
