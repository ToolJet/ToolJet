--- conflicted
+++ resolved
@@ -862,47 +862,6 @@
       ref={tableRef}
     >
       {/* Show top bar unless search box is disabled and server pagination is enabled */}
-<<<<<<< HEAD
-
-      <div className="card-body border-bottom py-3 ">
-        <div
-          className={`d-flex align-items-center ms-auto text-muted ${
-            displaySearchBox ? 'justify-content-between' : 'justify-content-end'
-          }`}
-        >
-          {displaySearchBox && (
-            <GlobalFilter
-              globalFilter={state.globalFilter}
-              useAsyncDebounce={useAsyncDebounce}
-              setGlobalFilter={setGlobalFilter}
-              onComponentOptionChanged={onComponentOptionChanged}
-              component={component}
-              serverSideSearch={serverSideSearch}
-              onEvent={onEvent}
-            />
-          )}
-          <div>
-            {showFilterButton && (
-              <span data-tip="Filter data" className="btn btn-light btn-sm p-1 mx-1" onClick={() => showFilters()}>
-                <img src="/assets/images/icons/filter.svg" width="15" height="15" />
-                {filters.length > 0 && (
-                  <a className="badge bg-azure" style={{ width: '4px', height: '4px', marginTop: '5px' }}></a>
-                )}
-              </span>
-            )}
-            {showDownloadButton && (
-              <span
-                data-tip="Download as CSV"
-                className="btn btn-light btn-sm p-1"
-                onClick={() => exportData('csv', true)}
-              >
-                <img src="/assets/images/icons/download.svg" width="15" height="15" />
-              </span>
-            )}
-          </div>
-        </div>
-      </div>
-=======
       {(displaySearchBox || showDownloadButton || showFilterButton) && (
         <div className="card-body border-bottom py-3 ">
           <div
@@ -943,7 +902,6 @@
           </div>
         </div>
       )}
->>>>>>> 36bde174
 
       <div className="table-responsive jet-data-table">
         <table {...getTableProps()} className={`table table-vcenter table-nowrap ${tableType}`} style={computedStyles}>
