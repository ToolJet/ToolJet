/* eslint-disable no-unused-vars */
/* eslint-disable react-hooks/exhaustive-deps */
import React, { useMemo, useState, useEffect, useCallback, useContext, useReducer, useRef } from 'react';
import {
  useTable,
  useFilters,
  useSortBy,
  useGlobalFilter,
  useAsyncDebounce,
  usePagination,
  useBlockLayout,
  useResizeColumns,
  useRowSelect,
  useColumnOrder,
} from 'react-table';
import cx from 'classnames';
import { resolveReferences, validateWidget } from '@/_helpers/utils';
import { useExportData } from 'react-table-plugins';
import Papa from 'papaparse';
import { Pagination } from './Pagination';
import { Filter } from './Filter';
import { GlobalFilter } from './GlobalFilter';
var _ = require('lodash');
import loadPropertiesAndStyles from './load-properties-and-styles';
import { reducer, reducerActions, initialState } from './reducer';
import customFilter from './custom-filter';
import generateColumnsData from './columns';
import generateActionsData from './columns/actions';
import autogenerateColumns from './columns/autogenerateColumns';
import IndeterminateCheckbox from './IndeterminateCheckbox';
// eslint-disable-next-line import/no-unresolved
import { useTranslation } from 'react-i18next';
// eslint-disable-next-line import/no-unresolved
import JsPDF from 'jspdf';
// eslint-disable-next-line import/no-unresolved
import 'jspdf-autotable';
import { DragDropContext, Droppable, Draggable } from 'react-beautiful-dnd';
// eslint-disable-next-line import/no-unresolved
import { IconEyeOff } from '@tabler/icons-react';
import * as XLSX from 'xlsx/xlsx.mjs';
import OverlayTrigger from 'react-bootstrap/OverlayTrigger';
import Popover from 'react-bootstrap/Popover';
import { useMounted } from '@/_hooks/use-mount';
import GenerateEachCellValue from './GenerateEachCellValue';
// eslint-disable-next-line import/no-unresolved
import { toast } from 'react-hot-toast';
import { Tooltip } from 'react-tooltip';
import { AddNewRowComponent } from './AddNewRowComponent';
import { ButtonSolid } from '@/_ui/AppButton/AppButton';
import SolidIcon from '@/_ui/Icon/SolidIcons';
import Skeleton, { SkeletonTheme } from 'react-loading-skeleton';
import { OverlayTriggerComponent } from './OverlayTriggerComponent';

// utilityForNestedNewRow function is used to construct nested object while adding or updating new row when '.' is present in column key for adding new row
const utilityForNestedNewRow = (row) => {
  let arr = Object.keys(row);
  let obj = {};
  arr.forEach((key) => {
    let nestedKeys = key.split('.');
    let tempObj = obj;

    for (let i = 0; i < nestedKeys.length; i++) {
      let nestedKey = nestedKeys[i];

      if (!tempObj.hasOwnProperty(nestedKey)) {
        tempObj[nestedKey] = i === nestedKeys.length - 1 ? '' : {};
      }

      tempObj = tempObj[nestedKey];
    }
  });
  return obj;
};

export function Table({
  id,
  width,
  height,
  component,
  onComponentClick,
  currentState = { components: {} },
  onEvent,
  paramUpdated,
  changeCanDrag,
  onComponentOptionChanged,
  onComponentOptionsChanged,
  darkMode,
  fireEvent,
  setExposedVariable,
  setExposedVariables,
  registerAction,
  styles,
  properties,
  variablesExposedForPreview,
  exposeToCodeHinter,
  events,
  setProperty,
  mode,
  exposedVariables,
}) {
  const {
    color,
    serverSidePagination,
    clientSidePagination,
    serverSideSearch,
    serverSideSort,
    serverSideFilter,
    displaySearchBox,
    showDownloadButton,
    showFilterButton,
    showBulkUpdateActions,
    showBulkSelector,
    highlightSelectedRow,
    loadingState,
    columnSizes,
    tableType,
    cellSize,
    borderRadius,
    parsedWidgetVisibility,
    parsedDisabledState,
    actionButtonRadius,
    actions,
    enableNextButton,
    enablePrevButton,
    totalRecords,
    rowsPerPage,
    enabledSort,
    hideColumnSelectorButton,
    defaultSelectedRow,
    showAddNewRowButton,
    allowSelection,
  } = loadPropertiesAndStyles(properties, styles, darkMode, component);

  const updatedDataReference = useRef([]);
  const preSelectRow = useRef(false);

  const getItemStyle = ({ isDragging, isDropAnimating }, draggableStyle) => ({
    ...draggableStyle,
    userSelect: 'none',
    background: isDragging ? 'var(--slate4)' : '',
    top: 'auto',
    borderRadius: '4px',
    ...(isDragging && {
      marginLeft: '-280px', // hack changing marginLeft to -280px to bring the draggable header to the correct position at the start of drag
      display: 'flex',
      alignItems: 'center',
      paddingLeft: '10px',
      height: '30px',
    }),
    ...(!isDragging && { transform: 'translate(0,0)', width: '100%' }),
    ...(isDropAnimating && { transitionDuration: '0.001s' }),
  });
  const { t } = useTranslation();

  const [tableDetails, dispatch] = useReducer(reducer, initialState());
  const [hoverAdded, setHoverAdded] = useState(false);
  const [generatedColumn, setGeneratedColumn] = useState([]);
  const mergeToTableDetails = (payload) => dispatch(reducerActions.mergeToTableDetails(payload));
  const mergeToFilterDetails = (payload) => dispatch(reducerActions.mergeToFilterDetails(payload));
  const mergeToAddNewRowsDetails = (payload) => dispatch(reducerActions.mergeToAddNewRowsDetails(payload));
  const mounted = useMounted();

  const [resizingColumnId, setResizingColumnId] = useState(null);

  const prevDataFromProps = useRef();
  useEffect(() => {
    if (mounted) prevDataFromProps.current = properties.data;
  }, [JSON.stringify(properties.data)]);

  useEffect(() => {
    setExposedVariable(
      'filters',
      tableDetails.filterDetails.filters.map((filter) => filter.value)
    );
  }, [JSON.stringify(tableDetails?.filterDetails?.filters)]);

  useEffect(
    () => mergeToTableDetails({ columnProperties: component?.definition?.properties?.columns?.value }),
    [component?.definition?.properties]
  );

  useEffect(() => {
    const hoverEvent = component?.definition?.events?.find((event) => {
      return event?.eventId == 'onRowHovered';
    });
    if (hoverEvent?.eventId) {
      setHoverAdded(true);
    }
  }, [JSON.stringify(component.definition.events)]);

  function showFilters() {
    mergeToFilterDetails({ filtersVisible: true });
  }

  function hideFilters() {
    mergeToFilterDetails({ filtersVisible: false });
  }

  function showAddNewRowPopup() {
    mergeToAddNewRowsDetails({ addingNewRows: true });
  }

  function hideAddNewRowPopup() {
    mergeToAddNewRowsDetails({ addingNewRows: false });
  }

  const defaultColumn = React.useMemo(
    () => ({
      minWidth: 60,
      width: 268,
    }),
    []
  );

  function handleExistingRowCellValueChange(index, key, value, rowData) {
    const changeSet = tableDetails.changeSet;
    const dataUpdates = tableDetails.dataUpdates || [];
    const clonedTableData = _.cloneDeep(tableData);

    let obj = changeSet ? changeSet[index] || {} : {};
    obj = _.set(obj, key, value);

    let newChangeset = {
      ...changeSet,
      [index]: {
        ...obj,
      },
    };

    obj = _.set({ ...rowData }, key, value);

    let newDataUpdates = {
      ...dataUpdates,
      [index]: { ...obj },
    };

    Object.keys(newChangeset).forEach((key) => {
      clonedTableData[key] = {
        ..._.merge(clonedTableData[key], newChangeset[key]),
      };
    });

    const changesToBeSavedAndExposed = { dataUpdates: newDataUpdates, changeSet: newChangeset };
    mergeToTableDetails(changesToBeSavedAndExposed);
    fireEvent('onCellValueChanged');
    return setExposedVariables({ ...changesToBeSavedAndExposed, updatedData: clonedTableData });
  }

  const copyOfTableDetails = useRef(tableDetails);
  useEffect(() => {
    copyOfTableDetails.current = _.cloneDeep(tableDetails);
  }, [JSON.stringify(tableDetails)]);

  function handleNewRowCellValueChange(index, key, value, rowData) {
    const changeSet = copyOfTableDetails.current.addNewRowsDetails.newRowsChangeSet || {};
    const dataUpdates = copyOfTableDetails.current.addNewRowsDetails.newRowsDataUpdates || {};
    let obj = changeSet ? changeSet[index] || {} : {};
    obj = _.set(obj, key, value);
    let newChangeset = {
      ...changeSet,
      [index]: {
        ...obj,
      },
    };

    if (Object.keys(rowData).find((key) => key.includes('.'))) {
      rowData = utilityForNestedNewRow(rowData);
    }
    obj = _.merge({}, rowData, obj);

    let newDataUpdates = {
      ...dataUpdates,
      [index]: { ...obj },
    };
    const changesToBeSaved = { newRowsDataUpdates: newDataUpdates, newRowsChangeSet: newChangeset };
    const changesToBeExposed = Object.keys(newDataUpdates).reduce((accumulator, row) => {
      accumulator.push({ ...newDataUpdates[row] });
      return accumulator;
    }, []);
    mergeToAddNewRowsDetails(changesToBeSaved);
    return setExposedVariables({ newRows: changesToBeExposed });
  }

  function getExportFileBlob({ columns, fileType, fileName }) {
    let headers = columns.map((column) => {
      return { exportValue: String(column.exportValue), key: column.key ? String(column.key) : column.key };
    });
    let data = globalFilteredRows.map((row) => {
      return headers.reduce((accumulator, header) => {
        let value = undefined;
        if (header.key && header.key !== header.exportValue) {
          value = _.get(row.original, header.key);
        } else {
          value = _.get(row.original, header.exportValue);
        }
        accumulator.push(value);
        return accumulator;
      }, []);
    });
    headers = headers.map((header) => header.exportValue.toUpperCase());
    if (fileType === 'csv') {
      const csvString = Papa.unparse({ fields: headers, data });
      return new Blob([csvString], { type: 'text/csv' });
    } else if (fileType === 'pdf') {
      const pdfData = data.map((obj) => Object.values(obj));
      const doc = new JsPDF();
      doc.autoTable({
        head: [headers],
        body: pdfData,
        styles: {
          minCellHeight: 9,
          minCellWidth: 20,
          fontSize: 11,
          color: 'black',
        },
        theme: 'grid',
      });
      doc.save(`${fileName}.pdf`);
      return;
    } else if (fileType === 'xlsx') {
      data.unshift(headers); //adding headers array at the beginning of data
      let wb = XLSX.utils.book_new();
      let ws1 = XLSX.utils.aoa_to_sheet(data);
      XLSX.utils.book_append_sheet(wb, ws1, 'React Table Data');
      XLSX.writeFile(wb, `${fileName}.xlsx`);
      // Returning false as downloading of file is already taken care of
      return false;
    }
  }

  function onPageIndexChanged(page) {
    onComponentOptionChanged(component, 'pageIndex', page).then(() => {
      onEvent('onPageChanged', { component, data: {} });
    });
  }

  function handleChangesSaved() {
    const clonedTableData = _.cloneDeep(tableData);
    Object.keys(changeSet).forEach((key) => {
      clonedTableData[key] = {
        ..._.merge(clonedTableData[key], changeSet[key]),
      };
    });
    updatedDataReference.current = _.cloneDeep(clonedTableData);

    setExposedVariables({
      changeSet: {},
      dataUpdates: [],
    }).then(() => mergeToTableDetails({ dataUpdates: {}, changeSet: {} }));
  }

  function handleChangesDiscarded() {
    setExposedVariables({
      changeSet: {},
      dataUpdates: [],
    }).then(() => {
      mergeToTableDetails({ dataUpdates: {}, changeSet: {} });
      fireEvent('onCancelChanges');
    });
  }

  const changeSet = tableDetails?.changeSet ?? {};

  const computeFontColor = useCallback(() => {
    if (color !== undefined) {
      return color;
    } else {
      return darkMode ? '#ffffff' : '#000000';
    }
  }, [color, darkMode]);

  let tableData = [],
    dynamicColumn = [];

  const useDynamicColumn = resolveReferences(component.definition.properties?.useDynamicColumn?.value, currentState);
  if (currentState) {
    tableData = resolveReferences(component.definition.properties.data.value, currentState, []);
    dynamicColumn = useDynamicColumn
      ? resolveReferences(component.definition.properties?.columnData?.value, currentState, []) ?? []
      : [];
    if (!Array.isArray(tableData)) tableData = [];
  }

  tableData = tableData || [];

  const tableRef = useRef();

  let columnData = generateColumnsData({
    columnProperties: useDynamicColumn ? generatedColumn : component.definition.properties.columns.value,
    columnSizes,
    currentState,
    handleCellValueChange: handleExistingRowCellValueChange,
    customFilter,
    defaultColumn,
    changeSet: tableDetails.changeSet,
    tableData,
    variablesExposedForPreview,
    exposeToCodeHinter,
    id,
    fireEvent,
    tableRef,
    t,
    darkMode,
  });

  columnData = useMemo(
    () =>
      columnData.filter((column) => {
        if (resolveReferences(column.columnVisibility, currentState)) {
          return column;
        }
      }),
    [columnData, currentState]
  );

  const columnDataForAddNewRows = generateColumnsData({
    columnProperties: useDynamicColumn ? generatedColumn : component.definition.properties.columns.value,
    columnSizes,
    currentState,
    handleCellValueChange: handleNewRowCellValueChange,
    customFilter,
    defaultColumn,
    changeSet: tableDetails.addNewRowsDetails.newRowsChangeSet,
    tableData,
    variablesExposedForPreview,
    exposeToCodeHinter,
    id,
    fireEvent,
    tableRef,
    t,
    darkMode,
  });

  const [leftActionsCellData, rightActionsCellData] = useMemo(
    () =>
      generateActionsData({
        actions,
        columnSizes,
        defaultColumn,
        fireEvent,
        setExposedVariables,
      }),
    [JSON.stringify(actions)]
  );

  const textWrapActions = (id) => {
    let wrapOption = tableDetails.columnProperties?.find((item) => {
      return item?.id == id;
    });
    return wrapOption?.textWrap;
  };

  const optionsData = columnData.map((column) => column.columnOptions?.selectOptions);
  const columns = useMemo(
    () => {
      return [...leftActionsCellData, ...columnData, ...rightActionsCellData];
    },
    [
      JSON.stringify(columnData),
      JSON.stringify(tableData),
      JSON.stringify(actions),
      leftActionsCellData.length,
      rightActionsCellData.length,
      tableDetails.changeSet,
      JSON.stringify(optionsData),
      JSON.stringify(component.definition.properties.columns),
      showBulkSelector,
      JSON.stringify(variablesExposedForPreview && variablesExposedForPreview[id]),
      darkMode,
      allowSelection,
      highlightSelectedRow,
    ] // Hack: need to fix
  );

  const columnsForAddNewRow = useMemo(() => {
    return [...columnDataForAddNewRows];
  }, [JSON.stringify(columnDataForAddNewRows), darkMode, tableDetails.addNewRowsDetails.addingNewRows]);

  const data = useMemo(() => {
    if (!_.isEqual(properties.data, prevDataFromProps.current)) {
      if (!_.isEmpty(updatedDataReference.current)) updatedDataReference.current = [];
      if (
        !_.isEmpty(exposedVariables.newRows) ||
        !_.isEmpty(tableDetails.addNewRowsDetails.newRowsDataUpdates) ||
        tableDetails.addNewRowsDetails.addingNewRows
      ) {
        setExposedVariable('newRows', []).then(() => {
          mergeToAddNewRowsDetails({ newRowsDataUpdates: {}, newRowsChangeSet: {}, addingNewRows: false });
        });
      }
    }
    return _.isEmpty(updatedDataReference.current) ? tableData : updatedDataReference.current;
  }, [tableData.length, component.definition.properties.data.value, JSON.stringify(properties.data)]);

  useEffect(() => {
    if (
      tableData.length != 0 &&
      component.definition.properties.autogenerateColumns?.value &&
      (useDynamicColumn || mode === 'edit')
    ) {
      const generatedColumnFromData = autogenerateColumns(
        tableData,
        component.definition.properties.columns.value,
        component.definition.properties?.columnDeletionHistory?.value ?? [],
        useDynamicColumn,
        dynamicColumn,
        setProperty,
        component.definition.properties.autogenerateColumns?.generateNestedColumns ?? false
      );

      useDynamicColumn && setGeneratedColumn(generatedColumnFromData);
    }
  }, [JSON.stringify(tableData), JSON.stringify(dynamicColumn)]);

  const computedStyles = {
    // width: `${width}px`,
  };

  const {
    getTableProps,
    getTableBodyProps,
    headerGroups,
    page,
    canPreviousPage,
    canNextPage,
    pageOptions,
    gotoPage,
    pageCount,
    nextPage,
    previousPage,
    setPageSize,
    state,
    rows,
    prepareRow,
    setAllFilters,
    preGlobalFilteredRows,
    setGlobalFilter,
    allColumns,
    setColumnOrder,
    state: { pageIndex, globalFilter },
    exportData,
    selectedFlatRows,
    globalFilteredRows,
    getToggleHideAllColumnsProps,
    toggleRowSelected,
    toggleAllRowsSelected,
  } = useTable(
    {
      autoResetPage: false,
      autoResetGlobalFilter: false,
      autoResetHiddenColumns: false,
      autoResetFilters: false,
      manualGlobalFilter: serverSideSearch,
      manualFilters: serverSideFilter,
      columns,
      data,
      defaultColumn,
      initialState: { pageIndex: 0, pageSize: -1 },
      pageCount: -1,
      manualPagination: false,
      getExportFileBlob,
      disableSortBy: !enabledSort,
      manualSortBy: serverSideSort,
      stateReducer: (newState, action, prevState) => {
        const newStateWithPrevSelectedRows = showBulkSelector
          ? { ...newState, selectedRowId: { ...prevState.selectedRowIds, ...newState.selectedRowIds } }
          : { ...newState.selectedRowId };
        if (action.type === 'toggleRowSelected') {
          prevState.selectedRowIds[action.id]
            ? (newState.selectedRowIds = {
                ...newStateWithPrevSelectedRows.selectedRowIds,
                [action.id]: false,
              })
            : (newState.selectedRowIds = {
                ...newStateWithPrevSelectedRows.selectedRowIds,
                [action.id]: true,
              });
        }
        return newState;
      },
    },
    useColumnOrder,
    useFilters,
    useGlobalFilter,
    useSortBy,
    usePagination,
    useBlockLayout,
    useResizeColumns,
    useExportData,
    useRowSelect,
    (hooks) => {
      allowSelection &&
        !highlightSelectedRow &&
        hooks.visibleColumns.push((columns) => [
          {
            id: 'selection',
            Header: ({ getToggleAllPageRowsSelectedProps }) => {
              return (
                <div className="d-flex flex-column align-items-center">
                  {showBulkSelector && <IndeterminateCheckbox {...getToggleAllPageRowsSelectedProps()} />}
                </div>
              );
            },
            Cell: ({ row }) => {
              return (
                <div className="d-flex flex-column align-items-center">
                  <IndeterminateCheckbox {...row.getToggleRowSelectedProps()} />
                </div>
              );
            },
            width: 1,
            columnType: 'selector',
          },
          ...columns,
        ]);
    }
  );
  const currentColOrder = React.useRef();

  const sortOptions = useMemo(() => {
    if (state?.sortBy?.length === 0) {
      return;
    }

    const columnName = columns.find((column) => column.id === state?.sortBy?.[0]?.id).accessor;

    return [
      {
        column: columnName,
        direction: state?.sortBy?.[0]?.desc ? 'desc' : 'asc',
      },
    ];
  }, [JSON.stringify(state)]);

  const getDetailsOfPreSelectedRow = () => {
    const key = Object?.keys(defaultSelectedRow)[0] ?? '';
    const value = defaultSelectedRow?.[key] ?? undefined;
    const preSelectedRowDetails = rows.find((row) => row?.original?.[key] === value);
    return preSelectedRowDetails;
  };

  useEffect(() => {
    if (!sortOptions) {
      setExposedVariable('sortApplied', []);
    }
    if (mounted) setExposedVariable('sortApplied', sortOptions).then(() => fireEvent('onSort'));
  }, [sortOptions]);

  registerAction(
    'setPage',
    async function (targetPageIndex) {
      setPaginationInternalPageIndex(targetPageIndex);
      setExposedVariable('pageIndex', targetPageIndex);
      if (!serverSidePagination && clientSidePagination) gotoPage(targetPageIndex - 1);
    },
    [serverSidePagination, clientSidePagination, setPaginationInternalPageIndex]
  );
  registerAction(
    'selectRow',
    async function (key, value) {
      const item = tableData.filter((item) => item[key] == value);
      const row = rows.find((item, index) => item.original[key] == value);
      if (row != undefined) {
        const selectedRowDetails = { selectedRow: item[0], selectedRowId: row.id };
        setExposedVariables(selectedRowDetails).then(() => {
          toggleRowSelected(row.id);
          mergeToTableDetails(selectedRowDetails);
          fireEvent('onRowClicked');
        });
      }
    },
    [JSON.stringify(tableData), JSON.stringify(tableDetails.selectedRow)]
  );
  registerAction(
    'deselectRow',
    async function () {
      if (!_.isEmpty(tableDetails.selectedRow)) {
        const selectedRowDetails = { selectedRow: {}, selectedRowId: {} };
        setExposedVariables(selectedRowDetails).then(() => {
          if (allowSelection && !showBulkSelector) toggleRowSelected(tableDetails.selectedRowId, false);
          mergeToTableDetails(selectedRowDetails);
        });
      }
      return;
    },
    [JSON.stringify(tableData), JSON.stringify(tableDetails.selectedRow)]
  );
  registerAction(
    'discardChanges',
    async function () {
      if (Object.keys(tableDetails.changeSet || {}).length > 0) {
        setExposedVariables({
          changeSet: {},
          dataUpdates: [],
        }).then(() => {
          mergeToTableDetails({ dataUpdates: {}, changeSet: {} });
        });
      }
    },
    [JSON.stringify(tableData), JSON.stringify(tableDetails.changeSet)]
  );
  registerAction(
    'discardNewlyAddedRows',
    async function () {
      if (
        tableDetails.addNewRowsDetails.addingNewRows &&
        (Object.keys(tableDetails.addNewRowsDetails.newRowsChangeSet || {}).length > 0 ||
          Object.keys(tableDetails.addNewRowsDetails.newRowsDataUpdates || {}).length > 0)
      ) {
        setExposedVariables({
          newRows: [],
        }).then(() => {
          mergeToAddNewRowsDetails({ newRowsChangeSet: {}, newRowsDataUpdates: {}, addingNewRows: false });
        });
      }
    },
    [
      JSON.stringify(tableDetails.addNewRowsDetails.newRowsChangeSet),
      tableDetails.addNewRowsDetails.addingNewRows,
      JSON.stringify(tableDetails.addNewRowsDetails.newRowsDataUpdates),
    ]
  );
  useEffect(() => {
    if (showBulkSelector) {
      const selectedRowsOriginalData = selectedFlatRows.map((row) => row.original);
      const selectedRowsId = selectedFlatRows.map((row) => row.id);
      setExposedVariables({ selectedRows: selectedRowsOriginalData, selectedRowsId: selectedRowsId }).then(() => {
        const selectedRowsDetails = selectedFlatRows.reduce((accumulator, row) => {
          accumulator.push({ selectedRowId: row.id, selectedRow: row.original });
          return accumulator;
        }, []);
        mergeToTableDetails({ selectedRowsDetails });
      });
    }
    if (
      (!showBulkSelector && !highlightSelectedRow) ||
      (showBulkSelector && !highlightSelectedRow && preSelectRow.current)
    ) {
      const selectedRow = selectedFlatRows?.[0]?.original ?? {};
      const selectedRowId = selectedFlatRows?.[0]?.id ?? null;
      setExposedVariables({ selectedRow, selectedRowId }).then(() => {
        mergeToTableDetails({ selectedRow, selectedRowId });
      });
    }
  }, [selectedFlatRows.length, selectedFlatRows]);

  registerAction(
    'downloadTableData',
    async function (format) {
      exportData(format, true);
    },
    [_.toString(globalFilteredRows), columns]
  );

  useEffect(() => {
    if (mounted) {
      setExposedVariables({ selectedRows: [], selectedRowsId: [], selectedRow: {}, selectedRowId: null }).then(() => {
        mergeToTableDetails({ selectedRowsDetails: [], selectedRow: {}, selectedRowId: null });
        toggleAllRowsSelected(false);
      });
    }
  }, [showBulkSelector, highlightSelectedRow, allowSelection]);

  React.useEffect(() => {
    if (serverSidePagination || !clientSidePagination) {
      setPageSize(rows?.length || 10);
    }
    if (!serverSidePagination && clientSidePagination) {
      setPageSize(rowsPerPage || 10);
    }
  }, [clientSidePagination, serverSidePagination, rows, rowsPerPage]);
  useEffect(() => {
    const pageData = page.map((row) => row.original);
    if (preSelectRow.current) {
      preSelectRow.current = false;
    } else {
      onComponentOptionsChanged(component, [
        ['currentPageData', pageData],
        ['currentData', data],
        ['selectedRow', []],
        ['selectedRowId', null],
      ]).then(() => {
        if (tableDetails.selectedRowId || !_.isEmpty(tableDetails.selectedRowDetails)) {
          toggleAllRowsSelected(false);
          mergeToTableDetails({ selectedRow: {}, selectedRowId: null, selectedRowDetails: [] });
        }
      });
    }
  }, [tableData.length, _.toString(page), pageIndex, _.toString(data)]);

  useEffect(() => {
    const newColumnSizes = { ...columnSizes, ...state.columnResizing.columnWidths };
    if (!state.columnResizing.isResizingColumn && !_.isEmpty(newColumnSizes)) {
      changeCanDrag(true);
      paramUpdated(id, 'columnSizes', {
        value: newColumnSizes,
      });
    } else {
      changeCanDrag(false);
    }
  }, [state.columnResizing.isResizingColumn]);

  const [paginationInternalPageIndex, setPaginationInternalPageIndex] = useState(pageIndex ?? 1);
  const [rowDetails, setRowDetails] = useState();
  useEffect(() => {
    if (pageCount <= pageIndex) gotoPage(pageCount - 1);
  }, [pageCount]);

  const hoverRef = useRef();

  useEffect(() => {
    if (rowDetails?.hoveredRowId !== '' && hoverRef.current !== rowDetails?.hoveredRowId) rowHover();
  }, [rowDetails]);

  useEffect(() => {
    setExposedVariable(
      'filteredData',
      globalFilteredRows.map((row) => row.original)
    );
  }, [JSON.stringify(globalFilteredRows.map((row) => row.original))]);

  const rowHover = () => {
    mergeToTableDetails(rowDetails);
    setExposedVariables(rowDetails).then(() => {
      fireEvent('onRowHovered');
    });
  };
  useEffect(() => {
    if (_.isEmpty(changeSet)) {
      setExposedVariable(
        'updatedData',
        _.isEmpty(updatedDataReference.current) ? tableData : updatedDataReference.current
      );
    }
  }, [JSON.stringify(changeSet)]);
  useEffect(() => {
    if (
      allowSelection &&
      typeof defaultSelectedRow === 'object' &&
      !_.isEmpty(defaultSelectedRow) &&
      !_.isEmpty(data)
    ) {
      const preSelectedRowDetails = getDetailsOfPreSelectedRow();
      if (_.isEmpty(preSelectedRowDetails)) return;

      const selectedRow = preSelectedRowDetails?.original ?? {};
      const selectedRowId = preSelectedRowDetails?.id ?? null;
      const pageNumber = Math.floor(selectedRowId / rowsPerPage) + 1;
      preSelectRow.current = true;
      if (highlightSelectedRow) {
        setExposedVariables({ selectedRow: selectedRow, selectedRowId: selectedRowId }).then(() => {
          toggleRowSelected(selectedRowId, true);
          mergeToTableDetails({ selectedRow: selectedRow, selectedRowId: selectedRowId });
        });
      } else {
        toggleRowSelected(selectedRowId, true);
      }
      if (pageIndex >= 0 && pageNumber !== pageIndex + 1) {
        gotoPage(pageNumber - 1);
      }
    }

    //hack : in the initial render, data is undefined since, upon feeding data to the table from some query, query inside current state is {}. Hence we added data in the dependency array, now question is should we add data or rows?
  }, [JSON.stringify(defaultSelectedRow), JSON.stringify(data)]);

  function downlaodPopover() {
    const options = [
      { dataCy: 'option-download-CSV', text: 'Download as CSV', value: 'csv' },
      { dataCy: 'option-download-execel', text: 'Download as Excel', value: 'xlsx' },
      { dataCy: 'option-download-pdf', text: 'Download as PDF', value: 'pdf' },
    ];
    return (
      <Popover
        id="popover-basic"
        data-cy="popover-card"
        className={`${darkMode && 'dark-theme'} shadow table-widget-download-popup`}
        placement="top-end"
      >
        <Popover.Body className="p-0">
          <div className="table-download-option cursor-pointer">
            <span data-cy={`option-download-CSV`} className="cursor-pointer" onClick={() => exportData('csv', true)}>
              Download as CSV
            </span>
            <span
              data-cy={`option-download-execel`}
              className="pt-2 cursor-pointer"
              onClick={() => exportData('xlsx', true)}
            >
              Download as Excel
            </span>
            <span
              data-cy={`option-download-pdf`}
              className="pt-2 cursor-pointer"
              onClick={() => exportData('pdf', true)}
            >
              Download as PDF
            </span>
          </div>
        </Popover.Body>
      </Popover>
    );
  }

  function hideColumnsPopover() {
    const heightOfTableComponent = document.querySelector('.card.jet-table.table-component')?.offsetHeight;
    return (
      <Popover
        className={`${darkMode && 'dark-theme'}`}
        style={{ maxHeight: `${heightOfTableComponent - 79}px`, overflowY: 'auto' }}
      >
        <div
          data-cy={`dropdown-hide-column`}
          className={`dropdown-table-column-hide-common ${
            darkMode ? 'dropdown-table-column-hide-dark-themed dark-theme' : 'dropdown-table-column-hide'
          } `}
          placement="top-end"
        >
          <div className="dropdown-item cursor-pointer">
            <IndeterminateCheckbox {...getToggleHideAllColumnsProps()} />
            <span className="hide-column-name tj-text-xsm" data-cy={`options-select-all-coloumn`}>
              Select All
            </span>
          </div>
          {allColumns.map(
            (column) =>
              typeof column.Header === 'string' && (
                <div key={column.id}>
                  <div>
                    <label className="dropdown-item d-flex cursor-pointer">
                      <input
                        type="checkbox"
                        data-cy={`checkbox-coloumn-${String(column.Header).toLowerCase().replace(/\s+/g, '-')}`}
                        {...column.getToggleHiddenProps()}
                      />
                      <span
                        className="hide-column-name tj-text-xsm"
                        data-cy={`options-coloumn-${String(column.Header).toLowerCase().replace(/\s+/g, '-')}`}
                      >
                        {` ${column.Header}`}
                      </span>
                    </label>
                  </div>
                </div>
              )
          )}
        </div>
      </Popover>
    );
  }
  const calculateWidthOfActionColumnHeader = (position) => {
    let totalWidth = null;
    if (position === 'rightActions') {
      const rightActionBtn = document.querySelector('.has-right-actions');
      totalWidth = rightActionBtn?.offsetWidth;
    }
    if (position === 'leftActions') {
      const leftActionBtn = document.querySelector('.has-left-actions');
      totalWidth = leftActionBtn?.offsetWidth;
    }
    return totalWidth;
  };
  return (
    <div
      data-cy={`draggable-widget-${String(component.name).toLowerCase()}`}
      data-disabled={parsedDisabledState}
      className={`card jet-table table-component ${darkMode && 'dark-theme'}`}
      style={{
        width: `100%`,
        height: `${height}px`,
        display: parsedWidgetVisibility ? '' : 'none',
        overflow: 'hidden',
        borderRadius: Number.parseFloat(borderRadius),
        boxShadow: styles.boxShadow,
        padding: '8px',
      }}
      onClick={(event) => {
        onComponentClick(id, component, event);
      }}
      ref={tableRef}
    >
      {(displaySearchBox || showFilterButton) && (
        <div
          className={`table-card-header d-flex justify-content-between align-items-center ${
            (tableDetails.addNewRowsDetails.addingNewRows || tableDetails.filterDetails.filtersVisible) && 'disabled'
          }`}
          style={{ padding: '12px', height: 56 }}
        >
          <div>
            {loadingState && (
              <SkeletonTheme baseColor="var(--slate3)">
                <Skeleton count={1} width={83} height={28} className="mb-1" />
              </SkeletonTheme>
            )}
            {showFilterButton && !loadingState && (
              <div className="position-relative">
                {''}
                <Tooltip id="tooltip-for-filter-data" className="tooltip" />
                <ButtonSolid
                  variant="tertiary"
                  className={`tj-text-xsm ${tableDetails.filterDetails.filtersVisible && 'always-active-btn'}`}
                  customStyles={{ minWidth: '32px' }}
                  leftIcon="filter"
                  fill={`var(--slate12)`}
                  iconWidth="16"
                  onClick={(e) => {
                    if (tableDetails?.filterDetails?.filtersVisible) {
                      hideFilters();
                      if (document.activeElement === e.currentTarget) {
                        e.currentTarget.blur();
                      }
                    } else {
                      showFilters();
                    }
                  }}
                  size="md"
                  data-tooltip-id="tooltip-for-filter-data"
                  data-tooltip-content="Filter data"
                ></ButtonSolid>
                {(tableDetails?.filterDetails?.filtersVisible || !_.isEmpty(tableDetails.filterDetails.filters)) && (
                  <div className="filter-applied-state position-absolute">
                    <svg
                      className="filter-applied-svg"
                      xmlns="http://www.w3.org/2000/svg"
                      width="17"
                      height="17"
                      viewBox="0 0 17 17"
                      fill="none"
                    >
                      <circle
                        cx="8.3606"
                        cy="8.08325"
                        r="6.08325"
                        stroke="var(--slate1)"
                        fill="var(--indigo9)"
                        stroke-width="4"
                      />
                    </svg>
                  </div>
                )}
              </div>
            )}
          </div>
          <div className="d-flex custom-gap-8" style={{ maxHeight: 32 }}>
            {loadingState && (
              <SkeletonTheme baseColor="var(--slate3)">
                <Skeleton count={1} width={100} height={28} className="mb-1" />
              </SkeletonTheme>
            )}
            {displaySearchBox && !loadingState && (
              <GlobalFilter
                globalFilter={state.globalFilter}
                useAsyncDebounce={useAsyncDebounce}
                setGlobalFilter={setGlobalFilter}
                onComponentOptionChanged={onComponentOptionChanged}
                component={component}
                onEvent={onEvent}
                darkMode={darkMode}
              />
            )}
          </div>
        </div>
      )}
      <div
        className={`table-responsive jet-data-table ${(loadingState || page.length === 0) && 'overflow-hidden'} ${
          page.length === 0 && 'position-relative'
        }`}
      >
        <table
          {...getTableProps()}
          className={`table table-vcenter table-nowrap ${tableType} ${darkMode && 'table-dark'} ${
            tableDetails.addNewRowsDetails.addingNewRows && 'disabled'
          } ${!loadingState && page.length !== 0 && 'h-100'}`}
          style={computedStyles}
        >
          <thead>
            {headerGroups.map((headerGroup, index) => (
              <DragDropContext
                key={index}
                onDragStart={() => {
                  currentColOrder.current = allColumns?.map((o) => o.id);
                }}
                onDragUpdate={(dragUpdateObj) => {
                  const colOrder = [...currentColOrder.current];
                  const sIndex = dragUpdateObj.source.index;
                  const dIndex = dragUpdateObj.destination && dragUpdateObj.destination.index;

                  if (typeof sIndex === 'number' && typeof dIndex === 'number') {
                    colOrder.splice(sIndex, 1);
                    colOrder.splice(dIndex, 0, dragUpdateObj.draggableId);
                    setColumnOrder(colOrder);
                  }
                }}
              >
                <Droppable droppableId="droppable" direction="horizontal">
                  {(droppableProvided, snapshot) => (
                    <tr
                      ref={droppableProvided.innerRef}
                      key={index}
                      {...headerGroup.getHeaderGroupProps()}
                      className="tr"
                    >
                      {loadingState && (
                        <div className="w-100">
                          <SkeletonTheme baseColor="var(--slate3)" width="100%">
                            <Skeleton count={1} width={'100%'} height={28} className="mb-1" />
                          </SkeletonTheme>
                        </div>
                      )}
                      {!loadingState &&
                        headerGroup.headers.map((column, index) => {
                          return (
                            <Draggable
                              key={column.id}
                              draggableId={column.id}
                              index={index}
                              isDragDisabled={!column.accessor}
                            >
                              {(provided, snapshot) => {
                                let headerProps = { ...column.getHeaderProps() };
                                if (column.columnType === 'selector') {
                                  headerProps = {
                                    ...headerProps,
                                    style: {
                                      ...headerProps.style,
                                      width: 40,
                                      padding: 0,
                                      display: 'flex',
                                      'align-items': 'center',
                                      'justify-content': 'center',
                                    },
                                  };
                                }
<<<<<<< HEAD
                                if (column.Header === 'Actions') {
                                  headerProps = {
                                    ...headerProps,
                                    style: {
                                      ...headerProps.style,
                                      width: calculateWidthOfActionColumnHeader(column.id),
                                      maxWidth: calculateWidthOfActionColumnHeader(column.id),
                                      padding: 0,
                                      display: 'flex',
                                      'align-items': 'center',
                                      'justify-content': 'center',
                                    },
                                  };
                                }
                                if (
                                  headerGroup?.headers?.[headerGroup?.headers?.length - 1]?.Header === 'Actions' &&
                                  index === headerGroup?.headers?.length - 2
                                ) {
                                  headerProps = {
                                    ...headerProps,
                                    style: {
                                      ...headerProps.style,
                                      flex: '1 1 auto',
                                    },
                                  };
                                }
                                const isEditable = resolveReferences(column?.isEditable ?? false, currentState);
                                return (
                                  <th
                                    key={index}
                                    {...headerProps}
                                    className={`th tj-text-xsm font-weight-400 ${
                                      column.isSorted && (column.isSortedDesc ? '' : '')
                                    } ${column.isResizing && 'resizing-column'} ${
                                      column.Header === 'Actions' && 'has-actions'
                                    } position-relative`}
                                  >
                                    <div
                                      className={`${
                                        column.columnType !== 'selector' &&
                                        'd-flex justify-content-between custom-gap-12'
                                      }`}
                                      {...column.getSortByToggleProps()}
                                      {...provided.draggableProps}
                                      {...provided.dragHandleProps}
                                      // {...extraProps}
                                      ref={provided.innerRef}
                                      style={{ ...getItemStyle(snapshot, provided.draggableProps.style) }}
                                    >
                                      <div
                                        className={`${
                                          column.columnType !== 'selector' && isEditable && 'd-flex custom-gap-4'
                                        }`}
                                      >
                                        <div>
                                          {column.columnType !== 'selector' && isEditable && (
                                            <SolidIcon
                                              name="editable"
                                              width="16px"
                                              height="16px"
                                              fill={darkMode ? '#4C5155' : '#C1C8CD'}
                                              vievBox="0 0 16 16"
                                            />
                                          )}
                                        </div>
                                        <div
                                          data-cy={`column-header-${String(column.exportValue)
                                            .toLowerCase()
                                            .replace(/\s+/g, '-')}`}
                                          className={`header-text ${
                                            column.id === 'selection' &&
                                            column.columnType === 'selector' &&
                                            'selector-column'
                                          }`}
                                        >
                                          {column.render('Header')}
                                        </div>
                                      </div>
                                      <div>
                                        {column.columnType !== 'selector' &&
                                          column.isSorted &&
                                          (column.isSortedDesc ? (
                                            <SolidIcon
                                              name="arrowdown"
                                              width="16"
                                              height="16"
                                              fill={darkMode ? '#ECEDEE' : '#11181C'}
                                            />
                                          ) : (
                                            <SolidIcon
                                              name="arrowup"
                                              width="16"
                                              height="16"
                                              fill={darkMode ? '#ECEDEE' : '#11181C'}
                                            />
                                          ))}
                                      </div>
                                    </div>
                                    <div
                                      onClick={(e) => {
                                        e.preventDefault();
                                        e.stopPropagation();
                                      }}
                                      onMouseMove={(e) => {
                                        if (column.id !== resizingColumnId) {
                                          setResizingColumnId(column.id);
                                        }
                                      }}
                                      onMouseLeave={(e) => {
                                        if (resizingColumnId) {
                                          setResizingColumnId(null);
                                        }
                                      }}
                                      draggable="true"
                                      {...column.getResizerProps()}
                                      className={`${
                                        (column.id === 'selection' && column.columnType === 'selector') ||
                                        column.Header === 'Actions'
                                          ? ''
                                          : 'resizer'
                                      }  ${column.isResizing ? 'isResizing' : ''}`}
                                    ></div>
                                  </th>
                                );
                              }}
                            </Draggable>
                          );
                        })}
=======
                              >
                                <div
                                  data-cy={`column-header-${String(column.exportValue)
                                    .toLowerCase()
                                    .replace(/\s+/g, '-')}`}
                                  {...column.getSortByToggleProps()}
                                  {...provided.draggableProps}
                                  {...provided.dragHandleProps}
                                  // {...extraProps}
                                  ref={provided.innerRef}
                                  style={{
                                    ...getItemStyle(snapshot, provided.draggableProps.style),
                                    textAlign: column?.horizontalAlignment,
                                  }}
                                >
                                  {column.render('Header')}
                                </div>
                                <div
                                  onClick={(e) => {
                                    e.preventDefault();
                                    e.stopPropagation();
                                  }}
                                  draggable="true"
                                  {...column.getResizerProps()}
                                  className={`resizer ${column.isResizing ? 'isResizing' : ''}`}
                                />
                              </th>
                            );
                          }}
                        </Draggable>
                      ))}
>>>>>>> dd7801d4
                    </tr>
                  )}
                </Droppable>
              </DragDropContext>
            ))}
          </thead>

          {!loadingState && (
            <tbody {...getTableBodyProps()} style={{ color: computeFontColor() }}>
              {page.map((row, index) => {
                prepareRow(row);
                return (
                  <tr
                    key={index}
                    className={`table-row table-editor-component-row ${
                      allowSelection &&
                      highlightSelectedRow &&
                      ((row.isSelected && row.id === tableDetails.selectedRowId) ||
                        (showBulkSelector &&
                          row.isSelected &&
                          tableDetails?.selectedRowsDetails?.some((singleRow) => singleRow.selectedRowId === row.id)))
                        ? 'selected'
                        : ''
                    }`}
                    {...row.getRowProps()}
                    onClick={async (e) => {
                      e.stopPropagation();
                      // toggleRowSelected will triggered useRededcuer function in useTable and in result will get the selectedFlatRows consisting row which are selected
                      if (allowSelection) {
                        await toggleRowSelected(row.id);
                      }
                      const selectedRow = row.original;
                      const selectedRowId = row.id;
                      setExposedVariables({ selectedRow, selectedRowId }).then(() => {
                        mergeToTableDetails({ selectedRow, selectedRowId });
                        fireEvent('onRowClicked');
                      });
                    }}
                    onMouseOver={(e) => {
                      if (hoverAdded) {
                        const hoveredRowDetails = { hoveredRowId: row.id, hoveredRow: row.original };
                        setRowDetails(hoveredRowDetails);
                        hoverRef.current = rowDetails?.hoveredRowId;
                      }
                    }}
                    onMouseLeave={(e) => {
                      hoverAdded && setRowDetails({ hoveredRowId: '', hoveredRow: '' });
                    }}
                  >
                    {row.cells.map((cell, index) => {
                      let cellProps = cell.getCellProps();
                      cellProps.style.textAlign = cell.column?.horizontalAlignment;
                      if (tableDetails.changeSet) {
                        if (tableDetails.changeSet[cell.row.index]) {
                          const currentColumn = columnData.find((column) => column.id === cell.column.id);
                          if (
                            _.get(tableDetails.changeSet[cell.row.index], currentColumn?.accessor, undefined) !==
                            undefined
                          ) {
                            cellProps.style.backgroundColor = 'var(--orange3)';
                            cellProps.style['--tblr-table-accent-bg'] = 'var(--orange3)';
                          }
                        }
                      }
                      if (cell.column.columnType === 'selector') {
                        cellProps.style.width = 40;
                        cellProps.style.padding = 0;
                      }
                      if (cell.column.Header === 'Actions') {
                        cellProps.style.width = 'fit-content';
                        cellProps.style.maxWidth = 'fit-content';
                      }
                      if (
                        row.cells?.[row.cells?.length - 1]?.column.Header === 'Actions' &&
                        index === row?.cells?.length - 2
                      ) {
                        cellProps.style.flex = '1 1 auto';
                      }
                      const wrapAction = textWrapActions(cell.column.id);
                      const rowChangeSet = changeSet ? changeSet[cell.row.index] : null;
                      const cellValue = rowChangeSet ? rowChangeSet[cell.column.name] || cell.value : cell.value;
                      const rowData = tableData[cell.row.index];
                      const cellBackgroundColor = resolveReferences(
                        cell.column?.cellBackgroundColor,
                        currentState,
                        '',
                        {
                          cellValue,
                          rowData,
                        }
                      );
                      const cellTextColor = resolveReferences(cell.column?.textColor, currentState, '', {
                        cellValue,
                        rowData,
                      });
                      const actionButtonsArray = actions.map((action) => {
                        return {
                          ...action,
                          isDisabled: resolveReferences(action?.disableActionButton ?? false, currentState, '', {
                            cellValue,
                            rowData,
                          }),
                        };
                      });
                      const isEditable = resolveReferences(cell.column?.isEditable ?? false, currentState, '', {
                        cellValue,
                        rowData,
                      });
                      const horizontalAlignment = cell.column?.horizontalAlignment;
                      return (
                        // Does not require key as its already being passed by react-table via cellProps
                        // eslint-disable-next-line react/jsx-key
                        <td
                          data-cy={`${cell.column.columnType ?? ''}${String(
                            cell.column.id === 'rightActions' || cell.column.id === 'leftActions' ? cell.column.id : ''
                          )}${String(cellValue ?? '').toLocaleLowerCase()}-cell-${index}`}
                          className={cx(
<<<<<<< HEAD
                            `${wrapAction ? wrapAction : cell?.column?.Header === 'Actions' ? '' : 'wrap'}-wrapper`,
                            {
                              'has-actions': cell.column.id === 'rightActions' || cell.column.id === 'leftActions',
                              'has-left-actions': cell.column.id === 'leftActions',
                              'has-right-actions': cell.column.id === 'rightActions',
=======
                            `table-text-align-${cell.column.horizontalAlignment} ${
                              wrapAction ? wrapAction : 'wrap'
                            }-wrapper`,
                            {
                              'has-actions': cell.column.id === 'rightActions' || cell.column.id === 'leftActions',
>>>>>>> dd7801d4
                              'has-text': cell.column.columnType === 'text' || isEditable,
                              'has-dropdown': cell.column.columnType === 'dropdown',
                              'has-multiselect': cell.column.columnType === 'multiselect',
                              'has-datepicker': cell.column.columnType === 'datepicker',
                              'align-items-center flex-column': cell.column.columnType === 'selector',
                              [cellSize]: true,
<<<<<<< HEAD
                              'selector-column':
                                cell.column.columnType === 'selector' && cell.column.id === 'selection',
                              'resizing-column': cell.column.isResizing || cell.column.id === resizingColumnId,
=======
>>>>>>> dd7801d4
                            }
                          )}
                          {...cellProps}
                          style={{ ...cellProps.style, backgroundColor: cellBackgroundColor ?? 'inherit' }}
                          onClick={(e) => {
                            setExposedVariable('selectedCell', {
                              columnName: cell.column.exportValue,
                              columnKey: cell.column.key,
                              value: cellValue,
                            });
                          }}
                        >
                          <div
                            className={`td-container ${
                              cell.column.columnType === 'image' && 'jet-table-image-column'
                            } ${cell.column.columnType !== 'image' && `w-100 h-100`}`}
                          >
                            <GenerateEachCellValue
                              cellValue={cellValue}
                              globalFilter={state.globalFilter}
                              cellRender={cell.render('Cell', {
                                cell,
                                actionButtonsArray,
                                isEditable,
                                horizontalAlignment,
                              })}
                              rowChangeSet={rowChangeSet}
                              isEditable={isEditable}
                              columnType={cell.column.columnType}
                              isColumnTypeAction={['rightActions', 'leftActions'].includes(cell.column.id)}
                              cellTextColor={cellTextColor}
                              cell={cell}
                              currentState={currentState}
                            />
                          </div>
                        </td>
                      );
                    })}
                  </tr>
                );
              })}
            </tbody>
          )}
        </table>
        {!loadingState && page.length === 0 && (
          <div
            className="d-flex flex-column align-items-center custom-gap-8 justify-content-center h-100"
            style={{
              position: 'absolute',
              top: '50%',
              left: '50%',
              transform: 'translateY(-50%) translateX(-50%)',
            }}
          >
            <div className="warning-no-data">
              <div className="warning-svg-wrapper">
                <SolidIcon name="warning" width="16" />
              </div>
            </div>
            <div className="warning-no-data-text">No data</div>
          </div>
        )}
        {loadingState === true && (
          <div style={{ width: '100%' }} className="p-2 h-100 ">
            <div className="d-flex align-items-center justify-content-center h-100">
              <svg
                className="loading-spinner-table-component"
                width="48"
                height="48"
                viewBox="0 0 24 24"
                xmlns="http://www.w3.org/2000/svg"
                fill="var(--indigo6)"
              >
                <style>.spinner_ajPY{}</style>
                <path d="M12,1A11,11,0,1,0,23,12,11,11,0,0,0,12,1Zm0,19a8,8,0,1,1,8-8A8,8,0,0,1,12,20Z" opacity=".25" />
                <path
                  d="M10.14,1.16a11,11,0,0,0-9,8.92A1.59,1.59,0,0,0,2.46,12,1.52,1.52,0,0,0,4.11,10.7a8,8,0,0,1,6.66-6.61A1.42,1.42,0,0,0,12,2.69h0A1.57,1.57,0,0,0,10.14,1.16Z"
                  class="spinner_ajPY"
                  fill="var(--indigo9)"
                />
              </svg>
            </div>
          </div>
        )}
      </div>
      {(clientSidePagination ||
        serverSidePagination ||
        Object.keys(tableDetails.changeSet || {}).length > 0 ||
        showAddNewRowButton ||
        showDownloadButton) && (
        <div
          className={`card-footer d-flex align-items-center jet-table-footer justify-content-center ${
            darkMode && 'dark-theme'
          } ${
            (tableDetails.addNewRowsDetails.addingNewRows || tableDetails.filterDetails.filtersVisible) && 'disabled'
          }`}
        >
          <div className={`table-footer row gx-0 d-flex align-items-center h-100`}>
            <div className="col d-flex justify-content-start custom-gap-4">
              {loadingState && (
                <SkeletonTheme baseColor="var(--slate3)" width="100%">
                  <Skeleton count={1} width={83} height={28} className="mb-1" />
                </SkeletonTheme>
              )}
              {!loadingState &&
                (showBulkUpdateActions && Object.keys(tableDetails.changeSet || {}).length > 0 ? (
                  <>
                    <ButtonSolid
                      variant="primary"
                      className={`tj-text-xsm`}
                      onClick={() => {
                        onEvent('onBulkUpdate', { component }).then(() => {
                          handleChangesSaved();
                        });
                      }}
                      data-cy={`table-button-save-changes`}
                      size="md"
                      isLoading={tableDetails.isSavingChanges ? true : false}
                      customStyles={{ minWidth: '32px', padding: width > 650 ? '6px 16px' : 0 }}
                      leftIcon={width > 650 ? '' : 'save'}
                      fill="#FDFDFE"
                      iconWidth="16"
                    >
                      {width > 650 ? <span>Save changes</span> : ''}
                    </ButtonSolid>
                    <ButtonSolid
                      variant="tertiary"
                      className={`tj-text-xsm`}
                      onClick={() => {
                        handleChangesDiscarded();
                      }}
                      data-cy={`table-button-discard-changes`}
                      size="md"
                      customStyles={{ minWidth: '32px', padding: width > 650 ? '6px 16px' : 0 }}
                      leftIcon={width > 650 ? '' : 'cross'}
                      fill={'var(--slate12)'}
                      iconWidth="16"
                    >
                      {width > 650 ? <span>Discard</span> : ''}
                    </ButtonSolid>
                  </>
                ) : (
                  !loadingState && (
                    <span data-cy={`footer-number-of-records`} className="font-weight-500 text-black-000">
                      {clientSidePagination && !serverSidePagination && `${globalFilteredRows.length} Records`}
                      {serverSidePagination && totalRecords ? `${totalRecords} Records` : ''}
                    </span>
                  )
                ))}
            </div>
            <div className={`col d-flex justify-content-center h-100 ${loadingState && 'w-100'}`}>
              {loadingState && (
                <div className="w-100">
                  <SkeletonTheme baseColor="var(--slate3)" width="100%">
                    <Skeleton count={1} width={'100%'} height={28} className="mb-1" />
                  </SkeletonTheme>
                </div>
              )}

              {(clientSidePagination || serverSidePagination) && !loadingState && (
                <Pagination
                  lastActivePageIndex={pageIndex}
                  serverSide={serverSidePagination}
                  autoGotoPage={gotoPage}
                  autoCanNextPage={canNextPage}
                  autoPageCount={pageCount}
                  autoPageOptions={pageOptions}
                  onPageIndexChanged={onPageIndexChanged}
                  pageIndex={paginationInternalPageIndex}
                  setPageIndex={setPaginationInternalPageIndex}
                  enableNextButton={enableNextButton}
                  enablePrevButton={enablePrevButton}
                  darkMode={darkMode}
                  tableWidth={width}
                />
              )}
            </div>
            <div className="col d-flex justify-content-end ">
              {loadingState && (
                <SkeletonTheme baseColor="var(--slate3)" width="100%">
                  <Skeleton count={1} width={83} height={28} className="mb-1" />
                </SkeletonTheme>
              )}
              {!loadingState && showAddNewRowButton && (
                <>
                  <Tooltip id="tooltip-for-add-new-row" className="tooltip" />
                  <ButtonSolid
                    variant="ghostBlack"
                    className={`tj-text-xsm ${
                      tableDetails.addNewRowsDetails.addingNewRows && 'cursor-not-allowed always-active-btn'
                    }`}
                    customStyles={{ minWidth: '32px' }}
                    leftIcon="plus"
                    fill={`var(--slate12)`}
                    iconWidth="16"
                    onClick={() => {
                      if (!tableDetails.addNewRowsDetails.addingNewRows) {
                        showAddNewRowPopup();
                      }
                    }}
                    size="md"
                    data-tooltip-id="tooltip-for-add-new-row"
                    data-tooltip-content="Add new row"
                  ></ButtonSolid>
                </>
              )}
              {!loadingState && showDownloadButton && (
                <div>
                  <Tooltip id="tooltip-for-download" className="tooltip" />
                  <OverlayTriggerComponent
                    trigger="click"
                    overlay={downlaodPopover()}
                    rootClose={true}
                    placement={'top-end'}
                  >
                    <ButtonSolid
                      variant="ghostBlack"
                      className={`tj-text-xsm `}
                      customStyles={{
                        minWidth: '32px',
                      }}
                      leftIcon="filedownload"
                      fill={`var(--slate12)`}
                      iconWidth="16"
                      size="md"
                      data-tooltip-id="tooltip-for-download"
                      data-tooltip-content="Download"
                      onClick={(e) => {
                        if (document.activeElement === e.currentTarget) {
                          e.currentTarget.blur();
                        }
                      }}
                    ></ButtonSolid>
                  </OverlayTriggerComponent>
                </div>
              )}
              {!loadingState && !hideColumnSelectorButton && (
                <>
                  <Tooltip id="tooltip-for-manage-columns" className="tooltip" />
                  <OverlayTriggerComponent
                    trigger="click"
                    rootClose={true}
                    overlay={hideColumnsPopover()}
                    placement={'top-end'}
                  >
                    <ButtonSolid
                      variant="ghostBlack"
                      className={`tj-text-xsm `}
                      customStyles={{ minWidth: '32px' }}
                      leftIcon="eye1"
                      fill={`var(--slate12)`}
                      iconWidth="16"
                      size="md"
                      data-cy={`select-column-icon`}
                      onClick={(e) => {
                        if (document.activeElement === e.currentTarget) {
                          e.currentTarget.blur();
                        }
                      }}
                      data-tooltip-id="tooltip-for-manage-columns"
                      data-tooltip-content="Manage columns"
                    ></ButtonSolid>
                  </OverlayTriggerComponent>
                </>
              )}
            </div>
          </div>
        </div>
      )}
      {tableDetails.filterDetails.filtersVisible && (
        <Filter
          hideFilters={hideFilters}
          filters={tableDetails.filterDetails.filters}
          columns={columnData.map((column) => {
            return { name: column.Header, value: column.id };
          })}
          mergeToFilterDetails={mergeToFilterDetails}
          filterDetails={tableDetails.filterDetails}
          darkMode={darkMode}
          setAllFilters={setAllFilters}
          fireEvent={fireEvent}
        />
      )}
      {tableDetails.addNewRowsDetails.addingNewRows && (
        <AddNewRowComponent
          hideAddNewRowPopup={hideAddNewRowPopup}
          tableType={tableType}
          darkMode={darkMode}
          mergeToAddNewRowsDetails={mergeToAddNewRowsDetails}
          onEvent={onEvent}
          component={component}
          setExposedVariable={setExposedVariable}
          allColumns={allColumns}
          defaultColumn={defaultColumn}
          columns={columnsForAddNewRow}
          addNewRowsDetails={tableDetails.addNewRowsDetails}
          utilityForNestedNewRow={utilityForNestedNewRow}
        />
      )}
    </div>
  );
}<|MERGE_RESOLUTION|>--- conflicted
+++ resolved
@@ -14,7 +14,7 @@
   useColumnOrder,
 } from 'react-table';
 import cx from 'classnames';
-import { resolveReferences, validateWidget } from '@/_helpers/utils';
+import { resolveReferences, validateWidget, determineJustifyContentValue } from '@/_helpers/utils';
 import { useExportData } from 'react-table-plugins';
 import Papa from 'papaparse';
 import { Pagination } from './Pagination';
@@ -1130,7 +1130,6 @@
                                     },
                                   };
                                 }
-<<<<<<< HEAD
                                 if (column.Header === 'Actions') {
                                   headerProps = {
                                     ...headerProps,
@@ -1178,12 +1177,14 @@
                                       {...provided.dragHandleProps}
                                       // {...extraProps}
                                       ref={provided.innerRef}
-                                      style={{ ...getItemStyle(snapshot, provided.draggableProps.style) }}
+                                      style={{
+                                        ...getItemStyle(snapshot, provided.draggableProps.style),
+                                      }}
                                     >
                                       <div
-                                        className={`${
-                                          column.columnType !== 'selector' && isEditable && 'd-flex custom-gap-4'
-                                        }`}
+                                        className={`w-100 d-flex justify-content-${determineJustifyContentValue(
+                                          column?.horizontalAlignment ?? ''
+                                        )} ${column.columnType !== 'selector' && isEditable && 'custom-gap-4'}`}
                                       >
                                         <div>
                                           {column.columnType !== 'selector' && isEditable && (
@@ -1259,39 +1260,6 @@
                             </Draggable>
                           );
                         })}
-=======
-                              >
-                                <div
-                                  data-cy={`column-header-${String(column.exportValue)
-                                    .toLowerCase()
-                                    .replace(/\s+/g, '-')}`}
-                                  {...column.getSortByToggleProps()}
-                                  {...provided.draggableProps}
-                                  {...provided.dragHandleProps}
-                                  // {...extraProps}
-                                  ref={provided.innerRef}
-                                  style={{
-                                    ...getItemStyle(snapshot, provided.draggableProps.style),
-                                    textAlign: column?.horizontalAlignment,
-                                  }}
-                                >
-                                  {column.render('Header')}
-                                </div>
-                                <div
-                                  onClick={(e) => {
-                                    e.preventDefault();
-                                    e.stopPropagation();
-                                  }}
-                                  draggable="true"
-                                  {...column.getResizerProps()}
-                                  className={`resizer ${column.isResizing ? 'isResizing' : ''}`}
-                                />
-                              </th>
-                            );
-                          }}
-                        </Draggable>
-                      ))}
->>>>>>> dd7801d4
                     </tr>
                   )}
                 </Droppable>
@@ -1409,31 +1377,22 @@
                             cell.column.id === 'rightActions' || cell.column.id === 'leftActions' ? cell.column.id : ''
                           )}${String(cellValue ?? '').toLocaleLowerCase()}-cell-${index}`}
                           className={cx(
-<<<<<<< HEAD
-                            `${wrapAction ? wrapAction : cell?.column?.Header === 'Actions' ? '' : 'wrap'}-wrapper`,
+                            `table-text-align-${cell.column.horizontalAlignment} ${
+                              wrapAction ? wrapAction : cell?.column?.Header === 'Actions' ? '' : 'wrap'
+                            }-wrapper`,
                             {
                               'has-actions': cell.column.id === 'rightActions' || cell.column.id === 'leftActions',
                               'has-left-actions': cell.column.id === 'leftActions',
                               'has-right-actions': cell.column.id === 'rightActions',
-=======
-                            `table-text-align-${cell.column.horizontalAlignment} ${
-                              wrapAction ? wrapAction : 'wrap'
-                            }-wrapper`,
-                            {
-                              'has-actions': cell.column.id === 'rightActions' || cell.column.id === 'leftActions',
->>>>>>> dd7801d4
                               'has-text': cell.column.columnType === 'text' || isEditable,
                               'has-dropdown': cell.column.columnType === 'dropdown',
                               'has-multiselect': cell.column.columnType === 'multiselect',
                               'has-datepicker': cell.column.columnType === 'datepicker',
                               'align-items-center flex-column': cell.column.columnType === 'selector',
                               [cellSize]: true,
-<<<<<<< HEAD
                               'selector-column':
                                 cell.column.columnType === 'selector' && cell.column.id === 'selection',
                               'resizing-column': cell.column.isResizing || cell.column.id === resizingColumnId,
-=======
->>>>>>> dd7801d4
                             }
                           )}
                           {...cellProps}
