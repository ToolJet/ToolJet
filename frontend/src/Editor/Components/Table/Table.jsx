/* eslint-disable no-unused-vars */
/* eslint-disable react-hooks/exhaustive-deps */
import React, { useMemo, useState, useEffect, useCallback, useContext, useReducer, useRef } from 'react';
import {
  useTable,
  useFilters,
  useSortBy,
  useGlobalFilter,
  useAsyncDebounce,
  usePagination,
  useBlockLayout,
  useResizeColumns,
  useRowSelect,
} from 'react-table';
import cx from 'classnames';
import { resolveReferences, validateWidget } from '@/_helpers/utils';
import { useExportData } from 'react-table-plugins';
import Papa from 'papaparse';
import { Pagination } from './Pagination';
import { Filter } from './Filter';
import { GlobalFilter } from './GlobalFilter';
var _ = require('lodash');
import loadPropertiesAndStyles from './load-properties-and-styles';
import { reducer, reducerActions, initialState } from './reducer';
import customFilter from './custom-filter';
import generateColumnsData from './columns';
import generateActionsData from './columns/actions';
import autogenerateColumns from './columns/autogenerateColumns';
import IndeterminateCheckbox from './IndeterminateCheckbox';
import { useTranslation } from 'react-i18next';
// eslint-disable-next-line import/no-unresolved
import { IconEyeOff } from '@tabler/icons';
import * as XLSX from 'xlsx/xlsx.mjs';
import OverlayTrigger from 'react-bootstrap/OverlayTrigger';
import Popover from 'react-bootstrap/Popover';

export function Table({
  id,
  width,
  height,
  component,
  onComponentClick,
  currentState = { components: {} },
  onEvent,
  paramUpdated,
  changeCanDrag,
  onComponentOptionChanged,
  onComponentOptionsChanged,
  darkMode,
  fireEvent,
  setExposedVariable,
  setExposedVariables,
  registerAction,
  styles,
  properties,
  variablesExposedForPreview,
  exposeToCodeHinter,
<<<<<<< HEAD
  events,
=======
  setProperty,
  mode,
>>>>>>> 5a884646
  exposedVariables,
}) {
  const {
    color,
    serverSidePagination,
    clientSidePagination,
    serverSideSearch,
    serverSideSort,
    serverSideFilter,
    displaySearchBox,
    showDownloadButton,
    showFilterButton,
    showBulkUpdateActions,
    showBulkSelector,
    highlightSelectedRow,
    loadingState,
    columnSizes,
    tableType,
    cellSize,
    borderRadius,
    parsedWidgetVisibility,
    parsedDisabledState,
    actionButtonRadius,
    actions,
<<<<<<< HEAD
    rowsPerPage,
=======
    disabledSort,
>>>>>>> 5a884646
  } = loadPropertiesAndStyles(properties, styles, darkMode, component);

  const { t } = useTranslation();

  const [tableDetails, dispatch] = useReducer(reducer, initialState());
  const [hoverAdded, setHoverAdded] = useState(false);
  const mergeToTableDetails = (payload) => dispatch(reducerActions.mergeToTableDetails(payload));
  const mergeToFilterDetails = (payload) => dispatch(reducerActions.mergeToFilterDetails(payload));

  useEffect(() => {
    setExposedVariable(
      'filters',
      tableDetails.filterDetails.filters.map((filter) => filter.value)
    );
  }, [JSON.stringify(tableDetails.filterDetails.filters)]);

  useEffect(
    () => mergeToTableDetails({ columnProperties: component?.definition?.properties?.columns?.value }),
    [component?.definition?.properties]
  );

  useEffect(() => {
    const hoverEvent = component?.definition?.events?.find((event) => {
      return event?.eventId == 'onRowHovered';
    });
    if (hoverEvent?.eventId) {
      setHoverAdded(true);
    }
  }, [JSON.stringify(component.definition.events)]);

  function showFilters() {
    mergeToFilterDetails({ filtersVisible: true });
  }

  function hideFilters() {
    mergeToFilterDetails({ filtersVisible: false });
  }

  const defaultColumn = React.useMemo(
    () => ({
      minWidth: 60,
      width: 268,
    }),
    []
  );

  function handleCellValueChange(index, key, value, rowData) {
    const changeSet = tableDetails.changeSet;
    const dataUpdates = tableDetails.dataUpdates || [];
    const clonedTableData = _.cloneDeep(tableData);

    let obj = changeSet ? changeSet[index] || {} : {};
    obj = _.set(obj, key, value);

    let newChangeset = {
      ...changeSet,
      [index]: {
        ...obj,
      },
    };

    obj = _.set(rowData, key, value);

    let newDataUpdates = {
      ...dataUpdates,
      [index]: { ...obj },
    };

    Object.keys(newChangeset).forEach((key) => {
      clonedTableData[key] = {
        ..._.merge(clonedTableData[key], newChangeset[key]),
      };
    });

    const changesToBeSavedAndExposed = { dataUpdates: newDataUpdates, changeSet: newChangeset };
    mergeToTableDetails(changesToBeSavedAndExposed);

    fireEvent('onCellValueChanged');
    return setExposedVariables({ ...changesToBeSavedAndExposed, updatedData: clonedTableData });
  }

  function getExportFileBlob({ columns, data, fileType, fileName }) {
    if (fileType === 'csv') {
      const headerNames = columns.map((col) => col.exportValue);
      const csvString = Papa.unparse({ fields: headerNames, data });
      return new Blob([csvString], { type: 'text/csv' });
    } else if (fileType === 'xlsx') {
      const header = columns.map((c) => c.exportValue);
      const compatibleData = data.map((row) => {
        const obj = {};
        header.forEach((col, index) => {
          obj[col] = row[index];
        });
        return obj;
      });

      let wb = XLSX.utils.book_new();
      let ws1 = XLSX.utils.json_to_sheet(compatibleData, {
        header,
      });
      XLSX.utils.book_append_sheet(wb, ws1, 'React Table Data');
      XLSX.writeFile(wb, `${fileName}.xlsx`);
      // Returning false as downloading of file is already taken care of
      return false;
    }
  }

  function onPageIndexChanged(page) {
    onComponentOptionChanged(component, 'pageIndex', page).then(() => {
      onEvent('onPageChanged', { component, data: {} });
    });
  }

  function handleChangesSaved() {
    Object.keys(changeSet).forEach((key) => {
      tableData[key] = {
        ..._.merge(tableData[key], changeSet[key]),
      };
    });

    setExposedVariables({
      changeSet: {},
      dataUpdates: [],
    }).then(() => mergeToTableDetails({ dataUpdates: {}, changeSet: {} }));
  }

  function handleChangesDiscarded() {
    setExposedVariables({
      changeSet: {},
      dataUpdates: [],
    }).then(() => {
      mergeToTableDetails({ dataUpdates: {}, changeSet: {} });
      fireEvent('onCancelChanges');
    });
  }

  const changeSet = tableDetails?.changeSet ?? {};

  const computeFontColor = useCallback(() => {
    if (color !== undefined) {
      return color;
    } else {
      return darkMode ? '#ffffff' : '#000000';
    }
  }, [color, darkMode]);

  let tableData = [];
  if (currentState) {
    tableData = resolveReferences(component.definition.properties.data.value, currentState, []);
    if (!Array.isArray(tableData)) tableData = [];
  }

  tableData = tableData || [];

  const tableRef = useRef();

  const columnData = generateColumnsData({
    columnProperties: component.definition.properties.columns.value,
    columnSizes,
    currentState,
    handleCellValueChange,
    customFilter,
    defaultColumn,
    changeSet: tableDetails.changeSet,
    tableData,
    variablesExposedForPreview,
    exposeToCodeHinter,
    id,
    fireEvent,
    tableRef,
    t,
  });

  const [leftActionsCellData, rightActionsCellData] = useMemo(
    () =>
      generateActionsData({
        actions,
        columnSizes,
        defaultColumn,
        actionButtonRadius,
        fireEvent,
        setExposedVariables,
      }),
    [JSON.stringify(actions)]
  );

  const textWrapActions = (id) => {
    let wrapOption = tableDetails.columnProperties?.find((item) => {
      return item?.id == id;
    });
    return wrapOption?.textWrap;
  };

  const optionsData = columnData.map((column) => column.columnOptions?.selectOptions);

  const columns = useMemo(
    () => [...leftActionsCellData, ...columnData, ...rightActionsCellData],
    [
      JSON.stringify(columnData),
      JSON.stringify(tableData),
      JSON.stringify(actions),
      leftActionsCellData.length,
      rightActionsCellData.length,
      tableDetails.changeSet,
      JSON.stringify(optionsData),
      JSON.stringify(component.definition.properties.columns),
      showBulkSelector,
      JSON.stringify(variablesExposedForPreview && variablesExposedForPreview[id]),
    ] // Hack: need to fix
  );

  const data = useMemo(
    () => tableData,
    [
      tableData.length,
      tableDetails.changeSet,
      component.definition.properties.data.value,
      JSON.stringify(properties.data),
    ]
  );

  useEffect(() => {
    if (tableData.length != 0 && component.definition.properties.autogenerateColumns?.value && mode === 'edit') {
      autogenerateColumns(
        tableData,
        component.definition.properties.columns.value,
        component.definition.properties?.columnDeletionHistory?.value ?? [],
        setProperty
      );
    }
  }, [JSON.stringify(tableData)]);

  const computedStyles = {
    // width: `${width}px`,
  };

  const {
    getTableProps,
    getTableBodyProps,
    headerGroups,
    page,
    canPreviousPage,
    canNextPage,
    pageOptions,
    gotoPage,
    pageCount,
    nextPage,
    previousPage,
    setPageSize,
    state,
    rows,
    prepareRow,
    setAllFilters,
    preGlobalFilteredRows,
    setGlobalFilter,
    state: { pageIndex, globalFilter },
    exportData,
    selectedFlatRows,
    globalFilteredRows,
    getToggleHideAllColumnsProps,
    allColumns,
  } = useTable(
    {
      autoResetPage: false,
      autoResetGlobalFilter: false,
      autoResetFilters: false,
      manualGlobalFilter: serverSideSearch,
      manualFilters: serverSideFilter,
      columns,
      data,
      defaultColumn,
      initialState: { pageIndex: 0, pageSize: -1 },
      pageCount: -1,
      manualPagination: false,
      getExportFileBlob,
      disableSortBy: disabledSort,
      manualSortBy: serverSideSort,
    },
    useFilters,
    useGlobalFilter,
    useSortBy,
    usePagination,
    useBlockLayout,
    useResizeColumns,
    useExportData,
    useRowSelect,
    (hooks) => {
      showBulkSelector &&
        hooks.visibleColumns.push((columns) => [
          {
            id: 'selection',
            Header: ({ getToggleAllPageRowsSelectedProps }) => (
              <div className="d-flex flex-column align-items-center">
                <IndeterminateCheckbox {...getToggleAllPageRowsSelectedProps()} />
              </div>
            ),
            Cell: ({ row }) => (
              <div className="d-flex flex-column align-items-center">
                <IndeterminateCheckbox {...row.getToggleRowSelectedProps()} />
              </div>
            ),
            width: 1,
            columnType: 'selector',
          },
          ...columns,
        ]);
    }
  );

  const sortOptions = useMemo(() => {
    if (state?.sortBy?.length === 0) {
      return;
    }

    const columnName = columns.find((column) => column.id === state?.sortBy?.[0]?.id).accessor;

    return {
      sortedBy: {
        column: columnName,
        direction: state?.sortBy?.[0]?.desc ? 'desc' : 'asc',
      },
    };
  }, [JSON.stringify(state)]);

  useEffect(() => {
    if (!sortOptions) {
      setExposedVariable('sortedBy', null);
      return;
    }
    setExposedVariable('sortedBy', sortOptions.sortedBy).then(() => fireEvent('onSort'));
  }, [sortOptions]);

  registerAction(
    'setPage',
    async function (targetPageIndex) {
      setPaginationInternalPageIndex(targetPageIndex);
      setExposedVariable('pageIndex', targetPageIndex);
      if (!serverSidePagination && clientSidePagination) gotoPage(targetPageIndex - 1);
    },
    [serverSidePagination, clientSidePagination, setPaginationInternalPageIndex]
  );

  useEffect(() => {
    const selectedRowsOriginalData = selectedFlatRows.map((row) => row.original);
    onComponentOptionChanged(component, 'selectedRows', selectedRowsOriginalData);
  }, [selectedFlatRows.length]);

  React.useEffect(() => {
    if (serverSidePagination || !clientSidePagination) {
      setPageSize(rows?.length || 10);
    }
    if (!serverSidePagination && clientSidePagination) {
      setPageSize(rowsPerPage || 10);
    }
  }, [clientSidePagination, serverSidePagination, rows, rowsPerPage]);

  useEffect(() => {
    const pageData = page.map((row) => row.original);
    const currentData = rows.map((row) => row.original);
    onComponentOptionsChanged(component, [
      ['currentPageData', pageData],
      ['currentData', currentData],
      ['selectedRow', []],
      ['selectedRowId', null],
    ]);
  }, [tableData.length, tableDetails.changeSet, page]);

  useEffect(() => {
    const newColumnSizes = { ...columnSizes, ...state.columnResizing.columnWidths };
    if (!state.columnResizing.isResizingColumn && !_.isEmpty(newColumnSizes)) {
      changeCanDrag(true);
      paramUpdated(id, 'columnSizes', {
        value: newColumnSizes,
      });
    } else {
      changeCanDrag(false);
    }
  }, [state.columnResizing.isResizingColumn]);

  const [paginationInternalPageIndex, setPaginationInternalPageIndex] = useState(pageIndex ?? 1);
  const [rowDetails, setRowDetails] = useState();
  useEffect(() => {
    if (pageCount <= pageIndex) gotoPage(pageCount - 1);
  }, [pageCount]);

  const hoverRef = useRef();

  useEffect(() => {
    if (rowDetails?.hoveredRowId !== '' && hoverRef.current !== rowDetails?.hoveredRowId) rowHover();
  }, [rowDetails]);

  useEffect(() => {
    setExposedVariable(
      'filteredData',
      globalFilteredRows.map((row) => row.original)
    );
  }, [JSON.stringify(globalFilteredRows.map((row) => row.original))]);

  const rowHover = () => {
    mergeToTableDetails(rowDetails);
    setExposedVariables(rowDetails).then(() => {
      fireEvent('onRowHovered');
    });
  };
  useEffect(() => {
    if (_.isEmpty(changeSet)) {
      setExposedVariable('updatedData', tableData);
    }
  }, [JSON.stringify(changeSet)]);

  function downlaodPopover() {
    return (
      <Popover
        id="popover-basic"
        data-cy="popover-card"
        className={`${darkMode && 'popover-dark-themed theme-dark'} shadow table-widget-download-popup`}
        placement="bottom"
      >
        <Popover.Content>
          <div className="d-flex flex-column">
            <span className="cursor-pointer" onClick={() => exportData('csv', true)}>
              Download as CSV
            </span>
            <span className="pt-2 cursor-pointer" onClick={() => exportData('xlsx', true)}>
              Download as Excel
            </span>
          </div>
        </Popover.Content>
      </Popover>
    );
  }
  return (
    <div
      data-disabled={parsedDisabledState}
      className="card jet-table"
      style={{
        width: `100%`,
        height: `${height}px`,
        display: parsedWidgetVisibility ? '' : 'none',
        overflow: 'hidden',
        borderRadius: Number.parseFloat(borderRadius),
      }}
      onClick={(event) => {
        event.stopPropagation();
        onComponentClick(id, component, event);
      }}
      ref={tableRef}
    >
      {/* Show top bar unless search box is disabled and server pagination is enabled */}
      {(displaySearchBox || showDownloadButton || showFilterButton) && (
        <div className="card-body border-bottom py-3 ">
          <div
            className={`d-flex align-items-center ms-auto text-muted ${
              displaySearchBox ? 'justify-content-between' : 'justify-content-end'
            }`}
          >
            {displaySearchBox && (
              <GlobalFilter
                globalFilter={state.globalFilter}
                useAsyncDebounce={useAsyncDebounce}
                setGlobalFilter={setGlobalFilter}
                onComponentOptionChanged={onComponentOptionChanged}
                component={component}
                onEvent={onEvent}
              />
            )}
            <div>
              {showFilterButton && (
                <span data-tip="Filter data" className="btn btn-light btn-sm p-1 mx-1" onClick={() => showFilters()}>
                  <img src="/assets/images/icons/filter.svg" width="15" height="15" />
                  {tableDetails.filterDetails.filters.length > 0 && (
                    <a className="badge bg-azure" style={{ width: '4px', height: '4px', marginTop: '5px' }}></a>
                  )}
                </span>
              )}
              {showDownloadButton && (
                <OverlayTrigger trigger="click" overlay={downlaodPopover()} rootClose={true} placement={'bottom-end'}>
                  <span data-tip="Download" className="btn btn-light btn-sm p-1">
                    <img src="assets/images/icons/download.svg" width="15" height="15" />
                  </span>
                </OverlayTrigger>
              )}
              <OverlayTrigger
                trigger="click"
                rootClose={true}
                overlay={
                  <Popover>
                    <div
                      className={`dropdown-table-column-hide-common ${
                        darkMode ? 'dropdown-table-column-hide-dark-themed' : 'dropdown-table-column-hide'
                      } `}
                    >
                      <div className="dropdown-item">
                        <IndeterminateCheckbox {...getToggleHideAllColumnsProps()} />
                        <span className="hide-column-name"> Select All</span>
                      </div>
                      {allColumns.map((column) => (
                        <div key={column.id}>
                          <div>
                            <label className="dropdown-item">
                              <input type="checkbox" {...column.getToggleHiddenProps()} />
                              <span className="hide-column-name"> {` ${column.Header}`}</span>
                            </label>
                          </div>
                        </div>
                      ))}
                    </div>
                  </Popover>
                }
                placement={'bottom-end'}
              >
                <span className={`btn btn-light btn-sm p-1 mb-0 mx-1 `}>
                  <IconEyeOff style={{ width: '15', height: '15', margin: '0px' }} />
                </span>
              </OverlayTrigger>
            </div>
          </div>
        </div>
      )}

      <div className="table-responsive jet-data-table">
        <table {...getTableProps()} className={`table table-vcenter table-nowrap ${tableType}`} style={computedStyles}>
          <thead>
            {headerGroups.map((headerGroup, index) => (
              <tr key={index} {...headerGroup.getHeaderGroupProps()} tabIndex="0" className="tr">
                {headerGroup.headers.map((column, index) => (
                  <th className="th" key={index} {...column.getHeaderProps()}>
                    <div
                      className={column.isSorted ? (column.isSortedDesc ? 'sort-desc' : 'sort-asc') : ''}
                      {...column.getSortByToggleProps()}
                    >
                      {column.render('Header')}
                    </div>
                    <div
                      onClick={(e) => {
                        e.preventDefault();
                        e.stopPropagation();
                      }}
                      draggable="true"
                      {...column.getResizerProps()}
                      className={`resizer ${column.isResizing ? 'isResizing' : ''}`}
                    />
                  </th>
                ))}
              </tr>
            ))}
          </thead>

          {!loadingState && page.length === 0 && (
            <center className="w-100">
              <div className="py-5"> no data </div>
            </center>
          )}

          {!loadingState && (
            <tbody {...getTableBodyProps()} style={{ color: computeFontColor() }}>
              {page.map((row, index) => {
                prepareRow(row);
                return (
                  <tr
                    key={index}
                    className={`table-row ${
                      highlightSelectedRow && row.id === tableDetails.selectedRowId ? 'selected' : ''
                    }`}
                    {...row.getRowProps()}
                    onClick={(e) => {
                      e.stopPropagation();
                      const selectedRowDetails = { selectedRowId: row.id, selectedRow: row.original };
                      mergeToTableDetails(selectedRowDetails);
                      setExposedVariables(selectedRowDetails).then(() => {
                        fireEvent('onRowClicked');
                      });
                    }}
                    onMouseOver={(e) => {
                      if (hoverAdded) {
                        const hoveredRowDetails = { hoveredRowId: row.id, hoveredRow: row.original };
                        setRowDetails(hoveredRowDetails);
                        hoverRef.current = rowDetails?.hoveredRowId;
                      }
                    }}
                    onMouseLeave={(e) => {
                      hoverAdded && setRowDetails({ hoveredRowId: '', hoveredRow: '' });
                    }}
                  >
                    {row.cells.map((cell, index) => {
                      let cellProps = cell.getCellProps();
                      if (tableDetails.changeSet) {
                        if (tableDetails.changeSet[cell.row.index]) {
                          const currentColumn = columnData.find((column) => column.id === cell.column.id);
                          if (
                            _.get(tableDetails.changeSet[cell.row.index], currentColumn?.accessor, undefined) !==
                            undefined
                          ) {
                            cellProps.style.backgroundColor = darkMode ? '#1c252f' : '#ffffde';
                            cellProps.style['--tblr-table-accent-bg'] = darkMode ? '#1c252f' : '#ffffde';
                          }
                        }
                      }
                      const wrapAction = textWrapActions(cell.column.id);
                      const rowChangeSet = changeSet ? changeSet[cell.row.index] : null;
                      const cellValue = rowChangeSet ? rowChangeSet[cell.column.name] || cell.value : cell.value;
                      const rowData = tableData[cell.row.index];
                      const cellBackgroundColor = resolveReferences(
                        cell.column?.cellBackgroundColor,
                        currentState,
                        '',
                        {
                          cellValue,
                          rowData,
                        }
                      );
                      return (
                        // Does not require key as its already being passed by react-table via cellProps
                        // eslint-disable-next-line react/jsx-key
                        <td
                          className={cx(`${wrapAction ? wrapAction : 'wrap'}-wrapper`, {
                            'has-actions': cell.column.id === 'rightActions' || cell.column.id === 'leftActions',
                            'has-text': cell.column.columnType === 'text' || cell.column.isEditable,
                            'has-dropdown': cell.column.columnType === 'dropdown',
                            'has-multiselect': cell.column.columnType === 'multiselect',
                            'has-datepicker': cell.column.columnType === 'datepicker',
                            'align-items-center flex-column': cell.column.columnType === 'selector',
                            [cellSize]: true,
                          })}
                          {...cellProps}
                          style={{ ...cellProps.style, backgroundColor: cellBackgroundColor ?? 'inherit' }}
                        >
                          <div className="td-container">{cell.render('Cell')}</div>
                        </td>
                      );
                    })}
                  </tr>
                );
              })}
            </tbody>
          )}
        </table>
        {loadingState === true && (
          <div style={{ width: '100%' }} className="p-2">
            <center>
              <div className="spinner-border mt-5" role="status"></div>
            </center>
          </div>
        )}
      </div>
      {(clientSidePagination ||
        serverSidePagination ||
        Object.keys(tableDetails.changeSet || {}).length > 0 ||
        showFilterButton ||
        showDownloadButton) && (
        <div className="card-footer d-flex align-items-center jet-table-footer justify-content-center">
          <div className="table-footer row gx-0">
            <div className="col">
              {(clientSidePagination || serverSidePagination) && (
                <Pagination
                  lastActivePageIndex={pageIndex}
                  serverSide={serverSidePagination}
                  autoGotoPage={gotoPage}
                  autoCanNextPage={canNextPage}
                  autoPageCount={pageCount}
                  autoPageOptions={pageOptions}
                  onPageIndexChanged={onPageIndexChanged}
                  pageIndex={paginationInternalPageIndex}
                  setPageIndex={setPaginationInternalPageIndex}
                />
              )}
            </div>

            <div className="col d-flex justify-content-end">
              {showBulkUpdateActions && Object.keys(tableDetails.changeSet || {}).length > 0 ? (
                <>
                  <button
                    className={`btn btn-primary btn-sm mx-2 ${tableDetails.isSavingChanges ? 'btn-loading' : ''}`}
                    onClick={() =>
                      onEvent('onBulkUpdate', { component }).then(() => {
                        handleChangesSaved();
                      })
                    }
                  >
                    Save Changes
                  </button>
                  <button className="btn btn-light btn-sm" onClick={() => handleChangesDiscarded()}>
                    Discard changes
                  </button>
                </>
              ) : (
                <span>{`${globalFilteredRows.length} Records`}</span>
              )}
            </div>
          </div>
        </div>
      )}
      {tableDetails.filterDetails.filtersVisible && (
        <Filter
          hideFilters={hideFilters}
          filters={tableDetails.filterDetails.filters}
          columns={columnData.map((column) => {
            return { name: column.Header, value: column.id };
          })}
          mergeToFilterDetails={mergeToFilterDetails}
          filterDetails={tableDetails.filterDetails}
          darkMode={darkMode}
          setAllFilters={setAllFilters}
          fireEvent={fireEvent}
        />
      )}
    </div>
  );
}<|MERGE_RESOLUTION|>--- conflicted
+++ resolved
@@ -55,12 +55,9 @@
   properties,
   variablesExposedForPreview,
   exposeToCodeHinter,
-<<<<<<< HEAD
   events,
-=======
   setProperty,
   mode,
->>>>>>> 5a884646
   exposedVariables,
 }) {
   const {
@@ -85,11 +82,8 @@
     parsedDisabledState,
     actionButtonRadius,
     actions,
-<<<<<<< HEAD
     rowsPerPage,
-=======
     disabledSort,
->>>>>>> 5a884646
   } = loadPropertiesAndStyles(properties, styles, darkMode, component);
 
   const { t } = useTranslation();
