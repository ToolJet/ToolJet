--- conflicted
+++ resolved
@@ -566,13 +566,8 @@
   return (
     <div
       className="card jet-table"
-<<<<<<< HEAD
-      style={{ width: `${width}px`, height: `${height}px` }}
+      style={{ width: `${width}px`, height: `${height}px`, display:parsedWidgetVisibility ? '' : 'none' }}
       onClick={event => {event.stopPropagation(); onComponentClick(id, component)}}
-=======
-      style={{ width: `${width}px`, height: `${height}px`, display:parsedWidgetVisibility ? '' : 'none' }}
-      onClick={() => onComponentClick(id, component)}
->>>>>>> 7f9f9cb4
     >
       {/* Show top bar unless search box is disabled and server pagination is enabled */}
       {(!(!displaySearchBox && serverSidePagination) &&
