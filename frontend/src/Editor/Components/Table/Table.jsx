/* eslint-disable no-unused-vars */
/* eslint-disable react-hooks/exhaustive-deps */
import React, { useMemo, useState, useEffect, useCallback, useContext, useReducer, useRef } from 'react';
import {
  useTable,
  useFilters,
  useSortBy,
  useGlobalFilter,
  useAsyncDebounce,
  usePagination,
  useBlockLayout,
  useResizeColumns,
  useRowSelect,
  useColumnOrder,
} from 'react-table';
import cx from 'classnames';
import { resolveReferences, validateWidget } from '@/_helpers/utils';
import { useExportData } from 'react-table-plugins';
import Papa from 'papaparse';
import { Pagination } from './Pagination';
import { Filter } from './Filter';
import { GlobalFilter } from './GlobalFilter';
var _ = require('lodash');
import loadPropertiesAndStyles from './load-properties-and-styles';
import { reducer, reducerActions, initialState } from './reducer';
import customFilter from './custom-filter';
import generateColumnsData from './columns';
import generateActionsData from './columns/actions';
import autogenerateColumns from './columns/autogenerateColumns';
import IndeterminateCheckbox from './IndeterminateCheckbox';
// eslint-disable-next-line import/no-unresolved
import { useTranslation } from 'react-i18next';
// eslint-disable-next-line import/no-unresolved
import JsPDF from 'jspdf';
// eslint-disable-next-line import/no-unresolved
import 'jspdf-autotable';
import { DragDropContext, Droppable, Draggable } from 'react-beautiful-dnd';
// eslint-disable-next-line import/no-unresolved
import { IconEyeOff } from '@tabler/icons-react';
import * as XLSX from 'xlsx/xlsx.mjs';
import OverlayTrigger from 'react-bootstrap/OverlayTrigger';
import Popover from 'react-bootstrap/Popover';
import { useMounted } from '@/_hooks/use-mount';
import GenerateEachCellValue from './GenerateEachCellValue';
// eslint-disable-next-line import/no-unresolved
import { toast } from 'react-hot-toast';
import { Tooltip } from 'react-tooltip';

export function Table({
  id,
  width,
  height,
  component,
  onComponentClick,
  currentState = { components: {} },
  onEvent,
  paramUpdated,
  changeCanDrag,
  onComponentOptionChanged,
  onComponentOptionsChanged,
  darkMode,
  fireEvent,
  setExposedVariable,
  setExposedVariables,
  registerAction,
  styles,
  properties,
  variablesExposedForPreview,
  exposeToCodeHinter,
  events,
  setProperty,
  mode,
  exposedVariables,
}) {
  const {
    color,
    serverSidePagination,
    clientSidePagination,
    serverSideSearch,
    serverSideSort,
    serverSideFilter,
    displaySearchBox,
    showDownloadButton,
    showFilterButton,
    showBulkUpdateActions,
    showBulkSelector,
    highlightSelectedRow,
    loadingState,
    columnSizes,
    tableType,
    cellSize,
    borderRadius,
    parsedWidgetVisibility,
    parsedDisabledState,
    actionButtonRadius,
    actions,
    enableNextButton,
    enablePrevButton,
    totalRecords,
    rowsPerPage,
    enabledSort,
    hideColumnSelectorButton,
  } = loadPropertiesAndStyles(properties, styles, darkMode, component);

  const getItemStyle = ({ isDragging, isDropAnimating }, draggableStyle) => ({
    ...draggableStyle,
    userSelect: 'none',
    background: isDragging ? 'rgba(77, 114, 250, 0.2)' : '',
    top: 'auto',
    borderRadius: '4px',
    ...(isDragging && {
      marginLeft: '-120px',
      display: 'flex',
      alignItems: 'center',
      paddingLeft: '10px',
      height: '30px',
    }),
    ...(!isDragging && { transform: 'translate(0,0)', width: '100%' }),
    ...(isDropAnimating && { transitionDuration: '0.001s' }),
  });
  const { t } = useTranslation();

  const [tableDetails, dispatch] = useReducer(reducer, initialState());
  const [hoverAdded, setHoverAdded] = useState(false);
  const mergeToTableDetails = (payload) => dispatch(reducerActions.mergeToTableDetails(payload));
  const mergeToFilterDetails = (payload) => dispatch(reducerActions.mergeToFilterDetails(payload));
  const mounted = useMounted();

  useEffect(() => {
    setExposedVariable(
      'filters',
      tableDetails.filterDetails.filters.map((filter) => filter.value)
    );
  }, [JSON.stringify(tableDetails.filterDetails.filters)]);

  useEffect(
    () => mergeToTableDetails({ columnProperties: component?.definition?.properties?.columns?.value }),
    [component?.definition?.properties]
  );

  useEffect(() => {
    const hoverEvent = component?.definition?.events?.find((event) => {
      return event?.eventId == 'onRowHovered';
    });
    if (hoverEvent?.eventId) {
      setHoverAdded(true);
    }
  }, [JSON.stringify(component.definition.events)]);

  function showFilters() {
    mergeToFilterDetails({ filtersVisible: true });
  }

  function hideFilters() {
    mergeToFilterDetails({ filtersVisible: false });
  }

  const defaultColumn = React.useMemo(
    () => ({
      minWidth: 60,
      width: 268,
    }),
    []
  );

  function handleCellValueChange(index, key, value, rowData) {
    const changeSet = tableDetails.changeSet;
    const dataUpdates = tableDetails.dataUpdates || [];
    const clonedTableData = _.cloneDeep(tableData);

    let obj = changeSet ? changeSet[index] || {} : {};
    obj = _.set(obj, key, value);

    let newChangeset = {
      ...changeSet,
      [index]: {
        ...obj,
      },
    };

    obj = _.set({ ...rowData }, key, value);

    let newDataUpdates = {
      ...dataUpdates,
      [index]: { ...obj },
    };

    Object.keys(newChangeset).forEach((key) => {
      clonedTableData[key] = {
        ..._.merge(clonedTableData[key], newChangeset[key]),
      };
    });

    const changesToBeSavedAndExposed = { dataUpdates: newDataUpdates, changeSet: newChangeset };
    mergeToTableDetails(changesToBeSavedAndExposed);

    fireEvent('onCellValueChanged');
    return setExposedVariables({ ...changesToBeSavedAndExposed, updatedData: clonedTableData });
  }

  function getExportFileBlob({ columns, fileType, fileName }) {
    let headers = columns.map((column) => {
      return { exportValue: String(column.exportValue), key: column.key ? String(column.key) : column.key };
    });
    const data = globalFilteredRows.map((row) => {
      return headers.reduce((accumulator, header) => {
        let value = undefined;
        if (header.key && header.key !== header.exportValue) {
          value = row.original[header.key];
        } else {
          value = row.original[header.exportValue];
        }
        accumulator[header.exportValue.toUpperCase()] = value;
        return accumulator;
      }, {});
    });
    headers = headers.map((header) => header.exportValue.toUpperCase());
    if (fileType === 'csv') {
      const csvString = Papa.unparse({ fields: headers, data });
      return new Blob([csvString], { type: 'text/csv' });
    } else if (fileType === 'pdf') {
      const pdfData = data.map((obj) => Object.values(obj));
      const doc = new JsPDF();
      doc.autoTable({
        head: [headers],
        body: pdfData,
        styles: {
          minCellHeight: 9,
          minCellWidth: 20,
          fontSize: 11,
          color: 'black',
        },
        theme: 'grid',
      });
      doc.save(`${fileName}.pdf`);
    } else if (fileType === 'xlsx') {
      let wb = XLSX.utils.book_new();
      let ws1 = XLSX.utils.json_to_sheet(data, {
        headers,
      });
      XLSX.utils.book_append_sheet(wb, ws1, 'React Table Data');
      XLSX.writeFile(wb, `${fileName}.xlsx`);
      // Returning false as downloading of file is already taken care of
      return false;
    }
  }

  function onPageIndexChanged(page) {
    onComponentOptionChanged(component, 'pageIndex', page).then(() => {
      onEvent('onPageChanged', { component, data: {} });
    });
  }

  function handleChangesSaved() {
    Object.keys(changeSet).forEach((key) => {
      tableData[key] = {
        ..._.merge(tableData[key], changeSet[key]),
      };
    });

    setExposedVariables({
      changeSet: {},
      dataUpdates: [],
    }).then(() => mergeToTableDetails({ dataUpdates: {}, changeSet: {} }));
  }

  function handleChangesDiscarded() {
    setExposedVariables({
      changeSet: {},
      dataUpdates: [],
    }).then(() => {
      mergeToTableDetails({ dataUpdates: {}, changeSet: {} });
      fireEvent('onCancelChanges');
    });
  }

  const changeSet = tableDetails?.changeSet ?? {};

  const computeFontColor = useCallback(() => {
    if (color !== undefined) {
      return color;
    } else {
      return darkMode ? '#ffffff' : '#000000';
    }
  }, [color, darkMode]);

  let tableData = [];
  if (currentState) {
    tableData = resolveReferences(component.definition.properties.data.value, currentState, []);
    if (!Array.isArray(tableData)) tableData = [];
  }

  tableData = tableData || [];

  const tableRef = useRef();

  const columnData = generateColumnsData({
    columnProperties: component.definition.properties.columns.value,
    columnSizes,
    currentState,
    handleCellValueChange,
    customFilter,
    defaultColumn,
    changeSet: tableDetails.changeSet,
    tableData,
    variablesExposedForPreview,
    exposeToCodeHinter,
    id,
    fireEvent,
    tableRef,
    t,
    darkMode,
  });

  const [leftActionsCellData, rightActionsCellData] = useMemo(
    () =>
      generateActionsData({
        actions,
        columnSizes,
        defaultColumn,
        fireEvent,
        setExposedVariables,
      }),
    [JSON.stringify(actions)]
  );

  const textWrapActions = (id) => {
    let wrapOption = tableDetails.columnProperties?.find((item) => {
      return item?.id == id;
    });
    return wrapOption?.textWrap;
  };

  const optionsData = columnData.map((column) => column.columnOptions?.selectOptions);
  const columns = useMemo(
    () => [...leftActionsCellData, ...columnData, ...rightActionsCellData],
    [
      JSON.stringify(columnData),
      JSON.stringify(tableData),
      JSON.stringify(actions),
      leftActionsCellData.length,
      rightActionsCellData.length,
      tableDetails.changeSet,
      JSON.stringify(optionsData),
      JSON.stringify(component.definition.properties.columns),
      showBulkSelector,
      JSON.stringify(variablesExposedForPreview && variablesExposedForPreview[id]),
      darkMode,
    ] // Hack: need to fix
  );

  console.log('columns--- ', columns);

  const data = useMemo(
    () => tableData,
    [
      tableData.length,
      tableDetails.changeSet,
      component.definition.properties.data.value,
      JSON.stringify(properties.data),
    ]
  );

  useEffect(() => {
    if (tableData.length != 0 && component.definition.properties.autogenerateColumns?.value && mode === 'edit') {
      autogenerateColumns(
        tableData,
        component.definition.properties.columns.value,
        component.definition.properties?.columnDeletionHistory?.value ?? [],
        setProperty
      );
    }
  }, [JSON.stringify(tableData)]);

  const computedStyles = {
    // width: `${width}px`,
  };

  const {
    getTableProps,
    getTableBodyProps,
    headerGroups,
    page,
    canPreviousPage,
    canNextPage,
    pageOptions,
    gotoPage,
    pageCount,
    nextPage,
    previousPage,
    setPageSize,
    state,
    rows,
    prepareRow,
    setAllFilters,
    preGlobalFilteredRows,
    setGlobalFilter,
    allColumns,
    setColumnOrder,
    state: { pageIndex, globalFilter },
    exportData,
    selectedFlatRows,
    globalFilteredRows,
    getToggleHideAllColumnsProps,
  } = useTable(
    {
      autoResetPage: false,
      autoResetGlobalFilter: false,
      autoResetHiddenColumns: false,
      autoResetFilters: false,
      manualGlobalFilter: serverSideSearch,
      manualFilters: serverSideFilter,
      columns,
      data,
      defaultColumn,
      initialState: { pageIndex: 0, pageSize: -1 },
      pageCount: -1,
      manualPagination: false,
      getExportFileBlob,
      disableSortBy: !enabledSort,
      manualSortBy: serverSideSort,
    },
    useColumnOrder,
    useFilters,
    useGlobalFilter,
    useSortBy,
    usePagination,
    useBlockLayout,
    useResizeColumns,
    useExportData,
    useRowSelect,
    (hooks) => {
      showBulkSelector &&
        hooks.visibleColumns.push((columns) => [
          {
            id: 'selection',
            Header: ({ getToggleAllPageRowsSelectedProps }) => (
              <div className="d-flex flex-column align-items-center">
                <IndeterminateCheckbox {...getToggleAllPageRowsSelectedProps()} />
              </div>
            ),
            Cell: ({ row }) => (
              <div className="d-flex flex-column align-items-center">
                <IndeterminateCheckbox {...row.getToggleRowSelectedProps()} />
              </div>
            ),
            width: 1,
            columnType: 'selector',
          },
          ...columns,
        ]);
    }
  );
  const currentColOrder = React.useRef();

  const sortOptions = useMemo(() => {
    if (state?.sortBy?.length === 0) {
      return;
    }

    const columnName = columns.find((column) => column.id === state?.sortBy?.[0]?.id).accessor;

    return [
      {
        column: columnName,
        direction: state?.sortBy?.[0]?.desc ? 'desc' : 'asc',
      },
    ];
  }, [JSON.stringify(state)]);

  useEffect(() => {
    if (!sortOptions) {
      setExposedVariable('sortApplied', []);
    }
    if (mounted) setExposedVariable('sortApplied', sortOptions).then(() => fireEvent('onSort'));
  }, [sortOptions]);

  registerAction(
    'setPage',
    async function (targetPageIndex) {
      setPaginationInternalPageIndex(targetPageIndex);
      setExposedVariable('pageIndex', targetPageIndex);
      if (!serverSidePagination && clientSidePagination) gotoPage(targetPageIndex - 1);
    },
    [serverSidePagination, clientSidePagination, setPaginationInternalPageIndex]
  );
  registerAction(
    'selectRow',
    async function (key, value) {
      const item = tableData.filter((item) => item[key] == value);
      const row = rows.find((item, index) => item.original[key] == value);
      if (row != undefined) {
        const selectedRowDetails = { selectedRow: item[0], selectedRowId: row.id };
        mergeToTableDetails(selectedRowDetails);
        setExposedVariables(selectedRowDetails).then(() => {
          fireEvent('onRowClicked');
        });
      }
    },
    [JSON.stringify(tableData), JSON.stringify(tableDetails.selectedRow)]
  );
  registerAction(
    'deselectRow',
    async function () {
      if (!_.isEmpty(tableDetails.selectedRow)) {
        const selectedRowDetails = { selectedRow: {}, selectedRowId: {} };
        mergeToTableDetails(selectedRowDetails);
        setExposedVariables(selectedRowDetails);
      }
      return;
    },
    [JSON.stringify(tableData), JSON.stringify(tableDetails.selectedRow)]
  );
  registerAction(
    'discardChanges',
    async function () {
      if (Object.keys(tableDetails.changeSet || {}).length > 0) {
        setExposedVariables({
          changeSet: {},
          dataUpdates: [],
        }).then(() => {
          mergeToTableDetails({ dataUpdates: {}, changeSet: {} });
        });
      }
    },
    [JSON.stringify(tableData), JSON.stringify(tableDetails.changeSet)]
  );

  useEffect(() => {
    const selectedRowsOriginalData = selectedFlatRows.map((row) => row.original);
    onComponentOptionChanged(component, 'selectedRows', selectedRowsOriginalData);
  }, [selectedFlatRows.length]);

  React.useEffect(() => {
    if (serverSidePagination || !clientSidePagination) {
      setPageSize(rows?.length || 10);
    }
    if (!serverSidePagination && clientSidePagination) {
      setPageSize(rowsPerPage || 10);
    }
  }, [clientSidePagination, serverSidePagination, rows, rowsPerPage]);

  useEffect(() => {
    const pageData = page.map((row) => row.original);
    onComponentOptionsChanged(component, [
      ['currentPageData', pageData],
      ['currentData', data],
      ['selectedRow', []],
      ['selectedRowId', null],
    ]);
  }, [tableData.length, tableDetails.changeSet, page, data]);

  useEffect(() => {
    const newColumnSizes = { ...columnSizes, ...state.columnResizing.columnWidths };
    if (!state.columnResizing.isResizingColumn && !_.isEmpty(newColumnSizes)) {
      changeCanDrag(true);
      paramUpdated(id, 'columnSizes', {
        value: newColumnSizes,
      });
    } else {
      changeCanDrag(false);
    }
  }, [state.columnResizing.isResizingColumn]);

  const [paginationInternalPageIndex, setPaginationInternalPageIndex] = useState(pageIndex ?? 1);
  const [rowDetails, setRowDetails] = useState();
  useEffect(() => {
    if (pageCount <= pageIndex) gotoPage(pageCount - 1);
  }, [pageCount]);

  const hoverRef = useRef();

  useEffect(() => {
    if (rowDetails?.hoveredRowId !== '' && hoverRef.current !== rowDetails?.hoveredRowId) rowHover();
  }, [rowDetails]);

  useEffect(() => {
    setExposedVariable(
      'filteredData',
      globalFilteredRows.map((row) => row.original)
    );
  }, [JSON.stringify(globalFilteredRows.map((row) => row.original))]);

  const rowHover = () => {
    mergeToTableDetails(rowDetails);
    setExposedVariables(rowDetails).then(() => {
      fireEvent('onRowHovered');
    });
  };
  useEffect(() => {
    if (_.isEmpty(changeSet)) {
      setExposedVariable('updatedData', tableData);
    }
  }, [JSON.stringify(changeSet)]);

  function downlaodPopover() {
    return (
      <Popover
        id="popover-basic"
        data-cy="popover-card"
        className={`${darkMode && 'popover-dark-themed theme-dark'} shadow table-widget-download-popup`}
        placement="bottom"
      >
        <Popover.Body>
          <div className="d-flex flex-column">
            <span data-cy={`option-download-CSV`} className="cursor-pointer" onClick={() => exportData('csv', true)}>
              Download as CSV
            </span>
            <span
              data-cy={`option-download-execel`}
              className="pt-2 cursor-pointer"
              onClick={() => exportData('xlsx', true)}
            >
              Download as Excel
            </span>
            <span
              data-cy={`option-download-pdf`}
              className="pt-2 cursor-pointer"
              onClick={() => exportData('pdf', true)}
            >
              Download as PDF
            </span>
          </div>
        </Popover.Body>
      </Popover>
    );
  }
  return (
    <div
      data-cy={`draggable-widget-${String(component.name).toLowerCase()}`}
      data-disabled={parsedDisabledState}
      className="card jet-table"
      style={{
        width: `100%`,
        height: `${height}px`,
        display: parsedWidgetVisibility ? '' : 'none',
        overflow: 'hidden',
        borderRadius: Number.parseFloat(borderRadius),
      }}
      onClick={(event) => {
        onComponentClick(id, component, event);
      }}
      ref={tableRef}
    >
      {/* Show top bar unless search box is disabled and server pagination is enabled */}
      {(displaySearchBox || showDownloadButton || showFilterButton) && (
        <div className="card-body border-bottom py-3 ">
          <div
            className={`d-flex align-items-center ms-auto text-muted ${
              displaySearchBox ? 'justify-content-between' : 'justify-content-end'
            }`}
          >
            {displaySearchBox && (
              <GlobalFilter
                globalFilter={state.globalFilter}
                useAsyncDebounce={useAsyncDebounce}
                setGlobalFilter={setGlobalFilter}
                onComponentOptionChanged={onComponentOptionChanged}
                component={component}
                onEvent={onEvent}
                darkMode={darkMode}
              />
            )}
            <div>
              {showFilterButton && (
                <>
                  <span
                    className="btn btn-light btn-sm p-1 mx-1"
                    onClick={() => showFilters()}
                    data-tooltip-id="tooltip-for-filter-data"
                    data-tooltip-content="Filter data"
                  >
                    <img src="assets/images/icons/filter.svg" width="15" height="15" />
                    {tableDetails.filterDetails.filters.length > 0 && (
                      <a className="badge bg-azure" style={{ width: '4px', height: '4px', marginTop: '5px' }}></a>
                    )}
                  </span>
                  <Tooltip id="tooltip-for-filter-data" className="tooltip" />
                </>
              )}
              {showDownloadButton && (
                <>
                  <OverlayTrigger trigger="click" overlay={downlaodPopover()} rootClose={true} placement={'bottom-end'}>
                    <span
                      className="btn btn-light btn-sm p-1"
                      data-tooltip-id="tooltip-for-download"
                      data-tooltip-content="Download"
                    >
                      <img src="assets/images/icons/download.svg" width="15" height="15" />
                    </span>
                  </OverlayTrigger>
                  <Tooltip id="tooltip-for-download" className="tooltip" />
                </>
              )}
              {!hideColumnSelectorButton && (
                <OverlayTrigger
                  trigger="click"
                  rootClose={true}
                  overlay={
                    <Popover>
                      <div
                        data-cy={`dropdown-hide-column`}
                        className={`dropdown-table-column-hide-common ${
                          darkMode ? 'dropdown-table-column-hide-dark-themed' : 'dropdown-table-column-hide'
                        } `}
                      >
                        <div className="dropdown-item">
                          <IndeterminateCheckbox {...getToggleHideAllColumnsProps()} />
                          <span className="hide-column-name" data-cy={`options-select-all-coloumn`}>
                            Select All
                          </span>
                        </div>
                        {allColumns.map(
                          (column) =>
                            typeof column.Header === 'string' && (
                              <div key={column.id}>
                                <div>
                                  <label className="dropdown-item">
                                    <input
                                      type="checkbox"
                                      data-cy={`checkbox-coloumn-${String(column.Header)
                                        .toLowerCase()
                                        .replace(/\s+/g, '-')}`}
                                      {...column.getToggleHiddenProps()}
                                    />
                                    <span
                                      className="hide-column-name"
                                      data-cy={`options-coloumn-${String(column.Header)
                                        .toLowerCase()
                                        .replace(/\s+/g, '-')}`}
                                    >
                                      {` ${column.Header}`}
                                    </span>
                                  </label>
                                </div>
                              </div>
                            )
                        )}
                      </div>
                    </Popover>
                  }
                  placement={'bottom-end'}
                >
                  <span data-cy={`select-column-icon`} className={`btn btn-light btn-sm p-1 mb-0 mx-1 `}>
                    <IconEyeOff style={{ width: '15', height: '15', margin: '0px' }} />
                  </span>
                </OverlayTrigger>
              )}
            </div>
          </div>
        </div>
      )}

      <div className="table-responsive jet-data-table">
        <table
          {...getTableProps()}
          className={`table table-vcenter table-nowrap ${tableType} ${darkMode && 'table-dark'}`}
          style={computedStyles}
        >
          <thead>
            {headerGroups.map((headerGroup, index) => (
              <DragDropContext
                key={index}
                onDragStart={() => {
                  currentColOrder.current = allColumns?.map((o) => o.id);
                }}
                onDragUpdate={(dragUpdateObj) => {
                  const colOrder = [...currentColOrder.current];
                  const sIndex = dragUpdateObj.source.index;
                  const dIndex = dragUpdateObj.destination && dragUpdateObj.destination.index;

                  if (typeof sIndex === 'number' && typeof dIndex === 'number') {
                    colOrder.splice(sIndex, 1);
                    colOrder.splice(dIndex, 0, dragUpdateObj.draggableId);
                    setColumnOrder(colOrder);
                  }
                }}
              >
                <Droppable droppableId="droppable" direction="horizontal">
                  {(droppableProvided, snapshot) => (
                    <tr
                      ref={droppableProvided.innerRef}
                      key={index}
                      {...headerGroup.getHeaderGroupProps()}
                      tabIndex="0"
                      className="tr"
                    >
                      {headerGroup.headers.map((column, index) => (
                        <Draggable
                          key={column.id}
                          draggableId={column.id}
                          index={index}
                          isDragDisabled={!column.accessor}
                        >
                          {(provided, snapshot) => {
                            return (
                              <th
                                key={index}
                                {...column.getHeaderProps()}
                                className={
                                  column.isSorted ? (column.isSortedDesc ? 'sort-desc th' : 'sort-asc th') : 'th'
                                }
                              >
                                <div
                                  data-cy={`column-header-${String(column.exportValue)
                                    .toLowerCase()
                                    .replace(/\s+/g, '-')}`}
                                  {...column.getSortByToggleProps()}
                                  {...provided.draggableProps}
                                  {...provided.dragHandleProps}
                                  // {...extraProps}
                                  ref={provided.innerRef}
                                  style={{ ...getItemStyle(snapshot, provided.draggableProps.style) }}
                                >
                                  {column.render('Header')}
                                </div>
                                <div
                                  onClick={(e) => {
                                    e.preventDefault();
                                    e.stopPropagation();
                                  }}
                                  draggable="true"
                                  {...column.getResizerProps()}
                                  className={`resizer ${column.isResizing ? 'isResizing' : ''}`}
                                />
                              </th>
                            );
                          }}
                        </Draggable>
                      ))}
                    </tr>
                  )}
                </Droppable>
              </DragDropContext>
            ))}
          </thead>

          {!loadingState && page.length === 0 && (
            <center className="w-100">
              <div className="py-5"> no data </div>
            </center>
          )}

          {!loadingState && (
            <tbody {...getTableBodyProps()} style={{ color: computeFontColor() }}>
              {page.map((row, index) => {
                prepareRow(row);
                return (
                  <tr
                    key={index}
                    className={`table-row ${
                      highlightSelectedRow && row.id === tableDetails.selectedRowId ? 'selected' : ''
                    }`}
                    {...row.getRowProps()}
                    onClick={(e) => {
                      e.stopPropagation();
                      const selectedRowDetails = { selectedRowId: row.id, selectedRow: row.original };
                      mergeToTableDetails(selectedRowDetails);
                      setExposedVariables(selectedRowDetails).then(() => {
                        fireEvent('onRowClicked');
                      });
                    }}
                    onMouseOver={(e) => {
                      if (hoverAdded) {
                        const hoveredRowDetails = { hoveredRowId: row.id, hoveredRow: row.original };
                        setRowDetails(hoveredRowDetails);
                        hoverRef.current = rowDetails?.hoveredRowId;
                      }
                    }}
                    onMouseLeave={(e) => {
                      hoverAdded && setRowDetails({ hoveredRowId: '', hoveredRow: '' });
                    }}
                  >
                    {row.cells.map((cell, index) => {
                      let cellProps = cell.getCellProps();
                      if (tableDetails.changeSet) {
                        if (tableDetails.changeSet[cell.row.index]) {
                          const currentColumn = columnData.find((column) => column.id === cell.column.id);
                          if (
                            _.get(tableDetails.changeSet[cell.row.index], currentColumn?.accessor, undefined) !==
                            undefined
                          ) {
                            cellProps.style.backgroundColor = darkMode ? '#1c252f' : '#ffffde';
                            cellProps.style['--tblr-table-accent-bg'] = darkMode ? '#1c252f' : '#ffffde';
                          }
                        }
                      }
                      const wrapAction = textWrapActions(cell.column.id);
                      const rowChangeSet = changeSet ? changeSet[cell.row.index] : null;
                      const cellValue = rowChangeSet ? rowChangeSet[cell.column.name] || cell.value : cell.value;
                      const rowData = tableData[cell.row.index];
                      const cellBackgroundColor = resolveReferences(
                        cell.column?.cellBackgroundColor,
                        currentState,
                        '',
                        {
                          cellValue,
                          rowData,
                        }
                      );
                      const cellTextColor = resolveReferences(cell.column?.textColor, currentState, '', {
                        cellValue,
                        rowData,
                      });
<<<<<<< HEAD
                      const actionButtonsArray = actions.map((action) => {
                        return {
                          ...action,
                          isDisabled: resolveReferences(action?.disableActionButton ?? false, currentState, '', {
                            cellValue,
                            rowData,
                          }),
                        };
=======
                      const isEditable = resolveReferences(cell.column?.isEditable ?? false, currentState, '', {
                        cellValue,
                        rowData,
>>>>>>> 4cd8839d
                      });
                      return (
                        // Does not require key as its already being passed by react-table via cellProps
                        // eslint-disable-next-line react/jsx-key
                        <td
                          data-cy={`${cell.column.columnType ?? ''}${String(
                            cell.column.id === 'rightActions' || cell.column.id === 'leftActions' ? cell.column.id : ''
                          )}${String(cellValue ?? '').toLocaleLowerCase()}-cell-${index}`}
                          className={cx(`${wrapAction ? wrapAction : 'wrap'}-wrapper`, {
                            'has-actions': cell.column.id === 'rightActions' || cell.column.id === 'leftActions',
                            'has-text': cell.column.columnType === 'text' || isEditable,
                            'has-dropdown': cell.column.columnType === 'dropdown',
                            'has-multiselect': cell.column.columnType === 'multiselect',
                            'has-datepicker': cell.column.columnType === 'datepicker',
                            'align-items-center flex-column': cell.column.columnType === 'selector',
                            [cellSize]: true,
                          })}
                          {...cellProps}
                          style={{ ...cellProps.style, backgroundColor: cellBackgroundColor ?? 'inherit' }}
                        >
                          <div
                            className={`td-container ${
                              cell.column.columnType === 'image' && 'jet-table-image-column'
                            } ${cell.column.columnType !== 'image' && 'w-100 h-100'}`}
                          >
                            <GenerateEachCellValue
                              cellValue={cellValue}
                              globalFilter={state.globalFilter}
<<<<<<< HEAD
                              cellRender={cell.render('Cell', { cell, actionButtonsArray })}
=======
                              cellRender={cell.render('Cell', { cell, isEditable })}
>>>>>>> 4cd8839d
                              rowChangeSet={rowChangeSet}
                              isEditable={isEditable}
                              columnType={cell.column.columnType}
                              isColumnTypeAction={['rightActions', 'leftActions'].includes(cell.column.id)}
                              cellTextColor={cellTextColor}
                              cell={cell}
                              currentState={currentState}
                            />
                          </div>
                        </td>
                      );
                    })}
                  </tr>
                );
              })}
            </tbody>
          )}
        </table>
        {loadingState === true && (
          <div style={{ width: '100%' }} className="p-2">
            <center>
              <div className="spinner-border mt-5" role="status"></div>
            </center>
          </div>
        )}
      </div>
      {(clientSidePagination || serverSidePagination || Object.keys(tableDetails.changeSet || {}).length > 0) && (
        <div className="card-footer d-flex align-items-center jet-table-footer justify-content-center">
          <div className="table-footer row gx-0">
            <div className="col">
              {(clientSidePagination || serverSidePagination) && (
                <Pagination
                  lastActivePageIndex={pageIndex}
                  serverSide={serverSidePagination}
                  autoGotoPage={gotoPage}
                  autoCanNextPage={canNextPage}
                  autoPageCount={pageCount}
                  autoPageOptions={pageOptions}
                  onPageIndexChanged={onPageIndexChanged}
                  pageIndex={paginationInternalPageIndex}
                  setPageIndex={setPaginationInternalPageIndex}
                  enableNextButton={enableNextButton}
                  enablePrevButton={enablePrevButton}
                />
              )}
            </div>
            <div className="col d-flex justify-content-end">
              {showBulkUpdateActions && Object.keys(tableDetails.changeSet || {}).length > 0 ? (
                <>
                  <button
                    className={`btn btn-primary btn-sm mx-2 ${tableDetails.isSavingChanges ? 'btn-loading' : ''}`}
                    onClick={() =>
                      onEvent('onBulkUpdate', { component }).then(() => {
                        handleChangesSaved();
                      })
                    }
                    data-cy={`table-button-save-changes`}
                  >
                    Save Changes
                  </button>
                  <button
                    className="btn btn-light btn-sm"
                    onClick={() => handleChangesDiscarded()}
                    data-cy={`table-button-discard-changes`}
                  >
                    Discard changes
                  </button>
                </>
              ) : (
                <span data-cy={`footer-number-of-records`}>
                  {clientSidePagination && !serverSidePagination && `${globalFilteredRows.length} Records`}
                  {serverSidePagination && totalRecords ? `${totalRecords} Records` : ''}
                </span>
              )}
            </div>
          </div>
        </div>
      )}
      {tableDetails.filterDetails.filtersVisible && (
        <Filter
          hideFilters={hideFilters}
          filters={tableDetails.filterDetails.filters}
          columns={columnData.map((column) => {
            return { name: column.Header, value: column.id };
          })}
          mergeToFilterDetails={mergeToFilterDetails}
          filterDetails={tableDetails.filterDetails}
          darkMode={darkMode}
          setAllFilters={setAllFilters}
          fireEvent={fireEvent}
        />
      )}
    </div>
  );
}<|MERGE_RESOLUTION|>--- conflicted
+++ resolved
@@ -902,7 +902,6 @@
                         cellValue,
                         rowData,
                       });
-<<<<<<< HEAD
                       const actionButtonsArray = actions.map((action) => {
                         return {
                           ...action,
@@ -911,11 +910,10 @@
                             rowData,
                           }),
                         };
-=======
+                      });
                       const isEditable = resolveReferences(cell.column?.isEditable ?? false, currentState, '', {
                         cellValue,
                         rowData,
->>>>>>> 4cd8839d
                       });
                       return (
                         // Does not require key as its already being passed by react-table via cellProps
@@ -944,11 +942,7 @@
                             <GenerateEachCellValue
                               cellValue={cellValue}
                               globalFilter={state.globalFilter}
-<<<<<<< HEAD
-                              cellRender={cell.render('Cell', { cell, actionButtonsArray })}
-=======
-                              cellRender={cell.render('Cell', { cell, isEditable })}
->>>>>>> 4cd8839d
+                              cellRender={cell.render('Cell', { cell, actionButtonsArray, isEditable })}
                               rowChangeSet={rowChangeSet}
                               isEditable={isEditable}
                               columnType={cell.column.columnType}
