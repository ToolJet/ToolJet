--- conflicted
+++ resolved
@@ -53,12 +53,9 @@
   properties,
   variablesExposedForPreview,
   exposeToCodeHinter,
-<<<<<<< HEAD
   setProperty,
   mode,
-=======
   exposedVariables,
->>>>>>> 4ac32b69
 }) {
   const {
     color,
