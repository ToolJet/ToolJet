--- conflicted
+++ resolved
@@ -54,11 +54,7 @@
 
   const _renderTextArea = () => (
     <div
-<<<<<<< HEAD
-      contentEditable={true}
-=======
       contentEditable={'plaintext-only'} // this allows to paste plain text only and gets rids of styling when pasting
->>>>>>> 939e5b4f
       className={`${!isValid ? 'is-invalid' : ''} h-100 long-text-input text-container ${
         darkMode ? ' textarea-dark-theme' : ''
       }`}
