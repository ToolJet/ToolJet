--- conflicted
+++ resolved
@@ -18,7 +18,7 @@
 }
 
 .react-datepicker__header {
-    background-color:var(--surfaces-surface-01);
+    background-color: var(--surfaces-surface-01);
     padding: 6px 0px;
     border: none;
 }
@@ -40,7 +40,7 @@
     align-items: center;
     justify-content: center;
     padding: 4px;
-    background-color:var(--surfaces-surface-01) !important;
+    background-color: var(--surfaces-surface-01) !important;
 }
 
 .react-datepicker__navigation-icon--previous {
@@ -56,11 +56,7 @@
 .react-datepicker {
     width: 250px;
     border: none;
-<<<<<<< HEAD
-    background-color: #fff
-=======
-    background-color:var(--surfaces-surface-01);
->>>>>>> e87abbda
+    background-color: var(--surfaces-surface-01);
 }
 
 .dark-theme {
@@ -97,13 +93,8 @@
 
 .react-datepicker__day--selected {
     border-radius: 8px;
-<<<<<<< HEAD
     background-color: #4368E3;
-    color: var(--base) !important
-=======
-    background-color:#4368E3;
-    color:var(--surfaces-surface-01) !important
->>>>>>> e87abbda
+    color: var(--surfaces-surface-01) !important
 }
 
 .react-datepicker__navigation-icon::before {
@@ -126,11 +117,11 @@
 .react-datepicker__day--today {
     border: 1px solid #4368E3;
     border-radius: 8px;
-    background-color:var(--surfaces-surface-01);
+    background-color: var(--surfaces-surface-01);
 }
 
 .react-datepicker__day--keyboard-selected {
-    background-color:var(--surfaces-surface-01);
+    background-color: var(--surfaces-surface-01);
 }
 
 .react-datepicker-time__input {
@@ -180,7 +171,7 @@
 
 .react-datepicker__time-container .react-datepicker__time {
     color: var(--text-primary);
-    background:var(--surfaces-surface-01);
+    background: var(--surfaces-surface-01);
 }
 
 .dark-theme {
@@ -193,27 +184,23 @@
     .react-datepicker__time-container,
     .react-datepicker__time-container .react-datepicker__time {
         background-color: #232e3c;
-        color : #fff
+        color: #fff
     }
 
     .react-datepicker__header {
         background-color: #232e3c;
-        color : #fff
+        color: #fff
     }
 
     .react-datepicker__month-container {
         background-color: #232e3c;
-<<<<<<< HEAD
         color: #fff;
 
-=======
-        color : #fff;
->>>>>>> e87abbda
         .react-datepicker__month {
             background-color: #232e3c;
 
             .react-datepicker__day {
-                color : #fff
+                color: #fff
             }
         }
 
@@ -365,13 +352,8 @@
 
     .react-datepicker__time-list-item--selected {
         border-radius: 8px;
-<<<<<<< HEAD
         background-color: #4368E3 !important;
-        color: var(--base) !important
-=======
-        background-color:#4368E3 !important;
-        color:var(--surfaces-surface-01) !important
->>>>>>> e87abbda
+        color: var(--surfaces-surface-01) !important
     }
 }
 
