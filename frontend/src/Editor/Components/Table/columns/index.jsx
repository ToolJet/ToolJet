--- conflicted
+++ resolved
@@ -143,16 +143,11 @@
           customResolvables[id] = { ...variablesExposedForPreview[id], rowData };
           exposeToCodeHinter((prevState) => ({ ...prevState, ...customResolvables }));
         }
-<<<<<<< HEAD
-        cellValue = cellValue === undefined || cellValue === null ? '' : cellValue;
-=======
         cellValue = cellValue === undefined ? '' : cellValue;
->>>>>>> 5f88094d
         switch (columnType) {
           case 'string':
           case undefined:
           case 'default': {
-<<<<<<< HEAD
             const cellTextColor = resolveReferences(column.textColor, currentState, '', { cellValue, rowData });
             return (
               <String
@@ -169,143 +164,6 @@
                 isMaxRowHeightAuto={isMaxRowHeightAuto}
               />
             );
-=======
-            const textColor = resolveReferences(column.textColor, currentState, '', { cellValue, rowData });
-            const cellStyles = {
-              color: textColor ?? '',
-            };
->>>>>>> 5f88094d
-
-            // if (isEditable) {
-            //   const validationData = validateWidget({
-            //     validationObject: {
-            //       regex: {
-            //         value: column.regex,
-            //       },
-            //       minLength: {
-            //         value: column.minLength,
-            //       },
-            //       maxLength: {
-            //         value: column.maxLength,
-            //       },
-            //       customRule: {
-            //         value: column.customRule,
-            //       },
-            //     },
-            //     widgetValue: cellValue,
-            //     currentState,
-            //     customResolveObjects: { cellValue },
-            //   });
-
-            //   const { isValid, validationError } = validationData;
-            //   const cellStyles = {
-            //     color: textColor ?? 'inherit',
-            //   };
-
-<<<<<<< HEAD
-            //   return (
-            //     <div className="h-100 d-flex flex-column justify-content-center position-relative">
-            //       <div
-            //         rows="1"
-            //         contentEditable={true}
-            //         className={`${!isValid ? 'is-invalid' : ''} h-100 text-container long-text-input ${darkMode ? ' textarea-dark-theme' : ''
-            //           }`}
-            //         style={{
-            //           ...cellStyles,
-            //           maxWidth: width,
-            //           outline: 'none',
-            //           border: 'none',
-            //           background: 'inherit',
-            //         }}
-            //         readOnly={!isEditable}
-            //         onBlur={(e) => {
-            //           if (cellValue !== e.target.textContent) {
-            //             handleCellValueChange(
-            //               cell.row.index,
-            //               column.key || column.name,
-            //               e.target.textContent,
-            //               cell.row.original
-            //             );
-            //           }
-            //         }}
-            //         onKeyDown={(e) => {
-            //           if (e.key === 'Enter') {
-            //             if (cellValue !== e.target.textContent) {
-            //               handleCellValueChange(
-            //                 cell.row.index,
-            //                 column.key || column.name,
-            //                 e.target.textContent,
-            //                 cell.row.original
-            //               );
-            //             }
-            //           }
-            //         }}
-            //         onFocus={(e) => e.stopPropagation()}
-            //       >
-            //         {cellValue}
-            //       </div>
-            //       <div className={isValid ? '' : 'invalid-feedback'}>{validationError}</div>
-            //     </div>
-            //   );
-            // }
-            // return (
-            //   <div
-            //     className={`d-flex align-items-center h-100 w-100 justify-content-${determineJustifyContentValue(
-            //       horizontalAlignment
-            //     )}`}
-            //     style={cellStyles}
-            //   >
-            //     {String(cellValue)}
-            //   </div>
-            // );
-=======
-              return (
-                <div className="h-100 d-flex flex-column justify-content-center">
-                  <input
-                    type="text"
-                    id={`table-input-${column.id}`}
-                    style={{ ...cellStyles }}
-                    onKeyDown={(e) => {
-                      if (e.key === 'Enter') {
-                        if (e.target.defaultValue !== e.target.value) {
-                          handleCellValueChange(
-                            cell.row.index,
-                            column.key || column.name,
-                            e.target.value,
-                            cell.row.original
-                          );
-                        }
-                      }
-                    }}
-                    onBlur={(e) => {
-                      if (e.target.defaultValue !== e.target.value) {
-                        handleCellValueChange(
-                          cell.row.index,
-                          column.key || column.name,
-                          e.target.value,
-                          cell.row.original
-                        );
-                      }
-                    }}
-                    className={`form-control-plaintext form-control-plaintext-sm ${!isValid ? 'is-invalid' : ''}`}
-                    defaultValue={cellValue}
-                    onFocus={(e) => e.stopPropagation()}
-                  />
-                  <div className="invalid-feedback">{validationError}</div>
-                </div>
-              );
-            }
-            return (
-              <div
-                className={`d-flex align-items-center h-100 w-100 justify-content-${determineJustifyContentValue(
-                  horizontalAlignment
-                )}`}
-                style={cellStyles}
-              >
-                {String(cellValue)}
-              </div>
-            );
->>>>>>> 5f88094d
           }
           case 'number': {
             const textColor = resolveReferences(column.textColor, currentState, '', { cellValue, rowData });
@@ -378,7 +236,6 @@
                 <div className="h-100 d-flex flex-column justify-content-center position-relative">
                   <input
                     type="number"
-<<<<<<< HEAD
                     style={{
                       ...cellStyles,
                       maxWidth: width,
@@ -387,10 +244,7 @@
                       background: 'inherit',
                       paddingRight: '20px',
                     }}
-=======
                     id={`table-input-${column.id}`}
-                    style={{ ...cellStyles }}
->>>>>>> 5f88094d
                     onKeyDown={(e) => {
                       if (e.key === 'Enter') {
                         if (e.target.defaultValue !== e.target.value) {
