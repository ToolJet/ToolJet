import React from 'react';
import _ from 'lodash';
import SelectSearch from 'react-select-search';
import { resolveReferences, validateWidget, determineJustifyContentValue, validateDates } from '@/_helpers/utils';
import { CustomDropdown } from '../CustomDropdown';
import { Tags } from '../Tags';
import { Radio } from '../Radio';
import { Toggle } from '../Toggle';
import { Datepicker } from '../Datepicker';
import { Link } from '../Link';
import moment from 'moment';
import { Boolean } from '../Boolean';
import { CustomSelect } from '../CustomSelect';
import SolidIcon from '@/_ui/Icon/SolidIcons';
import Text from '../Text';
import StringColumn from '../String';

export default function generateColumnsData({
  columnProperties,
  columnSizes,
  currentState,
  handleCellValueChange,
  customFilter,
  defaultColumn,
  changeSet,
  tableData,
  variablesExposedForPreview,
  exposeToCodeHinter,
  id,
  fireEvent,
  tableRef,
  t,
  darkMode,
  tableColumnEvents,
  cellSize,
  maxRowHeightValue,
}) {
  return columnProperties.map((column) => {
    if (!column) return;
    const columnSize = columnSizes[column?.id] || columnSizes[column?.name] || column.columnSize;

    const columnType = column?.columnType;
    let sortType = 'alphanumeric';
    const columnOptions = {};
    if (
      columnType === 'dropdown' ||
      columnType === 'multiselect' ||
      columnType === 'badge' ||
      columnType === 'badges' ||
      columnType === 'radio' ||
      columnType === 'image'
    ) {
      columnOptions.selectOptions = [];
      const values = resolveReferences(column.values, []);
      const labels = resolveReferences(column.labels, []);

      if (Array.isArray(labels) && Array.isArray(values)) {
        columnOptions.selectOptions = labels.map((label, index) => {
          return { name: label, value: values[index] };
        });
      }
    }
    if (columnType === 'select' || columnType === 'newMultiSelect') {
      columnOptions.selectOptions = [];
      const useDynamicOptions = resolveReferences(column?.useDynamicOptions);
      if (useDynamicOptions) {
        const dynamicOptions = resolveReferences(column?.dynamicOptions || []);
        columnOptions.selectOptions = Array.isArray(dynamicOptions) ? dynamicOptions : [];
      } else {
        const options = column?.options ?? [];
        columnOptions.selectOptions =
          options?.map((option) => ({
            label: option.label,
            value: option.value,
          })) ?? [];
      }
    }
    if (columnType === 'datepicker') {
      column.isTimeChecked = column.isTimeChecked ? column.isTimeChecked : false;
      column.dateFormat = column.dateFormat ? column.dateFormat : 'DD/MM/YYYY';
      column.parseDateFormat = column.parseDateFormat ?? column.dateFormat; //backwards compatibility
      column.isDateSelectionEnabled = column.isDateSelectionEnabled ?? true;

      sortType = (firstDate, secondDate) => {
        const columnKey = column.key || column.name;
        // Return -1 if second date is higher, 1 if first date is higher
        if (secondDate?.original[columnKey] === '') {
          return 1;
        } else if (firstDate?.original[columnKey] === '') {
          return -1;
        }

        const parsedFirstDate = moment(firstDate?.original[columnKey], column.parseDateFormat);
        const parsedSecondDate = moment(secondDate?.original[columnKey], column.parseDateFormat);

        if (moment(parsedSecondDate).isSameOrAfter(parsedFirstDate)) {
          return -1;
        } else {
          return 1;
        }
      };
    }
    const width = columnSize || defaultColumn.width;
    return {
      id: column.id,
      Header: resolveReferences(column.name) ?? '',
      accessor: column.key || column.name,
      filter: customFilter,
      width: width,
      columnOptions,
      cellBackgroundColor: column.cellBackgroundColor,
      columnType,
      isEditable: column.isEditable,
      key: column.key,
      textColor: column.textColor,
      minValue: column.minValue,
      maxValue: column.maxValue,
      minLength: column.minLength,
      maxLength: column.maxLength,
      regex: column.regex,
      customRule: column?.customRule,
      sortType,
      columnVisibility: column?.columnVisibility ?? true,
      horizontalAlignment: column?.horizontalAlignment ?? 'left',
      Cell: function ({
        cell,
        isEditable,
        newRowsChangeSet = null,
        horizontalAlignment,
        cellTextColor = '',
        contentWrap = true,
        autoHeight = true,
        isMaxRowHeightAuto,
      }) {
        const updatedChangeSet = newRowsChangeSet === null ? changeSet : newRowsChangeSet;
        const rowChangeSet = updatedChangeSet ? updatedChangeSet[cell.row.index] : null;
        let cellValue = rowChangeSet ? rowChangeSet[column.key || column.name] ?? cell.value : cell.value;
        const rowData = tableData?.[cell?.row?.index];
        if (
          cell.row.index === 0 &&
          !_.isEmpty(variablesExposedForPreview) &&
          !_.isEqual(variablesExposedForPreview[id]?.rowData, rowData)
        ) {
          const customResolvables = {};
          customResolvables[id] = { ...variablesExposedForPreview[id], rowData };
          exposeToCodeHinter((prevState) => ({ ...prevState, ...customResolvables }));
        }
        cellValue = cellValue === undefined || cellValue === null ? '' : cellValue;
        switch (columnType) {
          case 'string':
          case undefined:
          case 'default': {
            const cellTextColor = resolveReferences(column.textColor, '', { cellValue, rowData });
            return (
              <StringColumn
                isEditable={isEditable}
                darkMode={darkMode}
                handleCellValueChange={handleCellValueChange}
                cellTextColor={cellTextColor}
                horizontalAlignment={horizontalAlignment}
                cellValue={cellValue}
                column={column}
                currentState={currentState}
                containerWidth={width}
                cell={cell}
                isMaxRowHeightAuto={isMaxRowHeightAuto}
                cellSize={cellSize}
                maxRowHeightValue={maxRowHeightValue}
              />
            );

            // if (isEditable) {
            //   const validationData = validateWidget({
            //     validationObject: {
            //       regex: {
            //         value: column.regex,
            //       },
            //       minLength: {
            //         value: column.minLength,
            //       },
            //       maxLength: {
            //         value: column.maxLength,
            //       },
            //       customRule: {
            //         value: column.customRule,
            //       },
            //     },
            //     widgetValue: cellValue,
            //     currentState,
            //     customResolveObjects: { cellValue },
            //   });

            //   const { isValid, validationError } = validationData;
            //   const cellStyles = {
            //     color: textColor ?? 'inherit',
            //   };

            //   return (
            //     <div className="h-100 d-flex flex-column justify-content-center position-relative">
            //       <div
            //         rows="1"
            //         contentEditable={true}
            //         className={`${!isValid ? 'is-invalid' : ''} h-100 text-container long-text-input ${darkMode ? ' textarea-dark-theme' : ''
            //           }`}
            //         style={{
            //           ...cellStyles,
            //           maxWidth: width,
            //           outline: 'none',
            //           border: 'none',
            //           background: 'inherit',
            //         }}
            //         readOnly={!isEditable}
            //         onBlur={(e) => {
            //           if (cellValue !== e.target.textContent) {
            //             handleCellValueChange(
            //               cell.row.index,
            //               column.key || column.name,
            //               e.target.textContent,
            //               cell.row.original
            //             );
            //           }
            //         }}
            //         onKeyDown={(e) => {
            //           if (e.key === 'Enter') {
            //             if (cellValue !== e.target.textContent) {
            //               handleCellValueChange(
            //                 cell.row.index,
            //                 column.key || column.name,
            //                 e.target.textContent,
            //                 cell.row.original
            //               );
            //             }
            //           }
            //         }}
            //         onFocus={(e) => e.stopPropagation()}
            //       >
            //         {cellValue}
            //       </div>
            //       <div className={isValid ? '' : 'invalid-feedback'}>{validationError}</div>
            //     </div>
            //   );
            // }
            // return (
            //   <div
            //     className={`d-flex align-items-center h-100 w-100 justify-content-${determineJustifyContentValue(
            //       horizontalAlignment
            //     )}`}
            //     style={cellStyles}
            //   >
            //     {String(cellValue)}
            //   </div>
            // );
          }
          case 'number': {
            const textColor = resolveReferences(column.textColor, '', { cellValue, rowData });

            const cellStyles = {
              color: textColor ?? '',
              overflow: 'hidden',
            };

            const allowedDecimalPlaces = column?.decimalPlaces ?? null;

            const removingExcessDecimalPlaces = (cellValue, allowedDecimalPlaces) => {
              allowedDecimalPlaces = resolveReferences(allowedDecimalPlaces);
              if (cellValue?.toString()?.includes('.')) {
                const splittedCellValue = cellValue?.toString()?.split('.');
                const decimalPlacesUnderLimit = splittedCellValue[1].split('').splice(0, allowedDecimalPlaces).join('');
                cellValue = Number(`${splittedCellValue[0]}.${decimalPlacesUnderLimit}`);
              }
              return cellValue;
            };

            cellValue = allowedDecimalPlaces ? removingExcessDecimalPlaces(cellValue, allowedDecimalPlaces) : cellValue;

            if (isEditable) {
              const validationData = validateWidget({
                validationObject: {
                  minValue: {
                    value: column?.minValue,
                  },
                  maxValue: {
                    value: column?.maxValue,
                  },
                  regex: {
                    value: column?.regex,
                  },
                  customRule: {
                    value: column?.customRule,
                  },
                },
                widgetValue: cellValue,
                currentState,
                customResolveObjects: { cellValue },
              });

              const { isValid, validationError } = validationData;
              const cellStyles = {
                color: textColor ?? '',
              };

              const handleIncrement = (e) => {
                e.preventDefault(); // Prevent the default button behavior (form submission, page reload)

                const newValue = (cellValue || 0) + 1;
                if (!isNaN(newValue)) {
                  handleCellValueChange(cell.row.index, column.key || column.name, Number(newValue), cell.row.original);
                }
              };

              const handleDecrement = (e) => {
                e.preventDefault();
                const newValue = (cellValue || 0) - 1;
                if (!isNaN(newValue)) {
                  handleCellValueChange(cell.row.index, column.key || column.name, Number(newValue), cell.row.original);
                }
              };

              return (
                <div className="h-100 d-flex flex-column justify-content-center position-relative">
                  <input
                    type="number"
                    style={{
                      ...cellStyles,
                      outline: 'none',
                      border: 'none',
                      background: 'inherit',
                      paddingRight: '20px',
                    }}
                    id={`table-input-${column.id}-${cell.row.id}`}
                    onKeyDown={(e) => {
                      if (e.key === 'Enter') {
                        if (e.target.defaultValue !== e.target.value) {
                          const value = allowedDecimalPlaces
                            ? removingExcessDecimalPlaces(e.target.value, allowedDecimalPlaces)
                            : e.target.value;
                          handleCellValueChange(
                            cell.row.index,
                            column.key || column.name,
                            Number(value),
                            cell.row.original
                          );
                        }
                      }
                    }}
                    onBlur={(e) => {
                      if (e.target.defaultValue !== e.target.value) {
                        const value = allowedDecimalPlaces
                          ? removingExcessDecimalPlaces(e.target.value, allowedDecimalPlaces)
                          : e.target.value;
                        handleCellValueChange(
                          cell.row.index,
                          column.key || column.name,
                          Number(value),
                          cell.row.original
                        );
                      }
                    }}
                    onFocus={(e) => e.stopPropagation()}
                    className={`table-column-type-input-element input-number h-100 ${!isValid ? 'is-invalid' : ''}`}
                    defaultValue={cellValue}
                  />
                  <div className="arror-container">
                    <div onClick={(e) => handleIncrement(e)}>
                      <SolidIcon
                        width={'16px'}
                        style={{
                          top: '1px',
                          right: '1px',
                          zIndex: 3,
                        }}
                        className="numberinput-up-arrow-table "
                        name="uparrow"
                        fill={'var(--icons-default)'}
                      ></SolidIcon>
                    </div>
                    <div onClick={(e) => handleDecrement(e)}>
                      <SolidIcon
                        style={{
                          right: '1px',
                          bottom: '1px',
                          zIndex: 3,
                        }}
                        width={'16px'}
                        className="numberinput-down-arrow-table"
                        name="downarrow"
                        fill={'var(--icons-default)'}
                      ></SolidIcon>
                    </div>
                  </div>
                  <div className={isValid ? '' : 'invalid-feedback  text-truncate'}>{validationError}</div>
                </div>
              );
            }
            return (
              <div
                className={`d-flex align-items-center h-100 w-100 justify-content-${determineJustifyContentValue(
                  horizontalAlignment
                )}`}
                style={cellStyles}
              >
                {String(cellValue)}
              </div>
            );
          }
          case 'text':
            return (
              // <div className="h-100 d-flex flex-column justify-content-center position-relative">
              <Text
                isEditable={isEditable}
                darkMode={darkMode}
                handleCellValueChange={handleCellValueChange}
                cellTextColor={cellTextColor}
                horizontalAlignment={horizontalAlignment}
                cellValue={cellValue}
                column={column}
                currentState={currentState}
                containerWidth={width}
                cell={cell}
                isMaxRowHeightAuto={isMaxRowHeightAuto}
                cellSize={cellSize}
                maxRowHeightValue={maxRowHeightValue}
              />
              // </div>
            );
          case 'dropdown':
          case 'select':
          case 'newMultiSelect': {
            const validationData = validateWidget({
              validationObject: {
                regex: {
                  value: column.regex,
                },
                minLength: {
                  value: column.minLength,
                },
                maxLength: {
                  value: column.maxLength,
                },
                customRule: {
                  value: column.customRule,
                },
              },
              widgetValue: cellValue,
              currentState,
              customResolveObjects: { cellValue },
            });

            const { isValid, validationError } = validationData;
            return (
              <div
                className="h-100 d-flex align-items-center flex-column justify-content-center"
                styles={{ flex: '1 1 0' }}
              >
                {columnType === 'dropdown' && (
                  <SelectSearch
                    options={columnOptions.selectOptions}
                    value={cellValue}
                    search={true}
                    onChange={(value) => {
                      handleCellValueChange(cell.row.index, column.key || column.name, value, cell.row.original);
                    }}
                    fuzzySearch
                    placeholder={t('globals.select', 'Select') + '...'}
                    disabled={!isEditable}
                    className="select-search"
                  />
                )}
                {['newMultiSelect', 'select'].includes(columnType) && (
                  <CustomSelect
                    options={columnOptions.selectOptions}
                    value={cellValue}
                    search={true}
                    onChange={(value) => {
                      handleCellValueChange(cell.row.index, column.key || column.name, value, cell.row.original);
                    }}
                    fuzzySearch
                    placeholder={t('globals.select', 'Select') + '...'}
                    disabled={!isEditable}
                    className="select-search table-select-search"
                    darkMode={darkMode}
                    defaultOptionsList={column?.defaultOptionsList || []}
                    textColor={column?.textColor || 'var(--slate12)'}
                    isMulti={columnType === 'newMultiSelect' ? true : false}
                    containerWidth={width}
                    optionsLoadingState={
                      resolveReferences(column?.useDynamicOptions) && resolveReferences(column?.optionsLoadingState)
                        ? true
                        : false
                    }
                    horizontalAlignment={determineJustifyContentValue(horizontalAlignment)}
                    isEditable={isEditable}
                    isMaxRowHeightAuto={contentWrap && isMaxRowHeightAuto}
                  />
                )}
                <div className={` ${isValid ? 'd-none' : 'invalid-feedback d-block'}`}>{validationError}</div>
              </div>
            );
          }
          case 'multiselect': {
            return (
              <div className="h-100 d-flex align-items-center custom-select">
                <SelectSearch
                  printOptions="on-focus"
                  multiple
                  search={true}
                  placeholder={t('globals.select', 'Select') + '...'}
                  options={columnOptions.selectOptions}
                  value={cellValue}
                  onChange={(value) => {
                    handleCellValueChange(cell.row.index, column.key || column.name, value, cell.row.original);
                  }}
                  disabled={!isEditable}
                  className={'select-search'}
                />
              </div>
            );
          }
          case 'badge':
          case 'badges': {
            return (
              <div
                className={`h-100 w-100 d-flex align-items-center justify-content-${determineJustifyContentValue(
                  horizontalAlignment
                )}`}
              >
                <CustomDropdown
                  options={columnOptions.selectOptions}
                  value={cellValue}
                  multiple={columnType === 'badges'}
                  onChange={(value) => {
                    handleCellValueChange(cell.row.index, column.key || column.name, value, cell.row.original);
                  }}
                  darkMode={darkMode}
                  isEditable={isEditable}
                  width={width}
                  contentWrap={contentWrap}
                  autoHeight={autoHeight}
                />
              </div>
            );
          }
          case 'tags': {
            return (
              <Tags
                value={cellValue}
                onChange={(value) => {
                  handleCellValueChange(cell.row.index, column.key || column.name, value, cell.row.original);
                }}
                readOnly={!isEditable}
                containerWidth={width}
              />
            );
          }
          case 'image': {
            const computeImageHeight = column?.height ? `${column?.height}px` : '100%';
            return (
              <div style={{ height: '100%', display: 'flex', alignItems: 'center' }}>
                {cellValue && (
                  <img
                    src={cellValue}
                    onError={(e) => {
                      if (!_.get(e, 'target.src', '').includes('/assets/images/image-not-found.svg')) {
                        e.target.onerror = null;
                        e.target.src = '/assets/images/image-not-found.svg';
                        e.target.style = e.target.style + ' border-radius: 0;';
                      }
                    }}
                    style={{
                      pointerEvents: 'auto',
                      width: `${column?.width}px`,
                      height: computeImageHeight,
                      borderRadius: `${column?.borderRadius}%`,
                      objectFit: `${column?.objectFit}`,
                    }}
                  />
                )}
              </div>
            );
          }
          case 'radio': {
            return (
              <div className="h-100 d-flex align-items-center">
                <Radio
                  options={columnOptions.selectOptions}
                  value={cellValue}
                  readOnly={!isEditable}
                  onChange={(value) => {
                    handleCellValueChange(cell.row.index, column.key || column.name, value, cell.row.original);
                  }}
                  containerWidth={width}
                />
              </div>
            );
          }
          case 'toggle': {
            return (
              <div className="h-100 d-flex align-items-center">
                <Toggle
                  value={cellValue}
                  readOnly={!isEditable}
                  activeColor={column.activeColor}
                  onChange={(value) => {
                    handleCellValueChange(cell.row.index, column.key || column.name, value, cell.row.original);
                    fireEvent('OnTableToggleCellChanged', {
                      column: column,
                      rowId: cell.row.id,
                      row: cell.row.original,
                      tableColumnEvents,
                    });
                  }}
                />
              </div>
            );
          }
          case 'datepicker': {
            const textColor = resolveReferences(column.textColor, '', { cellValue, rowData });
            const isTimeChecked = resolveReferences(column?.isTimeChecked);
            const isTwentyFourHrFormatEnabled = resolveReferences(column?.isTwentyFourHrFormatEnabled);
            const disabledDates = resolveReferences(column?.disabledDates);
            const parseInUnixTimestamp = resolveReferences(column?.parseInUnixTimestamp);
            const isDateSelectionEnabled = resolveReferences(column?.isDateSelectionEnabled);
            const cellStyles = {
              color: textColor ?? '',
            };
            const validationData = validateDates({
              validationObject: {
                minDate: {
                  value: isDateSelectionEnabled ? column.minDate : undefined,
                },
                maxDate: {
                  value: isDateSelectionEnabled ? column.maxDate : undefined,
                },
                minTime: {
                  value: isTimeChecked ? column.minTime : undefined,
                },
                maxTime: {
                  value: isTimeChecked ? column.maxTime : undefined,
                },
                parseDateFormat: {
                  value: column.parseDateFormat,
                },
                isTwentyFourHrFormatEnabled: {
                  value: isTwentyFourHrFormatEnabled,
                },
                isDateSelectionEnabled: {
                  value: isDateSelectionEnabled,
                },
                customRule: {
                  value: column.customRule,
                },
              },
              widgetValue: cellValue,
              currentState,
              customResolveObjects: { cellValue },
            });

            const { isValid, validationError } = validationData;
            return (
              <div className="h-100 d-flex flex-column justify-content-center">
                <Datepicker
                  timeZoneValue={column.timeZoneValue}
                  timeZoneDisplay={column.timeZoneDisplay}
                  dateDisplayFormat={column.dateFormat}
                  isTimeChecked={isTimeChecked}
                  value={cellValue}
                  readOnly={!isEditable}
                  parseDateFormat={column.parseDateFormat}
                  onChange={(value) => {
                    handleCellValueChange(cell.row.index, column.key || column.name, value, cell.row.original);
                  }}
                  tableRef={tableRef}
                  isDateSelectionEnabled={isDateSelectionEnabled}
                  isTwentyFourHrFormatEnabled={isTwentyFourHrFormatEnabled}
                  timeFormat={column.timeFormat}
                  parseTimeFormat={column.parseTimeFormat}
                  parseInUnixTimestamp={parseInUnixTimestamp}
                  unixTimeStamp={column.unixTimestamp}
                  disabledDates={disabledDates}
                  unixTimestamp={column.unixTimestamp}
                  cellStyles={cellStyles}
                  darkMode={darkMode}
                />
                {isEditable && (
                  <div className={isValid ? '' : 'invalid-feedback d-block  text-truncate'}>{validationError}</div>
                )}
              </div>
            );
          }
          case 'link': {
            const linkTarget = resolveReferences(column?.linkTarget ?? '{{true}}');
<<<<<<< HEAD
            const displayText = resolveReferences(column?.displayText ?? '{{}}', '', { cellValue, rowData });
=======
            const displayText = column?.displayText ? resolveReferences(column.displayText) : '';
>>>>>>> 5800def9
            column = {
              ...column,
              linkColor: column?.linkColor ?? '#1B1F24',
              underlineColor: column?.underlineColor ?? '#4368E3',
            };
            return (
              <div className="h-100 d-flex align-items-center">
                <Link
                  cellValue={cellValue}
                  linkTarget={linkTarget}
                  linkColor={column.linkColor}
                  underlineColor={column.underlineColor}
                  underline={column.underline}
                  displayText={displayText}
                  darkMode={darkMode}
                />
              </div>
            );
          }
          case 'boolean': {
            return (
              <div className="h-100 d-flex align-items-center">
                <Boolean
                  value={!!cellValue}
                  isEditable={isEditable}
                  onChange={(value) =>
                    handleCellValueChange(cell.row.index, column.key || column.name, value, cell.row.original)
                  }
                  toggleOnBg={column?.toggleOnBg}
                  toggleOffBg={column?.toggleOffBg}
                />
              </div>
            );
          }
        }
        return cellValue || '';
      },
    };
  });
}<|MERGE_RESOLUTION|>--- conflicted
+++ resolved
@@ -689,11 +689,7 @@
           }
           case 'link': {
             const linkTarget = resolveReferences(column?.linkTarget ?? '{{true}}');
-<<<<<<< HEAD
-            const displayText = resolveReferences(column?.displayText ?? '{{}}', '', { cellValue, rowData });
-=======
             const displayText = column?.displayText ? resolveReferences(column.displayText) : '';
->>>>>>> 5800def9
             column = {
               ...column,
               linkColor: column?.linkColor ?? '#1B1F24',
