--- conflicted
+++ resolved
@@ -328,12 +328,8 @@
                     handleCellValueChange(cell.row.index, column.key || column.name, value, cell.row.original);
                   }}
                   darkMode={darkMode}
-<<<<<<< HEAD
                   isEditable={isEditable}
-=======
-                  isEditable={column.isEditable}
                   width={width}
->>>>>>> f8c235d2
                 />
               </div>
             );
