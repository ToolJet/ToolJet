import React from 'react';
import _ from 'lodash';
import SelectSearch from 'react-select-search';
import { resolveReferences, validateWidget, determineJustifyContentValue, validateDates } from '@/_helpers/utils';
import { CustomDropdown } from '../CustomDropdown';
import { Tags } from '../Tags';
import { Radio } from '../Radio';
import { Toggle } from '../Toggle';
import { Datepicker } from '../Datepicker';
import { Link } from '../Link';
import moment from 'moment';
import { Boolean } from '../Boolean';
import { CustomSelect } from '../CustomSelect';
import SolidIcon from '@/_ui/Icon/SolidIcons';
import Text from '../Text';
import String from '../String';

export default function generateColumnsData({
  columnProperties,
  columnSizes,
  currentState,
  handleCellValueChange,
  customFilter,
  defaultColumn,
  changeSet,
  tableData,
  variablesExposedForPreview,
  exposeToCodeHinter,
  id,
  fireEvent,
  tableRef,
  t,
  darkMode,
  tableColumnEvents,
  cellSize,
  maxRowHeightValue,
}) {
  return columnProperties.map((column) => {
    if (!column) return;
    const columnSize = columnSizes[column?.id] || columnSizes[column?.name];
    const columnType = column?.columnType;
    let sortType = 'alphanumeric';

    const columnOptions = {};
    if (
      columnType === 'dropdown' ||
      columnType === 'multiselect' ||
      columnType === 'badge' ||
      columnType === 'badges' ||
      columnType === 'radio' ||
      columnType === 'image'
    ) {
      columnOptions.selectOptions = [];
      const values = resolveReferences(column.values, currentState, []);
      const labels = resolveReferences(column.labels, currentState, []);

      if (Array.isArray(labels) && Array.isArray(values)) {
        columnOptions.selectOptions = labels.map((label, index) => {
          return { name: label, value: values[index] };
        });
      }
    }
    if (columnType === 'select' || columnType === 'newMultiSelect') {
      columnOptions.selectOptions = [];
      const useDynamicOptions = resolveReferences(column?.useDynamicOptions, currentState);
      if (useDynamicOptions) {
        const dynamicOptions = resolveReferences(column?.dynamicOptions || [], currentState);
        columnOptions.selectOptions = Array.isArray(dynamicOptions) ? dynamicOptions : [];
      } else {
        const options = column?.options ?? [];
        columnOptions.selectOptions =
          options?.map((option) => ({
            label: option.label,
            value: option.value,
          })) ?? [];
      }
    }
    if (columnType === 'datepicker') {
      column.isTimeChecked = column.isTimeChecked ? column.isTimeChecked : false;
      column.dateFormat = column.dateFormat ? column.dateFormat : 'DD/MM/YYYY';
      column.parseDateFormat = column.parseDateFormat ?? column.dateFormat; //backwards compatibility
      column.isDateSelectionEnabled = column.isDateSelectionEnabled ?? true;

      sortType = (firstDate, secondDate) => {
        const columnKey = column.key || column.name;
        // Return -1 if second date is higher, 1 if first date is higher
        if (secondDate?.original[columnKey] === '') {
          return 1;
        } else if (firstDate?.original[columnKey] === '') {
          return -1;
        }

        const parsedFirstDate = moment(firstDate?.original[columnKey], column.parseDateFormat);
        const parsedSecondDate = moment(secondDate?.original[columnKey], column.parseDateFormat);

        if (moment(parsedSecondDate).isSameOrAfter(parsedFirstDate)) {
          return -1;
        } else {
          return 1;
        }
      };
    }
    const width = columnSize || defaultColumn.width;
    return {
      id: column.id,
      Header: resolveReferences(column.name, currentState) ?? '',
      accessor: column.key || column.name,
      filter: customFilter,
      width: width,
      columnOptions,
      cellBackgroundColor: column.cellBackgroundColor,
      columnType,
      isEditable: column.isEditable,
      key: column.key,
      textColor: column.textColor,
      minValue: column.minValue,
      maxValue: column.maxValue,
      minLength: column.minLength,
      maxLength: column.maxLength,
      regex: column.regex,
      customRule: column?.customRule,
      sortType,
      columnVisibility: column?.columnVisibility ?? true,
      horizontalAlignment: column?.horizontalAlignment ?? 'left',
      Cell: function ({
        cell,
        isEditable,
        newRowsChangeSet = null,
        horizontalAlignment,
        cellTextColor = '',
        contentWrap = true,
        autoHeight = true,
        isMaxRowHeightAuto,
      }) {
        const updatedChangeSet = newRowsChangeSet === null ? changeSet : newRowsChangeSet;
        const rowChangeSet = updatedChangeSet ? updatedChangeSet[cell.row.index] : null;
        let cellValue = rowChangeSet ? rowChangeSet[column.key || column.name] ?? cell.value : cell.value;
        const rowData = tableData?.[cell?.row?.index];
        if (
          cell.row.index === 0 &&
          !_.isEmpty(variablesExposedForPreview) &&
          !_.isEqual(variablesExposedForPreview[id]?.rowData, rowData)
        ) {
          const customResolvables = {};
          customResolvables[id] = { ...variablesExposedForPreview[id], rowData };
          exposeToCodeHinter((prevState) => ({ ...prevState, ...customResolvables }));
        }
<<<<<<< HEAD
        cellValue = cellValue === undefined || cellValue === null ? '' : cellValue;
=======
        cellValue = cellValue === undefined ? '' : cellValue;
>>>>>>> 5b690ebc
        switch (columnType) {
          case 'string':
          case undefined:
          case 'default': {
            const cellTextColor = resolveReferences(column.textColor, currentState, '', { cellValue, rowData });
            return (
              <String
                isEditable={isEditable}
                darkMode={darkMode}
                handleCellValueChange={handleCellValueChange}
                cellTextColor={cellTextColor}
                horizontalAlignment={horizontalAlignment}
                cellValue={cellValue}
                column={column}
                currentState={currentState}
                containerWidth={width}
                cell={cell}
                isMaxRowHeightAuto={isMaxRowHeightAuto}
<<<<<<< HEAD
                cellSize={cellSize}
                maxRowHeightValue={maxRowHeightValue}
              />
            );

            // if (isEditable) {
            //   const validationData = validateWidget({
            //     validationObject: {
            //       regex: {
            //         value: column.regex,
            //       },
            //       minLength: {
            //         value: column.minLength,
            //       },
            //       maxLength: {
            //         value: column.maxLength,
            //       },
            //       customRule: {
            //         value: column.customRule,
            //       },
            //     },
            //     widgetValue: cellValue,
            //     currentState,
            //     customResolveObjects: { cellValue },
            //   });
=======
              />
            );
          }
          case 'number': {
            const textColor = resolveReferences(column.textColor, currentState, '', { cellValue, rowData });

            const cellStyles = {
              color: textColor ?? '',
              overflow: 'hidden',
            };
            if (isEditable) {
              const validationData = validateWidget({
                validationObject: {
                  minValue: {
                    value: column?.minValue,
                  },
                  maxValue: {
                    value: column?.maxValue,
                  },
                  regex: {
                    value: column?.regex,
                  },
                  customRule: {
                    value: column?.customRule,
                  },
                },
                widgetValue: cellValue,
                currentState,
                customResolveObjects: { cellValue },
              });
>>>>>>> 5b690ebc

            //   const { isValid, validationError } = validationData;
            //   const cellStyles = {
            //     color: textColor ?? 'inherit',
            //   };

<<<<<<< HEAD
            //   return (
            //     <div className="h-100 d-flex flex-column justify-content-center position-relative">
            //       <div
            //         rows="1"
            //         contentEditable={true}
            //         className={`${!isValid ? 'is-invalid' : ''} h-100 text-container long-text-input ${darkMode ? ' textarea-dark-theme' : ''
            //           }`}
            //         style={{
            //           ...cellStyles,
            //           maxWidth: width,
            //           outline: 'none',
            //           border: 'none',
            //           background: 'inherit',
            //         }}
            //         readOnly={!isEditable}
            //         onBlur={(e) => {
            //           if (cellValue !== e.target.textContent) {
            //             handleCellValueChange(
            //               cell.row.index,
            //               column.key || column.name,
            //               e.target.textContent,
            //               cell.row.original
            //             );
            //           }
            //         }}
            //         onKeyDown={(e) => {
            //           if (e.key === 'Enter') {
            //             if (cellValue !== e.target.textContent) {
            //               handleCellValueChange(
            //                 cell.row.index,
            //                 column.key || column.name,
            //                 e.target.textContent,
            //                 cell.row.original
            //               );
            //             }
            //           }
            //         }}
            //         onFocus={(e) => e.stopPropagation()}
            //       >
            //         {cellValue}
            //       </div>
            //       <div className={isValid ? '' : 'invalid-feedback'}>{validationError}</div>
            //     </div>
            //   );
            // }
            // return (
            //   <div
            //     className={`d-flex align-items-center h-100 w-100 justify-content-${determineJustifyContentValue(
            //       horizontalAlignment
            //     )}`}
            //     style={cellStyles}
            //   >
            //     {String(cellValue)}
            //   </div>
            // );
          }
          case 'number': {
            const textColor = resolveReferences(column.textColor, currentState, '', { cellValue, rowData });

            const cellStyles = {
              color: textColor ?? '',
              overflow: 'hidden',
            };
            if (isEditable) {
              const validationData = validateWidget({
                validationObject: {
                  minValue: {
                    value: column?.minValue,
                  },
                  maxValue: {
                    value: column?.maxValue,
                  },
                  regex: {
                    value: column?.regex,
                  },
                  customRule: {
                    value: column?.customRule,
                  },
                },
                widgetValue: cellValue,
                currentState,
                customResolveObjects: { cellValue },
              });
=======
              const handleIncrement = (e) => {
                e.preventDefault(); // Prevent the default button behavior (form submission, page reload)

                const newValue = (cellValue || 0) + 1;
                if (!isNaN(newValue)) {
                  handleCellValueChange(cell.row.index, column.key || column.name, Number(newValue), cell.row.original);
                }
              };
>>>>>>> 5b690ebc

              const handleDecrement = (e) => {
                e.preventDefault();
                const newValue = (cellValue || 0) - 1;
                if (!isNaN(newValue)) {
                  handleCellValueChange(cell.row.index, column.key || column.name, Number(newValue), cell.row.original);
                }
              };

<<<<<<< HEAD
              const handleIncrement = (e) => {
                e.preventDefault(); // Prevent the default button behavior (form submission, page reload)

                const newValue = (cellValue || 0) + 1;
                if (!isNaN(newValue)) {
                  handleCellValueChange(cell.row.index, column.key || column.name, Number(newValue), cell.row.original);
                }
              };

              const handleDecrement = (e) => {
                e.preventDefault();
                const newValue = (cellValue || 0) - 1;
                if (!isNaN(newValue)) {
                  handleCellValueChange(cell.row.index, column.key || column.name, Number(newValue), cell.row.original);
                }
              };

=======
>>>>>>> 5b690ebc
              const allowedDecimalPlaces = column?.decimalPlaces ?? null;
              const removingExcessDecimalPlaces = (cellValue, allowedDecimalPlaces) => {
                allowedDecimalPlaces = resolveReferences(allowedDecimalPlaces, currentState);
                if (cellValue?.toString()?.includes('.')) {
                  const splittedCellValue = cellValue?.toString()?.split('.');
                  const decimalPlacesUnderLimit = splittedCellValue[1]
                    .split('')
                    .splice(0, allowedDecimalPlaces)
                    .join('');
                  cellValue = Number(`${splittedCellValue[0]}.${decimalPlacesUnderLimit}`);
                }
                return cellValue;
              };
              cellValue = allowedDecimalPlaces
                ? removingExcessDecimalPlaces(cellValue, allowedDecimalPlaces)
                : cellValue;

              return (
                <div className="h-100 d-flex flex-column justify-content-center position-relative">
                  <input
                    type="number"
<<<<<<< HEAD
                    style={{ ...cellStyles, maxWidth: width, outline: 'none', border: 'none', background: 'inherit' }}
=======
                    style={{
                      ...cellStyles,
                      maxWidth: width,
                      outline: 'none',
                      border: 'none',
                      background: 'inherit',
                      width: '85%',
                    }}
                    id={`table-input-${column.id}`}
>>>>>>> 5b690ebc
                    onKeyDown={(e) => {
                      if (e.key === 'Enter') {
                        if (e.target.defaultValue !== e.target.value) {
                          const value = allowedDecimalPlaces
                            ? removingExcessDecimalPlaces(e.target.value, allowedDecimalPlaces)
                            : e.target.value;
                          handleCellValueChange(
                            cell.row.index,
                            column.key || column.name,
                            Number(value),
                            cell.row.original
                          );
                        }
                      }
                    }}
                    onBlur={(e) => {
                      if (e.target.defaultValue !== e.target.value) {
                        const value = allowedDecimalPlaces
                          ? removingExcessDecimalPlaces(e.target.value, allowedDecimalPlaces)
                          : e.target.value;
                        handleCellValueChange(
                          cell.row.index,
                          column.key || column.name,
                          Number(value),
                          cell.row.original
                        );
                      }
                    }}
                    onFocus={(e) => e.stopPropagation()}
<<<<<<< HEAD
                    className={`table-column-type-input-element input-number ${!isValid ? 'is-invalid' : ''}`}
=======
                    className={`table-column-type-input-element input-number h-100 ${!isValid ? 'is-invalid' : ''}`}
>>>>>>> 5b690ebc
                    defaultValue={cellValue}
                  />
                  <div className="arror-container">
                    <div onClick={(e) => handleIncrement(e)}>
                      <SolidIcon
                        width={'16px'}
                        style={{
                          top: '1px',
                          right: '1px',
                          zIndex: 3,
                        }}
                        className="numberinput-up-arrow-table "
                        name="uparrow"
                        fill={'var(--icons-default)'}
                      ></SolidIcon>
                    </div>
                    <div onClick={(e) => handleDecrement(e)}>
                      <SolidIcon
                        style={{
                          right: '1px',
                          bottom: '1px',
                          zIndex: 3,
                        }}
                        width={'16px'}
                        className="numberinput-down-arrow-table"
                        name="downarrow"
                        fill={'var(--icons-default)'}
                      ></SolidIcon>
                    </div>
                  </div>
                  <div className={isValid ? '' : 'invalid-feedback  text-truncate'}>{validationError}</div>
                </div>
              );
            }
            return (
              <div
                className={`d-flex align-items-center h-100 w-100 justify-content-${determineJustifyContentValue(
                  horizontalAlignment
                )}`}
                style={cellStyles}
              >
                {cellValue}
              </div>
            );
          }
          case 'text':
            return (
              // <div className="h-100 d-flex flex-column justify-content-center position-relative">
              <Text
                isEditable={isEditable}
                darkMode={darkMode}
                handleCellValueChange={handleCellValueChange}
                cellTextColor={cellTextColor}
                horizontalAlignment={horizontalAlignment}
                cellValue={cellValue}
                column={column}
                currentState={currentState}
                containerWidth={width}
                cell={cell}
<<<<<<< HEAD
                isMaxRowHeightAuto={isMaxRowHeightAuto}
                cellSize={cellSize}
                maxRowHeightValue={maxRowHeightValue}
=======
>>>>>>> 5b690ebc
              />
              // </div>
            );
          case 'dropdown':
          case 'select':
          case 'newMultiSelect': {
            const validationData = validateWidget({
              validationObject: {
                regex: {
                  value: column.regex,
                },
                minLength: {
                  value: column.minLength,
                },
                maxLength: {
                  value: column.maxLength,
                },
                customRule: {
                  value: column.customRule,
                },
              },
              widgetValue: cellValue,
              currentState,
              customResolveObjects: { cellValue },
            });

            const { isValid, validationError } = validationData;
            return (
              <div
                className="h-100 d-flex align-items-center flex-column justify-content-center"
                styles={{ flex: '1 1 0' }}
              >
                {columnType === 'dropdown' && (
                  <SelectSearch
                    options={columnOptions.selectOptions}
                    value={cellValue}
                    search={true}
                    onChange={(value) => {
                      handleCellValueChange(cell.row.index, column.key || column.name, value, cell.row.original);
                    }}
                    fuzzySearch
                    placeholder={t('globals.select', 'Select') + '...'}
                    disabled={!isEditable}
                    className="select-search"
                  />
                )}
                {['newMultiSelect', 'select'].includes(columnType) && (
                  <CustomSelect
                    options={columnOptions.selectOptions}
                    value={cellValue}
                    search={true}
                    onChange={(value) => {
                      handleCellValueChange(cell.row.index, column.key || column.name, value, cell.row.original);
                    }}
                    fuzzySearch
                    placeholder={t('globals.select', 'Select') + '...'}
                    disabled={!isEditable}
                    className="select-search table-select-search"
                    darkMode={darkMode}
                    defaultOptionsList={column?.defaultOptionsList || []}
                    textColor={column?.textColor || 'var(--slate12)'}
                    isMulti={columnType === 'newMultiSelect' ? true : false}
                    containerWidth={width}
                    optionsLoadingState={
                      resolveReferences(column?.useDynamicOptions, currentState) &&
                      resolveReferences(column?.optionsLoadingState, currentState)
                        ? true
                        : false
                    }
                    horizontalAlignment={determineJustifyContentValue(horizontalAlignment)}
                    isEditable={isEditable}
<<<<<<< HEAD
                    showPopoverIfOverflow={!contentWrap || (contentWrap && !isMaxRowHeightAuto)}
=======
                    isMaxRowHeightAuto={contentWrap && isMaxRowHeightAuto}
>>>>>>> 5b690ebc
                  />
                )}
                <div className={` ${isValid ? 'd-none' : 'invalid-feedback d-block'}`}>{validationError}</div>
              </div>
            );
          }
          case 'multiselect': {
            return (
              <div className="h-100 d-flex align-items-center custom-select">
                <SelectSearch
                  printOptions="on-focus"
                  multiple
                  search={true}
                  placeholder={t('globals.select', 'Select') + '...'}
                  options={columnOptions.selectOptions}
                  value={cellValue}
                  onChange={(value) => {
                    handleCellValueChange(cell.row.index, column.key || column.name, value, cell.row.original);
                  }}
                  disabled={!isEditable}
                  className={'select-search'}
                />
              </div>
            );
          }
          case 'badge':
          case 'badges': {
            return (
              <div
                className={`h-100 w-100 d-flex align-items-center justify-content-${determineJustifyContentValue(
                  horizontalAlignment
                )}`}
              >
                <CustomDropdown
                  options={columnOptions.selectOptions}
                  value={cellValue}
                  multiple={columnType === 'badges'}
                  onChange={(value) => {
                    handleCellValueChange(cell.row.index, column.key || column.name, value, cell.row.original);
                  }}
                  darkMode={darkMode}
                  isEditable={isEditable}
                  width={width}
                  contentWrap={contentWrap}
                  autoHeight={autoHeight}
                />
              </div>
            );
          }
          case 'tags': {
            return (
              <Tags
                value={cellValue}
                onChange={(value) => {
                  handleCellValueChange(cell.row.index, column.key || column.name, value, cell.row.original);
                }}
                readOnly={!isEditable}
                containerWidth={width}
              />
            );
          }
          case 'image': {
            const computeImageHeight = column?.height ? `${column?.height}px` : '100%';
            return (
              <div style={{ height: '100%' }}>
                {cellValue && (
                  <img
                    src={cellValue}
                    style={{
                      pointerEvents: 'auto',
                      width: `${column?.width}px`,
                      height: computeImageHeight,
                      borderRadius: `${column?.borderRadius}%`,
                      objectFit: `${column?.objectFit}`,
                    }}
                    alt={cellValue}
                  />
                )}
              </div>
            );
          }
          case 'radio': {
            return (
              <div className="h-100 d-flex align-items-center">
                <Radio
                  options={columnOptions.selectOptions}
                  value={cellValue}
                  readOnly={!isEditable}
                  onChange={(value) => {
                    handleCellValueChange(cell.row.index, column.key || column.name, value, cell.row.original);
                  }}
                  containerWidth={width}
                />
              </div>
            );
          }
          case 'toggle': {
            return (
              <div className="h-100 d-flex align-items-center">
                <Toggle
                  value={cellValue}
                  readOnly={!isEditable}
                  activeColor={column.activeColor}
                  onChange={(value) => {
                    handleCellValueChange(cell.row.index, column.key || column.name, value, cell.row.original).then(
                      () => {
                        fireEvent('OnTableToggleCellChanged', {
                          column: column,
                          rowId: cell.row.id,
                          row: cell.row.original,
                          tableColumnEvents,
                        });
                      }
                    );
                  }}
                />
              </div>
            );
          }
          case 'datepicker': {
            const textColor = resolveReferences(column.textColor, currentState, '', { cellValue, rowData });
            const isTimeChecked = resolveReferences(column?.isTimeChecked, currentState);
            const isTwentyFourHrFormatEnabled = resolveReferences(column?.isTwentyFourHrFormatEnabled, currentState);
            const disabledDates = resolveReferences(column?.disabledDates, currentState);
            const parseInUnixTimestamp = resolveReferences(column?.parseInUnixTimestamp, currentState);
            const isDateSelectionEnabled = resolveReferences(column?.isDateSelectionEnabled, currentState);
            const cellStyles = {
              color: textColor ?? '',
            };
            const validationData = validateDates({
              validationObject: {
                minDate: {
                  value: isDateSelectionEnabled ? column.minDate : undefined,
                },
                maxDate: {
                  value: isDateSelectionEnabled ? column.maxDate : undefined,
                },
                minTime: {
                  value: isTimeChecked ? column.minTime : undefined,
                },
                maxTime: {
                  value: isTimeChecked ? column.maxTime : undefined,
                },
                parseDateFormat: {
                  value: column.parseDateFormat,
                },
                isTwentyFourHrFormatEnabled: {
                  value: isTwentyFourHrFormatEnabled,
                },
                isDateSelectionEnabled: {
                  value: isDateSelectionEnabled,
                },
                customRule: {
                  value: column.customRule,
                },
              },
              widgetValue: cellValue,
              currentState,
              customResolveObjects: { cellValue },
            });

            const { isValid, validationError } = validationData;
            return (
              <div className="h-100 d-flex flex-column justify-content-center">
                <Datepicker
                  timeZoneValue={column.timeZoneValue}
                  timeZoneDisplay={column.timeZoneDisplay}
                  dateDisplayFormat={column.dateFormat}
                  isTimeChecked={isTimeChecked}
                  value={cellValue}
                  readOnly={!isEditable}
                  parseDateFormat={column.parseDateFormat}
                  onChange={(value) => {
                    handleCellValueChange(cell.row.index, column.key || column.name, value, cell.row.original);
                  }}
                  tableRef={tableRef}
                  isDateSelectionEnabled={isDateSelectionEnabled}
                  isTwentyFourHrFormatEnabled={isTwentyFourHrFormatEnabled}
                  timeFormat={column.timeFormat}
                  parseTimeFormat={column.parseTimeFormat}
                  parseInUnixTimestamp={parseInUnixTimestamp}
                  unixTimeStamp={column.unixTimestamp}
                  disabledDates={disabledDates}
                  unixTimestamp={column.unixTimestamp}
                  cellStyles={cellStyles}
                  darkMode={darkMode}
                />
                {isEditable && (
                  <div className={isValid ? '' : 'invalid-feedback d-block  text-truncate'}>{validationError}</div>
                )}
              </div>
            );
          }
          case 'link': {
            const linkTarget = resolveReferences(column?.linkTarget ?? '{{true}}', currentState);
            column = {
              ...column,
              linkColor: column?.linkColor ?? '#1B1F24',
              underlineColor: column?.underlineColor ?? '#4368E3',
            };
            return (
              <div className="h-100 d-flex align-items-center">
                <Link
                  cellValue={cellValue}
                  linkTarget={linkTarget}
                  linkColor={column.linkColor}
                  underlineColor={column.underlineColor}
                  underline={column.underline}
                  displayText={column.displayText}
                  darkMode={darkMode}
                />
              </div>
            );
          }
          case 'boolean': {
            return (
              <div className="h-100 d-flex align-items-center">
                <Boolean
                  value={!!cellValue}
                  isEditable={isEditable}
                  onChange={(value) =>
                    handleCellValueChange(cell.row.index, column.key || column.name, value, cell.row.original)
                  }
                  toggleOnBg={column?.toggleOnBg}
                  toggleOffBg={column?.toggleOffBg}
                />
              </div>
            );
          }
        }
        return cellValue || '';
      },
    };
  });
}<|MERGE_RESOLUTION|>--- conflicted
+++ resolved
@@ -145,11 +145,7 @@
           customResolvables[id] = { ...variablesExposedForPreview[id], rowData };
           exposeToCodeHinter((prevState) => ({ ...prevState, ...customResolvables }));
         }
-<<<<<<< HEAD
-        cellValue = cellValue === undefined || cellValue === null ? '' : cellValue;
-=======
         cellValue = cellValue === undefined ? '' : cellValue;
->>>>>>> 5b690ebc
         switch (columnType) {
           case 'string':
           case undefined:
@@ -168,7 +164,6 @@
                 containerWidth={width}
                 cell={cell}
                 isMaxRowHeightAuto={isMaxRowHeightAuto}
-<<<<<<< HEAD
                 cellSize={cellSize}
                 maxRowHeightValue={maxRowHeightValue}
               />
@@ -194,45 +189,12 @@
             //     currentState,
             //     customResolveObjects: { cellValue },
             //   });
-=======
-              />
-            );
-          }
-          case 'number': {
-            const textColor = resolveReferences(column.textColor, currentState, '', { cellValue, rowData });
-
-            const cellStyles = {
-              color: textColor ?? '',
-              overflow: 'hidden',
-            };
-            if (isEditable) {
-              const validationData = validateWidget({
-                validationObject: {
-                  minValue: {
-                    value: column?.minValue,
-                  },
-                  maxValue: {
-                    value: column?.maxValue,
-                  },
-                  regex: {
-                    value: column?.regex,
-                  },
-                  customRule: {
-                    value: column?.customRule,
-                  },
-                },
-                widgetValue: cellValue,
-                currentState,
-                customResolveObjects: { cellValue },
-              });
->>>>>>> 5b690ebc
 
             //   const { isValid, validationError } = validationData;
             //   const cellStyles = {
             //     color: textColor ?? 'inherit',
             //   };
 
-<<<<<<< HEAD
             //   return (
             //     <div className="h-100 d-flex flex-column justify-content-center position-relative">
             //       <div
@@ -316,7 +278,12 @@
                 currentState,
                 customResolveObjects: { cellValue },
               });
-=======
+
+              const { isValid, validationError } = validationData;
+              const cellStyles = {
+                color: textColor ?? '',
+              };
+
               const handleIncrement = (e) => {
                 e.preventDefault(); // Prevent the default button behavior (form submission, page reload)
 
@@ -325,7 +292,6 @@
                   handleCellValueChange(cell.row.index, column.key || column.name, Number(newValue), cell.row.original);
                 }
               };
->>>>>>> 5b690ebc
 
               const handleDecrement = (e) => {
                 e.preventDefault();
@@ -335,26 +301,6 @@
                 }
               };
 
-<<<<<<< HEAD
-              const handleIncrement = (e) => {
-                e.preventDefault(); // Prevent the default button behavior (form submission, page reload)
-
-                const newValue = (cellValue || 0) + 1;
-                if (!isNaN(newValue)) {
-                  handleCellValueChange(cell.row.index, column.key || column.name, Number(newValue), cell.row.original);
-                }
-              };
-
-              const handleDecrement = (e) => {
-                e.preventDefault();
-                const newValue = (cellValue || 0) - 1;
-                if (!isNaN(newValue)) {
-                  handleCellValueChange(cell.row.index, column.key || column.name, Number(newValue), cell.row.original);
-                }
-              };
-
-=======
->>>>>>> 5b690ebc
               const allowedDecimalPlaces = column?.decimalPlaces ?? null;
               const removingExcessDecimalPlaces = (cellValue, allowedDecimalPlaces) => {
                 allowedDecimalPlaces = resolveReferences(allowedDecimalPlaces, currentState);
@@ -376,9 +322,6 @@
                 <div className="h-100 d-flex flex-column justify-content-center position-relative">
                   <input
                     type="number"
-<<<<<<< HEAD
-                    style={{ ...cellStyles, maxWidth: width, outline: 'none', border: 'none', background: 'inherit' }}
-=======
                     style={{
                       ...cellStyles,
                       maxWidth: width,
@@ -388,7 +331,6 @@
                       width: '85%',
                     }}
                     id={`table-input-${column.id}`}
->>>>>>> 5b690ebc
                     onKeyDown={(e) => {
                       if (e.key === 'Enter') {
                         if (e.target.defaultValue !== e.target.value) {
@@ -418,11 +360,7 @@
                       }
                     }}
                     onFocus={(e) => e.stopPropagation()}
-<<<<<<< HEAD
-                    className={`table-column-type-input-element input-number ${!isValid ? 'is-invalid' : ''}`}
-=======
                     className={`table-column-type-input-element input-number h-100 ${!isValid ? 'is-invalid' : ''}`}
->>>>>>> 5b690ebc
                     defaultValue={cellValue}
                   />
                   <div className="arror-container">
@@ -482,12 +420,9 @@
                 currentState={currentState}
                 containerWidth={width}
                 cell={cell}
-<<<<<<< HEAD
                 isMaxRowHeightAuto={isMaxRowHeightAuto}
                 cellSize={cellSize}
                 maxRowHeightValue={maxRowHeightValue}
-=======
->>>>>>> 5b690ebc
               />
               // </div>
             );
@@ -559,11 +494,7 @@
                     }
                     horizontalAlignment={determineJustifyContentValue(horizontalAlignment)}
                     isEditable={isEditable}
-<<<<<<< HEAD
-                    showPopoverIfOverflow={!contentWrap || (contentWrap && !isMaxRowHeightAuto)}
-=======
                     isMaxRowHeightAuto={contentWrap && isMaxRowHeightAuto}
->>>>>>> 5b690ebc
                   />
                 )}
                 <div className={` ${isValid ? 'd-none' : 'invalid-feedback d-block'}`}>{validationError}</div>
