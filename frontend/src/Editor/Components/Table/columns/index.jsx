--- conflicted
+++ resolved
@@ -690,15 +690,8 @@
             );
           }
           case 'link': {
-<<<<<<< HEAD
-            const linkTarget = resolveReferences(column?.linkTarget ?? '{{true}}', currentState);
-            const displayText = resolveReferences(column?.displayText ?? '{{}}', currentState, '', {
-              cellValue,
-              rowData,
-            });
-=======
             const linkTarget = resolveReferences(column?.linkTarget ?? '{{true}}');
->>>>>>> 3169d38d
+            const displayText = resolveReferences(column?.displayText ?? '{{}}', '', { cellValue, rowData });
             column = {
               ...column,
               linkColor: column?.linkColor ?? '#1B1F24',
