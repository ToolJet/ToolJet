import React from 'react';
import _ from 'lodash';
import SelectSearch from 'react-select-search';
import { resolveReferences, validateWidget, determineJustifyContentValue } from '@/_helpers/utils';
import { CustomSelect } from '../CustomSelect';
import { Tags } from '../Tags';
import { Radio } from '../Radio';
import { Toggle } from '../Toggle';
import { Datepicker } from '../Datepicker';
import { Link } from '../Link';
import moment from 'moment';
<<<<<<< HEAD

=======
import Select from '@/_ui/Select';
import { SelectComponent } from '../SelectComponent';
>>>>>>> 24bba04d
export default function generateColumnsData({
  columnProperties,
  columnSizes,
  currentState,
  handleCellValueChange,
  customFilter,
  defaultColumn,
  changeSet,
  tableData,
  variablesExposedForPreview,
  exposeToCodeHinter,
  id,
  fireEvent,
  tableRef,
  t,
  darkMode,
  tableColumnEvents,
}) {
  return columnProperties.map((column) => {
    if (!column) return;

    const columnSize = columnSizes[column?.id] || columnSizes[column?.name];
    const columnType = column?.columnType;
    let sortType = 'alphanumeric';

    const columnOptions = {};
    if (
      columnType === 'dropdown' ||
      columnType === 'multiselect' ||
      columnType === 'badge' ||
      columnType === 'badges' ||
      columnType === 'radio' ||
      columnType === 'image'
    ) {
      columnOptions.selectOptions = [];
      const values = resolveReferences(column.values, currentState, []);
      const labels = resolveReferences(column.labels, currentState, []);

      if (Array.isArray(labels) && Array.isArray(values)) {
        columnOptions.selectOptions = labels.map((label, index) => {
          return { name: label, value: values[index] };
        });
      }
    }
    if (columnType === 'datepicker') {
      column.isTimeChecked = column.isTimeChecked ? column.isTimeChecked : false;
      column.dateFormat = column.dateFormat ? column.dateFormat : 'DD/MM/YYYY';
      column.parseDateFormat = column.parseDateFormat ?? column.dateFormat; //backwards compatibility
      sortType = (firstDate, secondDate) => {
        const columnKey = column.key || column.name;
        // Return -1 if second date is higher, 1 if first date is higher
        if (secondDate?.original[columnKey] === '') {
          return 1;
        } else if (firstDate?.original[columnKey] === '') return -1;

        const parsedFirstDate = moment(firstDate?.original[columnKey], column.parseDateFormat);
        const parsedSecondDate = moment(secondDate?.original[columnKey], column.parseDateFormat);

        if (moment(parsedSecondDate).isSameOrAfter(parsedFirstDate)) {
          return -1;
        } else {
          return 1;
        }
      };
    }

    const width = columnSize || defaultColumn.width;
    return {
      id: column.id,
      Header: resolveReferences(column.name, currentState) ?? '',
      accessor: column.key || column.name,
      filter: customFilter,
      width: width,
      columnOptions,
      cellBackgroundColor: column.cellBackgroundColor,
      columnType,
      isEditable: column.isEditable,
      key: column.key,
      textColor: column.textColor,
      minValue: column.minValue,
      maxValue: column.maxValue,
      minLength: column.minLength,
      maxLength: column.maxLength,
      regex: column.regex,
      customRule: column?.customRule,
      sortType,
      columnVisibility: column?.columnVisibility ?? true,
      horizontalAlignment: column?.horizontalAlignment ?? 'left',
      Cell: function ({ cell, isEditable, newRowsChangeSet = null, horizontalAlignment }) {
        const updatedChangeSet = newRowsChangeSet === null ? changeSet : newRowsChangeSet;
        const rowChangeSet = updatedChangeSet ? updatedChangeSet[cell.row.index] : null;
        let cellValue = rowChangeSet ? rowChangeSet[column.key || column.name] ?? cell.value : cell.value;

        const rowData = tableData?.[cell?.row?.index];
        if (
          cell.row.index === 0 &&
          !_.isEmpty(variablesExposedForPreview) &&
          !_.isEqual(variablesExposedForPreview[id]?.rowData, rowData)
        ) {
          const customResolvables = {};
          customResolvables[id] = { ...variablesExposedForPreview[id], rowData };
          exposeToCodeHinter((prevState) => ({ ...prevState, ...customResolvables }));
        }
        cellValue = cellValue === undefined || cellValue === null ? '' : cellValue;

        switch (columnType) {
          case 'string':
          case undefined:
          case 'default': {
            const textColor = resolveReferences(column.textColor, currentState, '', { cellValue, rowData });

            const cellStyles = {
              color: textColor ?? '',
            };

            if (isEditable) {
              const validationData = validateWidget({
                validationObject: {
                  regex: {
                    value: column.regex,
                  },
                  minLength: {
                    value: column.minLength,
                  },
                  maxLength: {
                    value: column.maxLength,
                  },
                  customRule: {
                    value: column.customRule,
                  },
                },
                widgetValue: cellValue,
                currentState,
                customResolveObjects: { cellValue },
              });

              const { isValid, validationError } = validationData;
              const cellStyles = {
                color: textColor ?? '',
              };

              return (
                <div className="h-100 d-flex flex-column justify-content-center">
                  <input
                    type="text"
                    style={{ ...cellStyles, maxWidth: width }}
                    onKeyDown={(e) => {
                      if (e.key === 'Enter') {
                        if (e.target.defaultValue !== e.target.value) {
                          handleCellValueChange(
                            cell.row.index,
                            column.key || column.name,
                            e.target.value,
                            cell.row.original
                          );
                        }
                      }
                    }}
                    onBlur={(e) => {
                      if (e.target.defaultValue !== e.target.value) {
                        handleCellValueChange(
                          cell.row.index,
                          column.key || column.name,
                          e.target.value,
                          cell.row.original
                        );
                      }
                    }}
                    className={`form-control-plaintext form-control-plaintext-sm ${!isValid ? 'is-invalid' : ''}`}
                    defaultValue={cellValue}
                    onFocus={(e) => e.stopPropagation()}
                  />
                  <div className="invalid-feedback">{validationError}</div>
                </div>
              );
            }
            return (
              <div
                className={`d-flex align-items-center h-100 w-100 justify-content-${determineJustifyContentValue(
                  horizontalAlignment
                )}`}
                style={cellStyles}
              >
                {String(cellValue)}
              </div>
            );
          }
          case 'number': {
            const textColor = resolveReferences(column.textColor, currentState, '', { cellValue, rowData });

            const cellStyles = {
              color: textColor ?? '',
            };
            if (isEditable) {
              const validationData = validateWidget({
                validationObject: {
                  minValue: {
                    value: column.minValue,
                  },
                  maxValue: {
                    value: column.maxValue,
                  },
                },
                widgetValue: cellValue,
                currentState,
                customResolveObjects: { cellValue },
              });

              const { isValid, validationError } = validationData;
              const cellStyles = {
                color: textColor ?? '',
              };

              return (
                <div className="h-100 d-flex flex-column justify-content-center">
                  <input
                    type="number"
                    style={{ ...cellStyles, maxWidth: width }}
                    onKeyDown={(e) => {
                      if (e.key === 'Enter') {
                        if (e.target.defaultValue !== e.target.value) {
                          handleCellValueChange(
                            cell.row.index,
                            column.key || column.name,
                            Number(e.target.value),
                            cell.row.original
                          );
                        }
                      }
                    }}
                    onBlur={(e) => {
                      if (e.target.defaultValue !== e.target.value) {
                        handleCellValueChange(
                          cell.row.index,
                          column.key || column.name,
                          Number(e.target.value),
                          cell.row.original
                        );
                      }
                    }}
                    onFocus={(e) => e.stopPropagation()}
                    className={`form-control-plaintext form-control-plaintext-sm ${!isValid ? 'is-invalid' : ''}`}
                    defaultValue={cellValue}
                  />
                  <div className="invalid-feedback">{validationError}</div>
                </div>
              );
            }
            return (
              <div
                className={`d-flex align-items-center h-100 w-100 justify-content-${determineJustifyContentValue(
                  horizontalAlignment
                )}`}
                style={cellStyles}
              >
                {cellValue}
              </div>
            );
          }
          case 'text': {
            return (
              <textarea
                rows="1"
                className={`form-control-plaintext text-container ${
                  darkMode ? 'text-light textarea-dark-theme' : 'text-muted'
                }`}
                readOnly={!isEditable}
                style={{ maxWidth: width }}
                onBlur={(e) => {
                  if (isEditable && e.target.defaultValue !== e.target.value) {
                    handleCellValueChange(cell.row.index, column.key || column.name, e.target.value, cell.row.original);
                  }
                }}
                onKeyDown={(e) => {
                  e.persist();
                  if (e.key === 'Enter' && !e.shiftKey && isEditable) {
                    handleCellValueChange(cell.row.index, column.key || column.name, e.target.value, cell.row.original);
                  }
                }}
                defaultValue={cellValue}
                onFocus={(e) => e.stopPropagation()}
              ></textarea>
            );
          }
          case 'dropdown': {
            const validationData = validateWidget({
              validationObject: {
                regex: {
                  value: column.regex,
                },
                minLength: {
                  value: column.minLength,
                },
                maxLength: {
                  value: column.maxLength,
                },
                customRule: {
                  value: column.customRule,
                },
              },
              widgetValue: cellValue,
              currentState,
              customResolveObjects: { cellValue },
            });

            const { isValid, validationError } = validationData;

            return (
              <div className="h-100 d-flex align-items-center">
                <SelectComponent
                  options={columnOptions.selectOptions}
                  value={cellValue}
                  search={true}
                  onChange={(value) => {
                    handleCellValueChange(cell.row.index, column.key || column.name, value, cell.row.original);
                  }}
                  fuzzySearch
                  placeholder={t('globals.select', 'Select') + '...'}
                  disabled={!isEditable}
                  className="select-search table-select-search"
                  styles={{ background: 'inherit', border: 'none' }}
                  darkMode={darkMode}
                />
                <div className={`invalid-feedback ${isValid ? '' : 'd-flex'}`}>{validationError}</div>
              </div>
            );
          }
          case 'multiselect': {
            return (
              <div className="h-100 d-flex align-items-center custom-select">
                <SelectSearch
                  printOptions="on-focus"
                  multiple
                  search={true}
                  placeholder={t('globals.select', 'Select') + '...'}
                  options={columnOptions.selectOptions}
                  value={cellValue}
                  onChange={(value) => {
                    handleCellValueChange(cell.row.index, column.key || column.name, value, cell.row.original);
                  }}
                  disabled={!isEditable}
                  className={'select-search'}
                />
              </div>
            );
          }
          case 'badge':
          case 'badges': {
            return (
              <div className="h-100 d-flex align-items-center">
                <CustomSelect
                  options={columnOptions.selectOptions}
                  value={cellValue}
                  multiple={columnType === 'badges'}
                  onChange={(value) => {
                    handleCellValueChange(cell.row.index, column.key || column.name, value, cell.row.original);
                  }}
                  darkMode={darkMode}
                  isEditable={isEditable}
                  width={width}
                />
              </div>
            );
          }
          case 'tags': {
            return (
              <div>
                <Tags
                  value={cellValue}
                  onChange={(value) => {
                    handleCellValueChange(cell.row.index, column.key || column.name, value, cell.row.original);
                  }}
                  readOnly={!isEditable}
                />
              </div>
            );
          }
          case 'image': {
            return (
              <div>
                {cellValue && (
                  <img
                    src={cellValue}
                    style={{
                      pointerEvents: 'auto',
                      width: `${column?.width}px`,
                      height: `${column?.height}px`,
                      borderRadius: `${column?.borderRadius}%`,
                      objectFit: `${column?.objectFit}`,
                    }}
                    alt={cellValue}
                  />
                )}
              </div>
            );
          }
          case 'radio': {
            return (
              <div className="h-100 d-flex align-items-center">
                <Radio
                  options={columnOptions.selectOptions}
                  value={cellValue}
                  readOnly={!isEditable}
                  onChange={(value) => {
                    handleCellValueChange(cell.row.index, column.key || column.name, value, cell.row.original);
                  }}
                />
              </div>
            );
          }
          case 'toggle': {
            return (
              <div className="h-100 d-flex align-items-center">
                <Toggle
                  value={cellValue}
                  readOnly={!isEditable}
                  activeColor={column.activeColor}
                  onChange={(value) => {
                    handleCellValueChange(cell.row.index, column.key || column.name, value, cell.row.original).then(
                      () => {
                        fireEvent('OnTableToggleCellChanged', {
                          column: column,
                          rowId: cell.row.id,
                          row: cell.row.original,
                          tableColumnEvents,
                        });
                      }
                    );
                  }}
                />
              </div>
            );
          }
          case 'datepicker': {
            return (
              <div className="h-100 d-flex align-items-center">
                <Datepicker
                  timeZoneValue={column.timeZoneValue}
                  timeZoneDisplay={column.timeZoneDisplay}
                  dateDisplayFormat={column.dateFormat}
                  isTimeChecked={column.isTimeChecked}
                  value={cellValue}
                  readOnly={isEditable}
                  parseDateFormat={column.parseDateFormat}
                  onChange={(value) => {
                    handleCellValueChange(cell.row.index, column.key || column.name, value, cell.row.original);
                  }}
                  tableRef={tableRef}
                />
              </div>
            );
          }
          case 'link': {
            const linkTarget = resolveReferences(column?.linkTarget ?? '_blank', currentState);
            return (
              <div className="h-100 d-flex align-items-center">
                <Link cellValue={cellValue} linkTarget={linkTarget} />
              </div>
            );
          }
        }
        return cellValue || '';
      },
    };
  });
}<|MERGE_RESOLUTION|>--- conflicted
+++ resolved
@@ -9,12 +9,8 @@
 import { Datepicker } from '../Datepicker';
 import { Link } from '../Link';
 import moment from 'moment';
-<<<<<<< HEAD
-
-=======
-import Select from '@/_ui/Select';
 import { SelectComponent } from '../SelectComponent';
->>>>>>> 24bba04d
+
 export default function generateColumnsData({
   columnProperties,
   columnSizes,
