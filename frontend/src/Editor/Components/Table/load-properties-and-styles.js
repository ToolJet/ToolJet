export default function loadPropertiesAndStyles(properties, styles, darkMode, component) {
  const color = styles.textColor !== '#000' ? styles.textColor : darkMode && '#fff';

  let serverSidePagination = properties.serverSidePagination ?? false;
  if (typeof serverSidePagination !== 'boolean') serverSidePagination = false;

  const serverSideSearch = properties.serverSideSearch ?? false;
  const enableNextButton = properties.enableNextButton ?? true;
  const enablePrevButton = properties.enablePrevButton ?? true;

  const totalRecords = properties.totalRecords ?? '';
  const enabledSort = properties?.enabledSort ?? true;
  const hideColumnSelectorButton = properties?.hideColumnSelectorButton ?? false;

  const serverSideSort = properties.serverSideSort ?? false;

  const serverSideFilter = properties.serverSideFilter ?? false;

  const displaySearchBox = properties.displaySearchBox ?? true;

  const showDownloadButton = properties.showDownloadButton ?? true;

  const showFilterButton = properties.showFilterButton ?? true;

  const showBulkUpdateActions = properties.showBulkUpdateActions ?? true;

  const showBulkSelector = properties.showBulkSelector ?? false;

  const highlightSelectedRow = properties.highlightSelectedRow ?? false;
  const rowsPerPage = properties.rowsPerPage ?? 10;
  let clientSidePagination = properties.clientSidePagination ?? !serverSidePagination;
  if (typeof clientSidePagination !== 'boolean') clientSidePagination = true;

  const loadingState = properties.loadingState ?? false;

  const columnSizes = properties.columnSizes ?? {};

  const tableType = styles.tableType ?? 'table-bordered';

  const cellSize = styles?.cellSize;

  const borderRadius = styles.borderRadius ?? 0;

  const widgetVisibility = styles?.visibility ?? true;
  const parsedWidgetVisibility = widgetVisibility;

  const disabledState = styles?.disabledState ?? false;
  const parsedDisabledState = disabledState;

  const actionButtonRadius = styles.actionButtonRadius ? parseFloat(styles.actionButtonRadius) : 0;

  const actions = (component.definition.properties.actions?.value ?? []).map((action) => {
    action.position = action?.position ?? 'right';
    return {
      ...action,
      actionButtonRadius,
    };
  });

<<<<<<< HEAD
=======
  const showAddNewRowButton = properties?.showAddNewRowButton ?? true;
>>>>>>> 78232b1d
  const allowSelection = properties?.allowSelection ?? (showBulkSelector || highlightSelectedRow) ? true : false;

  return {
    color,
    serverSidePagination,
    clientSidePagination,
    serverSideSearch,
    serverSideSort,
    serverSideFilter,
    displaySearchBox,
    showDownloadButton,
    showFilterButton,
    showBulkUpdateActions,
    showBulkSelector,
    highlightSelectedRow,
    columnSizes,
    tableType,
    cellSize,
    borderRadius,
    parsedWidgetVisibility,
    parsedDisabledState,
    actionButtonRadius,
    loadingState,
    actions,
    enableNextButton,
    enablePrevButton,
    totalRecords,
    rowsPerPage,
    enabledSort,
    hideColumnSelectorButton,
<<<<<<< HEAD
=======
    showAddNewRowButton,
>>>>>>> 78232b1d
    allowSelection,
  };
}<|MERGE_RESOLUTION|>--- conflicted
+++ resolved
@@ -57,10 +57,7 @@
     };
   });
 
-<<<<<<< HEAD
-=======
   const showAddNewRowButton = properties?.showAddNewRowButton ?? true;
->>>>>>> 78232b1d
   const allowSelection = properties?.allowSelection ?? (showBulkSelector || highlightSelectedRow) ? true : false;
 
   return {
@@ -91,10 +88,7 @@
     rowsPerPage,
     enabledSort,
     hideColumnSelectorButton,
-<<<<<<< HEAD
-=======
     showAddNewRowButton,
->>>>>>> 78232b1d
     allowSelection,
   };
 }