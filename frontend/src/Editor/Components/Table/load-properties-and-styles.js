--- conflicted
+++ resolved
@@ -66,12 +66,8 @@
     actionButtonRadius,
     loadingState,
     actions,
-<<<<<<< HEAD
-    resultsPerPage,
     disablePaginationButtons,
     totalRecords,
-=======
     rowsPerPage,
->>>>>>> f936bc3d
   };
 }