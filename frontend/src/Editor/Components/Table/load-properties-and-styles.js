export default function loadPropertiesAndStyles(properties, styles, darkMode, component) {
  const color = styles.textColor !== '#000' ? styles.textColor : darkMode && '#fff';

  let serverSidePagination = properties.serverSidePagination ?? false;
  if (typeof serverSidePagination !== 'boolean') serverSidePagination = false;

  const serverSideSearch = properties.serverSideSearch ?? false;
  const disabledSort = properties?.disabledSort ?? false;

  const serverSideSort = properties.serverSideSort ?? false;

  const serverSideFilter = properties.serverSideFilter ?? false;

  const displaySearchBox = properties.displaySearchBox ?? true;

  const showDownloadButton = properties.showDownloadButton ?? true;

  const showFilterButton = properties.showFilterButton ?? true;

  const showBulkUpdateActions = properties.showBulkUpdateActions ?? true;

  const showBulkSelector = properties.showBulkSelector ?? false;

  const highlightSelectedRow = properties.highlightSelectedRow ?? false;
  const rowsPerPage = properties.rowsPerPage ?? 10;
  let clientSidePagination = properties.clientSidePagination ?? !serverSidePagination;
  if (typeof clientSidePagination !== 'boolean') clientSidePagination = true;

  const loadingState = properties.loadingState ?? false;

  const columnSizes = properties.columnSizes ?? {};

  const tableType = styles.tableType ?? 'table-bordered';

  const cellSize = styles?.cellSize;

  const borderRadius = styles.borderRadius ?? 0;

  const widgetVisibility = styles?.visibility ?? true;
  const parsedWidgetVisibility = widgetVisibility;

  const disabledState = styles?.disabledState ?? false;
  const parsedDisabledState = disabledState;

  const actionButtonRadius = styles.actionButtonRadius ? parseFloat(styles.actionButtonRadius) : 0;

  const actions = (component.definition.properties.actions?.value ?? []).map((action) => ({
    ...action,
    actionButtonRadius,
  }));

  return {
    color,
    serverSidePagination,
    clientSidePagination,
    serverSideSearch,
    serverSideSort,
    serverSideFilter,
    displaySearchBox,
    showDownloadButton,
    showFilterButton,
    showBulkUpdateActions,
    showBulkSelector,
    highlightSelectedRow,
    columnSizes,
    tableType,
    cellSize,
    borderRadius,
    parsedWidgetVisibility,
    parsedDisabledState,
    actionButtonRadius,
    loadingState,
    actions,
<<<<<<< HEAD
    rowsPerPage,
=======
    disabledSort,
>>>>>>> 5a884646
  };
}<|MERGE_RESOLUTION|>--- conflicted
+++ resolved
@@ -71,10 +71,7 @@
     actionButtonRadius,
     loadingState,
     actions,
-<<<<<<< HEAD
     rowsPerPage,
-=======
     disabledSort,
->>>>>>> 5a884646
   };
 }