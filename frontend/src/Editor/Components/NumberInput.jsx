--- conflicted
+++ resolved
@@ -44,13 +44,9 @@
     fireEvent('onChange');
   };
   const handleBlur = (e) => {
-<<<<<<< HEAD
-    setValue(Number(parseFloat(e.target.value ? e.target.value : 0).toFixed(properties.decimalPlaces)));
-=======
     if (!isNaN(parseFloat(properties.minValue)) && parseFloat(e.target.value) < parseFloat(properties.minValue)) {
       setValue(Number(parseFloat(properties.minValue)));
-    } else setValue(Number(parseFloat(e.target.value).toFixed(properties.decimalPlaces)));
->>>>>>> 72adc173
+    } else setValue(Number(parseFloat(e.target.value ? e.target.value : 0).toFixed(properties.decimalPlaces)));
   };
 
 
