--- conflicted
+++ resolved
@@ -175,11 +175,7 @@
       : '8px 10px',
     overflow: 'hidden',
     textOverflow: 'ellipsis',
-<<<<<<< HEAD
-    color: textColor !== '#1B1F24' ? textColor : disable ? 'var(--text-disabled)' : 'var(--text-primary)',
-=======
     color: textColor !== '#1B1F24' ? textColor : disable || loading ? 'var(--text-disabled)' : 'var(--text-primary)',
->>>>>>> 5f88094d
     borderColor: isFocused
       ? accentColor != '4368E3'
         ? accentColor
@@ -187,11 +183,7 @@
       : borderColor != '#CCD1D5'
       ? borderColor
       : disable || loading
-<<<<<<< HEAD
-      ? '1px solid var(--borders-disabled-on-white)'
-=======
       ? 'var(--borders-disabled-on-white-dimmed)'
->>>>>>> 5f88094d
       : 'var(--borders-default)',
     '--tblr-input-border-color-darker': tinycolor(borderColor).darken(24).toString(),
     backgroundColor: !['#ffffff', '#ffffffff', '#fff'].includes(backgroundColor)
@@ -350,11 +342,7 @@
                     : '50%'
                 }`,
                 transform: ' translateY(-50%)',
-<<<<<<< HEAD
-                color: iconColor !== '#CCD1D5' ? iconColor : 'var(--icons-weak-disabled)',
-=======
                 color: iconColor !== '#CFD3D859' ? iconColor : 'var(--icons-weak-disabled)',
->>>>>>> 5f88094d
                 zIndex: 3,
               }}
               stroke={1.5}
@@ -393,12 +381,8 @@
               <div onClick={(e) => handleIncrement(e)}>
                 <SolidIcon
                   width={padding == 'default' ? `${height / 2 - 1}px` : `${height / 2 + 1}px`}
-<<<<<<< HEAD
-                  height={`${padding == 'default' ? `${height / 2}px` : `${height / 2 + 2}px`}`}
-=======
                   height={padding == 'default' ? `${height / 2 - 1}px` : `${height / 2 + 1}px`}
                   fill={'var(--icons-default)'}
->>>>>>> 5f88094d
                   style={{
                     top: defaultAlignment === 'top' && label?.length > 0 && width > 0 ? '21px' : '1px',
                     right:
@@ -409,21 +393,6 @@
                         : '1px',
                     borderLeft:
                       disable || loading
-<<<<<<< HEAD
-                        ? '1px solid var(--borders-disabled-on-white)'
-                        : '1px solid var(--borders-default)',
-                    borderBottom:
-                      disable || loading
-                        ? '1px solid var(--borders-disabled-on-white)'
-                        : '.5px solid var(--borders-default)',
-                    borderTopRightRadius: borderRadius - 1,
-                    backgroundColor:
-                      loading || disable
-                        ? darkMode
-                          ? 'var(--surfaces-app-bg-default)'
-                          : 'var(--surfaces-surface-03)'
-                        : ' var(--surfaces-surface-01)',
-=======
                         ? '1px solid var(--borders-weak-disabled)'
                         : '1px solid var(--borders-default)',
                     borderBottom:
@@ -432,7 +401,6 @@
                         : '.5px solid var(--borders-default)',
                     borderTopRightRadius: borderRadius - 1,
                     backgroundColor: 'transparent',
->>>>>>> 5f88094d
                     zIndex: 3,
                   }}
                   className="numberinput-up-arrow arrow number-input-arrow"
@@ -453,27 +421,6 @@
                     bottom: '1px',
                     borderLeft:
                       disable || loading
-<<<<<<< HEAD
-                        ? '1px solid var(--borders-disabled-on-white)'
-                        : '1px solid var(--borders-default)',
-                    borderTop:
-                      disable || loading
-                        ? '1px solid var(--borders-disabled-on-white)'
-                        : '.5px solid var(--borders-default)',
-                    borderBottomRightRadius: borderRadius - 1,
-                    backgroundColor:
-                      loading || disable
-                        ? darkMode
-                          ? 'var(--surfaces-app-bg-default)'
-                          : 'var(--surfaces-surface-03)'
-                        : ' var(--surfaces-surface-01)',
-                    zIndex: 3,
-                  }}
-                  width={padding == 'default' ? `${height / 2 - 1}px` : `${height / 2 + 1}px`}
-                  height={`${padding == 'default' ? `${height / 2}px` : `${height / 2 + 2}px`}`}
-                  className="numberinput-down-arrow arrow"
-                  name="cheverondown"
-=======
                         ? '1px solid var(--borders-weak-disabled)'
                         : '1px solid var(--borders-default)',
                     borderTop:
@@ -488,7 +435,6 @@
                   height={padding == 'default' ? `${height / 2 - 1}px` : `${height / 2 + 1}px`}
                   className="numberinput-down-arrow arrow number-input-arrow"
                   name="TriangleUpCenter"
->>>>>>> 5f88094d
                 ></SolidIcon>
               </div>
             </>
