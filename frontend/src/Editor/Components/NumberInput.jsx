import React, { useRef, useEffect, useState } from 'react';
import './numberinput.scss';
import SolidIcon from '@/_ui/Icon/SolidIcons';
import * as Icons from '@tabler/icons-react';
import Loader from '@/ToolJetUI/Loader/Loader';
import { resolveWidgetFieldValue } from '@/_helpers/utils';

const tinycolor = require('tinycolor2');
import Label from '@/_ui/Label';

export default function NumberInput({
  height,
  properties,
  validate,
  styles,
  setExposedVariable,
  fireEvent,
  component,
  darkMode,
  dataCy,
  isResizing,
}) {
  const { loadingState, disabledState, label, placeholder } = properties;
  const {
    padding,
    borderRadius,
    borderColor,
    backgroundColor,
    boxShadow,
    width,
    alignment,
    direction,
    color,
    auto,
    errTextColor,
    iconColor,
    accentColor,
  } = styles;

<<<<<<< HEAD
  const textColor = darkMode && ['#232e3c', '#000000ff'].includes(styles.textColor) ? '#fff' : styles.textColor;
=======
  const textColor = darkMode && ['#232e3c', '#000000ff'].includes(styles.textColor) ? '#CFD3D8' : styles.textColor;
>>>>>>> 9519a1a8
  const isMandatory = resolveWidgetFieldValue(component?.definition?.validation?.mandatory?.value) ?? false;
  const minValue = resolveWidgetFieldValue(component?.definition?.validation?.minValue?.value) ?? null;
  const maxValue = resolveWidgetFieldValue(component?.definition?.validation?.maxValue?.value) ?? null;

  const [visibility, setVisibility] = useState(properties.visibility);
  const [loading, setLoading] = useState(loadingState);
  const [showValidationError, setShowValidationError] = useState(false);
  const [value, setValue] = React.useState(Number(parseFloat(properties.value).toFixed(properties.decimalPlaces)));
  const { isValid, validationError } = validate(value);
  const [isFocused, setIsFocused] = useState(false);

  const inputRef = useRef(null);

  const [disable, setDisable] = useState(disabledState || loadingState);
  const labelRef = useRef();
  const _width = (width / 100) * 70; // Max width which label can go is 70% for better UX calculate width based on this value

  useEffect(() => {
    setExposedVariable('label', label);
    // eslint-disable-next-line react-hooks/exhaustive-deps
  }, [label]);

  useEffect(() => {
    setValue(Number(parseFloat(value).toFixed(properties.decimalPlaces)));
    // eslint-disable-next-line react-hooks/exhaustive-deps
  }, [properties.decimalPlaces]);

  useEffect(() => {
    setValue(Number(parseFloat(properties.value).toFixed(properties.decimalPlaces)));
    // eslint-disable-next-line react-hooks/exhaustive-deps
  }, [properties.value]);

  const handleBlur = (e) => {
    setValue(Number(parseFloat(e.target.value).toFixed(properties.decimalPlaces)));
    setShowValidationError(true);
    e.stopPropagation();
    fireEvent('onBlur');
    setIsFocused(false);
  };

  useEffect(() => {
    if (!isNaN(value)) {
      setExposedVariable('value', value);
    }
    // eslint-disable-next-line react-hooks/exhaustive-deps
  }, [value]);

  useEffect(() => {
    setExposedVariable('isMandatory', isMandatory);
    // eslint-disable-next-line react-hooks/exhaustive-deps
  }, [isMandatory]);

  useEffect(() => {
    setExposedVariable('isLoading', loading);
    // eslint-disable-next-line react-hooks/exhaustive-deps
  }, [loading]);

  useEffect(() => {
    setExposedVariable('setLoading', async function (loading) {
      setLoading(loading);
      setExposedVariable('isLoading', loading);
    });
    // eslint-disable-next-line react-hooks/exhaustive-deps
  }, [properties.loadingState]);

  useEffect(() => {
    setExposedVariable('isVisible', visibility);
    // eslint-disable-next-line react-hooks/exhaustive-deps
  }, [visibility]);

  useEffect(() => {
    setExposedVariable('setVisibility', async function (state) {
      setVisibility(state);
      setExposedVariable('isVisible', state);
    });
    // eslint-disable-next-line react-hooks/exhaustive-deps
  }, [properties.visibility]);

  useEffect(() => {
    setExposedVariable('setDisable', async function (disable) {
      setDisable(disable);
      setExposedVariable('isDisabled', disable);
    });
    // eslint-disable-next-line react-hooks/exhaustive-deps
  }, [disabledState]);

  useEffect(() => {
    setExposedVariable('isDisabled', disable);
    // eslint-disable-next-line react-hooks/exhaustive-deps
  }, [disable]);
  useEffect(() => {
    if (labelRef?.current) {
      const absolutewidth = labelRef?.current?.getBoundingClientRect()?.width;
      setLabelWidth(absolutewidth);
    } else setLabelWidth(0);

    // eslint-disable-next-line react-hooks/exhaustive-deps
  }, [
    isResizing,
    width,
    auto,
    defaultAlignment,
    component?.definition?.styles?.iconVisibility?.value,
    labelRef?.current?.getBoundingClientRect()?.width,
    isMandatory,
    padding,
    direction,
    alignment,
  ]);

  useEffect(() => {
    setExposedVariable('isValid', isValid);
    // eslint-disable-next-line react-hooks/exhaustive-deps
  }, [isValid]);

  const computedStyles = {
    height: height == 36 ? (padding == 'default' ? '36px' : '40px') : padding == 'default' ? height : height + 4,
    borderRadius: `${borderRadius}px`,
    boxShadow: boxShadow,
    padding: styles.iconVisibility
      ? height < 20
        ? '0px 10px 0px 29px'
        : '8px 10px 8px 29px'
      : height < 20
      ? '0px 10px'
      : '8px 10px',
    overflow: 'hidden',
    textOverflow: 'ellipsis',
    color: textColor !== '#1B1F24' ? textColor : disable || loading ? 'var(--text-disabled)' : 'var(--text-primary)',
    borderColor: isFocused
      ? accentColor != '4368E3'
        ? accentColor
        : 'var(--primary-accent-strong)'
      : borderColor != '#CCD1D5'
      ? borderColor
      : disable || loading
      ? 'var(--borders-disabled-on-white-dimmed)'
      : 'var(--borders-default)',
    '--tblr-input-border-color-darker': tinycolor(borderColor).darken(24).toString(),
    backgroundColor: !['#ffffff', '#ffffffff', '#fff'].includes(backgroundColor)
      ? backgroundColor
      : disable || loading
      ? darkMode
        ? 'var(--surfaces-app-bg-default)'
        : 'var(--surfaces-surface-03)'
      : 'var(--surfaces-surface-01)',
  };

  const defaultAlignment = alignment === 'side' || alignment === 'top' ? alignment : 'side';
  const [labelWidth, setLabelWidth] = useState(0);

  const iconName = styles.icon; // Replace with the name of the icon you want
  // eslint-disable-next-line import/namespace
  const IconElement = Icons[iconName] == undefined ? Icons['IconHome2'] : Icons[iconName];
  // eslint-disable-next-line import/namespace

  const handleChange = (e) => {
    setValue(Number(parseFloat(e.target.value)));
    if (e.target.value == '') {
      setValue(null);
      setExposedVariable('value', null);
      fireEvent('onChange');
    }
    if (!isNaN(Number(parseFloat(e.target.value)))) {
      setExposedVariable('value', Number(parseFloat(e.target.value)));
      fireEvent('onChange');
    }
  };
  useEffect(() => {
    disable !== disabledState && setDisable(disabledState);
    // eslint-disable-next-line react-hooks/exhaustive-deps
  }, [disabledState]);
  useEffect(() => {
    visibility !== properties.visibility && setVisibility(properties.visibility);
    // eslint-disable-next-line react-hooks/exhaustive-deps
  }, [properties.visibility]);
  useEffect(() => {
    loading !== loadingState && setLoading(loadingState);
    // eslint-disable-next-line react-hooks/exhaustive-deps
  }, [loadingState]);

  const handleIncrement = (e) => {
    e.preventDefault(); // Prevent the default button behavior (form submission, page reload)

    const newValue = (value || 0) + 1;
    setValue(newValue);
    if (!isNaN(newValue)) {
      setExposedVariable('value', newValue);
      fireEvent('onChange');
    }
  };
  const handleDecrement = (e) => {
    e.preventDefault();
    const newValue = (value || 0) - 1;
    setValue(newValue);
    if (!isNaN(newValue)) {
      setExposedVariable('value', newValue);
      fireEvent('onChange');
    }
  };
  useEffect(() => {
    setExposedVariable('setFocus', async function () {
      inputRef.current.focus();
    });
    setExposedVariable('setBlur', async function () {
      inputRef.current.blur();
    });
    setExposedVariable('setText', async function (text) {
      if (text) {
        const newValue = Number(parseFloat(text));
        setValue(newValue);
        setExposedVariable('value', text);
        fireEvent('onChange');
      }
    });

    setExposedVariable('clear', async function () {
      setValue('');
      setExposedVariable('value', '');
      fireEvent('onChange');
    });
    // eslint-disable-next-line react-hooks/exhaustive-deps
  }, []);

  const loaderStyle = {
    right:
      direction === 'right' &&
      defaultAlignment === 'side' &&
      ((label?.length > 0 && width > 0) || (auto && width == 0 && label && label?.length != 0))
        ? `${labelWidth + 11 + 20}px` // 23 px usual + 20 for number input arrows
        : '31px',
    top: `${
      defaultAlignment === 'top'
        ? ((label?.length > 0 && width > 0) || (auto && width == 0 && label && label?.length != 0)) &&
          'calc(50% + 10px)'
        : ''
    }`,
    transform:
      defaultAlignment === 'top' &&
      ((label?.length > 0 && width > 0) || (auto && width == 0 && label && label?.length != 0)) &&
      ' translateY(-50%)',
    zIndex: 3,
  };

  const renderInput = () => {
    return (
      <>
        <div
          data-cy={`label-${String(component.name).toLowerCase()}`}
          className={`text-input tj-number-input-widget  d-flex  ${
            defaultAlignment === 'top' &&
            ((width != 0 && label && label?.length != 0) || (auto && width == 0 && label && label?.length != 0))
              ? 'flex-column'
              : 'align-items-center '
          }  ${direction === 'right' && defaultAlignment === 'side' ? 'flex-row-reverse' : ''}
         ${direction === 'right' && defaultAlignment === 'top' ? 'text-right' : ''}
         ${visibility || 'invisible'}`}
          style={{
            position: 'relative',
            width: '100%',
            display: !visibility ? 'none' : 'flex',
            whiteSpace: 'nowrap',
          }}
          data-disabled={disable || loading}
        >
          <Label
            label={label}
            width={width}
            labelRef={labelRef}
            darkMode={darkMode}
            color={color}
            defaultAlignment={defaultAlignment}
            direction={direction}
            auto={auto}
            isMandatory={isMandatory}
            _width={_width}
            labelWidth={labelWidth}
          />
          {component?.definition?.styles?.iconVisibility?.value && !isResizing && (
            <IconElement
              data-cy={'text-input-icon'}
              style={{
                width: '16px',
                height: '16px',
                left:
                  direction === 'right'
                    ? '11px'
                    : defaultAlignment === 'top'
                    ? '11px'
                    : (label?.length > 0 && width > 0) || (auto && width == 0 && label && label?.length != 0)
                    ? `${labelWidth + 11}px`
                    : '11px', //11 ::  is 10 px inside the input + 1 px border + 12px margin right
                position: 'absolute',
                top: `${
                  defaultAlignment === 'side'
                    ? '50%'
                    : (label?.length > 0 && width > 0) || (auto && width == 0 && label && label?.length != 0)
                    ? 'calc(50% + 10px)'
                    : '50%'
                }`,
                transform: ' translateY(-50%)',
                color: iconColor !== '#CFD3D859' ? iconColor : 'var(--icons-weak-disabled)',
                zIndex: 3,
              }}
              stroke={1.5}
            />
          )}
          <input
            ref={inputRef}
            disabled={disable || loading}
            onChange={handleChange}
            onBlur={handleBlur}
            type="number"
            className={`${!isValid && showValidationError ? 'is-invalid' : ''} input-number  tj-text-input-widget`}
            placeholder={placeholder}
            style={computedStyles}
            value={value}
            data-cy={dataCy}
            min={minValue}
            max={maxValue}
            onKeyUp={(e) => {
              if (e.key === 'Enter') {
                setValue(e.target.value);
                setExposedVariable('value', e.target.value);
                fireEvent('onEnterPressed');
              }
            }}
            onFocus={(e) => {
              setIsFocused(true);
              e.stopPropagation();
              setTimeout(() => {
                fireEvent('onFocus');
              }, 0);
            }}
          />
          {!isResizing && (
            <>
              <div onClick={(e) => handleIncrement(e)}>
                <SolidIcon
                  width={padding == 'default' ? `${height / 2 - 1}px` : `${height / 2 + 1}px`}
                  height={padding == 'default' ? `${height / 2 - 1}px` : `${height / 2 + 1}px`}
                  fill={'var(--icons-default)'}
                  style={{
                    top: defaultAlignment === 'top' && label?.length > 0 && width > 0 ? '21px' : '1px',
                    right:
                      labelWidth == 0
                        ? '1px'
                        : alignment == 'side' && direction === 'right'
                        ? `${labelWidth + 1}px`
                        : '1px',
                    borderLeft:
                      disable || loading
                        ? '1px solid var(--borders-weak-disabled)'
                        : '1px solid var(--borders-default)',
                    borderBottom:
                      disable || loading
                        ? '1px solid var(--borders-weak-disabled)'
                        : '.5px solid var(--borders-default)',
                    borderTopRightRadius: borderRadius - 1,
                    backgroundColor: 'transparent',
                    zIndex: 3,
                  }}
                  className="numberinput-up-arrow arrow number-input-arrow"
                  name="TriangleDownCenter"
                ></SolidIcon>
              </div>

              <div onClick={(e) => handleDecrement(e)}>
                <SolidIcon
                  fill={'var(--icons-default)'}
                  style={{
                    right:
                      labelWidth == 0
                        ? '1px'
                        : alignment == 'side' && direction === 'right'
                        ? `${labelWidth + 1}px`
                        : '1px',
                    bottom: '1px',
                    borderLeft:
                      disable || loading
                        ? '1px solid var(--borders-weak-disabled)'
                        : '1px solid var(--borders-default)',
                    borderTop:
                      disable || loading
                        ? '1px solid var(--borders-weak-disabled)'
                        : '.5px solid var(--borders-default)',
                    borderBottomRightRadius: borderRadius - 1,
                    backgroundColor: 'transparent',
                    zIndex: 3,
                  }}
                  width={padding == 'default' ? `${height / 2 - 1}px` : `${height / 2 + 1}px`}
                  height={padding == 'default' ? `${height / 2 - 1}px` : `${height / 2 + 1}px`}
                  className="numberinput-down-arrow arrow number-input-arrow"
                  name="TriangleUpCenter"
                ></SolidIcon>
              </div>
            </>
          )}
          {loading && <Loader style={{ ...loaderStyle }} width="16" />}
        </div>
        {showValidationError && visibility && (
          <div
            data-cy={`${String(component.name).toLowerCase()}-invalid-feedback`}
            style={{
              color: errTextColor !== '#D72D39' ? errTextColor : 'var(--status-error-strong)',
              textAlign: direction == 'left' && 'end',
              fontSize: '11px',
              fontWeight: '400',
              lineHeight: '16px',
            }}
          >
            {showValidationError && validationError}
          </div>
        )}
      </>
    );
  };

  return <div>{renderInput()}</div>;
}<|MERGE_RESOLUTION|>--- conflicted
+++ resolved
@@ -37,11 +37,7 @@
     accentColor,
   } = styles;
 
-<<<<<<< HEAD
-  const textColor = darkMode && ['#232e3c', '#000000ff'].includes(styles.textColor) ? '#fff' : styles.textColor;
-=======
   const textColor = darkMode && ['#232e3c', '#000000ff'].includes(styles.textColor) ? '#CFD3D8' : styles.textColor;
->>>>>>> 9519a1a8
   const isMandatory = resolveWidgetFieldValue(component?.definition?.validation?.mandatory?.value) ?? false;
   const minValue = resolveWidgetFieldValue(component?.definition?.validation?.minValue?.value) ?? null;
   const maxValue = resolveWidgetFieldValue(component?.definition?.validation?.maxValue?.value) ?? null;
