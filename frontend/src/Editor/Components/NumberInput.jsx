import React, { useEffect } from 'react';

export const NumberInput = function NumberInput({
  height,
  properties,
  styles,
  setExposedVariable,
  component,
  darkMode,
  fireEvent,
  darkMode,
}) {
<<<<<<< HEAD
  const { visibility, borderRadius, backgroundColor } = styles;
=======
  const { visibility, borderRadius, borderColor } = styles;

  const textColor = darkMode && ['#232e3c', '#000000ff'].includes(styles.textColor) ? '#fff' : styles.textColor;
>>>>>>> 2ac288ab

  const [value, setValue] = React.useState(parseInt(properties.value));

  const handleChange = (e) => {
    if (
      !isNaN(parseInt(properties.minValue)) &&
      !isNaN(parseInt(properties.maxValue)) &&
      parseInt(properties.minValue) > parseInt(properties.maxValue)
    ) {
      setValue(parseInt(properties.maxValue));
    } else if (!isNaN(parseInt(properties.maxValue)) && parseInt(e.target.value) > parseInt(properties.maxValue)) {
      setValue(parseInt(properties.maxValue));
    } else if (!isNaN(parseInt(properties.minValue)) && parseInt(e.target.value) < parseInt(properties.minValue)) {
      setValue(parseInt(properties.minValue));
    } else {
      setValue(parseInt(e.target.value));
    }
    fireEvent('onChange');
  };

  useEffect(() => {
    setValue(parseInt(properties.value));
  }, [properties.value]);

  useEffect(() => {
    if (!isNaN(value)) {
      setExposedVariable('value', value);
    }
    // eslint-disable-next-line react-hooks/exhaustive-deps
  }, [value]);

  const computedStyles = {
    height,
    display: visibility ? '' : 'none',
    borderRadius: `${borderRadius}px`,
    backgroundColor: darkMode && ['#ffffff', '#ffffffff'].includes(backgroundColor) ? '#000000' : backgroundColor,
  };

  return (
    <input
      disabled={styles.disabledState}
      onChange={handleChange}
      type="number"
      className="form-control"
      placeholder={properties.placeholder}
<<<<<<< HEAD
      style={computedStyles}
=======
      style={{
        height,
        display: visibility ? '' : 'none',
        borderRadius: `${borderRadius}px`,
        borderColor,
        color: textColor,
      }}
>>>>>>> 2ac288ab
      value={value}
      data-cy={`draggable-widget-${String(component.name).toLowerCase()}`}
    />
  );
};<|MERGE_RESOLUTION|>--- conflicted
+++ resolved
@@ -8,15 +8,10 @@
   component,
   darkMode,
   fireEvent,
-  darkMode,
 }) {
-<<<<<<< HEAD
-  const { visibility, borderRadius, backgroundColor } = styles;
-=======
-  const { visibility, borderRadius, borderColor } = styles;
+  const { visibility, borderRadius, borderColor, backgroundColor } = styles;
 
   const textColor = darkMode && ['#232e3c', '#000000ff'].includes(styles.textColor) ? '#fff' : styles.textColor;
->>>>>>> 2ac288ab
 
   const [value, setValue] = React.useState(parseInt(properties.value));
 
@@ -52,6 +47,8 @@
     height,
     display: visibility ? '' : 'none',
     borderRadius: `${borderRadius}px`,
+    borderColor,
+    color: textColor,
     backgroundColor: darkMode && ['#ffffff', '#ffffffff'].includes(backgroundColor) ? '#000000' : backgroundColor,
   };
 
@@ -62,17 +59,7 @@
       type="number"
       className="form-control"
       placeholder={properties.placeholder}
-<<<<<<< HEAD
       style={computedStyles}
-=======
-      style={{
-        height,
-        display: visibility ? '' : 'none',
-        borderRadius: `${borderRadius}px`,
-        borderColor,
-        color: textColor,
-      }}
->>>>>>> 2ac288ab
       value={value}
       data-cy={`draggable-widget-${String(component.name).toLowerCase()}`}
     />
