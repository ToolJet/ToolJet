--- conflicted
+++ resolved
@@ -1,9 +1,5 @@
 import React, { useEffect } from 'react';
 
-<<<<<<< HEAD
-export const NumberInput = function NumberInput({ height, properties, styles, setExposedVariable, component }) {
-  const { visibility, borderRadius, backgroundColor } = styles;
-=======
 export const NumberInput = function NumberInput({
   height,
   properties,
@@ -13,7 +9,6 @@
   fireEvent,
 }) {
   const { visibility, borderRadius } = styles;
->>>>>>> 33073121
 
   const [value, setValue] = React.useState(parseInt(properties.value));
 
