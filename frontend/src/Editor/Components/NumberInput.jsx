--- conflicted
+++ resolved
@@ -1,9 +1,5 @@
 import React, { useEffect } from 'react';
 
-<<<<<<< HEAD
-export const NumberInput = function NumberInput({ height, properties, styles, setExposedVariable, component }) {
-  const { visibility, borderRadius, borderColor } = styles;
-=======
 export const NumberInput = function NumberInput({
   height,
   properties,
@@ -12,8 +8,7 @@
   component,
   fireEvent,
 }) {
-  const { visibility, borderRadius } = styles;
->>>>>>> 4609d2b6
+  const { visibility, borderRadius, borderColor } = styles;
 
   const [value, setValue] = React.useState(parseInt(properties.value));
 
