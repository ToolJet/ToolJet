import React, { useEffect } from 'react';

<<<<<<< HEAD
export const NumberInput = function NumberInput({ height, properties, styles, setExposedVariable, darkMode }) {
=======
export const NumberInput = function NumberInput({ height, properties, styles, setExposedVariable, component }) {
>>>>>>> e52eb6dd
  const { visibility, borderRadius } = styles;

  const textColor = darkMode && styles.textColor === '#000' ? '#fff' : styles.textColor;

  const [value, setValue] = React.useState(parseInt(properties.value));

  const handleChange = (e) => {
    if (
      !isNaN(parseInt(properties.minValue)) &&
      !isNaN(parseInt(properties.maxValue)) &&
      parseInt(properties.minValue) > parseInt(properties.maxValue)
    ) {
      setValue(parseInt(properties.maxValue));
    } else if (!isNaN(parseInt(properties.maxValue)) && parseInt(e.target.value) > parseInt(properties.maxValue)) {
      setValue(parseInt(properties.maxValue));
    } else if (!isNaN(parseInt(properties.minValue)) && parseInt(e.target.value) < parseInt(properties.minValue)) {
      setValue(parseInt(properties.minValue));
    } else {
      setValue(parseInt(e.target.value));
    }
  };

  useEffect(() => {
    setValue(parseInt(properties.value));
  }, [properties.value]);

  useEffect(() => {
    if (!isNaN(value)) {
      setExposedVariable('value', value);
    }
    // eslint-disable-next-line react-hooks/exhaustive-deps
  }, [value]);

  return (
    <input
      disabled={styles.disabledState}
      onChange={handleChange}
      type="number"
      className="form-control"
      placeholder={properties.placeholder}
      style={{ height, display: visibility ? '' : 'none', borderRadius: `${borderRadius}px`, color: textColor }}
      value={value}
      data-cy={`draggable-widget-${String(component.name).toLowerCase()}`}
    />
  );
};<|MERGE_RESOLUTION|>--- conflicted
+++ resolved
@@ -1,10 +1,7 @@
 import React, { useEffect } from 'react';
 
-<<<<<<< HEAD
-export const NumberInput = function NumberInput({ height, properties, styles, setExposedVariable, darkMode }) {
-=======
-export const NumberInput = function NumberInput({ height, properties, styles, setExposedVariable, component }) {
->>>>>>> e52eb6dd
+export const NumberInput = function NumberInput({ height, properties, styles, setExposedVariable, component, darkMode }) {
+
   const { visibility, borderRadius } = styles;
 
   const textColor = darkMode && styles.textColor === '#000' ? '#fff' : styles.textColor;
