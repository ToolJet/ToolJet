--- conflicted
+++ resolved
@@ -6,14 +6,9 @@
   styles,
   setExposedVariable,
   component,
-<<<<<<< HEAD
   darkMode,
-}) {
-
-=======
   fireEvent,
 }) {
->>>>>>> 4609d2b6
   const { visibility, borderRadius } = styles;
 
   const textColor = darkMode && styles.textColor === '#000' ? '#fff' : styles.textColor;
