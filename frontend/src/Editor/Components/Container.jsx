--- conflicted
+++ resolved
@@ -2,7 +2,7 @@
 import { SubCustomDragLayer } from '../SubCustomDragLayer';
 import { SubContainer } from '../SubContainer';
 
-export const Container = function Container({ id, width, height, containerProps, removeComponent, styles }) {
+export const Container = function Container({ id, component, width, height, containerProps, removeComponent, styles }) {
   const { backgroundColor, visibility, disabledState } = styles;
 
   const computedStyles = {
@@ -14,8 +14,16 @@
   const parentRef = useRef(null);
 
   return (
-<<<<<<< HEAD
-    <div data-disabled={disabledState} className="jet-container" id={id} ref={parentRef} style={computedStyles}>
+    <div
+      data-disabled={disabledState}
+      className="jet-container"
+      id={id}
+      ref={parentRef}
+      style={computedStyles}
+      onClick={(e) => {
+        if (e.target.className === 'real-canvas') containerProps.onComponentClick(id, component);
+      }} //Hack, should find a better solution - to prevent losing z index when comtainer element is clicked
+    >
       <SubContainer
         containerCanvasWidth={width}
         parent={id}
@@ -29,18 +37,6 @@
         parentRef={parentRef}
         currentLayout={containerProps.currentLayout}
       />
-=======
-    <div
-      data-disabled={parsedDisabledState}
-      className="jet-container"
-      id={id}
-      ref={parentRef}
-      onClick={(e) => { if (e.target.className === 'real-canvas') containerProps.onComponentClick(id, component) }} //Hack, should find a better solution - to prevent losing z index when comtainer element is clicked
-      style={computedStyles}
-    >
-      <SubContainer containerCanvasWidth={width} parent={id} {...containerProps} parentRef={parentRef} removeComponent={removeComponent} />
-      <SubCustomDragLayer containerCanvasWidth={width} parent={id} parentRef={parentRef} currentLayout={containerProps.currentLayout} />
->>>>>>> 62711a0c
     </div>
   );
 };