--- conflicted
+++ resolved
@@ -9,11 +9,7 @@
   height,
   containerProps,
   width,
-<<<<<<< HEAD
-  removeComponent
-=======
   currentState
->>>>>>> 7f9f9cb4
 }) {
 
   const backgroundColor = component.definition.styles.backgroundColor.value;
