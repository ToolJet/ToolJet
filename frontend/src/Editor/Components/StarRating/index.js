import '@/_styles/widgets/star-rating.scss';

import React from 'react';
import { useTrail } from 'react-spring';
import { resolveReferences } from '@/_helpers/utils';

import Star from './star';

export const StarRating = function StarRating({
  id,
  component,
  onComponentClick,
  onComponentOptionChanged,
  currentState,
  onEvent,
}) {
  const label = component.definition.properties.label.value;
  const defaultSelected = +component.definition.properties.defaultSelected.value ?? 5;
  const maxRating = +component.definition.properties.maxRating.value ?? 5;
  const allowHalfStar = component.definition.properties.allowHalfStar.value ?? false;
  const textColorProperty = component.definition.styles.textColor;
  const color = textColorProperty ? textColorProperty.value : '#ffb400';
  const widgetVisibility = component.definition.styles?.visibility?.value || true;

  let parsedWidgetVisibility = widgetVisibility;
  
  try {
    parsedWidgetVisibility = resolveReferences(parsedWidgetVisibility, currentState, []);
  } catch (err) { console.log(err); }

  const tooltips = component.definition.properties.tooltips.value ?? [];
  const _tooltips = resolveReferences(tooltips, currentState, []) ?? [];

  const animatedStars = useTrail(maxRating, {
    config: {
      friction: 22,
      tension: 500,
    },
    from: {
      opacity: 0,
      transform: 'scale(0.8)',
    },
    opacity: 1,
    transform: 'scale(1)',
  });

  // -1 cos code is considering index from 0,1,2.....
  const [currentRatingIndex, setRatingIndex] = React.useState(defaultSelected - 1);
  const [hoverIndex, setHoverIndex] = React.useState(null);

  React.useEffect(() => {
    setRatingIndex(defaultSelected - 1);
    onComponentOptionChanged(component, 'value', defaultSelected);
  }, [defaultSelected]);

  React.useEffect(() => {
    setTimeout(() => {
      onComponentOptionChanged(component, 'value', defaultSelected);
    }, 1000)
  }, []);

  function handleClick(idx) {
    // +1 cos code is considering index from 0,1,2.....
    onComponentOptionChanged(component, 'value', idx + 1);
    onEvent('onChange', { component });
  }

  const getActive = (index) => {
    if (hoverIndex !== null) return index <= hoverIndex;
    return index <= currentRatingIndex;
  };

  const isHalfStar = (index) => {
    if (hoverIndex !== null) return false;
    return index - 0.5 === currentRatingIndex;
  };

  const getTooltip = (index) => {
    if (_tooltips && Array.isArray(_tooltips) && _tooltips.length > 0) return _tooltips[index];
    return '';
  };

  return (
<<<<<<< HEAD
    <div className="star-rating" onClick={event => {event.stopPropagation(); onComponentClick(id, component)}}>
=======
    <div className="star-rating" onClick={() => onComponentClick(id, component)} style={{display:parsedWidgetVisibility ? '' : 'none'}}>
>>>>>>> 7f9f9cb4
      {/* TODO: Add label color defination property instead of hardcoded color*/}
      <span className="label form-check-label form-check-label col-auto" style={{ color: '#000' }}>
        {label}
      </span>
      {animatedStars.map((props, index) => (
        <Star
          tooltip={getTooltip(index)}
          active={getActive(index)}
          isHalfStar={isHalfStar(index)}
          maxRating={maxRating}
          onClick={(e, idx) => {
            e.stopPropagation();
            setRatingIndex(idx);
            handleClick(idx);
          }}
          allowHalfStar={allowHalfStar}
          key={index}
          index={index}
          color={color}
          style={{ ...props }}
          setHoverIndex={setHoverIndex}
        />
      ))}
    </div>
  );
};<|MERGE_RESOLUTION|>--- conflicted
+++ resolved
@@ -81,11 +81,7 @@
   };
 
   return (
-<<<<<<< HEAD
-    <div className="star-rating" onClick={event => {event.stopPropagation(); onComponentClick(id, component)}}>
-=======
-    <div className="star-rating" onClick={() => onComponentClick(id, component)} style={{display:parsedWidgetVisibility ? '' : 'none'}}>
->>>>>>> 7f9f9cb4
+    <div className="star-rating" onClick={event => {event.stopPropagation(); onComponentClick(id, component)}} style={{display:parsedWidgetVisibility ? '' : 'none'}}>
       {/* TODO: Add label color defination property instead of hardcoded color*/}
       <span className="label form-check-label form-check-label col-auto" style={{ color: '#000' }}>
         {label}
