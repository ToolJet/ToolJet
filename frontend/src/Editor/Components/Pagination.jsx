import React, { useState, useEffect } from 'react';
import PaginationMUI from '@mui/material/Pagination';
import config from 'config';

export const Pagination = ({
  height,
  properties,
  styles,
  exposedVariables,
  setExposedVariable,
  fireEvent,
  darkMode,
  dataCy,
}) => {
  const { visibility, disabledState, boxShadow } = styles;
  const [currentPage, setCurrentPage] = useState(() => properties?.defaultPageIndex ?? 1);

  useEffect(() => {
    if (exposedVariables.currentPageIndex === null) setExposedVariable('currentPageIndex', currentPage);

    if (exposedVariables.totalPages === null) setExposedVariable('totalPages', properties.numberOfPages);
    // eslint-disable-next-line react-hooks/exhaustive-deps
  }, [exposedVariables]);

  const pageChanged = (number) => {
    setCurrentPage(number);
    setExposedVariable('currentPageIndex', number);
    fireEvent('onPageChange');
  };

  function gotoPage(page) {
    pageChanged(page);
  }

  function gotoFirstPage() {
    pageChanged(1);
  }

  function gotoLastPage() {
    pageChanged(properties.numberOfPages);
  }

  function gotoNextPage() {
    gotoPage(currentPage + 1);
  }

  function gotoPreviousPage() {
    gotoPage(currentPage - 1);
  }

  useEffect(() => {
    if (properties.defaultPageIndex) {
      pageChanged(properties.defaultPageIndex);
    }
    // eslint-disable-next-line react-hooks/exhaustive-deps
  }, [properties.defaultPageIndex]);

  useEffect(() => {
    setExposedVariable('totalPages', properties.numberOfPages);
    // eslint-disable-next-line react-hooks/exhaustive-deps
  }, [properties.numberOfPages]);

  const computedStyles = {
    height,
    display: visibility ? 'flex' : 'none',
  };

  return (
<<<<<<< HEAD
    <>
      {config.UI_LIB === 'tooljet' && (
        <div
          data-disabled={disabledState}
          className="d-flex align-items-center px-1"
          data-cy={dataCy}
          style={{ boxShadow }}
        >
          <ul className="pagination m-0" style={computedStyles}>
            <Pagination.Operator
              operator="<<"
              currentPage={currentPage}
              totalPages={properties.numberOfPages}
              handleOnClick={gotoFirstPage}
              darkMode={darkMode}
            />
            <Pagination.Operator
              operator="<"
              currentPage={currentPage}
              totalPages={properties.numberOfPages}
              handleOnClick={gotoPreviousPage}
              darkMode={darkMode}
            />
            <Pagination.PageLinks
              currentPage={currentPage}
              totalPages={properties.numberOfPages}
              callback={gotoPage}
              darkMode={darkMode}
            />
            <Pagination.Operator
              operator=">"
              currentPage={currentPage}
              totalPages={properties.numberOfPages}
              handleOnClick={gotoNextPage}
              darkMode={darkMode}
            />
            <Pagination.Operator
              operator=">>"
              currentPage={currentPage}
              totalPages={properties.numberOfPages}
              handleOnClick={gotoLastPage}
              darkMode={darkMode}
            />
          </ul>
        </div>
      )}
      {config.UI_LIB === 'mui' && (
        <PaginationMUI
          count={properties.numberOfPages}
          defaultPage={currentPage}
          page={currentPage}
          onChange={(event, value) => setCurrentPage(value)}
          showFirstButton
          showLastButton
          disabled={disabledState}
          style={computedStyles}
          sx={{ boxShadow: boxShadow }}
=======
    <div
      data-disabled={disabledState}
      className="d-flex align-items-center px-1"
      data-cy={dataCy}
      style={{ boxShadow }}
    >
      <ul
        className="pagination m-0"
        style={computedStyles}
      >
        <Pagination.Operator
          operator="<<"
          currentPage={currentPage}
          totalPages={properties.numberOfPages}
          handleOnClick={gotoFirstPage}
          darkMode={darkMode}
        />
        <Pagination.Operator
          operator="<"
          currentPage={currentPage}
          totalPages={properties.numberOfPages}
          handleOnClick={gotoPreviousPage}
          darkMode={darkMode}
        />
        <Pagination.PageLinks
          currentPage={currentPage}
          totalPages={properties.numberOfPages}
          callback={gotoPage}
          darkMode={darkMode}
        />
        <Pagination.Operator
          operator=">"
          currentPage={currentPage}
          totalPages={properties.numberOfPages}
          handleOnClick={gotoNextPage}
          darkMode={darkMode}
        />
        <Pagination.Operator
          operator=">>"
          currentPage={currentPage}
          totalPages={properties.numberOfPages}
          handleOnClick={gotoLastPage}
          darkMode={darkMode}
>>>>>>> 9b258dc6
        />
      )}
    </>
  );
};

/**
 * ? Operator
 * ">>" right-shift operator.
 * "<<" left-shift operator.
 * "<"  less-than operator
 * ">"  greater-than operator
 */

function getOperator(operator) {
  switch (operator) {
    case '<<':
      return (
        <svg
          xmlns="http://www.w3.org/2000/svg"
          className="icon"
          width="24"
          height="24"
          viewBox="0 0 24 24"
          strokeWidth="2"
          stroke="currentColor"
          fill="none"
          strokeLinecap="round"
          strokeLinejoin="round"
        >
          <path
            stroke="none"
            d="M0 0h24v24H0z"
            fill="none"
          />
          <polyline points="11 7 6 12 11 17" />
          <polyline points="17 7 12 12 17 17" />
        </svg>
      );

    case '>>':
      return (
        <svg
          xmlns="http://www.w3.org/2000/svg"
          className="icon"
          width="24"
          height="24"
          viewBox="0 0 24 24"
          strokeWidth="2"
          stroke="currentColor"
          fill="none"
          strokeLinecap="round"
          strokeLinejoin="round"
        >
          <path
            stroke="none"
            d="M0 0h24v24H0z"
            fill="none"
          />
          <polyline points="7 7 12 12 7 17" />
          <polyline points="13 7 18 12 13 17" />
        </svg>
      );

    case '<':
      return (
        <svg
          xmlns="http://www.w3.org/2000/svg"
          className="icon"
          width="24"
          height="24"
          viewBox="0 0 24 24"
          strokeWidth="2"
          stroke="currentColor"
          fill="none"
          strokeLinecap="round"
          strokeLinejoin="round"
        >
          <path
            stroke="none"
            d="M0 0h24v24H0z"
            fill="none"
          ></path>
          <polyline points="15 6 9 12 15 18"></polyline>
        </svg>
      );

    case '>':
      return (
        <svg
          xmlns="http://www.w3.org/2000/svg"
          className="icon"
          width="24"
          height="24"
          viewBox="0 0 24 24"
          strokeWidth="2"
          stroke="currentColor"
          fill="none"
          strokeLinecap="round"
          strokeLinejoin="round"
        >
          <path
            stroke="none"
            d="M0 0h24v24H0z"
            fill="none"
          ></path>
          <polyline points="9 6 15 12 9 18"></polyline>
        </svg>
      );

    default:
      break;
  }
}

const Operator = ({ operator, currentPage, totalPages, handleOnClick, darkMode }) => {
  const getDisableCls = (operator, currentPage, totalPages) => {
    if (operator == '<<' || operator == '<') {
      return currentPage === 1 ? 'disabled' : '';
    } else {
      return currentPage === totalPages ? 'disabled' : '';
    }
  };
  return (
    <React.Fragment>
      <li className={`page-item ${getDisableCls(operator, currentPage, totalPages)}`}>
        <a
          style={{ cursor: 'pointer' }}
          className={`page-link ${darkMode && 'text-light'}`}
          onClick={handleOnClick}
        >
          {getOperator(operator)}
        </a>
      </li>
    </React.Fragment>
  );
};

const PageLinks = ({ currentPage, totalPages, callback, darkMode }) => {
  return Array.from(Array(totalPages).keys()).map((index) => {
    const pageNumber = index + 1;
    return (
      <li
        key={pageNumber}
        onClick={() => callback(pageNumber)}
        className={`page-item ${currentPage === pageNumber ? 'active' : ''}`}
      >
        <a className={`page-link ${darkMode && 'text-light'}`}>{pageNumber}</a>
      </li>
    );
  });
};

Pagination.Operator = Operator;
Pagination.PageLinks = PageLinks;<|MERGE_RESOLUTION|>--- conflicted
+++ resolved
@@ -66,7 +66,6 @@
   };
 
   return (
-<<<<<<< HEAD
     <>
       {config.UI_LIB === 'tooljet' && (
         <div
@@ -75,7 +74,10 @@
           data-cy={dataCy}
           style={{ boxShadow }}
         >
-          <ul className="pagination m-0" style={computedStyles}>
+          <ul
+            className="pagination m-0"
+            style={computedStyles}
+          >
             <Pagination.Operator
               operator="<<"
               currentPage={currentPage}
@@ -124,51 +126,6 @@
           disabled={disabledState}
           style={computedStyles}
           sx={{ boxShadow: boxShadow }}
-=======
-    <div
-      data-disabled={disabledState}
-      className="d-flex align-items-center px-1"
-      data-cy={dataCy}
-      style={{ boxShadow }}
-    >
-      <ul
-        className="pagination m-0"
-        style={computedStyles}
-      >
-        <Pagination.Operator
-          operator="<<"
-          currentPage={currentPage}
-          totalPages={properties.numberOfPages}
-          handleOnClick={gotoFirstPage}
-          darkMode={darkMode}
-        />
-        <Pagination.Operator
-          operator="<"
-          currentPage={currentPage}
-          totalPages={properties.numberOfPages}
-          handleOnClick={gotoPreviousPage}
-          darkMode={darkMode}
-        />
-        <Pagination.PageLinks
-          currentPage={currentPage}
-          totalPages={properties.numberOfPages}
-          callback={gotoPage}
-          darkMode={darkMode}
-        />
-        <Pagination.Operator
-          operator=">"
-          currentPage={currentPage}
-          totalPages={properties.numberOfPages}
-          handleOnClick={gotoNextPage}
-          darkMode={darkMode}
-        />
-        <Pagination.Operator
-          operator=">>"
-          currentPage={currentPage}
-          totalPages={properties.numberOfPages}
-          handleOnClick={gotoLastPage}
-          darkMode={darkMode}
->>>>>>> 9b258dc6
         />
       )}
     </>
