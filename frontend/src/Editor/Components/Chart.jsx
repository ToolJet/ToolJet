import React, { useState, useEffect, useMemo } from 'react';

// Use plotly basic bundle
import Plotly from 'plotly.js-basic-dist-min';
import createPlotlyComponent from 'react-plotly.js/factory';
import { isJson } from '@/_helpers/utils';
const Plot = createPlotlyComponent(Plotly);

export const Chart = function Chart({ width, height, darkMode, properties, styles, dataCy }) {
  const [loadingState, setLoadingState] = useState(false);

<<<<<<< HEAD
  const { padding, visibility, disabledState } = styles;
  const { title, markerColor, showGridLines, type, data, jsonDescription, plotFromJson, showAxes, barmode } =
    properties;

=======
  const { padding, visibility, disabledState, boxShadow } = styles;
  const { title, markerColor, showGridLines, type, data, jsonDescription, plotFromJson, showAxes } = properties;
>>>>>>> 0a82e50a
  useEffect(() => {
    const loadingStateProperty = properties.loadingState;
    if (loadingStateProperty != undefined) {
      setLoadingState(loadingStateProperty);
    }
  }, [properties.loadingState]);

  const computedStyles = {
    width: width - 4,
    height,
    display: visibility ? '' : 'none',
    background: darkMode ? '#1f2936' : 'white',
    boxShadow,
  };
  const dataString = data ?? [];

  const chartType = type;

  const isDescriptionJson = isJson(jsonDescription);

  const jsonChartData = isDescriptionJson ? JSON.parse(jsonDescription).data : [];

  const chartLayout = isDescriptionJson ? JSON.parse(jsonDescription).layout ?? {} : {};

  const fontColor = darkMode ? '#c3c3c3' : null;

  const layout = {
    width: width - 4,
    height,
    plot_bgcolor: darkMode ? '#1f2936' : null,
    paper_bgcolor: darkMode ? '#1f2936' : null,
    title: {
      text: chartLayout.title ?? title,
      font: {
        color: fontColor,
      },
    },
    legend: {
      text: chartLayout.title ?? title,
      font: {
        color: fontColor,
      },
    },
    xaxis: {
      showgrid: showGridLines,
      showline: true,
      color: fontColor,
      automargin: true,
      visible: showAxes,
      ...chartLayout.xaxis,
    },
    yaxis: {
      showgrid: showGridLines,
      showline: true,
      color: fontColor,
      automargin: true,
      visible: showAxes,
      ...chartLayout.yaxis,
    },
    margin: {
      l: padding,
      r: padding,
      b: padding,
      t: padding,
    },
    barmode: barmode,
    hoverlabel: { namelength: -1 },
  };

  const computeChartData = (data, dataString) => {
    let rawData = data;
    if (typeof rawData === 'string') {
      try {
        rawData = JSON.parse(dataString);
      } catch (err) {
        rawData = [];
      }
    }

    if (!Array.isArray(rawData)) {
      rawData = [];
    }

    let newData = [];

    if (chartType === 'pie') {
      newData = [
        {
          type: chartType,
          values: rawData.map((item) => item['y']),
          labels: rawData.map((item) => item['x']),
        },
      ];
    } else {
      newData = [
        {
          type: chartType || 'line',
          x: rawData.map((item) => item['x']),
          y: rawData.map((item) => item['y']),
          marker: { color: markerColor },
        },
      ];
    }

    return newData;
  };

  const memoizedChartData = useMemo(
    () => computeChartData(data, dataString),
    // eslint-disable-next-line react-hooks/exhaustive-deps
    [data, dataString, chartType, markerColor]
  );

  return (
    <div data-disabled={disabledState} style={computedStyles} data-cy={dataCy}>
      {loadingState === true ? (
        <div style={{ width }} className="p-2 loader-main-container">
          <center>
            <div className="spinner-border mt-5" role="status"></div>
          </center>
        </div>
      ) : (
        <Plot
          data={plotFromJson ? jsonChartData : memoizedChartData}
          layout={layout}
          config={{
            displayModeBar: false,
            // staticPlot: true
          }}
        />
      )}
    </div>
  );
};<|MERGE_RESOLUTION|>--- conflicted
+++ resolved
@@ -9,15 +9,10 @@
 export const Chart = function Chart({ width, height, darkMode, properties, styles, dataCy }) {
   const [loadingState, setLoadingState] = useState(false);
 
-<<<<<<< HEAD
-  const { padding, visibility, disabledState } = styles;
+  const { padding, visibility, disabledState, boxShadow } = styles;
   const { title, markerColor, showGridLines, type, data, jsonDescription, plotFromJson, showAxes, barmode } =
     properties;
 
-=======
-  const { padding, visibility, disabledState, boxShadow } = styles;
-  const { title, markerColor, showGridLines, type, data, jsonDescription, plotFromJson, showAxes } = properties;
->>>>>>> 0a82e50a
   useEffect(() => {
     const loadingStateProperty = properties.loadingState;
     if (loadingStateProperty != undefined) {
