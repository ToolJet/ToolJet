--- conflicted
+++ resolved
@@ -112,29 +112,6 @@
   }
 
   const selectOptions = useMemo(() => {
-<<<<<<< HEAD
-    let _selectOptions = advanced
-      ? [
-        ...schema
-          .filter((data) => data.visible)
-          .map((value) => ({
-            ...value,
-            isDisabled: value.disable,
-          })),
-      ]
-      : [
-        ...values
-          .map((value, index) => {
-            if (optionVisibility[index] !== false) {
-              return { label: display_values[index], value: value, isDisabled: optionDisable[index] };
-            }
-          })
-          .filter((option) => option),
-      ];
-
-    return _selectOptions;
-  }, [advanced, schema, display_values, values, optionDisable, optionVisibility]);
-=======
     let _options = advanced ? schema : options;
     if (Array.isArray(_options)) {
       let _selectOptions = _options
@@ -148,7 +125,6 @@
       return [];
     }
   }, [advanced, schema, options]);
->>>>>>> 230b4225
 
   function selectOption(value) {
     const val = selectOptions.filter((option) => !option.isDisabled)?.find((option) => option.value === value);
@@ -268,22 +244,22 @@
         borderColor: !isValid
           ? 'var(--status-error-strong)'
           : state.isFocused
-            ? accentColor != '#4368E3'
-              ? accentColor
-              : 'var(--primary-accent-strong)'
-            : fieldBorderColor != '#CCD1D5'
-              ? fieldBorderColor
-              : isDropdownDisabled || isDropdownLoading
-                ? '1px solid var(--borders-disabled-on-white)'
-                : 'var(--borders-default)',
+          ? accentColor != '#4368E3'
+            ? accentColor
+            : 'var(--primary-accent-strong)'
+          : fieldBorderColor != '#CCD1D5'
+          ? fieldBorderColor
+          : isDropdownDisabled || isDropdownLoading
+          ? '1px solid var(--borders-disabled-on-white)'
+          : 'var(--borders-default)',
         '--tblr-input-border-color-darker': tinycolor(fieldBorderColor).darken(24).toString(),
         backgroundColor: !['#ffffff', '#ffffffff', '#fff'].includes(fieldBackgroundColor)
           ? fieldBackgroundColor
           : isDropdownDisabled || isDropdownLoading
-            ? darkMode
-              ? 'var(--surfaces-app-bg-default)'
-              : 'var(--surfaces-surface-03)'
-            : 'var(--surfaces-surface-01)',
+          ? darkMode
+            ? 'var(--surfaces-app-bg-default)'
+            : 'var(--surfaces-surface-03)'
+          : 'var(--surfaces-surface-01)',
         '&:hover': {
           borderColor: 'var(--tblr-input-border-color-darker)',
         },
@@ -350,16 +326,12 @@
         darkMode && ['#ffffff', '#ffffffff', '#fff'].includes(fieldBackgroundColor)
           ? 'var(--surfaces-surface-01)'
           : fieldBackgroundColor,
-<<<<<<< HEAD
-      color: selectedTextColor !== '#1B1F24' ? selectedTextColor : disable || loading ? 'var(--text-disabled)' : 'var(--text-primary)',
-=======
       color:
         selectedTextColor !== '#1B1F24'
           ? selectedTextColor
           : isDropdownDisabled || isDropdownLoading
           ? 'var(--text-disabled)'
           : 'var(--text-primary)',
->>>>>>> 230b4225
       padding: '8px 6px 8px 38px',
       '&:hover': {
         backgroundColor: 'var(--interactive-overlays-fill-hover)',
