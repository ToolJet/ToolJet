--- conflicted
+++ resolved
@@ -110,8 +110,7 @@
 
 
   return (
-<<<<<<< HEAD
-    <div style={{ width, height, display:parsedWidgetVisibility ? '' : 'none' }} onClick={event => {event.stopPropagation(); onComponentClick(id, component)}} className="map-widget">
+    <div data-disabled={parsedDisabledState} style={{ width, height, display:parsedWidgetVisibility ? '' : 'none' }} onClick={event => {event.stopPropagation(); onComponentClick(id, component)}} className="map-widget">
       <div 
         className="map-center" 
         style={
@@ -128,9 +127,6 @@
           
         />
       </div>
-=======
-    <div data-disabled={parsedDisabledState} style={{ width, height, display:parsedWidgetVisibility ? '' : 'none' }} onClick={event => {event.stopPropagation(); onComponentClick(id, component)}} className="map-widget">
->>>>>>> 67ca8f14
       <LoadScript
         googleMapsApiKey={config.GOOGLE_MAPS_API_KEY}
         libraries={["places"]}
