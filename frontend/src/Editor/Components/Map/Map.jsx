import React, { useEffect, useState, useCallback } from 'react';
import config from 'config';
import { GoogleMap, LoadScript } from '@react-google-maps/api';
import { Marker } from '@react-google-maps/api';
import { resolveReferences } from '@/_helpers/utils';
import { Autocomplete } from '@react-google-maps/api';
import { darkModeStyles } from './styles';


export const Map = function Map({
  id,
  width,
  height,
  component,
  darkMode,
  onComponentClick,
  currentState,
  onComponentOptionChanged,
  onComponentOptionsChanged,
  onEvent
}) {
  const center = component.definition.properties.initialLocation.value;
  const defaultMarkerValue = component.definition.properties.defaultMarkers.value;

  let defaultMarkers = []
  try {
    defaultMarkers = defaultMarkerValue
  } catch (err) { console.log(err); }

  const addNewMarkersProp = component.definition.properties.addNewMarkers;
  const canAddNewMarkers = addNewMarkersProp ? addNewMarkersProp.value : false;

  const canSearchProp = component.definition.properties.canSearch;
  const canSearch = canSearchProp ? canSearchProp.value : false;
  const widgetVisibility = component.definition.styles?.visibility?.value || true;

  let parsedWidgetVisibility = widgetVisibility;
  
  try {
    parsedWidgetVisibility = resolveReferences(parsedWidgetVisibility, currentState, []);
  } catch (err) { console.log(err); }

  const [gmap, setGmap] = useState(null);
  const [autoComplete, setAutoComplete] = useState(null);
  const [mapCenter, setMapCenter] = useState(resolveReferences(JSON.parse(center), currentState, false));
  const [markers, setMarkers] = useState(resolveReferences(defaultMarkers, currentState, []));

  useEffect(() => {
    setMarkers(resolveReferences(defaultMarkers, currentState, false));
  }, [currentState]);

  const containerStyle = {
    width,
    height
  };

  function handleMapClick(e) {
    if(!canAddNewMarkers) { return }

    const lat = e.latLng.lat();
    const lng = e.latLng.lng();

    const newMarkers = markers;
    newMarkers.push({ lat, lng });
    setMarkers(newMarkers);

    onComponentOptionChanged(component, 'markers', newMarkers).then(() => onEvent('onCreateMarker', { component }));
  }

  function handleBoundsChange() {
    const mapBounds = gmap.getBounds();

    const bounds = {
      northEast: mapBounds.getNorthEast().toJSON(),
      southWest: mapBounds.getSouthWest().toJSON(),
    }

    const newCenter = gmap.center.toJSON();
    setMapCenter(newCenter);

    onComponentOptionsChanged(component, [
      ['bounds', bounds],
      ['center', newCenter]
    ]).then(() => onEvent('onBoundsChange', { component }));
  }

  const onLoad = useCallback(
    function onLoad(mapInstance) {
      setGmap(mapInstance);
      onComponentOptionsChanged(component, [
        ['center', mapInstance.center.toJSON()]
      ])
    }
  )

  function handleMarkerClick(index) {
    onComponentOptionChanged(component,
      'selectedMarker', markers[index]
    ).then(() => onEvent('onMarkerClick', { component }));
  }

  function onPlaceChanged() {
    const location = autoComplete.getPlace().geometry.location.toJSON();
    setMapCenter(location);
    handleBoundsChange();
  }

  function onAutocompleteLoad(autocompleteInstance) {
    setAutoComplete(autocompleteInstance);
  }

  return (
<<<<<<< HEAD
    <div style={{ width, height }} onClick={event => {event.stopPropagation(); onComponentClick(id, component)}} className="map-widget">
=======
    <div style={{ width, height, display:parsedWidgetVisibility ? '' : 'none' }} onClick={() => onComponentClick(id, component)} className="map-widget">
>>>>>>> 7f9f9cb4
      <LoadScript
        googleMapsApiKey={config.GOOGLE_MAPS_API_KEY}
        libraries={["places"]}
      >
        <GoogleMap
          center={mapCenter}
          mapContainerStyle={containerStyle}
          zoom={12}
          options={{
            styles: darkMode === true ? darkModeStyles : '',
            streetViewControl: false,
            mapTypeControl: false,
            draggable: true
          }}
          onLoad={onLoad}
          onClick={handleMapClick}
          onDragEnd={handleBoundsChange}
        >
          {canSearch &&
            <Autocomplete
                onPlaceChanged={onPlaceChanged}
                onLoad={onAutocompleteLoad}
              >
                <input
                  type="text"
                  placeholder="Search"
                  className="place-search-input"
                />
            </Autocomplete>
          }
          {Array.isArray(markers) &&
            <>
              {markers.map((marker, index) =>
                <Marker
                  position={marker}
                  label={marker.label}
                  onClick={(e) => handleMarkerClick(index)}
                />
              )}
            </>
          }
        </GoogleMap>
      </LoadScript>
    </div>
  );
};<|MERGE_RESOLUTION|>--- conflicted
+++ resolved
@@ -110,11 +110,7 @@
   }
 
   return (
-<<<<<<< HEAD
-    <div style={{ width, height }} onClick={event => {event.stopPropagation(); onComponentClick(id, component)}} className="map-widget">
-=======
-    <div style={{ width, height, display:parsedWidgetVisibility ? '' : 'none' }} onClick={() => onComponentClick(id, component)} className="map-widget">
->>>>>>> 7f9f9cb4
+    <div style={{ width, height, display:parsedWidgetVisibility ? '' : 'none' }} onClick={event => {event.stopPropagation(); onComponentClick(id, component)}} className="map-widget">
       <LoadScript
         googleMapsApiKey={config.GOOGLE_MAPS_API_KEY}
         libraries={["places"]}
