import React from 'react';
import { Editor, EditorState } from "draft-js";
import "draft-js/dist/Draft.css";
import { DraftEditor } from './DraftEditor';
import { resolveReferences } from '@/_helpers/utils';

export const RichTextEditor = function RichTextEditor({
  id,
  width,
  height,
  component,
  onComponentClick,
  currentState,
  onComponentOptionChanged
}) {

  const placeholder = component.definition.properties.placeholder.value;
  const widgetVisibility = component.definition.styles?.visibility?.value || true;


  let parsedWidgetVisibility = widgetVisibility;
  
  try {
    parsedWidgetVisibility = resolveReferences(parsedWidgetVisibility, currentState, []);
  } catch (err) { console.log(err); }

  function handleChange(html) {
    onComponentOptionChanged(component, 'value', html);
  }

  return (
<<<<<<< HEAD
    <div style={{ width: `${width}px`, height: `${height}px` }} onClick={event => {event.stopPropagation(); onComponentClick(id, component)}}>
=======
    <div style={{ width: `${width}px`, height: `${height}px`, display:parsedWidgetVisibility ? '' : 'none'  }} onClick={() => onComponentClick(id, component)}>
>>>>>>> 7f9f9cb4
      <DraftEditor
        handleChange={handleChange}
        height={height}
        width={width}
        placeholder={placeholder}
      ></DraftEditor>
    </div>
  );
};<|MERGE_RESOLUTION|>--- conflicted
+++ resolved
@@ -29,11 +29,7 @@
   }
 
   return (
-<<<<<<< HEAD
-    <div style={{ width: `${width}px`, height: `${height}px` }} onClick={event => {event.stopPropagation(); onComponentClick(id, component)}}>
-=======
-    <div style={{ width: `${width}px`, height: `${height}px`, display:parsedWidgetVisibility ? '' : 'none'  }} onClick={() => onComponentClick(id, component)}>
->>>>>>> 7f9f9cb4
+    <div style={{ width: `${width}px`, height: `${height}px`, display:parsedWidgetVisibility ? '' : 'none'  }} onClick={event => {event.stopPropagation(); onComponentClick(id, component)}}>
       <DraftEditor
         handleChange={handleChange}
         height={height}
