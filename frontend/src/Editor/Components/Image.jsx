--- conflicted
+++ resolved
@@ -24,11 +24,7 @@
   }
 
   return (
-<<<<<<< HEAD
-    <div onClick={event => {event.stopPropagation(); onComponentClick(id, component)}}>
-=======
-    <div style={{display:parsedWidgetVisibility ? '' : 'none'}} onClick={() => onComponentClick(id, component)}>
->>>>>>> 7f9f9cb4
+    <div style={{display:parsedWidgetVisibility ? '' : 'none'}} onClick={event => {event.stopPropagation(); onComponentClick(id, component)}}>
       <LazyLoad width={width} height={height} placeholder={<Placeholder/>} debounce={500}>
         <img style={{ objectFit: 'contain' }} src={data} width={width} height={height} />
       </LazyLoad>
