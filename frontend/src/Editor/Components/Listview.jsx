import React, { useRef, useState, useEffect } from 'react';
import { SubContainer } from '../SubContainer';
import { Pagination } from '@/_components/Pagination';
import { removeFunctionObjects } from '@/_helpers/appUtils';
import _ from 'lodash';

export const Listview = function Listview({
  id,
  component,
  width,
  height,
  containerProps,
  removeComponent,
  properties,
  styles,
  fireEvent,
  setExposedVariables,
  darkMode,
  dataCy,
  childComponents,
}) {
  const fallbackProperties = { height: 100, showBorder: false, data: [] };
  const fallbackStyles = { visibility: true, disabledState: false };

  const {
    data,
    rowHeight,
    showBorder,
    rowsPerPage = 10,
    enablePagination = false,
    mode = 'list',
    columns = 1,
  } = { ...fallbackProperties, ...properties };
  const { visibility, disabledState, borderRadius, boxShadow } = { ...fallbackStyles, ...styles };
  const backgroundColor =
    ['#fff', '#ffffffff'].includes(styles.backgroundColor) && darkMode ? '#232E3C' : styles.backgroundColor;
  const borderColor = styles.borderColor ?? 'transparent';
  const rowPerPageValue = Number(rowsPerPage) ? +rowsPerPage || 10 : 10;

  const computedStyles = {
    backgroundColor,
    border: '1px solid',
    borderColor,
    height: enablePagination ? height - 54 : height,
    display: visibility ? 'flex' : 'none',
    borderRadius: borderRadius ?? 0,
    boxShadow,
  };
  const [selectedRowIndex, setSelectedRowIndex] = useState(undefined);
  const [positiveColumns, setPositiveColumns] = useState(columns);
  const parentRef = useRef(null);
  const [childrenData, setChildrenData] = useState({});

  function onRecordClicked(index) {
    setSelectedRowIndex(index);
    const exposedVariables = {
      selectedRecordId: index,
      selectedRecord: childrenData[index],
    };
    setExposedVariables(exposedVariables);
    fireEvent('onRecordClicked');
    // eslint-disable-next-line react-hooks/exhaustive-deps
  }
  function onRowClicked(index) {
    setSelectedRowIndex(index);
    const exposedVariables = {
      selectedRowId: index,
      selectedRow: childrenData[index],
    };
    setExposedVariables(exposedVariables);
    fireEvent('onRowClicked');
    // eslint-disable-next-line react-hooks/exhaustive-deps
  }

  useEffect(() => {
    if (columns < 1) {
      setPositiveColumns(1);
    } else setPositiveColumns(columns);
  }, [columns]);

  useEffect(() => {
    const childrenDataClone = _.cloneDeep(childrenData);
    const exposedVariables = {
      data: removeFunctionObjects(childrenDataClone),
      children: childrenData,
    };
    setExposedVariables(exposedVariables);
    if (selectedRowIndex != undefined) {
      const exposedVariables = {
        selectedRowId: selectedRowIndex,
        selectedRow: childrenData[selectedRowIndex],
      };
      setExposedVariables(exposedVariables);
    }
    // eslint-disable-next-line react-hooks/exhaustive-deps
  }, [childrenData, childComponents]);

  function filterComponents() {
    if (!childrenData || childrenData.length === 0) {
      return [];
    }

    const componentNamesSet = new Set(
      Object.values(childComponents ?? {}).map((component) => component.component.name)
    );
    const filteredData = _.cloneDeep(childrenData);
    if (filteredData?.[0]) {
      Object.keys(filteredData?.[0]).forEach((item) => {
        if (!componentNamesSet?.has(item)) {
          for (const key in filteredData) {
            delete filteredData[key][item];
          }
        }
      });
    }

    return filteredData;
  }

  useEffect(() => {
    const data = filterComponents(childComponents, childrenData);
<<<<<<< HEAD
    setChildrenData(data);
    // eslint-disable-next-line react-hooks/exhaustive-deps
  }, [childComponents]);
=======
    if (!_.isEqual(data, childrenData)) setChildrenData(data);
    // eslint-disable-next-line react-hooks/exhaustive-deps
  }, [childComponents, childrenData]);
>>>>>>> 9519a1a8

  const [currentPage, setCurrentPage] = useState(1);
  const pageChanged = (page) => {
    setCurrentPage(page);
  };

  const startIndexOfRowInThePage = currentPage === 1 ? 0 : currentPage * rowPerPageValue - rowPerPageValue;
  const endIndexOfRowInThePage = startIndexOfRowInThePage + rowPerPageValue;
  const filteredData = _.isArray(data)
    ? enablePagination
      ? data.slice(startIndexOfRowInThePage, endIndexOfRowInThePage)
      : data
    : [];

  return (
    <div
      data-disabled={disabledState}
      className="jet-listview flex-column w-100 position-relative"
      id={id}
      ref={parentRef}
      onClick={() => containerProps.onComponentClick(id, component)}
      style={computedStyles}
      data-cy={dataCy}
    >
      <div className={`row w-100 m-0 ${enablePagination && 'pagination-margin-bottom-last-child'}`}>
        {filteredData.map((listItem, index) => (
          <div
            className={`list-item ${mode == 'list' && 'w-100'}  ${showBorder && mode == 'list' ? 'border-bottom' : ''}`}
            style={{ position: 'relative', height: `${rowHeight}px`, width: `${100 / positiveColumns}%` }}
            key={index}
            data-cy={`${String(component.name).toLowerCase()}-row-${index}`}
            onClick={(event) => {
              onRecordClicked(index);
              onRowClicked(index);
            }}
          >
            <SubContainer
              columns={positiveColumns}
              listmode={mode}
              parentComponent={component}
              containerCanvasWidth={width}
              parent={`${id}`}
              parentName={component.name}
              {...containerProps}
              readOnly={index !== 0}
              customResolvables={{ listItem }}
              parentRef={parentRef}
              removeComponent={removeComponent}
              listViewItemOptions={{ index }}
              exposedVariables={childrenData[index]}
              onOptionChange={function ({ component, optionName, value }) {
                setChildrenData((prevData) => {
                  const changedData = { [component.name]: { [optionName]: value } };
                  const existingDataAtIndex = prevData[index] ?? {};
                  const newDataAtIndex = {
                    ...prevData[index],
                    [component.name]: { ...existingDataAtIndex[component.name], ...changedData[component.name] },
                  };
                  const newChildrenData = { ...prevData, [index]: newDataAtIndex };
                  return { ...prevData, ...newChildrenData };
                });
              }}
            />
          </div>
        ))}
      </div>
      {enablePagination && _.isArray(data) && (
        <div
          className="fixed-bottom position-fixed"
          style={{ border: '1px solid', borderColor, margin: '1px', borderTop: 0 }}
        >
          <div style={{ backgroundColor }}>
            {data?.length > 0 ? (
              <Pagination
                darkMode={darkMode}
                currentPage={currentPage}
                pageChanged={pageChanged}
                count={data?.length}
                itemsPerPage={rowPerPageValue}
              />
            ) : (
              <div style={{ height: '61px' }}></div>
            )}
          </div>
        </div>
      )}
    </div>
  );
};<|MERGE_RESOLUTION|>--- conflicted
+++ resolved
@@ -119,15 +119,9 @@
 
   useEffect(() => {
     const data = filterComponents(childComponents, childrenData);
-<<<<<<< HEAD
-    setChildrenData(data);
-    // eslint-disable-next-line react-hooks/exhaustive-deps
-  }, [childComponents]);
-=======
     if (!_.isEqual(data, childrenData)) setChildrenData(data);
     // eslint-disable-next-line react-hooks/exhaustive-deps
   }, [childComponents, childrenData]);
->>>>>>> 9519a1a8
 
   const [currentPage, setCurrentPage] = useState(1);
   const pageChanged = (page) => {
