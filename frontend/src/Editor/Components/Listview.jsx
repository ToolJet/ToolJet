--- conflicted
+++ resolved
@@ -1,8 +1,4 @@
-<<<<<<< HEAD
-import React, { useRef, useContext } from 'react';
-=======
-import React, { useRef, useState, useEffect } from 'react';
->>>>>>> b129019a
+import React, { useRef, useState, useEffect, useContext } from 'react';
 import { SubContainer } from '../SubContainer';
 import _ from 'lodash';
 import { ResolveContext } from '../ResolvableContext';
@@ -71,7 +67,6 @@
       style={computedStyles}
     >
       <div className="rows w-100">
-<<<<<<< HEAD
         {(_.isArray(data) ? data : []).map((listItem, index) => {
           if (index === 0 && !_.isEqual(customResolves[id]?.listItem, listItem)) {
             const customResolvables = {};
@@ -99,49 +94,23 @@
                 parentRef={parentRef}
                 removeComponent={removeComponent}
                 listViewItemOptions={{ index }}
+                exposedVariables={childrenData[index]}
+                onOptionChange={function ({ component, optionName, value }) {
+                  setChildrenData((prevData) => {
+                    const changedData = { [component.name]: { [optionName]: value } };
+                    const existingDataAtIndex = prevData[index] ?? {};
+                    const newDataAtIndex = {
+                      ...prevData[index],
+                      [component.name]: { ...existingDataAtIndex[component.name], ...changedData[component.name] },
+                    };
+                    const newChildrenData = { ...prevData, [index]: newDataAtIndex };
+                    return { ...prevData, ...newChildrenData };
+                  });
+                }}
               />
             </div>
           );
         })}
-=======
-        {(_.isArray(data) ? data : []).map((listItem, index) => (
-          <div
-            className={`list-item w-100 ${showBorder ? 'border-bottom' : ''}`}
-            style={{ position: 'relative', height: `${rowHeight}px`, width: '100%' }}
-            key={index}
-            onClick={(event) => {
-              event.stopPropagation();
-              onRowClicked(index);
-            }}
-          >
-            <SubContainer
-              parentComponent={component}
-              containerCanvasWidth={width}
-              parent={`${id}`}
-              parentName={component.name}
-              {...containerProps}
-              readOnly={index !== 0}
-              customResolvables={{ listItem }}
-              parentRef={parentRef}
-              removeComponent={removeComponent}
-              listViewItemOptions={{ index }}
-              exposedVariables={childrenData[index]}
-              onOptionChange={function ({ component, optionName, value }) {
-                setChildrenData((prevData) => {
-                  const changedData = { [component.name]: { [optionName]: value } };
-                  const existingDataAtIndex = prevData[index] ?? {};
-                  const newDataAtIndex = {
-                    ...prevData[index],
-                    [component.name]: { ...existingDataAtIndex[component.name], ...changedData[component.name] },
-                  };
-                  const newChildrenData = { ...prevData, [index]: newDataAtIndex };
-                  return { ...prevData, ...newChildrenData };
-                });
-              }}
-            />
-          </div>
-        ))}
->>>>>>> b129019a
       </div>
     </div>
   );
