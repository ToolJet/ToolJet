import React, { useEffect, useState } from 'react';
import cx from 'classnames';
var tinycolor = require('tinycolor2');

<<<<<<< HEAD
export const Button = function Button(props) {
  const { height, properties, styles, fireEvent, registerAction, component, id } = props;
=======
export const Button = function Button({ height, properties, styles, fireEvent, registerAction, component }) {
>>>>>>> 3945e15b
  const { backgroundColor, textColor, borderRadius, loaderColor, disabledState, borderColor } = styles;

  const [label, setLabel] = useState(properties.text);
  const [disable, setDisable] = useState(disabledState);
  const [visibility, setVisibility] = useState(styles.visibility);
  const [loading, setLoading] = useState(properties.loadingState);

  useEffect(() => setLabel(properties.text), [properties.text]);

  useEffect(() => {
    disable !== disabledState && setDisable(disabledState);
    // eslint-disable-next-line react-hooks/exhaustive-deps
  }, [disabledState]);

  useEffect(() => {
    visibility !== styles.visibility && setVisibility(styles.visibility);
    // eslint-disable-next-line react-hooks/exhaustive-deps
  }, [styles.visibility]);

  useEffect(() => {
    loading !== properties.loadingState && setLoading(properties.loadingState);
    // eslint-disable-next-line react-hooks/exhaustive-deps
  }, [properties.loadingState]);

  const computedStyles = {
    backgroundColor,
    color: textColor,
    width: '100%',
    borderRadius: `${borderRadius}px`,
    height,
    display: visibility ? '' : 'none',
    '--tblr-btn-color-darker': tinycolor(backgroundColor).darken(8).toString(),
    '--loader-color': tinycolor(loaderColor ?? '#fff').toString(),
    borderColor: borderColor,
  };

  registerAction('click', async function () {
    fireEvent('onClick');
  });

  registerAction(
    'setText',
    async function (text) {
      setLabel(text);
    },
    [setLabel]
  );

  registerAction(
    'disable',
    async function (value) {
      setDisable(value);
    },
    [setDisable]
  );

  registerAction(
    'visibility',
    async function (value) {
      setVisibility(value);
    },
    [setVisibility]
  );

  registerAction(
    'loading',
    async function (value) {
      setLoading(value);
    },
    [setLoading]
  );

  const hasCustomBackground = backgroundColor.charAt() === '#';
  if (hasCustomBackground) {
    computedStyles['--tblr-btn-color-darker'] = tinycolor(backgroundColor).darken(8).toString();
  }

  const handleClick = (event) => {
    const event1 = new CustomEvent('submitForm', { detail: { buttonComponentId: id } });
    document.dispatchEvent(event1);
    event.stopPropagation();
    fireEvent('onClick');
  };

  return (
    <div className="widget-button">
      <button
        disabled={disable}
        className={cx('jet-button btn btn-primary p-1 overflow-hidden', {
          'btn-loading': loading,
          'btn-custom': hasCustomBackground,
        })}
        style={computedStyles}
        onClick={handleClick}
        onMouseOver={() => {
          fireEvent('onHover');
        }}
        data-cy={`draggable-widget-${String(component.name).toLowerCase()}`}
        type="default"
      >
        {label}
      </button>
    </div>
  );
};<|MERGE_RESOLUTION|>--- conflicted
+++ resolved
@@ -2,12 +2,8 @@
 import cx from 'classnames';
 var tinycolor = require('tinycolor2');
 
-<<<<<<< HEAD
 export const Button = function Button(props) {
   const { height, properties, styles, fireEvent, registerAction, component, id } = props;
-=======
-export const Button = function Button({ height, properties, styles, fireEvent, registerAction, component }) {
->>>>>>> 3945e15b
   const { backgroundColor, textColor, borderRadius, loaderColor, disabledState, borderColor } = styles;
 
   const [label, setLabel] = useState(properties.text);
