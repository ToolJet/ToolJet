--- conflicted
+++ resolved
@@ -38,12 +38,8 @@
     width: '100%',
     borderRadius: `${borderRadius}px`,
     height,
-<<<<<<< HEAD
     display: visibility ? '' : 'none',
-=======
-    display: visibility ? 'flex' : 'none',
     '--tblr-btn-color-darker': tinycolor(backgroundColor).darken(8).toString(),
->>>>>>> 09080365
     '--loader-color': tinycolor(loaderColor ?? '#fff').toString(),
   };
 
@@ -93,12 +89,8 @@
       <button
         disabled={disable}
         className={cx('jet-button btn btn-primary p-1 overflow-hidden', {
-<<<<<<< HEAD
-          'btn-loading': loadingState,
+          'btn-loading': loading,
           'btn-custom': hasCustomBackground,
-=======
-          'btn-loading': loading,
->>>>>>> 09080365
         })}
         style={computedStyles}
         onClick={(event) => {
