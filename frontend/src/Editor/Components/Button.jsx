import React, { useState, useEffect } from 'react';
import { resolveReferences, resolveWidgetFieldValue } from '@/_helpers/utils';
var tinycolor = require('tinycolor2');

export const Button = function Button({ width, height, component, currentState, fireEvent }) {
  const [loadingState, setLoadingState] = useState(false);

  useEffect(() => {
    const loadingStateProperty = component.definition.properties.loadingState;
    if (loadingStateProperty && currentState) {
      const newState = resolveReferences(loadingStateProperty.value, currentState, false);
      setLoadingState(newState);
    }
    // eslint-disable-next-line react-hooks/exhaustive-deps
  }, [currentState]);

  const text = component.definition.properties.text.value;
  const backgroundColor = component.definition.styles.backgroundColor.value;
  const color = component.definition.styles.textColor.value;
  const widgetVisibility = component.definition.styles?.visibility?.value ?? true;
  const disabledState = component.definition.styles?.disabledState?.value ?? false;

  const parsedDisabledState =
    typeof disabledState !== 'boolean' ? resolveWidgetFieldValue(disabledState, currentState) : disabledState;
  let parsedWidgetVisibility = widgetVisibility;

  try {
    parsedWidgetVisibility = resolveReferences(parsedWidgetVisibility, currentState, []);
  } catch (err) {
    console.log(err);
  }

  const computedStyles = {
    backgroundColor,
    color,
    width,
    height,
    display: parsedWidgetVisibility ? '' : 'none',
    '--tblr-btn-color-darker': tinycolor(backgroundColor).darken(8).toString(),
  };

  return (
    <button
      disabled={parsedDisabledState}
      className={`jet-button btn btn-primary p-1 ${loadingState === true ? ' btn-loading' : ''}`}
      style={computedStyles}
      onClick={(event) => {
        event.stopPropagation();
<<<<<<< HEAD
        onComponentClick(id, component, event);
=======
        fireEvent('onClick');
>>>>>>> 7fb6a70b
      }}
    >
      {resolveReferences(text, currentState)}
    </button>
  );
};<|MERGE_RESOLUTION|>--- conflicted
+++ resolved
@@ -46,11 +46,7 @@
       style={computedStyles}
       onClick={(event) => {
         event.stopPropagation();
-<<<<<<< HEAD
-        onComponentClick(id, component, event);
-=======
         fireEvent('onClick');
->>>>>>> 7fb6a70b
       }}
     >
       {resolveReferences(text, currentState)}
