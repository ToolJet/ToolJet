import React, { useEffect, useState } from 'react';
import cx from 'classnames';
var tinycolor = require('tinycolor2');

<<<<<<< HEAD
export const Button = function Button({
  height,
  properties,
  styles,
  fireEvent,
  registerAction,
  component,
}) {
=======
export const Button = function Button({ height, properties, styles, fireEvent, registerAction, component }) {
>>>>>>> 2046eaf8
  const { backgroundColor, textColor, borderRadius, loaderColor, disabledState, borderColor } = styles;

  const [label, setLabel] = useState(properties.text);
  const [disable, setDisable] = useState(disabledState);
  const [visibility, setVisibility] = useState(styles.visibility);
  const [loading, setLoading] = useState(properties.loadingState);

  useEffect(() => setLabel(properties.text), [properties.text]);

  useEffect(() => {
    disable !== disabledState && setDisable(disabledState);
    // eslint-disable-next-line react-hooks/exhaustive-deps
  }, [disabledState]);

  useEffect(() => {
    visibility !== styles.visibility && setVisibility(styles.visibility);
    // eslint-disable-next-line react-hooks/exhaustive-deps
  }, [styles.visibility]);

  useEffect(() => {
    loading !== properties.loadingState && setLoading(properties.loadingState);
    // eslint-disable-next-line react-hooks/exhaustive-deps
  }, [properties.loadingState]);

  const computedStyles = {
    backgroundColor,
    color: textColor,
    width: '100%',
    borderRadius: `${borderRadius}px`,
    height,
    display: visibility ? '' : 'none',
    '--tblr-btn-color-darker': tinycolor(backgroundColor).darken(8).toString(),
    '--loader-color': tinycolor(loaderColor ?? '#fff').toString(),
    borderColor: borderColor,
  };

  registerAction('click', async function () {
    fireEvent('onClick');
  });

  registerAction(
    'setText',
    async function (text) {
      setLabel(text);
    },
    [setLabel]
  );

  registerAction(
    'disable',
    async function (value) {
      setDisable(value);
    },
    [setDisable]
  );

  registerAction(
    'visibility',
    async function (value) {
      setVisibility(value);
    },
    [setVisibility]
  );

  registerAction(
    'loading',
    async function (value) {
      setLoading(value);
    },
    [setLoading]
  );

  const hasCustomBackground = backgroundColor.charAt() === '#';
  if (hasCustomBackground) {
    computedStyles['--tblr-btn-color-darker'] = tinycolor(backgroundColor).darken(8).toString();
  }

  return (
    <div className="widget-button">
      <button
        disabled={disable}
        className={cx('jet-button btn btn-primary p-1 overflow-hidden', {
          'btn-loading': loading,
          'btn-custom': hasCustomBackground,
        })}
        style={computedStyles}
        onClick={(event) => {
          event.stopPropagation();
          fireEvent('onClick');
        }}
        onMouseOver={() => {
          fireEvent('onHover');
        }}
        data-cy={`draggable-widget-${String(component.name).toLowerCase()}`}
      >
        {label}
      </button>
    </div>
  );
};<|MERGE_RESOLUTION|>--- conflicted
+++ resolved
@@ -2,18 +2,7 @@
 import cx from 'classnames';
 var tinycolor = require('tinycolor2');
 
-<<<<<<< HEAD
-export const Button = function Button({
-  height,
-  properties,
-  styles,
-  fireEvent,
-  registerAction,
-  component,
-}) {
-=======
 export const Button = function Button({ height, properties, styles, fireEvent, registerAction, component }) {
->>>>>>> 2046eaf8
   const { backgroundColor, textColor, borderRadius, loaderColor, disabledState, borderColor } = styles;
 
   const [label, setLabel] = useState(properties.text);
