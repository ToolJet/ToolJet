import React, { useEffect, useState } from 'react';
import cx from 'classnames';
const tinycolor = require('tinycolor2');
import * as Icons from '@tabler/icons-react';
import Loader from '@/ToolJetUI/Loader/Loader';

export const Button = function Button(props) {
  const { height, properties, styles, fireEvent, id, dataCy, setExposedVariable, setExposedVariables } = props;
  const {
    backgroundColor,
    textColor,
    borderRadius,
    loaderColor,
    borderColor,
    boxShadow,
    iconColor,
    direction,
    type,
    padding,
    iconVisibility,
  } = styles;

<<<<<<< HEAD
  const [label, setLabel] = useState(properties.text);
  const [disable, setDisable] = useState(disabledState);
  const [visibility, setVisibility] = useState(styles.visibility);
  const [loading, setLoading] = useState(properties.loadingState);
=======
  const { loadingState, disabledState } = properties;
  const [label, setLabel] = useState(typeof properties.text === 'string' ? properties.text : '');
  const [disable, setDisable] = useState(disabledState || loadingState);
  const [visibility, setVisibility] = useState(properties.visibility);
  const [loading, setLoading] = useState(loadingState);
  const [hovered, setHovered] = useState(false);
  const iconName = styles.icon; // Replace with the name of the icon you want
  // eslint-disable-next-line import/namespace
  const IconElement = Icons[iconName] == undefined ? Icons['IconHome2'] : Icons[iconName];
>>>>>>> 1311b5ab

  useEffect(() => {
    setLabel(properties.text);
    setExposedVariable('buttonText', properties.text);
    // eslint-disable-next-line react-hooks/exhaustive-deps
  }, [properties.text]);

  useEffect(() => {
    disable !== disabledState && setDisable(disabledState);
    // eslint-disable-next-line react-hooks/exhaustive-deps
  }, [disabledState]);

  useEffect(() => {
    visibility !== properties.visibility && setVisibility(properties.visibility);
    // eslint-disable-next-line react-hooks/exhaustive-deps
  }, [properties.visibility]);

  useEffect(() => {
    loading !== properties.loadingState && setLoading(properties.loadingState);
    // eslint-disable-next-line react-hooks/exhaustive-deps
  }, [properties.loadingState]);

  const computedIconColor =
    '#FFFFFF' === iconColor ? (type === 'primary' ? iconColor : 'var(--icons-strong)') : iconColor;

  const computedBorderColor =
    borderColor === '#4368E3' ? (type === 'primary' ? '#4368E3' : 'var(--borders-strong)') : borderColor;

  const computedTextColor =
    '#FFFFFF' === textColor ? (type === 'primary' ? 'var(--text-on-solid)' : 'var(--text-primary)') : textColor;
  const computedLoaderColor =
    '#FFFFFF' === loaderColor ? (type === 'primary' ? loaderColor : 'var(--primary-brand)') : loaderColor;

  const computedBgColor =
    '#4368E3' === backgroundColor
      ? type === 'primary'
        ? 'var(--primary-brand)'
        : 'transparent'
      : type === 'primary'
      ? backgroundColor
      : 'transparent';

  const computedStyles = {
    backgroundColor: computedBgColor,
    color: computedTextColor,
    width: '100%',
    borderRadius: `${borderRadius}px`,
    height: height == 36 ? (padding == 'default' ? '36px' : '40px') : padding == 'default' ? height : height + 4,
    '--tblr-btn-color-darker': tinycolor(computedBgColor).darken(8).toString(),
    '--tblr-btn-color-clicked': tinycolor(computedBgColor).darken(15).toString(),
    '--loader-color': tinycolor(computedLoaderColor ?? 'var(--icons-on-solid)').toString(),
    borderColor: computedBorderColor,
    boxShadow: type == 'primary' && boxShadow,
    padding: '0px 12px',
    // cursor: 'pointer',
    opacity: disable && '50%',
    display: visibility ? (loading ? 'flex' : '') : 'none',
    justifyContent: 'center',
    alignItems: 'center',
  };

  useEffect(() => {
    const exposedVariables = {
      click: async function () {
        if (!disable) {
          fireEvent('onClick');
        }
      },
      setText: async function (text) {
        setLabel(text);
        setExposedVariable('buttonText', text);
      },
      disable: async function (value) {
        setDisable(value);
      },
      visibility: async function (value) {
        setVisibility(value);
      },
      loading: async function (value) {
        setLoading(value);
      },
    };

    setExposedVariables(exposedVariables);

    // eslint-disable-next-line react-hooks/exhaustive-deps
  }, [disable]);

  useEffect(() => {
    setExposedVariable('setLoading', async function (loading) {
      setLoading(loading);
      setExposedVariable('isLoading', loading);
    });
    // eslint-disable-next-line react-hooks/exhaustive-deps
  }, [loadingState]);

  useEffect(() => {
    setExposedVariable('setVisibility', async function (state) {
      setVisibility(state);
      setExposedVariable('isVisible', state);
    });
    // eslint-disable-next-line react-hooks/exhaustive-deps
  }, [properties.visibility]);

  useEffect(() => {
    setExposedVariable('setDisable', async function (disable) {
      setDisable(disable);
      setExposedVariable('isDisabled', disable);
    });
    // eslint-disable-next-line react-hooks/exhaustive-deps
  }, [disabledState]);

  useEffect(() => {
    setExposedVariable('isLoading', loading);
    // eslint-disable-next-line react-hooks/exhaustive-deps
  }, [loading]);

  useEffect(() => {
    setExposedVariable('isVisible', visibility);
    // eslint-disable-next-line react-hooks/exhaustive-deps
  }, [visibility]);

  useEffect(() => {
    setExposedVariable('isDisabled', disable);
    // eslint-disable-next-line react-hooks/exhaustive-deps
  }, [disable]);

  useEffect(() => {
    if (hovered) {
      fireEvent('onHover');
    }
  }, [hovered]);

  const hasCustomBackground = computedBgColor?.charAt() === '#';
  if (hasCustomBackground) {
    computedStyles['--tblr-btn-color-darker'] = tinycolor(computedBgColor).darken(8).toString();
    computedStyles['--tblr-btn-color-clicked'] = tinycolor(computedBgColor).darken(15).toString();
  }
  const handleClick = () => {
    const event1 = new CustomEvent('submitForm', { detail: { buttonComponentId: id } });
    document.dispatchEvent(event1);
    fireEvent('onClick');
  };
  const renderButton = () => (
    <div
      className={`widget-button d-flex align-items-center`}
      style={{
        position: 'relative',
        // height,
      }}
      disabled={disable || loading}
    >
      <button
        className={cx('overflow-hidden', {
          'btn-custom': hasCustomBackground,
          'jet-button ': type == 'primary',
          'jet-outline-button ': type == 'outline',
        })}
        style={computedStyles}
        onClick={handleClick}
        data-cy={dataCy}
        type="default"
        onMouseOver={() => {
          //cannot use mouseEnter here since mouse enter does not trigger consistently. Mouseover gets triggered for all child components
          setHovered(true);
        }}
        onMouseLeave={() => {
          setHovered(false);
        }}
      >
        {!loading ? (
          <div
            style={{
              height: '100%',
              width: '100%',
              display: !loading ? 'flex' : 'none',
              alignItems: 'center',
              flexDirection: direction == 'left' ? 'row-reverse' : 'row',
              justifyContent: 'center',
              gap: label?.length > 0 && '6px',
            }}
          >
            <div
              style={{
                overflow: 'hidden',
              }}
            >
              <span style={{ maxWidth: ' 100%', minWidth: '0' }}>
                <p
                  className="tj-text-sm"
                  style={{ fontWeight: '500', margin: '0px', padding: '0px', color: computedTextColor }}
                >
                  {label}
                </p>
              </span>
            </div>
            {iconVisibility && (
              <div className="d-flex">
                {!props.isResizing && !loading && (
                  <IconElement
                    style={{
                      width: '16px',
                      height: '16px',
                      color: computedIconColor,
                    }}
                    stroke={1.5}
                  />
                )}
              </div>
            )}
          </div>
        ) : (
          <Loader color={computedLoaderColor} width="16" />
        )}
      </button>
    </div>
  );

  return <>{renderButton()}</>;
};<|MERGE_RESOLUTION|>--- conflicted
+++ resolved
@@ -20,12 +20,6 @@
     iconVisibility,
   } = styles;
 
-<<<<<<< HEAD
-  const [label, setLabel] = useState(properties.text);
-  const [disable, setDisable] = useState(disabledState);
-  const [visibility, setVisibility] = useState(styles.visibility);
-  const [loading, setLoading] = useState(properties.loadingState);
-=======
   const { loadingState, disabledState } = properties;
   const [label, setLabel] = useState(typeof properties.text === 'string' ? properties.text : '');
   const [disable, setDisable] = useState(disabledState || loadingState);
@@ -35,7 +29,6 @@
   const iconName = styles.icon; // Replace with the name of the icon you want
   // eslint-disable-next-line import/namespace
   const IconElement = Icons[iconName] == undefined ? Icons['IconHome2'] : Icons[iconName];
->>>>>>> 1311b5ab
 
   useEffect(() => {
     setLabel(properties.text);
