--- conflicted
+++ resolved
@@ -1,9 +1,5 @@
 import { resolveReferences } from '@/_helpers/utils';
 import { useCurrentState } from '@/_stores/currentStateStore';
-<<<<<<< HEAD
-import _ from 'lodash';
-=======
->>>>>>> 0f4d26f6
 import React, { useState, useEffect, useMemo } from 'react';
 import Select, { components } from 'react-select';
 import * as Icons from '@tabler/icons-react';
@@ -118,19 +114,12 @@
   const validationData = validate(currentValue);
   const { isValid, validationError } = validationData;
   const ref = React.useRef(null);
-<<<<<<< HEAD
-  const [dropdownOpen, setDropdownOpen] = useState(false);
-  const [visibility, setVisibility] = useState(properties.visibility);
-  const [isDropdownLoading, setIsDropdownLoading] = useState(dropdownLoadingState);
-  const [isDropdownDisabled, setIsDropdownDisabled] = useState(disabledState);
-=======
   const selectref = React.useRef(null);
   const [visibility, setVisibility] = useState(properties.visibility);
   const [isDropdownLoading, setIsDropdownLoading] = useState(dropdownLoadingState);
   const [isDropdownDisabled, setIsDropdownDisabled] = useState(disabledState);
   const [isFocused, setIsFocused] = useState(false);
   const [inputValue, setInputValue] = useState('');
->>>>>>> 0f4d26f6
 
   useEffect(() => {
     if (visibility !== properties.visibility) setVisibility(properties.visibility);
@@ -249,10 +238,6 @@
   }, [JSON.stringify(schema), advanced, JSON.stringify(display_values), currentValue]);
 
   useEffect(() => {
-<<<<<<< HEAD
-    setExposedVariable('options', selectOptions);
-=======
->>>>>>> 0f4d26f6
     setExposedVariable('isVisible', properties.visibility);
     setExposedVariable('isLoading', dropdownLoadingState);
     setExposedVariable('isDisabled', disabledState);
@@ -274,15 +259,12 @@
     // eslint-disable-next-line react-hooks/exhaustive-deps
   }, [properties.visibility, dropdownLoadingState, disabledState, isMandatory]);
 
-<<<<<<< HEAD
-=======
   useEffect(() => {
     if (alignment == 'top' && label) adjustHeightBasedOnAlignment(true);
     else adjustHeightBasedOnAlignment(false);
     // eslint-disable-next-line react-hooks/exhaustive-deps
   }, [alignment, label]);
 
->>>>>>> 0f4d26f6
   function hasVisibleFalse(value) {
     for (let i = 0; i < schema?.length; i++) {
       if (schema[i].value === value && schema[i].visible === false) {
@@ -432,10 +414,7 @@
         </div>
         <div className="w-100 px-0 h-100" ref={ref}>
           <Select
-<<<<<<< HEAD
-=======
             ref={selectref}
->>>>>>> 0f4d26f6
             isDisabled={isDropdownDisabled}
             value={selectOptions.filter((option) => option.value === currentValue)[0] ?? null}
             onChange={(selectedOption, actionProps) => {
@@ -459,14 +438,8 @@
               fireEvent('onFocus');
               onComponentClick(event, component, id);
             }}
-<<<<<<< HEAD
-            menuIsOpen={dropdownOpen}
-            onBlur={() => {
-              setDropdownOpen(false);
-=======
             onMenuInputFocus={() => setIsFocused(true)}
             onBlur={() => {
->>>>>>> 0f4d26f6
               fireEvent('onBlur');
             }}
             menuPortalTarget={document.body}
