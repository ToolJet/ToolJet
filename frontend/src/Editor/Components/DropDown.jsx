--- conflicted
+++ resolved
@@ -1,80 +1,6 @@
-<<<<<<< HEAD
-import { resolveReferences } from '@/_helpers/utils';
-import { useCurrentState } from '@/_stores/currentStateStore';
-import React, { useState, useEffect, useMemo } from 'react';
-import Select, { components } from 'react-select';
-import * as Icons from '@tabler/icons-react';
-import CheckMark from '@/_ui/Icon/solidIcons/CheckMark';
-import { CustomMenuList } from './Table/SelectComponent';
-import { Spinner } from 'react-bootstrap';
-import { useEditorStore } from '@/_stores/editorStore';
-const tinycolor = require('tinycolor2');
-
-const { ValueContainer, SingleValue, Placeholder, DropdownIndicator } = components;
-const INDICATOR_CONTAINER_WIDTH = 60;
-const ICON_WIDTH = 18; // includes flex gap 2px
-
-const CustomValueContainer = ({ children, ...props }) => {
-  const selectProps = props.selectProps;
-  // eslint-disable-next-line import/namespace
-  const IconElement = Icons[selectProps?.icon] == undefined ? Icons['IconHome2'] : Icons[selectProps?.icon];
-  return (
-    <ValueContainer {...props}>
-      {selectProps?.doShowIcon && (
-        <IconElement
-          style={{
-            width: '16px',
-            height: '16px',
-            color: selectProps?.iconColor,
-          }}
-        />
-      )}
-      <span className="d-flex" {...props}>
-        {React.Children.map(children, (child) => {
-          return child ? (
-            child
-          ) : props.hasValue ? (
-            <SingleValue {...props} {...selectProps}>
-              {selectProps?.getOptionLabel(props?.getValue()[0])}
-            </SingleValue>
-          ) : (
-            <Placeholder {...props} key="placeholder" {...selectProps} data={props.getValue()}>
-              {selectProps.placeholder}
-            </Placeholder>
-          );
-        })}
-      </span>
-    </ValueContainer>
-  );
-};
-
-const Option = (props) => {
-  // Hack around https://github.com/JedWatson/react-select/pull/3705
-  const firstOption = props.options[0];
-  const isFirstOption = props.label === firstOption.label;
-  return (
-    <components.Option {...props}>
-      <div className="d-flex justify-content-between">
-        <span className="text-truncate" style={{ color: props.isDisabled ? '#889096' : 'unset' }}>
-          {props.label}
-        </span>
-        {props.isSelected && (
-          <span style={{ maxHeight: '20px' }}>
-            <CheckMark
-              width={'20'}
-              fill={isFirstOption && props.isFocused ? '#3E63DD' : props.isFocused ? '#FFFFFF' : '#3E63DD'}
-            />
-          </span>
-        )}
-      </div>
-    </components.Option>
-  );
-};
-=======
 import _ from 'lodash';
 import React, { useState, useEffect } from 'react';
 import Select from 'react-select';
->>>>>>> 84767385
 
 export const DropDown = function DropDown({
   height,
@@ -238,37 +164,6 @@
       boxShadow: state.isFocused ? boxShadow : boxShadow,
       borderRadius: Number.parseFloat(borderRadius),
     }),
-<<<<<<< HEAD
-    control: (provided, state) => {
-      return {
-        ...provided,
-        minHeight: _height,
-        height: _height,
-        boxShadow: state.isFocused ? boxShadow : boxShadow,
-        borderRadius: Number.parseFloat(fieldBorderRadius),
-        borderColor: !isValid
-          ? 'var(--tj-text-input-widget-error)'
-          : state.isFocused
-          ? '#3E63DD'
-          : ['#D7DBDF'].includes(fieldBorderColor)
-          ? darkMode
-            ? '#6D757D7A'
-            : '#6A727C47'
-          : fieldBorderColor,
-        backgroundColor:
-          darkMode && ['#fff'].includes(fieldBackgroundColor)
-            ? '#313538'
-            : state.isDisabled
-            ? '#F1F3F5'
-            : fieldBackgroundColor,
-        '&:hover': {
-          borderColor: tinycolor(fieldBorderColor).darken(8).toString(),
-        },
-      };
-    },
-=======
-
->>>>>>> 84767385
     valueContainer: (provided, _state) => ({
       ...provided,
       height: height,
@@ -331,50 +226,16 @@
   return (
     <>
       <div
-<<<<<<< HEAD
-        className="dropdown-widget g-0"
-        style={{
-          display: visibility ? 'flex' : 'none',
-          flexDirection: alignment === 'top' ? 'column' : direction === 'alignRight' ? 'row-reverse' : 'row',
-          padding: padding === 'default' ? '2px 3px' : '',
-        }}
-=======
         className="dropdown-widget row g-0"
         style={{ height, display: visibility ? '' : 'none' }}
->>>>>>> 84767385
         onMouseDown={(event) => {
           onComponentClick(id, component, event);
         }}
         data-cy={dataCy}
       >
-<<<<<<< HEAD
-        <div
-          className={`my-auto text-truncate`}
-          style={{
-            alignSelf: direction === 'alignRight' ? 'flex-end' : 'flex-start',
-            width: alignment === 'top' || labelAutoWidth ? 'auto' : `${labelWidth}%`,
-            maxWidth: alignment === 'top' || labelAutoWidth ? '100%' : `${labelWidth}%`,
-            height: '20px',
-          }}
-        >
-          <label style={labelStyles} className="font-size-12 font-weight-500 py-0 my-0 d-flex">
-            <span
-              data-cy={`dropdown-label-${component.name.toLowerCase()}`}
-              style={{
-                overflow: label?.length > 18 && 'hidden', // Hide any content that overflows the box
-                textOverflow: 'ellipsis', // Display ellipsis for overflowed content
-                whiteSpace: 'nowrap',
-                display: 'block',
-              }}
-            >
-              {label}
-            </span>
-            <span style={{ color: '#DB4324', marginLeft: '1px' }}>{isMandatory && '*'}</span>
-=======
         <div className="col-auto my-auto">
           <label style={{ marginRight: label !== '' ? '1rem' : '0.001rem' }} className="form-label py-0 my-0">
             {label}
->>>>>>> 84767385
           </label>
         </div>
         <div className="col px-0 h-100">
