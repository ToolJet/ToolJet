--- conflicted
+++ resolved
@@ -14,11 +14,7 @@
   component,
 }) {
   let { label, value, display_values, values } = properties;
-<<<<<<< HEAD
-  const { selectedTextColor, visibility, disabledState } = styles;
-=======
-  const { borderRadius, visibility, disabledState } = styles;
->>>>>>> 3b09285e
+  const { selectedTextColor, borderRadius, visibility, disabledState } = styles;
   const [currentValue, setCurrentValue] = useState(() => value);
 
   if (!_.isArray(values)) {
