--- conflicted
+++ resolved
@@ -2183,7 +2183,6 @@
     },
   },
   {
-<<<<<<< HEAD
     name: 'ButtonGroup',
     displayName: 'Button Group',
     description: 'ButtonGroup',
@@ -2201,26 +2200,11 @@
     defaultSize: {
       width: 12,
       height: 80,
-=======
-    name: 'PDF',
-    displayName: 'PDF',
-    description: 'Embed PDF file',
-    component: 'PDF',
-    properties: {
-      url: { type: 'code', displayName: 'File URL' },
-      scale: { type: 'toggle', displayName: 'Scale page to width' },
-      pageControls: { type: 'toggle', displayName: 'Show page controls' },
-    },
-    defaultSize: {
-      width: 20,
-      height: 640,
->>>>>>> d6ce6ed1
-    },
-    others: {
-      showOnDesktop: { type: 'toggle', displayName: 'Show on desktop' },
-      showOnMobile: { type: 'toggle', displayName: 'Show on mobile' },
-    },
-<<<<<<< HEAD
+    },
+    others: {
+      showOnDesktop: { type: 'toggle', displayName: 'Show on desktop' },
+      showOnMobile: { type: 'toggle', displayName: 'Show on mobile' },
+    },
     events: {
       onClick: { displayName: 'On click' },
     },
@@ -2237,22 +2221,14 @@
       },
     },
     exposedVariables: {
-      selected: 1,
-    },
-=======
-    events: {},
-    styles: {
-      visibility: { type: 'toggle', displayName: 'Visibility' },
-    },
-    exposedVariables: {},
->>>>>>> d6ce6ed1
-    definition: {
-      others: {
-        showOnDesktop: { value: '{{true}}' },
-        showOnMobile: { value: '{{false}}' },
-      },
-      properties: {
-<<<<<<< HEAD
+      selected: [1],
+    },
+    definition: {
+      others: {
+        showOnDesktop: { value: '{{true}}' },
+        showOnMobile: { value: '{{false}}' },
+      },
+      properties: {
         label: { value: `Button` },
         defaultSelected: { value: '1' },
         values: { value: '{{[1,2,3]}}' },
@@ -2268,7 +2244,38 @@
         disabledState: { value: '{{false}}' },
         selectedTextColor: { value: '#fff' },
         selectedBackgroundColor: { value: '#4D72FA' },
-=======
+      },
+    },
+  },
+  {
+    name: 'PDF',
+    displayName: 'PDF',
+    description: 'Embed PDF file',
+    component: 'PDF',
+    properties: {
+      url: { type: 'code', displayName: 'File URL' },
+      scale: { type: 'toggle', displayName: 'Scale page to width' },
+      pageControls: { type: 'toggle', displayName: 'Show page controls' },
+    },
+    defaultSize: {
+      width: 20,
+      height: 640,
+    },
+    others: {
+      showOnDesktop: { type: 'toggle', displayName: 'Show on desktop' },
+      showOnMobile: { type: 'toggle', displayName: 'Show on mobile' },
+    },
+    events: {},
+    styles: {
+      visibility: { type: 'toggle', displayName: 'Visibility' },
+    },
+    exposedVariables: {},
+    definition: {
+      others: {
+        showOnDesktop: { value: '{{true}}' },
+        showOnMobile: { value: '{{false}}' },
+      },
+      properties: {
         url: {
           value:
             'https://upload.wikimedia.org/wikipedia/commons/e/ee/Guideline_No._GD-Ed-2214_Marman_Clamp_Systems_Design_Guidelines.pdf',
@@ -2283,7 +2290,6 @@
       events: [],
       styles: {
         visibility: { value: '{{true}}' },
->>>>>>> d6ce6ed1
       },
     },
   },
