export const componentTypes = [
  {
    name: 'Table',
    displayName: 'Table',
    description: 'Display paginated tabular data',
    component: 'Table',
    properties: {
      title: { type: 'string', displayName: 'Title' },
      data: { type: 'code', displayName: 'Table data' },
      loadingState: { type: 'code', displayName: 'Loading state' },
      columns: { type: 'array', displayName: 'Table Columns' },
      serverSidePagination: { type: 'toggle', displayName: 'Server-side pagination' },
      serverSideSearch: { type: 'toggle', displayName: 'Server-side search' },
      actionButtonBackgroundColor: { type: 'color', displayName: 'Background color' },
      actionButtonTextColor: { type: 'color', displayName: 'Text color' },
      displaySearchBox: { type: 'toggle', displayName: 'Display search box' },
    },
    others: {
      showOnDesktop: { type: 'toggle', displayName: 'Show on desktop? ' },
      showOnMobile: { type: 'toggle', displayName: 'Show on mobile?' },
    },
    defaultSize: {
      width: 810,
      height: 300,
    },
    events: {
      onRowClicked: { displayName: 'Row clicked' },
      onBulkUpdate: { displayName: 'Bulk update' },
      onPageChanged: { displayName: 'Page changed' },
      onSearch: { displayName: 'Search' },
    },
    styles: {
      textColor: { type: 'color', displayName: 'Text Color' },
      tableType: { type: 'select', displayName: 'Table type', options: [
        { name: 'Bordered', value: '' },
        { name: 'Borderless', value: 'table-borderless' },
        { name: 'Classic', value: 'table-classic' },
        { name: 'Striped', value: 'table-striped' },
        { name: 'Striped & bordered', value: 'table-striped table-bordered' }
      ] },
      visibility: {type: 'code', displayName: 'Visibility'},
      disabledState: {type: 'code', displayName: 'Disable'}
    },
    exposedVariables: {
      selectedRow: {},
      changeSet: {},
      dataUpdates: [],
      pageIndex: 0,
      searchText: '',
    },
    definition: {
      others: {
        showOnDesktop: { value: true },
        showOnMobile: { value: false },
      },
      properties: {
        title: { value: 'Table' },
        visible: { value: true },
        loadingState: { value: false },
        data: {
          value:
            "{{ [ \n\t\t{ id: 1, name: 'Sarah', email: 'sarah@example.com'}, \n\t\t{ id: 2, name: 'Lisa', email: 'lisa@example.com'}, \n\t\t{ id: 3, name: 'Sam', email: 'sam@example.com'}, \n\t\t{ id: 4, name: 'Jon', email: 'jon@example.com'} \n] }}",
        },
        serverSidePagination: { value: false },
        displaySearchBox: { value: true },
        columns: {
          value: [
            { name: 'id', id: 'e3ecbf7fa52c4d7210a93edb8f43776267a489bad52bd108be9588f790126737' },
            { name: 'name', id: '5d2a3744a006388aadd012fcc15cc0dbcb5f9130e0fbb64c558561c97118754a' },
            { name: 'email', id: 'afc9a5091750a1bd4760e38760de3b4be11a43452ae8ae07ce2eebc569fe9a7f' },
          ],
        },
      },
      events: [],
      styles: {
<<<<<<< HEAD
        textColor: { value: '#000' },
        visibility: {value: '{{true}}'},
        disabledState: {value: '{{false}}'},
=======
        textColor: { value: '' },
        visibility: {value: '{{true}}'}
>>>>>>> 3a090de2
      },
    },
  },
  {
    name: 'Button',
    displayName: 'Button',
    description: 'Trigger actions: queries, alerts etc',
    component: 'Button',
    defaultSize: {
      width: 120,
      height: 30,
    },
    others: {
      showOnDesktop: { type: 'toggle', displayName: 'Show on desktop? ' },
      showOnMobile: { type: 'toggle', displayName: 'Show on mobile?' },
    },
    properties: {
      text: { type: 'code', displayName: 'Button Text' },
      loadingState: { type: 'code', displayName: 'Loading State' },
    },
    events: {
      onClick: { displayName: 'On click' },
    },
    styles: {
      backgroundColor: { type: 'color', displayName: 'Background color' },
      textColor: { type: 'color', displayName: 'Text color' },
      visibility: {type: 'code', displayName: 'Visibility'},
      disabledState: {type: 'code', displayName: 'Disable'}
    },
    exposedVariables: {},
    definition: {
      others: {
        showOnDesktop: { value: true },
        showOnMobile: { value: false },
      },
      properties: {
        text: { value: `Button` },
        visible: { value: true },
        loadingState: { value: `{{false}}` },
      },
      events: [],
      styles: {
        backgroundColor: { value: '#3c92dc' },
        textColor: { value: '#fff' },
        visibility: {value: '{{true}}'},
        disabledState: {value: '{{false}}'}
      },
    },
  },
  {
    name: 'Chart',
    displayName: 'Chart',
    description: 'Display charts',
    component: 'Chart',
    defaultSize: {
      width: 600,
      height: 400,
    },
    others: {
      showOnDesktop: { type: 'toggle', displayName: 'Show on desktop? ' },
      showOnMobile: { type: 'toggle', displayName: 'Show on mobile?' },
    },
    properties: {
      title: { type: 'string', displayName: 'Title' },
      data: { type: 'json', displayName: 'Data' },
      loadingState: { type: 'code', displayName: 'Loading State' },
      markerColor: { type: 'color', displayName: 'Marker color' },
      showGridLines: { type: 'toggle', displayName: 'Show grid lines' },
      type: {
        type: 'select',
        displayName: 'Chart type',
        options: [
          { name: 'Line', value: 'line' },
          { name: 'Bar', value: 'bar' },
          { name: 'Pie', value: 'pie' },
        ],
      },
    },
    events: {},
    styles: {
      visibility: {type: 'code', displayName: 'Visibility'},
      disabledState: {type: 'code', displayName: 'Disable'}
    },
    exposedVariables: {
      show: null,
    },
    definition: {
      others: {
        showOnDesktop: { value: true },
        showOnMobile: { value: false },
      },
      properties: {
        title: { value: 'This title can be changed' },
        markerColor: { value: '#CDE1F8' },
        showGridLines: { value: true },
        loadingState: { value: `{{false}}` },
        type: { value: `line` },
        data: {
          value: `[
  { "x": 100, "y": "Jan"},
  { "x": 80, "y": "Feb"},
  { "x": 40, "y": "Mar"}
]`,
        },
      },
      events: [],
      styles: {
        visibility: {value: '{{true}}'},
        disabledState: {value: '{{false}}'}
      },
    },
  },
  {
    name: 'Modal',
    displayName: 'Modal',
    description: 'Modal triggered by events',
    component: 'Modal',
    defaultSize: {
      width: 600,
      height: 400,
    },
    others: {
      showOnDesktop: { type: 'toggle', displayName: 'Show on desktop? ' },
      showOnMobile: { type: 'toggle', displayName: 'Show on mobile?' },
    },
    properties: {
      title: { type: 'string', displayName: 'Title' },
      size: {
        type: 'select',
        displayName: 'Modal size',
        options: [
          { name: 'small', value: 'sm' },
          { name: 'medium', value: 'md' },
          { name: 'large', value: 'lg' },
        ],
      },
    },
    events: {},
    styles: {
      disabledState: {type: 'code', displayName: 'Disable'}
    },
    exposedVariables: {
      show: null,
    },
    definition: {
      others: {
        showOnDesktop: { value: true },
        showOnMobile: { value: false },
      },
      properties: {
        title: { value: 'This title can be changed' },
        size: { value: 'md' },
      },
      events: [],
      styles: {
        disabledState: {value: '{{false}}'}
      },
    },
  },
  {
    name: 'TextInput',
    displayName: 'Text Input',
    description: 'Text field for forms',
    component: 'TextInput',
    defaultSize: {
      width: 200,
      height: 30,
    },
    others: {
      showOnDesktop: { type: 'toggle', displayName: 'Show on desktop? ' },
      showOnMobile: { type: 'toggle', displayName: 'Show on mobile?' },
    },
    properties: {
      placeholder: { type: 'code', displayName: 'Placeholder' },
    },
    events: {},
    styles: {
      visibility: {type: 'code', displayName: 'Visibility'},
      disabledState: {type: 'code', displayName: 'Disable'}
    },
    exposedVariables: {
      value: '',
    },
    definition: {
      others: {
        showOnDesktop: { value: true },
        showOnMobile: { value: false },
      },
      properties: {
        placeholder: { value: 'Placeholder text' },
      },
      events: [],
      styles: {
        visibility: {value: '{{true}}'},
        disabledState: {value: '{{false}}'}
      },
    },
  },
  {
    name: 'Datepicker',
    displayName: 'Date Picker',
    description: 'Select a date and time',
    component: 'Datepicker',
    defaultSize: {
      width: 150,
      height: 30,
    },
    others: {
      showOnDesktop: { type: 'toggle', displayName: 'Show on desktop? ' },
      showOnMobile: { type: 'toggle', displayName: 'Show on mobile?' },
    },
    properties: {
      format: { type: 'code', displayName: 'Format' },
      enableTime: { type: 'code', displayName: 'Enable time selection?' },
      enableDate: { type: 'code', displayName: 'Enable date selection?' },
    },
    events: {},
    styles: {
      visibility: {type: 'code', displayName: 'Visibility'},
      disabledState: {type: 'code', displayName: 'Disable'}
    },
    exposedVariables: {
      value: {},
    },
    definition: {
      others: {
        showOnDesktop: { value: true },
        showOnMobile: { value: false },
      },
      properties: {
        format: { value: 'DD/MM/YYYY' },
        enableTime: { value: '{{false}}' },
        enableDate: { value: '{{true}}' },
      },
      events: [],
      styles: {
        visibility: {value: '{{true}}'},
        disabledState: {value: '{{false}}'}
      },
    },
  },
  {
    name: 'Checkbox',
    displayName: 'Checkbox',
    description: 'A single checkbox',
    component: 'Checkbox',
    defaultSize: {
      width: 200,
      height: 25,
    },
    others: {
      showOnDesktop: { type: 'toggle', displayName: 'Show on desktop? ' },
      showOnMobile: { type: 'toggle', displayName: 'Show on mobile?' },
    },
    properties: {
      label: { type: 'code', displayName: 'Label' },
    },
    events: {
      onCheck: { displayName: 'On check' },
      onUnCheck: { displayName: 'On uncheck' },
    },
    styles: {
      textColor: { type: 'color', displayName: 'Text Color' },
      visibility: {type: 'code', displayName: 'Visibility'},
      disabledState: {type: 'code', displayName: 'Disable'}
    },
    exposedVariables: {},
    definition: {
      others: {
        showOnDesktop: { value: true },
        showOnMobile: { value: false },
      },
      properties: {
        label: { value: 'Checkbox label' },
      },
      events: [],
      styles: {
        textColor: { value: '#000' },
        visibility: {value: '{{true}}'},
        disabledState: {value: '{{false}}'}
      },
    },
  },
  {
    name: 'Radio-button',
    displayName: 'Radio Button',
    description: 'Radio buttons',
    component: 'RadioButton',
    defaultSize: {
      width: 200,
      height: 30,
    },
    others: {
      showOnDesktop: { type: 'toggle', displayName: 'Show on desktop? ' },
      showOnMobile: { type: 'toggle', displayName: 'Show on mobile?' },
    },
    properties: {
      label: { type: 'code', displayName: 'Label' },
      value: { type: 'code', displayName: 'Default value' },
      values: { type: 'code', displayName: 'Option values' },
      display_values: { type: 'code', displayName: 'Option labels' },
    },
    events: {
      onSelectionChange: { displayName: 'On select' },
    },
    styles: {
      textColor: { type: 'color', displayName: 'Text Color' },
      visibility: {type: 'code', displayName: 'Visibility'},
      disabledState: {type: 'code', displayName: 'Disable'}
    },
    exposedVariables: {},
    definition: {
      others: {
        showOnDesktop: { value: true },
        showOnMobile: { value: false },
      },
      properties: {
        label: { value: 'Select' },
        value: { value: '{{true}}' },
        values: { value: '{{[true,false]}}' },
        display_values: { value: '{{["yes", "no"]}}' },
        visible: { value: true },
      },
      events: [],
      styles: {
        textColor: { value: '#000' },
        visibility: {value: '{{true}}'},
        disabledState: {value: '{{false}}'}
      },
    },
  },
  {
    name: 'ToggleSwitch',
    displayName: 'Toggle Switch',
    description: 'Toggle Switch',
    component: 'ToggleSwitch',
    defaultSize: {
      width: 130,
      height: 30,
    },
    others: {
      showOnDesktop: { type: 'toggle', displayName: 'Show on desktop? ' },
      showOnMobile: { type: 'toggle', displayName: 'Show on mobile?' },
    },
    properties: {
      label: { type: 'code', displayName: 'Label' },
    },
    events: {
      onChange: { displayName: 'On change' },
    },
    styles: {
      textColor: { type: 'color', displayName: 'Text Color' },
      visibility: {type: 'code', displayName: 'Visibility'},
      disabledState: {type: 'code', displayName: 'Disable'}
    },
    exposedVariables: {},
    definition: {
      others: {
        showOnDesktop: { value: true },
        showOnMobile: { value: false },
      },
      properties: {
        label: { value: 'Toggle label' },
      },
      events: [],
      styles: {
        textColor: { value: '#000' },
        visibility: {value: '{{true}}'},
        disabledState: {value: '{{false}}'}
      },
    },
  },
  {
    name: 'Textarea',
    displayName: 'Textarea',
    description: 'Text area form field',
    component: 'TextArea',
    defaultSize: {
      width: 250,
      height: 100,
    },
    others: {
      showOnDesktop: { type: 'toggle', displayName: 'Show on desktop? ' },
      showOnMobile: { type: 'toggle', displayName: 'Show on mobile?' },
    },
    properties: {
      value: { type: 'code', displayName: 'Default value' },
      placeholder: { type: 'code', displayName: 'Placeholder' },
    },
    events: {},
    styles: {
      visibility: {type: 'code', displayName: 'Visibility'},
      disabledState: {type: 'code', displayName: 'Disable'}
    },
    exposedVariables: {
      value: {},
    },
    definition: {
      others: {
        showOnDesktop: { value: true },
        showOnMobile: { value: false },
      },
      properties: {
        value: { value: '' },
        placeholder: { value: 'Placeholder text' },
      },
      events: [],
      styles: {
        visibility: {value: '{{true}}'},
        disabledState: {value: '{{false}}'}
      },
    },
  },
  {
    name: 'DateRangePicker',
    displayName: 'Range Picker',
    description: 'Select a date range',
    component: 'DaterangePicker',
    defaultSize: {
      width: 300,
      height: 32,
    },
    others: {
      showOnDesktop: { type: 'toggle', displayName: 'Show on desktop? ' },
      showOnMobile: { type: 'toggle', displayName: 'Show on mobile?' },
    },
    properties: {
      format: { type: 'code', displayName: 'Format' },
    },
    events: {},
    styles: {
      visibility: {type: 'code', displayName: 'Visibility'},
      disabledState: {type: 'code', displayName: 'Disable'}
    },
    exposedVariables: {
      endDate: {},
      startDate: {},
    },
    definition: {
      others: {
        showOnDesktop: { value: true },
        showOnMobile: { value: false },
      },
      properties: {
        format: { value: 'DD/MM/YYYY' },
      },
      events: [],
      styles: {
        visibility: {value: '{{true}}'},
        disabledState: {value: '{{false}}'}
      },
    },
  },
  {
    name: 'Text',
    displayName: 'Text',
    description: 'Display markdown or HTML',
    component: 'Text',
    others: {
      showOnDesktop: { type: 'toggle', displayName: 'Show on desktop? ' },
      showOnMobile: { type: 'toggle', displayName: 'Show on mobile?' },
    },
    properties: {
      text: { type: 'code', displayName: 'Text' },
      loadingState: { type: 'code', displayName: 'Show loading state' },
    },
    defaultSize: {
      width: 200,
      height: 30,
    },
    events: [],
    styles: {
      textColor: { type: 'color', displayName: 'Text Color' },
      visibility: {type: 'code', displayName: 'Visibility'},
      disabledState: {type: 'code', displayName: 'Disable'}
    },
    exposedVariables: {},
    definition: {
      others: {
        showOnDesktop: { value: true },
        showOnMobile: { value: false },
      },
      properties: {
        text: { value: 'Text goes here !' },
        visible: { value: true },
        loadingState: { value: false },
      },
      events: [],
      styles: {
        textColor: { value: '#000' },
        visibility: {value: '{{true}}'},
        disabledState: {value: '{{false}}'}
      },
    },
  },
  {
    name: 'Image',
    displayName: 'Image',
    description: 'Display an Image',
    defaultSize: {
      width: 200,
      height: 200,
    },
    component: 'Image',
    others: {
      showOnDesktop: { type: 'toggle', displayName: 'Show on desktop? ' },
      showOnMobile: { type: 'toggle', displayName: 'Show on mobile?' },
    },
    properties: {
      source: { type: 'code', displayName: 'URL' },
    },
    events: {
      onClick: { displayName: 'On click' },
    },
    styles: {
      visibility: {type: 'code', displayName: 'Visibility'},
      disabledState: {type: 'code', displayName: 'Disable'}
    },
    exposedVariables: {},
    definition: {
      others: {
        showOnDesktop: { value: true },
        showOnMobile: { value: false },
      },
      properties: {
        source: { value: 'https://www.svgrepo.com/show/34217/image.svg' },
        visible: { value: true },
      },
      events: [],
      styles: {
        visibility: {value: '{{true}}'},
        disabledState: {value: '{{false}}'}
      },
    },
  },
  {
    name: 'Container',
    displayName: 'Container',
    description: 'Wrapper for multiple components',
    defaultSize: {
      width: 200,
      height: 200,
    },
    component: 'Container',
    others: {
      showOnDesktop: { type: 'toggle', displayName: 'Show on desktop? ' },
      showOnMobile: { type: 'toggle', displayName: 'Show on mobile?' },
    },
    properties: {
    },
    events: {},
    styles: {
      backgroundColor: { type: 'color' },
      visibility: {type: 'code', displayName: 'Visibility'},
      disabledState: {type: 'code', displayName: 'Disable'}
    },
    exposedVariables: {},
    definition: {
      others: {
        showOnDesktop: { value: true },
        showOnMobile: { value: false },
      },
      properties: {
        visible: { value: true },
      },
      events: [],
      styles: {
        backgroundColor: { value: '#fff' },
        visibility: {value: '{{true}}'},
        disabledState: {value:'{{false}}'}
      },
    },
  },
  {
    name: 'Dropdown',
    displayName: 'Dropdown',
    description: 'Select one value from options',
    defaultSize: {
      width: 200,
      height: 37,
    },
    component: 'DropDown',
    others: {
      showOnDesktop: { type: 'toggle', displayName: 'Show on desktop? ' },
      showOnMobile: { type: 'toggle', displayName: 'Show on mobile?' },
    },
    properties: {
      label: { type: 'code', displayName: 'Label' },
      value: { type: 'code', displayName: 'Default value' },
      values: { type: 'code', displayName: 'Option values' },
      display_values: { type: 'code', displayName: 'Option labels' },
    },
    events: {
      onSelect: { displayName: 'On select' },
    },
    styles: {
      visibility: {type: 'code', displayName: 'Visibility'},
      disabledState: {type: 'code', displayName: 'Disable'}
    },
    exposedVariables: {
      value: null,
    },
    definition: {
      others: {
        showOnDesktop: { value: true },
        showOnMobile: { value: false },
      },
      properties: {
        label: { value: 'Select' },
        value: { value: '' },
        values: { value: '{{[1,2,3]}}' },
        display_values: { value: '{{["one", "two", "three"]}}' },
        visible: { value: true },
      },
      events: [],
      styles: {
        visibility: {value: '{{true}}'},
        disabledState: {value: '{{false}}'}
      },
    },
  },
  {
    name: 'Multiselect',
    displayName: 'Multiselect',
    description: 'Select multiple values from options',
    defaultSize: {
      width: 200,
      height: 37,
    },
    component: 'Multiselect',
    others: {
      showOnDesktop: { type: 'toggle', displayName: 'Show on desktop? ' },
      showOnMobile: { type: 'toggle', displayName: 'Show on mobile?' },
    },
    properties: {
      label: { type: 'code', displayName: 'Label' },
      value: { type: 'code', displayName: 'Default value' },
      values: { type: 'code', displayName: 'Option values' },
      display_values: { type: 'code', displayName: 'Option labels' },
    },
    events: {
      onSelect: { displayName: 'On select' },
    },
    styles: {
      visibility: {type: 'code', displayName: 'Visibility'},
      disabledState: {type: 'code', displayName: 'Disable'}
    },
    exposedVariables: {
      values: {},
    },
    definition: {
      others: {
        showOnDesktop: { value: true },
        showOnMobile: { value: false },
      },
      properties: {
        label: { value: 'Select' },
        values: { value: '[]' },
        option_values: { value: '[1,2,3]' },
        display_values: { value: '["one", "two", "three"]' },
        visible: { value: true },
      },
      events: [],
      styles: {
        visibility: {value: '{{true}}'},
        disabledState: {value: '{{false}}'}
      },
    },
  },
  {
    name: 'RichTextEditor',
    displayName: 'Text Editor',
    description: 'Rich text editor',
    component: 'RichTextEditor',
    defaultSize: {
      width: 600,
      height: 210,
    },
    others: {
      showOnDesktop: { type: 'toggle', displayName: 'Show on desktop? ' },
      showOnMobile: { type: 'toggle', displayName: 'Show on mobile?' },
    },
    properties: {
      placeholder: { type: 'code', displayName: 'Placeholder' },
    },
    events: {},
    styles: {
      visibility: {type: 'code', displayName: 'Visibility'},
      disabledState: {type: 'code', displayName: 'Disable'}
    },
    exposedVariables: {
      value: {},
    },
    definition: {
      others: {
        showOnDesktop: { value: true },
        showOnMobile: { value: false },
      },
      properties: {
        placeholder: { value: 'Placeholder text' },
      },
      events: [],
      styles: {
        visibility: {value: '{{true}}'},
        disabledState: {value: '{{false}}'}
      },
    },
  },
  {
    name: 'Map',
    displayName: 'Map',
    description: 'Display Google Maps',
    component: 'Map',
    defaultSize: {
      width: 400,
      height: 400,
    },
    others: {
      showOnDesktop: { type: 'toggle', displayName: 'Show on desktop? ' },
      showOnMobile: { type: 'toggle', displayName: 'Show on mobile?' },
    },
    properties: {
      initialLocation: {
        type: 'code',
        displayName: 'Initial location',
        tip: 'This location will be the initial center of the map',
        options: {
          mode: 'javascript',
          theme: 'duotone-light',
          className: 'map-location-input pr-2',
        },
      },
      defaultMarkers: {
        type: 'code',
        displayName: 'Default markers',
        options: {
          mode: 'javascript',
          theme: 'duotone-light',
          className: 'map-location-input pr-2',
        },
      },
      addNewMarkers: { type: 'toggle', displayName: 'Add new markers' },
      canSearch: { type: 'toggle', displayName: 'Search for places' },
    },
    events: {
      onBoundsChange: { displayName: 'On bounds change' },
      onCreateMarker: { displayName: 'On create marker' },
      onMarkerClick: { displayName: 'On marker click' },
    },
    styles: {
      visibility: {type: 'code', displayName: 'Visibility'},
      disabledState: {type: 'code', displayName: 'Disable'}
    },
    exposedVariables: {
      center: {},
    },
    definition: {
      others: {
        showOnDesktop: { value: true },
        showOnMobile: { value: false },
      },
      properties: {
        initialLocation: {
          value: `{{ {"lat": 40.7128, "lng": -73.935242} }}`,
        },
        defaultMarkers: {
          value: `{{ [{"lat": 40.7128, "lng": -73.935242}] }}`,
        },
      },
      addNewMarkers: { value: '{{false}}' },
      events: [],
      styles: {
        visibility: {value: '{{true}}'},
        disabledState: {value: '{{false}}'}
      },
    },
  },
  {
    name: 'QrScanner',
    displayName: 'QR Scanner',
    description: 'Scan QR codes and hold its data',
    component: 'QrScanner',
    defaultSize: {
      width: 300,
      height: 300,
    },
    others: {
      showOnDesktop: { type: 'toggle', displayName: 'Show on desktop? ' },
      showOnMobile: { type: 'toggle', displayName: 'Show on mobile?' },
    },
    properties: {},
    events: {
      onDetect: { displayName: 'On detect' },
    },
    styles: {
      visibility: {type: 'code', displayName: 'Visibility'},
      disabledState: {type: 'code', displayName: 'Disable'}
    },
    exposedVariables: {
      lastDetectedValue: '',
    },
    definition: {
      others: {
        showOnDesktop: { value: true },
        showOnMobile: { value: true },
      },
      properties: {},
      events: [],
      styles: {
        visibility: {value: '{{true}}'},
        disabledState: {value: '{{false}}'}
      },
    },
  },
  {
    name: 'StarRating',
    displayName: 'Rating',
    description: 'Star rating',
    component: 'StarRating',
    defaultSize: {
      width: 220,
      height: 30,
    },
    others: {
      showOnDesktop: { type: 'toggle', displayName: 'Show on desktop? ' },
      showOnMobile: { type: 'toggle', displayName: 'Show on mobile?' },
    },
    properties: {
      label: { type: 'code', displayName: 'Label' },
      maxRating: { type: 'code', displayName: 'Number of stars' },
      defaultSelected: { type: 'code', displayName: 'Default no of selected stars' },
      allowHalfStar: { type: 'toggle', displayName: 'Enable half star' },
      tooltips: { type: 'code', displayName: 'Tooltips' },
    },
    events: {
      onChange: { displayName: 'On Change' },
    },
    styles: {
      textColor: { type: 'color', displayName: 'Star Color' },
      visibility: {type: 'code', displayName: 'Visibility'},
      disabledState: {type: 'code', displayName: 'Disable'}
    },
    exposedVariables: {
      value: 0,
    },
    definition: {
      others: {
        showOnDesktop: { value: true },
        showOnMobile: { value: false },
      },
      properties: {
        label: { value: 'Select your rating' },
        maxRating: { value: '5' },
        defaultSelected: { value: '5' },
        allowHalfStar: { value: false },
        visible: { value: true },
        tooltips: { value: '{{[]}}' },
      },
      events: [],
      styles: {
        textColor: { value: '#ffb400' },
        visibility: {value: '{{true}}'},
        disabledState: {value: '{{false}}'}
      },
    },
  },
];<|MERGE_RESOLUTION|>--- conflicted
+++ resolved
@@ -73,14 +73,9 @@
       },
       events: [],
       styles: {
-<<<<<<< HEAD
-        textColor: { value: '#000' },
-        visibility: {value: '{{true}}'},
-        disabledState: {value: '{{false}}'},
-=======
         textColor: { value: '' },
-        visibility: {value: '{{true}}'}
->>>>>>> 3a090de2
+        visibility: {value: '{{true}}'},
+        disabledState: {value: '{{false}}'}
       },
     },
   },
