--- conflicted
+++ resolved
@@ -1577,8 +1577,6 @@
       },
     },
   },
-<<<<<<< HEAD
-=======
   {
     name: 'Tags',
     displayName: 'Tags',
@@ -1667,5 +1665,4 @@
       },
     },
   },
->>>>>>> 3ed0dc56
 ];