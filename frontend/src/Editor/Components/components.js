--- conflicted
+++ resolved
@@ -2028,7 +2028,41 @@
     },
   },
   {
-<<<<<<< HEAD
+    name: 'VerticalDivider',
+    displayName: 'Vertical Divider',
+    description: 'Vertical Separator between components',
+    component: 'VerticalDivider',
+    defaultSize: {
+      width: 2,
+      height: 100,
+    },
+    others: {
+      showOnDesktop: { type: 'toggle', displayName: 'Show on desktop' },
+      showOnMobile: { type: 'toggle', displayName: 'Show on mobile' },
+    },
+    properties: {},
+    events: {},
+    styles: {
+      dividerColor: { type: 'color', displayName: 'Divider Color' },
+      visibility: { type: 'toggle', displayName: 'Visibility' },
+    },
+    exposedVariables: {
+      value: {},
+    },
+    definition: {
+      others: {
+        showOnDesktop: { value: '{{true}}' },
+        showOnMobile: { value: '{{false}}' },
+      },
+      properties: {},
+      events: [],
+      styles: {
+        visibility: { value: '{{true}}' },
+        dividerColor: { value: '#E7E8EA' },
+      },
+    },
+  },
+  {
     name: 'CustomComponent',
     displayName: 'Custom Component',
     description: 'Visual representation of a sequence of events',
@@ -2040,44 +2074,23 @@
     defaultSize: {
       width: 20,
       height: 140,
-=======
-    name: 'VerticalDivider',
-    displayName: 'Vertical Divider',
-    description: 'Vertical Separator between components',
-    component: 'VerticalDivider',
-    defaultSize: {
-      width: 2,
-      height: 100,
->>>>>>> 197f313f
-    },
-    others: {
-      showOnDesktop: { type: 'toggle', displayName: 'Show on desktop' },
-      showOnMobile: { type: 'toggle', displayName: 'Show on mobile' },
-    },
-<<<<<<< HEAD
+    },
+    others: {
+      showOnDesktop: { type: 'toggle', displayName: 'Show on desktop' },
+      showOnMobile: { type: 'toggle', displayName: 'Show on mobile' },
+    },
     events: {},
     styles: {
       visibility: { type: 'toggle', displayName: 'Visibility' },
     },
     exposedVariables: {
       data: { value: `{{{ title: 'Hi! There', buttonText: 'Update Title'}}}` },
-=======
-    properties: {},
-    events: {},
-    styles: {
-      dividerColor: { type: 'color', displayName: 'Divider Color' },
-      visibility: { type: 'toggle', displayName: 'Visibility' },
-    },
-    exposedVariables: {
-      value: {},
->>>>>>> 197f313f
-    },
-    definition: {
-      others: {
-        showOnDesktop: { value: '{{true}}' },
-        showOnMobile: { value: '{{false}}' },
-      },
-<<<<<<< HEAD
+    },
+    definition: {
+      others: {
+        showOnDesktop: { value: '{{true}}' },
+        showOnMobile: { value: '{{false}}' },
+      },
       properties: {
         visible: { value: '{{true}}' },
         data: {
@@ -2087,7 +2100,6 @@
           value: `import React from 'https://cdn.skypack.dev/react';
 import ReactDOM from 'https://cdn.skypack.dev/react-dom';
 import { Button, Container } from 'https://cdn.skypack.dev/@material-ui/core';
-
 const MyCustomComponent = ({data, updateData, runQuery}) => (
   <Container>
       <h1>{data.title}</h1>
@@ -2100,22 +2112,13 @@
       </Button>
     </Container>
 );
-
 const ConnectedComponent = Tooljet.connectComponent(MyCustomComponent);
-
 ReactDOM.render(<ConnectedComponent />, document.body);`,
         },
       },
       events: [],
       styles: {
         visibility: { value: '{{true}}' },
-=======
-      properties: {},
-      events: [],
-      styles: {
-        visibility: { value: '{{true}}' },
-        dividerColor: { value: '#E7E8EA' },
->>>>>>> 197f313f
       },
     },
   },
