--- conflicted
+++ resolved
@@ -266,11 +266,8 @@
       showOnMobile: { type: 'toggle', displayName: 'Show on mobile' },
     },
     properties: {
-<<<<<<< HEAD
-      value: { type: 'code', displayName: "Default value" },
-=======
-      value: { type: 'code', displayName: "Hello have a great {{moment().format('dddd')}} 👋" },
->>>>>>> d9c9c9ee
+
+      value: { type: 'code', displayName: 'Default value' },
       placeholder: { type: 'code', displayName: 'Placeholder' },
     },
     validation: {
