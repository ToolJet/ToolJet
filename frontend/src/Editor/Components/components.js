--- conflicted
+++ resolved
@@ -1616,7 +1616,56 @@
     },
   },
   {
-<<<<<<< HEAD
+    name: 'Pagination',
+    displayName: 'Pagination',
+    description: 'Pagination ',
+    component: 'Pagination',
+    defaultSize: {
+      width: 9,
+      height: 30,
+    },
+    others: {
+      showOnDesktop: { type: 'toggle', displayName: 'Show on desktop' },
+      showOnMobile: { type: 'toggle', displayName: 'Show on mobile' },
+    },
+    properties: {
+      numberOfPages: { type: 'code', displayName: 'Number of pages' },
+      defaultPageIndex: { type: 'code', displayName: 'Default page index' },
+    },
+    validation: {},
+    events: {
+      onPageChange: { displayName: 'On Page Change' },
+    },
+    styles: {
+      visibility: { type: 'code', displayName: 'Visibility' },
+      disabledState: { type: 'code', displayName: 'Disable' },
+    },
+    exposedVariables: {
+      totalPages: null,
+      currentPageIndex: null,
+    },
+    definition: {
+      validation: {},
+      others: {
+        showOnDesktop: { value: true },
+        showOnMobile: { value: false },
+      },
+      properties: {
+        numberOfPages: {
+          value: '{{5}}',
+        },
+        defaultPageIndex: {
+          value: '{{1}}',
+        },
+      },
+      events: [],
+      styles: {
+        visibility: { value: '{{true}}' },
+        disabledState: { value: '{{false}}' },
+      },
+    },
+  },
+  {
     name: 'Statistics',
     displayName: 'Statistics',
     description: 'Statistics',
@@ -1624,22 +1673,12 @@
     defaultSize: {
       width: 9.2,
       height: 152,
-=======
-    name: 'Pagination',
-    displayName: 'Pagination',
-    description: 'Pagination ',
-    component: 'Pagination',
-    defaultSize: {
-      width: 9,
-      height: 30,
->>>>>>> ffcc67a3
-    },
-    others: {
-      showOnDesktop: { type: 'toggle', displayName: 'Show on desktop' },
-      showOnMobile: { type: 'toggle', displayName: 'Show on mobile' },
-    },
-    properties: {
-<<<<<<< HEAD
+    },
+    others: {
+      showOnDesktop: { type: 'toggle', displayName: 'Show on desktop' },
+      showOnMobile: { type: 'toggle', displayName: 'Show on mobile' },
+    },
+    properties: {
       primaryValueLabel: { type: 'code', displayName: 'Primary value label' },
       primaryvalue: { type: 'code', displayName: 'Primary value' },
       secondaryValueLabel: { type: 'code', displayName: 'Secondary value label' },
@@ -1663,31 +1702,11 @@
       SecondaryTextColour: { type: 'color', displayName: 'Secondary Text Colour' },
     },
     definition: {
-=======
-      numberOfPages: { type: 'code', displayName: 'Number of pages' },
-      defaultPageIndex: { type: 'code', displayName: 'Default page index' },
-    },
-    validation: {},
-    events: {
-      onPageChange: { displayName: 'On Page Change' },
-    },
-    styles: {
-      visibility: { type: 'code', displayName: 'Visibility' },
-      disabledState: { type: 'code', displayName: 'Disable' },
-    },
-    exposedVariables: {
-      totalPages: null,
-      currentPageIndex: null,
-    },
-    definition: {
-      validation: {},
->>>>>>> ffcc67a3
-      others: {
-        showOnDesktop: { value: true },
-        showOnMobile: { value: false },
-      },
-      properties: {
-<<<<<<< HEAD
+      others: {
+        showOnDesktop: { value: true },
+        showOnMobile: { value: false },
+      },
+      properties: {
         primaryValueLabel: { value:'This months earnings' },
         primaryvalue: { value:'682.3'  },  
         secondaryValueLabel: { value:'Last month'  },
@@ -1699,19 +1718,6 @@
         PrimaryTextColour: { value:'#000000' },
         SecondaryLabelColour: {value:'#8092AB'  },
         SecondaryTextColour: { value:'#36AF8B'},
-=======
-        numberOfPages: {
-          value: '{{5}}',
-        },
-        defaultPageIndex: {
-          value: '{{1}}',
-        },
-      },
-      events: [],
-      styles: {
-        visibility: { value: '{{true}}' },
-        disabledState: { value: '{{false}}' },
->>>>>>> ffcc67a3
       },
     },
   },
