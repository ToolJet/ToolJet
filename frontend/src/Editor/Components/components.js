export const componentTypes = [
  {
    name: 'Table',
    displayName: 'Table',
    description: 'Display paginated tabular data',
    component: 'Table',
    properties: {
      title: { type: 'string', displayName: 'Title' },
      data: { type: 'code', displayName: 'Table data' },
      loadingState: { type: 'code', displayName: 'Loading state' },
      columns: { type: 'array', displayName: 'Table Columns' },
      serverSidePagination: { type: 'toggle', displayName: 'Server-side pagination' },
      clientSidePagination: { type: 'toggle', displayName: 'Client-side pagination' },
      serverSideSearch: { type: 'toggle', displayName: 'Server-side search' },
      actionButtonBackgroundColor: { type: 'color', displayName: 'Background color' },
      actionButtonTextColor: { type: 'color', displayName: 'Text color' },
      displaySearchBox: { type: 'toggle', displayName: 'Show search box' },
      showDownloadButton: { type: 'toggle', displayName: 'Show download button' },
      showFilterButton: { type: 'toggle', displayName: 'Show filter button' },
      showBulkUpdateActions: { type: 'toggle', displayName: 'Show bulk update actions' },
      showBulkSelector: { type: 'toggle', displayName: 'Bulk selection' },
      highlightSelectedRow: { type: 'toggle', displayName: 'Highlight selected row' },
    },
    others: {
      showOnDesktop: { type: 'toggle', displayName: 'Show on desktop ' },
      showOnMobile: { type: 'toggle', displayName: 'Show on mobile' },
    },
    defaultSize: {
      width: 20,
      height: 300,
    },
    events: {
      onRowClicked: { displayName: 'Row clicked' },
      onBulkUpdate: { displayName: 'Bulk update' },
      onPageChanged: { displayName: 'Page changed' },
      onSearch: { displayName: 'Search' },
    },
    styles: {
      textColor: { type: 'color', displayName: 'Text Color' },
      actionButtonRadius: { type: 'code', displayName: 'Action Button Radius' },
      tableType: {
        type: 'select',
        displayName: 'Table type',
        options: [
          { name: 'Bordered', value: '' },
          { name: 'Borderless', value: 'table-borderless' },
          { name: 'Classic', value: 'table-classic' },
          { name: 'Striped', value: 'table-striped' },
          { name: 'Striped & bordered', value: 'table-striped table-bordered' },
        ],
      },
      cellSize: {
        type: 'select',
        displayName: 'Cell size',
        options: [
          { name: 'Compact', value: 'compact' },
          { name: 'Spacious', value: 'spacious' },
        ],
      },
      visibility: { type: 'code', displayName: 'Visibility' },
      disabledState: { type: 'code', displayName: 'Disable' },
    },
    exposedVariables: {
      selectedRow: {},
      changeSet: {},
      dataUpdates: [],
      pageIndex: 1,
      searchText: '',
      selectedRows: [],
    },
    definition: {
      others: {
        showOnDesktop: { value: true },
        showOnMobile: { value: false },
      },
      properties: {
        title: { value: 'Table' },
        visible: { value: true },
        loadingState: { value: '{{false}}' },
        data: {
          value:
            "{{ [ \n\t\t{ id: 1, name: 'Sarah', email: 'sarah@example.com'}, \n\t\t{ id: 2, name: 'Lisa', email: 'lisa@example.com'}, \n\t\t{ id: 3, name: 'Sam', email: 'sam@example.com'}, \n\t\t{ id: 4, name: 'Jon', email: 'jon@example.com'} \n] }}",
        },
        serverSidePagination: { value: false },
        clientSidePagination: { value: true },
        displaySearchBox: { value: true },
        showDownloadButton: { value: true },
        showFilterButton: { value: true },
        columns: {
          value: [
            { name: 'id', id: 'e3ecbf7fa52c4d7210a93edb8f43776267a489bad52bd108be9588f790126737' },
            { name: 'name', id: '5d2a3744a006388aadd012fcc15cc0dbcb5f9130e0fbb64c558561c97118754a' },
            { name: 'email', id: 'afc9a5091750a1bd4760e38760de3b4be11a43452ae8ae07ce2eebc569fe9a7f' },
          ],
        },
        showBulkUpdateActions: { value: true },
        showBulkSelector: { value: false },
        highlightSelectedRow: { value: false },
      },
      events: [],
      styles: {
        textColor: { value: undefined },
        actionButtonRadius: { value: '0' },
        visibility: { value: '{{true}}' },
        disabledState: { value: '{{false}}' },
        cellSize: { value: 'compact' },
      },
    },
  },
  {
    name: 'Button',
    displayName: 'Button',
    description: 'Trigger actions: queries, alerts etc',
    component: 'Button',
    defaultSize: {
      width: 3,
      height: 30,
    },
    others: {
      showOnDesktop: { type: 'toggle', displayName: 'Show on desktop' },
      showOnMobile: { type: 'toggle', displayName: 'Show on mobile' },
    },
    properties: {
      text: { type: 'code', displayName: 'Button Text' },
      loadingState: { type: 'code', displayName: 'Loading State' },
    },
    events: {
      onClick: { displayName: 'On click' },
    },
    styles: {
      backgroundColor: { type: 'color', displayName: 'Background color' },
      textColor: { type: 'color', displayName: 'Text color' },
      visibility: { type: 'code', displayName: 'Visibility' },
      disabledState: { type: 'code', displayName: 'Disable' },
      borderRadius: { type: 'code', displayName: 'Border radius' },
    },
    exposedVariables: {},
    definition: {
      others: {
        showOnDesktop: { value: true },
        showOnMobile: { value: false },
      },
      properties: {
        text: { value: `Button` },
        visible: { value: true },
        loadingState: { value: `{{false}}` },
      },
      events: [],
      styles: {
        backgroundColor: { value: '#375FCF' },
        textColor: { value: '#fff' },
        visibility: { value: '{{true}}' },
        borderRadius: { value: '{{0}}' },
        disabledState: { value: '{{false}}' },
      },
    },
  },
  {
    name: 'Chart',
    displayName: 'Chart',
    description: 'Display charts',
    component: 'Chart',
    defaultSize: {
      width: 20,
      height: 400,
    },
    others: {
      showOnDesktop: { type: 'toggle', displayName: 'Show on desktop' },
      showOnMobile: { type: 'toggle', displayName: 'Show on mobile' },
    },
    properties: {
      title: { type: 'code', displayName: 'Title' },
      data: { type: 'json', displayName: 'Data' },
      loadingState: { type: 'code', displayName: 'Loading State' },
      markerColor: { type: 'color', displayName: 'Marker color' },
      showGridLines: { type: 'toggle', displayName: 'Show grid lines' },
      type: {
        type: 'select',
        displayName: 'Chart type',
        options: [
          { name: 'Line', value: 'line' },
          { name: 'Bar', value: 'bar' },
          { name: 'Pie', value: 'pie' },
        ],
      },
      jsonDescription: { type: 'json', displayName: 'Json Description' },
      plotFromJson: { type: 'toggle', displayName: 'Use Plotly JSON schema' },
    },
    events: {},
    styles: {
      visibility: { type: 'code', displayName: 'Visibility' },
      disabledState: { type: 'code', displayName: 'Disable' },
    },
    exposedVariables: {
      show: null,
    },
    definition: {
      others: {
        showOnDesktop: { value: true },
        showOnMobile: { value: false },
      },
      properties: {
        title: { value: 'This title can be changed' },
        markerColor: { value: '#CDE1F8' },
        showGridLines: { value: true },
        plotFromJson: { value: false },
        loadingState: { value: `{{false}}` },
        jsonDescription: {
          value: `{
            "data": [
                {
                    "x": [
                        "Jan",
                        "Feb",
                        "Mar"
                    ],
                    "y": [
                        100,
                        80,
                        40
                    ],
                    "type": "bar"
                }
            ]
        }`,
        },
        type: { value: `line` },
        data: {
          value: `[
  { "x": "Jan", "y": 100},
  { "x": "Feb", "y": 80},
  { "x": "Mar", "y": 40}
]`,
        },
      },
      events: [],
      styles: {
        visibility: { value: '{{true}}' },
        disabledState: { value: '{{false}}' },
      },
    },
  },
  {
    name: 'Modal',
    displayName: 'Modal',
    description: 'Modal triggered by events',
    component: 'Modal',
    defaultSize: {
      width: 10,
      height: 400,
    },
    others: {
      showOnDesktop: { type: 'toggle', displayName: 'Show on desktop' },
      showOnMobile: { type: 'toggle', displayName: 'Show on mobile' },
    },
    properties: {
      title: { type: 'code', displayName: 'Title' },
      size: {
        type: 'select',
        displayName: 'Modal size',
        options: [
          { name: 'small', value: 'sm' },
          { name: 'medium', value: 'md' },
          { name: 'large', value: 'lg' },
        ],
      },
    },
    events: {},
    styles: {
      disabledState: { type: 'code', displayName: 'Disable' },
    },
    exposedVariables: {
      show: null,
    },
    definition: {
      others: {
        showOnDesktop: { value: true },
        showOnMobile: { value: false },
      },
      properties: {
        title: { value: 'This title can be changed' },
        size: { value: 'md' },
      },
      events: [],
      styles: {
        disabledState: { value: '{{false}}' },
      },
    },
  },
  {
    name: 'TextInput',
    displayName: 'Text Input',
    description: 'Text field for forms',
    component: 'TextInput',
    defaultSize: {
      width: 4,
      height: 30,
    },
    others: {
      showOnDesktop: { type: 'toggle', displayName: 'Show on desktop' },
      showOnMobile: { type: 'toggle', displayName: 'Show on mobile' },
    },
    properties: {
      value: { type: 'code', displayName: 'Default value' },
      placeholder: { type: 'code', displayName: 'Placeholder' },
    },
    validation: {
      regex: { type: 'code', displayName: 'Regex' },
      minLength: { type: 'code', displayName: 'Min length' },
      maxLength: { type: 'code', displayName: 'Max length' },
      customRule: { type: 'code', displayName: 'Custom validation' },
    },
    events: {
      onChange: { displayName: 'On change' },
    },
    styles: {
      visibility: { type: 'code', displayName: 'Visibility' },
      disabledState: { type: 'code', displayName: 'Disable' },
    },
    exposedVariables: {
      value: '',
    },
    definition: {
      validation: {
        regex: { value: '' },
        minLength: { value: null },
        maxLength: { value: null },
        customRule: { value: null },
      },
      others: {
        showOnDesktop: { value: true },
        showOnMobile: { value: false },
      },
      properties: {
        value: { value: '' },
        placeholder: { value: 'Placeholder text' },
      },
      events: [],
      styles: {
        visibility: { value: '{{true}}' },
        disabledState: { value: '{{false}}' },
      },
    },
  },
  {
    name: 'NumberInput',
    displayName: 'Number Input',
    description: 'Number field for forms',
    component: 'NumberInput',
    defaultSize: {
      width: 4,
      height: 30,
    },
    others: {
      showOnDesktop: { type: 'toggle', displayName: 'Show on desktop' },
      showOnMobile: { type: 'toggle', displayName: 'Show on mobile' },
    },
    properties: {
      value: { type: 'code', displayName: 'Default value' },
      minValue: { type: 'code', displayName: 'Minimum value' },
      maxValue: { type: 'code', displayName: 'Maximum value' },
      placeholder: { type: 'code', displayName: 'Placeholder' },
    },
    events: {},
    styles: {
      visibility: { type: 'code', displayName: 'Visibility' },
      disabledState: { type: 'code', displayName: 'Disable' },
    },
    exposedVariables: {
      value: 0,
    },
    definition: {
      others: {
        showOnDesktop: { value: true },
        showOnMobile: { value: false },
      },
      properties: {
        value: { value: '99' },
        maxValue: { value: '' },
        minValue: { value: '' },
        placeholder: { value: '0' },
      },
      events: [],
      styles: {
        visibility: { value: '{{true}}' },
        disabledState: { value: '{{false}}' },
      },
    },
  },
  {
    name: 'PasswordInput',
    displayName: 'Password Input',
    description: 'Password input field for forms',
    component: 'PasswordInput',
    defaultSize: {
      width: 4,
      height: 30,
    },
    others: {
      showOnDesktop: { type: 'toggle', displayName: 'Show on desktop' },
      showOnMobile: { type: 'toggle', displayName: 'Show on mobile' },
    },
    properties: {
      placeholder: { type: 'code', displayName: 'Placeholder' },
    },
    validation: {
      regex: { type: 'code', displayName: 'Regex' },
      minLength: { type: 'code', displayName: 'Min length' },
      maxLength: { type: 'code', displayName: 'Max length' },
      customRule: { type: 'code', displayName: 'Custom validation' },
    },
    events: {},
    styles: {
      visibility: { type: 'code', displayName: 'Visibility' },
      disabledState: { type: 'code', displayName: 'Disable' },
    },
    exposedVariables: {
      value: '',
    },
    definition: {
      others: {
        showOnDesktop: { value: true },
        showOnMobile: { value: false },
      },
      properties: {
        placeholder: { value: 'password' },
      },
      validation: {
        regex: { value: '' },
        minLength: { value: null },
        maxLength: { value: null },
        customRule: { value: null },
      },
      events: [],
      styles: {
        visibility: { value: '{{true}}' },
        disabledState: { value: '{{false}}' },
      },
    },
  },
  {
    name: 'Datepicker',
    displayName: 'Date Picker',
    description: 'Select a date and time',
    component: 'Datepicker',
    defaultSize: {
      width: 4,
      height: 30,
    },
    validation: {
      customRule: { type: 'code', displayName: 'Custom validation' },
    },
    others: {
      showOnDesktop: { type: 'toggle', displayName: 'Show on desktop' },
      showOnMobile: { type: 'toggle', displayName: 'Show on mobile' },
    },
    properties: {
      defaultValue: { type: 'code', displayName: 'Default value' },
      format: { type: 'code', displayName: 'Format' },
      enableTime: { type: 'code', displayName: 'Enable time selection?' },
      enableDate: { type: 'code', displayName: 'Enable date selection?' },
    },
    events: {},
    styles: {
      visibility: { type: 'code', displayName: 'Visibility' },
      disabledState: { type: 'code', displayName: 'Disable' },
    },
    exposedVariables: {
      value: '',
    },
    definition: {
      others: {
        showOnDesktop: { value: true },
        showOnMobile: { value: false },
      },
      validation: {
        customRule: { value: null },
      },
      properties: {
        defaultValue: { value: '01/04/2021' },
        format: { value: 'DD/MM/YYYY' },
        enableTime: { value: '{{false}}' },
        enableDate: { value: '{{true}}' },
      },
      events: [],
      styles: {
        visibility: { value: '{{true}}' },
        disabledState: { value: '{{false}}' },
      },
    },
  },
  {
    name: 'Checkbox',
    displayName: 'Checkbox',
    description: 'A single checkbox',
    component: 'Checkbox',
    defaultSize: {
      width: 4,
      height: 30,
    },
    others: {
      showOnDesktop: { type: 'toggle', displayName: 'Show on desktop' },
      showOnMobile: { type: 'toggle', displayName: 'Show on mobile' },
    },
    properties: {
      label: { type: 'code', displayName: 'Label' },
    },
    events: {
      onCheck: { displayName: 'On check' },
      onUnCheck: { displayName: 'On uncheck' },
    },
    styles: {
      textColor: { type: 'color', displayName: 'Text Color' },
      checkboxColor: { type: 'color', displayName: 'Checkbox Color' },
      visibility: { type: 'code', displayName: 'Visibility' },
      disabledState: { type: 'code', displayName: 'Disable' },
    },
    exposedVariables: {},
    definition: {
      others: {
        showOnDesktop: { value: true },
        showOnMobile: { value: false },
      },
      properties: {
        label: { value: 'Checkbox label' },
      },
      events: [],
      styles: {
        textColor: { value: '#000' },
        checkboxColor: { value: '#3c92dc' },
        visibility: { value: '{{true}}' },
        disabledState: { value: '{{false}}' },
      },
    },
  },
  {
    name: 'Radio-button',
    displayName: 'Radio Button',
    description: 'Radio buttons',
    component: 'RadioButton',
    defaultSize: {
      width: 5,
      height: 30,
    },
    others: {
      showOnDesktop: { type: 'toggle', displayName: 'Show on desktop' },
      showOnMobile: { type: 'toggle', displayName: 'Show on mobile' },
    },
    properties: {
      label: { type: 'code', displayName: 'Label' },
      value: { type: 'code', displayName: 'Default value' },
      values: { type: 'code', displayName: 'Option values' },
      display_values: { type: 'code', displayName: 'Option labels' },
    },
    events: {
      onSelectionChange: { displayName: 'On select' },
    },
    styles: {
      textColor: { type: 'color', displayName: 'Text Color' },
      activeColor: { type: 'color', displayName: 'Active Color' },
      visibility: { type: 'code', displayName: 'Visibility' },
      disabledState: { type: 'code', displayName: 'Disable' },
    },
    exposedVariables: {},
    definition: {
      others: {
        showOnDesktop: { value: true },
        showOnMobile: { value: false },
      },
      properties: {
        label: { value: 'Select' },
        value: { value: '{{true}}' },
        values: { value: '{{[true,false]}}' },
        display_values: { value: '{{["yes", "no"]}}' },
        visible: { value: true },
      },
      events: [],
      styles: {
        textColor: { value: '#000' },
        activeColor: { value: '#4D72FA' },
        visibility: { value: '{{true}}' },
        disabledState: { value: '{{false}}' },
      },
    },
  },
  {
    name: 'ToggleSwitch',
    displayName: 'Toggle Switch',
    description: 'Toggle Switch',
    component: 'ToggleSwitch',
    defaultSize: {
      width: 5,
      height: 30,
    },
    others: {
      showOnDesktop: { type: 'toggle', displayName: 'Show on desktop' },
      showOnMobile: { type: 'toggle', displayName: 'Show on mobile' },
    },
    properties: {
      label: { type: 'code', displayName: 'Label' },
    },
    events: {
      onChange: { displayName: 'On change' },
    },
    styles: {
      textColor: { type: 'color', displayName: 'Text Color' },
      toggleSwitchColor: { type: 'color', displayName: 'Toggle Switch Color' },
      visibility: { type: 'code', displayName: 'Visibility' },
      disabledState: { type: 'code', displayName: 'Disable' },
    },
    exposedVariables: {
      value: false,
    },
    definition: {
      others: {
        showOnDesktop: { value: true },
        showOnMobile: { value: false },
      },
      properties: {
        label: { value: 'Toggle label' },
      },
      events: [],
      styles: {
        textColor: { value: '#000' },
        toggleSwitchColor: { value: '#3c92dc' },
        visibility: { value: '{{true}}' },
        disabledState: { value: '{{false}}' },
      },
    },
  },
  {
    name: 'Textarea',
    displayName: 'Textarea',
    description: 'Text area form field',
    component: 'TextArea',
    defaultSize: {
      width: 6,
      height: 100,
    },
    others: {
      showOnDesktop: { type: 'toggle', displayName: 'Show on desktop' },
      showOnMobile: { type: 'toggle', displayName: 'Show on mobile' },
    },
    properties: {
      value: { type: 'code', displayName: 'Default value' },
      placeholder: { type: 'code', displayName: 'Placeholder' },
    },
    events: {},
    styles: {
      visibility: { type: 'code', displayName: 'Visibility' },
      disabledState: { type: 'code', displayName: 'Disable' },
    },
    exposedVariables: {
      value: {},
    },
    definition: {
      others: {
        showOnDesktop: { value: true },
        showOnMobile: { value: false },
      },
      properties: {
        value: {
          value:
            'ToolJet is an open-source low-code platform for building and deploying internal tools with minimal engineering efforts 🚀',
        },
        placeholder: { value: 'Placeholder text' },
      },
      events: [],
      styles: {
        visibility: { value: '{{true}}' },
        disabledState: { value: '{{false}}' },
      },
    },
  },
  {
    name: 'DateRangePicker',
    displayName: 'Range Picker',
    description: 'Select a date range',
    component: 'DaterangePicker',
    defaultSize: {
      width: 10,
      height: 30,
    },
    others: {
      showOnDesktop: { type: 'toggle', displayName: 'Show on desktop' },
      showOnMobile: { type: 'toggle', displayName: 'Show on mobile' },
    },
    properties: {
      format: { type: 'code', displayName: 'Format' },
    },
    events: {},
    styles: {
      visibility: { type: 'code', displayName: 'Visibility' },
      disabledState: { type: 'code', displayName: 'Disable' },
    },
    exposedVariables: {
      endDate: {},
      startDate: {},
    },
    definition: {
      others: {
        showOnDesktop: { value: true },
        showOnMobile: { value: false },
      },
      properties: {
        format: { value: 'DD/MM/YYYY' },
      },
      events: [],
      styles: {
        visibility: { value: '{{true}}' },
        disabledState: { value: '{{false}}' },
      },
    },
  },
  {
    name: 'Text',
    displayName: 'Text',
    description: 'Display markdown or HTML',
    component: 'Text',
    others: {
      showOnDesktop: { type: 'toggle', displayName: 'Show on desktop' },
      showOnMobile: { type: 'toggle', displayName: 'Show on mobile' },
    },
    properties: {
      text: { type: 'code', displayName: 'Text' },
      loadingState: { type: 'code', displayName: 'Show loading state' },
    },
    defaultSize: {
      width: 3,
      height: 30,
    },
    events: [],
    styles: {
      textColor: { type: 'color', displayName: 'Text Color' },
      textAlign: { type: 'alignButtons', displayName: 'Align Text' },
      visibility: { type: 'code', displayName: 'Visibility' },
      disabledState: { type: 'code', displayName: 'Disable' },
    },
    exposedVariables: {},
    definition: {
      others: {
        showOnDesktop: { value: true },
        showOnMobile: { value: false },
      },
      properties: {
        text: { value: 'Text goes here !' },
        visible: { value: true },
        loadingState: { value: `{{false}}` },
      },
      events: [],
      styles: {
        groupActions: { value: 'left' },
        textColor: { value: '#000' },
        textAlign: { value: 'left' },
        visibility: { value: '{{true}}' },
        disabledState: { value: '{{false}}' },
      },
    },
  },
  {
    name: 'Image',
    displayName: 'Image',
    description: 'Display an Image',
    defaultSize: {
      width: 3,
      height: 100,
    },
    component: 'Image',
    others: {
      showOnDesktop: { type: 'toggle', displayName: 'Show on desktop' },
      showOnMobile: { type: 'toggle', displayName: 'Show on mobile' },
    },
    properties: {
      source: { type: 'code', displayName: 'URL' },
    },
    events: {
      onClick: { displayName: 'On click' },
    },
    styles: {
      borderType: {
        type: 'select',
        displayName: 'Border type',
        options: [
          { name: 'None', value: 'none' },
          { name: 'Rounded', value: 'rounded' },
          { name: 'Circle', value: 'rounded-circle' },
          { name: 'Thumbnail', value: 'img-thumbnail' },
        ],
      },
      visibility: { type: 'code', displayName: 'Visibility' },
      disabledState: { type: 'code', displayName: 'Disable' },
    },
    exposedVariables: {},
    definition: {
      others: {
        showOnDesktop: { value: true },
        showOnMobile: { value: false },
      },
      properties: {
        source: { value: 'https://www.svgrepo.com/show/34217/image.svg' },
        visible: { value: true },
      },
      events: [],
      styles: {
        borderType: { value: 'none' },
        visibility: { value: '{{true}}' },
        disabledState: { value: '{{false}}' },
      },
    },
  },
  {
    name: 'Container',
    displayName: 'Container',
    description: 'Wrapper for multiple components',
    defaultSize: {
      width: 5,
      height: 200,
    },
    component: 'Container',
    others: {
      showOnDesktop: { type: 'toggle', displayName: 'Show on desktop' },
      showOnMobile: { type: 'toggle', displayName: 'Show on mobile' },
    },
    properties: {},
    events: {},
    styles: {
      backgroundColor: { type: 'color' },
      borderRadius: { type: 'code', displayName: 'Border Radius' },
      visibility: { type: 'code', displayName: 'Visibility' },
      disabledState: { type: 'code', displayName: 'Disable' },
    },
    exposedVariables: {},
    definition: {
      others: {
        showOnDesktop: { value: true },
        showOnMobile: { value: false },
      },
      properties: {
        visible: { value: true },
      },
      events: [],
      styles: {
        backgroundColor: { value: '#fff' },
        borderRadius: { value: '0' },
        visibility: { value: '{{true}}' },
        disabledState: { value: '{{false}}' },
      },
    },
  },
  {
    name: 'Dropdown',
    displayName: 'Dropdown',
    description: 'Select one value from options',
    defaultSize: {
      width: 8,
      height: 30,
    },
    component: 'DropDown',
    others: {
      showOnDesktop: { type: 'toggle', displayName: 'Show on desktop' },
      showOnMobile: { type: 'toggle', displayName: 'Show on mobile' },
    },
    validation: {
      customRule: { type: 'code', displayName: 'Custom validation' },
    },
    properties: {
      label: { type: 'code', displayName: 'Label' },
      value: { type: 'code', displayName: 'Default value' },
      values: { type: 'code', displayName: 'Option values' },
      display_values: { type: 'code', displayName: 'Option labels' },
      loadingState: { type: 'code', displayName: 'Options loading state' },
    },
    events: {
      onSelect: { displayName: 'On select' },
      onSearchTextChanged: { displayName: 'On search text changed' },
    },
    styles: {
      visibility: { type: 'code', displayName: 'Visibility' },
      disabledState: { type: 'code', displayName: 'Disable' },
    },
    exposedVariables: {
      value: null,
      searchText: '',
    },
    definition: {
      others: {
        showOnDesktop: { value: true },
        showOnMobile: { value: false },
      },
      validation: {
        customRule: { value: null },
      },
      properties: {
        label: { value: 'Select' },
        value: { value: '{{2}}' },
        values: { value: '{{[1,2,3]}}' },
        display_values: { value: '{{["one", "two", "three"]}}' },
        visible: { value: true },
        loadingState: { value: '{{false}}' },
      },
      events: [],
      styles: {
        visibility: { value: '{{true}}' },
        disabledState: { value: '{{false}}' },
      },
    },
  },
  {
    name: 'Multiselect',
    displayName: 'Multiselect',
    description: 'Select multiple values from options',
    defaultSize: {
      width: 8,
      height: 30,
    },
    component: 'Multiselect',
    others: {
      showOnDesktop: { type: 'toggle', displayName: 'Show on desktop' },
      showOnMobile: { type: 'toggle', displayName: 'Show on mobile' },
    },
    properties: {
      label: { type: 'code', displayName: 'Label' },
      value: { type: 'code', displayName: 'Default value' },
      values: { type: 'code', displayName: 'Option values' },
      display_values: { type: 'code', displayName: 'Option labels' },
    },
    events: {
      onSelect: { displayName: 'On select' },
    },
    styles: {
      visibility: { type: 'code', displayName: 'Visibility' },
      disabledState: { type: 'code', displayName: 'Disable' },
    },
    exposedVariables: {
      values: {},
    },
    definition: {
      others: {
        showOnDesktop: { value: true },
        showOnMobile: { value: false },
      },
      properties: {
        label: { value: 'Select' },
        value: { value: '{{[2,3]}}' },
        values: { value: '{{[1,2,3]}}' },
        display_values: { value: '{{["one", "two", "three"]}}' },
        visible: { value: true },
      },
      events: [],
      styles: {
        visibility: { value: '{{true}}' },
        disabledState: { value: '{{false}}' },
      },
    },
  },
  {
    name: 'RichTextEditor',
    displayName: 'Text Editor',
    description: 'Rich text editor',
    component: 'RichTextEditor',
    defaultSize: {
      width: 16,
      height: 210,
    },
    others: {
      showOnDesktop: { type: 'toggle', displayName: 'Show on desktop' },
      showOnMobile: { type: 'toggle', displayName: 'Show on mobile' },
    },
    properties: {
      placeholder: { type: 'code', displayName: 'Placeholder' },
      defaultValue: { type: 'code', displayName: 'Default Value' },
    },
    events: {},
    styles: {
      visibility: { type: 'code', displayName: 'Visibility' },
      disabledState: { type: 'code', displayName: 'Disable' },
    },
    exposedVariables: {
      value: '',
    },
    definition: {
      others: {
        showOnDesktop: { value: true },
        showOnMobile: { value: false },
      },
      properties: {
        placeholder: { value: 'Placeholder text' },
        defaultValue: { value: '' },
      },
      events: [],
      styles: {
        visibility: { value: '{{true}}' },
        disabledState: { value: '{{false}}' },
      },
    },
  },
  {
    name: 'Map',
    displayName: 'Map',
    description: 'Display Google Maps',
    component: 'Map',
    defaultSize: {
      width: 12,
      height: 420,
    },
    others: {
      showOnDesktop: { type: 'toggle', displayName: 'Show on desktop' },
      showOnMobile: { type: 'toggle', displayName: 'Show on mobile' },
    },
    properties: {
      initialLocation: {
        type: 'code',
        displayName: 'Initial location',
        tip: 'This location will be the initial center of the map',
        options: {
          mode: 'javascript',
          theme: 'duotone-light',
          className: 'map-location-input pr-2',
        },
      },
      defaultMarkers: {
        type: 'code',
        displayName: 'Default markers',
        options: {
          mode: 'javascript',
          theme: 'duotone-light',
          className: 'map-location-input pr-2',
        },
      },
      addNewMarkers: { type: 'toggle', displayName: 'Add new markers' },
      canSearch: { type: 'toggle', displayName: 'Search for places' },
    },
    events: {
      onBoundsChange: { displayName: 'On bounds change' },
      onCreateMarker: { displayName: 'On create marker' },
      onMarkerClick: { displayName: 'On marker click' },
    },
    styles: {
      visibility: { type: 'code', displayName: 'Visibility' },
      disabledState: { type: 'code', displayName: 'Disable' },
    },
    exposedVariables: {
      center: {},
    },
    definition: {
      others: {
        showOnDesktop: { value: true },
        showOnMobile: { value: false },
      },
      properties: {
        initialLocation: {
          value: `{{ {"lat": 40.7128, "lng": -73.935242} }}`,
        },
        defaultMarkers: {
          value: `{{ [{"lat": 40.7128, "lng": -73.935242}] }}`,
        },
        canSearch: {
          value: `{{true}}`,
        },
        addNewMarkers: { value: `{{true}}` },
      },
      events: [],
      styles: {
        visibility: { value: '{{true}}' },
        disabledState: { value: '{{false}}' },
      },
    },
  },
  {
    name: 'QrScanner',
    displayName: 'QR Scanner',
    description: 'Scan QR codes and hold its data',
    component: 'QrScanner',
    defaultSize: {
      width: 10,
      height: 300,
    },
    others: {
      showOnDesktop: { type: 'toggle', displayName: 'Show on desktop' },
      showOnMobile: { type: 'toggle', displayName: 'Show on mobile' },
    },
    properties: {},
    events: {
      onDetect: { displayName: 'On detect' },
    },
    styles: {
      visibility: { type: 'code', displayName: 'Visibility' },
      disabledState: { type: 'code', displayName: 'Disable' },
    },
    exposedVariables: {
      lastDetectedValue: '',
    },
    definition: {
      others: {
        showOnDesktop: { value: true },
        showOnMobile: { value: true },
      },
      properties: {},
      events: [],
      styles: {
        visibility: { value: '{{true}}' },
        disabledState: { value: '{{false}}' },
      },
    },
  },
  {
    name: 'StarRating',
    displayName: 'Rating',
    description: 'Star rating',
    component: 'StarRating',
    defaultSize: {
      width: 8,
      height: 30,
    },
    others: {
      showOnDesktop: { type: 'toggle', displayName: 'Show on desktop' },
      showOnMobile: { type: 'toggle', displayName: 'Show on mobile' },
    },
    properties: {
      label: { type: 'code', displayName: 'Label' },
      maxRating: { type: 'code', displayName: 'Number of stars' },
      defaultSelected: { type: 'code', displayName: 'Default no of selected stars' },
      allowHalfStar: { type: 'toggle', displayName: 'Enable half star' },
      tooltips: { type: 'code', displayName: 'Tooltips' },
    },
    events: {
      onChange: { displayName: 'On Change' },
    },
    styles: {
      textColor: { type: 'color', displayName: 'Star Color' },
      labelColor: { type: 'color', displayName: 'Label Color' },
      visibility: { type: 'code', displayName: 'Visibility' },
      disabledState: { type: 'code', displayName: 'Disable' },
    },
    exposedVariables: {
      value: 0,
    },
    definition: {
      others: {
        showOnDesktop: { value: true },
        showOnMobile: { value: false },
      },
      properties: {
        label: { value: 'Select your rating' },
        maxRating: { value: '5' },
        defaultSelected: { value: '5' },
        allowHalfStar: { value: false },
        visible: { value: true },
        tooltips: { value: '{{[]}}' },
      },
      events: [],
      styles: {
        textColor: { value: '#ffb400' },
        labelColor: { value: '#333' },
        visibility: { value: '{{true}}' },
        disabledState: { value: '{{false}}' },
      },
    },
  },
  {
    name: 'Divider',
    displayName: 'Divider',
    description: 'Separator between components',
    component: 'Divider',
    defaultSize: {
      width: 10,
      height: 10,
    },
    others: {
      showOnDesktop: { type: 'toggle', displayName: 'Show on desktop' },
      showOnMobile: { type: 'toggle', displayName: 'Show on mobile' },
    },
    properties: {},
    events: {},
    styles: {
      dividerColor: { type: 'color', displayName: 'Divider Color' },
      visibility: { type: 'code', displayName: 'Visibility' },
    },
    exposedVariables: {
      value: {},
    },
    definition: {
      others: {
        showOnDesktop: { value: true },
        showOnMobile: { value: false },
      },
      properties: {},
      events: [],
      styles: {
        visibility: { value: '{{true}}' },
        dividerColor: { value: '#E7E8EA' },
      },
    },
  },
  {
    name: 'FilePicker',
    displayName: 'File Picker',
    description: 'File Picker',
    component: 'FilePicker',
    defaultSize: {
      width: 15,
      height: 100,
    },
    others: {
      showOnDesktop: { type: 'toggle', displayName: 'Show on desktop' },
      showOnMobile: { type: 'toggle', displayName: 'Show on mobile' },
    },
    properties: {
      enableDropzone: { type: 'code', displayName: 'Use Drop zone' },
      enablePicker: { type: 'code', displayName: 'Use File Picker' },
      enableMultiple: { type: 'code', displayName: 'Pick mulitple files' },
      maxFileCount: { type: 'code', displayName: 'Max file count' },
      fileType: { type: 'code', displayName: 'Accept file types' },
      maxSize: { type: 'code', displayName: 'Max size limit (Bytes)' },
      minSize: { type: 'code', displayName: 'Min size limit (Bytes)' },
      parseContent: { type: 'toggle', displayName: 'Parse content' },
      parseFileType: {
        type: 'select',
        displayName: 'File type',
        options: [
          { name: 'Autodetect from extension', value: 'auto-detect' },
          { name: 'CSV', value: 'csv' },
        ],
      },
    },
    events: { onFileSelected: { displayName: 'On File Selected' } },
    styles: {
      visibility: { type: 'code', displayName: 'Visibility' },
      disabledState: { type: 'code', displayName: 'Disable' },
    },
    exposedVariables: {
      file: [{ name: '', content: '', dataURL: '', type: '', parsedData: '' }],
      isParsing: false,
    },
    definition: {
      others: {
        showOnDesktop: { value: true },
        showOnMobile: { value: false },
      },
      properties: {
        enableDropzone: { value: '{{true}}' },
        enablePicker: { value: '{{true}}' },
        maxFileCount: { value: '{{2}}' },
        enableMultiple: { value: '{{false}}' },
        fileType: { value: '{{"image/*"}}' },
        maxSize: { value: '{{1048576}}' },
        minSize: { value: '{{50}}' },
        parseContent: { value: false },
        parseFileType: { value: 'auto-detect' },
      },
      events: [],
      styles: {
        visibility: { value: '{{true}}' },
        disabledState: { value: '{{false}}' },
      },
    },
  },
  {
    name: 'Calendar',
    displayName: 'Calendar',
    description: 'Calendar',
    component: 'Calendar',
    defaultSize: {
      width: 30,
      height: 600,
    },
    others: {
      showOnDesktop: { type: 'toggle', displayName: 'Show on desktop' },
      showOnMobile: { type: 'toggle', displayName: 'Show on mobile' },
    },
    properties: {
      dateFormat: { type: 'code', displayName: 'Date format' },
      defaultDate: { type: 'code', displayName: 'Default date' },
      events: { type: 'code', displayName: 'Events' },
      resources: { type: 'code', displayName: 'Resources' },
      defaultView: { type: 'code', displayName: 'Default view' },
      startTime: { type: 'code', displayName: 'Start time on week and day view' },
      endTime: { type: 'code', displayName: 'End time on week and day view' },
      displayToolbar: { type: 'toggle', displayName: 'Show toolbar' },
      displayViewSwitcher: { type: 'toggle', displayName: 'Show view switcher' },
      highlightToday: { type: 'toggle', displayName: 'Highlight today' },
      showPopOverOnEventClick: { type: 'toggle', displayName: 'Show popover when event is clicked' },
    },
    events: {
      onCalendarEventSelect: { displayName: 'On Event Select' },
      onCalendarSlotSelect: { displayName: 'On Slot Select' },
      onCalendarNavigate: { displayName: 'On Date Navigate' },
      onCalendarViewChange: { displayName: 'On View Change' },
    },
    styles: {
      visibility: { type: 'code', displayName: 'Visibility' },
      cellSizeInViewsClassifiedByResource: {
        type: 'select',
        displayName: 'Cell size in views classified by resource',
        options: [
          { name: 'Compact', value: 'compact' },
          { name: 'Spacious', value: 'spacious' },
        ],
      },
      weekDateFormat: { type: 'code', displayName: 'Header date format on week view' },
    },
    exposedVariables: {
      selectedEvent: {},
      selectedSlots: {},
      currentView: 'month',
      currentDate: undefined,
    },
    definition: {
      others: {
        showOnDesktop: { value: true },
        showOnMobile: { value: false },
      },
      properties: {
        dateFormat: {
          value: 'MM-DD-YYYY HH:mm:ss A Z',
        },
        defaultDate: {
          value: '{{moment().format("MM-DD-YYYY HH:mm:ss A Z")}}',
        },
        events: {
          value:
            "{{[\n\t\t{\n\t\t\t title: 'Sample event',\n\t\t\t start: `${moment().startOf('day').format('MM-DD-YYYY HH:mm:ss A Z')}`,\n\t\t\t end: `${moment().endOf('day').format('MM-DD-YYYY HH:mm:ss A Z')}`,\n\t\t\t allDay: false,\n\t\t\t color: '#4D72DA'\n\t\t}\n]}}",
        },
        resources: {
          value: '{{[]}}',
        },
        defaultView: {
          value: "{{'month'}}",
        },
        startTime: {
          value: "{{moment().startOf('day').format('MM-DD-YYYY HH:mm:ss A Z')}}",
        },
        endTime: {
          value: "{{moment().endOf('day').format('MM-DD-YYYY HH:mm:ss A Z')}}",
        },
        displayToolbar: {
          value: true,
        },
        displayViewSwitcher: {
          value: true,
        },
        highlightToday: {
          value: true,
        },
        showPopOverOnEventClick: {
          value: false,
        },
      },
      events: [],
      styles: {
        visibility: { value: '{{true}}' },
        cellSizeInViewsClassifiedByResource: { value: 'spacious' },
        weekDateFormat: { value: 'DD MMM' },
      },
    },
  },
  {
    name: 'Iframe',
    displayName: 'Iframe',
    description: 'Display an Iframe',
    defaultSize: {
      width: 10,
      height: 310,
    },
    component: 'IFrame',
    others: {
      showOnDesktop: { type: 'toggle', displayName: 'Show on desktop' },
      showOnMobile: { type: 'toggle', displayName: 'Show on mobile' },
    },
    properties: {
      source: { type: 'code', displayName: 'URL' },
    },
    events: {},
    styles: {
      visibility: { type: 'code', displayName: 'Visibility' },
      disabledState: { type: 'code', displayName: 'Disable' },
    },
    exposedVariables: {},
    definition: {
      others: {
        showOnDesktop: { value: true },
        showOnMobile: { value: false },
      },
      properties: {
        source: { value: 'https://tooljet.io/' },
        visible: { value: true },
      },
      events: [],
      styles: {
        visibility: { value: '{{true}}' },
        disabledState: { value: '{{false}}' },
      },
    },
  },
  {
    name: 'CodeEditor',
    displayName: 'Code Editor',
    description: 'Code Editor',
    component: 'CodeEditor',
    defaultSize: {
      width: 15,
      height: 120,
    },
    others: {
      showOnDesktop: { type: 'toggle', displayName: 'Show on desktop' },
      showOnMobile: { type: 'toggle', displayName: 'Show on mobile' },
    },
    properties: {
      enableLineNumber: { type: 'code', displayName: 'Show Line Number' },
      mode: { type: 'code', displayName: 'Mode' },
      placeholder: { type: 'code', displayName: 'Placeholder' },
    },
    events: {},
    styles: {
      visibility: { type: 'code', displayName: 'Visibility' },
      disabledState: { type: 'code', displayName: 'Disable' },
    },
    exposedVariables: {
      value: '',
    },
    definition: {
      others: {
        showOnDesktop: { value: true },
        showOnMobile: { value: false },
      },
      properties: {
        enableLineNumber: { value: '{{true}}' },
        mode: { value: 'javascript' },
        placeholder: { value: '' },
      },
      events: [],
      styles: {
        visibility: { value: '{{true}}' },
        disabledState: { value: '{{false}}' },
      },
    },
  },
  {
    name: 'Tabs',
    displayName: 'Tabs',
    description: 'Tabs component',
    defaultSize: {
      width: 30,
      height: 200,
    },
    component: 'Tabs',
    others: {
      showOnDesktop: { type: 'toggle', displayName: 'Show on desktop' },
      showOnMobile: { type: 'toggle', displayName: 'Show on mobile' },
    },
    properties: {
      tabs: { type: 'code', displayName: 'Tabs' },
      defaultTab: { type: 'code', displayName: 'Default tab' },
    },
    events: {},
    styles: {
      highlightColor: { type: 'color', displayName: 'Highlight Color' },
      visibility: { type: 'code', displayName: 'Visibility' },
      disabledState: { type: 'code', displayName: 'Disable' },
    },
    exposedVariables: {},
    definition: {
      others: {
        showOnDesktop: { value: true },
        showOnMobile: { value: false },
      },
      properties: {
        tabs: {
          value:
            "{{[ \n\t\t{ title: 'Home', id: '0' }, \n\t\t{ title: 'Profile', id: '1' }, \n\t\t{ title: 'Settings', id: '2' } \n ]}}",
        },
        defaultTab: { value: '0' },
      },
      events: [],
      styles: {
        highlightColor: { value: '#0565FE' },
        visibility: { value: '{{true}}' },
        disabledState: { value: '{{false}}' },
      },
    },
  },
  {
    name: 'Timer',
    displayName: 'Timer',
    description: 'timer',
    component: 'Timer',
    defaultSize: {
      width: 11,
      height: 128,
    },
    others: {
      showOnDesktop: { type: 'toggle', displayName: 'Show on desktop' },
      showOnMobile: { type: 'toggle', displayName: 'Show on mobile' },
    },
    properties: {
      value: { type: 'code', displayName: 'Default value' },
      type: {
        type: 'select',
        displayName: 'Timer type',
        options: [
          { name: 'Count Up', value: 'countUp' },
          { name: 'Count Down', value: 'countDown' },
        ],
      },
    },
    validation: {},
    events: {
      onStart: { displayName: 'On Start' },
      onResume: { displayName: 'On Resume' },
      onPause: { displayName: 'On Pause' },
      onCountDownFinish: { displayName: 'On Count Down Finish' },
      onReset: { displayName: 'On Reset' },
    },
    styles: {
      visibility: { type: 'code', displayName: 'Visibility' },
      disabledState: { type: 'code', displayName: 'Disable' },
    },
    exposedVariables: {
      value: '',
    },
    definition: {
      validation: {},
      others: {
        showOnDesktop: { value: true },
        showOnMobile: { value: false },
      },
      properties: {
        value: {
          value: '00:00:00:000',
        },
        type: {
          value: 'countUp',
        },
      },
      events: [],
      styles: {
        visibility: { value: '{{true}}' },
        disabledState: { value: '{{false}}' },
      },
    },
  },
  {
    name: 'Listview',
    displayName: 'List view',
    description: 'Wrapper for multiple components',
    defaultSize: {
      width: 5,
      height: 200,
    },
    component: 'Listview',
    others: {
      showOnDesktop: { type: 'toggle', displayName: 'Show on desktop' },
      showOnMobile: { type: 'toggle', displayName: 'Show on mobile' },
    },
    properties: {
      data: { type: 'code', displayName: 'List data' },
      rowHeight: { type: 'code', displayName: 'Row height' },
      showBorder: { type: 'code', displayName: 'Show bottom border' },
    },
    events: {},
    styles: {
      backgroundColor: { type: 'color' },
      visibility: { type: 'code', displayName: 'Visibility' },
      disabledState: { type: 'code', displayName: 'Disable' },
    },
    exposedVariables: {
      data: [{}],
    },
    definition: {
      others: {
        showOnDesktop: { value: true },
        showOnMobile: { value: false },
      },
      properties: {
        data: {
          value: "{{ [ { image: 'https://reqres.in/img/faces/8-image.jpg' }] }}",
        },
        rowHeight: {
          value: '100',
        },
        visible: { value: true },
        showBorder: { value: '{{true}}' },
      },
      events: [],
      styles: {
        backgroundColor: { value: '#fff' },
        visibility: { value: '{{true}}' },
        disabledState: { value: '{{false}}' },
      },
    },
  },
  {
    name: 'Tags',
    displayName: 'Tags',
    description: 'Content can be shown as tags',
    component: 'Tags',
    defaultSize: {
      width: 5,
      height: 30,
    },
    others: {
      showOnDesktop: { type: 'toggle', displayName: 'Show on desktop' },
      showOnMobile: { type: 'toggle', displayName: 'Show on mobile' },
    },
    properties: {
      data: { type: 'code', displayName: 'Tags' },
    },
    events: {},
    styles: {
      visibility: { type: 'code', displayName: 'Visibility' },
    },
    exposedVariables: {},
    definition: {
      others: {
        showOnDesktop: { value: true },
        showOnMobile: { value: false },
      },
      properties: {
        data: {
          value:
            "{{ [ \n\t\t{ title: 'success', color: '#2fb344', textColor: '#fff' }, \n\t\t{ title: 'info', color: '#206bc4', textColor: '#fff'  }, \n\t\t{ title: 'warning', color: '#f59f00', textColor: '#fff'  }, \n\t\t{ title: 'danger', color: '#d63939', textColor: '#fff' } ] }}",
        },
      },
      events: [],
      styles: {
        visibility: { value: '{{true}}' },
      },
    },
  },
  {
    name: 'Pagination',
    displayName: 'Pagination',
    description: 'Pagination ',
    component: 'Pagination',
    defaultSize: {
      width: 9,
      height: 30,
    },
    others: {
      showOnDesktop: { type: 'toggle', displayName: 'Show on desktop' },
      showOnMobile: { type: 'toggle', displayName: 'Show on mobile' },
    },
    properties: {
      numberOfPages: { type: 'code', displayName: 'Number of pages' },
      defaultPageIndex: { type: 'code', displayName: 'Default page index' },
    },
    validation: {},
    events: {
      onPageChange: { displayName: 'On Page Change' },
    },
    styles: {
      visibility: { type: 'code', displayName: 'Visibility' },
      disabledState: { type: 'code', displayName: 'Disable' },
    },
    exposedVariables: {
      totalPages: null,
      currentPageIndex: null,
    },
    definition: {
      validation: {},
      others: {
        showOnDesktop: { value: true },
        showOnMobile: { value: false },
      },
      properties: {
        numberOfPages: {
          value: '{{5}}',
        },
        defaultPageIndex: {
          value: '{{1}}',
        },
      },
      events: [],
      styles: {
        visibility: { value: '{{true}}' },
        disabledState: { value: '{{false}}' },
      },
    },
  },
  {
<<<<<<< HEAD
    name: 'Spinner',
    displayName: 'Spinner',
    description: 'Spinner can be used to display loading status',
    component: 'Spinner',
    defaultSize: {
      width: 2,
      height: 30,
=======
    name: 'CircularProgressbar',
    displayName: 'Circular Progressbar',
    description: 'Show the progress using circular progressbar',
    component: 'CircularProgressBar',
    defaultSize: {
      width: 2,
      height: 50,
>>>>>>> 0c682d99
    },
    others: {
      showOnDesktop: { type: 'toggle', displayName: 'Show on desktop' },
      showOnMobile: { type: 'toggle', displayName: 'Show on mobile' },
    },
    properties: {
<<<<<<< HEAD
    },
    events: {},
    styles: {
      visibility: { type: 'code', displayName: 'Visibility' },
      colour: { type: 'color', displayName: 'Colour' },
      size: {
        type: 'select',
        displayName: 'Size',
        options: [
          { name: 'small', value: 'sm' },
          { name: 'large', value: 'lg' },
        ],
      },
=======
      text: { type: 'code', displayName: 'Text' },
      progress: { type: 'code', displayName: 'Progress' },
    },
    events: {},
    styles: {
      color: { type: 'color', displayName: 'Color' },
      textColor: { type: 'color', displayName: 'Text Color' },
      textSize: { type: 'code', displayName: 'Text Size' },
      strokeWidth: { type: 'code', displayName: 'Stroke Width' },
      counterClockwise: { type: 'code', displayName: 'Counter Clockwise' },
      circleRatio: { type: 'code', displayName: 'Circle Ratio' },
      visibility: { type: 'code', displayName: 'Visibility' },
>>>>>>> 0c682d99
    },
    exposedVariables: {},
    definition: {
      others: {
        showOnDesktop: { value: true },
        showOnMobile: { value: false },
      },
      properties: {
<<<<<<< HEAD
      },
      events: [],
      styles: {
        visibility: { value: '{{true}}' },
        size: { value:'sm'  },
        colour: { value:'#0565ff' },
      },
    },
  },

=======
        text: {
          value: '',
        },
        progress: {
          value: '{{50}}',
        },
      },
      events: [],
      styles: {
        color: { value: '#4D72FA' },
        textColor: { value: '#4D72FA' },
        textSize: { value: '{{16}}' },
        strokeWidth: { value: '{{8}}' },
        counterClockwise: { value: '{{false}}' },
        circleRatio: { value: '{{1}}' },
        visibility: { value: '{{true}}' },
      },
    },
  },
>>>>>>> 0c682d99
];<|MERGE_RESOLUTION|>--- conflicted
+++ resolved
@@ -1678,7 +1678,59 @@
     },
   },
   {
-<<<<<<< HEAD
+    name: 'CircularProgressbar',
+    displayName: 'Circular Progressbar',
+    description: 'Show the progress using circular progressbar',
+    component: 'CircularProgressBar',
+    defaultSize: {
+      width: 2,
+      height: 50,
+    },
+    others: {
+      showOnDesktop: { type: 'toggle', displayName: 'Show on desktop' },
+      showOnMobile: { type: 'toggle', displayName: 'Show on mobile' },
+    },
+    properties: {
+      text: { type: 'code', displayName: 'Text' },
+      progress: { type: 'code', displayName: 'Progress' },
+    },
+    events: {},
+    styles: {
+      color: { type: 'color', displayName: 'Color' },
+      textColor: { type: 'color', displayName: 'Text Color' },
+      textSize: { type: 'code', displayName: 'Text Size' },
+      strokeWidth: { type: 'code', displayName: 'Stroke Width' },
+      counterClockwise: { type: 'code', displayName: 'Counter Clockwise' },
+      circleRatio: { type: 'code', displayName: 'Circle Ratio' },
+      visibility: { type: 'code', displayName: 'Visibility' },
+    },
+    exposedVariables: {},
+    definition: {
+      others: {
+        showOnDesktop: { value: true },
+        showOnMobile: { value: false },
+      },
+      properties: {
+        text: {
+          value: '',
+        },
+        progress: {
+          value: '{{50}}',
+        },
+      },
+      events: [],
+      styles: {
+        color: { value: '#4D72FA' },
+        textColor: { value: '#4D72FA' },
+        textSize: { value: '{{16}}' },
+        strokeWidth: { value: '{{8}}' },
+        counterClockwise: { value: '{{false}}' },
+        circleRatio: { value: '{{1}}' },
+        visibility: { value: '{{true}}' },
+      },
+    },
+  },
+  {
     name: 'Spinner',
     displayName: 'Spinner',
     description: 'Spinner can be used to display loading status',
@@ -1686,23 +1738,12 @@
     defaultSize: {
       width: 2,
       height: 30,
-=======
-    name: 'CircularProgressbar',
-    displayName: 'Circular Progressbar',
-    description: 'Show the progress using circular progressbar',
-    component: 'CircularProgressBar',
-    defaultSize: {
-      width: 2,
-      height: 50,
->>>>>>> 0c682d99
-    },
-    others: {
-      showOnDesktop: { type: 'toggle', displayName: 'Show on desktop' },
-      showOnMobile: { type: 'toggle', displayName: 'Show on mobile' },
-    },
-    properties: {
-<<<<<<< HEAD
-    },
+    },
+    others: {
+      showOnDesktop: { type: 'toggle', displayName: 'Show on desktop' },
+      showOnMobile: { type: 'toggle', displayName: 'Show on mobile' },
+    },
+    properties: {},
     events: {},
     styles: {
       visibility: { type: 'code', displayName: 'Visibility' },
@@ -1715,20 +1756,6 @@
           { name: 'large', value: 'lg' },
         ],
       },
-=======
-      text: { type: 'code', displayName: 'Text' },
-      progress: { type: 'code', displayName: 'Progress' },
-    },
-    events: {},
-    styles: {
-      color: { type: 'color', displayName: 'Color' },
-      textColor: { type: 'color', displayName: 'Text Color' },
-      textSize: { type: 'code', displayName: 'Text Size' },
-      strokeWidth: { type: 'code', displayName: 'Stroke Width' },
-      counterClockwise: { type: 'code', displayName: 'Counter Clockwise' },
-      circleRatio: { type: 'code', displayName: 'Circle Ratio' },
-      visibility: { type: 'code', displayName: 'Visibility' },
->>>>>>> 0c682d99
     },
     exposedVariables: {},
     definition: {
@@ -1736,37 +1763,13 @@
         showOnDesktop: { value: true },
         showOnMobile: { value: false },
       },
-      properties: {
-<<<<<<< HEAD
-      },
-      events: [],
-      styles: {
-        visibility: { value: '{{true}}' },
-        size: { value:'sm'  },
-        colour: { value:'#0565ff' },
-      },
-    },
-  },
-
-=======
-        text: {
-          value: '',
-        },
-        progress: {
-          value: '{{50}}',
-        },
-      },
-      events: [],
-      styles: {
-        color: { value: '#4D72FA' },
-        textColor: { value: '#4D72FA' },
-        textSize: { value: '{{16}}' },
-        strokeWidth: { value: '{{8}}' },
-        counterClockwise: { value: '{{false}}' },
-        circleRatio: { value: '{{1}}' },
-        visibility: { value: '{{true}}' },
-      },
-    },
-  },
->>>>>>> 0c682d99
+      properties: {},
+      events: [],
+      styles: {
+        visibility: { value: '{{true}}' },
+        size: { value: 'sm' },
+        colour: { value: '#0565ff' },
+      },
+    },
+  },
 ];