export const componentTypes = [
  {
    name: 'Table',
    displayName: 'Table',
    description: 'Display paginated tabular data',
    component: 'Table',
    properties: {
      title: { type: 'string', displayName: 'Title' },
      data: { type: 'code', displayName: 'Table data' },
      loadingState: { type: 'code', displayName: 'Loading state' },
      columns: { type: 'array', displayName: 'Table Columns' },
      serverSidePagination: { type: 'toggle', displayName: 'Server-side pagination' },
      clientSidePagination: { type: 'toggle', displayName: 'Client-side pagination' },
      serverSideSearch: { type: 'toggle', displayName: 'Server-side search' },
      actionButtonBackgroundColor: { type: 'color', displayName: 'Background color' },
      actionButtonTextColor: { type: 'color', displayName: 'Text color' },
      displaySearchBox: { type: 'toggle', displayName: 'Show search box' },
      showDownloadButton: { type: 'toggle', displayName: 'Show download button' },
      showFilterButton: { type: 'toggle', displayName: 'Show filter button' },
      showBulkUpdateActions: { type: 'toggle', displayName: 'Show bulk update actions' },
      showBulkSelector: { type: 'toggle', displayName: 'Bulk selection' },
      highlightSelectedRow: { type: 'toggle', displayName: 'Highlight selected row' },
    },
    others: {
      showOnDesktop: { type: 'toggle', displayName: 'Show on desktop ' },
      showOnMobile: { type: 'toggle', displayName: 'Show on mobile' },
    },
    defaultSize: {
      width: 20,
      height: 300,
    },
    events: {
      onRowClicked: { displayName: 'Row clicked' },
      onBulkUpdate: { displayName: 'Bulk update' },
      onPageChanged: { displayName: 'Page changed' },
      onSearch: { displayName: 'Search' },
    },
    styles: {
      textColor: { type: 'color', displayName: 'Text Color' },
      actionButtonRadius: { type: 'code', displayName: 'Action Button Radius' },
      tableType: {
        type: 'select',
        displayName: 'Table type',
        options: [
          { name: 'Bordered', value: '' },
          { name: 'Borderless', value: 'table-borderless' },
          { name: 'Classic', value: 'table-classic' },
          { name: 'Striped', value: 'table-striped' },
          { name: 'Striped & bordered', value: 'table-striped table-bordered' },
        ],
      },
      cellSize: {
        type: 'select',
        displayName: 'Cell size',
        options: [
          { name: 'Compact', value: 'compact' },
          { name: 'Spacious', value: 'spacious' },
        ],
      },
      visibility: { type: 'code', displayName: 'Visibility' },
      disabledState: { type: 'code', displayName: 'Disable' },
    },
    exposedVariables: {
      selectedRow: {},
      changeSet: {},
      dataUpdates: [],
      pageIndex: 1,
      searchText: '',
      selectedRows: [],
    },
    definition: {
      others: {
        showOnDesktop: { value: true },
        showOnMobile: { value: false },
      },
      properties: {
        title: { value: 'Table' },
        visible: { value: true },
        loadingState: { value: '{{false}}' },
        data: {
          value:
            "{{ [ \n\t\t{ id: 1, name: 'Sarah', email: 'sarah@example.com'}, \n\t\t{ id: 2, name: 'Lisa', email: 'lisa@example.com'}, \n\t\t{ id: 3, name: 'Sam', email: 'sam@example.com'}, \n\t\t{ id: 4, name: 'Jon', email: 'jon@example.com'} \n] }}",
        },
        serverSidePagination: { value: false },
        clientSidePagination: { value: true },
        displaySearchBox: { value: true },
        showDownloadButton: { value: true },
        showFilterButton: { value: true },
        columns: {
          value: [
            { name: 'id', id: 'e3ecbf7fa52c4d7210a93edb8f43776267a489bad52bd108be9588f790126737' },
            { name: 'name', id: '5d2a3744a006388aadd012fcc15cc0dbcb5f9130e0fbb64c558561c97118754a' },
            { name: 'email', id: 'afc9a5091750a1bd4760e38760de3b4be11a43452ae8ae07ce2eebc569fe9a7f' },
          ],
        },
        showBulkUpdateActions: { value: true },
        showBulkSelector: { value: false },
        highlightSelectedRow: { value: false },
      },
      events: [],
      styles: {
        textColor: { value: undefined },
        actionButtonRadius: { value: '0' },
        visibility: { value: '{{true}}' },
        disabledState: { value: '{{false}}' },
        cellSize: { value: 'compact' },
      },
    },
  },
  {
    name: 'Button',
    displayName: 'Button',
    description: 'Trigger actions: queries, alerts etc',
    component: 'Button',
    defaultSize: {
      width: 3,
      height: 30,
    },
    others: {
      showOnDesktop: { type: 'toggle', displayName: 'Show on desktop' },
      showOnMobile: { type: 'toggle', displayName: 'Show on mobile' },
    },
    properties: {
      text: { type: 'code', displayName: 'Button Text' },
      loadingState: { type: 'code', displayName: 'Loading State' },
    },
    events: {
      onClick: { displayName: 'On click' },
    },
    styles: {
      backgroundColor: { type: 'color', displayName: 'Background color' },
      textColor: { type: 'color', displayName: 'Text color' },
      visibility: { type: 'code', displayName: 'Visibility' },
      disabledState: { type: 'code', displayName: 'Disable' },
      borderRadius: { type: 'code', displayName: 'Border radius' },
    },
    exposedVariables: {},
    definition: {
      others: {
        showOnDesktop: { value: true },
        showOnMobile: { value: false },
      },
      properties: {
        text: { value: `Button` },
        visible: { value: true },
        loadingState: { value: `{{false}}` },
      },
      events: [],
      styles: {
        backgroundColor: { value: '#375FCF' },
        textColor: { value: '#fff' },
        visibility: { value: '{{true}}' },
        borderRadius: { value: '{{0}}' },
        disabledState: { value: '{{false}}' },
      },
    },
  },
  {
    name: 'Chart',
    displayName: 'Chart',
    description: 'Display charts',
    component: 'Chart',
    defaultSize: {
      width: 20,
      height: 400,
    },
    others: {
      showOnDesktop: { type: 'toggle', displayName: 'Show on desktop' },
      showOnMobile: { type: 'toggle', displayName: 'Show on mobile' },
    },
    properties: {
      title: { type: 'code', displayName: 'Title' },
      data: { type: 'json', displayName: 'Data' },
      loadingState: { type: 'code', displayName: 'Loading State' },
      markerColor: { type: 'color', displayName: 'Marker color' },
      showGridLines: { type: 'toggle', displayName: 'Show grid lines' },
      type: {
        type: 'select',
        displayName: 'Chart type',
        options: [
          { name: 'Line', value: 'line' },
          { name: 'Bar', value: 'bar' },
          { name: 'Pie', value: 'pie' },
        ],
      },
      jsonDescription: { type: 'json', displayName: 'Json Description' },
      plotFromJson: { type: 'toggle', displayName: 'Use Plotly JSON schema' },
    },
    events: {},
    styles: {
      visibility: { type: 'code', displayName: 'Visibility' },
      disabledState: { type: 'code', displayName: 'Disable' },
    },
    exposedVariables: {
      show: null,
    },
    definition: {
      others: {
        showOnDesktop: { value: true },
        showOnMobile: { value: false },
      },
      properties: {
        title: { value: 'This title can be changed' },
        markerColor: { value: '#CDE1F8' },
        showGridLines: { value: true },
        plotFromJson: { value: false },
        loadingState: { value: `{{false}}` },
        jsonDescription: {
          value: `{
            "data": [
                {
                    "x": [
                        "Jan",
                        "Feb",
                        "Mar"
                    ],
                    "y": [
                        100,
                        80,
                        40
                    ],
                    "type": "bar"
                }
            ]
        }`,
        },
        type: { value: `line` },
        data: {
          value: `[
  { "x": "Jan", "y": 100},
  { "x": "Feb", "y": 80},
  { "x": "Mar", "y": 40}
]`,
        },
      },
      events: [],
      styles: {
        visibility: { value: '{{true}}' },
        disabledState: { value: '{{false}}' },
      },
    },
  },
  {
    name: 'Modal',
    displayName: 'Modal',
    description: 'Modal triggered by events',
    component: 'Modal',
    defaultSize: {
      width: 10,
      height: 400,
    },
    others: {
      showOnDesktop: { type: 'toggle', displayName: 'Show on desktop' },
      showOnMobile: { type: 'toggle', displayName: 'Show on mobile' },
    },
    properties: {
      title: { type: 'code', displayName: 'Title' },
      size: {
        type: 'select',
        displayName: 'Modal size',
        options: [
          { name: 'small', value: 'sm' },
          { name: 'medium', value: 'md' },
          { name: 'large', value: 'lg' },
        ],
      },
    },
    events: {},
    styles: {
      disabledState: { type: 'code', displayName: 'Disable' },
    },
    exposedVariables: {
      show: null,
    },
    definition: {
      others: {
        showOnDesktop: { value: true },
        showOnMobile: { value: false },
      },
      properties: {
        title: { value: 'This title can be changed' },
        size: { value: 'md' },
      },
      events: [],
      styles: {
        disabledState: { value: '{{false}}' },
      },
    },
  },
  {
    name: 'TextInput',
    displayName: 'Text Input',
    description: 'Text field for forms',
    component: 'TextInput',
    defaultSize: {
      width: 4,
      height: 30,
    },
    others: {
      showOnDesktop: { type: 'toggle', displayName: 'Show on desktop' },
      showOnMobile: { type: 'toggle', displayName: 'Show on mobile' },
    },
    properties: {
      value: { type: 'code', displayName: 'Default value' },
      placeholder: { type: 'code', displayName: 'Placeholder' },
    },
    validation: {
      regex: { type: 'code', displayName: 'Regex' },
      minLength: { type: 'code', displayName: 'Min length' },
      maxLength: { type: 'code', displayName: 'Max length' },
      customRule: { type: 'code', displayName: 'Custom validation' },
    },
    events: {
      onChange: { displayName: 'On change' },
    },
    styles: {
      visibility: { type: 'code', displayName: 'Visibility' },
      disabledState: { type: 'code', displayName: 'Disable' },
    },
    exposedVariables: {
      value: '',
    },
    definition: {
      validation: {
        regex: { value: '' },
        minLength: { value: null },
        maxLength: { value: null },
        customRule: { value: null },
      },
      others: {
        showOnDesktop: { value: true },
        showOnMobile: { value: false },
      },
      properties: {
        value: { value: '' },
        placeholder: { value: 'Placeholder text' },
      },
      events: [],
      styles: {
        visibility: { value: '{{true}}' },
        disabledState: { value: '{{false}}' },
      },
    },
  },
  {
    name: 'NumberInput',
    displayName: 'Number Input',
    description: 'Number field for forms',
    component: 'NumberInput',
    defaultSize: {
      width: 4,
      height: 30,
    },
    others: {
      showOnDesktop: { type: 'toggle', displayName: 'Show on desktop' },
      showOnMobile: { type: 'toggle', displayName: 'Show on mobile' },
    },
    properties: {
      value: { type: 'code', displayName: 'Default value' },
      minValue: { type: 'code', displayName: 'Minimum value' },
      maxValue: { type: 'code', displayName: 'Maximum value' },
      placeholder: { type: 'code', displayName: 'Placeholder' },
    },
    events: {},
    styles: {
      visibility: { type: 'code', displayName: 'Visibility' },
      disabledState: { type: 'code', displayName: 'Disable' },
    },
    exposedVariables: {
      value: 0,
    },
    definition: {
      others: {
        showOnDesktop: { value: true },
        showOnMobile: { value: false },
      },
      properties: {
        value: { value: '99' },
        maxValue: { value: '' },
        minValue: { value: '' },
        placeholder: { value: '0' },
      },
      events: [],
      styles: {
        visibility: { value: '{{true}}' },
        disabledState: { value: '{{false}}' },
      },
    },
  },
  {
    name: 'PasswordInput',
    displayName: 'Password Input',
    description: 'Password input field for forms',
    component: 'PasswordInput',
    defaultSize: {
      width: 4,
      height: 30,
    },
    others: {
      showOnDesktop: { type: 'toggle', displayName: 'Show on desktop' },
      showOnMobile: { type: 'toggle', displayName: 'Show on mobile' },
    },
    properties: {
      placeholder: { type: 'code', displayName: 'Placeholder' },
    },
    validation: {
      regex: { type: 'code', displayName: 'Regex' },
      minLength: { type: 'code', displayName: 'Min length' },
      maxLength: { type: 'code', displayName: 'Max length' },
      customRule: { type: 'code', displayName: 'Custom validation' },
    },
    events: {},
    styles: {
      visibility: { type: 'code', displayName: 'Visibility' },
      disabledState: { type: 'code', displayName: 'Disable' },
    },
    exposedVariables: {
      value: '',
    },
    definition: {
      others: {
        showOnDesktop: { value: true },
        showOnMobile: { value: false },
      },
      properties: {
        placeholder: { value: 'password' },
      },
      validation: {
        regex: { value: '' },
        minLength: { value: null },
        maxLength: { value: null },
        customRule: { value: null },
      },
      events: [],
      styles: {
        visibility: { value: '{{true}}' },
        disabledState: { value: '{{false}}' },
      },
    },
  },
  {
    name: 'Datepicker',
    displayName: 'Date Picker',
    description: 'Select a date and time',
    component: 'Datepicker',
    defaultSize: {
      width: 4,
      height: 30,
    },
    validation: {
      customRule: { type: 'code', displayName: 'Custom validation' },
    },
    others: {
      showOnDesktop: { type: 'toggle', displayName: 'Show on desktop' },
      showOnMobile: { type: 'toggle', displayName: 'Show on mobile' },
    },
    properties: {
      defaultValue: { type: 'code', displayName: 'Default value' },
      format: { type: 'code', displayName: 'Format' },
      enableTime: { type: 'code', displayName: 'Enable time selection?' },
      enableDate: { type: 'code', displayName: 'Enable date selection?' },
    },
    events: {},
    styles: {
      visibility: { type: 'code', displayName: 'Visibility' },
      disabledState: { type: 'code', displayName: 'Disable' },
    },
    exposedVariables: {
      value: '',
    },
    definition: {
      others: {
        showOnDesktop: { value: true },
        showOnMobile: { value: false },
      },
      validation: {
        customRule: { value: null },
      },
      properties: {
        defaultValue: { value: '01/04/2021' },
        format: { value: 'DD/MM/YYYY' },
        enableTime: { value: '{{false}}' },
        enableDate: { value: '{{true}}' },
      },
      events: [],
      styles: {
        visibility: { value: '{{true}}' },
        disabledState: { value: '{{false}}' },
      },
    },
  },
  {
    name: 'Checkbox',
    displayName: 'Checkbox',
    description: 'A single checkbox',
    component: 'Checkbox',
    defaultSize: {
      width: 4,
      height: 30,
    },
    others: {
      showOnDesktop: { type: 'toggle', displayName: 'Show on desktop' },
      showOnMobile: { type: 'toggle', displayName: 'Show on mobile' },
    },
    properties: {
      label: { type: 'code', displayName: 'Label' },
    },
    events: {
      onCheck: { displayName: 'On check' },
      onUnCheck: { displayName: 'On uncheck' },
    },
    styles: {
      textColor: { type: 'color', displayName: 'Text Color' },
      checkboxColor: { type: 'color', displayName: 'Checkbox Color' },
      visibility: { type: 'code', displayName: 'Visibility' },
      disabledState: { type: 'code', displayName: 'Disable' },
    },
    exposedVariables: {},
    definition: {
      others: {
        showOnDesktop: { value: true },
        showOnMobile: { value: false },
      },
      properties: {
        label: { value: 'Checkbox label' },
      },
      events: [],
      styles: {
        textColor: { value: '#000' },
        checkboxColor: { value: '#3c92dc' },
        visibility: { value: '{{true}}' },
        disabledState: { value: '{{false}}' },
      },
    },
  },
  {
    name: 'Radio-button',
    displayName: 'Radio Button',
    description: 'Radio buttons',
    component: 'RadioButton',
    defaultSize: {
      width: 5,
      height: 30,
    },
    others: {
      showOnDesktop: { type: 'toggle', displayName: 'Show on desktop' },
      showOnMobile: { type: 'toggle', displayName: 'Show on mobile' },
    },
    properties: {
      label: { type: 'code', displayName: 'Label' },
      value: { type: 'code', displayName: 'Default value' },
      values: { type: 'code', displayName: 'Option values' },
      display_values: { type: 'code', displayName: 'Option labels' },
    },
    events: {
      onSelectionChange: { displayName: 'On select' },
    },
    styles: {
      textColor: { type: 'color', displayName: 'Text Color' },
      activeColor: { type: 'color', displayName: 'Active Color' },
      visibility: { type: 'code', displayName: 'Visibility' },
      disabledState: { type: 'code', displayName: 'Disable' },
    },
    exposedVariables: {},
    definition: {
      others: {
        showOnDesktop: { value: true },
        showOnMobile: { value: false },
      },
      properties: {
        label: { value: 'Select' },
        value: { value: '{{true}}' },
        values: { value: '{{[true,false]}}' },
        display_values: { value: '{{["yes", "no"]}}' },
        visible: { value: true },
      },
      events: [],
      styles: {
        textColor: { value: '#000' },
        activeColor: { value: '#4D72FA' },
        visibility: { value: '{{true}}' },
        disabledState: { value: '{{false}}' },
      },
    },
  },
  {
    name: 'ToggleSwitch',
    displayName: 'Toggle Switch',
    description: 'Toggle Switch',
    component: 'ToggleSwitch',
    defaultSize: {
      width: 5,
      height: 30,
    },
    others: {
      showOnDesktop: { type: 'toggle', displayName: 'Show on desktop' },
      showOnMobile: { type: 'toggle', displayName: 'Show on mobile' },
    },
    properties: {
      label: { type: 'code', displayName: 'Label' },
    },
    events: {
      onChange: { displayName: 'On change' },
    },
    styles: {
      textColor: { type: 'color', displayName: 'Text Color' },
      toggleSwitchColor: { type: 'color', displayName: 'Toggle Switch Color' },
      visibility: { type: 'code', displayName: 'Visibility' },
      disabledState: { type: 'code', displayName: 'Disable' },
    },
    exposedVariables: {
      value: false,
    },
    definition: {
      others: {
        showOnDesktop: { value: true },
        showOnMobile: { value: false },
      },
      properties: {
        label: { value: 'Toggle label' },
      },
      events: [],
      styles: {
        textColor: { value: '#000' },
        toggleSwitchColor: { value: '#3c92dc' },
        visibility: { value: '{{true}}' },
        disabledState: { value: '{{false}}' },
      },
    },
  },
  {
    name: 'Textarea',
    displayName: 'Textarea',
    description: 'Text area form field',
    component: 'TextArea',
    defaultSize: {
      width: 6,
      height: 100,
    },
    others: {
      showOnDesktop: { type: 'toggle', displayName: 'Show on desktop' },
      showOnMobile: { type: 'toggle', displayName: 'Show on mobile' },
    },
    properties: {
      value: { type: 'code', displayName: 'Default value' },
      placeholder: { type: 'code', displayName: 'Placeholder' },
    },
    events: {},
    styles: {
      visibility: { type: 'code', displayName: 'Visibility' },
      disabledState: { type: 'code', displayName: 'Disable' },
    },
    exposedVariables: {
      value: {},
    },
    definition: {
      others: {
        showOnDesktop: { value: true },
        showOnMobile: { value: false },
      },
      properties: {
        value: {
          value:
            'ToolJet is an open-source low-code platform for building and deploying internal tools with minimal engineering efforts 🚀',
        },
        placeholder: { value: 'Placeholder text' },
      },
      events: [],
      styles: {
        visibility: { value: '{{true}}' },
        disabledState: { value: '{{false}}' },
      },
    },
  },
  {
    name: 'DateRangePicker',
    displayName: 'Range Picker',
    description: 'Select a date range',
    component: 'DaterangePicker',
    defaultSize: {
      width: 10,
      height: 30,
    },
    others: {
      showOnDesktop: { type: 'toggle', displayName: 'Show on desktop' },
      showOnMobile: { type: 'toggle', displayName: 'Show on mobile' },
    },
    properties: {
      format: { type: 'code', displayName: 'Format' },
    },
    events: {},
    styles: {
      visibility: { type: 'code', displayName: 'Visibility' },
      disabledState: { type: 'code', displayName: 'Disable' },
    },
    exposedVariables: {
      endDate: {},
      startDate: {},
    },
    definition: {
      others: {
        showOnDesktop: { value: true },
        showOnMobile: { value: false },
      },
      properties: {
        format: { value: 'DD/MM/YYYY' },
      },
      events: [],
      styles: {
        visibility: { value: '{{true}}' },
        disabledState: { value: '{{false}}' },
      },
    },
  },
  {
    name: 'Text',
    displayName: 'Text',
    description: 'Display markdown or HTML',
    component: 'Text',
    others: {
      showOnDesktop: { type: 'toggle', displayName: 'Show on desktop' },
      showOnMobile: { type: 'toggle', displayName: 'Show on mobile' },
    },
    properties: {
      text: { type: 'code', displayName: 'Text' },
      loadingState: { type: 'code', displayName: 'Show loading state' },
    },
    defaultSize: {
      width: 3,
      height: 30,
    },
    events: [],
    styles: {
      textColor: { type: 'color', displayName: 'Text Color' },
      textAlign: { type: 'alignButtons', displayName: 'Align Text' },
      visibility: { type: 'code', displayName: 'Visibility' },
      disabledState: { type: 'code', displayName: 'Disable' },
    },
    exposedVariables: {},
    definition: {
      others: {
        showOnDesktop: { value: true },
        showOnMobile: { value: false },
      },
      properties: {
        text: { value: 'Text goes here !' },
        visible: { value: true },
        loadingState: { value: `{{false}}` },
      },
      events: [],
      styles: {
        groupActions: { value: 'left' },
        textColor: { value: '#000' },
        textAlign: { value: 'left' },
        visibility: { value: '{{true}}' },
        disabledState: { value: '{{false}}' },
      },
    },
  },
  {
    name: 'Image',
    displayName: 'Image',
    description: 'Display an Image',
    defaultSize: {
      width: 3,
      height: 100,
    },
    component: 'Image',
    others: {
      showOnDesktop: { type: 'toggle', displayName: 'Show on desktop' },
      showOnMobile: { type: 'toggle', displayName: 'Show on mobile' },
    },
    properties: {
      source: { type: 'code', displayName: 'URL' },
    },
    events: {
      onClick: { displayName: 'On click' },
    },
    styles: {
      borderType: {
        type: 'select',
        displayName: 'Border type',
        options: [
          { name: 'None', value: 'none' },
          { name: 'Rounded', value: 'rounded' },
          { name: 'Circle', value: 'rounded-circle' },
          { name: 'Thumbnail', value: 'img-thumbnail' },
        ],
      },
      visibility: { type: 'code', displayName: 'Visibility' },
      disabledState: { type: 'code', displayName: 'Disable' },
    },
    exposedVariables: {},
    definition: {
      others: {
        showOnDesktop: { value: true },
        showOnMobile: { value: false },
      },
      properties: {
        source: { value: 'https://www.svgrepo.com/show/34217/image.svg' },
        visible: { value: true },
      },
      events: [],
      styles: {
        borderType: { value: 'none' },
        visibility: { value: '{{true}}' },
        disabledState: { value: '{{false}}' },
      },
    },
  },
  {
    name: 'Container',
    displayName: 'Container',
    description: 'Wrapper for multiple components',
    defaultSize: {
      width: 5,
      height: 200,
    },
    component: 'Container',
    others: {
      showOnDesktop: { type: 'toggle', displayName: 'Show on desktop' },
      showOnMobile: { type: 'toggle', displayName: 'Show on mobile' },
    },
    properties: {},
    events: {},
    styles: {
      backgroundColor: { type: 'color' },
      borderRadius: { type: 'code', displayName: 'Border Radius' },
      visibility: { type: 'code', displayName: 'Visibility' },
      disabledState: { type: 'code', displayName: 'Disable' },
    },
    exposedVariables: {},
    definition: {
      others: {
        showOnDesktop: { value: true },
        showOnMobile: { value: false },
      },
      properties: {
        visible: { value: true },
      },
      events: [],
      styles: {
        backgroundColor: { value: '#fff' },
        borderRadius: { value: '0' },
        visibility: { value: '{{true}}' },
        disabledState: { value: '{{false}}' },
      },
    },
  },
  {
    name: 'Dropdown',
    displayName: 'Dropdown',
    description: 'Select one value from options',
    defaultSize: {
      width: 8,
      height: 30,
    },
    component: 'DropDown',
    others: {
      showOnDesktop: { type: 'toggle', displayName: 'Show on desktop' },
      showOnMobile: { type: 'toggle', displayName: 'Show on mobile' },
    },
    validation: {
      customRule: { type: 'code', displayName: 'Custom validation' },
    },
    properties: {
      label: { type: 'code', displayName: 'Label' },
      value: { type: 'code', displayName: 'Default value' },
      values: { type: 'code', displayName: 'Option values' },
      display_values: { type: 'code', displayName: 'Option labels' },
      loadingState: { type: 'code', displayName: 'Options loading state' },
    },
    events: {
      onSelect: { displayName: 'On select' },
      onSearchTextChanged: { displayName: 'On search text changed' },
    },
    styles: {
      visibility: { type: 'code', displayName: 'Visibility' },
      disabledState: { type: 'code', displayName: 'Disable' },
    },
    exposedVariables: {
      value: null,
      searchText: '',
    },
    definition: {
      others: {
        showOnDesktop: { value: true },
        showOnMobile: { value: false },
      },
      validation: {
        customRule: { value: null },
      },
      properties: {
        label: { value: 'Select' },
        value: { value: '{{2}}' },
        values: { value: '{{[1,2,3]}}' },
        display_values: { value: '{{["one", "two", "three"]}}' },
        visible: { value: true },
        loadingState: { value: '{{false}}' },
      },
      events: [],
      styles: {
        visibility: { value: '{{true}}' },
        disabledState: { value: '{{false}}' },
      },
    },
  },
  {
    name: 'Multiselect',
    displayName: 'Multiselect',
    description: 'Select multiple values from options',
    defaultSize: {
      width: 8,
      height: 30,
    },
    component: 'Multiselect',
    others: {
      showOnDesktop: { type: 'toggle', displayName: 'Show on desktop' },
      showOnMobile: { type: 'toggle', displayName: 'Show on mobile' },
    },
    properties: {
      label: { type: 'code', displayName: 'Label' },
      value: { type: 'code', displayName: 'Default value' },
      values: { type: 'code', displayName: 'Option values' },
      display_values: { type: 'code', displayName: 'Option labels' },
    },
    events: {
      onSelect: { displayName: 'On select' },
    },
    styles: {
      visibility: { type: 'code', displayName: 'Visibility' },
      disabledState: { type: 'code', displayName: 'Disable' },
    },
    exposedVariables: {
      values: {},
    },
    definition: {
      others: {
        showOnDesktop: { value: true },
        showOnMobile: { value: false },
      },
      properties: {
        label: { value: 'Select' },
        value: { value: '{{[2,3]}}' },
        values: { value: '{{[1,2,3]}}' },
        display_values: { value: '{{["one", "two", "three"]}}' },
        visible: { value: true },
      },
      events: [],
      styles: {
        visibility: { value: '{{true}}' },
        disabledState: { value: '{{false}}' },
      },
    },
  },
  {
    name: 'RichTextEditor',
    displayName: 'Text Editor',
    description: 'Rich text editor',
    component: 'RichTextEditor',
    defaultSize: {
      width: 16,
      height: 210,
    },
    others: {
      showOnDesktop: { type: 'toggle', displayName: 'Show on desktop' },
      showOnMobile: { type: 'toggle', displayName: 'Show on mobile' },
    },
    properties: {
      placeholder: { type: 'code', displayName: 'Placeholder' },
      defaultValue: { type: 'code', displayName: 'Default Value' },
    },
    events: {},
    styles: {
      visibility: { type: 'code', displayName: 'Visibility' },
      disabledState: { type: 'code', displayName: 'Disable' },
    },
    exposedVariables: {
      value: '',
    },
    definition: {
      others: {
        showOnDesktop: { value: true },
        showOnMobile: { value: false },
      },
      properties: {
        placeholder: { value: 'Placeholder text' },
        defaultValue: { value: '' },
      },
      events: [],
      styles: {
        visibility: { value: '{{true}}' },
        disabledState: { value: '{{false}}' },
      },
    },
  },
  {
    name: 'Map',
    displayName: 'Map',
    description: 'Display Google Maps',
    component: 'Map',
    defaultSize: {
      width: 12,
      height: 420,
    },
    others: {
      showOnDesktop: { type: 'toggle', displayName: 'Show on desktop' },
      showOnMobile: { type: 'toggle', displayName: 'Show on mobile' },
    },
    properties: {
      initialLocation: {
        type: 'code',
        displayName: 'Initial location',
        tip: 'This location will be the initial center of the map',
        options: {
          mode: 'javascript',
          theme: 'duotone-light',
          className: 'map-location-input pr-2',
        },
      },
      defaultMarkers: {
        type: 'code',
        displayName: 'Default markers',
        options: {
          mode: 'javascript',
          theme: 'duotone-light',
          className: 'map-location-input pr-2',
        },
      },
      addNewMarkers: { type: 'toggle', displayName: 'Add new markers' },
      canSearch: { type: 'toggle', displayName: 'Search for places' },
    },
    events: {
      onBoundsChange: { displayName: 'On bounds change' },
      onCreateMarker: { displayName: 'On create marker' },
      onMarkerClick: { displayName: 'On marker click' },
    },
    styles: {
      visibility: { type: 'code', displayName: 'Visibility' },
      disabledState: { type: 'code', displayName: 'Disable' },
    },
    exposedVariables: {
      center: {},
    },
    definition: {
      others: {
        showOnDesktop: { value: true },
        showOnMobile: { value: false },
      },
      properties: {
        initialLocation: {
          value: `{{ {"lat": 40.7128, "lng": -73.935242} }}`,
        },
        defaultMarkers: {
          value: `{{ [{"lat": 40.7128, "lng": -73.935242}] }}`,
        },
        canSearch: {
          value: `{{true}}`,
        },
        addNewMarkers: { value: `{{true}}` },
      },
      events: [],
      styles: {
        visibility: { value: '{{true}}' },
        disabledState: { value: '{{false}}' },
      },
    },
  },
  {
    name: 'QrScanner',
    displayName: 'QR Scanner',
    description: 'Scan QR codes and hold its data',
    component: 'QrScanner',
    defaultSize: {
      width: 10,
      height: 300,
    },
    others: {
      showOnDesktop: { type: 'toggle', displayName: 'Show on desktop' },
      showOnMobile: { type: 'toggle', displayName: 'Show on mobile' },
    },
    properties: {},
    events: {
      onDetect: { displayName: 'On detect' },
    },
    styles: {
      visibility: { type: 'code', displayName: 'Visibility' },
      disabledState: { type: 'code', displayName: 'Disable' },
    },
    exposedVariables: {
      lastDetectedValue: '',
    },
    definition: {
      others: {
        showOnDesktop: { value: true },
        showOnMobile: { value: true },
      },
      properties: {},
      events: [],
      styles: {
        visibility: { value: '{{true}}' },
        disabledState: { value: '{{false}}' },
      },
    },
  },
  {
    name: 'StarRating',
    displayName: 'Rating',
    description: 'Star rating',
    component: 'StarRating',
    defaultSize: {
      width: 8,
      height: 30,
    },
    others: {
      showOnDesktop: { type: 'toggle', displayName: 'Show on desktop' },
      showOnMobile: { type: 'toggle', displayName: 'Show on mobile' },
    },
    properties: {
      label: { type: 'code', displayName: 'Label' },
      maxRating: { type: 'code', displayName: 'Number of stars' },
      defaultSelected: { type: 'code', displayName: 'Default no of selected stars' },
      allowHalfStar: { type: 'toggle', displayName: 'Enable half star' },
      tooltips: { type: 'code', displayName: 'Tooltips' },
    },
    events: {
      onChange: { displayName: 'On Change' },
    },
    styles: {
      textColor: { type: 'color', displayName: 'Star Color' },
      labelColor: { type: 'color', displayName: 'Label Color' },
      visibility: { type: 'code', displayName: 'Visibility' },
      disabledState: { type: 'code', displayName: 'Disable' },
    },
    exposedVariables: {
      value: 0,
    },
    definition: {
      others: {
        showOnDesktop: { value: true },
        showOnMobile: { value: false },
      },
      properties: {
        label: { value: 'Select your rating' },
        maxRating: { value: '5' },
        defaultSelected: { value: '5' },
        allowHalfStar: { value: false },
        visible: { value: true },
        tooltips: { value: '{{[]}}' },
      },
      events: [],
      styles: {
        textColor: { value: '#ffb400' },
        labelColor: { value: '#333' },
        visibility: { value: '{{true}}' },
        disabledState: { value: '{{false}}' },
      },
    },
  },
  {
    name: 'Divider',
    displayName: 'Divider',
    description: 'Separator between components',
    component: 'Divider',
    defaultSize: {
      width: 10,
      height: 10,
    },
    others: {
      showOnDesktop: { type: 'toggle', displayName: 'Show on desktop' },
      showOnMobile: { type: 'toggle', displayName: 'Show on mobile' },
    },
    properties: {},
    events: {},
    styles: {
      dividerColor: { type: 'color', displayName: 'Divider Color' },
      visibility: { type: 'code', displayName: 'Visibility' },
    },
    exposedVariables: {
      value: {},
    },
    definition: {
      others: {
        showOnDesktop: { value: true },
        showOnMobile: { value: false },
      },
      properties: {},
      events: [],
      styles: {
        visibility: { value: '{{true}}' },
        dividerColor: { value: '#E7E8EA' },
      },
    },
  },
  {
    name: 'FilePicker',
    displayName: 'File Picker',
    description: 'File Picker',
    component: 'FilePicker',
    defaultSize: {
      width: 15,
      height: 100,
    },
    others: {
      showOnDesktop: { type: 'toggle', displayName: 'Show on desktop' },
      showOnMobile: { type: 'toggle', displayName: 'Show on mobile' },
    },
    properties: {
      enableDropzone: { type: 'code', displayName: 'Use Drop zone' },
      enablePicker: { type: 'code', displayName: 'Use File Picker' },
      enableMultiple: { type: 'code', displayName: 'Pick mulitple files' },
      maxFileCount: { type: 'code', displayName: 'Max file count' },
      fileType: { type: 'code', displayName: 'Accept file types' },
      maxSize: { type: 'code', displayName: 'Max size limit (Bytes)' },
      minSize: { type: 'code', displayName: 'Min size limit (Bytes)' },
      parseContent: { type: 'toggle', displayName: 'Parse content' },
      parseFileType: {
        type: 'select',
        displayName: 'File type',
        options: [
          { name: 'Autodetect from extension', value: 'auto-detect' },
          { name: 'CSV', value: 'csv' },
        ],
      },
    },
    events: { onFileSelected: { displayName: 'On File Selected' } },
    styles: {
      visibility: { type: 'code', displayName: 'Visibility' },
      disabledState: { type: 'code', displayName: 'Disable' },
    },
    exposedVariables: {
      file: [{ name: '', content: '', dataURL: '', type: '', parsedData: '' }],
      isParsing: false,
    },
    definition: {
      others: {
        showOnDesktop: { value: true },
        showOnMobile: { value: false },
      },
      properties: {
        enableDropzone: { value: '{{true}}' },
        enablePicker: { value: '{{true}}' },
        maxFileCount: { value: '{{2}}' },
        enableMultiple: { value: '{{false}}' },
        fileType: { value: '{{"image/*"}}' },
        maxSize: { value: '{{1048576}}' },
        minSize: { value: '{{50}}' },
        parseContent: { value: false },
        parseFileType: { value: 'auto-detect' },
      },
      events: [],
      styles: {
        visibility: { value: '{{true}}' },
        disabledState: { value: '{{false}}' },
      },
    },
  },
  {
    name: 'Calendar',
    displayName: 'Calendar',
    description: 'Calendar',
    component: 'Calendar',
    defaultSize: {
      width: 30,
      height: 600,
    },
    others: {
      showOnDesktop: { type: 'toggle', displayName: 'Show on desktop' },
      showOnMobile: { type: 'toggle', displayName: 'Show on mobile' },
    },
    properties: {
      dateFormat: { type: 'code', displayName: 'Date format' },
      defaultDate: { type: 'code', displayName: 'Default date' },
      events: { type: 'code', displayName: 'Events' },
      resources: { type: 'code', displayName: 'Resources' },
      defaultView: { type: 'code', displayName: 'Default view' },
      startTime: { type: 'code', displayName: 'Start time on week and day view' },
      endTime: { type: 'code', displayName: 'End time on week and day view' },
      displayToolbar: { type: 'toggle', displayName: 'Show toolbar' },
      displayViewSwitcher: { type: 'toggle', displayName: 'Show view switcher' },
      highlightToday: { type: 'toggle', displayName: 'Highlight today' },
      showPopOverOnEventClick: { type: 'toggle', displayName: 'Show popover when event is clicked' },
    },
    events: {
      onCalendarEventSelect: { displayName: 'On Event Select' },
      onCalendarSlotSelect: { displayName: 'On Slot Select' },
      onCalendarNavigate: { displayName: 'On Date Navigate' },
      onCalendarViewChange: { displayName: 'On View Change' },
    },
    styles: {
      visibility: { type: 'code', displayName: 'Visibility' },
      cellSizeInViewsClassifiedByResource: {
        type: 'select',
        displayName: 'Cell size in views classified by resource',
        options: [
          { name: 'Compact', value: 'compact' },
          { name: 'Spacious', value: 'spacious' },
        ],
      },
      weekDateFormat: { type: 'code', displayName: 'Header date format on week view' },
    },
    exposedVariables: {
      selectedEvent: {},
      selectedSlots: {},
      currentView: 'month',
      currentDate: undefined,
    },
    definition: {
      others: {
        showOnDesktop: { value: true },
        showOnMobile: { value: false },
      },
      properties: {
        dateFormat: {
          value: 'MM-DD-YYYY HH:mm:ss A Z',
        },
        defaultDate: {
          value: '{{moment().format("MM-DD-YYYY HH:mm:ss A Z")}}',
        },
        events: {
          value:
            "{{[\n\t\t{\n\t\t\t title: 'Sample event',\n\t\t\t start: `${moment().startOf('day').format('MM-DD-YYYY HH:mm:ss A Z')}`,\n\t\t\t end: `${moment().endOf('day').format('MM-DD-YYYY HH:mm:ss A Z')}`,\n\t\t\t allDay: false,\n\t\t\t color: '#4D72DA'\n\t\t}\n]}}",
        },
        resources: {
          value: '{{[]}}',
        },
        defaultView: {
          value: "{{'month'}}",
        },
        startTime: {
          value: "{{moment().startOf('day').format('MM-DD-YYYY HH:mm:ss A Z')}}",
        },
        endTime: {
          value: "{{moment().endOf('day').format('MM-DD-YYYY HH:mm:ss A Z')}}",
        },
        displayToolbar: {
          value: true,
        },
        displayViewSwitcher: {
          value: true,
        },
        highlightToday: {
          value: true,
        },
        showPopOverOnEventClick: {
          value: false,
        },
      },
      events: [],
      styles: {
        visibility: { value: '{{true}}' },
        cellSizeInViewsClassifiedByResource: { value: 'spacious' },
        weekDateFormat: { value: 'DD MMM' },
      },
    },
  },
  {
    name: 'Iframe',
    displayName: 'Iframe',
    description: 'Display an Iframe',
    defaultSize: {
      width: 10,
      height: 310,
    },
    component: 'IFrame',
    others: {
      showOnDesktop: { type: 'toggle', displayName: 'Show on desktop' },
      showOnMobile: { type: 'toggle', displayName: 'Show on mobile' },
    },
    properties: {
      source: { type: 'code', displayName: 'URL' },
    },
    events: {},
    styles: {
      visibility: { type: 'code', displayName: 'Visibility' },
      disabledState: { type: 'code', displayName: 'Disable' },
    },
    exposedVariables: {},
    definition: {
      others: {
        showOnDesktop: { value: true },
        showOnMobile: { value: false },
      },
      properties: {
        source: { value: 'https://tooljet.io/' },
        visible: { value: true },
      },
      events: [],
      styles: {
        visibility: { value: '{{true}}' },
        disabledState: { value: '{{false}}' },
      },
    },
  },
  {
    name: 'CodeEditor',
    displayName: 'Code Editor',
    description: 'Code Editor',
    component: 'CodeEditor',
    defaultSize: {
      width: 15,
      height: 120,
    },
    others: {
      showOnDesktop: { type: 'toggle', displayName: 'Show on desktop' },
      showOnMobile: { type: 'toggle', displayName: 'Show on mobile' },
    },
    properties: {
      enableLineNumber: { type: 'code', displayName: 'Show Line Number' },
      mode: { type: 'code', displayName: 'Mode' },
      placeholder: { type: 'code', displayName: 'Placeholder' },
    },
    events: {},
    styles: {
      visibility: { type: 'code', displayName: 'Visibility' },
      disabledState: { type: 'code', displayName: 'Disable' },
    },
    exposedVariables: {
      value: '',
    },
    definition: {
      others: {
        showOnDesktop: { value: true },
        showOnMobile: { value: false },
      },
      properties: {
        enableLineNumber: { value: '{{true}}' },
        mode: { value: 'javascript' },
        placeholder: { value: '' },
      },
      events: [],
      styles: {
        visibility: { value: '{{true}}' },
        disabledState: { value: '{{false}}' },
      },
    },
  },
  {
    name: 'Tabs',
    displayName: 'Tabs',
    description: 'Tabs component',
    defaultSize: {
      width: 30,
      height: 200,
    },
    component: 'Tabs',
    others: {
      showOnDesktop: { type: 'toggle', displayName: 'Show on desktop' },
      showOnMobile: { type: 'toggle', displayName: 'Show on mobile' },
    },
    properties: {
      tabs: { type: 'code', displayName: 'Tabs' },
      defaultTab: { type: 'code', displayName: 'Default tab' },
    },
    events: {},
    styles: {
      highlightColor: { type: 'color', displayName: 'Highlight Color' },
      visibility: { type: 'code', displayName: 'Visibility' },
      disabledState: { type: 'code', displayName: 'Disable' },
    },
    exposedVariables: {},
    definition: {
      others: {
        showOnDesktop: { value: true },
        showOnMobile: { value: false },
      },
      properties: {
        tabs: {
          value:
            "{{[ \n\t\t{ title: 'Home', id: '0' }, \n\t\t{ title: 'Profile', id: '1' }, \n\t\t{ title: 'Settings', id: '2' } \n ]}}",
        },
        defaultTab: { value: '0' },
      },
      events: [],
      styles: {
        highlightColor: { value: '#0565FE' },
        visibility: { value: '{{true}}' },
        disabledState: { value: '{{false}}' },
      },
    },
  },
  {
    name: 'Timer',
    displayName: 'Timer',
    description: 'timer',
    component: 'Timer',
    defaultSize: {
      width: 11,
      height: 128,
    },
    others: {
      showOnDesktop: { type: 'toggle', displayName: 'Show on desktop' },
      showOnMobile: { type: 'toggle', displayName: 'Show on mobile' },
    },
    properties: {
      value: { type: 'code', displayName: 'Default value' },
      type: {
        type: 'select',
        displayName: 'Timer type',
        options: [
          { name: 'Count Up', value: 'countUp' },
          { name: 'Count Down', value: 'countDown' },
        ],
      },
    },
    validation: {},
    events: {
      onStart: { displayName: 'On Start' },
      onResume: { displayName: 'On Resume' },
      onPause: { displayName: 'On Pause' },
      onCountDownFinish: { displayName: 'On Count Down Finish' },
      onReset: { displayName: 'On Reset' },
    },
    styles: {
      visibility: { type: 'code', displayName: 'Visibility' },
      disabledState: { type: 'code', displayName: 'Disable' },
    },
    exposedVariables: {
      value: '',
    },
    definition: {
      validation: {},
      others: {
        showOnDesktop: { value: true },
        showOnMobile: { value: false },
      },
      properties: {
        value: {
          value: '00:00:00:000',
        },
        type: {
          value: 'countUp',
        },
      },
      events: [],
      styles: {
        visibility: { value: '{{true}}' },
        disabledState: { value: '{{false}}' },
      },
    },
  },
  {
    name: 'Listview',
    displayName: 'List view',
    description: 'Wrapper for multiple components',
    defaultSize: {
      width: 5,
      height: 200,
    },
    component: 'Listview',
    others: {
      showOnDesktop: { type: 'toggle', displayName: 'Show on desktop' },
      showOnMobile: { type: 'toggle', displayName: 'Show on mobile' },
    },
    properties: {
      data: { type: 'code', displayName: 'List data' },
      rowHeight: { type: 'code', displayName: 'Row height' },
      showBorder: { type: 'code', displayName: 'Show bottom border' },
    },
    events: {},
    styles: {
      backgroundColor: { type: 'color' },
      visibility: { type: 'code', displayName: 'Visibility' },
      disabledState: { type: 'code', displayName: 'Disable' },
    },
    exposedVariables: {
      data: [{}],
    },
    definition: {
      others: {
        showOnDesktop: { value: true },
        showOnMobile: { value: false },
      },
      properties: {
        data: {
          value: "{{ [ { image: 'https://reqres.in/img/faces/8-image.jpg' }] }}",
        },
        rowHeight: {
          value: '100',
        },
        visible: { value: true },
        showBorder: { value: '{{true}}' },
      },
      events: [],
      styles: {
        backgroundColor: { value: '#fff' },
        visibility: { value: '{{true}}' },
        disabledState: { value: '{{false}}' },
      },
    },
  },
  {
    name: 'Tags',
    displayName: 'Tags',
    description: 'Content can be shown as tags',
    component: 'Tags',
    defaultSize: {
      width: 5,
      height: 30,
    },
    others: {
      showOnDesktop: { type: 'toggle', displayName: 'Show on desktop' },
      showOnMobile: { type: 'toggle', displayName: 'Show on mobile' },
    },
    properties: {
      data: { type: 'code', displayName: 'Tags' },
    },
    events: {},
    styles: {
      visibility: { type: 'code', displayName: 'Visibility' },
    },
    exposedVariables: {},
    definition: {
      others: {
        showOnDesktop: { value: true },
        showOnMobile: { value: false },
      },
      properties: {
        data: {
          value:
            "{{ [ \n\t\t{ title: 'success', color: '#2fb344', textColor: '#fff' }, \n\t\t{ title: 'info', color: '#206bc4', textColor: '#fff'  }, \n\t\t{ title: 'warning', color: '#f59f00', textColor: '#fff'  }, \n\t\t{ title: 'danger', color: '#d63939', textColor: '#fff' } ] }}",
        },
      },
      events: [],
      styles: {
        visibility: { value: '{{true}}' },
      },
    },
  },
  {
    name: 'Pagination',
    displayName: 'Pagination',
    description: 'Pagination ',
    component: 'Pagination',
    defaultSize: {
      width: 9,
      height: 30,
    },
    others: {
      showOnDesktop: { type: 'toggle', displayName: 'Show on desktop' },
      showOnMobile: { type: 'toggle', displayName: 'Show on mobile' },
    },
    properties: {
      numberOfPages: { type: 'code', displayName: 'Number of pages' },
      defaultPageIndex: { type: 'code', displayName: 'Default page index' },
    },
    validation: {},
    events: {
      onPageChange: { displayName: 'On Page Change' },
    },
    styles: {
      visibility: { type: 'code', displayName: 'Visibility' },
      disabledState: { type: 'code', displayName: 'Disable' },
    },
    exposedVariables: {
      totalPages: null,
      currentPageIndex: null,
    },
    definition: {
      validation: {},
      others: {
        showOnDesktop: { value: true },
        showOnMobile: { value: false },
      },
      properties: {
        numberOfPages: {
          value: '{{5}}',
        },
        defaultPageIndex: {
          value: '{{1}}',
        },
      },
      events: [],
      styles: {
        visibility: { value: '{{true}}' },
        disabledState: { value: '{{false}}' },
      },
    },
  },
  {
    name: 'CircularProgressbar',
    displayName: 'Circular Progressbar',
    description: 'Show the progress using circular progressbar',
    component: 'CircularProgressBar',
    defaultSize: {
      width: 2,
      height: 50,
    },
    others: {
      showOnDesktop: { type: 'toggle', displayName: 'Show on desktop' },
      showOnMobile: { type: 'toggle', displayName: 'Show on mobile' },
    },
    properties: {
      text: { type: 'code', displayName: 'Text' },
      progress: { type: 'code', displayName: 'Progress' },
    },
    events: {},
    styles: {
      color: { type: 'color', displayName: 'Color' },
      textColor: { type: 'color', displayName: 'Text Color' },
      textSize: { type: 'code', displayName: 'Text Size' },
      strokeWidth: { type: 'code', displayName: 'Stroke Width' },
      counterClockwise: { type: 'code', displayName: 'Counter Clockwise' },
      circleRatio: { type: 'code', displayName: 'Circle Ratio' },
      visibility: { type: 'code', displayName: 'Visibility' },
    },
    exposedVariables: {},
    definition: {
      others: {
        showOnDesktop: { value: true },
        showOnMobile: { value: false },
      },
      properties: {
        text: {
          value: '',
        },
        progress: {
          value: '{{50}}',
        },
      },
      events: [],
      styles: {
        color: { value: '#4D72FA' },
        textColor: { value: '#4D72FA' },
        textSize: { value: '{{16}}' },
        strokeWidth: { value: '{{8}}' },
        counterClockwise: { value: '{{false}}' },
        circleRatio: { value: '{{1}}' },
        visibility: { value: '{{true}}' },
      },
    },
  },
  {
<<<<<<< HEAD
    name: 'Statistics',
    displayName: 'Statistics',
    description: 'Statistics',
    component: 'Statistics',
    defaultSize: {
      width: 9.2,
      height: 152,
=======
    name: 'Spinner',
    displayName: 'Spinner',
    description: 'Spinner can be used to display loading status',
    component: 'Spinner',
    defaultSize: {
      width: 2,
      height: 30,
>>>>>>> 0e5be486
    },
    others: {
      showOnDesktop: { type: 'toggle', displayName: 'Show on desktop' },
      showOnMobile: { type: 'toggle', displayName: 'Show on mobile' },
    },
<<<<<<< HEAD
    properties: {
      primaryValueLabel: { type: 'code', displayName: 'Primary value label' },
      primaryValue: { type: 'code', displayName: 'Primary value' },
      secondaryValueLabel: { type: 'code', displayName: 'Secondary value label' },
      secondaryValue: { type: 'code', displayName: 'Secondary value' },
      secondarySignDisplay: { type: 'code', displayName: 'Secondary sign display' },
    },
    events: {
      onChange: { displayName: 'On change' },
    },
    styles: {
      primaryLabelColour: { type: 'color', displayName: 'Primary Label Colour' },
      primaryTextColour: { type: 'color', displayName: 'Primary Text  Colour' },
      secondaryLabelColour: { type: 'color', displayName: 'Secondary Label Colour' },
      secondaryTextColour: { type: 'color', displayName: 'Secondary Text Colour' },
    },
=======
    properties: {},
    events: {},
    styles: {
      visibility: { type: 'code', displayName: 'Visibility' },
      colour: { type: 'color', displayName: 'Colour' },
      size: {
        type: 'select',
        displayName: 'Size',
        options: [
          { name: 'small', value: 'sm' },
          { name: 'large', value: 'lg' },
        ],
      },
    },
    exposedVariables: {},
>>>>>>> 0e5be486
    definition: {
      others: {
        showOnDesktop: { value: true },
        showOnMobile: { value: false },
      },
<<<<<<< HEAD
      properties: {
        primaryValueLabel: { value: 'This months earnings' },
        primaryValue: { value: '682.3' },
        secondaryValueLabel: { value: 'Last month' },
        secondaryValue: { value: '2.85' },
        secondarySignDisplay: { value: 'positive' },
      },
      styles: {
        primaryLabelColour: { value: '#8092AB' },
        primaryTextColour: { value: '#000000' },
        secondaryLabelColour: { value: '#8092AB' },
        secondaryTextColour: { value: '#36AF8B' },
=======
      properties: {},
      events: [],
      styles: {
        visibility: { value: '{{true}}' },
        size: { value: 'sm' },
        colour: { value: '#0565ff' },
>>>>>>> 0e5be486
      },
    },
  },
];<|MERGE_RESOLUTION|>--- conflicted
+++ resolved
@@ -1731,15 +1731,6 @@
     },
   },
   {
-<<<<<<< HEAD
-    name: 'Statistics',
-    displayName: 'Statistics',
-    description: 'Statistics',
-    component: 'Statistics',
-    defaultSize: {
-      width: 9.2,
-      height: 152,
-=======
     name: 'Spinner',
     displayName: 'Spinner',
     description: 'Spinner can be used to display loading status',
@@ -1747,30 +1738,11 @@
     defaultSize: {
       width: 2,
       height: 30,
->>>>>>> 0e5be486
-    },
-    others: {
-      showOnDesktop: { type: 'toggle', displayName: 'Show on desktop' },
-      showOnMobile: { type: 'toggle', displayName: 'Show on mobile' },
-    },
-<<<<<<< HEAD
-    properties: {
-      primaryValueLabel: { type: 'code', displayName: 'Primary value label' },
-      primaryValue: { type: 'code', displayName: 'Primary value' },
-      secondaryValueLabel: { type: 'code', displayName: 'Secondary value label' },
-      secondaryValue: { type: 'code', displayName: 'Secondary value' },
-      secondarySignDisplay: { type: 'code', displayName: 'Secondary sign display' },
-    },
-    events: {
-      onChange: { displayName: 'On change' },
-    },
-    styles: {
-      primaryLabelColour: { type: 'color', displayName: 'Primary Label Colour' },
-      primaryTextColour: { type: 'color', displayName: 'Primary Text  Colour' },
-      secondaryLabelColour: { type: 'color', displayName: 'Secondary Label Colour' },
-      secondaryTextColour: { type: 'color', displayName: 'Secondary Text Colour' },
-    },
-=======
+    },
+    others: {
+      showOnDesktop: { type: 'toggle', displayName: 'Show on desktop' },
+      showOnMobile: { type: 'toggle', displayName: 'Show on mobile' },
+    },
     properties: {},
     events: {},
     styles: {
@@ -1786,13 +1758,54 @@
       },
     },
     exposedVariables: {},
->>>>>>> 0e5be486
-    definition: {
-      others: {
-        showOnDesktop: { value: true },
-        showOnMobile: { value: false },
-      },
-<<<<<<< HEAD
+    definition: {
+      others: {
+        showOnDesktop: { value: true },
+        showOnMobile: { value: false },
+      },
+      properties: {},
+      events: [],
+      styles: {
+        visibility: { value: '{{true}}' },
+        size: { value: 'sm' },
+        colour: { value: '#0565ff' },
+      },
+    },
+  },
+  {
+    name: 'Statistics',
+    displayName: 'Statistics',
+    description: 'Statistics',
+    component: 'Statistics',
+    defaultSize: {
+      width: 9.2,
+      height: 152,
+    },
+    others: {
+      showOnDesktop: { type: 'toggle', displayName: 'Show on desktop' },
+      showOnMobile: { type: 'toggle', displayName: 'Show on mobile' },
+    },
+    properties: {
+      primaryValueLabel: { type: 'code', displayName: 'Primary value label' },
+      primaryValue: { type: 'code', displayName: 'Primary value' },
+      secondaryValueLabel: { type: 'code', displayName: 'Secondary value label' },
+      secondaryValue: { type: 'code', displayName: 'Secondary value' },
+      secondarySignDisplay: { type: 'code', displayName: 'Secondary sign display' },
+    },
+    events: {
+      onChange: { displayName: 'On change' },
+    },
+    styles: {
+      primaryLabelColour: { type: 'color', displayName: 'Primary Label Colour' },
+      primaryTextColour: { type: 'color', displayName: 'Primary Text  Colour' },
+      secondaryLabelColour: { type: 'color', displayName: 'Secondary Label Colour' },
+      secondaryTextColour: { type: 'color', displayName: 'Secondary Text Colour' },
+    },
+    definition: {
+      others: {
+        showOnDesktop: { value: true },
+        showOnMobile: { value: false },
+      },
       properties: {
         primaryValueLabel: { value: 'This months earnings' },
         primaryValue: { value: '682.3' },
@@ -1805,14 +1818,6 @@
         primaryTextColour: { value: '#000000' },
         secondaryLabelColour: { value: '#8092AB' },
         secondaryTextColour: { value: '#36AF8B' },
-=======
-      properties: {},
-      events: [],
-      styles: {
-        visibility: { value: '{{true}}' },
-        size: { value: 'sm' },
-        colour: { value: '#0565ff' },
->>>>>>> 0e5be486
       },
     },
   },
