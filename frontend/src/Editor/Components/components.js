--- conflicted
+++ resolved
@@ -1492,7 +1492,56 @@
     },
   },
   {
-<<<<<<< HEAD
+    name: 'Listview',
+    displayName: 'List view',
+    description: 'Wrapper for multiple components',
+    defaultSize: {
+      width: 5,
+      height: 200,
+    },
+    component: 'Listview',
+    others: {
+      showOnDesktop: { type: 'toggle', displayName: 'Show on desktop' },
+      showOnMobile: { type: 'toggle', displayName: 'Show on mobile' },
+    },
+    properties: {
+      data: { type: 'code', displayName: 'List data' },
+      rowHeight: { type: 'code', displayName: 'Row height' },
+      showBorder: { type: 'code', displayName: 'Show bottom border' },
+    },
+    events: {},
+    styles: {
+      backgroundColor: { type: 'color' },
+      visibility: { type: 'code', displayName: 'Visibility' },
+      disabledState: { type: 'code', displayName: 'Disable' },
+    },
+    exposedVariables: {
+      data: [{}],
+    },
+    definition: {
+      others: {
+        showOnDesktop: { value: true },
+        showOnMobile: { value: false },
+      },
+      properties: {
+        data: {
+          value: "{{ [ { image: 'https://reqres.in/img/faces/8-image.jpg' }] }}",
+        },
+        rowHeight: {
+          value: '100',
+        },
+        visible: { value: true },
+        showBorder: { value: '{{true}}' },
+      },
+      events: [],
+      styles: {
+        backgroundColor: { value: '#fff' },
+        visibility: { value: '{{true}}' },
+        disabledState: { value: '{{false}}' },
+      },
+    },
+  },
+  {
     name: 'Tags',
     displayName: 'Tags',
     description: 'Content can be shown as tags',
@@ -1501,22 +1550,11 @@
       width: 5,
       height: 30,
     },
-=======
-    name: 'Listview',
-    displayName: 'List view',
-    description: 'Wrapper for multiple components',
-    defaultSize: {
-      width: 5,
-      height: 200,
-    },
-    component: 'Listview',
->>>>>>> 4d690650
-    others: {
-      showOnDesktop: { type: 'toggle', displayName: 'Show on desktop' },
-      showOnMobile: { type: 'toggle', displayName: 'Show on mobile' },
-    },
-    properties: {
-<<<<<<< HEAD
+    others: {
+      showOnDesktop: { type: 'toggle', displayName: 'Show on desktop' },
+      showOnMobile: { type: 'toggle', displayName: 'Show on mobile' },
+    },
+    properties: {
       data: { type: 'code', displayName: 'Tags' },
     },
     events: {},
@@ -1524,21 +1562,6 @@
       visibility: { type: 'code', displayName: 'Visibility' },
     },
     exposedVariables: {},
-=======
-      data: { type: 'code', displayName: 'List data' },
-      rowHeight: { type: 'code', displayName: 'Row height' },
-      showBorder: { type: 'code', displayName: 'Show bottom border' },
-    },
-    events: {},
-    styles: {
-      backgroundColor: { type: 'color' },
-      visibility: { type: 'code', displayName: 'Visibility' },
-      disabledState: { type: 'code', displayName: 'Disable' },
-    },
-    exposedVariables: {
-      data: [{}],
-    },
->>>>>>> 4d690650
     definition: {
       others: {
         showOnDesktop: { value: true },
@@ -1546,7 +1569,6 @@
       },
       properties: {
         data: {
-<<<<<<< HEAD
           value:
             "{{ [ \n\t\t{ title: 'success', color: '#2fb344', textColor: '#fff' }, \n\t\t{ title: 'info', color: '#206bc4', textColor: '#fff'  }, \n\t\t{ title: 'warning', color: '#f59f00', textColor: '#fff'  }, \n\t\t{ title: 'danger', color: '#d63939', textColor: '#fff' } ] }}",
         },
@@ -1554,21 +1576,6 @@
       events: [],
       styles: {
         visibility: { value: '{{true}}' },
-=======
-          value: "{{ [ { image: 'https://reqres.in/img/faces/8-image.jpg' }] }}",
-        },
-        rowHeight: {
-          value: '100',
-        },
-        visible: { value: true },
-        showBorder: { value: '{{true}}' },
-      },
-      events: [],
-      styles: {
-        backgroundColor: { value: '#fff' },
-        visibility: { value: '{{true}}' },
-        disabledState: { value: '{{false}}' },
->>>>>>> 4d690650
       },
     },
   },
