export const componentTypes = [
  {
    name: 'Table',
    displayName: 'Table',
    description: 'Display paginated tabular data',
    component: 'Table',
    properties: {
      title: { type: 'string', displayName: 'Title' },
      data: { type: 'code', displayName: 'Table data' },
      loadingState: { type: 'code', displayName: 'Loading state' },
      columns: { type: 'array', displayName: 'Table Columns' },
      serverSidePagination: { type: 'toggle', displayName: 'Server-side pagination' },
      clientSidePagination: { type: 'toggle', displayName: 'Client-side pagination' },
      serverSideSearch: { type: 'toggle', displayName: 'Server-side search' },
      actionButtonBackgroundColor: { type: 'color', displayName: 'Background color' },
      actionButtonTextColor: { type: 'color', displayName: 'Text color' },
      displaySearchBox: { type: 'toggle', displayName: 'Show search box' },
      showDownloadButton: { type: 'toggle', displayName: 'Show download button' },
      showFilterButton: { type: 'toggle', displayName: 'Show filter button' },
      showBulkUpdateActions: { type: 'toggle', displayName: 'Show bulk update actions' },
      showBulkSelector: { type: 'toggle', displayName: 'Bulk selection' },
      highlightSelectedRow: { type: 'toggle', displayName: 'Highlight selected row' },
    },
    others: {
      showOnDesktop: { type: 'toggle', displayName: 'Show on desktop ' },
      showOnMobile: { type: 'toggle', displayName: 'Show on mobile' },
    },
    defaultSize: {
      width: 20,
      height: 300,
    },
    events: {
      onRowClicked: { displayName: 'Row clicked' },
      onBulkUpdate: { displayName: 'Bulk update' },
      onPageChanged: { displayName: 'Page changed' },
      onSearch: { displayName: 'Search' },
    },
    styles: {
      textColor: { type: 'color', displayName: 'Text Color' },
      actionButtonRadius: { type: 'code', displayName: 'Action Button Radius' },
      tableType: {
        type: 'select',
        displayName: 'Table type',
        options: [
          { name: 'Bordered', value: '' },
          { name: 'Borderless', value: 'table-borderless' },
          { name: 'Classic', value: 'table-classic' },
          { name: 'Striped', value: 'table-striped' },
          { name: 'Striped & bordered', value: 'table-striped table-bordered' },
        ],
      },
      cellSize: {
        type: 'select',
        displayName: 'Cell size',
        options: [
          { name: 'Compact', value: 'compact' },
          { name: 'Spacious', value: 'spacious' },
        ],
      },
      visibility: { type: 'code', displayName: 'Visibility' },
      disabledState: { type: 'code', displayName: 'Disable' },
    },
    exposedVariables: {
      selectedRow: {},
      changeSet: {},
      dataUpdates: [],
      pageIndex: 0,
      searchText: '',
      selectedRows: [],
    },
    definition: {
      others: {
        showOnDesktop: { value: true },
        showOnMobile: { value: false },
      },
      properties: {
        title: { value: 'Table' },
        visible: { value: true },
        loadingState: { value: '{{false}}' },
        data: {
          value:
            "{{ [ \n\t\t{ id: 1, name: 'Sarah', email: 'sarah@example.com'}, \n\t\t{ id: 2, name: 'Lisa', email: 'lisa@example.com'}, \n\t\t{ id: 3, name: 'Sam', email: 'sam@example.com'}, \n\t\t{ id: 4, name: 'Jon', email: 'jon@example.com'} \n] }}",
        },
        serverSidePagination: { value: false },
        clientSidePagination: { value: true },
        displaySearchBox: { value: true },
        showDownloadButton: { value: true },
        showFilterButton: { value: true },
        columns: {
          value: [
            { name: 'id', id: 'e3ecbf7fa52c4d7210a93edb8f43776267a489bad52bd108be9588f790126737' },
            { name: 'name', id: '5d2a3744a006388aadd012fcc15cc0dbcb5f9130e0fbb64c558561c97118754a' },
            { name: 'email', id: 'afc9a5091750a1bd4760e38760de3b4be11a43452ae8ae07ce2eebc569fe9a7f' },
          ],
        },
        showBulkUpdateActions: { value: true },
        showBulkSelector: { value: false },
        highlightSelectedRow: { value: false },
      },
      events: [],
      styles: {
        textColor: { value: undefined },
        actionButtonRadius: { value: '0' },
        visibility: { value: '{{true}}' },
        disabledState: { value: '{{false}}' },
        cellSize: { value: 'compact' },
      },
    },
  },
  {
    name: 'Button',
    displayName: 'Button',
    description: 'Trigger actions: queries, alerts etc',
    component: 'Button',
    defaultSize: {
      width: 3,
      height: 30,
    },
    others: {
      showOnDesktop: { type: 'toggle', displayName: 'Show on desktop' },
      showOnMobile: { type: 'toggle', displayName: 'Show on mobile' },
    },
    properties: {
      text: { type: 'code', displayName: 'Button Text' },
      loadingState: { type: 'code', displayName: 'Loading State' },
    },
    events: {
      onClick: { displayName: 'On click' },
    },
    styles: {
      backgroundColor: { type: 'color', displayName: 'Background color' },
      textColor: { type: 'color', displayName: 'Text color' },
      visibility: { type: 'code', displayName: 'Visibility' },
      disabledState: { type: 'code', displayName: 'Disable' },
      borderRadius: { type: 'code', displayName: 'Border radius' },
    },
    exposedVariables: {},
    definition: {
      others: {
        showOnDesktop: { value: true },
        showOnMobile: { value: false },
      },
      properties: {
        text: { value: `Button` },
        visible: { value: true },
        loadingState: { value: `{{false}}` },
      },
      events: [],
      styles: {
        backgroundColor: { value: '#375FCF' },
        textColor: { value: '#fff' },
        visibility: { value: '{{true}}' },
        borderRadius: { value: '{{0}}' },
        disabledState: { value: '{{false}}' },
      },
    },
  },
  {
    name: 'Chart',
    displayName: 'Chart',
    description: 'Display charts',
    component: 'Chart',
    defaultSize: {
      width: 20,
      height: 400,
    },
    others: {
      showOnDesktop: { type: 'toggle', displayName: 'Show on desktop' },
      showOnMobile: { type: 'toggle', displayName: 'Show on mobile' },
    },
    properties: {
      title: { type: 'code', displayName: 'Title' },
      data: { type: 'json', displayName: 'Data' },
      loadingState: { type: 'code', displayName: 'Loading State' },
      markerColor: { type: 'color', displayName: 'Marker color' },
      showGridLines: { type: 'toggle', displayName: 'Show grid lines' },
      type: {
        type: 'select',
        displayName: 'Chart type',
        options: [
          { name: 'Line', value: 'line' },
          { name: 'Bar', value: 'bar' },
          { name: 'Pie', value: 'pie' },
        ],
      },
    },
    events: {},
    styles: {
      visibility: { type: 'code', displayName: 'Visibility' },
      disabledState: { type: 'code', displayName: 'Disable' },
    },
    exposedVariables: {
      show: null,
    },
    definition: {
      others: {
        showOnDesktop: { value: true },
        showOnMobile: { value: false },
      },
      properties: {
        title: { value: 'This title can be changed' },
        markerColor: { value: '#CDE1F8' },
        showGridLines: { value: true },
        loadingState: { value: `{{false}}` },
        type: { value: `line` },
        data: {
          value: `[
  { "x": "Jan", "y": 100},
  { "x": "Feb", "y": 80},
  { "x": "Mar", "y": 40}
]`,
        },
      },
      events: [],
      styles: {
        visibility: { value: '{{true}}' },
        disabledState: { value: '{{false}}' },
      },
    },
  },
  {
    name: 'Modal',
    displayName: 'Modal',
    description: 'Modal triggered by events',
    component: 'Modal',
    defaultSize: {
      width: 10,
      height: 400,
    },
    others: {
      showOnDesktop: { type: 'toggle', displayName: 'Show on desktop' },
      showOnMobile: { type: 'toggle', displayName: 'Show on mobile' },
    },
    properties: {
      title: { type: 'code', displayName: 'Title' },
      size: {
        type: 'select',
        displayName: 'Modal size',
        options: [
          { name: 'small', value: 'sm' },
          { name: 'medium', value: 'md' },
          { name: 'large', value: 'lg' },
        ],
      },
    },
    events: {},
    styles: {
      disabledState: { type: 'code', displayName: 'Disable' },
    },
    exposedVariables: {
      show: null,
    },
    definition: {
      others: {
        showOnDesktop: { value: true },
        showOnMobile: { value: false },
      },
      properties: {
        title: { value: 'This title can be changed' },
        size: { value: 'md' },
      },
      events: [],
      styles: {
        disabledState: { value: '{{false}}' },
      },
    },
  },
  {
    name: 'TextInput',
    displayName: 'Text Input',
    description: 'Text field for forms',
    component: 'TextInput',
    defaultSize: {
      width: 4,
      height: 30,
    },
    others: {
      showOnDesktop: { type: 'toggle', displayName: 'Show on desktop' },
      showOnMobile: { type: 'toggle', displayName: 'Show on mobile' },
    },
    properties: {
      value: { type: 'code', displayName: 'Default value' },
      placeholder: { type: 'code', displayName: 'Placeholder' },
    },
    validation: {
      regex: { type: 'code', displayName: 'Regex' },
      minLength: { type: 'code', displayName: 'Min length' },
      maxLength: { type: 'code', displayName: 'Max length' },
      customRule: { type: 'code', displayName: 'Custom validation' },
    },
    events: {
      onChange: { displayName: 'On change' },
    },
    styles: {
      visibility: { type: 'code', displayName: 'Visibility' },
      disabledState: { type: 'code', displayName: 'Disable' },
    },
    exposedVariables: {
      value: '',
    },
    definition: {
      validation: {
        regex: { value: '' },
        minLength: { value: null },
        maxLength: { value: null },
        customRule: { value: null },
      },
      others: {
        showOnDesktop: { value: true },
        showOnMobile: { value: false },
      },
      properties: {
        value: { value: '' },
        placeholder: { value: 'Placeholder text' },
      },
      events: [],
      styles: {
        visibility: { value: '{{true}}' },
        disabledState: { value: '{{false}}' },
      },
    },
  },
  {
    name: 'NumberInput',
    displayName: 'Number Input',
    description: 'Number field for forms',
    component: 'NumberInput',
    defaultSize: {
      width: 4,
      height: 30,
    },
    others: {
      showOnDesktop: { type: 'toggle', displayName: 'Show on desktop' },
      showOnMobile: { type: 'toggle', displayName: 'Show on mobile' },
    },
    properties: {
      value: { type: 'code', displayName: 'Default value' },
      minValue: { type: 'code', displayName: 'Minimum value' },
      maxValue: { type: 'code', displayName: 'Maximum value' },
      placeholder: { type: 'code', displayName: 'Placeholder' },
    },
    events: {},
    styles: {
      visibility: { type: 'code', displayName: 'Visibility' },
      disabledState: { type: 'code', displayName: 'Disable' },
    },
    exposedVariables: {
      value: 0,
    },
    definition: {
      others: {
        showOnDesktop: { value: true },
        showOnMobile: { value: false },
      },
      properties: {
        value: { value: '99' },
        maxValue: { value: '' },
        minValue: { value: '' },
        placeholder: { value: '0' },
      },
      events: [],
      styles: {
        visibility: { value: '{{true}}' },
        disabledState: { value: '{{false}}' },
      },
    },
  },
  {
    name: 'PasswordInput',
    displayName: 'Password Input',
    description: 'Password input field for forms',
    component: 'PasswordInput',
    defaultSize: {
      width: 4,
      height: 30,
    },
    others: {
      showOnDesktop: { type: 'toggle', displayName: 'Show on desktop' },
      showOnMobile: { type: 'toggle', displayName: 'Show on mobile' },
    },
    properties: {
      placeholder: { type: 'code', displayName: 'Placeholder' },
    },
    validation: {
      regex: { type: 'code', displayName: 'Regex' },
      minLength: { type: 'code', displayName: 'Min length' },
      maxLength: { type: 'code', displayName: 'Max length' },
      customRule: { type: 'code', displayName: 'Custom validation' },
    },
    events: {},
    styles: {
      visibility: { type: 'code', displayName: 'Visibility' },
      disabledState: { type: 'code', displayName: 'Disable' },
    },
    exposedVariables: {
      value: '',
    },
    definition: {
      others: {
        showOnDesktop: { value: true },
        showOnMobile: { value: false },
      },
      properties: {
        placeholder: { value: 'password' },
      },
      validation: {
        regex: { value: '' },
        minLength: { value: null },
        maxLength: { value: null },
        customRule: { value: null },
      },
      events: [],
      styles: {
        visibility: { value: '{{true}}' },
        disabledState: { value: '{{false}}' },
      },
    },
  },
  {
    name: 'Datepicker',
    displayName: 'Date Picker',
    description: 'Select a date and time',
    component: 'Datepicker',
    defaultSize: {
      width: 4,
      height: 30,
    },
    validation: {
      customRule: { type: 'code', displayName: 'Custom validation' },
    },
    others: {
      showOnDesktop: { type: 'toggle', displayName: 'Show on desktop' },
      showOnMobile: { type: 'toggle', displayName: 'Show on mobile' },
    },
    properties: {
      defaultValue: { type: 'code', displayName: 'Default value' },
      format: { type: 'code', displayName: 'Format' },
      enableTime: { type: 'code', displayName: 'Enable time selection?' },
      enableDate: { type: 'code', displayName: 'Enable date selection?' },
    },
    events: {},
    styles: {
      visibility: { type: 'code', displayName: 'Visibility' },
      disabledState: { type: 'code', displayName: 'Disable' },
    },
    exposedVariables: {
      value: '',
    },
    definition: {
      others: {
        showOnDesktop: { value: true },
        showOnMobile: { value: false },
      },
      validation: {
        customRule: { value: null },
      },
      properties: {
        defaultValue: { value: '01/04/2021' },
        format: { value: 'DD/MM/YYYY' },
        enableTime: { value: '{{false}}' },
        enableDate: { value: '{{true}}' },
      },
      events: [],
      styles: {
        visibility: { value: '{{true}}' },
        disabledState: { value: '{{false}}' },
      },
    },
  },
  {
    name: 'Checkbox',
    displayName: 'Checkbox',
    description: 'A single checkbox',
    component: 'Checkbox',
    defaultSize: {
      width: 4,
      height: 30,
    },
    others: {
      showOnDesktop: { type: 'toggle', displayName: 'Show on desktop' },
      showOnMobile: { type: 'toggle', displayName: 'Show on mobile' },
    },
    properties: {
      label: { type: 'code', displayName: 'Label' },
    },
    events: {
      onCheck: { displayName: 'On check' },
      onUnCheck: { displayName: 'On uncheck' },
    },
    styles: {
      textColor: { type: 'color', displayName: 'Text Color' },
      checkboxColor: { type: 'color', displayName: 'Checkbox Color' },
      visibility: { type: 'code', displayName: 'Visibility' },
      disabledState: { type: 'code', displayName: 'Disable' },
    },
    exposedVariables: {},
    definition: {
      others: {
        showOnDesktop: { value: true },
        showOnMobile: { value: false },
      },
      properties: {
        label: { value: 'Checkbox label' },
      },
      events: [],
      styles: {
        textColor: { value: '#000' },
        checkboxColor: { value: '#3c92dc' },
        visibility: { value: '{{true}}' },
        disabledState: { value: '{{false}}' },
      },
    },
  },
  {
    name: 'Radio-button',
    displayName: 'Radio Button',
    description: 'Radio buttons',
    component: 'RadioButton',
    defaultSize: {
      width: 5,
      height: 30,
    },
    others: {
      showOnDesktop: { type: 'toggle', displayName: 'Show on desktop' },
      showOnMobile: { type: 'toggle', displayName: 'Show on mobile' },
    },
    properties: {
      label: { type: 'code', displayName: 'Label' },
      value: { type: 'code', displayName: 'Default value' },
      values: { type: 'code', displayName: 'Option values' },
      display_values: { type: 'code', displayName: 'Option labels' },
    },
    events: {
      onSelectionChange: { displayName: 'On select' },
    },
    styles: {
      textColor: { type: 'color', displayName: 'Text Color' },
      activeColor: { type: 'color', displayName: 'Active Color' },
      visibility: { type: 'code', displayName: 'Visibility' },
      disabledState: { type: 'code', displayName: 'Disable' },
    },
    exposedVariables: {},
    definition: {
      others: {
        showOnDesktop: { value: true },
        showOnMobile: { value: false },
      },
      properties: {
        label: { value: 'Select' },
        value: { value: '{{true}}' },
        values: { value: '{{[true,false]}}' },
        display_values: { value: '{{["yes", "no"]}}' },
        visible: { value: true },
      },
      events: [],
      styles: {
        textColor: { value: '#000' },
        activeColor: { value: '#4D72FA' },
        visibility: { value: '{{true}}' },
        disabledState: { value: '{{false}}' },
      },
    },
  },
  {
    name: 'ToggleSwitch',
    displayName: 'Toggle Switch',
    description: 'Toggle Switch',
    component: 'ToggleSwitch',
    defaultSize: {
      width: 5,
      height: 30,
    },
    others: {
      showOnDesktop: { type: 'toggle', displayName: 'Show on desktop' },
      showOnMobile: { type: 'toggle', displayName: 'Show on mobile' },
    },
    properties: {
      label: { type: 'code', displayName: 'Label' },
    },
    events: {
      onChange: { displayName: 'On change' },
    },
    styles: {
      textColor: { type: 'color', displayName: 'Text Color' },
      toggleSwitchColor: { type: 'color', displayName: 'Toggle Switch Color' },
      visibility: { type: 'code', displayName: 'Visibility' },
      disabledState: { type: 'code', displayName: 'Disable' },
    },
    exposedVariables: {
      value: false,
    },
    definition: {
      others: {
        showOnDesktop: { value: true },
        showOnMobile: { value: false },
      },
      properties: {
        label: { value: 'Toggle label' },
      },
      events: [],
      styles: {
        textColor: { value: '#000' },
        toggleSwitchColor: { value: '#3c92dc' },
        visibility: { value: '{{true}}' },
        disabledState: { value: '{{false}}' },
      },
    },
  },
  {
    name: 'Textarea',
    displayName: 'Textarea',
    description: 'Text area form field',
    component: 'TextArea',
    defaultSize: {
      width: 6,
      height: 100,
    },
    others: {
      showOnDesktop: { type: 'toggle', displayName: 'Show on desktop' },
      showOnMobile: { type: 'toggle', displayName: 'Show on mobile' },
    },
    properties: {
      value: { type: 'code', displayName: 'Default value' },
      placeholder: { type: 'code', displayName: 'Placeholder' },
    },
    events: {},
    styles: {
      visibility: { type: 'code', displayName: 'Visibility' },
      disabledState: { type: 'code', displayName: 'Disable' },
    },
    exposedVariables: {
      value: {},
    },
    definition: {
      others: {
        showOnDesktop: { value: true },
        showOnMobile: { value: false },
      },
      properties: {
        value: {
          value:
            'ToolJet is an open-source low-code platform for building and deploying internal tools with minimal engineering efforts 🚀',
        },
        placeholder: { value: 'Placeholder text' },
      },
      events: [],
      styles: {
        visibility: { value: '{{true}}' },
        disabledState: { value: '{{false}}' },
      },
    },
  },
  {
    name: 'DateRangePicker',
    displayName: 'Range Picker',
    description: 'Select a date range',
    component: 'DaterangePicker',
    defaultSize: {
      width: 10,
      height: 30,
    },
    others: {
      showOnDesktop: { type: 'toggle', displayName: 'Show on desktop' },
      showOnMobile: { type: 'toggle', displayName: 'Show on mobile' },
    },
    properties: {
      format: { type: 'code', displayName: 'Format' },
    },
    events: {},
    styles: {
      visibility: { type: 'code', displayName: 'Visibility' },
      disabledState: { type: 'code', displayName: 'Disable' },
    },
    exposedVariables: {
      endDate: {},
      startDate: {},
    },
    definition: {
      others: {
        showOnDesktop: { value: true },
        showOnMobile: { value: false },
      },
      properties: {
        format: { value: 'DD/MM/YYYY' },
      },
      events: [],
      styles: {
        visibility: { value: '{{true}}' },
        disabledState: { value: '{{false}}' },
      },
    },
  },
  {
    name: 'Text',
    displayName: 'Text',
    description: 'Display markdown or HTML',
    component: 'Text',
    others: {
      showOnDesktop: { type: 'toggle', displayName: 'Show on desktop' },
      showOnMobile: { type: 'toggle', displayName: 'Show on mobile' },
    },
    properties: {
      text: { type: 'code', displayName: 'Text' },
      loadingState: { type: 'code', displayName: 'Show loading state' },
    },
    defaultSize: {
      width: 3,
      height: 30,
    },
    events: [],
    styles: {
      textColor: { type: 'color', displayName: 'Text Color' },
      visibility: { type: 'code', displayName: 'Visibility' },
      disabledState: { type: 'code', displayName: 'Disable' },
    },
    exposedVariables: {},
    definition: {
      others: {
        showOnDesktop: { value: true },
        showOnMobile: { value: false },
      },
      properties: {
        text: { value: 'Text goes here !' },
        visible: { value: true },
        loadingState: { value: `{{false}}` },
      },
      events: [],
      styles: {
        textColor: { value: '#000' },
        visibility: { value: '{{true}}' },
        disabledState: { value: '{{false}}' },
      },
    },
  },
  {
    name: 'Image',
    displayName: 'Image',
    description: 'Display an Image',
    defaultSize: {
      width: 3,
      height: 100,
    },
    component: 'Image',
    others: {
      showOnDesktop: { type: 'toggle', displayName: 'Show on desktop' },
      showOnMobile: { type: 'toggle', displayName: 'Show on mobile' },
    },
    properties: {
      source: { type: 'code', displayName: 'URL' },
    },
    events: {
      onClick: { displayName: 'On click' },
    },
    styles: {
      visibility: { type: 'code', displayName: 'Visibility' },
      disabledState: { type: 'code', displayName: 'Disable' },
    },
    exposedVariables: {},
    definition: {
      others: {
        showOnDesktop: { value: true },
        showOnMobile: { value: false },
      },
      properties: {
        source: { value: 'https://www.svgrepo.com/show/34217/image.svg' },
        visible: { value: true },
      },
      events: [],
      styles: {
        visibility: { value: '{{true}}' },
        disabledState: { value: '{{false}}' },
      },
    },
  },
  {
    name: 'Container',
    displayName: 'Container',
    description: 'Wrapper for multiple components',
    defaultSize: {
      width: 5,
      height: 200,
    },
    component: 'Container',
    others: {
      showOnDesktop: { type: 'toggle', displayName: 'Show on desktop' },
      showOnMobile: { type: 'toggle', displayName: 'Show on mobile' },
    },
    properties: {},
    events: {},
    styles: {
      backgroundColor: { type: 'color' },
      borderRadius: { type: 'code', displayName: 'Border Radius' },
      visibility: { type: 'code', displayName: 'Visibility' },
      disabledState: { type: 'code', displayName: 'Disable' },
    },
    exposedVariables: {},
    definition: {
      others: {
        showOnDesktop: { value: true },
        showOnMobile: { value: false },
      },
      properties: {
        visible: { value: true },
      },
      events: [],
      styles: {
        backgroundColor: { value: '#fff' },
        borderRadius: { value: '0' },
        visibility: { value: '{{true}}' },
        disabledState: { value: '{{false}}' },
      },
    },
  },
  {
    name: 'Dropdown',
    displayName: 'Dropdown',
    description: 'Select one value from options',
    defaultSize: {
      width: 8,
      height: 30,
    },
    component: 'DropDown',
    others: {
      showOnDesktop: { type: 'toggle', displayName: 'Show on desktop' },
      showOnMobile: { type: 'toggle', displayName: 'Show on mobile' },
    },
    validation: {
      customRule: { type: 'code', displayName: 'Custom validation' },
    },
    properties: {
      label: { type: 'code', displayName: 'Label' },
      value: { type: 'code', displayName: 'Default value' },
      values: { type: 'code', displayName: 'Option values' },
      display_values: { type: 'code', displayName: 'Option labels' },
      loadingState: { type: 'code', displayName: 'Options loading state' },
    },
    events: {
      onSelect: { displayName: 'On select' },
      onSearchTextChanged: { displayName: 'On search text changed' },
    },
    styles: {
      visibility: { type: 'code', displayName: 'Visibility' },
      disabledState: { type: 'code', displayName: 'Disable' },
    },
    exposedVariables: {
      value: null,
      searchText: '',
    },
    definition: {
      others: {
        showOnDesktop: { value: true },
        showOnMobile: { value: false },
      },
      validation: {
        customRule: { value: null },
      },
      properties: {
        label: { value: 'Select' },
        value: { value: '{{2}}' },
        values: { value: '{{[1,2,3]}}' },
        display_values: { value: '{{["one", "two", "three"]}}' },
        visible: { value: true },
        loadingState: { value: '{{false}}' },
      },
      events: [],
      styles: {
        visibility: { value: '{{true}}' },
        disabledState: { value: '{{false}}' },
      },
    },
  },
  {
    name: 'Multiselect',
    displayName: 'Multiselect',
    description: 'Select multiple values from options',
    defaultSize: {
      width: 8,
      height: 30,
    },
    component: 'Multiselect',
    others: {
      showOnDesktop: { type: 'toggle', displayName: 'Show on desktop' },
      showOnMobile: { type: 'toggle', displayName: 'Show on mobile' },
    },
    properties: {
      label: { type: 'code', displayName: 'Label' },
      value: { type: 'code', displayName: 'Default value' },
      values: { type: 'code', displayName: 'Option values' },
      display_values: { type: 'code', displayName: 'Option labels' },
    },
    events: {
      onSelect: { displayName: 'On select' },
    },
    styles: {
      visibility: { type: 'code', displayName: 'Visibility' },
      disabledState: { type: 'code', displayName: 'Disable' },
    },
    exposedVariables: {
      values: {},
    },
    definition: {
      others: {
        showOnDesktop: { value: true },
        showOnMobile: { value: false },
      },
      properties: {
        label: { value: 'Select' },
        value: { value: '{{[2,3]}}' },
        values: { value: '{{[1,2,3]}}' },
        display_values: { value: '{{["one", "two", "three"]}}' },
        visible: { value: true },
      },
      events: [],
      styles: {
        visibility: { value: '{{true}}' },
        disabledState: { value: '{{false}}' },
      },
    },
  },
  {
    name: 'RichTextEditor',
    displayName: 'Text Editor',
    description: 'Rich text editor',
    component: 'RichTextEditor',
    defaultSize: {
      width: 16,
      height: 210,
    },
    others: {
      showOnDesktop: { type: 'toggle', displayName: 'Show on desktop' },
      showOnMobile: { type: 'toggle', displayName: 'Show on mobile' },
    },
    properties: {
      placeholder: { type: 'code', displayName: 'Placeholder' },
      defaultValue: { type: 'code', displayName: 'Default Value' },
    },
    events: {},
    styles: {
      visibility: { type: 'code', displayName: 'Visibility' },
      disabledState: { type: 'code', displayName: 'Disable' },
    },
    exposedVariables: {
      value: '',
    },
    definition: {
      others: {
        showOnDesktop: { value: true },
        showOnMobile: { value: false },
      },
      properties: {
        placeholder: { value: 'Placeholder text' },
        defaultValue: { value: '' },
      },
      events: [],
      styles: {
        visibility: { value: '{{true}}' },
        disabledState: { value: '{{false}}' },
      },
    },
  },
  {
    name: 'Map',
    displayName: 'Map',
    description: 'Display Google Maps',
    component: 'Map',
    defaultSize: {
      width: 12,
      height: 420,
    },
    others: {
      showOnDesktop: { type: 'toggle', displayName: 'Show on desktop' },
      showOnMobile: { type: 'toggle', displayName: 'Show on mobile' },
    },
    properties: {
      initialLocation: {
        type: 'code',
        displayName: 'Initial location',
        tip: 'This location will be the initial center of the map',
        options: {
          mode: 'javascript',
          theme: 'duotone-light',
          className: 'map-location-input pr-2',
        },
      },
      defaultMarkers: {
        type: 'code',
        displayName: 'Default markers',
        options: {
          mode: 'javascript',
          theme: 'duotone-light',
          className: 'map-location-input pr-2',
        },
      },
      addNewMarkers: { type: 'toggle', displayName: 'Add new markers' },
      canSearch: { type: 'toggle', displayName: 'Search for places' },
    },
    events: {
      onBoundsChange: { displayName: 'On bounds change' },
      onCreateMarker: { displayName: 'On create marker' },
      onMarkerClick: { displayName: 'On marker click' },
    },
    styles: {
      visibility: { type: 'code', displayName: 'Visibility' },
      disabledState: { type: 'code', displayName: 'Disable' },
    },
    exposedVariables: {
      center: {},
    },
    definition: {
      others: {
        showOnDesktop: { value: true },
        showOnMobile: { value: false },
      },
      properties: {
        initialLocation: {
          value: `{{ {"lat": 40.7128, "lng": -73.935242} }}`,
        },
        defaultMarkers: {
          value: `{{ [{"lat": 40.7128, "lng": -73.935242}] }}`,
        },
        canSearch: {
          value: `{{true}}`,
        },
        addNewMarkers: { value: `{{true}}` },
      },
      events: [],
      styles: {
        visibility: { value: '{{true}}' },
        disabledState: { value: '{{false}}' },
      },
    },
  },
  {
    name: 'QrScanner',
    displayName: 'QR Scanner',
    description: 'Scan QR codes and hold its data',
    component: 'QrScanner',
    defaultSize: {
      width: 10,
      height: 300,
    },
    others: {
      showOnDesktop: { type: 'toggle', displayName: 'Show on desktop' },
      showOnMobile: { type: 'toggle', displayName: 'Show on mobile' },
    },
    properties: {},
    events: {
      onDetect: { displayName: 'On detect' },
    },
    styles: {
      visibility: { type: 'code', displayName: 'Visibility' },
      disabledState: { type: 'code', displayName: 'Disable' },
    },
    exposedVariables: {
      lastDetectedValue: '',
    },
    definition: {
      others: {
        showOnDesktop: { value: true },
        showOnMobile: { value: true },
      },
      properties: {},
      events: [],
      styles: {
        visibility: { value: '{{true}}' },
        disabledState: { value: '{{false}}' },
      },
    },
  },
  {
    name: 'StarRating',
    displayName: 'Rating',
    description: 'Star rating',
    component: 'StarRating',
    defaultSize: {
      width: 8,
      height: 30,
    },
    others: {
      showOnDesktop: { type: 'toggle', displayName: 'Show on desktop' },
      showOnMobile: { type: 'toggle', displayName: 'Show on mobile' },
    },
    properties: {
      label: { type: 'code', displayName: 'Label' },
      maxRating: { type: 'code', displayName: 'Number of stars' },
      defaultSelected: { type: 'code', displayName: 'Default no of selected stars' },
      allowHalfStar: { type: 'toggle', displayName: 'Enable half star' },
      tooltips: { type: 'code', displayName: 'Tooltips' },
    },
    events: {
      onChange: { displayName: 'On Change' },
    },
    styles: {
      textColor: { type: 'color', displayName: 'Star Color' },
      labelColor: { type: 'color', displayName: 'Label Color' },
      visibility: { type: 'code', displayName: 'Visibility' },
      disabledState: { type: 'code', displayName: 'Disable' },
    },
    exposedVariables: {
      value: 0,
    },
    definition: {
      others: {
        showOnDesktop: { value: true },
        showOnMobile: { value: false },
      },
      properties: {
        label: { value: 'Select your rating' },
        maxRating: { value: '5' },
        defaultSelected: { value: '5' },
        allowHalfStar: { value: false },
        visible: { value: true },
        tooltips: { value: '{{[]}}' },
      },
      events: [],
      styles: {
        textColor: { value: '#ffb400' },
        labelColor: { value: '#333' },
        visibility: { value: '{{true}}' },
        disabledState: { value: '{{false}}' },
      },
    },
  },
  {
    name: 'Divider',
    displayName: 'Divider',
    description: 'Separator between components',
    component: 'Divider',
    defaultSize: {
      width: 10,
      height: 10,
    },
    others: {
      showOnDesktop: { type: 'toggle', displayName: 'Show on desktop' },
      showOnMobile: { type: 'toggle', displayName: 'Show on mobile' },
    },
    properties: {},
    events: {},
    styles: {
      dividerColor: { type: 'color', displayName: 'Divider Color' },
      visibility: { type: 'code', displayName: 'Visibility' },
    },
    exposedVariables: {
      value: {},
    },
    definition: {
      others: {
        showOnDesktop: { value: true },
        showOnMobile: { value: false },
      },
      properties: {},
      events: [],
      styles: {
        visibility: { value: '{{true}}' },
        dividerColor: { value: '#E7E8EA' },
      },
    },
  },
  {
    name: 'FilePicker',
    displayName: 'File Picker',
    description: 'File Picker',
    component: 'FilePicker',
    defaultSize: {
      width: 15,
      height: 100,
    },
    others: {
      showOnDesktop: { type: 'toggle', displayName: 'Show on desktop' },
      showOnMobile: { type: 'toggle', displayName: 'Show on mobile' },
    },
    properties: {
      enableDropzone: { type: 'code', displayName: 'Use Drop zone' },
      enablePicker: { type: 'code', displayName: 'Use File Picker' },
      enableMultiple: { type: 'code', displayName: 'Pick mulitple files' },
      maxFileCount: { type: 'code', displayName: 'Max file count' },
      fileType: { type: 'code', displayName: 'Accept file types' },
      maxSize: { type: 'code', displayName: 'Max size limit (Bytes)' },
      minSize: { type: 'code', displayName: 'Min size limit (Bytes)' },
    },
    events: { onFileSelected: { displayName: 'On File Selected' } },
    styles: {
      visibility: { type: 'code', displayName: 'Visibility' },
      disabledState: { type: 'code', displayName: 'Disable' },
    },
    exposedVariables: {
      file: [{ name: '', content: '', dataURL: '', type: '' }],
    },
    definition: {
      others: {
        showOnDesktop: { value: true },
        showOnMobile: { value: false },
      },
      properties: {
        enableDropzone: { value: '{{true}}' },
        enablePicker: { value: '{{true}}' },
        maxFileCount: { value: '{{2}}' },
        enableMultiple: { value: '{{false}}' },
        fileType: { value: '{{"image/*"}}' },
        maxSize: { value: '{{1048576}}' },
        minSize: { value: '{{50}}' },
      },
      events: [],
      styles: {
        visibility: { value: '{{true}}' },
        disabledState: { value: '{{false}}' },
      },
    },
  },
  {
    name: 'Calendar',
    displayName: 'Calendar',
    description: 'Calendar',
    component: 'Calendar',
    defaultSize: {
      width: 30,
      height: 600,
    },
    others: {
      showOnDesktop: { type: 'toggle', displayName: 'Show on desktop' },
      showOnMobile: { type: 'toggle', displayName: 'Show on mobile' },
    },
    properties: {
      dateFormat: { type: 'code', displayName: 'Date format' },
      defaultDate: { type: 'code', displayName: 'Default date' },
      events: { type: 'code', displayName: 'Events' },
      resources: { type: 'code', displayName: 'Resources' },
      defaultView: { type: 'code', displayName: 'Default view' },
      startTime: { type: 'code', displayName: 'Start time on week and day view' },
      endTime: { type: 'code', displayName: 'End time on week and day view' },
      displayToolbar: { type: 'toggle', displayName: 'Show toolbar' },
      displayViewSwitcher: { type: 'toggle', displayName: 'Show view switcher' },
      highlightToday: { type: 'toggle', displayName: 'Highlight today' },
      showPopOverOnEventClick: { type: 'toggle', displayName: 'Show popover when event is clicked' },
    },
    events: {
      onCalendarEventSelect: { displayName: 'On Event Select' },
      onCalendarSlotSelect: { displayName: 'On Slot Select' },
      onCalendarNavigate: { displayName: 'On Date Navigate' },
      onCalendarViewChange: { displayName: 'On View Change' },
    },
    styles: {
      visibility: { type: 'code', displayName: 'Visibility' },
      cellSizeInViewsClassifiedByResource: {
        type: 'select',
        displayName: 'Cell size in views classified by resource',
        options: [
          { name: 'Compact', value: 'compact' },
          { name: 'Spacious', value: 'spacious' },
        ],
      },
      weekDateFormat: { type: 'code', displayName: 'Header date format on week view' },
    },
    exposedVariables: {
      selectedEvent: {},
      selectedSlots: {},
      currentView: 'month',
      currentDate: undefined,
    },
    definition: {
      others: {
        showOnDesktop: { value: true },
        showOnMobile: { value: false },
      },
      properties: {
        dateFormat: {
          value: 'MM-DD-YYYY HH:mm:ss A Z',
        },
        defaultDate: {
          value: '{{moment().format("MM-DD-YYYY HH:mm:ss A Z")}}',
        },
        events: {
          value:
            "{{[\n\t\t{\n\t\t\t title: 'Sample event',\n\t\t\t start: `${moment().startOf('day').format('MM-DD-YYYY HH:mm:ss A Z')}`,\n\t\t\t end: `${moment().endOf('day').format('MM-DD-YYYY HH:mm:ss A Z')}`,\n\t\t\t allDay: false,\n\t\t\t color: '#4D72DA'\n\t\t}\n]}}",
        },
        resources: {
          value: '{{[]}}',
        },
        defaultView: {
          value: "{{'month'}}",
        },
        startTime: {
          value: "{{moment().startOf('day').format('MM-DD-YYYY HH:mm:ss A Z')}}",
        },
        endTime: {
          value: "{{moment().endOf('day').format('MM-DD-YYYY HH:mm:ss A Z')}}",
        },
        displayToolbar: {
          value: true,
        },
        displayViewSwitcher: {
          value: true,
        },
        highlightToday: {
          value: true,
        },
        showPopOverOnEventClick: {
          value: false,
        },
      },
      events: [],
      styles: {
        visibility: { value: '{{true}}' },
        cellSizeInViewsClassifiedByResource: { value: 'spacious' },
        weekDateFormat: { value: 'DD MMM' },
      },
    },
  },
  {
    name: 'Iframe',
    displayName: 'Iframe',
    description: 'Display an Iframe',
    defaultSize: {
      width: 10,
      height: 310,
    },
    component: 'IFrame',
    others: {
      showOnDesktop: { type: 'toggle', displayName: 'Show on desktop' },
      showOnMobile: { type: 'toggle', displayName: 'Show on mobile' },
    },
    properties: {
      source: { type: 'code', displayName: 'URL' },
    },
    events: {},
    styles: {
      visibility: { type: 'code', displayName: 'Visibility' },
      disabledState: { type: 'code', displayName: 'Disable' },
    },
    exposedVariables: {},
    definition: {
      others: {
        showOnDesktop: { value: true },
        showOnMobile: { value: false },
      },
      properties: {
        source: { value: 'https://tooljet.io/' },
        visible: { value: true },
      },
      events: [],
      styles: {
        visibility: { value: '{{true}}' },
        disabledState: { value: '{{false}}' },
      },
    },
  },
  {
    name: 'CodeEditor',
    displayName: 'Code Editor',
    description: 'Code Editor',
    component: 'CodeEditor',
    defaultSize: {
      width: 15,
      height: 120,
    },
    others: {
      showOnDesktop: { type: 'toggle', displayName: 'Show on desktop' },
      showOnMobile: { type: 'toggle', displayName: 'Show on mobile' },
    },
    properties: {
      enableLineNumber: { type: 'code', displayName: 'Show Line Number' },
      mode: { type: 'code', displayName: 'Mode' },
      placeholder: { type: 'code', displayName: 'Placeholder' },
    },
    events: {},
    styles: {
      visibility: { type: 'code', displayName: 'Visibility' },
      disabledState: { type: 'code', displayName: 'Disable' },
    },
    exposedVariables: {
      value: '',
    },
    definition: {
      others: {
        showOnDesktop: { value: true },
        showOnMobile: { value: false },
      },
      properties: {
        enableLineNumber: { value: '{{true}}' },
        mode: { value: 'javascript' },
        placeholder: { value: '' },
      },
      events: [],
      styles: {
        visibility: { value: '{{true}}' },
        disabledState: { value: '{{false}}' },
      },
    },
  },
  {
    name: 'Tabs',
    displayName: 'Tabs',
    description: 'Tabs component',
    defaultSize: {
      width: 30,
      height: 200,
    },
    component: 'Tabs',
    others: {
      showOnDesktop: { type: 'toggle', displayName: 'Show on desktop' },
      showOnMobile: { type: 'toggle', displayName: 'Show on mobile' },
    },
    properties: {
      tabs: { type: 'code', displayName: 'Tabs' },
      defaultTab: { type: 'code', displayName: 'Default tab' },
    },
    events: {},
    styles: {
      highlightColor: { type: 'color', displayName: 'Highlight Color' },
      visibility: { type: 'code', displayName: 'Visibility' },
      disabledState: { type: 'code', displayName: 'Disable' },
    },
    exposedVariables: {},
    definition: {
      others: {
        showOnDesktop: { value: true },
        showOnMobile: { value: false },
      },
      properties: {
        tabs: {
          value:
            "{{[ \n\t\t{ title: 'Home', id: '0' }, \n\t\t{ title: 'Profile', id: '1' }, \n\t\t{ title: 'Settings', id: '2' } \n ]}}",
        },
        defaultTab: { value: '0' },
      },
      events: [],
      styles: {
        highlightColor: { value: '#0565FE' },
        visibility: { value: '{{true}}' },
        disabledState: { value: '{{false}}' },
      },
    },
  },
  {
    name: 'Timer',
    displayName: 'Timer',
    description: 'timer',
    component: 'Timer',
    defaultSize: {
      width: 11,
      height: 128,
    },
    others: {
      showOnDesktop: { type: 'toggle', displayName: 'Show on desktop' },
      showOnMobile: { type: 'toggle', displayName: 'Show on mobile' },
    },
    properties: {
      value: { type: 'code', displayName: 'Default value' },
      type: {
        type: 'select',
        displayName: 'Timer type',
        options: [
          { name: 'Count Up', value: 'countUp' },
          { name: 'Count Down', value: 'countDown' },
        ],
      },
    },
    validation: {},
    events: {
      onStart: { displayName: 'On Start' },
      onResume: { displayName: 'On Resume' },
      onPause: { displayName: 'On Pause' },
      onCountDownFinish: { displayName: 'On Count Down Finish' },
      onReset: { displayName: 'On Reset' },
    },
    styles: {
      visibility: { type: 'code', displayName: 'Visibility' },
      disabledState: { type: 'code', displayName: 'Disable' },
    },
    exposedVariables: {
      value: '',
    },
    definition: {
      validation: {},
      others: {
        showOnDesktop: { value: true },
        showOnMobile: { value: false },
      },
      properties: {
        value: {
          value: '00:00:00:000',
        },
        type: {
          value: 'countUp',
        },
      },
      events: [],
      styles: {
        visibility: { value: '{{true}}' },
        disabledState: { value: '{{false}}' },
      },
    },
  },
<<<<<<< HEAD

  {
    name: 'Statics',
    displayName: 'Statics',
    description: 'Statics',
    component: 'Statics',
    defaultSize: {
      width: 6,
      height: 152,
    },
=======
  {
    name: 'Listview',
    displayName: 'List view',
    description: 'Wrapper for multiple components',
    defaultSize: {
      width: 5,
      height: 200,
    },
    component: 'Listview',
>>>>>>> 4d690650
    others: {
      showOnDesktop: { type: 'toggle', displayName: 'Show on desktop' },
      showOnMobile: { type: 'toggle', displayName: 'Show on mobile' },
    },
    properties: {
<<<<<<< HEAD
      primaryValueLabel: { type: 'code', displayName: 'Primary value label' },
      primaryvalue: { type: 'code', displayName: 'Primary value' },
      secondaryValueLabel: { type: 'code', displayName: 'Secondary value label' },
      secondaryvalue: { type: 'code', displayName: 'Secondary value' },
      secondarysigndisplay: {
        type: 'select',
        displayName: 'Secondary sign display',
        options: [
          { name: 'positive', value: 'positive' },
          { name: 'negative', value: 'negative' },
        ],
      },
    },

    events: {
      onChange: { displayName: 'On change' },
    },
    styles: {
      PrimaryLabelColour: { type: 'color', displayName: 'Primary Label Colour' },
      PrimaryTextColour: { type: 'color', displayName: 'Primary Text  Colour' },
      SecondaryLabelColour: { type: 'color', displayName: 'Secondary Label Colour' },
      SecondaryTextColour: { type: 'color', displayName: 'Secondary Text Colour' },
    },

=======
      data: { type: 'code', displayName: 'List data' },
      rowHeight: { type: 'code', displayName: 'Row height' },
      showBorder: { type: 'code', displayName: 'Show bottom border' },
    },
    events: {},
    styles: {
      backgroundColor: { type: 'color' },
      visibility: { type: 'code', displayName: 'Visibility' },
      disabledState: { type: 'code', displayName: 'Disable' },
    },
    exposedVariables: {
      data: [{}],
    },
>>>>>>> 4d690650
    definition: {
      others: {
        showOnDesktop: { value: true },
        showOnMobile: { value: false },
      },
      properties: {
<<<<<<< HEAD
        primaryValueLabel: { value:'This months earnings' },
        primaryvalue: { value:'682.3'  },  
        secondaryValueLabel: { value:'Last month'  },
        secondaryvalue: { value:'2.85' },
        secondarysigndisplay: { value:'positive'  },
      },
      styles: {
        PrimaryLabelColour: { value:'#8092AB' },
        PrimaryTextColour: { value:'#000000' },
        SecondaryLabelColour: {value:'#8092AB'  },
        SecondaryTextColour: { value:'#36AF8B'},
=======
        data: {
          value: "{{ [ { image: 'https://reqres.in/img/faces/8-image.jpg' }] }}",
        },
        rowHeight: {
          value: '100',
        },
        visible: { value: true },
        showBorder: { value: '{{true}}' },
      },
      events: [],
      styles: {
        backgroundColor: { value: '#fff' },
        visibility: { value: '{{true}}' },
        disabledState: { value: '{{false}}' },
>>>>>>> 4d690650
      },
    },
  },
];<|MERGE_RESOLUTION|>--- conflicted
+++ resolved
@@ -1491,18 +1491,6 @@
       },
     },
   },
-<<<<<<< HEAD
-
-  {
-    name: 'Statics',
-    displayName: 'Statics',
-    description: 'Statics',
-    component: 'Statics',
-    defaultSize: {
-      width: 6,
-      height: 152,
-    },
-=======
   {
     name: 'Listview',
     displayName: 'List view',
@@ -1512,38 +1500,11 @@
       height: 200,
     },
     component: 'Listview',
->>>>>>> 4d690650
-    others: {
-      showOnDesktop: { type: 'toggle', displayName: 'Show on desktop' },
-      showOnMobile: { type: 'toggle', displayName: 'Show on mobile' },
-    },
-    properties: {
-<<<<<<< HEAD
-      primaryValueLabel: { type: 'code', displayName: 'Primary value label' },
-      primaryvalue: { type: 'code', displayName: 'Primary value' },
-      secondaryValueLabel: { type: 'code', displayName: 'Secondary value label' },
-      secondaryvalue: { type: 'code', displayName: 'Secondary value' },
-      secondarysigndisplay: {
-        type: 'select',
-        displayName: 'Secondary sign display',
-        options: [
-          { name: 'positive', value: 'positive' },
-          { name: 'negative', value: 'negative' },
-        ],
-      },
-    },
-
-    events: {
-      onChange: { displayName: 'On change' },
-    },
-    styles: {
-      PrimaryLabelColour: { type: 'color', displayName: 'Primary Label Colour' },
-      PrimaryTextColour: { type: 'color', displayName: 'Primary Text  Colour' },
-      SecondaryLabelColour: { type: 'color', displayName: 'Secondary Label Colour' },
-      SecondaryTextColour: { type: 'color', displayName: 'Secondary Text Colour' },
-    },
-
-=======
+    others: {
+      showOnDesktop: { type: 'toggle', displayName: 'Show on desktop' },
+      showOnMobile: { type: 'toggle', displayName: 'Show on mobile' },
+    },
+    properties: {
       data: { type: 'code', displayName: 'List data' },
       rowHeight: { type: 'code', displayName: 'Row height' },
       showBorder: { type: 'code', displayName: 'Show bottom border' },
@@ -1557,26 +1518,12 @@
     exposedVariables: {
       data: [{}],
     },
->>>>>>> 4d690650
-    definition: {
-      others: {
-        showOnDesktop: { value: true },
-        showOnMobile: { value: false },
-      },
-      properties: {
-<<<<<<< HEAD
-        primaryValueLabel: { value:'This months earnings' },
-        primaryvalue: { value:'682.3'  },  
-        secondaryValueLabel: { value:'Last month'  },
-        secondaryvalue: { value:'2.85' },
-        secondarysigndisplay: { value:'positive'  },
-      },
-      styles: {
-        PrimaryLabelColour: { value:'#8092AB' },
-        PrimaryTextColour: { value:'#000000' },
-        SecondaryLabelColour: {value:'#8092AB'  },
-        SecondaryTextColour: { value:'#36AF8B'},
-=======
+    definition: {
+      others: {
+        showOnDesktop: { value: true },
+        showOnMobile: { value: false },
+      },
+      properties: {
         data: {
           value: "{{ [ { image: 'https://reqres.in/img/faces/8-image.jpg' }] }}",
         },
@@ -1591,7 +1538,6 @@
         backgroundColor: { value: '#fff' },
         visibility: { value: '{{true}}' },
         disabledState: { value: '{{false}}' },
->>>>>>> 4d690650
       },
     },
   },
