export const componentTypes = [
  {
    name: 'Table',
    displayName: 'Table',
    description: 'Display paginated tabular data',
    component: 'Table',
    properties: {
      title: { type: 'string', displayName: 'Title' },
      data: { type: 'code', displayName: 'Table data' },
      loadingState: { type: 'toggle', displayName: 'Loading state' },
      columns: { type: 'array', displayName: 'Table Columns' },
      serverSidePagination: { type: 'toggle', displayName: 'Server-side pagination' },
      clientSidePagination: { type: 'toggle', displayName: 'Client-side pagination' },
      serverSideSearch: { type: 'toggle', displayName: 'Server-side search' },
      actionButtonBackgroundColor: { type: 'color', displayName: 'Background color' },
      actionButtonTextColor: { type: 'color', displayName: 'Text color' },
      displaySearchBox: { type: 'toggle', displayName: 'Show search box' },
      showDownloadButton: { type: 'toggle', displayName: 'Show download button' },
      showFilterButton: { type: 'toggle', displayName: 'Show filter button' },
      showBulkUpdateActions: { type: 'toggle', displayName: 'Show bulk update actions' },
      showBulkSelector: { type: 'toggle', displayName: 'Bulk selection' },
      highlightSelectedRow: { type: 'toggle', displayName: 'Highlight selected row' },
    },
    others: {
      showOnDesktop: { type: 'toggle', displayName: 'Show on desktop ' },
      showOnMobile: { type: 'toggle', displayName: 'Show on mobile' },
    },
    defaultSize: {
      width: 20,
      height: 300,
    },
    events: {
      onRowClicked: { displayName: 'Row clicked' },
      onBulkUpdate: { displayName: 'Bulk update' },
      onPageChanged: { displayName: 'Page changed' },
      onSearch: { displayName: 'Search' },
    },
    styles: {
      textColor: { type: 'color', displayName: 'Text Color' },
      actionButtonRadius: { type: 'code', displayName: 'Action Button Radius' },
      tableType: {
        type: 'select',
        displayName: 'Table type',
        options: [
          { name: 'Bordered', value: '' },
          { name: 'Borderless', value: 'table-borderless' },
          { name: 'Classic', value: 'table-classic' },
          { name: 'Striped', value: 'table-striped' },
          { name: 'Striped & bordered', value: 'table-striped table-bordered' },
        ],
      },
      cellSize: {
        type: 'select',
        displayName: 'Cell size',
        options: [
          { name: 'Compact', value: 'compact' },
          { name: 'Spacious', value: 'spacious' },
        ],
      },
      borderRadius: { type: 'code', displayName: 'Border Radius' },
      visibility: { type: 'toggle', displayName: 'Visibility' },
      disabledState: { type: 'toggle', displayName: 'Disable' },
    },
    exposedVariables: {
      selectedRow: {},
      changeSet: {},
      dataUpdates: [],
      pageIndex: 1,
      searchText: '',
      selectedRows: [],
    },
    definition: {
      others: {
        showOnDesktop: { value: '{{true}}' },
        showOnMobile: { value: '{{false}}' },
      },
      properties: {
        title: { value: 'Table' },
        visible: { value: '{{true}}' },
        loadingState: { value: '{{false}}' },
        data: {
          value:
            "{{ [ \n\t\t{ id: 1, name: 'Sarah', email: 'sarah@example.com'}, \n\t\t{ id: 2, name: 'Lisa', email: 'lisa@example.com'}, \n\t\t{ id: 3, name: 'Sam', email: 'sam@example.com'}, \n\t\t{ id: 4, name: 'Jon', email: 'jon@example.com'} \n] }}",
        },
        serverSidePagination: { value: '{{false}}' },
        clientSidePagination: { value: '{{true}}' },
        displaySearchBox: { value: '{{true}}' },
        showDownloadButton: { value: '{{true}}' },
        showFilterButton: { value: '{{true}}' },
        columns: {
          value: [
            { name: 'id', id: 'e3ecbf7fa52c4d7210a93edb8f43776267a489bad52bd108be9588f790126737' },
            { name: 'name', id: '5d2a3744a006388aadd012fcc15cc0dbcb5f9130e0fbb64c558561c97118754a' },
            { name: 'email', id: 'afc9a5091750a1bd4760e38760de3b4be11a43452ae8ae07ce2eebc569fe9a7f' },
          ],
        },
        showBulkUpdateActions: { value: '{{true}}' },
        showBulkSelector: { value: '{{false}}' },
        highlightSelectedRow: { value: '{{false}}' },
      },
      events: [],
      styles: {
        textColor: { value: '#000' },
        actionButtonRadius: { value: '0' },
        visibility: { value: '{{true}}' },
        disabledState: { value: '{{false}}' },
        cellSize: { value: 'compact' },
        borderRadius: { value: '0' },
      },
    },
  },
  {
    name: 'Button',
    displayName: 'Button',
    description: 'Trigger actions: queries, alerts etc',
    component: 'Button',
    defaultSize: {
      width: 3,
      height: 30,
    },
    others: {
      showOnDesktop: { type: 'toggle', displayName: 'Show on desktop' },
      showOnMobile: { type: 'toggle', displayName: 'Show on mobile' },
    },
    properties: {
      text: { type: 'code', displayName: 'Button Text' },
      loadingState: { type: 'toggle', displayName: 'Loading State' },
    },
    events: {
      onClick: { displayName: 'On click' },
    },
    styles: {
      backgroundColor: { type: 'color', displayName: 'Background color' },
      textColor: { type: 'color', displayName: 'Text color' },
      loaderColor: { type: 'color', displayName: 'Loader color' },
      visibility: { type: 'toggle', displayName: 'Visibility' },
      disabledState: { type: 'toggle', displayName: 'Disable' },
      borderRadius: { type: 'number', displayName: 'Border radius' },
    },
    exposedVariables: {},
    definition: {
      others: {
        showOnDesktop: { value: '{{true}}' },
        showOnMobile: { value: '{{false}}' },
      },
      properties: {
        text: { value: `Button` },
        visible: { value: '{{true}}' },
        loadingState: { value: `{{false}}` },
      },
      events: [],
      styles: {
        backgroundColor: { value: '#375FCF' },
        textColor: { value: '#fff' },
        loaderColor: { value: '#fff' },
        visibility: { value: '{{true}}' },
        borderRadius: { value: '{{0}}' },
        disabledState: { value: '{{false}}' },
      },
    },
  },
  {
    name: 'Chart',
    displayName: 'Chart',
    description: 'Display charts',
    component: 'Chart',
    defaultSize: {
      width: 20,
      height: 400,
    },
    others: {
      showOnDesktop: { type: 'toggle', displayName: 'Show on desktop' },
      showOnMobile: { type: 'toggle', displayName: 'Show on mobile' },
    },
    properties: {
      title: { type: 'code', displayName: 'Title' },
      data: { type: 'json', displayName: 'Data' },
      loadingState: { type: 'toggle', displayName: 'Loading State' },
      markerColor: { type: 'color', displayName: 'Marker color' },
      showAxes: { type: 'toggle', displayName: 'Show axes' },
      showGridLines: { type: 'toggle', displayName: 'Show grid lines' },
      type: {
        type: 'select',
        displayName: 'Chart type',
        options: [
          { name: 'Line', value: 'line' },
          { name: 'Bar', value: 'bar' },
          { name: 'Pie', value: 'pie' },
        ],
      },
      jsonDescription: { type: 'json', displayName: 'Json Description' },
      plotFromJson: { type: 'toggle', displayName: 'Use Plotly JSON schema' },
    },
    events: {},
    styles: {
      padding: { type: 'code', displayName: 'Padding' },
      visibility: { type: 'toggle', displayName: 'Visibility' },
      disabledState: { type: 'toggle', displayName: 'Disable' },
    },
    exposedVariables: {
      show: null,
    },
    definition: {
      others: {
        showOnDesktop: { value: '{{true}}' },
        showOnMobile: { value: '{{false}}' },
      },
      properties: {
        title: { value: 'This title can be changed' },
        markerColor: { value: '#CDE1F8' },
        showAxes: { value: '{{true}}' },
        showGridLines: { value: '{{true}}' },
        plotFromJson: { value: '{{false}}' },
        loadingState: { value: `{{false}}` },
        jsonDescription: {
          value: `{
            "data": [
                {
                    "x": [
                        "Jan",
                        "Feb",
                        "Mar"
                    ],
                    "y": [
                        100,
                        80,
                        40
                    ],
                    "type": "bar"
                }
            ]
        }`,
        },
        type: { value: `line` },
        data: {
          value: `[
  { "x": "Jan", "y": 100},
  { "x": "Feb", "y": 80},
  { "x": "Mar", "y": 40}
]`,
        },
      },
      events: [],
      styles: {
        padding: { value: '50' },
        visibility: { value: '{{true}}' },
        disabledState: { value: '{{false}}' },
      },
    },
  },
  {
    name: 'Modal',
    displayName: 'Modal',
    description: 'Modal triggered by events',
    component: 'Modal',
    defaultSize: {
      width: 10,
      height: 400,
    },
    others: {
      showOnDesktop: { type: 'toggle', displayName: 'Show on desktop' },
      showOnMobile: { type: 'toggle', displayName: 'Show on mobile' },
    },
    properties: {
      title: { type: 'code', displayName: 'Title' },
      size: {
        type: 'select',
        displayName: 'Modal size',
        options: [
          { name: 'small', value: 'sm' },
          { name: 'medium', value: 'md' },
          { name: 'large', value: 'lg' },
        ],
      },
    },
    events: {},
    styles: {
      disabledState: { type: 'toggle', displayName: 'Disable' },
    },
    exposedVariables: {
      show: null,
    },
    definition: {
      others: {
        showOnDesktop: { value: '{{true}}' },
        showOnMobile: { value: '{{false}}' },
      },
      properties: {
        title: { value: 'This title can be changed' },
        size: { value: 'md' },
      },
      events: [],
      styles: {
        disabledState: { value: '{{false}}' },
      },
    },
  },
  {
    name: 'TextInput',
    displayName: 'Text Input',
    description: 'Text field for forms',
    component: 'TextInput',
    defaultSize: {
      width: 6,
      height: 30,
    },
    others: {
      showOnDesktop: { type: 'toggle', displayName: 'Show on desktop' },
      showOnMobile: { type: 'toggle', displayName: 'Show on mobile' },
    },
    properties: {
      value: { type: 'code', displayName: 'Default value' },
      placeholder: { type: 'code', displayName: 'Placeholder' },
    },
    validation: {
      regex: { type: 'code', displayName: 'Regex' },
      minLength: { type: 'code', displayName: 'Min length' },
      maxLength: { type: 'code', displayName: 'Max length' },
      customRule: { type: 'code', displayName: 'Custom validation' },
    },
    events: {
      onChange: { displayName: 'On change' },
    },
    styles: {
      visibility: { type: 'toggle', displayName: 'Visibility' },
      disabledState: { type: 'toggle', displayName: 'Disable' },
      borderRadius: { type: 'code', displayName: 'Border radius' },
    },
    exposedVariables: {
      value: '',
    },
    definition: {
      validation: {
        regex: { value: '' },
        minLength: { value: null },
        maxLength: { value: null },
        customRule: { value: null },
      },
      others: {
        showOnDesktop: { value: '{{true}}' },
        showOnMobile: { value: '{{false}}' },
      },
      properties: {
        value: { value: '' },
        placeholder: { value: 'Placeholder text' },
      },
      events: [],
      styles: {
        visibility: { value: '{{true}}' },
        disabledState: { value: '{{false}}' },
        borderRadius: { value: '{{0}}' },
      },
    },
  },
  {
    name: 'NumberInput',
    displayName: 'Number Input',
    description: 'Number field for forms',
    component: 'NumberInput',
    defaultSize: {
      width: 4,
      height: 30,
    },
    others: {
      showOnDesktop: { type: 'toggle', displayName: 'Show on desktop' },
      showOnMobile: { type: 'toggle', displayName: 'Show on mobile' },
    },
    properties: {
      value: { type: 'code', displayName: 'Default value' },
      minValue: { type: 'code', displayName: 'Minimum value' },
      maxValue: { type: 'code', displayName: 'Maximum value' },
      placeholder: { type: 'code', displayName: 'Placeholder' },
    },
    events: {},
    styles: {
      visibility: { type: 'toggle', displayName: 'Visibility' },
      disabledState: { type: 'toggle', displayName: 'Disable' },
      borderRadius: { type: 'code', displayName: 'Border radius' },
    },
    exposedVariables: {
      value: 0,
    },
    definition: {
      others: {
        showOnDesktop: { value: '{{true}}' },
        showOnMobile: { value: '{{false}}' },
      },
      properties: {
        value: { value: '99' },
        maxValue: { value: '' },
        minValue: { value: '' },
        placeholder: { value: '0' },
      },
      events: [],
      styles: {
        visibility: { value: '{{true}}' },
        disabledState: { value: '{{false}}' },
        borderRadius: { value: '{{0}}' },
      },
    },
  },
  {
    name: 'PasswordInput',
    displayName: 'Password Input',
    description: 'Password input field for forms',
    component: 'PasswordInput',
    defaultSize: {
      width: 4,
      height: 30,
    },
    others: {
      showOnDesktop: { type: 'toggle', displayName: 'Show on desktop' },
      showOnMobile: { type: 'toggle', displayName: 'Show on mobile' },
    },
    properties: {
      placeholder: { type: 'code', displayName: 'Placeholder' },
    },
    validation: {
      regex: { type: 'code', displayName: 'Regex' },
      minLength: { type: 'code', displayName: 'Min length' },
      maxLength: { type: 'code', displayName: 'Max length' },
      customRule: { type: 'code', displayName: 'Custom validation' },
    },
    events: {},
    styles: {
      visibility: { type: 'toggle', displayName: 'Visibility' },
      disabledState: { type: 'toggle', displayName: 'Disable' },
      borderRadius: { type: 'code', displayName: 'Border radius' },
    },
    exposedVariables: {
      value: '',
    },
    definition: {
      others: {
        showOnDesktop: { value: '{{true}}' },
        showOnMobile: { value: '{{false}}' },
      },
      properties: {
        placeholder: { value: 'password' },
      },
      validation: {
        regex: { value: '' },
        minLength: { value: null },
        maxLength: { value: null },
        customRule: { value: null },
      },
      events: [],
      styles: {
        visibility: { value: '{{true}}' },
        disabledState: { value: '{{false}}' },
        borderRadius: { value: '{{0}}' },
      },
    },
  },
  {
    name: 'Datepicker',
    displayName: 'Date Picker',
    description: 'Select a date and time',
    component: 'Datepicker',
    defaultSize: {
      width: 5,
      height: 30,
    },
    validation: {
      customRule: { type: 'code', displayName: 'Custom validation' },
    },
    others: {
      showOnDesktop: { type: 'toggle', displayName: 'Show on desktop' },
      showOnMobile: { type: 'toggle', displayName: 'Show on mobile' },
    },
    properties: {
      defaultValue: { type: 'code', displayName: 'Default value' },
      format: { type: 'code', displayName: 'Format' },
      enableTime: { type: 'code', displayName: 'Enable time selection?' },
      enableDate: { type: 'code', displayName: 'Enable date selection?' },
      disabledDates: { type: 'code', displayName: 'Disabled dates' },
    },
    events: {
      onSelect: { displayName: 'On select' },
    },
    styles: {
      visibility: { type: 'toggle', displayName: 'Visibility' },
      disabledState: { type: 'toggle', displayName: 'Disable' },
      borderRadius: { type: 'code', displayName: 'Border radius' },
    },
    exposedVariables: {
      value: '',
    },
    definition: {
      others: {
        showOnDesktop: { value: '{{true}}' },
        showOnMobile: { value: '{{false}}' },
      },
      validation: {
        customRule: { value: null },
      },
      properties: {
        defaultValue: { value: '01/01/2022' },
        format: { value: 'DD/MM/YYYY' },
        enableTime: { value: '{{false}}' },
        enableDate: { value: '{{true}}' },
        disabledDates: { value: '{{[]}}' },
      },
      events: [],
      styles: {
        visibility: { value: '{{true}}' },
        disabledState: { value: '{{false}}' },
        borderRadius: { value: '{{0}}' },
      },
    },
  },
  {
    name: 'Checkbox',
    displayName: 'Checkbox',
    description: 'A single checkbox',
    component: 'Checkbox',
    defaultSize: {
      width: 5,
      height: 30,
    },
    others: {
      showOnDesktop: { type: 'toggle', displayName: 'Show on desktop' },
      showOnMobile: { type: 'toggle', displayName: 'Show on mobile' },
    },
    properties: {
      label: { type: 'code', displayName: 'Label' },
    },
    events: {
      onCheck: { displayName: 'On check' },
      onUnCheck: { displayName: 'On uncheck' },
    },
    styles: {
      textColor: { type: 'color', displayName: 'Text Color' },
      checkboxColor: { type: 'color', displayName: 'Checkbox Color' },
      visibility: { type: 'toggle', displayName: 'Visibility' },
      disabledState: { type: 'toggle', displayName: 'Disable' },
    },
    exposedVariables: {},
    definition: {
      others: {
        showOnDesktop: { value: '{{true}}' },
        showOnMobile: { value: '{{false}}' },
      },
      properties: {
        label: { value: 'Checkbox label' },
      },
      events: [],
      styles: {
        textColor: { value: '#000' },
        checkboxColor: { value: '#3c92dc' },
        visibility: { value: '{{true}}' },
        disabledState: { value: '{{false}}' },
      },
    },
  },
  {
    name: 'Radio-button',
    displayName: 'Radio Button',
    description: 'Radio buttons',
    component: 'RadioButton',
    defaultSize: {
      width: 6,
      height: 60,
    },
    others: {
      showOnDesktop: { type: 'toggle', displayName: 'Show on desktop' },
      showOnMobile: { type: 'toggle', displayName: 'Show on mobile' },
    },
    properties: {
      label: { type: 'code', displayName: 'Label' },
      value: { type: 'code', displayName: 'Default value' },
      values: { type: 'code', displayName: 'Option values' },
      display_values: { type: 'code', displayName: 'Option labels' },
    },
    events: {
      onSelectionChange: { displayName: 'On select' },
    },
    styles: {
      textColor: { type: 'color', displayName: 'Text Color' },
      activeColor: { type: 'color', displayName: 'Active Color' },
      visibility: { type: 'toggle', displayName: 'Visibility' },
      disabledState: { type: 'toggle', displayName: 'Disable' },
    },
    exposedVariables: {},
    definition: {
      others: {
        showOnDesktop: { value: '{{true}}' },
        showOnMobile: { value: '{{false}}' },
      },
      properties: {
        label: { value: 'Select' },
        value: { value: '{{true}}' },
        values: { value: '{{[true,false]}}' },
        display_values: { value: '{{["yes", "no"]}}' },
        visible: { value: '{{true}}' },
      },
      events: [],
      styles: {
        textColor: { value: '#000' },
        activeColor: { value: '#4D72FA' },
        visibility: { value: '{{true}}' },
        disabledState: { value: '{{false}}' },
      },
    },
  },
  {
    name: 'ToggleSwitch',
    displayName: 'Toggle Switch',
    description: 'Toggle Switch',
    component: 'ToggleSwitch',
    defaultSize: {
      width: 6,
      height: 30,
    },
    others: {
      showOnDesktop: { type: 'toggle', displayName: 'Show on desktop' },
      showOnMobile: { type: 'toggle', displayName: 'Show on mobile' },
    },
    properties: {
      label: { type: 'code', displayName: 'Label' },
    },
    events: {
      onChange: { displayName: 'On change' },
    },
    styles: {
      textColor: { type: 'color', displayName: 'Text Color' },
      toggleSwitchColor: { type: 'color', displayName: 'Toggle Switch Color' },
      visibility: { type: 'toggle', displayName: 'Visibility' },
      disabledState: { type: 'toggle', displayName: 'Disable' },
    },
    exposedVariables: {
      value: false,
    },
    definition: {
      others: {
        showOnDesktop: { value: '{{true}}' },
        showOnMobile: { value: '{{false}}' },
      },
      properties: {
        label: { value: 'Toggle label' },
      },
      events: [],
      styles: {
        textColor: { value: '#000' },
        toggleSwitchColor: { value: '#3c92dc' },
        visibility: { value: '{{true}}' },
        disabledState: { value: '{{false}}' },
      },
    },
  },
  {
    name: 'Textarea',
    displayName: 'Textarea',
    description: 'Text area form field',
    component: 'TextArea',
    defaultSize: {
      width: 6,
      height: 100,
    },
    others: {
      showOnDesktop: { type: 'toggle', displayName: 'Show on desktop' },
      showOnMobile: { type: 'toggle', displayName: 'Show on mobile' },
    },
    properties: {
      value: { type: 'code', displayName: 'Default value' },
      placeholder: { type: 'code', displayName: 'Placeholder' },
    },
    events: {},
    styles: {
      visibility: { type: 'toggle', displayName: 'Visibility' },
      disabledState: { type: 'toggle', displayName: 'Disable' },
      borderRadius: { type: 'code', displayName: 'Border radius' },
    },
    exposedVariables: {
      value:
        'ToolJet is an open-source low-code platform for building and deploying internal tools with minimal engineering efforts 🚀',
    },
    definition: {
      others: {
        showOnDesktop: { value: '{{true}}' },
        showOnMobile: { value: '{{false}}' },
      },
      properties: {
        value: {
          value:
            'ToolJet is an open-source low-code platform for building and deploying internal tools with minimal engineering efforts 🚀',
        },
        placeholder: { value: 'Placeholder text' },
      },
      events: [],
      styles: {
        visibility: { value: '{{true}}' },
        disabledState: { value: '{{false}}' },
        borderRadius: { value: '{{0}}' },
      },
    },
  },
  {
    name: 'DateRangePicker',
    displayName: 'Range Picker',
    description: 'Select a date range',
    component: 'DaterangePicker',
    defaultSize: {
      width: 10,
      height: 30,
    },
    others: {
      showOnDesktop: { type: 'toggle', displayName: 'Show on desktop' },
      showOnMobile: { type: 'toggle', displayName: 'Show on mobile' },
    },
    properties: {
      defaultStartDate: { type: 'code', displayName: 'Default start date' },
      defaultEndDate: { type: 'code', displayName: 'Default end date' },
      format: { type: 'code', displayName: 'Format' },
    },
    events: {},
    styles: {
      borderRadius: { type: 'code', displayName: 'Border radius' },
      visibility: { type: 'toggle', displayName: 'Visibility' },
      disabledState: { type: 'toggle', displayName: 'Disable' },
    },
    exposedVariables: {
      endDate: {},
      startDate: {},
    },
    definition: {
      others: {
        showOnDesktop: { value: '{{true}}' },
        showOnMobile: { value: '{{false}}' },
      },
      properties: {
        defaultStartDate: { value: '01/04/2022' },
        defaultEndDate: { value: '10/04/2022' },

        format: { value: 'DD/MM/YYYY' },
      },
      events: [],
      styles: {
        borderRadius: { value: '0' },
        visibility: { value: '{{true}}' },
        disabledState: { value: '{{false}}' },
      },
    },
  },
  {
    name: 'Text',
    displayName: 'Text',
    description: 'Display markdown or HTML',
    component: 'Text',
    others: {
      showOnDesktop: { type: 'toggle', displayName: 'Show on desktop' },
      showOnMobile: { type: 'toggle', displayName: 'Show on mobile' },
    },
    properties: {
      defaultValue: { type: 'code', displayName: 'Default value' },
      text: { type: 'code', displayName: 'Text' },
      loadingState: { type: 'toggle', displayName: 'Show loading state' },
    },
    defaultSize: {
      width: 6,
      height: 30,
    },
    events: [],
    styles: {
      textSize: { type: 'number', displayName: 'Text Size' },
      textColor: { type: 'color', displayName: 'Text Color' },
      textAlign: { type: 'alignButtons', displayName: 'Align Text' },
      visibility: { type: 'toggle', displayName: 'Visibility' },
      disabledState: { type: 'toggle', displayName: 'Disable' },
    },
    exposedVariables: {},
    definition: {
      others: {
        showOnDesktop: { value: '{{true}}' },
        showOnMobile: { value: '{{false}}' },
      },
      properties: {
        text: { value: 'Text goes here !' },
        visible: { value: '{{true}}' },
        loadingState: { value: `{{false}}` },
      },
      events: [],
      styles: {
        groupActions: { value: 'left' },
        textSize: { value: 14 },
        textColor: { value: '#000' },
        textAlign: { value: 'left' },
        visibility: { value: '{{true}}' },
        disabledState: { value: '{{false}}' },
      },
    },
  },
  {
    name: 'Image',
    displayName: 'Image',
    description: 'Display an Image',
    defaultSize: {
      width: 3,
      height: 100,
    },
    component: 'Image',
    others: {
      showOnDesktop: { type: 'toggle', displayName: 'Show on desktop' },
      showOnMobile: { type: 'toggle', displayName: 'Show on mobile' },
    },
    properties: {
      source: { type: 'code', displayName: 'URL' },
    },
    events: {
      onClick: { displayName: 'On click' },
    },
    styles: {
      borderType: {
        type: 'select',
        displayName: 'Border type',
        options: [
          { name: 'None', value: 'none' },
          { name: 'Rounded', value: 'rounded' },
          { name: 'Circle', value: 'rounded-circle' },
          { name: 'Thumbnail', value: 'img-thumbnail' },
        ],
      },
      backgroundColor: { type: 'color', displayName: 'Background color' },
      padding: { type: 'code', displayName: 'Padding' },
      visibility: { type: 'toggle', displayName: 'Visibility' },
      disabledState: { type: 'toggle', displayName: 'Disable' },
    },
    exposedVariables: {},
    definition: {
      others: {
        showOnDesktop: { value: '{{true}}' },
        showOnMobile: { value: '{{false}}' },
      },
      properties: {
        source: { value: 'https://www.svgrepo.com/show/34217/image.svg' },
        visible: { value: '{{true}}' },
      },
      events: [],
      styles: {
        borderType: { value: 'none' },
        padding: { value: '0' },
        visibility: { value: '{{true}}' },
        disabledState: { value: '{{false}}' },
      },
    },
  },
  {
    name: 'Container',
    displayName: 'Container',
    description: 'Wrapper for multiple components',
    defaultSize: {
      width: 5,
      height: 200,
    },
    component: 'Container',
    others: {
      showOnDesktop: { type: 'toggle', displayName: 'Show on desktop' },
      showOnMobile: { type: 'toggle', displayName: 'Show on mobile' },
    },
    properties: {},
    events: {},
    styles: {
      backgroundColor: { type: 'color' },
      borderRadius: { type: 'code', displayName: 'Border Radius' },
      visibility: { type: 'toggle', displayName: 'Visibility' },
      disabledState: { type: 'toggle', displayName: 'Disable' },
    },
    exposedVariables: {},
    definition: {
      others: {
        showOnDesktop: { value: '{{true}}' },
        showOnMobile: { value: '{{false}}' },
      },
      properties: {
        visible: { value: '{{true}}' },
      },
      events: [],
      styles: {
        backgroundColor: { value: '#fff' },
        borderRadius: { value: '0' },
        visibility: { value: '{{true}}' },
        disabledState: { value: '{{false}}' },
      },
    },
  },
  {
    name: 'Dropdown',
    displayName: 'Dropdown',
    description: 'Select one value from options',
    defaultSize: {
      width: 8,
      height: 30,
    },
    component: 'DropDown',
    others: {
      showOnDesktop: { type: 'toggle', displayName: 'Show on desktop' },
      showOnMobile: { type: 'toggle', displayName: 'Show on mobile' },
    },
    validation: {
      customRule: { type: 'code', displayName: 'Custom validation' },
    },
    properties: {
      label: { type: 'code', displayName: 'Label' },
      value: { type: 'code', displayName: 'Default value' },
      values: { type: 'code', displayName: 'Option values' },
      display_values: { type: 'code', displayName: 'Option labels' },
      loadingState: { type: 'toggle', displayName: 'Options loading state' },
    },
    events: {
      onSelect: { displayName: 'On select' },
      onSearchTextChanged: { displayName: 'On search text changed' },
    },
    styles: {
      borderRadius: { type: 'code', displayName: 'Border radius' },
      visibility: { type: 'toggle', displayName: 'Visibility' },
      selectedTextColor: { type: 'color', displayName: 'Selected Text Color' },
      disabledState: { type: 'toggle', displayName: 'Disable' },
      justifyContent: { type: 'alignButtons', displayName: 'Align Text' },
    },
    exposedVariables: {
      value: 2,
      searchText: '',
    },
    definition: {
      others: {
        showOnDesktop: { value: '{{true}}' },
        showOnMobile: { value: '{{false}}' },
      },
      validation: {
        customRule: { value: null },
      },
      properties: {
        label: { value: 'Select' },
        value: { value: '{{2}}' },
        values: { value: '{{[1,2,3]}}' },
        display_values: { value: '{{["one", "two", "three"]}}' },
        visible: { value: '{{true}}' },
        loadingState: { value: '{{false}}' },
      },
      events: [],
      styles: {
        borderRadius: { value: '0' },
        visibility: { value: '{{true}}' },
        disabledState: { value: '{{false}}' },
        justifyContent: { value: 'left' },
      },
    },
  },
  {
    name: 'Multiselect',
    displayName: 'Multiselect',
    description: 'Select multiple values from options',
    defaultSize: {
      width: 12,
      height: 30,
    },
    component: 'Multiselect',
    others: {
      showOnDesktop: { type: 'toggle', displayName: 'Show on desktop' },
      showOnMobile: { type: 'toggle', displayName: 'Show on mobile' },
    },
    properties: {
      label: { type: 'code', displayName: 'Label' },
      value: { type: 'code', displayName: 'Default value' },
      values: { type: 'code', displayName: 'Option values' },
      display_values: { type: 'code', displayName: 'Option labels' },
      showAllOption: { type: 'toggle', displayName: 'Enable select All option' },
    },
    events: {
      onSelect: { displayName: 'On select' },
    },
    styles: {
      borderRadius: { type: 'code', displayName: 'Border radius' },
      visibility: { type: 'toggle', displayName: 'Visibility' },
      disabledState: { type: 'toggle', displayName: 'Disable' },
    },
    exposedVariables: {
      values: {},
    },
    definition: {
      others: {
        showOnDesktop: { value: '{{true}}' },
        showOnMobile: { value: '{{false}}' },
      },
      properties: {
        label: { value: 'Select' },
        value: { value: '{{[2,3]}}' },
        values: { value: '{{[1,2,3]}}' },
        display_values: { value: '{{["one", "two", "three"]}}' },
        visible: { value: '{{true}}' },
      },
      events: [],
      styles: {
        borderRadius: { value: '0' },
        visibility: { value: '{{true}}' },
        disabledState: { value: '{{false}}' },
      },
    },
  },
  {
    name: 'RichTextEditor',
    displayName: 'Text Editor',
    description: 'Rich text editor',
    component: 'RichTextEditor',
    defaultSize: {
      width: 16,
      height: 210,
    },
    others: {
      showOnDesktop: { type: 'toggle', displayName: 'Show on desktop' },
      showOnMobile: { type: 'toggle', displayName: 'Show on mobile' },
    },
    properties: {
      placeholder: { type: 'code', displayName: 'Placeholder' },
      defaultValue: { type: 'code', displayName: 'Default Value' },
    },
    events: {},
    styles: {
      visibility: { type: 'toggle', displayName: 'Visibility' },
      disabledState: { type: 'toggle', displayName: 'Disable' },
    },
    exposedVariables: {
      value: '',
    },
    definition: {
      others: {
        showOnDesktop: { value: '{{true}}' },
        showOnMobile: { value: '{{false}}' },
      },
      properties: {
        placeholder: { value: 'Placeholder text' },
        defaultValue: { value: '' },
      },
      events: [],
      styles: {
        visibility: { value: '{{true}}' },
        disabledState: { value: '{{false}}' },
      },
    },
  },
  {
    name: 'Map',
    displayName: 'Map',
    description: 'Display Google Maps',
    component: 'Map',
    defaultSize: {
      width: 16,
      height: 420,
    },
    others: {
      showOnDesktop: { type: 'toggle', displayName: 'Show on desktop' },
      showOnMobile: { type: 'toggle', displayName: 'Show on mobile' },
    },
    properties: {
      initialLocation: {
        type: 'code',
        displayName: 'Initial location',
        tip: 'This location will be the initial center of the map',
        options: {
          mode: 'javascript',
          theme: 'duotone-light',
          className: 'map-location-input pr-2',
        },
      },
      defaultMarkers: {
        type: 'code',
        displayName: 'Default markers',
        options: {
          mode: 'javascript',
          theme: 'duotone-light',
          className: 'map-location-input pr-2',
        },
      },
      addNewMarkers: { type: 'toggle', displayName: 'Add new markers' },
      canSearch: { type: 'toggle', displayName: 'Search for places' },
    },
    events: {
      onBoundsChange: { displayName: 'On bounds change' },
      onCreateMarker: { displayName: 'On create marker' },
      onMarkerClick: { displayName: 'On marker click' },
    },
    styles: {
      visibility: { type: 'toggle', displayName: 'Visibility' },
      disabledState: { type: 'toggle', displayName: 'Disable' },
    },
    exposedVariables: {
      center: {},
    },
    definition: {
      others: {
        showOnDesktop: { value: '{{true}}' },
        showOnMobile: { value: '{{false}}' },
      },
      properties: {
        initialLocation: {
          value: `{{ {"lat": 40.7128, "lng": -73.935242} }}`,
        },
        defaultMarkers: {
          value: `{{ [{"lat": 40.7128, "lng": -73.935242}] }}`,
        },
        canSearch: {
          value: `{{true}}`,
        },
        addNewMarkers: { value: `{{true}}` },
      },
      events: [],
      styles: {
        visibility: { value: '{{true}}' },
        disabledState: { value: '{{false}}' },
      },
    },
  },
  {
    name: 'QrScanner',
    displayName: 'QR Scanner',
    description: 'Scan QR codes and hold its data',
    component: 'QrScanner',
    defaultSize: {
      width: 10,
      height: 300,
    },
    others: {
      showOnDesktop: { type: 'toggle', displayName: 'Show on desktop' },
      showOnMobile: { type: 'toggle', displayName: 'Show on mobile' },
    },
    properties: {},
    events: {
      onDetect: { displayName: 'On detect' },
    },
    styles: {
      visibility: { type: 'toggle', displayName: 'Visibility' },
      disabledState: { type: 'toggle', displayName: 'Disable' },
    },
    exposedVariables: {
      lastDetectedValue: '',
    },
    definition: {
      others: {
        showOnDesktop: { value: '{{true}}' },
        showOnMobile: { value: '{{true}}' },
      },
      properties: {},
      events: [],
      styles: {
        visibility: { value: '{{true}}' },
        disabledState: { value: '{{false}}' },
      },
    },
  },
  {
    name: 'StarRating',
    displayName: 'Rating',
    description: 'Star rating',
    component: 'StarRating',
    defaultSize: {
      width: 10,
      height: 30,
    },
    others: {
      showOnDesktop: { type: 'toggle', displayName: 'Show on desktop' },
      showOnMobile: { type: 'toggle', displayName: 'Show on mobile' },
    },
    properties: {
      label: { type: 'code', displayName: 'Label' },
      maxRating: { type: 'code', displayName: 'Number of stars' },
      defaultSelected: { type: 'code', displayName: 'Default no of selected stars' },
      allowHalfStar: { type: 'toggle', displayName: 'Enable half star' },
      tooltips: { type: 'code', displayName: 'Tooltips' },
    },
    events: {
      onChange: { displayName: 'On Change' },
    },
    styles: {
      textColor: { type: 'color', displayName: 'Star Color' },
      labelColor: { type: 'color', displayName: 'Label Color' },
      visibility: { type: 'toggle', displayName: 'Visibility' },
      disabledState: { type: 'toggle', displayName: 'Disable' },
    },
    exposedVariables: {
      value: 0,
    },
    definition: {
      others: {
        showOnDesktop: { value: '{{true}}' },
        showOnMobile: { value: '{{false}}' },
      },
      properties: {
        label: { value: 'Select your rating' },
        maxRating: { value: '5' },
        defaultSelected: { value: '5' },
        allowHalfStar: { value: '{{false}}' },
        visible: { value: '{{true}}' },
        tooltips: { value: '{{[]}}' },
      },
      events: [],
      styles: {
        textColor: { value: '#ffb400' },
        labelColor: { value: '#333' },
        visibility: { value: '{{true}}' },
        disabledState: { value: '{{false}}' },
      },
    },
  },
  {
    name: 'Divider',
    displayName: 'Divider',
    description: 'Separator between components',
    component: 'Divider',
    defaultSize: {
      width: 10,
      height: 10,
    },
    others: {
      showOnDesktop: { type: 'toggle', displayName: 'Show on desktop' },
      showOnMobile: { type: 'toggle', displayName: 'Show on mobile' },
    },
    properties: {},
    events: {},
    styles: {
      dividerColor: { type: 'color', displayName: 'Divider Color' },
      visibility: { type: 'toggle', displayName: 'Visibility' },
    },
    exposedVariables: {
      value: {},
    },
    definition: {
      others: {
        showOnDesktop: { value: '{{true}}' },
        showOnMobile: { value: '{{false}}' },
      },
      properties: {},
      events: [],
      styles: {
        visibility: { value: '{{true}}' },
        dividerColor: { value: '#E7E8EA' },
      },
    },
  },
  {
    name: 'FilePicker',
    displayName: 'File Picker',
    description: 'File Picker',
    component: 'FilePicker',
    defaultSize: {
      width: 15,
      height: 100,
    },
    others: {
      showOnDesktop: { type: 'toggle', displayName: 'Show on desktop' },
      showOnMobile: { type: 'toggle', displayName: 'Show on mobile' },
    },
    properties: {
      enableDropzone: { type: 'code', displayName: 'Use Drop zone' },
      enablePicker: { type: 'code', displayName: 'Use File Picker' },
      enableMultiple: { type: 'code', displayName: 'Pick mulitple files' },
      maxFileCount: { type: 'code', displayName: 'Max file count' },
      fileType: { type: 'code', displayName: 'Accept file types' },
      maxSize: { type: 'code', displayName: 'Max size limit (Bytes)' },
      minSize: { type: 'code', displayName: 'Min size limit (Bytes)' },
      parseContent: { type: 'toggle', displayName: 'Parse content' },
      parseFileType: {
        type: 'select',
        displayName: 'File type',
        options: [
          { name: 'Autodetect from extension', value: 'auto-detect' },
          { name: 'CSV', value: 'csv' },
        ],
      },
    },
    events: { onFileSelected: { displayName: 'On File Selected' } },
    styles: {
      visibility: { type: 'toggle', displayName: 'Visibility' },
      disabledState: { type: 'toggle', displayName: 'Disable' },
      borderRadius: { type: 'code', displayName: 'Border radius' },
    },
    exposedVariables: {
      file: [{ name: '', content: '', dataURL: '', type: '', parsedData: '' }],
      isParsing: false,
    },
    definition: {
      others: {
        showOnDesktop: { value: '{{true}}' },
        showOnMobile: { value: '{{false}}' },
      },
      properties: {
        enableDropzone: { value: '{{true}}' },
        enablePicker: { value: '{{true}}' },
        maxFileCount: { value: '{{2}}' },
        enableMultiple: { value: '{{false}}' },
        fileType: { value: '{{"image/*"}}' },
        maxSize: { value: '{{1048576}}' },
        minSize: { value: '{{50}}' },
        parseContent: { value: '{{false}}' },
        parseFileType: { value: 'auto-detect' },
      },
      events: [],
      styles: {
        visibility: { value: '{{true}}' },
        disabledState: { value: '{{false}}' },
        borderRadius: { value: '{{0}}' },
      },
    },
  },
  {
    name: 'Calendar',
    displayName: 'Calendar',
    description: 'Calendar',
    component: 'Calendar',
    defaultSize: {
      width: 30,
      height: 600,
    },
    others: {
      showOnDesktop: { type: 'toggle', displayName: 'Show on desktop' },
      showOnMobile: { type: 'toggle', displayName: 'Show on mobile' },
    },
    properties: {
      dateFormat: { type: 'code', displayName: 'Date format' },
      defaultDate: { type: 'code', displayName: 'Default date' },
      events: { type: 'code', displayName: 'Events' },
      resources: { type: 'code', displayName: 'Resources' },
      defaultView: { type: 'code', displayName: 'Default view' },
      startTime: { type: 'code', displayName: 'Start time on week and day view' },
      endTime: { type: 'code', displayName: 'End time on week and day view' },
      displayToolbar: { type: 'toggle', displayName: 'Show toolbar' },
      displayViewSwitcher: { type: 'toggle', displayName: 'Show view switcher' },
      highlightToday: { type: 'toggle', displayName: 'Highlight today' },
      showPopOverOnEventClick: { type: 'toggle', displayName: 'Show popover when event is clicked' },
    },
    events: {
      onCalendarEventSelect: { displayName: 'On Event Select' },
      onCalendarSlotSelect: { displayName: 'On Slot Select' },
      onCalendarNavigate: { displayName: 'On Date Navigate' },
      onCalendarViewChange: { displayName: 'On View Change' },
    },
    styles: {
      visibility: { type: 'toggle', displayName: 'Visibility' },
      cellSizeInViewsClassifiedByResource: {
        type: 'select',
        displayName: 'Cell size in views classified by resource',
        options: [
          { name: 'Compact', value: 'compact' },
          { name: 'Spacious', value: 'spacious' },
        ],
      },
      weekDateFormat: { type: 'code', displayName: 'Header date format on week view' },
    },
    exposedVariables: {
      selectedEvent: {},
      selectedSlots: {},
      currentView: 'month',
      currentDate: undefined,
    },
    definition: {
      others: {
        showOnDesktop: { value: '{{true}}' },
        showOnMobile: { value: '{{false}}' },
      },
      properties: {
        dateFormat: {
          value: 'MM-DD-YYYY HH:mm:ss A Z',
        },
        defaultDate: {
          value: '{{moment().format("MM-DD-YYYY HH:mm:ss A Z")}}',
        },
        events: {
          value:
            "{{[\n\t\t{\n\t\t\t title: 'Sample event',\n\t\t\t start: `${moment().startOf('day').format('MM-DD-YYYY HH:mm:ss A Z')}`,\n\t\t\t end: `${moment().endOf('day').format('MM-DD-YYYY HH:mm:ss A Z')}`,\n\t\t\t allDay: false,\n\t\t\t color: '#4D72DA'\n\t\t}\n]}}",
        },
        resources: {
          value: '{{[]}}',
        },
        defaultView: {
          value: "{{'month'}}",
        },
        startTime: {
          value: "{{moment().startOf('day').format('MM-DD-YYYY HH:mm:ss A Z')}}",
        },
        endTime: {
          value: "{{moment().endOf('day').format('MM-DD-YYYY HH:mm:ss A Z')}}",
        },
        displayToolbar: {
          value: true,
        },
        displayViewSwitcher: {
          value: true,
        },
        highlightToday: {
          value: true,
        },
        showPopOverOnEventClick: {
          value: false,
        },
      },
      events: [],
      styles: {
        visibility: { value: '{{true}}' },
        cellSizeInViewsClassifiedByResource: { value: 'spacious' },
        weekDateFormat: { value: 'DD MMM' },
      },
    },
  },
  {
    name: 'Iframe',
    displayName: 'Iframe',
    description: 'Display an Iframe',
    defaultSize: {
      width: 10,
      height: 310,
    },
    component: 'IFrame',
    others: {
      showOnDesktop: { type: 'toggle', displayName: 'Show on desktop' },
      showOnMobile: { type: 'toggle', displayName: 'Show on mobile' },
    },
    properties: {
      source: { type: 'code', displayName: 'URL' },
    },
    events: {},
    styles: {
      visibility: { type: 'toggle', displayName: 'Visibility' },
      disabledState: { type: 'toggle', displayName: 'Disable' },
    },
    exposedVariables: {},
    definition: {
      others: {
        showOnDesktop: { value: '{{true}}' },
        showOnMobile: { value: '{{false}}' },
      },
      properties: {
        source: { value: 'https://tooljet.io/' },
        visible: { value: '{{true}}' },
      },
      events: [],
      styles: {
        visibility: { value: '{{true}}' },
        disabledState: { value: '{{false}}' },
      },
    },
  },
  {
    name: 'CodeEditor',
    displayName: 'Code Editor',
    description: 'Code Editor',
    component: 'CodeEditor',
    defaultSize: {
      width: 15,
      height: 120,
    },
    others: {
      showOnDesktop: { type: 'toggle', displayName: 'Show on desktop' },
      showOnMobile: { type: 'toggle', displayName: 'Show on mobile' },
    },
    properties: {
      enableLineNumber: { type: 'code', displayName: 'Show Line Number' },
      mode: { type: 'code', displayName: 'Mode' },
      placeholder: { type: 'code', displayName: 'Placeholder' },
    },
    events: {},
    styles: {
      visibility: { type: 'toggle', displayName: 'Visibility' },
      disabledState: { type: 'toggle', displayName: 'Disable' },
      borderRadius: { type: 'code', displayName: 'Border radius' },
    },
    exposedVariables: {
      value: '',
    },
    definition: {
      others: {
        showOnDesktop: { value: '{{true}}' },
        showOnMobile: { value: '{{false}}' },
      },
      properties: {
        enableLineNumber: { value: '{{true}}' },
        mode: { value: 'javascript' },
        placeholder: { value: '' },
      },
      events: [],
      styles: {
        visibility: { value: '{{true}}' },
        disabledState: { value: '{{false}}' },
        borderRadius: { value: '{{0}}' },
      },
    },
  },
  {
    name: 'Tabs',
    displayName: 'Tabs',
    description: 'Tabs component',
    defaultSize: {
      width: 30,
      height: 200,
    },
    component: 'Tabs',
    others: {
      showOnDesktop: { type: 'toggle', displayName: 'Show on desktop' },
      showOnMobile: { type: 'toggle', displayName: 'Show on mobile' },
    },
    properties: {
      tabs: { type: 'code', displayName: 'Tabs' },
      defaultTab: { type: 'code', displayName: 'Default tab' },
      hideTabs: { type: 'toggle', displayName: 'Hide Tabs' },
    },
    events: {},
    styles: {
      highlightColor: { type: 'color', displayName: 'Highlight Color' },
      visibility: { type: 'toggle', displayName: 'Visibility' },
      disabledState: { type: 'toggle', displayName: 'Disable' },
    },
    exposedVariables: { currentTab: '' },
    definition: {
      others: {
        showOnDesktop: { value: '{{true}}' },
        showOnMobile: { value: '{{false}}' },
      },
      properties: {
        tabs: {
          value:
            "{{[ \n\t\t{ title: 'Home', id: '0' }, \n\t\t{ title: 'Profile', id: '1' }, \n\t\t{ title: 'Settings', id: '2' } \n ]}}",
        },
        defaultTab: { value: '0' },
        hideTabs: { value: false },
      },
      events: [],
      styles: {
        highlightColor: { value: '#0565FE' },
        visibility: { value: '{{true}}' },
        disabledState: { value: '{{false}}' },
      },
    },
  },
  {
    name: 'Timer',
    displayName: 'Timer',
    description: 'timer',
    component: 'Timer',
    defaultSize: {
      width: 11,
      height: 128,
    },
    others: {
      showOnDesktop: { type: 'toggle', displayName: 'Show on desktop' },
      showOnMobile: { type: 'toggle', displayName: 'Show on mobile' },
    },
    properties: {
      value: { type: 'code', displayName: 'Default value' },
      type: {
        type: 'select',
        displayName: 'Timer type',
        options: [
          { name: 'Count Up', value: 'countUp' },
          { name: 'Count Down', value: 'countDown' },
        ],
      },
    },
    validation: {},
    events: {
      onStart: { displayName: 'On Start' },
      onResume: { displayName: 'On Resume' },
      onPause: { displayName: 'On Pause' },
      onCountDownFinish: { displayName: 'On Count Down Finish' },
      onReset: { displayName: 'On Reset' },
    },
    styles: {
      visibility: { type: 'toggle', displayName: 'Visibility' },
      disabledState: { type: 'toggle', displayName: 'Disable' },
    },
    exposedVariables: {
      value: '',
    },
    definition: {
      validation: {},
      others: {
        showOnDesktop: { value: '{{true}}' },
        showOnMobile: { value: '{{false}}' },
      },
      properties: {
        value: {
          value: '00:00:00:000',
        },
        type: {
          value: 'countUp',
        },
      },
      defaults: [
        {
          type: 'countUp',
          value: '00:00:00:000',
          paramName: 'value',
        },
        {
          type: 'countDown',
          value: '00:00:10:000',
          paramName: 'value',
        },
      ],
      events: [],
      styles: {
        visibility: { value: '{{true}}' },
        disabledState: { value: '{{false}}' },
      },
    },
  },
  {
    name: 'Listview',
    displayName: 'List View',
    description: 'Wrapper for multiple components',
    defaultSize: {
      width: 5,
      height: 200,
    },
    component: 'Listview',
    others: {
      showOnDesktop: { type: 'toggle', displayName: 'Show on desktop' },
      showOnMobile: { type: 'toggle', displayName: 'Show on mobile' },
    },
    properties: {
      data: { type: 'code', displayName: 'List data' },
      rowHeight: { type: 'code', displayName: 'Row height' },
      showBorder: { type: 'code', displayName: 'Show bottom border' },
    },
    events: {
      onRowClicked: { displayName: 'Row clicked' },
    },
    styles: {
      backgroundColor: { type: 'color' },
      visibility: { type: 'toggle', displayName: 'Visibility' },
      disabledState: { type: 'toggle', displayName: 'Disable' },
    },
    exposedVariables: {
      data: [{}],
    },
    definition: {
      others: {
        showOnDesktop: { value: '{{true}}' },
        showOnMobile: { value: '{{false}}' },
      },
      properties: {
        data: {
          value: "{{ [ { image: 'https://reqres.in/img/faces/8-image.jpg' }] }}",
        },
        rowHeight: {
          value: '100',
        },
        visible: { value: '{{true}}' },
        showBorder: { value: '{{true}}' },
      },
      events: [],
      styles: {
        backgroundColor: { value: '#fff' },
        visibility: { value: '{{true}}' },
        disabledState: { value: '{{false}}' },
      },
    },
  },
  {
    name: 'Tags',
    displayName: 'Tags',
    description: 'Content can be shown as tags',
    component: 'Tags',
    defaultSize: {
      width: 8,
      height: 30,
    },
    others: {
      showOnDesktop: { type: 'toggle', displayName: 'Show on desktop' },
      showOnMobile: { type: 'toggle', displayName: 'Show on mobile' },
    },
    properties: {
      data: { type: 'code', displayName: 'Tags' },
    },
    events: {},
    styles: {
      visibility: { type: 'toggle', displayName: 'Visibility' },
    },
    exposedVariables: {},
    definition: {
      others: {
        showOnDesktop: { value: '{{true}}' },
        showOnMobile: { value: '{{false}}' },
      },
      properties: {
        data: {
          value:
            "{{ [ \n\t\t{ title: 'success', color: '#2fb344', textColor: '#fff' }, \n\t\t{ title: 'info', color: '#206bc4', textColor: '#fff'  }, \n\t\t{ title: 'warning', color: '#f59f00', textColor: '#fff'  }, \n\t\t{ title: 'danger', color: '#d63939', textColor: '#fff' } ] }}",
        },
      },
      events: [],
      styles: {
        visibility: { value: '{{true}}' },
      },
    },
  },
  {
    name: 'Pagination',
    displayName: 'Pagination',
    description: 'Pagination ',
    component: 'Pagination',
    defaultSize: {
      width: 10,
      height: 30,
    },
    others: {
      showOnDesktop: { type: 'toggle', displayName: 'Show on desktop' },
      showOnMobile: { type: 'toggle', displayName: 'Show on mobile' },
    },
    properties: {
      numberOfPages: { type: 'code', displayName: 'Number of pages' },
      defaultPageIndex: { type: 'code', displayName: 'Default page index' },
    },
    validation: {},
    events: {
      onPageChange: { displayName: 'On Page Change' },
    },
    styles: {
      visibility: { type: 'toggle', displayName: 'Visibility' },
      disabledState: { type: 'toggle', displayName: 'Disable' },
    },
    exposedVariables: {
      totalPages: null,
      currentPageIndex: null,
    },
    definition: {
      validation: {},
      others: {
        showOnDesktop: { value: '{{true}}' },
        showOnMobile: { value: '{{false}}' },
      },
      properties: {
        numberOfPages: {
          value: '{{5}}',
        },
        defaultPageIndex: {
          value: '{{1}}',
        },
      },
      events: [],
      styles: {
        visibility: { value: '{{true}}' },
        disabledState: { value: '{{false}}' },
      },
    },
  },
  {
    name: 'CircularProgressbar',
    displayName: 'Circular Progressbar',
    description: 'Show the progress using circular progressbar',
    component: 'CircularProgressBar',
    defaultSize: {
      width: 7,
      height: 50,
    },
    others: {
      showOnDesktop: { type: 'toggle', displayName: 'Show on desktop' },
      showOnMobile: { type: 'toggle', displayName: 'Show on mobile' },
    },
    properties: {
      text: { type: 'code', displayName: 'Text' },
      progress: { type: 'code', displayName: 'Progress' },
    },
    events: {},
    styles: {
      color: { type: 'color', displayName: 'Color' },
      textColor: { type: 'color', displayName: 'Text Color' },
      textSize: { type: 'code', displayName: 'Text Size' },
      strokeWidth: { type: 'code', displayName: 'Stroke Width' },
      counterClockwise: { type: 'code', displayName: 'Counter Clockwise' },
      circleRatio: { type: 'code', displayName: 'Circle Ratio' },
      visibility: { type: 'toggle', displayName: 'Visibility' },
    },
    exposedVariables: {},
    definition: {
      others: {
        showOnDesktop: { value: '{{true}}' },
        showOnMobile: { value: '{{false}}' },
      },
      properties: {
        text: {
          value: '',
        },
        progress: {
          value: '{{50}}',
        },
      },
      events: [],
      styles: {
        color: { value: '#4D72FA' },
        textColor: { value: '#4D72FA' },
        textSize: { value: '{{16}}' },
        strokeWidth: { value: '{{8}}' },
        counterClockwise: { value: '{{false}}' },
        circleRatio: { value: '{{1}}' },
        visibility: { value: '{{true}}' },
      },
    },
  },
  {
    name: 'Spinner',
    displayName: 'Spinner',
    description: 'Spinner can be used to display loading status',
    component: 'Spinner',
    defaultSize: {
      width: 4,
      height: 30,
    },
    others: {
      showOnDesktop: { type: 'toggle', displayName: 'Show on desktop' },
      showOnMobile: { type: 'toggle', displayName: 'Show on mobile' },
    },
    properties: {},
    events: {},
    styles: {
      visibility: { type: 'toggle', displayName: 'Visibility' },
      colour: { type: 'color', displayName: 'Colour' },
      size: {
        type: 'select',
        displayName: 'Size',
        options: [
          { name: 'small', value: 'sm' },
          { name: 'large', value: 'lg' },
        ],
      },
    },
    exposedVariables: {},
    definition: {
      others: {
        showOnDesktop: { value: '{{true}}' },
        showOnMobile: { value: '{{false}}' },
      },
      properties: {},
      events: [],
      styles: {
        visibility: { value: '{{true}}' },
        size: { value: 'sm' },
        colour: { value: '#0565ff' },
      },
    },
  },
  {
    name: 'Statistics',
    displayName: 'Statistics',
    description: 'Statistics can be used to display different statistical information',
    component: 'Statistics',
    defaultSize: {
      width: 9.2,
      height: 152,
    },
    others: {
      showOnDesktop: { type: 'toggle', displayName: 'Show on desktop' },
      showOnMobile: { type: 'toggle', displayName: 'Show on mobile' },
    },
    properties: {
      primaryValueLabel: { type: 'code', displayName: 'Primary value label' },
      primaryValue: { type: 'code', displayName: 'Primary value' },
      hideSecondary: { type: 'toggle', displayName: 'Hide secondary value' },
      secondaryValueLabel: { type: 'code', displayName: 'Secondary value label' },
      secondaryValue: { type: 'code', displayName: 'Secondary value' },
      secondarySignDisplay: { type: 'code', displayName: 'Secondary sign display' },
      loadingState: { type: 'toggle', displayName: 'Loading State' },
    },
    events: {},
    styles: {
      primaryLabelColour: { type: 'color', displayName: 'Primary Label Colour' },
      primaryTextColour: { type: 'color', displayName: 'Primary Text  Colour' },
      secondaryLabelColour: { type: 'color', displayName: 'Secondary Label Colour' },
      secondaryTextColour: { type: 'color', displayName: 'Secondary Text Colour' },
      visibility: { type: 'toggle', displayName: 'Visibility' },
    },
    definition: {
      others: {
        showOnDesktop: { value: '{{true}}' },
        showOnMobile: { value: '{{false}}' },
      },
      properties: {
        primaryValueLabel: { value: 'This months earnings' },
        primaryValue: { value: '682.3' },
        secondaryValueLabel: { value: 'Last month' },
        secondaryValue: { value: '2.85' },
        secondarySignDisplay: { value: 'positive' },
        loadingState: { value: `{{false}}` },
      },
      events: [],
      styles: {
        primaryLabelColour: { value: '#8092AB' },
        primaryTextColour: { value: '#000000' },
        secondaryLabelColour: { value: '#8092AB' },
        secondaryTextColour: { value: '#36AF8B' },
        visibility: { value: '{{true}}' },
      },
    },
  },
  {
    name: 'RangeSlider',
    displayName: 'Range Slider',
    description: 'Can be used to show slider with a range',
    component: 'RangeSlider',
    defaultSize: {
      width: 9,
      height: 30,
    },
    others: {
      showOnDesktop: { type: 'toggle', displayName: 'Show on desktop' },
      showOnMobile: { type: 'toggle', displayName: 'Show on mobile' },
    },
    properties: {
      min: { type: 'number', displayName: 'Min' },
      max: { type: 'number', displayName: 'Max' },
      value: { type: 'code', displayName: 'Value' },
      enableTwoHandle: { type: 'toggle', displayName: 'Two handles' },
    },
    events: {},
    styles: {
      lineColor: { type: 'color', displayName: 'Line color' },
      handleColor: { type: 'color', displayName: 'Handle color' },
      trackColor: { type: 'color', displayName: 'Track color' },
      visibility: { type: 'code', displayName: 'Visibility' },
    },
    exposedVariables: {
      value: null,
    },
    definition: {
      others: {
        showOnDesktop: { value: true },
        showOnMobile: { value: false },
      },
      properties: {
        min: {
          value: '{{0}}',
        },
        max: {
          value: '{{100}}',
        },
        value: {
          value: '{{50}}',
        },
        enableTwoHandle: { value: false },
      },
      events: [],
      styles: {
        lineColor: { value: '#E9E9E9' },
        handleColor: { value: '#4D72FA' },
        trackColor: { value: '#4D72FA' },
        visibility: { value: '{{true}}' },
      },
    },
  },
  {
    name: 'Timeline',
    displayName: 'Timeline',
    description: 'Visual representation of a sequence of events',
    component: 'Timeline',
    properties: {
      data: { type: 'code', displayName: 'Timeline data' },
      hideDate: { type: 'toggle', displayName: 'Hide Date' },
    },
    defaultSize: {
      width: 20,
      height: 270,
    },
    others: {
      showOnDesktop: { type: 'toggle', displayName: 'Show on desktop' },
      showOnMobile: { type: 'toggle', displayName: 'Show on mobile' },
    },
    events: {},
    styles: {
      visibility: { type: 'toggle', displayName: 'Visibility' },
    },
    exposedVariables: {
      value: {},
    },
    definition: {
      others: {
        showOnDesktop: { value: '{{true}}' },
        showOnMobile: { value: '{{false}}' },
      },
      properties: {
        visible: { value: '{{true}}' },
        data: {
          value:
            "{{ [ \n\t\t{ title: 'Product Launched', subTitle: 'First version of our product released to public', date: '20/10/2021', iconBackgroundColor: '#4d72fa'},\n\t\t { title: 'First Signup', subTitle: 'Congratulations! We got our first signup', date: '22/10/2021', iconBackgroundColor: '#4d72fa'}, \n\t\t { title: 'First Payment', subTitle: 'Hurray! We got our first payment', date: '01/11/2021', iconBackgroundColor: '#4d72fa'} \n] }}",
        },
        hideDate: { value: false },
      },
      events: [],
      styles: {
        visibility: { value: '{{true}}' },
      },
    },
  },
  {
    name: 'SvgImage',
    displayName: 'Svg Image',
    description: 'Svg image',
    component: 'SvgImage',
    properties: {
      data: { type: 'code', displayName: 'Svg  data' },
    },
    defaultSize: {
      width: 4,
      height: 50,
    },
    others: {
      showOnDesktop: { type: 'toggle', displayName: 'Show on desktop' },
      showOnMobile: { type: 'toggle', displayName: 'Show on mobile' },
    },
    events: {},
    styles: {
      visibility: { type: 'toggle', displayName: 'Visibility' },
    },
    exposedVariables: {
      value: {},
    },
    definition: {
      others: {
        showOnDesktop: { value: '{{true}}' },
        showOnMobile: { value: '{{false}}' },
      },
      properties: {
        data: {
          value:
            '<svg xmlns="http://www.w3.org/2000/svg" class="icon" width="24" height="24" viewBox="0 0 24 24" stroke-width="2" stroke="currentColor" fill="none" stroke-linecap="round" stroke-linejoin="round"><path stroke="none" d="M0 0h24v24H0z" fill="none"/><rect x="4" y="4" width="6" height="6" rx="1" /><rect x="4" y="14" width="6" height="6" rx="1" /><rect x="14" y="14" width="6" height="6" rx="1" /><line x1="14" y1="7" x2="20" y2="7" /><line x1="17" y1="4" x2="17" y2="10" /></svg>',
        },
      },
      events: [],
      styles: {
        visibility: { value: '{{true}}' },
      },
    },
  },
  {
    name: 'VerticalDivider',
    displayName: 'Vertical Divider',
    description: 'Vertical Separator between components',
    component: 'VerticalDivider',
    defaultSize: {
      width: 2,
      height: 100,
    },
    others: {
      showOnDesktop: { type: 'toggle', displayName: 'Show on desktop' },
      showOnMobile: { type: 'toggle', displayName: 'Show on mobile' },
    },
    properties: {},
    events: {},
    styles: {
      dividerColor: { type: 'color', displayName: 'Divider Color' },
      visibility: { type: 'toggle', displayName: 'Visibility' },
    },
    exposedVariables: {
      value: {},
    },
    definition: {
      others: {
        showOnDesktop: { value: '{{true}}' },
        showOnMobile: { value: '{{false}}' },
      },
      properties: {},
      events: [],
      styles: {
        visibility: { value: '{{true}}' },
        dividerColor: { value: '#E7E8EA' },
      },
    },
  },
  {
<<<<<<< HEAD
    name: 'ButtonGroup',
    displayName: 'Button Group',
    description: 'ButtonGroup',
    component: 'ButtonGroup',
    properties: {
      label: { type: 'code', displayName: 'label' },
      values: { type: 'code', displayName: 'values' },
      labels: { type: 'code', displayName: 'Labels' },
      defaultSelected: { type: 'code', displayName: 'Default selected' },
      multiSelection: { type: 'toggle', displayName: 'Enable mutiple selection' },
    },
    defaultSize: {
      width: 12,
      height: 80,
=======
    name: 'CustomComponent',
    displayName: 'Custom Component',
    description: 'Visual representation of a sequence of events',
    component: 'CustomComponent',
    properties: {
      data: { type: 'code', displayName: 'Data' },
      code: { type: 'code', displayName: 'Code' },
    },
    defaultSize: {
      width: 20,
      height: 140,
>>>>>>> 7c30a830
    },
    others: {
      showOnDesktop: { type: 'toggle', displayName: 'Show on desktop' },
      showOnMobile: { type: 'toggle', displayName: 'Show on mobile' },
    },
<<<<<<< HEAD
    events: {
      onClick: { displayName: 'On click' },
    },
    styles: {
      backgroundColor: { type: 'color', displayName: 'Background color' },
      textColor: { type: 'color', displayName: 'Text color' },
      visibility: { type: 'toggle', displayName: 'Visibility' },
      disabledState: { type: 'toggle', displayName: 'Disable' },
      borderRadius: { type: 'number', displayName: 'Border radius' },
      selectedTextColor: { type: 'color', displayName: 'Selected text colour' },
      selectedBackgroundColor: { type: 'color', displayName: 'Selected background color' },
    },
    exposedVariables: {
      selected: [],
=======
    events: {},
    styles: {
      visibility: { type: 'toggle', displayName: 'Visibility' },
    },
    exposedVariables: {
      data: { value: `{{{ title: 'Hi! There', buttonText: 'Update Title'}}}` },
>>>>>>> 7c30a830
    },
    definition: {
      others: {
        showOnDesktop: { value: '{{true}}' },
        showOnMobile: { value: '{{false}}' },
      },
      properties: {
<<<<<<< HEAD
        label: { value: `Button` },
        defaultSelected: { value: '1' },
        values: { value: '{{[1,2,3]}}' },
        labels: { value: '' },
        multiSelection: { value: '{{false}}' },
      },
      events: [],
      styles: {
        backgroundColor: { value: '#fff' },
        textColor: { value: '#000' },
        visibility: { value: '{{true}}' },
        borderRadius: { value: '{{0}}' },
        disabledState: { value: '{{false}}' },
        selectedTextColor: { value: '#fff' },
        selectedBackgroundColor: { value: '#4D72FA' },
=======
        visible: { value: '{{true}}' },
        data: {
          value: `{{{ title: 'Hi! There', buttonText: 'Update Title'}}}`,
        },
        code: {
          value: `import React from 'https://cdn.skypack.dev/react';
import ReactDOM from 'https://cdn.skypack.dev/react-dom';
import { Button, Container } from 'https://cdn.skypack.dev/@material-ui/core';
const MyCustomComponent = ({data, updateData, runQuery}) => (
  <Container>
      <h1>{data.title}</h1>
      <Button
        color="primary"
        variant="outlined"
        onClick={() => {updateData({title: 'Hello World!!'})}}
      >
        {data.buttonText}
      </Button>
    </Container>
);
const ConnectedComponent = Tooljet.connectComponent(MyCustomComponent);
ReactDOM.render(<ConnectedComponent />, document.body);`,
        },
      },
      events: [],
      styles: {
        visibility: { value: '{{true}}' },
>>>>>>> 7c30a830
      },
    },
  },
];<|MERGE_RESOLUTION|>--- conflicted
+++ resolved
@@ -9,17 +9,35 @@
       data: { type: 'code', displayName: 'Table data' },
       loadingState: { type: 'toggle', displayName: 'Loading state' },
       columns: { type: 'array', displayName: 'Table Columns' },
-      serverSidePagination: { type: 'toggle', displayName: 'Server-side pagination' },
-      clientSidePagination: { type: 'toggle', displayName: 'Client-side pagination' },
+      serverSidePagination: {
+        type: 'toggle',
+        displayName: 'Server-side pagination',
+      },
+      clientSidePagination: {
+        type: 'toggle',
+        displayName: 'Client-side pagination',
+      },
       serverSideSearch: { type: 'toggle', displayName: 'Server-side search' },
-      actionButtonBackgroundColor: { type: 'color', displayName: 'Background color' },
+      actionButtonBackgroundColor: {
+        type: 'color',
+        displayName: 'Background color',
+      },
       actionButtonTextColor: { type: 'color', displayName: 'Text color' },
       displaySearchBox: { type: 'toggle', displayName: 'Show search box' },
-      showDownloadButton: { type: 'toggle', displayName: 'Show download button' },
+      showDownloadButton: {
+        type: 'toggle',
+        displayName: 'Show download button',
+      },
       showFilterButton: { type: 'toggle', displayName: 'Show filter button' },
-      showBulkUpdateActions: { type: 'toggle', displayName: 'Show bulk update actions' },
+      showBulkUpdateActions: {
+        type: 'toggle',
+        displayName: 'Show bulk update actions',
+      },
       showBulkSelector: { type: 'toggle', displayName: 'Bulk selection' },
-      highlightSelectedRow: { type: 'toggle', displayName: 'Highlight selected row' },
+      highlightSelectedRow: {
+        type: 'toggle',
+        displayName: 'Highlight selected row',
+      },
     },
     others: {
       showOnDesktop: { type: 'toggle', displayName: 'Show on desktop ' },
@@ -89,9 +107,18 @@
         showFilterButton: { value: '{{true}}' },
         columns: {
           value: [
-            { name: 'id', id: 'e3ecbf7fa52c4d7210a93edb8f43776267a489bad52bd108be9588f790126737' },
-            { name: 'name', id: '5d2a3744a006388aadd012fcc15cc0dbcb5f9130e0fbb64c558561c97118754a' },
-            { name: 'email', id: 'afc9a5091750a1bd4760e38760de3b4be11a43452ae8ae07ce2eebc569fe9a7f' },
+            {
+              name: 'id',
+              id: 'e3ecbf7fa52c4d7210a93edb8f43776267a489bad52bd108be9588f790126737',
+            },
+            {
+              name: 'name',
+              id: '5d2a3744a006388aadd012fcc15cc0dbcb5f9130e0fbb64c558561c97118754a',
+            },
+            {
+              name: 'email',
+              id: 'afc9a5091750a1bd4760e38760de3b4be11a43452ae8ae07ce2eebc569fe9a7f',
+            },
           ],
         },
         showBulkUpdateActions: { value: '{{true}}' },
@@ -964,7 +991,10 @@
       value: { type: 'code', displayName: 'Default value' },
       values: { type: 'code', displayName: 'Option values' },
       display_values: { type: 'code', displayName: 'Option labels' },
-      showAllOption: { type: 'toggle', displayName: 'Enable select All option' },
+      showAllOption: {
+        type: 'toggle',
+        displayName: 'Enable select All option',
+      },
     },
     events: {
       onSelect: { displayName: 'On select' },
@@ -1163,7 +1193,10 @@
     properties: {
       label: { type: 'code', displayName: 'Label' },
       maxRating: { type: 'code', displayName: 'Number of stars' },
-      defaultSelected: { type: 'code', displayName: 'Default no of selected stars' },
+      defaultSelected: {
+        type: 'code',
+        displayName: 'Default no of selected stars',
+      },
       allowHalfStar: { type: 'toggle', displayName: 'Enable half star' },
       tooltips: { type: 'code', displayName: 'Tooltips' },
     },
@@ -1320,12 +1353,21 @@
       events: { type: 'code', displayName: 'Events' },
       resources: { type: 'code', displayName: 'Resources' },
       defaultView: { type: 'code', displayName: 'Default view' },
-      startTime: { type: 'code', displayName: 'Start time on week and day view' },
+      startTime: {
+        type: 'code',
+        displayName: 'Start time on week and day view',
+      },
       endTime: { type: 'code', displayName: 'End time on week and day view' },
       displayToolbar: { type: 'toggle', displayName: 'Show toolbar' },
-      displayViewSwitcher: { type: 'toggle', displayName: 'Show view switcher' },
+      displayViewSwitcher: {
+        type: 'toggle',
+        displayName: 'Show view switcher',
+      },
       highlightToday: { type: 'toggle', displayName: 'Highlight today' },
-      showPopOverOnEventClick: { type: 'toggle', displayName: 'Show popover when event is clicked' },
+      showPopOverOnEventClick: {
+        type: 'toggle',
+        displayName: 'Show popover when event is clicked',
+      },
     },
     events: {
       onCalendarEventSelect: { displayName: 'On Event Select' },
@@ -1343,7 +1385,10 @@
           { name: 'Spacious', value: 'spacious' },
         ],
       },
-      weekDateFormat: { type: 'code', displayName: 'Header date format on week view' },
+      weekDateFormat: {
+        type: 'code',
+        displayName: 'Header date format on week view',
+      },
     },
     exposedVariables: {
       selectedEvent: {},
@@ -1853,17 +1898,32 @@
       primaryValueLabel: { type: 'code', displayName: 'Primary value label' },
       primaryValue: { type: 'code', displayName: 'Primary value' },
       hideSecondary: { type: 'toggle', displayName: 'Hide secondary value' },
-      secondaryValueLabel: { type: 'code', displayName: 'Secondary value label' },
+      secondaryValueLabel: {
+        type: 'code',
+        displayName: 'Secondary value label',
+      },
       secondaryValue: { type: 'code', displayName: 'Secondary value' },
-      secondarySignDisplay: { type: 'code', displayName: 'Secondary sign display' },
+      secondarySignDisplay: {
+        type: 'code',
+        displayName: 'Secondary sign display',
+      },
       loadingState: { type: 'toggle', displayName: 'Loading State' },
     },
     events: {},
     styles: {
-      primaryLabelColour: { type: 'color', displayName: 'Primary Label Colour' },
+      primaryLabelColour: {
+        type: 'color',
+        displayName: 'Primary Label Colour',
+      },
       primaryTextColour: { type: 'color', displayName: 'Primary Text  Colour' },
-      secondaryLabelColour: { type: 'color', displayName: 'Secondary Label Colour' },
-      secondaryTextColour: { type: 'color', displayName: 'Secondary Text Colour' },
+      secondaryLabelColour: {
+        type: 'color',
+        displayName: 'Secondary Label Colour',
+      },
+      secondaryTextColour: {
+        type: 'color',
+        displayName: 'Secondary Text Colour',
+      },
       visibility: { type: 'toggle', displayName: 'Visibility' },
     },
     definition: {
@@ -2063,22 +2123,6 @@
     },
   },
   {
-<<<<<<< HEAD
-    name: 'ButtonGroup',
-    displayName: 'Button Group',
-    description: 'ButtonGroup',
-    component: 'ButtonGroup',
-    properties: {
-      label: { type: 'code', displayName: 'label' },
-      values: { type: 'code', displayName: 'values' },
-      labels: { type: 'code', displayName: 'Labels' },
-      defaultSelected: { type: 'code', displayName: 'Default selected' },
-      multiSelection: { type: 'toggle', displayName: 'Enable mutiple selection' },
-    },
-    defaultSize: {
-      width: 12,
-      height: 80,
-=======
     name: 'CustomComponent',
     displayName: 'Custom Component',
     description: 'Visual representation of a sequence of events',
@@ -2090,59 +2134,24 @@
     defaultSize: {
       width: 20,
       height: 140,
->>>>>>> 7c30a830
-    },
-    others: {
-      showOnDesktop: { type: 'toggle', displayName: 'Show on desktop' },
-      showOnMobile: { type: 'toggle', displayName: 'Show on mobile' },
-    },
-<<<<<<< HEAD
-    events: {
-      onClick: { displayName: 'On click' },
-    },
-    styles: {
-      backgroundColor: { type: 'color', displayName: 'Background color' },
-      textColor: { type: 'color', displayName: 'Text color' },
-      visibility: { type: 'toggle', displayName: 'Visibility' },
-      disabledState: { type: 'toggle', displayName: 'Disable' },
-      borderRadius: { type: 'number', displayName: 'Border radius' },
-      selectedTextColor: { type: 'color', displayName: 'Selected text colour' },
-      selectedBackgroundColor: { type: 'color', displayName: 'Selected background color' },
-    },
-    exposedVariables: {
-      selected: [],
-=======
+    },
+    others: {
+      showOnDesktop: { type: 'toggle', displayName: 'Show on desktop' },
+      showOnMobile: { type: 'toggle', displayName: 'Show on mobile' },
+    },
     events: {},
     styles: {
       visibility: { type: 'toggle', displayName: 'Visibility' },
     },
     exposedVariables: {
       data: { value: `{{{ title: 'Hi! There', buttonText: 'Update Title'}}}` },
->>>>>>> 7c30a830
-    },
-    definition: {
-      others: {
-        showOnDesktop: { value: '{{true}}' },
-        showOnMobile: { value: '{{false}}' },
-      },
-      properties: {
-<<<<<<< HEAD
-        label: { value: `Button` },
-        defaultSelected: { value: '1' },
-        values: { value: '{{[1,2,3]}}' },
-        labels: { value: '' },
-        multiSelection: { value: '{{false}}' },
-      },
-      events: [],
-      styles: {
-        backgroundColor: { value: '#fff' },
-        textColor: { value: '#000' },
-        visibility: { value: '{{true}}' },
-        borderRadius: { value: '{{0}}' },
-        disabledState: { value: '{{false}}' },
-        selectedTextColor: { value: '#fff' },
-        selectedBackgroundColor: { value: '#4D72FA' },
-=======
+    },
+    definition: {
+      others: {
+        showOnDesktop: { value: '{{true}}' },
+        showOnMobile: { value: '{{false}}' },
+      },
+      properties: {
         visible: { value: '{{true}}' },
         data: {
           value: `{{{ title: 'Hi! There', buttonText: 'Update Title'}}}`,
@@ -2170,7 +2179,71 @@
       events: [],
       styles: {
         visibility: { value: '{{true}}' },
->>>>>>> 7c30a830
+      },
+    },
+  },
+  {
+    name: 'ButtonGroup',
+    displayName: 'Button Group',
+    description: 'ButtonGroup',
+    component: 'ButtonGroup',
+    properties: {
+      label: { type: 'code', displayName: 'label' },
+      values: { type: 'code', displayName: 'values' },
+      labels: { type: 'code', displayName: 'Labels' },
+      defaultSelected: { type: 'code', displayName: 'Default selected' },
+      multiSelection: {
+        type: 'toggle',
+        displayName: 'Enable mutiple selection',
+      },
+    },
+    defaultSize: {
+      width: 12,
+      height: 80,
+    },
+    others: {
+      showOnDesktop: { type: 'toggle', displayName: 'Show on desktop' },
+      showOnMobile: { type: 'toggle', displayName: 'Show on mobile' },
+    },
+    events: {
+      onClick: { displayName: 'On click' },
+    },
+    styles: {
+      backgroundColor: { type: 'color', displayName: 'Background color' },
+      textColor: { type: 'color', displayName: 'Text color' },
+      visibility: { type: 'toggle', displayName: 'Visibility' },
+      disabledState: { type: 'toggle', displayName: 'Disable' },
+      borderRadius: { type: 'number', displayName: 'Border radius' },
+      selectedTextColor: { type: 'color', displayName: 'Selected text colour' },
+      selectedBackgroundColor: {
+        type: 'color',
+        displayName: 'Selected background color',
+      },
+    },
+    exposedVariables: {
+      selected: [],
+    },
+    definition: {
+      others: {
+        showOnDesktop: { value: '{{true}}' },
+        showOnMobile: { value: '{{false}}' },
+      },
+      properties: {
+        label: { value: `Button` },
+        defaultSelected: { value: '1' },
+        values: { value: '{{[1,2,3]}}' },
+        labels: { value: '' },
+        multiSelection: { value: '{{false}}' },
+      },
+      events: [],
+      styles: {
+        backgroundColor: { value: '#fff' },
+        textColor: { value: '#000' },
+        visibility: { value: '{{true}}' },
+        borderRadius: { value: '{{0}}' },
+        disabledState: { value: '{{false}}' },
+        selectedTextColor: { value: '#fff' },
+        selectedBackgroundColor: { value: '#4D72FA' },
       },
     },
   },
