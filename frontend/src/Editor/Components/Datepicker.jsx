--- conflicted
+++ resolved
@@ -46,13 +46,8 @@
   }
 
   return (
-<<<<<<< HEAD
-    <div disabled={parsedDisableState} style={{ width, height, display:parsedWidgetVisibility ? '' : 'none'}} onClick={event => {event.stopPropagation(); onComponentClick(id, component)}}>
-      <Datetime onChange={onDateChange} timeFormat={enableTime} dateFormat={enableDate} />
-=======
-    <div style={{ width, height, display:parsedWidgetVisibility ? '' : 'none'}} onClick={event => {event.stopPropagation(); onComponentClick(id, component)}}>
+    <div disabled={parsedDisableState}  style={{ width, height, display:parsedWidgetVisibility ? '' : 'none'}} onClick={event => {event.stopPropagation(); onComponentClick(id, component)}}>
       <Datetime onChange={onDateChange} timeFormat={enableTime} dateFormat={dateFormat.value} />
->>>>>>> 3d260f3d
     </div>
   );
 };