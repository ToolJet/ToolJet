--- conflicted
+++ resolved
@@ -79,13 +79,8 @@
   return (
     <div
       data-disabled={disabledState}
-<<<<<<< HEAD
       className={`datepicker-widget ${darkMode && 'theme-dark'}`}
-      data-cy={`draggable-widget-${component.name.toLowerCase()}`}
-=======
-      className="datepicker-widget"
       data-cy={`draggable-widget-${String(component.name).toLowerCase()}`}
->>>>>>> c824eb36
       style={{
         height,
         display: visibility ? '' : 'none',
