import React from 'react';
import Datetime from 'react-datetime';
import 'react-datetime/css/react-datetime.css';
import { resolveReferences } from '@/_helpers/utils';

export const Datepicker = function Datepicker({
  id,
  width,
  height,
  component,
  onComponentClick,
  currentState,
  onComponentOptionChanged
}) {
  console.log('currentState', currentState);

  const formatProp = component.definition.properties.format;
  const enableTimeProp = component.definition.properties.enableTime;
  const enableDateProp = component.definition.properties.enableDate;
  const widgetVisibility = component.definition.styles?.visibility?.value || true;

  let parsedWidgetVisibility = widgetVisibility;
  
  try {
    parsedWidgetVisibility = resolveReferences(parsedWidgetVisibility, currentState, []);
  } catch (err) { console.log(err); }


  const enableTime = resolveReferences(enableTimeProp.value, currentState, false);

  let enableDate = true;
  if (enableDateProp) {
    enableDate = resolveReferences(enableDateProp.value, currentState, true);
  }

  function onDateChange(event) {
    onComponentOptionChanged(component, 'value', event.format(formatProp.value));
  }

  return (
<<<<<<< HEAD
    <div style={{ width, height }} onClick={event => {event.stopPropagation(); onComponentClick(id, component)}}>
=======
    <div style={{ width, height, display:parsedWidgetVisibility ? '' : 'none'}} onClick={() => onComponentClick(id, component)}>
>>>>>>> 7f9f9cb4
      <Datetime onChange={onDateChange} timeFormat={enableTime} dateFormat={enableDate} />
    </div>
  );
};<|MERGE_RESOLUTION|>--- conflicted
+++ resolved
@@ -38,11 +38,7 @@
   }
 
   return (
-<<<<<<< HEAD
-    <div style={{ width, height }} onClick={event => {event.stopPropagation(); onComponentClick(id, component)}}>
-=======
-    <div style={{ width, height, display:parsedWidgetVisibility ? '' : 'none'}} onClick={() => onComponentClick(id, component)}>
->>>>>>> 7f9f9cb4
+    <div style={{ width, height, display:parsedWidgetVisibility ? '' : 'none'}} onClick={event => {event.stopPropagation(); onComponentClick(id, component)}}>
       <Datetime onChange={onDateChange} timeFormat={enableTime} dateFormat={enableDate} />
     </div>
   );
