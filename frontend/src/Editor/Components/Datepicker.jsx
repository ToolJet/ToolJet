--- conflicted
+++ resolved
@@ -90,11 +90,7 @@
       }}
     >
       <DatePickerComponent
-<<<<<<< HEAD
-        portalId="real-canvas"
-=======
         // portalId="real-canvas"
->>>>>>> 9519a1a8
         className={`input-field form-control ${
           !isValid && showValidationError ? 'is-invalid' : ''
         } validation-without-icon px-2 ${darkMode ? 'bg-dark color-white' : 'bg-light'}`}
