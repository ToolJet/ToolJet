--- conflicted
+++ resolved
@@ -89,7 +89,6 @@
     }
   };
   return (
-<<<<<<< HEAD
     <>
       {config.UI_LIB === 'tooljet' && (
         <div
@@ -119,38 +118,8 @@
             dropdownMode="select"
             excludeDates={excludedDates}
             customInput={<input style={{ borderRadius: `${borderRadius}px`, boxShadow, height }} />}
+            timeInputLabel={<div className={`${darkMode && 'theme-dark'}`}>Time</div>}
           />
-=======
-    <div
-      data-disabled={disabledState}
-      className={`datepicker-widget ${darkMode && 'theme-dark'}`}
-      data-cy={dataCy}
-      style={{
-        height,
-        display: visibility ? '' : 'none',
-        background: 'none',
-      }}
-    >
-      <DatePickerComponent
-        className={`input-field form-control ${!isValid ? 'is-invalid' : ''} validation-without-icon px-2 ${
-          darkMode ? 'bg-dark color-white' : 'bg-light'
-        }`}
-        selected={date}
-        value={date !== null ? computeDateString(date) : 'select date'}
-        onChange={(date) => onDateChange(date)}
-        showTimeInput={enableTime ? true : false}
-        showTimeSelectOnly={enableDate ? false : true}
-        onFocus={(event) => {
-          onComponentClick(id, component, event);
-        }}
-        showMonthDropdown
-        showYearDropdown
-        dropdownMode="select"
-        excludeDates={excludedDates}
-        customInput={<input style={{ borderRadius: `${borderRadius}px`, boxShadow, height }} />}
-        timeInputLabel={<div className={`${darkMode && 'theme-dark'}`}>Time</div>}
-      />
->>>>>>> 599a3a60
 
           <div data-cy="date-picker-invalid-feedback" className={`invalid-feedback ${isValid ? '' : 'd-flex'}`}>
             {validationError}
