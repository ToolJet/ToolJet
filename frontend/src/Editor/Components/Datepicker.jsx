--- conflicted
+++ resolved
@@ -104,12 +104,8 @@
         showYearDropdown
         dropdownMode="select"
         excludeDates={excludedDates}
-<<<<<<< HEAD
         customInput={<input style={{ borderRadius: `${borderRadius}px`, height }} />}
         timeInputLabel={<div className={`${darkMode && 'theme-dark'}`}>Time</div>}
-=======
-        customInput={<input style={{ borderRadius: `${borderRadius}px`, boxShadow, height }} />}
->>>>>>> a5bdfc67
       />
 
       <div data-cy="date-picker-invalid-feedback" className={`invalid-feedback ${isValid ? '' : 'd-flex'}`}>
