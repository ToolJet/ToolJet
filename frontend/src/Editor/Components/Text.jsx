import React, { useState, useEffect } from 'react';
import DOMPurify from 'dompurify';
import Markdown from 'react-markdown';

<<<<<<< HEAD
export const Text = function Text({
  height,
  properties,
  styles,
  darkMode,
  setExposedVariable,
  setExposedVariables,
  dataCy,
}) {
=======
const VERTICAL_ALIGNMENT_VS_CSS_VALUE = {
  top: 'flex-start',
  center: 'center',
  bottom: 'flex-end',
};

export const Text = function Text({ height, properties, fireEvent, styles, darkMode, setExposedVariable, dataCy }) {
>>>>>>> 851ecea7
  let {
    textSize,
    textColor,
    textAlign,
    backgroundColor,
    fontWeight,
    decoration,
    transformation,
    fontStyle,
    lineHeight,
    textIndent,
    letterSpacing,
    wordSpacing,
    fontVariant,
    boxShadow,
    verticalAlignment,
    borderColor,
    borderRadius,
    isScrollRequired,
  } = styles;

  const { loadingState, textFormat, disabledState } = properties;
  const [text, setText] = useState(() => computeText());
  const [visibility, setVisibility] = useState(properties.visibility);
  const [isLoading, setLoading] = useState(loadingState);
  const [isDisabled, setIsDisabled] = useState(disabledState);
  const color = ['#000', '#000000'].includes(textColor) ? (darkMode ? '#fff' : '#000') : textColor;

  useEffect(() => {
    if (visibility !== properties.visibility) setVisibility(properties.visibility);
    if (isLoading !== loadingState) setLoading(loadingState);
    if (isDisabled !== disabledState) setIsDisabled(disabledState);

    // eslint-disable-next-line react-hooks/exhaustive-deps
  }, [properties.visibility, loadingState, disabledState]);

  useEffect(() => {
    const text = computeText();
    setText(text);
    setExposedVariable('text', text);

<<<<<<< HEAD
    const exposedVariables = {
      text: text,
      setText: async function (text) {
        setText(text);
        setExposedVariable('text', text);
      },
      visibility: async function (value) {
        setVisibility(value);
      },
    };
    setExposedVariables(exposedVariables);
=======
    setExposedVariable('setText', async function (text) {
      setText(text);
      setExposedVariable('text', text);
    });
    setExposedVariable('clear', async function (text) {
      setText('');
      setExposedVariable('text', '');
    });
    setExposedVariable('isVisible', properties.visibility);
    setExposedVariable('isLoading', loadingState);
    setExposedVariable('isDisabled', disabledState);

    setExposedVariable('visibility', async function (value) {
      setVisibility(value);
    });
>>>>>>> 851ecea7

    setExposedVariable('setVisibility', async function (value) {
      setVisibility(value);
    });

    setExposedVariable('setLoadingState', async function (value) {
      setLoading(value);
    });

    setExposedVariable('setDisabled', async function (value) {
      setIsDisabled(value);
    });

    // eslint-disable-next-line react-hooks/exhaustive-deps
  }, [
    properties.text,
    setText,
    setVisibility,
    properties.visibility,
    loadingState,
    disabledState,
    setIsDisabled,
    setLoading,
  ]);

  function computeText() {
    return properties.text === 0 || properties.text === false ? properties.text?.toString() : properties.text;
  }

  const handleClick = () => {
    fireEvent('onClick');
  };

  const computedStyles = {
    height: `${height}px`,
    backgroundColor,
    color,
    display: visibility ? 'flex' : 'none',
    alignItems: VERTICAL_ALIGNMENT_VS_CSS_VALUE[verticalAlignment],
    textAlign,
    fontWeight: fontWeight ? fontWeight : fontWeight === '0' ? 0 : 'normal',
    lineHeight: lineHeight ?? 1.5,
    textDecoration: decoration ?? 'none',
    textTransform: transformation ?? 'none',
    fontStyle: fontStyle ?? 'none',
    fontVariant: fontVariant ?? 'normal',
    textIndent: `${textIndent}px` ?? '0px',
    letterSpacing: `${letterSpacing}px` ?? '0px',
    wordSpacing: `${wordSpacing}px` ?? '0px',
    boxShadow,
    border: '1px solid',
    borderColor: borderColor,
    borderRadius: borderRadius ? `${borderRadius}px` : '0px',
  };
  return (
<<<<<<< HEAD
    <div data-disabled={disabledState} className="text-widget" style={computedStyles} data-cy={dataCy}>
      {!loadingState && (
        <div
          style={{ width: '100%', fontSize: textSize }}
          dangerouslySetInnerHTML={{ __html: DOMPurify.sanitize(text || '0') }}
        />
      )}
      {loadingState === true && (
=======
    <div
      data-disabled={isDisabled}
      className="text-widget"
      style={computedStyles}
      data-cy={dataCy}
      onMouseOver={() => {
        fireEvent('onHover');
      }}
      onClick={handleClick}
    >
      {!isLoading &&
        (textFormat === 'markdown' ? (
          <Markdown>{text}</Markdown>
        ) : (
          <div
            style={{
              width: '100%',
              height: '100%',
              fontSize: textSize,
              overflowY: isScrollRequired == 'enabled' ? 'auto' : 'unset',
            }}
            dangerouslySetInnerHTML={{ __html: DOMPurify.sanitize(text) }}
          />
        ))}
      {isLoading && (
>>>>>>> 851ecea7
        <div style={{ width: '100%' }}>
          <center>
            <div className="spinner-border" role="status"></div>
          </center>
        </div>
      )}
    </div>
  );
};<|MERGE_RESOLUTION|>--- conflicted
+++ resolved
@@ -2,17 +2,6 @@
 import DOMPurify from 'dompurify';
 import Markdown from 'react-markdown';
 
-<<<<<<< HEAD
-export const Text = function Text({
-  height,
-  properties,
-  styles,
-  darkMode,
-  setExposedVariable,
-  setExposedVariables,
-  dataCy,
-}) {
-=======
 const VERTICAL_ALIGNMENT_VS_CSS_VALUE = {
   top: 'flex-start',
   center: 'center',
@@ -20,7 +9,6 @@
 };
 
 export const Text = function Text({ height, properties, fireEvent, styles, darkMode, setExposedVariable, dataCy }) {
->>>>>>> 851ecea7
   let {
     textSize,
     textColor,
@@ -62,19 +50,6 @@
     setText(text);
     setExposedVariable('text', text);
 
-<<<<<<< HEAD
-    const exposedVariables = {
-      text: text,
-      setText: async function (text) {
-        setText(text);
-        setExposedVariable('text', text);
-      },
-      visibility: async function (value) {
-        setVisibility(value);
-      },
-    };
-    setExposedVariables(exposedVariables);
-=======
     setExposedVariable('setText', async function (text) {
       setText(text);
       setExposedVariable('text', text);
@@ -90,7 +65,6 @@
     setExposedVariable('visibility', async function (value) {
       setVisibility(value);
     });
->>>>>>> 851ecea7
 
     setExposedVariable('setVisibility', async function (value) {
       setVisibility(value);
@@ -146,16 +120,6 @@
     borderRadius: borderRadius ? `${borderRadius}px` : '0px',
   };
   return (
-<<<<<<< HEAD
-    <div data-disabled={disabledState} className="text-widget" style={computedStyles} data-cy={dataCy}>
-      {!loadingState && (
-        <div
-          style={{ width: '100%', fontSize: textSize }}
-          dangerouslySetInnerHTML={{ __html: DOMPurify.sanitize(text || '0') }}
-        />
-      )}
-      {loadingState === true && (
-=======
     <div
       data-disabled={isDisabled}
       className="text-widget"
@@ -181,7 +145,6 @@
           />
         ))}
       {isLoading && (
->>>>>>> 851ecea7
         <div style={{ width: '100%' }}>
           <center>
             <div className="spinner-border" role="status"></div>
