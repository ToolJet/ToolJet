import React, { useState, useEffect } from 'react';
import DOMPurify from 'dompurify';
import Markdown from 'react-markdown';

<<<<<<< HEAD
const VERTICAL_ALIGNMENT_VS_CSS_VALUE = {
  top: 'flex-start',
  center: 'center',
  bottom: 'flex-end',
};

export const Text = function Text({ height, properties, fireEvent, styles, darkMode, setExposedVariable, dataCy }) {
=======
export const Text = function Text({
  height,
  properties,
  styles,
  darkMode,
  setExposedVariable,
  setExposedVariables,
  dataCy,
}) {
>>>>>>> 291a955f
  let {
    textSize,
    textColor,
    textAlign,
    backgroundColor,
    fontWeight,
    decoration,
    transformation,
    fontStyle,
    lineHeight,
    textIndent,
    letterSpacing,
    wordSpacing,
    fontVariant,
    boxShadow,
    verticalAlignment,
    borderColor,
    borderRadius,
    isScrollRequired,
  } = styles;
  console.log(backgroundColor, 'styles');
  const { loadingState, textFormat, disabledState } = properties;
  const [text, setText] = useState(() => computeText());
  const [visibility, setVisibility] = useState(properties.visibility);
  const [isLoading, setLoading] = useState(loadingState);
  const [isDisabled, setIsDisabled] = useState(disabledState);
  const color = ['#000', '#000000'].includes(textColor) ? (darkMode ? '#fff' : '#000') : textColor;

  useEffect(() => {
    if (visibility !== properties.visibility) setVisibility(properties.visibility);
    if (isLoading !== loadingState) setLoading(loadingState);
    if (isDisabled !== disabledState) setIsDisabled(disabledState);

    // eslint-disable-next-line react-hooks/exhaustive-deps
  }, [properties.visibility, loadingState, disabledState]);

  useEffect(() => {
    const text = computeText();
    setText(text);
    setExposedVariable('text', text);

<<<<<<< HEAD
    setExposedVariable('setText', async function (text) {
      setText(text);
      setExposedVariable('text', text);
    });
    setExposedVariable('clear', async function (text) {
      setText('');
      setExposedVariable('text', '');
    });
    setExposedVariable('isVisible', properties.visibility);
    setExposedVariable('isLoading', loadingState);
    setExposedVariable('isDisabled', disabledState);

    setExposedVariable('visibility', async function (value) {
      setVisibility(value);
    });
=======
    const exposedVariables = {
      text: text,
      setText: async function (text) {
        setText(text);
        setExposedVariable('text', text);
      },
      visibility: async function (value) {
        setVisibility(value);
      },
    };
    setExposedVariables(exposedVariables);
>>>>>>> 291a955f

    setExposedVariable('setVisibility', async function (value) {
      setVisibility(value);
    });

    setExposedVariable('setLoadingState', async function (value) {
      setLoading(value);
    });

    setExposedVariable('setDisabled', async function (value) {
      setIsDisabled(value);
    });

    // eslint-disable-next-line react-hooks/exhaustive-deps
  }, [
    properties.text,
    setText,
    setVisibility,
    properties.visibility,
    loadingState,
    disabledState,
    setIsDisabled,
    setLoading,
  ]);

  function computeText() {
    return properties.text === 0 || properties.text === false ? properties.text?.toString() : properties.text;
  }

  const handleClick = () => {
    fireEvent('onClick');
  };

  const computedStyles = {
    height: `${height}px`,
    backgroundColor,
    color,
    display: visibility ? 'flex' : 'none',
    alignItems: VERTICAL_ALIGNMENT_VS_CSS_VALUE[verticalAlignment],
    textAlign,
    fontWeight: fontWeight ? fontWeight : fontWeight === '0' ? 0 : 'normal',
    lineHeight: lineHeight ?? 1.5,
    textDecoration: decoration ?? 'none',
    textTransform: transformation ?? 'none',
    fontStyle: fontStyle ?? 'none',
    fontVariant: fontVariant ?? 'normal',
    textIndent: `${textIndent}px` ?? '0px',
    letterSpacing: `${letterSpacing}px` ?? '0px',
    wordSpacing: `${wordSpacing}px` ?? '0px',
    boxShadow,
    border: '1px solid',
    borderColor: borderColor,
    borderRadius: borderRadius ? `${borderRadius}px` : '0px',
  };
  return (
<<<<<<< HEAD
    <div
      data-disabled={isDisabled}
      className="text-widget"
      style={computedStyles}
      data-cy={dataCy}
      onMouseOver={() => {
        fireEvent('onHover');
      }}
      onClick={handleClick}
    >
      {!isLoading &&
        (textFormat === 'markdown' ? (
          <Markdown>{text}</Markdown>
        ) : (
          <div
            style={{
              width: '100%',
              height: '100%',
              fontSize: textSize,
              overflowY: isScrollRequired == 'enabled' ? 'auto' : 'unset',
            }}
            dangerouslySetInnerHTML={{ __html: DOMPurify.sanitize(text) }}
          />
        ))}
      {isLoading && (
=======
    <div data-disabled={disabledState} className="text-widget" style={computedStyles} data-cy={dataCy}>
      {!loadingState && (
        <div
          style={{ width: '100%', fontSize: textSize }}
          dangerouslySetInnerHTML={{ __html: DOMPurify.sanitize(text || '0') }}
        />
      )}
      {loadingState === true && (
>>>>>>> 291a955f
        <div style={{ width: '100%' }}>
          <center>
            <div className="spinner-border" role="status"></div>
          </center>
        </div>
      )}
    </div>
  );
};<|MERGE_RESOLUTION|>--- conflicted
+++ resolved
@@ -2,7 +2,6 @@
 import DOMPurify from 'dompurify';
 import Markdown from 'react-markdown';
 
-<<<<<<< HEAD
 const VERTICAL_ALIGNMENT_VS_CSS_VALUE = {
   top: 'flex-start',
   center: 'center',
@@ -10,17 +9,6 @@
 };
 
 export const Text = function Text({ height, properties, fireEvent, styles, darkMode, setExposedVariable, dataCy }) {
-=======
-export const Text = function Text({
-  height,
-  properties,
-  styles,
-  darkMode,
-  setExposedVariable,
-  setExposedVariables,
-  dataCy,
-}) {
->>>>>>> 291a955f
   let {
     textSize,
     textColor,
@@ -41,7 +29,6 @@
     borderRadius,
     isScrollRequired,
   } = styles;
-  console.log(backgroundColor, 'styles');
   const { loadingState, textFormat, disabledState } = properties;
   const [text, setText] = useState(() => computeText());
   const [visibility, setVisibility] = useState(properties.visibility);
@@ -62,7 +49,6 @@
     setText(text);
     setExposedVariable('text', text);
 
-<<<<<<< HEAD
     setExposedVariable('setText', async function (text) {
       setText(text);
       setExposedVariable('text', text);
@@ -78,19 +64,6 @@
     setExposedVariable('visibility', async function (value) {
       setVisibility(value);
     });
-=======
-    const exposedVariables = {
-      text: text,
-      setText: async function (text) {
-        setText(text);
-        setExposedVariable('text', text);
-      },
-      visibility: async function (value) {
-        setVisibility(value);
-      },
-    };
-    setExposedVariables(exposedVariables);
->>>>>>> 291a955f
 
     setExposedVariable('setVisibility', async function (value) {
       setVisibility(value);
@@ -146,7 +119,6 @@
     borderRadius: borderRadius ? `${borderRadius}px` : '0px',
   };
   return (
-<<<<<<< HEAD
     <div
       data-disabled={isDisabled}
       className="text-widget"
@@ -172,16 +144,6 @@
           />
         ))}
       {isLoading && (
-=======
-    <div data-disabled={disabledState} className="text-widget" style={computedStyles} data-cy={dataCy}>
-      {!loadingState && (
-        <div
-          style={{ width: '100%', fontSize: textSize }}
-          dangerouslySetInnerHTML={{ __html: DOMPurify.sanitize(text || '0') }}
-        />
-      )}
-      {loadingState === true && (
->>>>>>> 291a955f
         <div style={{ width: '100%' }}>
           <center>
             <div className="spinner-border" role="status"></div>
