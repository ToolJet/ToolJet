import React, { useState, useEffect } from 'react';
import DOMPurify from 'dompurify';

<<<<<<< HEAD
export const Text = function Text({ id, height, component, onComponentClick, currentState, customResolvables }) {
  const text = component.definition.properties.text.value;
  const color = component.definition.styles.textColor.value;
  const widgetVisibility = component.definition.styles?.visibility?.value ?? true;
  const disabledState = component.definition.styles?.disabledState?.value ?? false;

  const parsedDisabledState =
    typeof disabledState !== 'boolean' ? resolveWidgetFieldValue(disabledState, currentState) : disabledState;

=======
export const Text = function Text({ height, properties, styles }) {
>>>>>>> b3b9c498
  const [loadingState, setLoadingState] = useState(false);

  const { textColor, visibility, disabledState } = styles;
  const text = properties.text ?? '';
  const color = textColor;

  useEffect(() => {
    const loadingStateProperty = properties.loadingState;
    if (loadingStateProperty) {
      setLoadingState(loadingStateProperty);
    }
    // eslint-disable-next-line react-hooks/exhaustive-deps
<<<<<<< HEAD
  }, [currentState]);

  let data = text;
  if (currentState) {
    const matchedParams = text.match(/\{\{(.*?)\}\}/g);

    if (matchedParams) {
      for (const param of matchedParams) {
        const resolvedParam = resolveReferences(param, currentState, '', customResolvables);
        console.log('resolved param', param, resolvedParam);
        data = data.replace(param, resolvedParam);
      }
    }
  }

  let parsedWidgetVisibility = widgetVisibility;

  try {
    parsedWidgetVisibility = resolveReferences(parsedWidgetVisibility, currentState, []);
  } catch (err) {
    console.log(err);
  }
=======
  }, [properties.loadingState]);
>>>>>>> b3b9c498

  const computedStyles = {
    color,
    height,
    display: visibility ? 'flex' : 'none',
    alignItems: 'center',
  };

  return (
    <div data-disabled={disabledState} className="text-widget" style={computedStyles}>
      {!loadingState && <div dangerouslySetInnerHTML={{ __html: DOMPurify.sanitize(text) }} />}
      {loadingState === true && (
        <div>
          <div className="skeleton-line w-10"></div>
        </div>
      )}
    </div>
  );
};<|MERGE_RESOLUTION|>--- conflicted
+++ resolved
@@ -1,19 +1,7 @@
 import React, { useState, useEffect } from 'react';
 import DOMPurify from 'dompurify';
 
-<<<<<<< HEAD
-export const Text = function Text({ id, height, component, onComponentClick, currentState, customResolvables }) {
-  const text = component.definition.properties.text.value;
-  const color = component.definition.styles.textColor.value;
-  const widgetVisibility = component.definition.styles?.visibility?.value ?? true;
-  const disabledState = component.definition.styles?.disabledState?.value ?? false;
-
-  const parsedDisabledState =
-    typeof disabledState !== 'boolean' ? resolveWidgetFieldValue(disabledState, currentState) : disabledState;
-
-=======
 export const Text = function Text({ height, properties, styles }) {
->>>>>>> b3b9c498
   const [loadingState, setLoadingState] = useState(false);
 
   const { textColor, visibility, disabledState } = styles;
@@ -26,32 +14,7 @@
       setLoadingState(loadingStateProperty);
     }
     // eslint-disable-next-line react-hooks/exhaustive-deps
-<<<<<<< HEAD
-  }, [currentState]);
-
-  let data = text;
-  if (currentState) {
-    const matchedParams = text.match(/\{\{(.*?)\}\}/g);
-
-    if (matchedParams) {
-      for (const param of matchedParams) {
-        const resolvedParam = resolveReferences(param, currentState, '', customResolvables);
-        console.log('resolved param', param, resolvedParam);
-        data = data.replace(param, resolvedParam);
-      }
-    }
-  }
-
-  let parsedWidgetVisibility = widgetVisibility;
-
-  try {
-    parsedWidgetVisibility = resolveReferences(parsedWidgetVisibility, currentState, []);
-  } catch (err) {
-    console.log(err);
-  }
-=======
   }, [properties.loadingState]);
->>>>>>> b3b9c498
 
   const computedStyles = {
     color,
