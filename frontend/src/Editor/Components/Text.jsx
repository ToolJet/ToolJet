import React, { useState, useEffect } from 'react';
import DOMPurify from 'dompurify';
import Markdown from 'react-markdown';
import './text.scss';
import Loader from '@/ToolJetUI/Loader/Loader';

const VERTICAL_ALIGNMENT_VS_CSS_VALUE = {
  top: 'flex-start',
  center: 'center',
  bottom: 'flex-end',
};

export const Text = function Text({ height, properties, fireEvent, styles, darkMode, setExposedVariable, dataCy }) {
  let {
    textSize,
    textColor,
    textAlign,
    backgroundColor,
    fontWeight,
    decoration,
    transformation,
    fontStyle,
    lineHeight,
    textIndent,
    letterSpacing,
    wordSpacing,
    fontVariant,
    boxShadow,
    verticalAlignment,
    borderColor,
    borderRadius,
    isScrollRequired,
  } = styles;
  const { loadingState, textFormat, disabledState } = properties;
  const [text, setText] = useState(() => computeText());
  const [visibility, setVisibility] = useState(properties.visibility);
  const [isLoading, setLoading] = useState(loadingState);
  const [isDisabled, setIsDisabled] = useState(disabledState);
  const color = ['#000', '#000000'].includes(textColor) ? (darkMode ? '#fff' : '#000') : textColor;

  useEffect(() => {
    if (visibility !== properties.visibility) setVisibility(properties.visibility);
    if (isLoading !== loadingState) setLoading(loadingState);
    if (isDisabled !== disabledState) setIsDisabled(disabledState);

    // eslint-disable-next-line react-hooks/exhaustive-deps
  }, [properties.visibility, loadingState, disabledState]);

  useEffect(() => {
    const text = computeText();
    setText(text);
    setExposedVariable('text', text);

    setExposedVariable('setText', async function (text) {
      setText(text);
      setExposedVariable('text', text);
    });
    setExposedVariable('clear', async function (text) {
      setText('');
      setExposedVariable('text', '');
    });
    setExposedVariable('isVisible', properties.visibility);
    setExposedVariable('isLoading', loadingState);
    setExposedVariable('isDisabled', disabledState);

    setExposedVariable('visibility', async function (value) {
      setVisibility(value);
    });

    setExposedVariable('setVisibility', async function (value) {
      setVisibility(value);
    });

    setExposedVariable('setLoading', async function (value) {
      setLoading(value);
    });

    setExposedVariable('setDisable', async function (value) {
      setIsDisabled(value);
    });

    // eslint-disable-next-line react-hooks/exhaustive-deps
  }, [
    properties.text,
    setText,
    setVisibility,
    properties.visibility,
    loadingState,
    disabledState,
    setIsDisabled,
    setLoading,
  ]);

  function computeText() {
    return properties.text === 0 || properties.text === false ? properties.text?.toString() : properties.text;
  }

  const handleClick = () => {
    fireEvent('onClick');
  };

  const computedStyles = {
    height: `${height}px`,
    backgroundColor: darkMode && ['#edeff5'].includes(backgroundColor) ? '#2f3c4c' : backgroundColor,
    color,
    display: visibility ? 'flex' : 'none',
    fontWeight: fontWeight ? fontWeight : fontWeight === '0' ? 0 : 'normal',
    lineHeight: lineHeight ?? 1.5,
    textDecoration: decoration ?? 'none',
    textTransform: transformation ?? 'none',
    fontStyle: fontStyle ?? 'none',
    fontVariant: fontVariant ?? 'normal',
    textIndent: `${textIndent}px` ?? '0px',
    letterSpacing: `${letterSpacing}px` ?? '0px',
    wordSpacing: `${wordSpacing}px` ?? '0px',
    boxShadow,
    border: '1px solid',
    borderColor: darkMode && ['#f2f2f5'].includes(borderColor) ? '#2f3c4c' : borderColor ? borderColor : 'transparent',
    borderRadius: borderRadius ? `${borderRadius}px` : '0px',
    fontSize: `${textSize}px`,
  };

  const commonStyles = {
    width: '100%',
    height: '100%',
    overflowY: isScrollRequired == 'enabled' ? 'auto' : 'hidden',
    display: 'flex',
    flexDirection: 'column',
    justifyContent: VERTICAL_ALIGNMENT_VS_CSS_VALUE[verticalAlignment],
    textAlign,
    overflowX: isScrollRequired === 'disabled' && 'hidden',
  };

  return (
<<<<<<< HEAD
    <div data-disabled={disabledState} className="text-widget" style={computedStyles} data-cy={dataCy}>
      {!loadingState && (
        <div
          style={{ width: '100%', fontSize: textSize }}
          dangerouslySetInnerHTML={{ __html: DOMPurify.sanitize(text) }}
        />
=======
    <div
      data-disabled={isDisabled}
      className="text-widget"
      style={computedStyles}
      data-cy={dataCy}
      onMouseOver={() => {
        fireEvent('onHover');
      }}
      onClick={handleClick}
    >
      {!isLoading && (
        <div style={commonStyles} className="text-widget-section">
          {textFormat === 'plainText' && <div>{text}</div>}
          {textFormat === 'markdown' && <Markdown className={'reactMarkdown'}>{text}</Markdown>}
          {(textFormat === 'html' || !textFormat) && (
            <div
              dangerouslySetInnerHTML={{
                __html: DOMPurify.sanitize(text || ''),
              }}
            />
          )}
        </div>
>>>>>>> d22bbaad
      )}
      {isLoading === true && (
        <div style={{ width: '100%', display: 'flex', alignItems: 'center', justifyContent: 'center' }}>
          <center>
            <Loader width="16" absolute={false} />
          </center>
        </div>
      )}
    </div>
  );
};<|MERGE_RESOLUTION|>--- conflicted
+++ resolved
@@ -132,14 +132,6 @@
   };
 
   return (
-<<<<<<< HEAD
-    <div data-disabled={disabledState} className="text-widget" style={computedStyles} data-cy={dataCy}>
-      {!loadingState && (
-        <div
-          style={{ width: '100%', fontSize: textSize }}
-          dangerouslySetInnerHTML={{ __html: DOMPurify.sanitize(text) }}
-        />
-=======
     <div
       data-disabled={isDisabled}
       className="text-widget"
@@ -162,7 +154,6 @@
             />
           )}
         </div>
->>>>>>> d22bbaad
       )}
       {isLoading === true && (
         <div style={{ width: '100%', display: 'flex', alignItems: 'center', justifyContent: 'center' }}>
