--- conflicted
+++ resolved
@@ -16,9 +16,9 @@
     letterSpacing,
     wordSpacing,
     fontVariant,
-    disabledState: disable,
+    disabledState,
   } = styles;
-  const { loadingState: loading } = properties;
+  const { loadingState } = properties;
   // const [loadingState, setLoadingState] = useState(false);
   const [text, setText] = useState(() => computeText());
 
@@ -60,10 +60,6 @@
   };
 
   return (
-<<<<<<< HEAD
-    <div data-disabled={disable} className="text-widget" style={computedStyles}>
-      {!loading && (
-=======
     <div
       data-disabled={disabledState}
       className="text-widget"
@@ -71,13 +67,12 @@
       data-cy={`draggable-widget-${String(component.name).toLowerCase()}`}
     >
       {!loadingState && (
->>>>>>> 883a55a8
         <div
           style={{ width: '100%', fontSize: textSize }}
           dangerouslySetInnerHTML={{ __html: DOMPurify.sanitize(text) }}
         />
       )}
-      {loading === true && (
+      {loadingState === true && (
         <div style={{ width: '100%' }}>
           <center>
             <div className="spinner-border" role="status"></div>
