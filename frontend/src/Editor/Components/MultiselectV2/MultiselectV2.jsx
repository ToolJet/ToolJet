import _, { has, isObject } from 'lodash';
import React, { useState, useEffect, useMemo, useRef } from 'react';
import Select from 'react-select';
import './multiselectV2.scss';
import CustomMenuList from '../DropdownV2/CustomMenuList';
import { useEditorStore } from '@/_stores/editorStore';
import CustomOption from './CustomOption';
import CustomValueContainer from './CustomValueContainer';
import Loader from '@/ToolJetUI/Loader/Loader';
import cx from 'classnames';
import Label from '@/_ui/Label';
const tinycolor = require('tinycolor2');
import { CustomDropdownIndicator, CustomClearIndicator } from '../DropdownV2/DropdownV2';
import { getInputBackgroundColor, getInputBorderColor, getInputFocusedColor, sortArray } from '../DropdownV2/utils';

export const MultiselectV2 = ({
  id,
  height,
  properties,
  styles,
  setExposedVariable,
  setExposedVariables,
  onComponentClick,
  darkMode,
  fireEvent,
  validate,
  validation,
  componentName,
}) => {
  let {
    label,
    showAllOption,
    disabledState,
    advanced,
    schema,
    placeholder,
    loadingState: multiSelectLoadingState,
    optionsLoadingState,
    sort,
<<<<<<< HEAD
    showAllSelectedLabel,
=======
    showClearBtn,
    showSearchInput,
>>>>>>> 23ca209a
  } = properties;
  const {
    selectedTextColor,
    fieldBorderRadius,
    boxShadow,
    labelColor,
    alignment,
    direction,
    fieldBorderColor,
    fieldBackgroundColor,
    labelWidth,
    auto,
    icon,
    iconVisibility,
    errTextColor,
    iconColor,
    padding,
    accentColor,
  } = styles;
  const isInitialRender = useRef(true);
  const [selected, setSelected] = useState([]);
  const options = properties?.options;
  const values = properties?.values;
  const isMandatory = validation?.mandatory ?? false;
  const multiselectRef = React.useRef(null);
  const labelRef = React.useRef(null);
  const selectRef = React.useRef(null);
  const [validationStatus, setValidationStatus] = useState(
    validate(selected?.length ? selected?.map((option) => option.value) : null)
  );
  const { isValid, validationError } = validationStatus;
  const valueContainerRef = React.useRef(null);
  const [visibility, setVisibility] = useState(properties.visibility);
  const [isMultiSelectLoading, setIsMultiSelectLoading] = useState(multiSelectLoadingState);
  const [isMultiSelectDisabled, setIsMultiSelectDisabled] = useState(disabledState);
  const [searchInputValue, setSearchInputValue] = useState('');
  const _height = padding === 'default' ? `${height}px` : `${height + 4}px`;
  const [userInteracted, setUserInteracted] = useState(false);

  const [isMultiselectOpen, setIsMultiselectOpen] = useState(false);
  useEffect(() => {
    if (visibility !== properties.visibility) setVisibility(properties.visibility);
    if (isMultiSelectLoading !== multiSelectLoadingState) setIsMultiSelectLoading(multiSelectLoadingState);
    if (isMultiSelectDisabled !== disabledState) setIsMultiSelectDisabled(disabledState);

    // eslint-disable-next-line react-hooks/exhaustive-deps
  }, [properties.visibility, multiSelectLoadingState, disabledState]);

  const selectOptions = useMemo(() => {
    const _options = advanced ? schema : options;
    let _selectOptions = Array.isArray(_options)
      ? _options
          .filter((data) => data?.visible ?? true)
          .map((data) => ({
            ...data,
            label: data?.label,
            value: data?.value,
            isDisabled: data?.disable ?? false,
          }))
      : [];
    return sortArray(_selectOptions, sort);
    // eslint-disable-next-line react-hooks/exhaustive-deps
  }, [advanced, JSON.stringify(schema), JSON.stringify(options), sort]);

  const modifiedSelectOptions = useMemo(() => {
    // Adding select all option dynamically to the options
    if (showAllOption && !optionsLoadingState) {
      return [
        // Appended search input value so that it is always visible
        { label: `Select all ${searchInputValue}`, value: 'multiselect-custom-menulist-select-all' },
        ...selectOptions,
      ];
    } else return selectOptions;
  }, [showAllOption, JSON.stringify(selectOptions), optionsLoadingState, searchInputValue]);

  function findDefaultItem(value, isAdvanced, isDefault) {
    if (isAdvanced) {
      const foundItem = Array.isArray(schema) ? schema.filter((item) => item?.visible && item?.default) : [];
      return foundItem;
    }
    if (isDefault) {
      return Array.isArray(selectOptions)
        ? selectOptions.filter((item) => value?.find((val) => val === item.value))
        : [];
    } else {
      return Array.isArray(selectOptions)
        ? selectOptions.filter((item) => selected?.find((val) => val.value === item.value))
        : [];
    }
  }

  function hasVisibleFalse(value) {
    for (let i = 0; i < schema?.length; i++) {
      if (schema[i].value === value && schema[i].visible === false) {
        return true;
      }
    }
    return false;
  }

  const onChangeHandler = (items, action) => {
    const SELECT_ALL = 'multiselect-custom-menulist-select-all';

    if (action.option?.value === SELECT_ALL) {
      // Case 1 - If select all is selected
      if (action.action === 'select-option') {
        setInputValue(modifiedSelectOptions);
      } else {
        setInputValue([]);
      }
    } else if (items?.some((item) => item.value === SELECT_ALL)) {
      // Case 2 - If select all is not selected but selected options include select all
      setInputValue(items.filter((item) => item.value !== SELECT_ALL));
    } else if (selectOptions?.length === items?.length) {
      // Case 3 - If all options are selected except select all
      setInputValue(modifiedSelectOptions);
    } else {
      // Case 4 - Normal selection
      setInputValue(items);
    }

    fireEvent('onSelect');
    setUserInteracted(true);
  };

  useEffect(() => {
    let foundItem = findDefaultItem(values, advanced);
    setInputValue(foundItem);
    // eslint-disable-next-line react-hooks/exhaustive-deps
  }, [selectOptions]);

  useEffect(() => {
    if (advanced) {
      let foundItem = findDefaultItem(values, advanced, true);
      setInputValue(foundItem);
    }
    // eslint-disable-next-line react-hooks/exhaustive-deps
  }, [advanced, JSON.stringify(values), JSON.stringify(schema)]);

  useEffect(() => {
    if (!advanced) {
      let foundItem = findDefaultItem(values, advanced, true);
      setInputValue(foundItem);
    }
    // eslint-disable-next-line react-hooks/exhaustive-deps
  }, [advanced, JSON.stringify(values)]);

  useEffect(() => {
    if (isInitialRender.current) return;
    setExposedVariable(
      'options',
      Array.isArray(selectOptions) && selectOptions?.map(({ label, value }) => ({ label, value }))
    );
    // eslint-disable-next-line react-hooks/exhaustive-deps
  }, [selectOptions]);

  useEffect(() => {
    if (isInitialRender.current) return;
    setExposedVariable('label', label);
  }, [label]);

  useEffect(() => {
    if (isInitialRender.current) return;
    setExposedVariable('isVisible', properties.visibility);
  }, [properties.visibility]);

  useEffect(() => {
    if (isInitialRender.current) return;
    setExposedVariable('isLoading', multiSelectLoadingState);
  }, [multiSelectLoadingState]);

  useEffect(() => {
    if (isInitialRender.current) return;
    setExposedVariable('isDisabled', disabledState);
  }, [disabledState]);

  useEffect(() => {
    if (isInitialRender.current) return;
    setExposedVariable('isMandatory', isMandatory);
  }, [isMandatory]);

  useEffect(() => {
    if (isInitialRender.current) return;
    const validationStatus = validate(selected?.length ? selected?.map((option) => option.value) : null);
    setValidationStatus(validationStatus);
    setExposedVariable('isValid', validationStatus?.isValid);
  }, [validate]);

  useEffect(() => {
    const defaultItems = findDefaultItem(values, advanced, true);

    const exposedVariables = {
      clear: async function () {
        setInputValue([]);
      },
      setVisibility: async function (value) {
        setVisibility(value);
      },
      setLoading: async function (value) {
        setIsMultiSelectLoading(value);
      },
      setDisable: async function (value) {
        setIsMultiSelectDisabled(value);
      },
      label: label,
      isVisible: properties.visibility,
      isLoading: multiSelectLoadingState,
      isDisabled: disabledState,
      isMandatory: isMandatory,
      isValid: isValid,
      selectedOptions: Array.isArray(defaultItems) && defaultItems?.map(({ label, value }) => ({ label, value })),
      options: Array.isArray(selectOptions) && selectOptions?.map(({ label, value }) => ({ label, value })),
    };
    setExposedVariables(exposedVariables);
    isInitialRender.current = false;
  }, []);

  useEffect(() => {
    // Expose selectOption
    setExposedVariable('selectOptions', async function (value) {
      if (Array.isArray(value)) {
        const newSelected = [...selected];
        value.forEach((val) => {
          // Check if array provided is a list of objects with value key
          if (isObject(val) && has(val, 'value')) {
            val = val.value;
          }
          if (
            selectOptions.some((option) => option.value === val) &&
            !selected.some((option) => option.value === val)
          ) {
            const optionsToAdd = selectOptions.filter(
              (option) => option.value === val && !selected.some((selectedOption) => selectedOption.value === val)
            );
            newSelected.push(...optionsToAdd);
          }
        });
        setInputValue(newSelected);
      }
    });

    // Expose deselectOption
    setExposedVariable('deselectOptions', async function (value) {
      if (Array.isArray(value)) {
        // Check if array provided is a list of objects with value key
        const _value = value.map((val) => (isObject(val) && has(val, 'value') ? val.value : val));
        const newSelected = selected.filter((option) => !_value.includes(option.value));
        setInputValue(newSelected);
      }
    });
    // eslint-disable-next-line react-hooks/exhaustive-deps
  }, [selectOptions, selected]);

  const onSearchTextChange = (searchText, actionProps) => {
    if (actionProps.action === 'input-change') {
      setSearchInputValue(searchText);
      setExposedVariable('searchText', searchText);
      fireEvent('onSearchTextChanged');
    }
  };
  const handleClickOutsideSelect = (event) => {
    let menu = document.getElementById(`dropdown-multiselect-widget-custom-menu-list-${id}`);
    if (
      isMultiselectOpen &&
      multiselectRef.current &&
      !multiselectRef.current.contains(event.target) &&
      menu &&
      !menu.contains(event.target)
    ) {
      setIsMultiselectOpen(false);
      fireEvent('onBlur');
      setSearchInputValue('');
    }
  };

  const handleClickInsideSelect = () => {
    if (isMultiSelectDisabled || isMultiSelectLoading) return;
    if (isMultiselectOpen) {
      setIsMultiselectOpen(false);
      fireEvent('onBlur');
      setSearchInputValue('');
    } else {
      setIsMultiselectOpen(true);
      fireEvent('onFocus');
      if (!showSearchInput) {
        selectRef.current.focus();
      }
    }
  };

  const setInputValue = (values) => {
    setSelected(values);
    setExposedVariables({
      values: values.map((item) => item.value),
      selectedOptions: Array.isArray(values) && values?.map(({ label, value }) => ({ label, value })),
    });
    const validationStatus = validate(values?.length ? values?.map((option) => option.value) : null);
    setValidationStatus(validationStatus);
    setExposedVariable('isValid', validationStatus?.isValid);
  };

  useEffect(() => {
    document.addEventListener('mousedown', handleClickOutsideSelect, { capture: true });
    return () => {
      document.removeEventListener('mousedown', handleClickOutsideSelect, { capture: true });
    };
  }, [isMultiselectOpen, componentName]);

  const customStyles = {
    container: (base) => ({
      ...base,
      width: '100%',
      minWidth: '72px',
    }),
    control: (provided, state) => {
      return {
        ...provided,
        minHeight: _height,
        height: _height,
        boxShadow: state.isFocused ? boxShadow : boxShadow,
        borderRadius: Number.parseFloat(fieldBorderRadius),
        borderColor: getInputBorderColor({
          isFocused: state.isFocused || isMultiselectOpen,
          isValid,
          fieldBorderColor,
          accentColor,
          isLoading: isMultiSelectLoading,
          isDisabled: isMultiSelectDisabled,
          userInteracted,
        }),
        backgroundColor: getInputBackgroundColor({
          fieldBackgroundColor,
          darkMode,
          isLoading: isMultiSelectLoading,
          isDisabled: isMultiSelectDisabled,
        }),
        '&:hover': {
          borderColor:
            state.isFocused || isMultiselectOpen
              ? getInputFocusedColor({ accentColor })
              : tinycolor(fieldBorderColor).darken(24).toString(),
        },
      };
    },
    valueContainer: (provided, _state) => ({
      ...provided,
      height: _height,
      padding: '0 10px',
      display: 'flex',
      gap: '0.13rem',
      color:
        selectedTextColor !== '#1B1F24'
          ? selectedTextColor
          : isMultiSelectLoading || isMultiSelectDisabled
          ? 'var(--text-disabled)'
          : 'var(--text-primary)',
    }),

    input: (provided, _state) => ({
      ...provided,
      color: darkMode ? 'white' : 'black',
      margin: '0px',
    }),
    indicatorSeparator: (_state) => ({
      display: 'none',
    }),
    indicatorsContainer: (provided, _state) => ({
      ...provided,
      height: _height,
      marginRight: '10px',
    }),
    clearIndicator: (provided, _state) => ({
      ...provided,
      padding: '2px',
      '&:hover': {
        padding: '2px',
        backgroundColor: 'var(--interactive-overlays-fill-hover)',
        borderRadius: '6px',
      },
    }),
    dropdownIndicator: (provided, _state) => ({
      ...provided,
      padding: '0px',
    }),
    option: (provided, _state) => ({
      ...provided,
      backgroundColor: _state.isFocused ? 'var(--interactive-overlays-fill-hover)' : 'var(--surfaces-surface-01)',
      color: _state.isDisabled
        ? 'var(_--text-disbled)'
        : selectedTextColor !== '#1B1F24'
        ? selectedTextColor
        : isMultiSelectDisabled || isMultiSelectLoading
        ? 'var(--text-disabled)'
        : 'var(--text-primary)',
      borderRadius: _state.isFocused && '8px',
      padding: '8px 6px 8px 12px',
      '&:hover': {
        backgroundColor: 'var(--interactive-overlays-fill-hover)',
        borderRadius: '8px',
      },
      cursor: 'pointer',
    }),
    menuList: (provided) => ({
      ...provided,
      padding: '0 4px',
      // this is needed otherwise :active state doesn't look nice, gap is required
      display: 'flex',
      flexDirection: 'column',
      gap: '4px !important',
      overflowY: 'auto',
      backgroundColor: 'var(--surfaces-surface-01)',
    }),
    menu: (provided) => ({
      ...provided,
      marginTop: '5px',
      borderRadius: '8px',
    }),
  };
  const _width = (labelWidth / 100) * 70; // Max width which label can go is 70% for better UX calculate width based on this value
  return (
    <>
      <div
        ref={multiselectRef}
        data-cy={`label-${String(componentName).toLowerCase()} `}
        className={cx('multiselect-widget', 'd-flex', {
          [alignment === 'top' &&
          ((labelWidth != 0 && label?.length != 0) || (auto && labelWidth == 0 && label && label?.length != 0))
            ? 'flex-column'
            : 'align-items-center']: true,
          'flex-row-reverse': direction === 'right' && alignment === 'side',
          'text-right': direction === 'right' && alignment === 'top',
          invisible: !visibility,
          visibility: visibility,
        })}
        style={{
          position: 'relative',
          whiteSpace: 'nowrap',
          width: '100%',
        }}
        onMouseDown={(event) => {
          onComponentClick(id);
          // This following line is needed because sometimes after clicking on canvas then also dropdown remains selected
          useEditorStore.getState().actions.setHoveredComponent('');
        }}
      >
        <Label
          label={label}
          width={labelWidth}
          labelRef={labelRef}
          darkMode={darkMode}
          color={labelColor}
          defaultAlignment={alignment}
          direction={direction}
          auto={auto}
          isMandatory={isMandatory}
          _width={_width}
          top={'1px'}
        />
        <div className="w-100 px-0 h-100" onClick={handleClickInsideSelect} onTouchEnd={handleClickInsideSelect}>
          <Select
            ref={selectRef}
            menuId={id}
            isDisabled={isMultiSelectDisabled}
            value={selected}
            onChange={onChangeHandler}
            options={modifiedSelectOptions}
            styles={customStyles}
            // Only show loading when dynamic options are enabled
            isLoading={isMultiSelectLoading}
            showSearchInput={showSearchInput}
            onInputChange={onSearchTextChange}
            inputValue={searchInputValue}
            menuIsOpen={isMultiselectOpen}
            placeholder={placeholder}
            components={{
              MenuList: CustomMenuList,
              ValueContainer: CustomValueContainer,
              Option: CustomOption,
              LoadingIndicator: () => <Loader style={{ right: '11px', zIndex: 3, position: 'absolute' }} width="16" />,
              ClearIndicator: showClearBtn ? CustomClearIndicator : () => null,
              DropdownIndicator: isMultiSelectLoading ? () => null : CustomDropdownIndicator,
            }}
            isClearable
            isMulti
            hideSelectedOptions={false}
            closeMenuOnSelect={false}
            tabSelectsValue={false}
            controlShouldRenderValue={false}
            isSearchable={false}
            onKeyDown={(e) => {
              if (e.key === 'Enter' && !isMultiselectOpen && !isMultiSelectLoading) {
                setIsMultiselectOpen(true);
                fireEvent('onFocus');
                e.preventDefault();
              }
              if (e.key === 'Escape' && isMultiselectOpen) {
                setIsMultiselectOpen(false);
                fireEvent('onBlur');
                e.preventDefault();
              }
            }}
            // select props
            icon={icon}
            doShowIcon={iconVisibility}
            containerRef={valueContainerRef}
<<<<<<< HEAD
            showAllOption={showAllOption}
            showAllSelectedLabel={showAllSelectedLabel}
            isSelectAllSelected={isSelectAllSelected}
            setIsSelectAllSelected={(value) => {
              setIsSelectAllSelected(value);
              if (!value) {
                fireEvent('onSelect');
              }
            }}
            setSelected={setInputValue}
=======
>>>>>>> 23ca209a
            iconColor={iconColor}
            optionsLoadingState={optionsLoadingState && advanced}
            darkMode={darkMode}
            menuPlacement="auto"
            menuPortalTarget={document.body}
            // This is not setting minheight, required to help calculate menuPlacement by providing fixed height upfront before rendering (required in the case of modal)
            minMenuHeight={300}
          />
        </div>
      </div>
      {userInteracted && visibility && !isValid && (
        <div
          className={'d-flex'}
          style={{
            color: errTextColor,
            justifyContent: direction === 'right' ? 'flex-start' : 'flex-end',
            fontSize: '11px',
            fontWeight: '400',
            lineHeight: '16px',
          }}
        >
          {validationError}
        </div>
      )}
    </>
  );
};<|MERGE_RESOLUTION|>--- conflicted
+++ resolved
@@ -37,12 +37,9 @@
     loadingState: multiSelectLoadingState,
     optionsLoadingState,
     sort,
-<<<<<<< HEAD
     showAllSelectedLabel,
-=======
     showClearBtn,
     showSearchInput,
->>>>>>> 23ca209a
   } = properties;
   const {
     selectedTextColor,
@@ -548,19 +545,7 @@
             icon={icon}
             doShowIcon={iconVisibility}
             containerRef={valueContainerRef}
-<<<<<<< HEAD
-            showAllOption={showAllOption}
             showAllSelectedLabel={showAllSelectedLabel}
-            isSelectAllSelected={isSelectAllSelected}
-            setIsSelectAllSelected={(value) => {
-              setIsSelectAllSelected(value);
-              if (!value) {
-                fireEvent('onSelect');
-              }
-            }}
-            setSelected={setInputValue}
-=======
->>>>>>> 23ca209a
             iconColor={iconColor}
             optionsLoadingState={optionsLoadingState && advanced}
             darkMode={darkMode}
