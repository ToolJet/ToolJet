import React, { useState } from 'react';

export const PasswordInput = ({
  height,
  validate,
  properties,
  styles,
  setExposedVariable,
  darkMode,
  component,
  fireEvent,
  dataCy,
}) => {
  const { visibility, disabledState, borderRadius, backgroundColor, boxShadow } = styles;

  const placeholder = properties.placeholder;

  const [passwordValue, setPasswordValue] = useState('');
  const { isValid, validationError } = validate(passwordValue);
  const [showValidationError, setShowValidationError] = useState(false);

  React.useEffect(() => {
    setExposedVariable('isValid', isValid);
    // eslint-disable-next-line react-hooks/exhaustive-deps
  }, [passwordValue, isValid]);

  return (
    <div>
      <input
        disabled={disabledState}
        onChange={(e) => {
          setPasswordValue(e.target.value);
<<<<<<< HEAD
          setExposedVariable('value', e.target.value);
          fireEvent('onChange');
=======
          setExposedVariable('value', e.target.value).then(() => fireEvent('onChange'));
          setShowValidationError(true);
>>>>>>> 6c74b766
        }}
        type={'password'}
        className={`form-control ${!isValid && showValidationError ? 'is-invalid' : ''} validation-without-icon ${
          darkMode && 'dark-theme-placeholder'
        }`}
        placeholder={placeholder}
        value={passwordValue}
        style={{
          height,
          display: visibility ? '' : 'none',
          borderRadius: `${borderRadius}px`,
          backgroundColor,
          boxShadow,
        }}
        data-cy={dataCy}
      />
      <div className="invalid-feedback" data-cy={`${String(component.name).toLowerCase()}-invalid-feedback`}>
        {showValidationError && validationError}
      </div>
    </div>
  );
};<|MERGE_RESOLUTION|>--- conflicted
+++ resolved
@@ -30,13 +30,9 @@
         disabled={disabledState}
         onChange={(e) => {
           setPasswordValue(e.target.value);
-<<<<<<< HEAD
           setExposedVariable('value', e.target.value);
           fireEvent('onChange');
-=======
-          setExposedVariable('value', e.target.value).then(() => fireEvent('onChange'));
           setShowValidationError(true);
->>>>>>> 6c74b766
         }}
         type={'password'}
         className={`form-control ${!isValid && showValidationError ? 'is-invalid' : ''} validation-without-icon ${
