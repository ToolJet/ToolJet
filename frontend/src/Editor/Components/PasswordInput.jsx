import React from 'react';

<<<<<<< HEAD
export const PasswordInput = ({ height, validate, properties, styles, setExposedVariable, darkMode, component, fireEvent }) => {
  const { visibility, disabledState, borderRadius } = styles;
=======
export const PasswordInput = ({ height, validate, properties, styles, setExposedVariable, darkMode, component }) => {
  const { visibility, disabledState, borderRadius, backgroundColor } = styles;
>>>>>>> 9dd9edc2
  const placeholder = properties.placeholder;

  const [passwordValue, setPasswordValue] = React.useState('');
  const { isValid, validationError } = validate(passwordValue);

  React.useEffect(() => {
    setExposedVariable('isValid', isValid);
    // eslint-disable-next-line react-hooks/exhaustive-deps
  }, [passwordValue, isValid]);

  return (
    <div>
      <input
        disabled={disabledState}
        onChange={(e) => {
          setPasswordValue(e.target.value);
          setExposedVariable('value', e.target.value);
          fireEvent('onChange');
        }}
        type={'password'}
        className={`form-control ${!isValid ? 'is-invalid' : ''} validation-without-icon ${
          darkMode && 'dark-theme-placeholder'
        }`}
        placeholder={placeholder}
        value={passwordValue}
        style={{
          height,
          display: visibility ? '' : 'none',
          borderRadius: `${borderRadius}px`,
          backgroundColor,
        }}
        data-cy={`draggable-widget-${String(component.name).toLowerCase()}`}
      />
      <div className="invalid-feedback" data-cy={`${String(component.name).toLowerCase()}-invalid-feedback`}>
        {validationError}
      </div>
    </div>
  );
};<|MERGE_RESOLUTION|>--- conflicted
+++ resolved
@@ -1,12 +1,8 @@
 import React from 'react';
 
-<<<<<<< HEAD
 export const PasswordInput = ({ height, validate, properties, styles, setExposedVariable, darkMode, component, fireEvent }) => {
-  const { visibility, disabledState, borderRadius } = styles;
-=======
-export const PasswordInput = ({ height, validate, properties, styles, setExposedVariable, darkMode, component }) => {
   const { visibility, disabledState, borderRadius, backgroundColor } = styles;
->>>>>>> 9dd9edc2
+
   const placeholder = properties.placeholder;
 
   const [passwordValue, setPasswordValue] = React.useState('');
