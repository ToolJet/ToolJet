<<<<<<< HEAD
import React, { useState, useEffect } from 'react';
import { resolveReferences, resolveWidgetFieldValue } from '@/_helpers/utils';

export const TextArea = function TextArea({
  id,
  height,
  component,
  onComponentClick,
  currentState,
  onComponentOptionChanged,
}) {
  const value = component.definition.properties.value ? component.definition.properties.value.value : '';
  const [text, setText] = useState(value);

  const textProperty = component.definition.properties.value;
  let newText = value;
  if (textProperty && currentState) {
    newText = resolveReferences(textProperty.value, currentState, '');
  }
=======
import React, { useEffect } from 'react';
>>>>>>> 3633ccf9

export const TextArea = function TextArea({ width, height, properties, exposedVariables, styles, setExposedVariable }) {
  useEffect(() => {
    setExposedVariable('value', properties.value);
    // eslint-disable-next-line react-hooks/exhaustive-deps
  }, [properties.value]);

  return (
    <textarea
      disabled={styles.disabledState}
      onChange={(e) => {
        setExposedVariable('value', e.target.value);
      }}
      type="text"
      className="form-control"
<<<<<<< HEAD
      placeholder={placeholder}
      style={{ height, display: parsedWidgetVisibility ? '' : 'none' }}
      value={text}
=======
      placeholder={properties.placeholder}
      style={{ width, height, resize:'none', display: styles.visibility ? '' : 'none' }}
      value={exposedVariables.value}
>>>>>>> 3633ccf9
    ></textarea>
  );
};<|MERGE_RESOLUTION|>--- conflicted
+++ resolved
@@ -1,26 +1,4 @@
-<<<<<<< HEAD
-import React, { useState, useEffect } from 'react';
-import { resolveReferences, resolveWidgetFieldValue } from '@/_helpers/utils';
-
-export const TextArea = function TextArea({
-  id,
-  height,
-  component,
-  onComponentClick,
-  currentState,
-  onComponentOptionChanged,
-}) {
-  const value = component.definition.properties.value ? component.definition.properties.value.value : '';
-  const [text, setText] = useState(value);
-
-  const textProperty = component.definition.properties.value;
-  let newText = value;
-  if (textProperty && currentState) {
-    newText = resolveReferences(textProperty.value, currentState, '');
-  }
-=======
 import React, { useEffect } from 'react';
->>>>>>> 3633ccf9
 
 export const TextArea = function TextArea({ width, height, properties, exposedVariables, styles, setExposedVariable }) {
   useEffect(() => {
@@ -36,15 +14,9 @@
       }}
       type="text"
       className="form-control"
-<<<<<<< HEAD
-      placeholder={placeholder}
-      style={{ height, display: parsedWidgetVisibility ? '' : 'none' }}
-      value={text}
-=======
       placeholder={properties.placeholder}
-      style={{ width, height, resize:'none', display: styles.visibility ? '' : 'none' }}
+      style={{ height, resize: 'none', display: styles.visibility ? '' : 'none' }}
       value={exposedVariables.value}
->>>>>>> 3633ccf9
     ></textarea>
   );
 };