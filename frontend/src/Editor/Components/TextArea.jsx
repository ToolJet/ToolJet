import React, { useState, useEffect } from 'react';

export const TextArea = function TextArea({
  height,
  properties,
  styles,
  setExposedVariable,
  setExposedVariables,
  dataCy,
  isEditorReady,
}) {
  const [value, setValue] = useState(properties.value);

  useEffect(() => {
    setValue(properties.value);
    setExposedVariable('value', properties.value);

    // eslint-disable-next-line react-hooks/exhaustive-deps
  }, [properties.value]);

  useEffect(() => {
    const exposedVariables = {
      setText: async function (text) {
        setValue(text);
        setExposedVariable('value', text);
      },
      clear: async function () {
        setValue('');
        setExposedVariable('value', '');
      },
    };
<<<<<<< HEAD
    if (isEditorReady) {
      setExposedVariables(exposedVariables);
    } // eslint-disable-next-line react-hooks/exhaustive-deps
  }, [properties.value, setValue, isEditorReady]);
=======
    setExposedVariables(exposedVariables);

    // eslint-disable-next-line react-hooks/exhaustive-deps
  }, [setValue]);
>>>>>>> 387ac151

  return (
    <textarea
      disabled={styles.disabledState}
      onChange={(e) => {
        setValue(e.target.value);
        setExposedVariable('value', e.target.value);
      }}
      type="text"
      className="form-control textarea"
      placeholder={properties.placeholder}
      style={{
        height,
        resize: 'none',
        display: styles.visibility ? '' : 'none',
        borderRadius: `${styles.borderRadius}px`,
        boxShadow: styles.boxShadow,
      }}
      value={value}
      data-cy={dataCy}
    ></textarea>
  );
};<|MERGE_RESOLUTION|>--- conflicted
+++ resolved
@@ -29,17 +29,10 @@
         setExposedVariable('value', '');
       },
     };
-<<<<<<< HEAD
     if (isEditorReady) {
       setExposedVariables(exposedVariables);
     } // eslint-disable-next-line react-hooks/exhaustive-deps
   }, [properties.value, setValue, isEditorReady]);
-=======
-    setExposedVariables(exposedVariables);
-
-    // eslint-disable-next-line react-hooks/exhaustive-deps
-  }, [setValue]);
->>>>>>> 387ac151
 
   return (
     <textarea
