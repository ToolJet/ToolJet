--- conflicted
+++ resolved
@@ -37,7 +37,6 @@
   }
 
   return (
-<<<<<<< HEAD
     <div className="row" style={{ width, height, display:parsedWidgetVisibility ? '' : 'none' }} onClick={event => {event.stopPropagation(); onComponentClick(id, component)}}>
       <div className="col py-1">
         <label className="form-check form-check-inline">
@@ -49,19 +48,6 @@
             }}
           />
           <span className="form-check-label" style={{color: textColor}}>{label}</span>
-=======
-    <div style={{ width, height, display:parsedWidgetVisibility ? '' : 'none' }} onClick={event => {event.stopPropagation(); onComponentClick(id, component)}}>
-      <label className="form-check form-check-inline">
-        <input
-          disabled={parsedDisabledState}
-          className="form-check-input"
-          type="checkbox"
-          onClick={(e) => {
-            toggleValue(e);
-          }}
-        />
-        <span className="form-check-label" style={{color: textColor}}>{label}</span>
->>>>>>> 67ca8f14
       </label>
       </div>
     </div>
