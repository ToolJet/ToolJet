--- conflicted
+++ resolved
@@ -105,11 +105,7 @@
           darkMode && 'dark-theme-placeholder'
         }`}
         placeholder={properties.placeholder}
-<<<<<<< HEAD
-        style={{ height, borderRadius: `${styles.borderRadius}px`, color: textColor, backgroundColor: `${styles.backgroundColor}`}}
-=======
         style={computedStyles}
->>>>>>> 2046eaf8
         value={value}
         data-cy={`draggable-widget-${String(component.name).toLowerCase()}`}
       />
