--- conflicted
+++ resolved
@@ -2,11 +2,8 @@
 import { resolveReferences } from '@/_helpers/utils';
 import { useCurrentState } from '@/_stores/currentStateStore';
 import { ToolTip } from '@/_components/ToolTip';
-<<<<<<< HEAD
-=======
 import * as Icons from '@tabler/icons-react';
 import Loader from '@/ToolJetUI/Loader/Loader';
->>>>>>> 44c4155b
 
 export const TextInput = function TextInput({
   height,
@@ -38,26 +35,13 @@
     iconColor,
   } = styles;
 
-<<<<<<< HEAD
-  const [disable, setDisable] = useState(properties.disabledState);
-=======
   const [disable, setDisable] = useState(disabledState || loadingState);
->>>>>>> 44c4155b
   const [value, setValue] = useState(properties.value);
   const [visibility, setVisibility] = useState(properties.visibility);
   const { isValid, validationError } = validate(value);
   const [showValidationError, setShowValidationError] = useState(false);
   const currentState = useCurrentState();
   const isMandatory = resolveReferences(component?.definition?.validation?.mandatory?.value, currentState);
-<<<<<<< HEAD
-  const computedStyles = {
-    height: styles.padding == 'default' ? `calc(${height}px - 5px)` : height,
-    borderRadius: `${styles.borderRadius}px`,
-    color: darkMode && styles.textColor === '#11181C' ? '#ECEDEE' : styles.textColor,
-    borderColor: ['#D7DBDF'].includes(styles.borderColor) ? (darkMode ? '#4C5155' : '#D7DBDF') : styles.borderColor,
-    backgroundColor: darkMode && ['#fff'].includes(styles.backgroundColor) ? '#313538' : styles.backgroundColor,
-    boxShadow: styles.boxShadow,
-=======
   const [elementWidth, setElementWidth] = useState(0);
   const defaultAlignment = alignment === 'side' || alignment === 'top' ? alignment : 'side';
 
@@ -69,7 +53,6 @@
     backgroundColor: darkMode && ['#fff'].includes(backgroundColor) ? '#313538' : backgroundColor,
     boxShadow: boxShadow,
     padding: styles.iconVisibility ? '3px 28px' : '3px 5px',
->>>>>>> 44c4155b
   };
   const loaderStyle = {
     left: direction === 'right' && defaultAlignment === 'side' ? `${elementWidth - 19}px` : undefined,
@@ -82,18 +65,10 @@
     }
   }, [isResizing, width, auto, defaultAlignment, component?.definition?.styles?.iconVisibility?.value, label?.length]);
 
-  const { loadingState } = properties;
-
-  useEffect(() => {
-<<<<<<< HEAD
-    disable !== properties.disabledState && setDisable(properties.disabledState);
-    // eslint-disable-next-line react-hooks/exhaustive-deps
-  }, [properties.disabledState]);
-=======
+  useEffect(() => {
     disable !== disabledState && setDisable(disabledState);
     // eslint-disable-next-line react-hooks/exhaustive-deps
   }, [disabledState]);
->>>>>>> 44c4155b
 
   useEffect(() => {
     visibility !== properties.visibility && setVisibility(properties.visibility);
@@ -143,95 +118,6 @@
   const IconElement = Icons[iconName] == undefined ? Icons['IconHome2'] : Icons[iconName];
   // eslint-disable-next-line import/namespace
 
-<<<<<<< HEAD
-  return (
-    <>
-      {loadingState === true && (
-        <div className="d-flex align-items-center justify-content-center" style={{ width: '100%', height }}>
-          <center>
-            <div className="spinner-border" role="status"></div>
-          </center>
-        </div>
-      )}
-      {!loadingState && (
-        <ToolTip message={properties.tooltip}>
-          <div>
-            <div
-              data-disabled={disable}
-              className={`text-input d-flex ${styles.alignment == 'top' && 'flex-column'}  ${
-                styles.direction == 'alignrightinspector' && styles.alignment == 'side' && 'flex-row-reverse'
-              }
-      ${styles.direction == 'alignrightinspector' && styles.alignment == 'top' && 'text-right'}
-      ${visibility || 'invisible'}`}
-              style={{ height: height, padding: styles.padding == 'default' && '3px 2px' }}
-            >
-              <label
-                style={{
-                  color: darkMode && styles.color == '#11181C' ? '#fff' : styles.color,
-                  width: styles.auto ? 'auto' : styles.alignment == 'side' ? `${styles.width}%` : '100%',
-                  maxWidth: styles.auto && styles.alignment == 'side' ? '70%' : '100%',
-                  overflowWrap: 'break-word',
-                  marginRight:
-                    properties.label.length > 0 &&
-                    styles.direction == 'alignleftinspector' &&
-                    styles.alignment == 'side' &&
-                    '9px',
-                  marginLeft:
-                    properties.label.length > 0 &&
-                    styles.direction == 'alignrightinspector' &&
-                    styles.alignment == 'side' &&
-                    '9px',
-                }}
-              >
-                {properties.label}
-                <span style={{ color: '#DB4324', marginLeft: '1px' }}>{isMandatory && '*'}</span>
-              </label>
-              <input
-                className={`tj-text-input-widget${!isValid ? 'is-invalid' : ''} validation-without-icon ${
-                  darkMode && 'dark-theme-placeholder'
-                }`}
-                // className="tj-text-input-widget"
-                ref={textInputRef}
-                onKeyUp={(e) => {
-                  if (e.key == 'Enter') {
-                    setValue(e.target.value);
-                    setExposedVariable('value', e.target.value);
-                    fireEvent('onEnterPressed');
-                  }
-                }}
-                onChange={(e) => {
-                  setValue(e.target.value);
-                  setExposedVariable('value', e.target.value);
-                  fireEvent('onChange');
-                }}
-                onBlur={(e) => {
-                  setShowValidationError(true);
-                  e.stopPropagation();
-                  fireEvent('onBlur');
-                }}
-                onFocus={(e) => {
-                  e.stopPropagation();
-                  fireEvent('onFocus');
-                }}
-                type="text"
-                placeholder={properties.placeholder}
-                style={computedStyles}
-                value={value}
-                data-cy={dataCy}
-              />
-            </div>
-            {showValidationError && (
-              <div
-                className="tj-text-sm"
-                data-cy={`${String(component.name).toLowerCase()}-invalid-feedback`}
-                style={{ color: styles.errTextColor }}
-              >
-                {showValidationError && validationError}
-              </div>
-            )}
-          </div>
-        </ToolTip>
-=======
   const renderInput = () => (
     <>
       <div
@@ -334,7 +220,6 @@
         </ToolTip>
       ) : (
         <div>{renderInput()}</div>
->>>>>>> 44c4155b
       )}
     </>
   );
