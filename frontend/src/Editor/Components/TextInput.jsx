--- conflicted
+++ resolved
@@ -58,11 +58,7 @@
   const computedStyles = {
     height: height == 36 ? (padding == 'default' ? '36px' : '40px') : padding == 'default' ? height : height + 4,
     borderRadius: `${borderRadius}px`,
-<<<<<<< HEAD
-    color: textColor !== '#1B1F24' ? textColor : disable ? 'var(--text-disabled)' : 'var(--text-primary)',
-=======
     color: textColor !== '#1B1F24' ? textColor : disable || loading ? 'var(--text-disabled)' : 'var(--text-primary)',
->>>>>>> 5b690ebc
     borderColor: isFocused
       ? accentColor != '4368E3'
         ? accentColor
@@ -307,11 +303,7 @@
                   : '50%'
               }`,
               transform: ' translateY(-50%)',
-<<<<<<< HEAD
-              color: iconColor !== '#CCD1D5' ? iconColor : 'var(--icons-weak-disabled)',
-=======
               color: iconColor !== '#CFD3D859' ? iconColor : 'var(--icons-weak-disabled)',
->>>>>>> 5b690ebc
               zIndex: 3,
             }}
             stroke={1.5}
