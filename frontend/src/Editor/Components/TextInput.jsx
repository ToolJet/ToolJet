import React, { useEffect, useState, useRef } from 'react';

export const TextInput = function TextInput({
  height,
  validate,
  properties,
  styles,
  setExposedVariable,
  fireEvent,
  registerAction,
  component,
  darkMode,
}) {
  const textInputRef = useRef();

<<<<<<< HEAD
=======
  const textColor = darkMode && styles.textColor === '#000' ? '#fff' : styles.textColor;
  const errTextColor = styles.errTextColor;

>>>>>>> 87148348
  const [disable, setDisable] = useState(styles.disabledState);
  const [value, setValue] = useState(properties.value);
  const [visibility, setVisibility] = useState(styles.visibility);
  const { isValid, validationError } = validate(value);

  const computedStyles = {
    height,
    borderRadius: `${styles.borderRadius}px`,
    color: darkMode && styles.textColor === '#000' ? '#fff' : styles.textColor,
    borderColor: styles.borderColor,
    errTextColor:styles.errTextColor,
  };

  useEffect(() => {
    disable !== styles.disabledState && setDisable(styles.disabledState);
  }, [styles.disabledState]);

  useEffect(() => {
    visibility !== styles.visibility && setVisibility(styles.visibility);
  }, [styles.visibility]);

  useEffect(() => {
    setExposedVariable('isValid', isValid);
    // eslint-disable-next-line react-hooks/exhaustive-deps
  }, [isValid]);

  useEffect(() => {
    setValue(properties.value);
    setExposedVariable('value', properties.value);
    // eslint-disable-next-line react-hooks/exhaustive-deps
  }, [properties.value]);

  registerAction('setFocus', async function () {
    textInputRef.current.focus();
  });
  registerAction('setBlur', async function () {
    textInputRef.current.blur();
  });
  registerAction('disable', async function (value) {
    setDisable(value);
  });
  registerAction('visibility', async function (value) {
    setVisibility(value);
  });
  registerAction(
    'setText',
    async function (text) {
      setValue(text);
      setExposedVariable('value', text).then(fireEvent('onChange'));
    },
    [setValue]
  );
  registerAction(
    'clear',
    async function () {
      setValue('');
      setExposedVariable('value', '').then(fireEvent('onChange'));
    },
    [setValue]
  );

  return (
    <div data-disabled={disable} className={`text-input ${visibility || 'invisible'}`} data-cy="text-disable-div">
      <input
        ref={textInputRef}
        onKeyUp={(e) => {
          if (e.key == 'Enter') {
            setValue(e.target.value);
            setExposedVariable('value', e.target.value).then(() => {
              fireEvent('onEnterPressed');
            });
          }
        }}
        onChange={(e) => {
          setValue(e.target.value);
          setExposedVariable('value', e.target.value);
          fireEvent('onChange');
        }}
        onBlur={(e) => {
          e.stopPropagation();
          fireEvent('onBlur');
        }}
        onFocus={(e) => {
          e.stopPropagation();
          fireEvent('onFocus');
        }}
        type="text"
        className={`form-control ${!isValid ? 'is-invalid' : ''} validation-without-icon ${
          darkMode && 'dark-theme-placeholder'
        }`}
        placeholder={properties.placeholder}
        style={computedStyles}
        value={value}
        data-cy={`draggable-widget-${String(component.name).toLowerCase()}`}
      />
      <div className="invalid-feedback" 
<<<<<<< HEAD
      data-cy={`${String(component.name).toLowerCase()}-invalid-feedback`}>
        style={{color:computedStyles.errTextColor}}
=======
      data-cy={`${String(component.name).toLowerCase()}-invalid-feedback`} style={{color:errTextColor}} >
>>>>>>> 87148348
        {validationError}
      </div>
    </div>
  );
};<|MERGE_RESOLUTION|>--- conflicted
+++ resolved
@@ -13,12 +13,9 @@
 }) {
   const textInputRef = useRef();
 
-<<<<<<< HEAD
-=======
   const textColor = darkMode && styles.textColor === '#000' ? '#fff' : styles.textColor;
   const errTextColor = styles.errTextColor;
 
->>>>>>> 87148348
   const [disable, setDisable] = useState(styles.disabledState);
   const [value, setValue] = useState(properties.value);
   const [visibility, setVisibility] = useState(styles.visibility);
@@ -115,12 +112,8 @@
         data-cy={`draggable-widget-${String(component.name).toLowerCase()}`}
       />
       <div className="invalid-feedback" 
-<<<<<<< HEAD
       data-cy={`${String(component.name).toLowerCase()}-invalid-feedback`}>
         style={{color:computedStyles.errTextColor}}
-=======
-      data-cy={`${String(component.name).toLowerCase()}-invalid-feedback`} style={{color:errTextColor}} >
->>>>>>> 87148348
         {validationError}
       </div>
     </div>
