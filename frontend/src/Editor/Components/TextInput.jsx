import React, { useEffect, useRef, useState } from 'react';
import { resolveReferences } from '@/_helpers/utils';
import { useCurrentState } from '@/_stores/currentStateStore';
import { ToolTip } from '@/_components/ToolTip';
import * as Icons from '@tabler/icons-react';
import Loader from '@/ToolJetUI/Loader/Loader';

export const TextInput = function TextInput({
  height,
  validate,
  properties,
  styles,
  setExposedVariable,
  setExposedVariables,
  fireEvent,
  component,
  darkMode,
  dataCy,
  isResizing,
<<<<<<< HEAD
}) {
  const textInputRef = useRef();
  const { loadingState, tooltip, disabledState, label, placeholder } = properties;
  const {
    padding,
    borderRadius,
    borderColor,
    backgroundColor,
    textColor,
    boxShadow,
    width,
    alignment,
    direction,
    color,
    auto,
    errTextColor,
    iconColor,
  } = styles;

=======
  adjustHeightBasedOnAlignment,
}) {
  const textInputRef = useRef();
  const labelRef = useRef();

  const { loadingState, tooltip, disabledState, label, placeholder } = properties;
  const {
    padding,
    borderRadius,
    borderColor,
    backgroundColor,
    textColor,
    boxShadow,
    width,
    alignment,
    direction,
    color,
    auto,
    errTextColor,
    iconColor,
  } = styles;
>>>>>>> df167c0d
  const [disable, setDisable] = useState(disabledState || loadingState);
  const [value, setValue] = useState(properties.value);
  const [visibility, setVisibility] = useState(properties.visibility);
  const { isValid, validationError } = validate(value);
  const [showValidationError, setShowValidationError] = useState(false);
  const currentState = useCurrentState();
  const isMandatory = resolveReferences(component?.definition?.validation?.mandatory?.value, currentState);
  const [elementWidth, setElementWidth] = useState(0);
  const defaultAlignment = alignment === 'side' || alignment === 'top' ? alignment : 'side';
<<<<<<< HEAD

  const computedStyles = {
    height: height == 37 ? (padding == 'default' ? '32px' : '38px') : padding == 'default' ? height - 5 : height,
    borderRadius: `${borderRadius}px`,
    color: darkMode && textColor === '#11181C' ? '#ECEDEE' : textColor,
    borderColor: ['#D7DBDF'].includes(borderColor) ? (darkMode ? '#4C5155' : '#D7DBDF') : borderColor,
    backgroundColor: darkMode && ['#fff'].includes(backgroundColor) ? '#313538' : backgroundColor,
    boxShadow: boxShadow,
    padding: styles.iconVisibility ? '3px 28px' : '3px 5px',
  };
  const loaderStyle = {
    left: direction === 'right' && defaultAlignment === 'side' ? `${elementWidth - 19}px` : undefined,
    top: label?.length > 0 && width > 0 && defaultAlignment === 'top' && '30px',
  };
  useEffect(() => {
    if (textInputRef.current) {
      const width = textInputRef.current.getBoundingClientRect().width;
      setElementWidth(width);
    }
  }, [isResizing, width, auto, defaultAlignment, component?.definition?.styles?.iconVisibility?.value, label?.length]);
=======
  const [loading, setLoading] = useState(loadingState);
  const [isFocused, setIsFocused] = useState(false);

  const computedStyles = {
    height: height == 40 ? (padding == 'default' ? '36px' : '40px') : padding == 'default' ? height - 4 : height,
    borderRadius: `${borderRadius}px`,
    color: darkMode && textColor === '#11181C' ? '#ECEDEE' : textColor,
    borderColor: isFocused
      ? '#3E63DD'
      : ['#D7DBDF'].includes(borderColor)
      ? darkMode
        ? '#4C5155'
        : '#D7DBDF'
      : borderColor,
    backgroundColor: darkMode && ['#fff'].includes(backgroundColor) ? '#313538' : backgroundColor,
    boxShadow: isFocused ? '0px 0px 0px 1px #3E63DD4D' : boxShadow,
    padding: styles.iconVisibility
      ? padding == 'default'
        ? '3px 5px 3px 29px'
        : '3px 5px 3px 28px'
      : '3px 5px 3px 5px',
  };
  const loaderStyle = {
    right:
      direction === 'right' && defaultAlignment === 'side'
        ? `${elementWidth + 8}px`
        : padding == 'default'
        ? '13px'
        : '11px',
    top: `${defaultAlignment === 'top' ? '53%' : ''}`,
    transform: alignment == 'top' && label?.length == 0 && 'translateY(-50%)',
  };
  useEffect(() => {
    if (labelRef.current) {
      const width = labelRef.current.offsetWidth;
      padding == 'default' ? setElementWidth(width + 17) : setElementWidth(width + 15);
    } else padding == 'default' ? setElementWidth(7) : setElementWidth(5);

    // eslint-disable-next-line react-hooks/exhaustive-deps
  }, [
    isResizing,
    width,
    auto,
    defaultAlignment,
    component?.definition?.styles?.iconVisibility?.value,
    label?.length,
    isMandatory,
    padding,
    direction,
    alignment,
  ]);
>>>>>>> df167c0d

  useEffect(() => {
    disable !== disabledState && setDisable(disabledState);
    // eslint-disable-next-line react-hooks/exhaustive-deps
  }, [disabledState]);

  useEffect(() => {
    visibility !== properties.visibility && setVisibility(properties.visibility);
    // eslint-disable-next-line react-hooks/exhaustive-deps
  }, [properties.visibility]);
<<<<<<< HEAD
=======

  useEffect(() => {
    loading !== loadingState && setLoading(loadingState);
    // eslint-disable-next-line react-hooks/exhaustive-deps
  }, [loadingState]);
>>>>>>> df167c0d

  useEffect(() => {
    setExposedVariable('isValid', isValid);
    // eslint-disable-next-line react-hooks/exhaustive-deps
  }, [isValid]);

  useEffect(() => {
    setValue(properties.value);
    setExposedVariable('value', properties.value);
    // eslint-disable-next-line react-hooks/exhaustive-deps
  }, [properties.value]);

  useEffect(() => {
    const exposedVariables = {
      setFocus: async function () {
        textInputRef.current.focus();
      },
      setBlur: async function () {
        textInputRef.current.blur();
      },
      disable: async function (value) {
        setDisable(value);
      },
      visibility: async function (value) {
        setVisibility(value);
      },
    };
    setExposedVariables(exposedVariables);

    // eslint-disable-next-line react-hooks/exhaustive-deps
  }, []);

  useEffect(() => {
    const exposedVariables = {
      setText: async function (text) {
        setValue(text);
        setExposedVariable('value', text).then(fireEvent('onChange'));
      },
      clear: async function () {
        setValue('');
        setExposedVariable('value', '').then(fireEvent('onChange'));
      },
    };
    setExposedVariables(exposedVariables);
    // eslint-disable-next-line react-hooks/exhaustive-deps
  }, [setValue]);
  const iconName = styles.icon; // Replace with the name of the icon you want
  // eslint-disable-next-line import/namespace
  const IconElement = Icons[iconName] == undefined ? Icons['IconHome2'] : Icons[iconName];
  // eslint-disable-next-line import/namespace

<<<<<<< HEAD
  const renderInput = () => (
    <>
      <div
        data-disabled={disable || loadingState}
        className={`text-input d-flex ${defaultAlignment === 'top' ? 'flex-column' : ''}  ${
=======
  useEffect(() => {
    if (alignment == 'top' && label?.length > 0) adjustHeightBasedOnAlignment(true);
    else adjustHeightBasedOnAlignment(false);
    // eslint-disable-next-line react-hooks/exhaustive-deps
  }, [alignment, label?.length]);

  useEffect(() => {
    setExposedVariable('isMandatory', isMandatory);
    // eslint-disable-next-line react-hooks/exhaustive-deps
  }, [isMandatory]);

  useEffect(() => {
    setExposedVariable('isLoading', loading);
    // eslint-disable-next-line react-hooks/exhaustive-deps
  }, [loading]);

  useEffect(() => {
    setExposedVariable('setLoading', async function (loading) {
      setLoading(loading);
      setExposedVariable('isLoading', loading);
    });
    // eslint-disable-next-line react-hooks/exhaustive-deps
  }, [properties.loadingState]);

  useEffect(() => {
    setExposedVariable('isVisible', visibility);
    // eslint-disable-next-line react-hooks/exhaustive-deps
  }, [visibility]);

  useEffect(() => {
    setExposedVariable('setVisibility', async function (state) {
      setVisibility(state);
      setExposedVariable('isVisible', state);
    });
    // eslint-disable-next-line react-hooks/exhaustive-deps
  }, [properties.visibility]);

  useEffect(() => {
    setExposedVariable('setDisable', async function (disable) {
      setDisable(disable);
      setExposedVariable('isDisabled', disable);
    });
    // eslint-disable-next-line react-hooks/exhaustive-deps
  }, [disabledState]);

  useEffect(() => {
    setExposedVariable('isDisabled', disable);
    // eslint-disable-next-line react-hooks/exhaustive-deps
  }, [disable]);

  const renderInput = () => (
    <>
      <div
        data-disabled={disable || loading}
        className={`text-input d-flex  ${defaultAlignment === 'top' ? 'flex-column' : 'align-items-center '}  ${
>>>>>>> df167c0d
          direction === 'right' && defaultAlignment === 'side' ? 'flex-row-reverse' : ''
        }
      ${direction === 'right' && defaultAlignment === 'top' ? 'text-right' : ''}
      ${visibility || 'invisible'}`}
        style={{
<<<<<<< HEAD
          // height: height === 37 ? 37 : height,
          padding: padding === 'default' ? '3px 2px' : '',
          position: 'relative',
=======
          padding: padding === 'default' ? '2px' : '',
          position: 'relative',
          whiteSpace: 'nowrap',
>>>>>>> df167c0d
        }}
      >
        {label && width > 0 && (
          <label
<<<<<<< HEAD
            className={defaultAlignment === 'side' && `d-flex align-items-center`}
=======
            ref={labelRef}
>>>>>>> df167c0d
            style={{
              color: darkMode && color === '#11181C' ? '#fff' : color,
              width: label?.length === 0 ? '0%' : auto ? 'auto' : defaultAlignment === 'side' ? `${width}%` : '100%',
              maxWidth: auto && defaultAlignment === 'side' ? '70%' : '100%',
<<<<<<< HEAD
              overflowWrap: 'break-word',
              marginRight: label?.length > 0 && direction === 'left' && defaultAlignment === 'side' ? '9px' : '',
              marginLeft: label?.length > 0 && direction === 'right' && defaultAlignment === 'side' ? '9px' : '',
=======
              marginRight: label?.length > 0 && direction === 'left' && defaultAlignment === 'side' ? '9px' : '',
              marginLeft: label?.length > 0 && direction === 'right' && defaultAlignment === 'side' ? '9px' : '',
              display: 'block',
              overflow: label?.length > 18 && 'hidden', // Hide any content that overflows the box
              textOverflow: 'ellipsis', // Display ellipsis for overflowed content
              fontWeight: 500,
              textAlign: direction == 'right' ? 'right' : 'left',
>>>>>>> df167c0d
            }}
          >
            {label}
            <span style={{ color: '#DB4324', marginLeft: '1px' }}>{isMandatory && '*'}</span>
          </label>
        )}
        {component?.definition?.styles?.iconVisibility?.value && !isResizing && (
          <IconElement
            style={{
              width: '16px',
              height: '16px',
<<<<<<< HEAD
              right: direction === 'left' && defaultAlignment === 'side' ? `${elementWidth - 18}px` : '',
              left:
                direction === 'right' && defaultAlignment === 'side' ? '6px' : defaultAlignment === 'top' ? '6px' : '',
              position: 'absolute',
              top: defaultAlignment === 'side' ? '18px' : label?.length > 0 && width > 0 ? '38.5px' : '18px',
=======
              left:
                direction === 'right'
                  ? padding == 'default'
                    ? '13px'
                    : '11px'
                  : defaultAlignment === 'top'
                  ? padding == 'default'
                    ? '13px'
                    : '11px'
                  : `${elementWidth + 5}px`,
              position: 'absolute',
              top: `${
                defaultAlignment === 'side' ? '50%' : label?.length > 0 && width > 0 ? 'calc(50% + 10px)' : '50%'
              }`,
>>>>>>> df167c0d
              transform: ' translateY(-50%)',
              color: iconColor,
            }}
            stroke={1.5}
          />
        )}
        <input
<<<<<<< HEAD
          className={`tj-text-input-widget ${!isValid ? 'is-invalid' : ''} validation-without-icon ${
            darkMode && 'dark-theme-placeholder'
          }`}
          ref={textInputRef}
=======
          ref={textInputRef}
          className={`tj-text-input-widget ${
            !isValid && showValidationError ? 'is-invalid' : ''
          } validation-without-icon ${darkMode && 'dark-theme-placeholder'}`}
>>>>>>> df167c0d
          onKeyUp={(e) => {
            if (e.key === 'Enter') {
              setValue(e.target.value);
              setExposedVariable('value', e.target.value);
              fireEvent('onEnterPressed');
            }
          }}
          onChange={(e) => {
            setValue(e.target.value);
            setExposedVariable('value', e.target.value);
            fireEvent('onChange');
          }}
          onBlur={(e) => {
            setShowValidationError(true);
<<<<<<< HEAD
            e.stopPropagation();
            fireEvent('onBlur');
          }}
          onFocus={(e) => {
=======
            setIsFocused(false);
            e.stopPropagation();
            fireEvent('onBlur');
            setIsFocused(false);
          }}
          onFocus={(e) => {
            setIsFocused(true);
>>>>>>> df167c0d
            e.stopPropagation();
            fireEvent('onFocus');
          }}
          type="text"
          placeholder={placeholder}
          style={computedStyles}
          value={value}
          data-cy={dataCy}
<<<<<<< HEAD
          disabled={loadingState}
        />
        {loadingState && <Loader style={{ ...loaderStyle }} width="16" />}
=======
          disabled={disable || loading}
        />
        {loading && <Loader style={{ ...loaderStyle }} width="16" />}
>>>>>>> df167c0d
      </div>
      {showValidationError && visibility && (
        <div
          className="tj-text-sm"
          data-cy={`${String(component.name).toLowerCase()}-invalid-feedback`}
          style={{ color: errTextColor, textAlign: direction == 'left' && 'end' }}
        >
          {showValidationError && validationError}
        </div>
      )}
    </>
  );

  return (
    <>
      {properties?.tooltip?.length > 0 ? (
        <ToolTip message={tooltip}>
          <div>{renderInput()}</div>
        </ToolTip>
      ) : (
        <div>{renderInput()}</div>
      )}
    </>
  );
};<|MERGE_RESOLUTION|>--- conflicted
+++ resolved
@@ -17,9 +17,11 @@
   darkMode,
   dataCy,
   isResizing,
-<<<<<<< HEAD
+  adjustHeightBasedOnAlignment,
 }) {
   const textInputRef = useRef();
+  const labelRef = useRef();
+
   const { loadingState, tooltip, disabledState, label, placeholder } = properties;
   const {
     padding,
@@ -36,30 +38,6 @@
     errTextColor,
     iconColor,
   } = styles;
-
-=======
-  adjustHeightBasedOnAlignment,
-}) {
-  const textInputRef = useRef();
-  const labelRef = useRef();
-
-  const { loadingState, tooltip, disabledState, label, placeholder } = properties;
-  const {
-    padding,
-    borderRadius,
-    borderColor,
-    backgroundColor,
-    textColor,
-    boxShadow,
-    width,
-    alignment,
-    direction,
-    color,
-    auto,
-    errTextColor,
-    iconColor,
-  } = styles;
->>>>>>> df167c0d
   const [disable, setDisable] = useState(disabledState || loadingState);
   const [value, setValue] = useState(properties.value);
   const [visibility, setVisibility] = useState(properties.visibility);
@@ -69,28 +47,6 @@
   const isMandatory = resolveReferences(component?.definition?.validation?.mandatory?.value, currentState);
   const [elementWidth, setElementWidth] = useState(0);
   const defaultAlignment = alignment === 'side' || alignment === 'top' ? alignment : 'side';
-<<<<<<< HEAD
-
-  const computedStyles = {
-    height: height == 37 ? (padding == 'default' ? '32px' : '38px') : padding == 'default' ? height - 5 : height,
-    borderRadius: `${borderRadius}px`,
-    color: darkMode && textColor === '#11181C' ? '#ECEDEE' : textColor,
-    borderColor: ['#D7DBDF'].includes(borderColor) ? (darkMode ? '#4C5155' : '#D7DBDF') : borderColor,
-    backgroundColor: darkMode && ['#fff'].includes(backgroundColor) ? '#313538' : backgroundColor,
-    boxShadow: boxShadow,
-    padding: styles.iconVisibility ? '3px 28px' : '3px 5px',
-  };
-  const loaderStyle = {
-    left: direction === 'right' && defaultAlignment === 'side' ? `${elementWidth - 19}px` : undefined,
-    top: label?.length > 0 && width > 0 && defaultAlignment === 'top' && '30px',
-  };
-  useEffect(() => {
-    if (textInputRef.current) {
-      const width = textInputRef.current.getBoundingClientRect().width;
-      setElementWidth(width);
-    }
-  }, [isResizing, width, auto, defaultAlignment, component?.definition?.styles?.iconVisibility?.value, label?.length]);
-=======
   const [loading, setLoading] = useState(loadingState);
   const [isFocused, setIsFocused] = useState(false);
 
@@ -142,7 +98,6 @@
     direction,
     alignment,
   ]);
->>>>>>> df167c0d
 
   useEffect(() => {
     disable !== disabledState && setDisable(disabledState);
@@ -153,14 +108,11 @@
     visibility !== properties.visibility && setVisibility(properties.visibility);
     // eslint-disable-next-line react-hooks/exhaustive-deps
   }, [properties.visibility]);
-<<<<<<< HEAD
-=======
 
   useEffect(() => {
     loading !== loadingState && setLoading(loadingState);
     // eslint-disable-next-line react-hooks/exhaustive-deps
   }, [loadingState]);
->>>>>>> df167c0d
 
   useEffect(() => {
     setExposedVariable('isValid', isValid);
@@ -212,13 +164,6 @@
   const IconElement = Icons[iconName] == undefined ? Icons['IconHome2'] : Icons[iconName];
   // eslint-disable-next-line import/namespace
 
-<<<<<<< HEAD
-  const renderInput = () => (
-    <>
-      <div
-        data-disabled={disable || loadingState}
-        className={`text-input d-flex ${defaultAlignment === 'top' ? 'flex-column' : ''}  ${
-=======
   useEffect(() => {
     if (alignment == 'top' && label?.length > 0) adjustHeightBasedOnAlignment(true);
     else adjustHeightBasedOnAlignment(false);
@@ -274,39 +219,23 @@
       <div
         data-disabled={disable || loading}
         className={`text-input d-flex  ${defaultAlignment === 'top' ? 'flex-column' : 'align-items-center '}  ${
->>>>>>> df167c0d
           direction === 'right' && defaultAlignment === 'side' ? 'flex-row-reverse' : ''
         }
       ${direction === 'right' && defaultAlignment === 'top' ? 'text-right' : ''}
       ${visibility || 'invisible'}`}
         style={{
-<<<<<<< HEAD
-          // height: height === 37 ? 37 : height,
-          padding: padding === 'default' ? '3px 2px' : '',
-          position: 'relative',
-=======
           padding: padding === 'default' ? '2px' : '',
           position: 'relative',
           whiteSpace: 'nowrap',
->>>>>>> df167c0d
         }}
       >
         {label && width > 0 && (
           <label
-<<<<<<< HEAD
-            className={defaultAlignment === 'side' && `d-flex align-items-center`}
-=======
             ref={labelRef}
->>>>>>> df167c0d
             style={{
               color: darkMode && color === '#11181C' ? '#fff' : color,
               width: label?.length === 0 ? '0%' : auto ? 'auto' : defaultAlignment === 'side' ? `${width}%` : '100%',
               maxWidth: auto && defaultAlignment === 'side' ? '70%' : '100%',
-<<<<<<< HEAD
-              overflowWrap: 'break-word',
-              marginRight: label?.length > 0 && direction === 'left' && defaultAlignment === 'side' ? '9px' : '',
-              marginLeft: label?.length > 0 && direction === 'right' && defaultAlignment === 'side' ? '9px' : '',
-=======
               marginRight: label?.length > 0 && direction === 'left' && defaultAlignment === 'side' ? '9px' : '',
               marginLeft: label?.length > 0 && direction === 'right' && defaultAlignment === 'side' ? '9px' : '',
               display: 'block',
@@ -314,7 +243,6 @@
               textOverflow: 'ellipsis', // Display ellipsis for overflowed content
               fontWeight: 500,
               textAlign: direction == 'right' ? 'right' : 'left',
->>>>>>> df167c0d
             }}
           >
             {label}
@@ -326,13 +254,6 @@
             style={{
               width: '16px',
               height: '16px',
-<<<<<<< HEAD
-              right: direction === 'left' && defaultAlignment === 'side' ? `${elementWidth - 18}px` : '',
-              left:
-                direction === 'right' && defaultAlignment === 'side' ? '6px' : defaultAlignment === 'top' ? '6px' : '',
-              position: 'absolute',
-              top: defaultAlignment === 'side' ? '18px' : label?.length > 0 && width > 0 ? '38.5px' : '18px',
-=======
               left:
                 direction === 'right'
                   ? padding == 'default'
@@ -347,7 +268,6 @@
               top: `${
                 defaultAlignment === 'side' ? '50%' : label?.length > 0 && width > 0 ? 'calc(50% + 10px)' : '50%'
               }`,
->>>>>>> df167c0d
               transform: ' translateY(-50%)',
               color: iconColor,
             }}
@@ -355,17 +275,10 @@
           />
         )}
         <input
-<<<<<<< HEAD
-          className={`tj-text-input-widget ${!isValid ? 'is-invalid' : ''} validation-without-icon ${
-            darkMode && 'dark-theme-placeholder'
-          }`}
-          ref={textInputRef}
-=======
           ref={textInputRef}
           className={`tj-text-input-widget ${
             !isValid && showValidationError ? 'is-invalid' : ''
           } validation-without-icon ${darkMode && 'dark-theme-placeholder'}`}
->>>>>>> df167c0d
           onKeyUp={(e) => {
             if (e.key === 'Enter') {
               setValue(e.target.value);
@@ -380,12 +293,6 @@
           }}
           onBlur={(e) => {
             setShowValidationError(true);
-<<<<<<< HEAD
-            e.stopPropagation();
-            fireEvent('onBlur');
-          }}
-          onFocus={(e) => {
-=======
             setIsFocused(false);
             e.stopPropagation();
             fireEvent('onBlur');
@@ -393,7 +300,6 @@
           }}
           onFocus={(e) => {
             setIsFocused(true);
->>>>>>> df167c0d
             e.stopPropagation();
             fireEvent('onFocus');
           }}
@@ -402,15 +308,9 @@
           style={computedStyles}
           value={value}
           data-cy={dataCy}
-<<<<<<< HEAD
-          disabled={loadingState}
-        />
-        {loadingState && <Loader style={{ ...loaderStyle }} width="16" />}
-=======
           disabled={disable || loading}
         />
         {loading && <Loader style={{ ...loaderStyle }} width="16" />}
->>>>>>> df167c0d
       </div>
       {showValidationError && visibility && (
         <div
