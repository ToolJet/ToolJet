--- conflicted
+++ resolved
@@ -74,11 +74,7 @@
       <div className="col py-1" onChange={(e) => onSelect(e)}>
         {selectOptions.map((option, index) => (
           <label key={index} class="form-check form-check-inline">
-<<<<<<< HEAD
-            <input disabled={parsedDisableState} class="form-check-input" type="radio" value={option.value} name="radio-options" /> 
-=======
-            <input class="form-check-input" defaultChecked={parsedDefaultValue === option.value} type="radio" value={option.value} name="radio-options"  /> 
->>>>>>> 3d260f3d
+            <input disabled={parsedDisableState} class="form-check-input" defaultChecked={parsedDefaultValue === option.value} type="radio" value={option.value} name="radio-options"  /> 
             <span className="form-check-label" style={{color: textColor}}>{option.name}</span>
           </label>
         ))}
