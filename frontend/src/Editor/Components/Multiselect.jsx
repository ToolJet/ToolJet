import _ from 'lodash';
import React, { useState, useEffect } from 'react';
import { MultiSelect } from 'react-multi-select-component';
import SolidIcon from '@/_ui/Icon/SolidIcons';
import TriangleDownArrow from '@/_ui/Icon/bulkIcons/TriangleDownArrow';
import TriangleUpArrow from '@/_ui/Icon/bulkIcons/TriangleUpArrow';

const ItemRenderer = ({ checked, option, onClick, disabled }) => (
  <div className={`item-renderer ${disabled && 'disabled'}`}>
    <input type="checkbox" onClick={onClick} checked={checked} tabIndex={-1} disabled={disabled} />
    <span>{option.label}</span>
  </div>
);
const DropdownIndicator = ({ isOpen, toggleDropdown }) => {
  return (
    <div onClick={toggleDropdown}>
      {isOpen ? (
        <TriangleUpArrow width={'18'} className="cursor-pointer" fill={'var(--borders-strong)'} />
      ) : (
        <TriangleDownArrow width={'18'} className="cursor-pointer" fill={'var(--borders-strong)'} />
      )}
    </div>
  );
};

export const Multiselect = function Multiselect({
  id,
  component,
  height,
  properties,
  styles,
  exposedVariables,
  setExposedVariable,
  setExposedVariables,
  onComponentClick,
  darkMode,
  fireEvent,
  dataCy,
}) {
  const { label, value, values, display_values, showAllOption } = properties;
  const { borderRadius, visibility, disabledState, boxShadow } = styles;
  const [selected, setSelected] = useState([]);
  const [searched, setSearched] = useState('');
  const [isOpen, setIsOpen] = useState(false);

  let selectOptions = [];
  try {
    selectOptions = [
      ...values.map((value, index) => {
        return { label: display_values[index], value: value };
      }),
    ];
  } catch (err) {
    console.log(err);
  }

  const handleDropdownOpen = () => {
    setIsOpen(true);
  };

  const handleDropdownClose = () => {
    setIsOpen(false);
  };

  const toggleDropdown = () => {
    setIsOpen((prevState) => !prevState);
  };

  useEffect(() => {
    const handleClickOutside = (event) => {
      if (isOpen && !event.target.closest('.multiselect-widget')) {
        handleDropdownClose();
      }
    };

    document.addEventListener('click', handleClickOutside);
    return () => {
      document.removeEventListener('click', handleClickOutside);
    };
  }, [isOpen]);

  useEffect(() => {
    let newValues = [];

    if (_.intersection(values, value)?.length === value?.length) newValues = value;

    setExposedVariable('values', newValues);
    setSelected(selectOptions.filter((option) => newValues.includes(option.value)));
    // eslint-disable-next-line react-hooks/exhaustive-deps
  }, [JSON.stringify(values), JSON.stringify(display_values)]);

  useEffect(() => {
    setExposedVariable('values', value);
    setSelected(selectOptions.filter((option) => value.includes(option.value)));
    // eslint-disable-next-line react-hooks/exhaustive-deps
  }, [JSON.stringify(value), JSON.stringify(display_values)]);

  useEffect(() => {
    if (value && !selected) {
      setSelected(selectOptions.filter((option) => properties.value.includes(option.value)));
    }

    if (JSON.stringify(exposedVariables.values) === '{}') {
      setSelected(selectOptions.filter((option) => properties.value.includes(option.value)));
    }
    // eslint-disable-next-line react-hooks/exhaustive-deps
  }, []);

  const onChangeHandler = (items) => {
    setSelected(items);
    setExposedVariable(
      'values',
      items.map((item) => item.value)
    );
    fireEvent('onSelect');
  };

  useEffect(() => {
    const exposedVariables = {
      selectOption: async function (value) {
        if (
          selectOptions.some((option) => option.value === value) &&
          !selected.some((option) => option.value === value)
        ) {
          const newSelected = [
            ...selected,
            ...selectOptions.filter(
              (option) =>
                option.value === value && !selected.map((selectedOption) => selectedOption.value).includes(value)
            ),
          ];
          setSelected(newSelected);
          setExposedVariable(
            'values',
            newSelected.map((item) => item.value)
          );
          fireEvent('onSelect');
        }
      },
      deselectOption: async function (value) {
        if (
          selectOptions.some((option) => option.value === value) &&
          selected.some((option) => option.value === value)
        ) {
          const newSelected = [
            ...selected.filter(function (item) {
              return item.value !== value;
            }),
          ];
          setSelected(newSelected);
          setExposedVariable(
            'values',
            newSelected.map((item) => item.value)
          );
          fireEvent('onSelect');
        }
      },
      clearSelections: async function () {
        if (selected.length >= 1) {
          setSelected([]);
          setExposedVariable('values', []);
          fireEvent('onSelect');
        }
      },
    };

    setExposedVariables(exposedVariables);

    // eslint-disable-next-line react-hooks/exhaustive-deps
  }, [selected, setSelected]);

  const filterOptions = (options, filter) => {
    setSearched(filter);

    if (searched !== filter) {
      setExposedVariable('searchText', filter);
      fireEvent('onSearchTextChanged');
    }
    if (!filter) return options;

    return options.filter(
      ({ label, value }) => label != null && value != null && label.toLowerCase().includes(filter.toLowerCase())
    );
  };
  return (
    <div
      className="multiselect-widget row g-0"
      data-cy={dataCy}
      style={{ height, display: visibility ? '' : 'none' }}
      onClick={(event) => {
        event.stopPropagation();
        onComponentClick(id, component, event);
      }}
    >
      <div className="col-auto my-auto d-flex align-items-center">
        <label
          style={{ marginRight: label ? '1rem' : '', marginBottom: 0 }}
          className={`form-label py-1 ${darkMode ? 'text-light' : 'text-secondary'}`}
          data-cy={`multiselect-label-${component.name.toLowerCase()}`}
        >
          {label}
        </label>
      </div>
      <div className="col px-0 h-100" style={{ borderRadius: parseInt(borderRadius), boxShadow }}>
        <MultiSelect
          hasSelectAll={showAllOption ?? false}
          options={selectOptions}
          value={selected}
          onChange={onChangeHandler}
          labelledBy={'Select'}
          disabled={disabledState}
          className={`multiselect-box${darkMode ? ' dark dark-multiselectinput' : ''}`}
          ItemRenderer={ItemRenderer}
          filterOptions={filterOptions}
          debounceDuration={0}
<<<<<<< HEAD
          isOpen={isOpen}
          onMenuOpen={handleDropdownOpen}
          onMenuClose={handleDropdownClose}
          ArrowRenderer={() => <DropdownIndicator isOpen={isOpen} toggleDropdown={toggleDropdown} />}
=======
          onMenuToggle={(isOpen) => {
            /* 
            This is a hack added so that elememt shows up above the other sibling elements. 
            This is needed since dropdown is added attached to the widget itself and not the body.
            */
            if (!document.querySelector(`.ele-${id}`)) {
              return;
            }
            if (isOpen) {
              document.querySelector(`.ele-${id}`).style.zIndex = 3;
            } else {
              document.querySelector(`.ele-${id}`).style.zIndex = '';
            }
          }}
>>>>>>> 83598ab3
        />
      </div>
    </div>
  );
};<|MERGE_RESOLUTION|>--- conflicted
+++ resolved
@@ -213,12 +213,10 @@
           ItemRenderer={ItemRenderer}
           filterOptions={filterOptions}
           debounceDuration={0}
-<<<<<<< HEAD
           isOpen={isOpen}
           onMenuOpen={handleDropdownOpen}
           onMenuClose={handleDropdownClose}
           ArrowRenderer={() => <DropdownIndicator isOpen={isOpen} toggleDropdown={toggleDropdown} />}
-=======
           onMenuToggle={(isOpen) => {
             /* 
             This is a hack added so that elememt shows up above the other sibling elements. 
@@ -233,7 +231,6 @@
               document.querySelector(`.ele-${id}`).style.zIndex = '';
             }
           }}
->>>>>>> 83598ab3
         />
       </div>
     </div>
