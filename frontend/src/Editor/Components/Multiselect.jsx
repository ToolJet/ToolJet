--- conflicted
+++ resolved
@@ -348,7 +348,6 @@
   }, [properties.visibility, dropdownLoadingState, disabledState, isMandatory]);
 
   useEffect(() => {
-<<<<<<< HEAD
     // Expose selectOption
     setExposedVariable('selectOption', async function (value) {
       if (
@@ -389,58 +388,6 @@
       setSelected([]);
       fireEvent('onSelect');
     });
-=======
-    const exposedVariables = {
-      selectOption: async function (value) {
-        if (
-          selectOptions.some((option) => option.value === value) &&
-          !selected.some((option) => option.value === value)
-        ) {
-          const newSelected = [
-            ...selected,
-            ...selectOptions.filter(
-              (option) =>
-                option.value === value && !selected.map((selectedOption) => selectedOption.value).includes(value)
-            ),
-          ];
-          setSelected(newSelected);
-          setExposedVariable(
-            'values',
-            newSelected.map((item) => item.value)
-          );
-          fireEvent('onSelect');
-        }
-      },
-      deselectOption: async function (value) {
-        if (
-          selectOptions.some((option) => option.value === value) &&
-          selected.some((option) => option.value === value)
-        ) {
-          const newSelected = [
-            ...selected.filter(function (item) {
-              return item.value !== value;
-            }),
-          ];
-          setSelected(newSelected);
-          setExposedVariable(
-            'values',
-            newSelected.map((item) => item.value)
-          );
-          fireEvent('onSelect');
-        }
-      },
-      clearSelections: async function () {
-        if (selected.length >= 1) {
-          setSelected([]);
-          setExposedVariable('values', []);
-          fireEvent('onSelect');
-        }
-      },
-    };
-
-    setExposedVariables(exposedVariables);
-
->>>>>>> 4415e41a
     // eslint-disable-next-line react-hooks/exhaustive-deps
   }, [selected, setSelected]);
 
