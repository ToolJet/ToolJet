import React, { useState } from 'react';
import 'react-datetime/css/react-datetime.css';
import { DateRangePicker } from 'react-dates';
import 'react-dates/lib/css/_datepicker.css';
import 'react-dates/initialize';
import { resolveReferences } from '@/_helpers/utils';

export const DaterangePicker = function DaterangePicker({
  id,
  width,
  height,
  component,
  onComponentClick,
  currentState,
  onComponentOptionChanged
}) {
  console.log('currentState', currentState);

  const startDateProp = component.definition.properties.startDate;
  const endDateProp = component.definition.properties.endDate;
  const formatProp = component.definition.properties.format;
  const widgetVisibility = component.definition.styles?.visibility?.value || true;

  const [focusedInput, setFocusedInput] = useState(null);
  const [startDate, setStartDate] = useState(startDateProp ? startDateProp.value : null);
  const [endDate, setEndDate] = useState(endDateProp ? endDateProp.value : null);

  let parsedWidgetVisibility = widgetVisibility;
  
  try {
    parsedWidgetVisibility = resolveReferences(parsedWidgetVisibility, currentState, []);
  } catch (err) { console.log(err); }

  function onDateChange(dates) {
    const start = dates.startDate;
    const end = dates.endDate;

    if (start) {
      onComponentOptionChanged(component, 'startDate', start.format(formatProp.value));
    }

    if (end) {
      onComponentOptionChanged(component, 'endDate', end.format(formatProp.value));
    }

    setStartDate(start);
    setEndDate(end);
  }

  function focusChanged(focus) {
    setFocusedInput(focus);
  }

  return (
<<<<<<< HEAD
    <div style={{ width, height }} onClick={event => {event.stopPropagation(); onComponentClick(id, component)}}>
=======
    <div style={{ width, height, display:parsedWidgetVisibility ? '' : 'none' }} onClick={() => onComponentClick(id, component)}>
>>>>>>> 7f9f9cb4
      <DateRangePicker
        startDate={startDate}
        startDateId="startDate"
        isOutsideRange={() => false}
        endDate={endDate}
        endDateId="endDate"
        onDatesChange={(dates) => onDateChange(dates)}
        onFocusChange={(focus) => focusChanged(focus)}
        focusedInput={focusedInput}
        hideKeyboardShortcutsPanel={true}
      />
    </div>
  );
};<|MERGE_RESOLUTION|>--- conflicted
+++ resolved
@@ -52,11 +52,7 @@
   }
 
   return (
-<<<<<<< HEAD
-    <div style={{ width, height }} onClick={event => {event.stopPropagation(); onComponentClick(id, component)}}>
-=======
-    <div style={{ width, height, display:parsedWidgetVisibility ? '' : 'none' }} onClick={() => onComponentClick(id, component)}>
->>>>>>> 7f9f9cb4
+    <div style={{ width, height, display:parsedWidgetVisibility ? '' : 'none' }} onClick={event => {event.stopPropagation(); onComponentClick(id, component)}}>
       <DateRangePicker
         startDate={startDate}
         startDateId="startDate"
