--- conflicted
+++ resolved
@@ -44,14 +44,10 @@
           if (e.data.message === 'UPDATE_DATA') {
             setCustomProps({ ...customPropRef.current, ...e.data.updatedObj });
           } else if (e.data.message === 'RUN_QUERY') {
-<<<<<<< HEAD
             const filteredQuery = dataQueryRef.current.filter(
               (query) => query.name === e.data.queryName && query.status !== 'draft'
             );
-=======
-            const filteredQuery = dataQueryRef.current.filter((query) => query.name === e.data.queryName);
             const parameters = e.data.parameters ? JSON.parse(e.data.parameters) : {};
->>>>>>> ae1ab449
             filteredQuery.length === 1 &&
               fireEvent('onTrigger', {
                 queryId: filteredQuery[0].id,
