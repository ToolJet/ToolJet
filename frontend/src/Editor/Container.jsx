--- conflicted
+++ resolved
@@ -62,18 +62,11 @@
     }),
     shallow
   );
-<<<<<<< HEAD
   const { showComments, currentLayout, selectedComponents } = useEditorStore(
     (state) => ({
       showComments: state?.showComments,
       currentLayout: state?.currentLayout,
       selectedComponents: state?.selectedComponents,
-=======
-  const { showComments, currentLayout } = useEditorStore(
-    (state) => ({
-      showComments: state?.showComments,
-      currentLayout: state?.currentLayout,
->>>>>>> 402c8878
     }),
     shallow
   );
@@ -304,7 +297,6 @@
 
       let newBoxes = { ...boxes };
 
-<<<<<<< HEAD
       for (const selectedComponent of selectedComponents) {
         newBoxes = produce(newBoxes, (draft) => {
           if (draft[selectedComponent.id]) {
@@ -316,27 +308,6 @@
           }
         });
       }
-=======
-    setBoxes(newBoxes);
-    updateCanvasHeight(newBoxes);
-  }
-
-  function onResizeStop(id, e, direction, ref, d, position) {
-    if (isVersionReleased) {
-      enableReleasedVersionPopupState();
-      return;
-    }
-
-    const deltaWidth = Math.round(d.width / gridWidth) * gridWidth; //rounding of width of element to nearest mulitple of gridWidth
-    const deltaHeight = d.height;
-
-    if (deltaWidth === 0 && deltaHeight === 0) {
-      return;
-    }
-
-    let { x, y } = position;
-    x = Math.round(x / gridWidth) * gridWidth;
->>>>>>> 402c8878
 
       setBoxes(newBoxes);
       updateCanvasHeight(newBoxes);
@@ -344,17 +315,22 @@
     [isVersionReleased, enableReleasedVersionPopupState, boxes, setBoxes, selectedComponents, updateCanvasHeight]
   );
 
-<<<<<<< HEAD
   const onResizeStop = useCallback(
     (id, e, direction, ref, d, position) => {
       if (isVersionReleased) {
         enableReleasedVersionPopupState();
         return;
       }
-      const deltaWidth = d.width;
+
+      const deltaWidth = Math.round(d.width / gridWidth) * gridWidth; //rounding of width of element to nearest mulitple of gridWidth
       const deltaHeight = d.height;
 
+      if (deltaWidth === 0 && deltaHeight === 0) {
+        return;
+      }
+
       let { x, y } = position;
+      x = Math.round(x / gridWidth) * gridWidth;
 
       const defaultData = {
         top: 100,
@@ -368,7 +344,12 @@
       const boundingRect = document.getElementsByClassName('canvas-area')[0].getBoundingClientRect();
       const canvasWidth = boundingRect?.width;
 
-      width = Math.round(width + (deltaWidth * 43) / canvasWidth); // convert the width delta to percentage
+      //round the width to nearest multiple of gridwidth before converting to %
+      const currentWidth = (canvasWidth * width) / NO_OF_GRIDS;
+      let newWidth = currentWidth + deltaWidth;
+      newWidth = Math.round(newWidth / gridWidth) * gridWidth;
+      width = (newWidth * NO_OF_GRIDS) / canvasWidth;
+
       height = height + deltaHeight;
 
       top = y;
@@ -387,36 +368,6 @@
               top,
               left,
             },
-=======
-    let { left, top, width, height } = boxes[id]['layouts'][currentLayout] || defaultData;
-
-    const boundingRect = document.getElementsByClassName('canvas-area')[0].getBoundingClientRect();
-    const canvasWidth = boundingRect?.width;
-
-    //round the width to nearest multiple of gridwidth before converting to %
-    const currentWidth = (canvasWidth * width) / NO_OF_GRIDS;
-    let newWidth = currentWidth + deltaWidth;
-    newWidth = Math.round(newWidth / gridWidth) * gridWidth;
-    width = (newWidth * NO_OF_GRIDS) / canvasWidth;
-
-    height = height + deltaHeight;
-
-    top = y;
-    left = (x * 100) / canvasWidth;
-
-    let newBoxes = {
-      ...boxes,
-      [id]: {
-        ...boxes[id],
-        layouts: {
-          ...boxes[id]['layouts'],
-          [currentLayout]: {
-            ...boxes[id]['layouts'][currentLayout],
-            width,
-            height,
-            top,
-            left,
->>>>>>> 402c8878
           },
         },
       };
@@ -424,7 +375,7 @@
       setBoxes(newBoxes);
       updateCanvasHeight(newBoxes);
     },
-    [setBoxes, currentLayout, boxes, enableReleasedVersionPopupState, isVersionReleased, updateCanvasHeight]
+    [setBoxes, currentLayout, boxes, enableReleasedVersionPopupState, isVersionReleased, updateCanvasHeight, gridWidth]
   );
 
   const paramUpdated = useCallback(
