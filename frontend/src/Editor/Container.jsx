--- conflicted
+++ resolved
@@ -6,11 +6,7 @@
 import { DraggableBox } from './DraggableBox';
 import update from 'immutability-helper';
 import { componentTypes } from './WidgetManager/components';
-<<<<<<< HEAD
-import { resolveWidgetFieldValue } from '@/_helpers/utils';
-=======
-import { resolveReferences, isPDFSupported, getWorkspaceId } from '@/_helpers/utils';
->>>>>>> 99afb13a
+import { resolveWidgetFieldValue, getWorkspaceId } from '@/_helpers/utils';
 import Comments from './Comments';
 import { commentsService } from '@/_services';
 import config from 'config';
@@ -21,29 +17,21 @@
 import { useEditorStore } from '@/_stores/editorStore';
 import { useAppInfo } from '@/_stores/appDataStore';
 import { shallow } from 'zustand/shallow';
-<<<<<<< HEAD
 import _, { cloneDeep, isEmpty } from 'lodash';
 // eslint-disable-next-line import/no-unresolved
 import { diff } from 'deep-object-diff';
 import DragContainer from './DragContainer';
 import { compact, correctBounds, calculateMoveableBoxHeight } from './gridUtils';
-import toast from 'react-hot-toast';
-import { isOnlyLayoutUpdate, handleLowPriorityWork } from '@/_helpers/editorHelpers';
 import GhostWidget from './GhostWidget';
 import { useDraggedSubContainer, useGridStore } from '@/_stores/gridStore';
-=======
 import { useDataQueriesActions } from '@/_stores/dataQueriesStore';
 import { useQueryPanelActions } from '@/_stores/queryPanelStore';
 import { useSampleDataSource } from '@/_stores/dataSourcesStore';
-import _ from 'lodash';
-// eslint-disable-next-line import/no-unresolved
-import { diff } from 'deep-object-diff';
 import './editor.theme.scss';
 import SolidIcon from '@/_ui/Icon/SolidIcons';
 import BulkIcon from '@/_ui/Icon/BulkIcons';
 import toast from 'react-hot-toast';
 import { getSubpath } from '@/_helpers/routes';
->>>>>>> 99afb13a
 
 const deviceWindowWidth = EditorConstants.deviceWindowWidth;
 
@@ -787,16 +775,6 @@
     return componentWithChildren;
   }, [components]);
 
-<<<<<<< HEAD
-  const getContainerProps = React.useCallback(() => {
-=======
-  const resizingStatusChanged = useCallback(
-    (status) => {
-      setIsResizing(status);
-    },
-    [setIsResizing]
-  );
-
   const openAddUserWorkspaceSetting = () => {
     const workspaceId = getWorkspaceId();
     const subPath = getSubpath();
@@ -813,14 +791,7 @@
     setPreviewData(null);
   };
 
-  const draggingStatusChanged = useCallback(
-    (status) => {
-      setIsDragging(status);
-    },
-    [setIsDragging]
-  );
-  const containerProps = useMemo(() => {
->>>>>>> 99afb13a
+  const getContainerProps = React.useCallback(() => {
     return {
       mode,
       snapToGrid,
