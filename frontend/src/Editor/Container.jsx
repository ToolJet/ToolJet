/* eslint-disable import/no-named-as-default */
import React, { useCallback, useState, useEffect, useRef, useMemo } from 'react';
import cx from 'classnames';
import { useDrop, useDragLayer } from 'react-dnd';
import { ItemTypes, EditorConstants } from './editorConstants';
import { DraggableBox } from './DraggableBox';
import update from 'immutability-helper';
import { componentTypes } from './WidgetManager/components';
<<<<<<< HEAD
import { resolveReferences, isPDFSupported } from '@/_helpers/utils';
=======
import { resolveWidgetFieldValue } from '@/_helpers/utils';
>>>>>>> 91897d58
import Comments from './Comments';
import { commentsService } from '@/_services';
import config from 'config';
import Spinner from '@/_ui/Spinner';
import { useHotkeys } from 'react-hotkeys-hook';
import { addComponents, addNewWidgetToTheEditor, isPDFSupported } from '@/_helpers/appUtils';
import { useAppVersionStore } from '@/_stores/appVersionStore';
import { useEditorStore } from '@/_stores/editorStore';
import { useAppInfo } from '@/_stores/appDataStore';
import { shallow } from 'zustand/shallow';
import _, { cloneDeep, isEmpty } from 'lodash';
// eslint-disable-next-line import/no-unresolved
import { diff } from 'deep-object-diff';
import DragContainer from './DragContainer';
import { compact, correctBounds } from './gridUtils';
<<<<<<< HEAD
import { useDraggedSubContainer, useGridStore } from '@/_stores/gridStore';
=======
>>>>>>> 91897d58
import toast from 'react-hot-toast';
import { isOnlyLayoutUpdate, handleLowPriorityWork } from '@/_helpers/editorHelpers';
import GhostWidget from './GhostWidget';
import { useDraggedSubContainer, useGridStore } from '@/_stores/gridStore';

const deviceWindowWidth = EditorConstants.deviceWindowWidth;

export const Container = ({
  widthOfCanvas,
  mode,
  snapToGrid,
  onComponentClick,
  onEvent,
  appDefinitionChanged,
  appLoading,
  setSelectedComponent,
  zoomLevel,
  removeComponent,
  darkMode,
  socket,
  handleUndo,
  handleRedo,
}) => {
  const currentPageId = useEditorStore.getState().currentPageId;
  const appDefinition = useEditorStore.getState().appDefinition;
  // Dont update first time to skip
  // redundant save on app definition load
  const firstUpdate = useRef(true);

  const noOfGrids = 43;

  const draggedSubContainer = useDraggedSubContainer(false);
  const { resizingComponentId, isGridDragging } = useGridStore(
    (state) => ({
      resizingComponentId: state?.resizingComponentId,
      isGridDragging: !!state?.draggingComponentId,
    }),
    shallow
  );

  const { showComments, currentLayout, selectedComponents } = useEditorStore(
    (state) => ({
      showComments: state?.showComments,
      currentLayout: state?.currentLayout,
      selectedComponents: state?.selectedComponents,
    }),
    shallow
  );

  const canvasWidth = widthOfCanvas
    ? widthOfCanvas
    : document.getElementsByClassName('canvas-area')[0]?.getBoundingClientRect()?.width;
  const gridWidth = canvasWidth / noOfGrids;

  const { appId } = useAppInfo();

<<<<<<< HEAD
  const currentState = useCurrentState();
  const { appVersionsId, enableReleasedVersionPopupState, isVersionReleased, isEditorFreezed } = useAppVersionStore(
=======
  const { appVersionsId, isVersionReleased } = useAppVersionStore(
>>>>>>> 91897d58
    (state) => ({
      appVersionsId: state?.editingVersion?.id,
      enableReleasedVersionPopupState: state.actions.enableReleasedVersionPopupState,
      isVersionReleased: state.isVersionReleased,
      isEditorFreezed: state.isEditorFreezed,
    }),
    shallow
  );

  const styles = {
    width: currentLayout === 'mobile' ? deviceWindowWidth : '100%',
    maxWidth: currentLayout === 'mobile' ? deviceWindowWidth : `${canvasWidth}px`,
    backgroundSize: `${gridWidth}px 10px`,
  };

  const components = useMemo(
    () => appDefinition.pages[currentPageId]?.components ?? {},
    // eslint-disable-next-line react-hooks/exhaustive-deps
    [JSON.stringify(appDefinition.pages[currentPageId]?.components), currentPageId]
  );

  const [boxes, setBoxes] = useState(() => components);
  // const [isDragging, setIsDragging] = useState(false);
  // const [isResizing, setIsResizing] = useState(false);
  const [commentsPreviewList, setCommentsPreviewList] = useState([]);
  const [newThread, addNewThread] = useState({});
  const [isContainerFocused, setContainerFocus] = useState(false);
  const [canvasHeight, setCanvasHeight] = useState(null);

  useEffect(() => {
    if (currentLayout === 'mobile' && appDefinition.pages[currentPageId]?.autoComputeLayout) {
      const mobLayouts = Object.keys(boxes)
        .filter((key) => !boxes[key]?.component?.parent)
        .map((key) => {
          return { ...cloneDeep(boxes[key]?.layouts?.desktop), i: key };
        });
      const updatedBoxes = cloneDeep(boxes);
      let newmMobLayouts = correctBounds(mobLayouts, { cols: 43 });
      newmMobLayouts = compact(newmMobLayouts, 'vertical', 43);
      Object.keys(boxes).forEach((id) => {
        const mobLayout = newmMobLayouts.find((layout) => layout.i === id);
        updatedBoxes[id].layouts.mobile = mobLayout
          ? {
              left: mobLayout.left,
              height: mobLayout.height,
              top: mobLayout.top,
              width: mobLayout.width,
            }
          : updatedBoxes[id].layouts.desktop;
      });
      setBoxes({ ...updatedBoxes });
    }
  }, [currentLayout]);

  const paramUpdatesOptsRef = useRef({});
  const canvasRef = useRef(null);
  const focusedParentIdRef = useRef(undefined);
  useHotkeys('meta+z, control+z', () => handleUndo(), { scopes: 'editor' });
  useHotkeys('meta+shift+z, control+shift+z', () => handleRedo(), { scopes: 'editor' });
  useHotkeys(
    'meta+v, control+v',
    async () => {
      if (isContainerFocused && !(isVersionReleased || isEditorFreezed)) {
        // Check if the clipboard API is available
        if (navigator.clipboard && typeof navigator.clipboard.readText === 'function') {
          try {
            const cliptext = await navigator.clipboard.readText();
            addComponents(
              currentPageId,
              appDefinition,
              appDefinitionChanged,
              focusedParentIdRef.current,
              JSON.parse(cliptext),
              true
            );
          } catch (err) {
            console.log(err);
          }
        } else {
          console.log('Clipboard API is not available in this browser.');
        }
      }
      useAppVersionStore.getState().actions.enableReleasedVersionPopupState();
    },
    [isContainerFocused, appDefinition, focusedParentIdRef.current],
    { scopes: 'editor' }
  );

  useEffect(() => {
    if (mode === 'view' && currentLayout === 'mobile') {
      const mobLayouts = Object.keys(components)
        .filter((key) => !components[key]?.component?.parent)
        .map((key) => {
          return { ...cloneDeep(components[key]?.layouts?.desktop), i: key };
        });
      const updatedBoxes = cloneDeep(components);
      let newmMobLayouts = correctBounds(mobLayouts, { cols: 43 });
      newmMobLayouts = compact(newmMobLayouts, 'vertical', 43);
      Object.keys(components).forEach((id) => {
        const mobLayout = newmMobLayouts.find((layout) => layout.i === id);
        updatedBoxes[id].layouts.mobile = mobLayout
          ? {
              left: mobLayout.left,
              height: mobLayout.height,
              top: mobLayout.top,
              width: mobLayout.width,
            }
          : updatedBoxes[id].layouts.desktop;
      });
      setBoxes({ ...updatedBoxes });
    } else {
      const diffState = diff(components, boxes);

      if (!_.isEmpty(diffState)) {
        setBoxes(components);
      }
    }

    // eslint-disable-next-line react-hooks/exhaustive-deps
  }, [JSON.stringify(components)]);

  useEffect(() => {
    const handleClick = (e) => {
      if (canvasRef.current.contains(e.target) || document.getElementById('modal-container')?.contains(e.target)) {
        const elem = e.target.closest('.real-canvas').getAttribute('id');
        if (elem === 'real-canvas') {
          focusedParentIdRef.current = undefined;
        } else {
          const parentId = elem.split('canvas-')[1];
          focusedParentIdRef.current = parentId;
        }
        if (!isContainerFocused) {
          setContainerFocus(true);
        }
      } else if (isContainerFocused) {
        setContainerFocus(false);
      }
    };
    document.addEventListener('click', handleClick);
    return () => document.removeEventListener('click', handleClick);
  }, [isContainerFocused, canvasRef]);

  //listening to no of component change to handle addition/deletion of widgets
  const noOfBoxs = Object.values(boxes || []).length;
  useEffect(() => {
    updateCanvasHeight(boxes);
    // eslint-disable-next-line react-hooks/exhaustive-deps
  }, [noOfBoxs]);

  const moveBox = useCallback(
    (id, layouts) => {
      setBoxes(
        update(boxes, {
          [id]: {
            $merge: { layouts },
          },
        })
      );
    },
    [boxes]
  );

  useEffect(() => {
    if (firstUpdate.current) {
      firstUpdate.current = false;
      return;
    }

    if (!appDefinition.pages[currentPageId]?.components) return;

    const newDefinition = {
      ...appDefinition,
      pages: {
        ...appDefinition.pages,
        [currentPageId]: {
          ...appDefinition.pages[currentPageId],
          components: {
            ...appDefinition.pages[currentPageId]?.components,
            ...boxes,
          },
        },
      },
    };

    const oldComponents = appDefinition.pages[currentPageId]?.components ?? {};
    const newComponents = boxes;

    const componendAdded = Object.keys(newComponents).length > Object.keys(oldComponents).length;

    const opts = _.isEmpty(paramUpdatesOptsRef.current) ? { containerChanges: true } : paramUpdatesOptsRef.current;

    paramUpdatesOptsRef.current = {};

    if (componendAdded) {
      opts.componentAdded = true;
    }

    const shouldUpdate = !_.isEmpty(diff(appDefinition, newDefinition));
    if (shouldUpdate) {
      appDefinitionChanged(newDefinition, opts);
    }

    // eslint-disable-next-line react-hooks/exhaustive-deps
  }, [boxes]);

  const { draggingState } = useDragLayer((monitor) => {
    if (monitor.isDragging()) {
      if (!monitor.getItem().parent) {
        return { draggingState: true };
      } else {
        return { draggingState: false };
      }
    } else {
      return { draggingState: false };
    }
  });

  const isDragging = isGridDragging || draggingState;

  const updateCanvasHeight = useCallback(
    (components) => {
      const maxHeight = Object.values(components).reduce((max, component) => {
        const layout = component?.layouts?.[currentLayout];
        if (!layout) {
          return max;
        }
        const sum = layout.top + layout.height;
        return Math.max(max, sum);
      }, 0);

      const bottomPadding = mode === 'view' ? 100 : 300;
      const frameHeight = mode === 'view' ? 45 : 85;
      setCanvasHeight(`max(100vh - ${frameHeight}px, ${maxHeight + bottomPadding}px)`);
    },
    [setCanvasHeight, currentLayout, mode]
  );

  const [{ isOver, isOverCurrent }, drop] = useDrop(
    () => ({
      accept: ItemTypes.BOX,
      drop(item, monitor) {
        const didDrop = monitor.didDrop();
        if (didDrop) {
          return;
        }

        if (item.parent) {
          return;
        }

        if (item.component.component === 'PDF' && !isPDFSupported()) {
          toast.error(
            'PDF is not supported in this version of browser. We recommend upgrading to the latest version for full support.'
          );
          return;
        }

        if (item.name === 'comment') {
          const canvasBoundingRect = document.getElementsByClassName('real-canvas')[0].getBoundingClientRect();
          const offsetFromTopOfWindow = canvasBoundingRect.top;
          const offsetFromLeftOfWindow = canvasBoundingRect.left;
          const currentOffset = monitor.getSourceClientOffset();

          const xOffset = Math.round(currentOffset.x + currentOffset.x * (1 - zoomLevel) - offsetFromLeftOfWindow);
          const y = Math.round(currentOffset.y + currentOffset.y * (1 - zoomLevel) - offsetFromTopOfWindow);

          const x = (xOffset * 100) / canvasWidth;

          const element = document.getElementById(`thread-${item.threadId}`);
          element.style.transform = `translate(${xOffset}px, ${y}px)`;
          commentsService.updateThread(item.threadId, { x, y });
          return undefined;
        }

        const canvasBoundingRect = document.getElementsByClassName('real-canvas')[0].getBoundingClientRect();
        const componentMeta = _.cloneDeep(
          componentTypes.find((component) => component.component === item.component.component)
        );

        const newComponent = addNewWidgetToTheEditor(
          componentMeta,
          monitor,
          boxes,
          canvasBoundingRect,
          item.currentLayout,
          snapToGrid,
          zoomLevel
        );

        // Logic to add default child components
        const childrenBoxes = {};
        if (componentMeta.defaultChildren) {
          const parentMeta = componentMeta;
          const widgetResolvables = Object.freeze({
            Listview: 'listItem',
          });
          const customResolverVariable = widgetResolvables[parentMeta?.component];
          const defaultChildren = _.cloneDeep(parentMeta)['defaultChildren'];
          const parentId = newComponent.id;

          defaultChildren.forEach((child) => {
            const { componentName, layout, incrementWidth, properties, accessorKey, tab, defaultValue, styles } = child;

            const componentMeta = _.cloneDeep(
              componentTypes.find((component) => component.component === componentName)
            );
            const componentData = JSON.parse(JSON.stringify(componentMeta));

            const width = layout.width ? layout.width : (componentMeta.defaultSize.width * 100) / noOfGrids;
            const height = layout.height ? layout.height : componentMeta.defaultSize.height;
            const newComponentDefinition = {
              ...componentData.definition.properties,
            };

            if (_.isArray(properties) && properties.length > 0) {
              properties.forEach((prop) => {
                const accessor = customResolverVariable
                  ? `{{${customResolverVariable}.${accessorKey}}}`
                  : defaultValue[prop] || '';

                _.set(newComponentDefinition, prop, {
                  value: accessor,
                });
              });
              _.set(componentData, 'definition.properties', newComponentDefinition);
            }

            if (_.isArray(styles) && styles.length > 0) {
              styles.forEach((prop) => {
                const accessor = customResolverVariable
                  ? `{{${customResolverVariable}.${accessorKey}}}`
                  : defaultValue[prop] || '';

                _.set(newComponentDefinition, prop, {
                  value: accessor,
                });
              });
              _.set(componentData, 'definition.styles', newComponentDefinition);
            }

            const newChildComponent = addNewWidgetToTheEditor(
              componentData,
              {},
              { ...boxes, ...childrenBoxes },
              {},
              item.currentLayout,
              snapToGrid,
              zoomLevel,
              true,
              true
            );

            _.set(childrenBoxes, newChildComponent.id, {
              component: {
                ...newChildComponent.component,
                parent: parentMeta.component === 'Tabs' ? parentId + '-' + tab : parentId,
              },

              layouts: {
                [currentLayout]: {
                  ...layout,
                  width: incrementWidth ? width * incrementWidth : width,
                  height: height,
                },
              },
            });
          });
        }

        const newBoxes = {
          ...boxes,
          [newComponent.id]: {
            component: newComponent.component,
            layouts: {
              ...newComponent.layout,
            },
          },
          ...childrenBoxes,
        };

        setBoxes(newBoxes);

        setSelectedComponent(newComponent.id, newComponent.component);

        return undefined;
      },
      collect: (monitor) => ({
        isOver: monitor.isOver(),
        isOverCurrent: monitor.isOver({ shallow: true }),
      }),
    }),
    [moveBox]
  );

  const onResizeStop = (boxList) => {
    const newBoxes = boxList.reduce((newBoxList, { id, height, width, x, y, gw }) => {
      const _canvasWidth = gw ? gw * noOfGrids : canvasWidth;
      let newWidth = Math.round((width * noOfGrids) / _canvasWidth);
      gw = gw ? gw : gridWidth;
      const parent = boxes[id]?.component?.parent;
      if (y < 0) {
        y = 0;
      }
      if (parent) {
        const parentElem = document.getElementById(`canvas-${parent}`);
        const parentId = parent.includes('-') ? parent?.split('-').slice(0, -1).join('-') : parent;
        const compoenentType = boxes[parentId]?.component.component;
        var parentHeight = parentElem?.clientHeight || height;
        if (height > parentHeight && ['Tabs', 'Listview'].includes(compoenentType)) {
          height = parentHeight;
          y = 0;
        }
        let posX = Math.round(x / gw);
        if (posX + newWidth > 43) {
          newWidth = 43 - posX;
        }
      }
      return {
        ...newBoxList,
        [id]: {
          ...boxes[id],
          layouts: {
            ...boxes[id]['layouts'],
            [currentLayout]: {
              ...boxes[id]['layouts'][currentLayout],
              width: newWidth ? newWidth : 1,
              height: height ? height : 10,
              top: y,
              left: Math.round(x / gw),
            },
          },
        },
      };
    }, {});
    let updatedBoxes = {
      ...boxes,
      ...newBoxes,
    };

    setBoxes(updatedBoxes);
    updateCanvasHeight(updatedBoxes);
  };

  function onDragStop(boxPositions) {
    const copyOfBoxes = JSON.parse(JSON.stringify(boxes));

    const updatedBoxes = boxPositions.reduce((boxesObj, { id, x, y, parent }) => {
      let _width = copyOfBoxes[id]['layouts'][currentLayout].width;
      let _height = copyOfBoxes[id]['layouts'][currentLayout].height;
      const containerWidth = parent ? useGridStore.getState().subContainerWidths[parent] : gridWidth;
      if (parent !== copyOfBoxes[id]['component']?.parent) {
        if (copyOfBoxes[id]['component']?.parent) {
          _width = Math.round(
            (copyOfBoxes[id]['layouts'][currentLayout].width *
              useGridStore.getState().subContainerWidths[boxes[id]['component']?.parent]) /
              containerWidth
          );
        } else {
          _width = Math.round((boxes[id]['layouts'][currentLayout].width * gridWidth) / containerWidth);
        }
      }
      if (_width === 0) {
        _width = 1;
      }
      let _left = Math.round(x / (parent ? useGridStore.getState().subContainerWidths[parent] : gridWidth));
      if (_width + _left > noOfGrids) {
        _left = _left - (_width + _left - noOfGrids);
        if (_left < 0) {
          _left = 0;
          _width = noOfGrids;
        }
      } else if (_left < 0) {
        _left = 0;
        if (_width > noOfGrids) {
          _width = noOfGrids;
        }
      }
      if (y < 0) {
        y = 0;
      }

      if (parent) {
        const parentElem = document.getElementById(`canvas-${parent}`);
        const parentId = copyOfBoxes[parent] ? parent : parent?.split('-').slice(0, -1).join('-');
        const compoenentType = copyOfBoxes[parentId]?.component.component;
        var parentHeight = parentElem?.clientHeight || _height;
        if (_height > parentHeight && ['Tabs', 'Listview'].includes(compoenentType)) {
          _height = parentHeight;
          y = 0;
        }
      }

      const componentData = JSON.parse(JSON.stringify(copyOfBoxes[id]['component']));
      componentData.parent = parent ? parent : null;

      return {
        ...copyOfBoxes,
        [id]: {
          ...copyOfBoxes[id],
          component: componentData,
          layouts: {
            ...copyOfBoxes[id]['layouts'],
            [currentLayout]: {
              ...copyOfBoxes[id]['layouts'][currentLayout],
              width: _width,
              height: _height,
              top: y,
              left: _left,
            },
          },
        },
      };
    }, {});
    let newBoxes = {
      ...copyOfBoxes,
      ...updatedBoxes,
    };

    const diffState = diff(boxes, newBoxes);

    setBoxes((prev) => {
      const updatedComponentsAsperDiff = Object.keys(diffState).reduce((acc, key) => {
        const component = newBoxes[key];
        if (component) {
          acc[key] = component;
        }
        return acc;
      }, {});

      return {
        ...prev,
        ...updatedComponentsAsperDiff,
      };
    });

    updateCanvasHeight(newBoxes);
  }

  const paramUpdated = useCallback(
    (id, param, value, opts = {}) => {
      if (id === 'resizingComponentId') {
        return;
      }
      if (Object.keys(value)?.length > 0) {
        setBoxes((boxes) =>
          update(boxes, {
            [id]: {
              $merge: {
                component: {
                  ...boxes[id]?.component,
                  definition: {
                    ...boxes[id]?.component?.definition,
                    properties: {
                      ...boxes?.[id]?.component?.definition?.properties,
                      [param]: value,
                    },
                  },
                },
              },
            },
          })
        );
        if (!_.isEmpty(opts)) {
          paramUpdatesOptsRef.current = opts;
        }
      }
    },
    // eslint-disable-next-line react-hooks/exhaustive-deps
    [boxes, setBoxes]
  );

  const handleAddThread = async (e) => {
    e.stopPropogation && e.stopPropogation();

    const x = (e.nativeEvent.offsetX * 100) / canvasWidth;

    const elementIndex = commentsPreviewList.length;
    setCommentsPreviewList([
      ...commentsPreviewList,
      {
        x: x,
        y: e.nativeEvent.offsetY,
      },
    ]);

    const { data } = await commentsService.createThread({
      appId,
      x: x,
      y: e.nativeEvent.offsetY,
      appVersionsId,
      pageId: currentPageId,
    });

    // Remove the temporary loader preview
    const _commentsPreviewList = [...commentsPreviewList];
    _commentsPreviewList.splice(elementIndex, 1);
    setCommentsPreviewList(_commentsPreviewList);

    // Update the threads on all connected clients using websocket
    socket.send(
      JSON.stringify({
        event: 'events',
        data: { message: 'threads', appId },
      })
    );

    // Update the list of threads on the current users page
    addNewThread(data);
  };

  const handleAddThreadOnComponent = async (_, __, e) => {
    e.stopPropogation && e.stopPropogation();

    const canvasBoundingRect = document.getElementsByClassName('real-canvas')[0].getBoundingClientRect();
    const offsetFromTopOfWindow = canvasBoundingRect.top;
    const offsetFromLeftOfWindow = canvasBoundingRect.left;

    let x = Math.round(e.screenX - 18 + e.screenX * (1 - zoomLevel) - offsetFromLeftOfWindow);
    const y = Math.round(e.screenY + 18 + e.screenY * (1 - zoomLevel) - offsetFromTopOfWindow);

    x = (x * 100) / canvasWidth;

    const elementIndex = commentsPreviewList.length;
    setCommentsPreviewList([
      ...commentsPreviewList,
      {
        x,
        y: y - 130,
      },
    ]);
    const { data } = await commentsService.createThread({
      appId,
      x,
      y: y - 130,
      appVersionsId,
      pageId: currentPageId,
    });

    // Remove the temporary loader preview
    const _commentsPreviewList = [...commentsPreviewList];
    _commentsPreviewList.splice(elementIndex, 1);
    setCommentsPreviewList(_commentsPreviewList);

    // Update the threads on all connected clients using websocket
    socket.send(
      JSON.stringify({
        event: 'events',
        data: { message: 'threads', appId },
      })
    );

    // Update the list of threads on the current users page
    addNewThread(data);
  };

  if (showComments) {
    // const currentUser = JSON.parse(localStorage.getItem('currentUser'));
    // const currentUserInitials = `${currentUser.first_name?.charAt(0)}${currentUser.last_name?.charAt(0)}`;
    styles.cursor = `url("data:image/svg+xml,%3Csvg width='34' height='34' viewBox='0 0 34 34' fill='none' xmlns='http://www.w3.org/2000/svg'%3E%3Ccircle cx='17' cy='17' r='15.25' fill='white' stroke='%23FCAA0D' stroke-width='2.5' opacity='0.5' /%3E%3Ctext x='10' y='20' fill='%23000' opacity='0.5' font-family='inherit' font-size='11.2' font-weight='500' color='%23656d77'%3E%3C/text%3E%3C/svg%3E%0A"), text`;
  }

  const childComponents = useMemo(() => {
    const componentWithChildren = {};
    Object.keys(components).forEach((key) => {
      const component = components[key];
      const parent = component?.component?.parent;
      if (parent) {
        componentWithChildren[parent] = {
          ...componentWithChildren[parent],
          [key]: component,
        };
      }
    });
    return componentWithChildren;
  }, [components]);

  const getContainerProps = React.useCallback(
    (componentId) => {
      return {
        mode,
        snapToGrid,
        onComponentClick,
        onEvent,
        appDefinition,
        appDefinitionChanged,
        appLoading,
        zoomLevel,
        setSelectedComponent,
        removeComponent,
        currentLayout,
        selectedComponents,
        darkMode,
        currentPageId,
        childComponents: childComponents[componentId],
        parentGridWidth: gridWidth,
        draggedSubContainer,
      };
    },
    [childComponents, selectedComponents, draggedSubContainer]
  );

  return (
    <ContainerWrapper
      showComments={showComments}
      handleAddThread={handleAddThread}
      containerRef={(el) => {
        canvasRef.current = el;
        drop(el);
      }}
      styles={styles}
      isDropping={draggingState}
      canvasHeight={canvasHeight}
    >
      {config.COMMENT_FEATURE_ENABLE && showComments && (
        <>
          <Comments socket={socket} newThread={newThread} canvasWidth={canvasWidth} currentPageId={currentPageId} />
          {commentsPreviewList.map((previewComment, index) => (
            <div
              key={index}
              style={{
                transform: `translate(${(previewComment.x * canvasWidth) / 100}px, ${previewComment.y}px)`,
                position: 'absolute',
                zIndex: 2,
              }}
            >
              <label className="form-selectgroup-item comment-preview-bubble">
                <span
                  className={cx(
                    'comment comment-preview-bubble-border cursor-move avatar avatar-sm shadow-lg bg-white avatar-rounded'
                  )}
                >
                  <Spinner />
                </span>
              </label>
            </div>
          ))}
        </>
      )}
      <div className="root">
        <div className="container-fluid rm-container p-0">
          {Object.entries({
            ...boxes,
          })
            .filter(([, box]) => isEmpty(box?.component?.parent))
            .map(([id, box]) => {
              const canShowInCurrentLayout =
                box.component.definition.others[currentLayout === 'mobile' ? 'showOnMobile' : 'showOnDesktop'].value;

              if (box.parent || !resolveWidgetFieldValue(canShowInCurrentLayout)) {
                return '';
              }
              return (
                <WidgetWrapper
                  isResizing={resizingComponentId === id}
                  widget={box}
                  key={id}
                  id={id}
                  gridWidth={gridWidth}
                  currentLayout={currentLayout}
                  mode={mode}
                >
                  <DraggableBox
                    className={showComments && 'pointer-events-none'}
                    canvasWidth={canvasWidth}
                    onComponentClick={
                      config.COMMENT_FEATURE_ENABLE && showComments ? handleAddThreadOnComponent : onComponentClick
                    }
                    onEvent={onEvent}
                    key={id}
                    paramUpdated={paramUpdated}
                    id={id}
                    {...box}
                    mode={mode}
                    inCanvas={true}
                    zoomLevel={zoomLevel}
                    removeComponent={removeComponent}
                    isSelectedComponent={
                      mode === 'edit' ? selectedComponents.find((component) => component.id === id) : false
                    }
                    darkMode={darkMode}
                    isMultipleComponentsSelected={selectedComponents?.length > 1 ? true : false}
                    getContainerProps={getContainerProps}
                    isVersionReleased={isVersionReleased}
                    currentPageId={currentPageId}
                    childComponents={childComponents[id]}
                  />
                </WidgetWrapper>
              );
            })}
          <ResizeGhostWidget
            resizingComponentId={resizingComponentId}
            widgets={boxes}
            currentLayout={currentLayout}
            canvasWidth={canvasWidth}
            gridWidth={gridWidth}
          />
          <DragGhostWidget />
          <DragContainer
            widgets={boxes}
            onResizeStop={onResizeStop}
            onDrag={onDragStop}
            gridWidth={gridWidth}
            selectedComponents={selectedComponents}
            currentLayout={currentLayout}
            currentPageId={currentPageId}
            draggedSubContainer={draggedSubContainer}
            mode={isVersionReleased ? 'view' : mode}
          />
        </div>
      </div>
      {Object.keys(boxes).length === 0 && !appLoading && !isDragging && (
        <div style={{ paddingTop: '10%' }}>
          <div className="mx-auto w-50 p-5 bg-light no-components-box">
            <center className="text-muted" data-cy={`empty-editor-text`}>
              You haven&apos;t added any components yet. Drag components from the right sidebar and drop here. Check out
              our&nbsp;
              <a
                className="color-indigo9 "
                href="https://docs.tooljet.com/docs/#quickstart-guide"
                target="_blank"
                rel="noreferrer"
              >
                guide
              </a>{' '}
              on adding components.
            </center>
          </div>
        </div>
      )}
    </ContainerWrapper>
  );
};

const WidgetWrapper = ({ children, widget, id, gridWidth, currentLayout, isResizing, mode }) => {
  const isGhostComponent = id === 'resizingComponentId';
  const {
    component: { parent },
    layouts,
  } = widget;
  const { isSelected, isHovered } = useEditorStore((state) => {
    const isSelected = !!(state.selectedComponents || []).find((selected) => selected?.id === id);
    const isHovered = state?.hoveredComponent == id;
    return { isSelected, isHovered };
  }, shallow);

  const isDragging = useGridStore((state) => state?.draggingComponentId === id);

  let layoutData = layouts?.[currentLayout];
  if (isEmpty(layoutData)) {
    layoutData = layouts?.['desktop'];
  }
  // const width = (canvasWidth * layoutData.width) / NO_OF_GRIDS;
  const width = gridWidth * layoutData.width;

  const isWidgetActive = (isSelected || isDragging) && mode !== 'view';
  const styles = {
    width: width + 'px',
    height: layoutData.height + 'px',
    transform: `translate(${layoutData.left * gridWidth}px, ${layoutData.top}px)`,
    ...(isGhostComponent ? { opacity: 0.5 } : {}),
    ...(isWidgetActive ? { zIndex: 3 } : {}),
  };

  return (
    <>
      <div
        className={
          isGhostComponent
            ? `ghost-target`
            : `target widget-target target1 ele-${id} moveable-box ${isResizing ? 'resizing-target' : ''} ${
                isWidgetActive ? 'active-target' : ''
              } ${isHovered ? 'hovered-target' : ''} ${isDragging ? 'opacity-0' : ''}`
        }
        data-id={`${parent}`}
        id={id}
        widgetid={id}
        style={{
          transform: `translate(332px, -134px)`,
          ...styles,
        }}
      >
        {children}
      </div>
    </>
  );
};

function DragGhostWidget() {
  const draggingComponentId = useGridStore((state) => state?.draggingComponentId);
  if (!draggingComponentId) return '';
  return (
    <div
      id={'moveable-drag-ghost'}
      style={{
        zIndex: 4,
        position: 'absolute',
        background: '#D9E2FC',
        opacity: '0.7',
      }}
    ></div>
  );
}

function ContainerWrapper({ children, canvasHeight, isDropping, showComments, handleAddThread, containerRef, styles }) {
  const { resizingComponentId, draggingComponentId, dragTarget } = useGridStore((state) => {
    const { resizingComponentId, draggingComponentId, dragTarget } = state;
    return { resizingComponentId, draggingComponentId, dragTarget };
  }, shallow);

  return (
    <div
      {...(config.COMMENT_FEATURE_ENABLE && showComments && { onClick: handleAddThread })}
      ref={containerRef}
      style={{ ...styles, height: canvasHeight }}
      className={cx('real-canvas', {
        'show-grid': (!!resizingComponentId && !dragTarget) || (!!draggingComponentId && !dragTarget) || isDropping,
      })}
      id="real-canvas"
      data-cy="real-canvas"
      canvas-height={canvasHeight}
    >
      {children}
    </div>
  );
}

const ResizeGhostWidget = ({ resizingComponentId, widgets, currentLayout, canvasWidth, gridWidth }) => {
  const dragTarget = useGridStore((state) => state.dragTarget);
  if (!resizingComponentId || dragTarget) {
    return '';
  }

  return (
    <GhostWidget
      layouts={widgets?.[resizingComponentId]?.layouts}
      currentLayout={currentLayout}
      canvasWidth={canvasWidth}
      gridWidth={gridWidth}
    />
  );
};<|MERGE_RESOLUTION|>--- conflicted
+++ resolved
@@ -6,11 +6,7 @@
 import { DraggableBox } from './DraggableBox';
 import update from 'immutability-helper';
 import { componentTypes } from './WidgetManager/components';
-<<<<<<< HEAD
-import { resolveReferences, isPDFSupported } from '@/_helpers/utils';
-=======
 import { resolveWidgetFieldValue } from '@/_helpers/utils';
->>>>>>> 91897d58
 import Comments from './Comments';
 import { commentsService } from '@/_services';
 import config from 'config';
@@ -26,10 +22,6 @@
 import { diff } from 'deep-object-diff';
 import DragContainer from './DragContainer';
 import { compact, correctBounds } from './gridUtils';
-<<<<<<< HEAD
-import { useDraggedSubContainer, useGridStore } from '@/_stores/gridStore';
-=======
->>>>>>> 91897d58
 import toast from 'react-hot-toast';
 import { isOnlyLayoutUpdate, handleLowPriorityWork } from '@/_helpers/editorHelpers';
 import GhostWidget from './GhostWidget';
@@ -86,12 +78,7 @@
 
   const { appId } = useAppInfo();
 
-<<<<<<< HEAD
-  const currentState = useCurrentState();
   const { appVersionsId, enableReleasedVersionPopupState, isVersionReleased, isEditorFreezed } = useAppVersionStore(
-=======
-  const { appVersionsId, isVersionReleased } = useAppVersionStore(
->>>>>>> 91897d58
     (state) => ({
       appVersionsId: state?.editingVersion?.id,
       enableReleasedVersionPopupState: state.actions.enableReleasedVersionPopupState,
