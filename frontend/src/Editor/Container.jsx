--- conflicted
+++ resolved
@@ -14,12 +14,8 @@
 import Spinner from '@/_ui/Spinner';
 import { useHotkeys } from 'react-hotkeys-hook';
 import produce from 'immer';
-<<<<<<< HEAD
 import posthog from 'posthog-js';
-import { addComponents } from '@/_helpers/appUtils';
-=======
 import { addComponents, addNewWidgetToTheEditor } from '@/_helpers/appUtils';
->>>>>>> b23ac6d9
 
 export const Container = ({
   canvasWidth,
