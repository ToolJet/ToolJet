/* eslint-disable import/no-named-as-default */
import React, { useCallback, useState, useEffect, useRef, useMemo } from 'react';
import cx from 'classnames';
import { useDrop, useDragLayer, useDragDropManager } from 'react-dnd';
import { ItemTypes } from './ItemTypes';
import { DraggableBox } from './DraggableBox';
import update from 'immutability-helper';
import { componentTypes } from './WidgetManager/components';
import { resolveReferences } from '@/_helpers/utils';
import Comments from './Comments';
import { commentsService } from '@/_services';
import config from 'config';
import Spinner from '@/_ui/Spinner';
import { useHotkeys } from 'react-hotkeys-hook';
import { addComponents, addNewWidgetToTheEditor } from '@/_helpers/appUtils';
import { useCurrentState, useCurrentStateStore } from '@/_stores/currentStateStore';
import { useAppVersionStore } from '@/_stores/appVersionStore';
import { useEditorStore } from '@/_stores/editorStore';
import { useAppInfo } from '@/_stores/appDataStore';
import { shallow } from 'zustand/shallow';
import _, { cloneDeep, isEmpty } from 'lodash';
// eslint-disable-next-line import/no-unresolved
import { diff } from 'deep-object-diff';
import DragContainer from './DragContainer';
import { compact, correctBounds } from './gridUtils';
// import { useDraggedSubContainer, useGridStore } from '@/_stores/gridStore';
import { isPDFSupported } from '@/_stores/utils';
import toast from 'react-hot-toast';
import { isOnlyLayoutUpdate } from '@/_helpers/editorHelpers';
import GhostWidget from './GhostWidget';
import { useDraggedSubContainer, useGridStore } from '@/_stores/gridStore';

// const noOfGrids = 24;

export const Container = ({
  canvasWidth,
  mode,
  snapToGrid,
  onComponentClick,
  onEvent,
  // appDefinition,
  appDefinitionChanged,
  // onComponentOptionChanged,
  // onComponentOptionsChanged,
  appLoading,
  setSelectedComponent,
  zoomLevel,
  removeComponent,
  deviceWindowWidth,
  darkMode,
  socket,
  handleUndo,
  handleRedo,
  // sideBarDebugger,
  currentPageId,
}) => {
  const appDefinition = useEditorStore.getState().appDefinition;
<<<<<<< HEAD

=======
  console.log('appDefinition--- container', appDefinition);
>>>>>>> c3054a75
  // Dont update first time to skip
  // redundant save on app definition load
  const firstUpdate = useRef(true);
  // const [noOfGrids, setNoOfGrids] = useNoOfGrid();
  const noOfGrids = 43;
  // const [subContainerWidths, setSubContainerWidths] = useState({});
  const draggedSubContainer = useDraggedSubContainer(false);
  const { resizingComponentId, isGridDragging } = useGridStore(
    (state) => ({
      resizingComponentId: state?.resizingComponentId,
      isGridDragging: !!state?.draggingComponentId,
    }),
    shallow
  );

  const { showComments, currentLayout, selectedComponents } = useEditorStore(
    (state) => ({
      showComments: state?.showComments,
      currentLayout: state?.currentLayout,
      selectedComponents: state?.selectedComponents,
    }),
    shallow
  );

  const gridWidth = canvasWidth / noOfGrids;
  const { appId } = useAppInfo();

  const currentState = useCurrentState();
  const { appVersionsId, enableReleasedVersionPopupState, isVersionReleased } = useAppVersionStore(
    (state) => ({
      appVersionsId: state?.editingVersion?.id,
      enableReleasedVersionPopupState: state.actions.enableReleasedVersionPopupState,
      isVersionReleased: state.isVersionReleased,
    }),
    shallow
  );

  const styles = {
    width: currentLayout === 'mobile' ? deviceWindowWidth : '100%',
    maxWidth: currentLayout === 'mobile' ? deviceWindowWidth : `${canvasWidth}px`,
    backgroundSize: `${gridWidth}px 10px`,
  };

  const components = useMemo(
    () => appDefinition.pages[currentPageId]?.components ?? {},
    // eslint-disable-next-line react-hooks/exhaustive-deps
    [JSON.stringify(appDefinition.pages[currentPageId]?.components), currentPageId]
  );

  const [boxes, setBoxes] = useState(() => components);
  // const [isDragging, setIsDragging] = useState(false);
  // const [isResizing, setIsResizing] = useState(false);
  const [commentsPreviewList, setCommentsPreviewList] = useState([]);
  const [newThread, addNewThread] = useState({});
  const [isContainerFocused, setContainerFocus] = useState(false);
  const [canvasHeight, setCanvasHeight] = useState(null);

  useEffect(() => {
    if (currentLayout === 'mobile' && appDefinition.pages[currentPageId]?.autoComputeLayout) {
      const mobLayouts = Object.keys(boxes)
        .filter((key) => !boxes[key]?.component?.parent)
        .map((key) => {
          return { ...cloneDeep(boxes[key]?.layouts?.desktop), i: key };
        });
      const updatedBoxes = cloneDeep(boxes);
      let newmMobLayouts = correctBounds(mobLayouts, { cols: 43 });
      newmMobLayouts = compact(newmMobLayouts, 'vertical', 43);
      Object.keys(boxes).forEach((id) => {
        const mobLayout = newmMobLayouts.find((layout) => layout.i === id);
        updatedBoxes[id].layouts.mobile = mobLayout
          ? {
              left: mobLayout.left,
              height: mobLayout.height,
              top: mobLayout.top,
              width: mobLayout.width,
            }
          : updatedBoxes[id].layouts.desktop;
      });
      setBoxes({ ...updatedBoxes });
      // console.log('currentLayout', data);
    }
    // setNoOfGrids(currentLayout === 'mobile' ? 12 : 43);
  }, [currentLayout]);

  const paramUpdatesOptsRef = useRef({});
  const canvasRef = useRef(null);
  const focusedParentIdRef = useRef(undefined);
  useHotkeys('meta+z, control+z', () => handleUndo(), { scopes: 'editor' });
  useHotkeys('meta+shift+z, control+shift+z', () => handleRedo(), { scopes: 'editor' });
  useHotkeys(
    'meta+v, control+v',
    async () => {
      if (isContainerFocused && !isVersionReleased) {
        // Check if the clipboard API is available
        if (navigator.clipboard && typeof navigator.clipboard.readText === 'function') {
          try {
            const cliptext = await navigator.clipboard.readText();
            addComponents(
              currentPageId,
              appDefinition,
              appDefinitionChanged,
              focusedParentIdRef.current,
              JSON.parse(cliptext),
              true
            );
          } catch (err) {
            console.log(err);
          }
        } else {
          console.log('Clipboard API is not available in this browser.');
        }
      }
      useAppVersionStore.getState().actions.enableReleasedVersionPopupState();
    },
    [isContainerFocused, appDefinition, focusedParentIdRef.current],
    { scopes: 'editor' }
  );

  useEffect(() => {
    if (mode === 'view' && currentLayout === 'mobile') {
      const mobLayouts = Object.keys(components)
        .filter((key) => !components[key]?.component?.parent)
        .map((key) => {
          return { ...cloneDeep(components[key]?.layouts?.desktop), i: key };
        });
      const updatedBoxes = cloneDeep(components);
      let newmMobLayouts = correctBounds(mobLayouts, { cols: 43 });
      newmMobLayouts = compact(newmMobLayouts, 'vertical', 43);
      Object.keys(components).forEach((id) => {
        const mobLayout = newmMobLayouts.find((layout) => layout.i === id);
        updatedBoxes[id].layouts.mobile = mobLayout
          ? {
              left: mobLayout.left,
              height: mobLayout.height,
              top: mobLayout.top,
              width: mobLayout.width,
            }
          : updatedBoxes[id].layouts.desktop;
      });
      console.log(updatedBoxes);
      setBoxes({ ...updatedBoxes });
    } else {
      const diffState = diff(components, boxes);

      if (!_.isEmpty(diffState) && !isOnlyLayoutUpdate(diffState)) {
        setBoxes(components);
      }
    }

    // eslint-disable-next-line react-hooks/exhaustive-deps
  }, [JSON.stringify(components)]);

  useEffect(() => {
    const handleClick = (e) => {
      if (canvasRef.current.contains(e.target) || document.getElementById('modal-container')?.contains(e.target)) {
        const elem = e.target.closest('.real-canvas').getAttribute('id');
        if (elem === 'real-canvas') {
          focusedParentIdRef.current = undefined;
        } else {
          const parentId = elem.split('canvas-')[1];
          focusedParentIdRef.current = parentId;
        }
        if (!isContainerFocused) {
          setContainerFocus(true);
        }
      } else if (isContainerFocused) {
        setContainerFocus(false);
      }
    };
    document.addEventListener('click', handleClick);
    return () => document.removeEventListener('click', handleClick);
  }, [isContainerFocused, canvasRef]);

  //listening to no of component change to handle addition/deletion of widgets
  const noOfBoxs = Object.values(boxes || []).length;
  useEffect(() => {
    updateCanvasHeight(boxes);
    // eslint-disable-next-line react-hooks/exhaustive-deps
  }, [noOfBoxs]);

  const moveBox = useCallback(
    (id, layouts) => {
      setBoxes(
        update(boxes, {
          [id]: {
            $merge: { layouts },
          },
        })
      );
    },
    [boxes]
  );

  useEffect(() => {
    if (firstUpdate.current) {
      firstUpdate.current = false;
      return;
    }

    const newDefinition = {
      ...appDefinition,
      pages: {
        ...appDefinition.pages,
        [currentPageId]: {
          ...appDefinition.pages[currentPageId],
          components: {
            ...appDefinition.pages[currentPageId].components,
            ...boxes,
          },
        },
      },
    };

    //need to check if a new component is added or deleted

    const oldComponents = appDefinition.pages[currentPageId]?.components ?? {};
    const newComponents = boxes;

    const componendAdded = Object.keys(newComponents).length > Object.keys(oldComponents).length;

    const opts = _.isEmpty(paramUpdatesOptsRef.current) ? { containerChanges: true } : paramUpdatesOptsRef.current;

    paramUpdatesOptsRef.current = {};

    if (componendAdded) {
      opts.componentAdded = true;
    }

    const shouldUpdate = !_.isEmpty(diff(appDefinition, newDefinition));
    if (shouldUpdate) {
      appDefinitionChanged(newDefinition, opts);
    }

    // eslint-disable-next-line react-hooks/exhaustive-deps
  }, [boxes]);

  const { draggingState } = useDragLayer((monitor) => {
    if (monitor.isDragging()) {
      if (!monitor.getItem().parent) {
        return { draggingState: true };
      } else {
        return { draggingState: false };
      }
    } else {
      return { draggingState: false };
    }
  });

  const isDragging = isGridDragging || draggingState;

  const updateCanvasHeight = useCallback(
    (components) => {
      const maxHeight = Object.values(components).reduce((max, component) => {
        const layout = component?.layouts?.[currentLayout];
        if (!layout) {
          return max;
        }
        const sum = layout.top + layout.height;
        return Math.max(max, sum);
      }, 0);

      const bottomPadding = mode === 'view' ? 100 : 300;
      const frameHeight = mode === 'view' ? 45 : 85;
      setCanvasHeight(`max(100vh - ${frameHeight}px, ${maxHeight + bottomPadding}px)`);
    },
    [setCanvasHeight, currentLayout, mode]
  );

  // useEffect(() => {
  //   setIsDragging(draggingState);
  // }, [draggingState]);

  const [{ isOver, isOverCurrent }, drop] = useDrop(
    () => ({
      accept: ItemTypes.BOX,
      drop(item, monitor) {
        const didDrop = monitor.didDrop();
        if (didDrop) {
          return;
        }
        console.log('---arpit::: main container drop', { item, isOver, isOverCurrent, didDrop });

        if (item.parent) {
          return;
        }

        if (item.component.component === 'PDF' && !isPDFSupported()) {
          toast.error(
            'PDF is not supported in this version of browser. We recommend upgrading to the latest version for full support.'
          );
          return;
        }

        if (item.name === 'comment') {
          const canvasBoundingRect = document.getElementsByClassName('real-canvas')[0].getBoundingClientRect();
          const offsetFromTopOfWindow = canvasBoundingRect.top;
          const offsetFromLeftOfWindow = canvasBoundingRect.left;
          const currentOffset = monitor.getSourceClientOffset();

          const xOffset = Math.round(currentOffset.x + currentOffset.x * (1 - zoomLevel) - offsetFromLeftOfWindow);
          const y = Math.round(currentOffset.y + currentOffset.y * (1 - zoomLevel) - offsetFromTopOfWindow);

          const x = (xOffset * 100) / canvasWidth;

          const element = document.getElementById(`thread-${item.threadId}`);
          element.style.transform = `translate(${xOffset}px, ${y}px)`;
          commentsService.updateThread(item.threadId, { x, y });
          return undefined;
        }

        const canvasBoundingRect = document.getElementsByClassName('real-canvas')[0].getBoundingClientRect();
        const componentMeta = _.cloneDeep(
          componentTypes.find((component) => component.component === item.component.component)
        );

        const newComponent = addNewWidgetToTheEditor(
          componentMeta,
          monitor,
          boxes,
          canvasBoundingRect,
          item.currentLayout,
          snapToGrid,
          zoomLevel
        );

        const newBoxes = {
          ...boxes,
          [newComponent.id]: {
            component: newComponent.component,
            layouts: {
              ...newComponent.layout,
            },
            withDefaultChildren: newComponent.withDefaultChildren,
          },
        };

        setBoxes(newBoxes);

        setSelectedComponent(newComponent.id, newComponent.component);

        return undefined;
      },
      collect: (monitor) => ({
        isOver: monitor.isOver(),
        isOverCurrent: monitor.isOver({ shallow: true }),
      }),
    }),
    [moveBox]
  );

  const onResizeStop = (boxList) => {
    const newBoxes = boxList.reduce((newBoxList, { id, height, width, x, y, gw }) => {
      const _canvasWidth = gw ? gw * noOfGrids : canvasWidth;
      let newWidth = Math.round((width * noOfGrids) / _canvasWidth);
      gw = gw ? gw : gridWidth;
      const parent = boxes[id]?.component?.parent;
      if (y < 0) {
        y = 0;
      }
      if (parent) {
        const parentElem = document.getElementById(`canvas-${parent}`);
        const parentId = parent.includes('-') ? parent?.split('-').slice(0, -1).join('-') : parent;
        const compoenentType = boxes[parentId]?.component.component;
        var parentHeight = parentElem?.clientHeight || height;
        if (height > parentHeight && ['Tabs', 'Listview'].includes(compoenentType)) {
          height = parentHeight;
          y = 0;
        }
        let posX = Math.round(x / gw);
        if (posX + newWidth > 43) {
          newWidth = 43 - posX;
        }
      }
      return {
        ...newBoxList,
        [id]: {
          ...boxes[id],
          layouts: {
            ...boxes[id]['layouts'],
            [currentLayout]: {
              ...boxes[id]['layouts'][currentLayout],
              width: newWidth ? newWidth : 1,
              height: height ? height : 10,
              top: y,
              left: Math.round(x / gw),
            },
          },
        },
      };
    }, {});
    let updatedBoxes = {
      ...boxes,
      ...newBoxes,
    };

    setBoxes(updatedBoxes);
    updateCanvasHeight(updatedBoxes);
  };
  //   [boxes, updateCanvasHeight, canvasWidth, gridWidth, currentLayout]
  // );

  function onDragStop(boxPositions) {
    const copyOfBoxes = JSON.parse(JSON.stringify(boxes));

    const updatedBoxes = boxPositions.reduce((boxesObj, { id, x, y, parent }) => {
      let _width = copyOfBoxes[id]['layouts'][currentLayout].width;
      let _height = copyOfBoxes[id]['layouts'][currentLayout].height;
      const containerWidth = parent ? useGridStore.getState().subContainerWidths[parent] : gridWidth;
      if (parent !== copyOfBoxes[id]['component']?.parent) {
        if (copyOfBoxes[id]['component']?.parent) {
          _width = Math.round(
            (copyOfBoxes[id]['layouts'][currentLayout].width *
              useGridStore.getState().subContainerWidths[boxes[id]['component']?.parent]) /
              containerWidth
          );
        } else {
          _width = Math.round((boxes[id]['layouts'][currentLayout].width * gridWidth) / containerWidth);
        }
      }
      if (_width === 0) {
        _width = 1;
      }
      let _left = Math.round(x / (parent ? useGridStore.getState().subContainerWidths[parent] : gridWidth));
      if (_width + _left > noOfGrids) {
        _left = _left - (_width + _left - noOfGrids);
        if (_left < 0) {
          _left = 0;
          _width = noOfGrids;
        }
      } else if (_left < 0) {
        _left = 0;
        if (_width > noOfGrids) {
          _width = noOfGrids;
        }
      }
      if (y < 0) {
        y = 0;
      }

      if (parent) {
        const parentElem = document.getElementById(`canvas-${parent}`);
        const parentId = copyOfBoxes[parent] ? parent : parent?.split('-').slice(0, -1).join('-');
        const compoenentType = copyOfBoxes[parentId]?.component.component;
        var parentHeight = parentElem?.clientHeight || _height;
        if (_height > parentHeight && ['Tabs', 'Listview'].includes(compoenentType)) {
          _height = parentHeight;
          y = 0;
        }
      }

      const componentData = JSON.parse(JSON.stringify(copyOfBoxes[id]['component']));
      componentData.parent = parent ? parent : null;

      return {
        ...copyOfBoxes,
        [id]: {
          ...copyOfBoxes[id],
          component: componentData,
          layouts: {
            ...copyOfBoxes[id]['layouts'],
            [currentLayout]: {
              ...copyOfBoxes[id]['layouts'][currentLayout],
              width: _width,
              height: _height,
              top: y,
              left: _left,
            },
          },
        },
      };
    }, {});
    let newBoxes = {
      ...copyOfBoxes,
      ...updatedBoxes,
    };
    const diffState = diff(boxes, newBoxes);

    setBoxes((prev) => {
      const updatedComponentsAsperDiff = Object.keys(diffState).reduce((acc, key) => {
        const component = newBoxes[key];
        if (component) {
          acc[key] = component;
        }
        return acc;
      }, {});

      return {
        ...prev,
        ...updatedComponentsAsperDiff,
      };
    });
    updateCanvasHeight(newBoxes);
  }

  const paramUpdated = useCallback(
    (id, param, value, opts = {}) => {
      if (id === 'resizingComponentId') {
        return;
      }
      if (Object.keys(value)?.length > 0) {
        setBoxes((boxes) =>
          update(boxes, {
            [id]: {
              $merge: {
                component: {
                  ...boxes[id]?.component,
                  definition: {
                    ...boxes[id]?.component?.definition,
                    properties: {
                      ...boxes?.[id]?.component?.definition?.properties,
                      [param]: value,
                    },
                  },
                },
              },
            },
          })
        );
        if (!_.isEmpty(opts)) {
          paramUpdatesOptsRef.current = opts;
        }
      }
    },
    [boxes, setBoxes]
  );

  const handleAddThread = async (e) => {
    e.stopPropogation && e.stopPropogation();

    const x = (e.nativeEvent.offsetX * 100) / canvasWidth;

    const elementIndex = commentsPreviewList.length;
    setCommentsPreviewList([
      ...commentsPreviewList,
      {
        x: x,
        y: e.nativeEvent.offsetY,
      },
    ]);

    const { data } = await commentsService.createThread({
      appId,
      x: x,
      y: e.nativeEvent.offsetY,
      appVersionsId,
      pageId: currentPageId,
    });

    // Remove the temporary loader preview
    const _commentsPreviewList = [...commentsPreviewList];
    _commentsPreviewList.splice(elementIndex, 1);
    setCommentsPreviewList(_commentsPreviewList);

    // Update the threads on all connected clients using websocket
    socket.send(
      JSON.stringify({
        event: 'events',
        data: { message: 'threads', appId },
      })
    );

    // Update the list of threads on the current users page
    addNewThread(data);
  };

  const handleAddThreadOnComponent = async (_, __, e) => {
    e.stopPropogation && e.stopPropogation();

    const canvasBoundingRect = document.getElementsByClassName('real-canvas')[0].getBoundingClientRect();
    const offsetFromTopOfWindow = canvasBoundingRect.top;
    const offsetFromLeftOfWindow = canvasBoundingRect.left;

    let x = Math.round(e.screenX - 18 + e.screenX * (1 - zoomLevel) - offsetFromLeftOfWindow);
    const y = Math.round(e.screenY + 18 + e.screenY * (1 - zoomLevel) - offsetFromTopOfWindow);

    x = (x * 100) / canvasWidth;

    const elementIndex = commentsPreviewList.length;
    setCommentsPreviewList([
      ...commentsPreviewList,
      {
        x,
        y: y - 130,
      },
    ]);
    const { data } = await commentsService.createThread({
      appId,
      x,
      y: y - 130,
      appVersionsId,
      pageId: currentPageId,
    });

    // Remove the temporary loader preview
    const _commentsPreviewList = [...commentsPreviewList];
    _commentsPreviewList.splice(elementIndex, 1);
    setCommentsPreviewList(_commentsPreviewList);

    // Update the threads on all connected clients using websocket
    socket.send(
      JSON.stringify({
        event: 'events',
        data: { message: 'threads', appId },
      })
    );

    // Update the list of threads on the current users page
    addNewThread(data);
  };

  if (showComments) {
    // const currentUser = JSON.parse(localStorage.getItem('currentUser'));
    // const currentUserInitials = `${currentUser.first_name?.charAt(0)}${currentUser.last_name?.charAt(0)}`;
    styles.cursor = `url("data:image/svg+xml,%3Csvg width='34' height='34' viewBox='0 0 34 34' fill='none' xmlns='http://www.w3.org/2000/svg'%3E%3Ccircle cx='17' cy='17' r='15.25' fill='white' stroke='%23FCAA0D' stroke-width='2.5' opacity='0.5' /%3E%3Ctext x='10' y='20' fill='%23000' opacity='0.5' font-family='inherit' font-size='11.2' font-weight='500' color='%23656d77'%3E%3C/text%3E%3C/svg%3E%0A"), text`;
  }

  const childComponents = useMemo(() => {
    const componentWithChildren = {};
    Object.keys(components).forEach((key) => {
      const component = components[key];
      const parent = component?.component?.parent;
      if (parent) {
        componentWithChildren[parent] = {
          ...componentWithChildren[parent],
          [key]: component,
        };
      }
    });
    return componentWithChildren;
  }, [components]);

  const getContainerProps = React.useCallback((componentId) => {
    const withDefaultChildren = boxes[componentId]?.withDefaultChildren;

    return {
      mode,
      snapToGrid,
      onComponentClick,
      onEvent,
      appDefinition,
      appDefinitionChanged,
      currentState,
      appLoading,
      zoomLevel,
      setSelectedComponent,
      removeComponent,
      currentLayout,
      deviceWindowWidth,
      selectedComponents,
      darkMode,
      // sideBarDebugger,
      addDefaultChildren: withDefaultChildren,
      currentPageId,
      childComponents: childComponents[componentId],
      // setSubContainerWidths: (id, width) => setSubContainerWidths((widths) => ({ ...widths, [id]: width })),
      parentGridWidth: gridWidth,
      // subContainerWidths,
      draggedSubContainer,
    };
  }, []);

  return (
    <ContainerWrapper
      showComments={showComments}
      handleAddThread={handleAddThread}
      containerRef={(el) => {
        canvasRef.current = el;
        drop(el);
      }}
      styles={styles}
      isDropping={draggingState}
      // isDragging={isDragging}
      // isResizing={isResizing}
      canvasHeight={canvasHeight}
    >
      {config.COMMENT_FEATURE_ENABLE && showComments && (
        <>
          <Comments socket={socket} newThread={newThread} canvasWidth={canvasWidth} currentPageId={currentPageId} />
          {commentsPreviewList.map((previewComment, index) => (
            <div
              key={index}
              style={{
                transform: `translate(${(previewComment.x * canvasWidth) / 100}px, ${previewComment.y}px)`,
                position: 'absolute',
                zIndex: 2,
              }}
            >
              <label className="form-selectgroup-item comment-preview-bubble">
                <span
                  className={cx(
                    'comment comment-preview-bubble-border cursor-move avatar avatar-sm shadow-lg bg-white avatar-rounded'
                  )}
                >
                  <Spinner />
                </span>
              </label>
            </div>
          ))}
        </>
      )}
      <div className="root">
        <div className="container-fluid rm-container p-0">
          {Object.entries({
            ...boxes,
            // ...(resizingComponentId &&
            //   boxes[resizingComponentId] && { resizingComponentId: boxes[resizingComponentId] }),
          })
            .filter(([, box]) => isEmpty(box?.component?.parent))
            .map(([id, box]) => {
              const canShowInCurrentLayout =
                box.component.definition.others[currentLayout === 'mobile' ? 'showOnMobile' : 'showOnDesktop'].value;
              if (box.parent || !resolveReferences(canShowInCurrentLayout, useCurrentStateStore.getState())) {
                return '';
              }
              return (
                <WidgetWrapper
                  isResizing={resizingComponentId === id}
                  widget={box}
                  key={id}
                  id={id}
                  gridWidth={gridWidth}
                  currentLayout={currentLayout}
                  mode={mode}
                >
                  <DraggableBox
                    appDefinition={appDefinition}
                    className={showComments && 'pointer-events-none'}
                    canvasWidth={canvasWidth}
                    onComponentClick={
                      config.COMMENT_FEATURE_ENABLE && showComments ? handleAddThreadOnComponent : onComponentClick
                    }
                    onEvent={onEvent}
                    // height={height}
                    // onComponentOptionChanged={onComponentOptionChanged}
                    // onComponentOptionsChanged={onComponentOptionsChanged}
                    key={id}
                    paramUpdated={paramUpdated}
                    id={id}
                    {...box}
                    mode={mode}
                    // resizingStatusChanged={(status) => setIsResizing(status)}
                    // draggingStatusChanged={(status) => setIsDragging(status)}
                    inCanvas={true}
                    zoomLevel={zoomLevel}
                    // setSelectedComponent={setSelectedComponent}
                    removeComponent={removeComponent}
                    deviceWindowWidth={deviceWindowWidth}
                    isSelectedComponent={
                      mode === 'edit' ? selectedComponents.find((component) => component.id === id) : false
                    }
                    darkMode={darkMode}
                    // onComponentHover={onComponentHover}
                    // hoveredComponent={hoveredComponent}
                    // sideBarDebugger={sideBarDebugger}
                    isMultipleComponentsSelected={selectedComponents?.length > 1 ? true : false}
                    // childComponents={childComponents[id]}
                    getContainerProps={getContainerProps}
                    // containerProps={{
                    //   // turnOffAutoLayout,
                    //   mode,
                    //   snapToGrid,
                    //   onComponentClick,
                    //   onEvent,
                    //   appDefinition,
                    //   appDefinitionChanged,
                    //   currentState,
                    //   // onComponentOptionChanged,
                    //   // onComponentOptionsChanged,
                    //   appLoading,
                    //   zoomLevel,
                    //   setSelectedComponent,
                    //   removeComponent,
                    //   currentLayout,
                    //   deviceWindowWidth,
                    //   selectedComponents,
                    //   darkMode,
                    //   // onComponentHover,
                    //   // hoveredComponent,
                    //   sideBarDebugger,
                    //   addDefaultChildren: box.withDefaultChildren,
                    //   currentPageId,
                    //   childComponents,
                    //   // setIsChildDragged,
                    //   setSubContainerWidths: (id, width) =>
                    //     setSubContainerWidths((widths) => ({ ...widths, [id]: width })),
                    //   parentGridWidth: gridWidth,
                    //   subContainerWidths,
                    //   draggedSubContainer,
                    // }}
                    isVersionReleased={isVersionReleased}
                  />
                </WidgetWrapper>
              );
            })}
          <ResizeGhostWidget
            resizingComponentId={resizingComponentId}
            widgets={boxes}
            currentLayout={currentLayout}
            canvasWidth={canvasWidth}
            gridWidth={gridWidth}
          />
          <DragGhostWidget />
          <DragContainer
            widgets={boxes}
            onResizeStop={onResizeStop}
            onDrag={onDragStop}
            gridWidth={gridWidth}
            selectedComponents={selectedComponents}
            // setIsDragging={setIsDragging}
            // setIsResizing={setIsResizing}
            currentLayout={currentLayout}
            // subContainerWidths={subContainerWidths}
            currentPageId={currentPageId}
            draggedSubContainer={draggedSubContainer}
            mode={isVersionReleased ? 'view' : mode}
          />
        </div>
      </div>
      {Object.keys(boxes).length === 0 && !appLoading && !isDragging && (
        <div style={{ paddingTop: '10%' }}>
          <div className="mx-auto w-50 p-5 bg-light no-components-box">
            <center className="text-muted" data-cy={`empty-editor-text`}>
              You haven&apos;t added any components yet. Drag components from the right sidebar and drop here. Check out
              our&nbsp;
              <a
                className="color-indigo9 "
                href="https://docs.tooljet.com/docs/#quickstart-guide"
                target="_blank"
                rel="noreferrer"
              >
                guide
              </a>{' '}
              on adding components.
            </center>
          </div>
        </div>
      )}
    </ContainerWrapper>
  );
};

const WidgetWrapper = ({ children, widget, id, gridWidth, currentLayout, isResizing, mode }) => {
  const isGhostComponent = id === 'resizingComponentId';
  const {
    component: { parent },
    layouts,
  } = widget;
  const { isSelected, isHovered } = useEditorStore((state) => {
    const isSelected = !!(state.selectedComponents || []).find((selected) => selected?.id === id);
    const isHovered = state?.hoveredComponent == id;
    return { isSelected, isHovered };
  }, shallow);

  const isDragging = useGridStore((state) => state?.draggingComponentId === id);

  let layoutData = layouts?.[currentLayout];
  if (isEmpty(layoutData)) {
    layoutData = layouts?.['desktop'];
  }
  // const width = (canvasWidth * layoutData.width) / NO_OF_GRIDS;
  const width = gridWidth * layoutData.width;

  const isWidgetActive = (isSelected || isDragging) && mode !== 'view';
  const styles = {
    width: width + 'px',
    height: layoutData.height + 'px',
    transform: `translate(${layoutData.left * gridWidth}px, ${layoutData.top}px)`,
    // ...(isGhostComponent ? { opacity: 0.5 } : isResizing ? { opacity: 0 } : {}),
    ...(isGhostComponent ? { opacity: 0.5 } : {}),
    ...(isWidgetActive ? { zIndex: 3 } : {}),
  };

  return (
    <>
      <div
        className={
          isGhostComponent
            ? `ghost-target`
            : `target widget-target target1 ele-${id} moveable-box ${isResizing ? 'resizing-target' : ''} ${
                isWidgetActive ? 'active-target' : ''
              } ${isHovered ? 'hovered-target' : ''} ${isDragging ? 'opacity-0' : ''}`
        }
        data-id={`${parent}`}
        id={id}
        widgetid={id}
        style={{
          transform: `translate(332px, -134px)`,
          ...styles,
        }}
      >
        {children}
      </div>
    </>
  );
};

function DragGhostWidget() {
  const draggingComponentId = useGridStore((state) => state?.draggingComponentId);
  if (!draggingComponentId) return '';
  return (
    <div
      id={'moveable-drag-ghost'}
      style={{
        zIndex: 4,
        position: 'absolute',
        background: '#D9E2FC',
        opacity: '0.7',
      }}
    ></div>
  );
}

function ContainerWrapper({
  children,
  canvasHeight,
  // isDragging,
  // isResizing,
  isDropping,
  showComments,
  handleAddThread,
  containerRef,
  styles,
}) {
  // const [dragTarget] = useDragTarget();
  const { resizingComponentId, draggingComponentId, dragTarget } = useGridStore((state) => {
    const { resizingComponentId, draggingComponentId, dragTarget } = state;
    return { resizingComponentId, draggingComponentId, dragTarget };
  }, shallow);

  return (
    <div
      {...(config.COMMENT_FEATURE_ENABLE && showComments && { onClick: handleAddThread })}
      ref={containerRef}
      style={{ ...styles, height: canvasHeight }}
      className={cx('real-canvas', {
        // 'show-grid': isDragging || isResizing || dragTarget === 'canvas',
        'show-grid': (!!resizingComponentId && !dragTarget) || (!!draggingComponentId && !dragTarget) || isDropping,
      })}
      id="real-canvas"
      data-cy="real-canvas"
      canvas-height={canvasHeight}
    >
      {children}
    </div>
  );
}

const ResizeGhostWidget = ({ resizingComponentId, widgets, currentLayout, canvasWidth, gridWidth }) => {
  const dragTarget = useGridStore((state) => state.dragTarget);
  if (!resizingComponentId || dragTarget) {
    return '';
  }

  return (
    <GhostWidget
      layouts={widgets?.[resizingComponentId]?.layouts}
      currentLayout={currentLayout}
      canvasWidth={canvasWidth}
      gridWidth={gridWidth}
    />
  );
};<|MERGE_RESOLUTION|>--- conflicted
+++ resolved
@@ -55,11 +55,6 @@
   currentPageId,
 }) => {
   const appDefinition = useEditorStore.getState().appDefinition;
-<<<<<<< HEAD
-
-=======
-  console.log('appDefinition--- container', appDefinition);
->>>>>>> c3054a75
   // Dont update first time to skip
   // redundant save on app definition load
   const firstUpdate = useRef(true);
@@ -340,7 +335,6 @@
         if (didDrop) {
           return;
         }
-        console.log('---arpit::: main container drop', { item, isOver, isOverCurrent, didDrop });
 
         if (item.parent) {
           return;
@@ -785,7 +779,6 @@
                   mode={mode}
                 >
                   <DraggableBox
-                    appDefinition={appDefinition}
                     className={showComments && 'pointer-events-none'}
                     canvasWidth={canvasWidth}
                     onComponentClick={
