--- conflicted
+++ resolved
@@ -348,12 +348,8 @@
       setBoxes(newBoxes);
       updateCanvasHeight(newBoxes);
     },
-<<<<<<< HEAD
     // eslint-disable-next-line react-hooks/exhaustive-deps
-    [isVersionReleased, enableReleasedVersionPopupState, boxes, setBoxes, selectedComponents, updateCanvasHeight]
-=======
     [isVersionReleased, enableReleasedVersionPopupState, boxes, setBoxes, updateCanvasHeight]
->>>>>>> 83e3e3cf
   );
 
   const onResizeStop = useCallback(
