import React, { useCallback, useState, useEffect } from 'react';
import { useDrop, useDragLayer } from 'react-dnd';
import { ItemTypes } from './ItemTypes';
import { DraggableBox } from './DraggableBox';
import { snapToGrid as doSnapToGrid } from './snapToGrid';
import update from 'immutability-helper';
import { componentTypes } from './Components/components';
import { computeComponentName } from '@/_helpers/utils';
import Comments from './Comments';

function uuidv4() {
  return ([1e7] + -1e3 + -4e3 + -8e3 + -1e11).replace(/[018]/g, (c) =>
    (c ^ (crypto.getRandomValues(new Uint8Array(1))[0] & (15 >> (c / 4)))).toString(16)
  );
}

export const Container = ({
  mode,
  snapToGrid,
  onComponentClick,
  onEvent,
  appDefinition,
  appDefinitionChanged,
  currentState,
  onComponentOptionChanged,
  onComponentOptionsChanged,
  appLoading,
  configHandleClicked,
  zoomLevel,
  currentLayout,
  removeComponent,
  deviceWindowWidth,
  scaleValue,
  selectedComponent,
  darkMode,
}) => {
  const styles = {
    width: currentLayout === 'mobile' ? deviceWindowWidth : 1292,
    height: 2400,
    position: 'absolute',
  };

  const components = appDefinition.components;

  const [boxes, setBoxes] = useState(components);
  const [isDragging, setIsDragging] = useState(false);
  const [isResizing, setIsResizing] = useState(false);

  useEffect(() => {
    setBoxes(components);
  }, [components]);

  const moveBox = useCallback(
    (id, layouts) => {
      setBoxes(
        update(boxes, {
          [id]: {
            $merge: { layouts },
          },
        })
      );
      console.log('new boxes - 1', boxes);
    },
    [boxes]
  );

  useEffect(() => {
    console.log('new boxes - 2', boxes);
    appDefinitionChanged({ ...appDefinition, components: boxes });
    // eslint-disable-next-line react-hooks/exhaustive-deps
  }, [boxes]);

  const { draggingState } = useDragLayer((monitor) => {
    if (monitor.isDragging()) {
      if (!monitor.getItem().parent) {
        return { draggingState: true };
      } else {
        return { draggingState: false };
      }
    } else {
      return { draggingState: false };
    }
  });

  useEffect(() => {
    setIsDragging(draggingState);
  }, [draggingState]);

  const [, drop] = useDrop(
    () => ({
      accept: [ItemTypes.BOX, ItemTypes.COMMENT],
      drop(item, monitor) {
        if (item.parent) {
          return;
        }

        if (item.name === 'comment') {
          const { x, y } = monitor.getDifferenceFromInitialOffset();
          const [_x, _y] = doSnapToGrid(x, y);
          const element = document.getElementById(`thread-${item.commentId}`)
          element.style.transform = `translate(${_x}px, ${_y}px)`
          //TODO: add update endpoint
          console.log(x, y);
          return undefined;
        }

        let layouts = item['layouts'];
        const currentLayoutOptions = layouts ? layouts[item.currentLayout] : {};

        let componentData = {};
        let componentMeta = {};
        let id = item.id;

        let left = 0;
        let top = 0;

        const canvasBoundingRect = document.getElementsByClassName('real-canvas')[0].getBoundingClientRect();

        // Component already exists and this is just a reposition event
        if (id) {
          const delta = monitor.getDifferenceFromInitialOffset();
          let deltaX = 0;
          let deltaY = 0;

          if (delta) {
            deltaX = delta.x;
            deltaY = delta.y;
          }

          componentData = item.component;
          left = Math.round(currentLayoutOptions.left + deltaX);
          top = Math.round(currentLayoutOptions.top + deltaY);

          if (snapToGrid) {
            [left, top] = doSnapToGrid(left, top);
          }

          let newBoxes = {
            ...boxes,
            [id]: {
              ...boxes[id],
              layouts: {
                ...boxes[id]['layouts'],
                [item.currentLayout]: {
                  ...boxes[id]['layouts'][item.currentLayout],
                  top: top,
                  left: left,
                },
              },
            },
          };

          setBoxes(newBoxes);
        } else {
          //  This is a new component
          componentMeta = componentTypes.find((component) => component.component === item.component.component);
          console.log('adding new component');
          componentData = JSON.parse(JSON.stringify(componentMeta));
          componentData.name = computeComponentName(componentData.component, boxes);

          const offsetFromTopOfWindow = canvasBoundingRect.top;
          const offsetFromLeftOfWindow = canvasBoundingRect.left;
          const currentOffset = monitor.getSourceClientOffset();

          left = Math.round(currentOffset.x + currentOffset.x * (1 - zoomLevel) - offsetFromLeftOfWindow);
          top = Math.round(currentOffset.y + currentOffset.y * (1 - zoomLevel) - offsetFromTopOfWindow);

          id = uuidv4();

          if (snapToGrid) {
            [left, top] = doSnapToGrid(left, top);
          }

          if (item.currentLayout === 'mobile') {
            componentData.definition.others.showOnDesktop.value = false;
            componentData.definition.others.showOnMobile.value = true;
          }

          setBoxes({
            ...boxes,
            [id]: {
              component: componentData,
              layouts: {
                [item.currentLayout]: {
                  top: top,
                  left: left,
                  width: componentMeta.defaultSize.width,
                  height: componentMeta.defaultSize.height,
                },
              },
            },
          });
        }

        return undefined;
      },
    }),
    [moveBox]
  );

  function onResizeStop(id, e, direction, ref, d, position) {
    const deltaWidth = d.width;
    const deltaHeight = d.height;

    let { x, y } = position;

    const defaultData = {
      top: 100,
      left: 0,
      width: 445,
      height: 500,
    };

    let { left, top, width, height } = boxes[id]['layouts'][currentLayout] || defaultData;

    top = y;
    left = x;

    width = width + deltaWidth;
    height = height + deltaHeight;

    // [width, height] = doSnapToGrid(width, height)

    let newBoxes = {
      ...boxes,
      [id]: {
        ...boxes[id],
        layouts: {
          ...boxes[id]['layouts'],
          [currentLayout]: {
            ...boxes[id]['layouts'][currentLayout],
            width,
            height,
            top,
            left,
          },
        },
      },
    };

    setBoxes(newBoxes);
  }

  function paramUpdated(id, param, value) {
    if (Object.keys(value).length > 0) {
      setBoxes(
        update(boxes, {
          [id]: {
            $merge: {
              component: {
                ...boxes[id].component,
                definition: {
                  ...boxes[id].component.definition,
                  properties: {
                    ...boxes[id].component.definition.properties,
                    [param]: value,
                  },
                },
              },
            },
          },
        })
      );
    }
  }

  React.useEffect(() => {
    console.log('current component => ', selectedComponent);
  }, [selectedComponent]);

  return (
<<<<<<< HEAD
    <div ref={drop} style={styles} className={`real-canvas ${isDragging || isResizing ? ' show-grid' : ''}`}>
      <Comments />
=======
    <div ref={drop} style={styles} className={`real-canvas ${isDragging || isResizing ? 'show-grid' : ''}`}>
>>>>>>> 677e1e9d
      {Object.keys(boxes).map((key) => {
        const box = boxes[key];
        const canShowInCurrentLayout =
          box.component.definition.others[currentLayout === 'mobile' ? 'showOnMobile' : 'showOnDesktop'].value;

        if (!box.parent && canShowInCurrentLayout) {
          return (
            <DraggableBox
              onComponentClick={onComponentClick}
              onEvent={onEvent}
              onComponentOptionChanged={onComponentOptionChanged}
              onComponentOptionsChanged={onComponentOptionsChanged}
              key={key}
              currentState={currentState}
              onResizeStop={onResizeStop}
              paramUpdated={paramUpdated}
              id={key}
              {...boxes[key]}
              mode={mode}
              resizingStatusChanged={(status) => setIsResizing(status)}
              inCanvas={true}
              zoomLevel={zoomLevel}
              configHandleClicked={configHandleClicked}
              removeComponent={removeComponent}
              currentLayout={currentLayout}
              scaleValue={scaleValue}
              deviceWindowWidth={deviceWindowWidth}
              isSelectedComponent={selectedComponent ? selectedComponent.id === key : false}
              darkMode={darkMode}
              containerProps={{
                mode,
                snapToGrid,
                onComponentClick,
                onEvent,
                appDefinition,
                appDefinitionChanged,
                currentState,
                onComponentOptionChanged,
                onComponentOptionsChanged,
                appLoading,
                zoomLevel,
                configHandleClicked,
                removeComponent,
                currentLayout,
                scaleValue,
                deviceWindowWidth,
                selectedComponent,
                darkMode,
              }}
            />
          );
        }
      })}
      {Object.keys(boxes).length === 0 && !appLoading && !isDragging && (
        <div className="mx-auto w-50 p-5 bg-light no-components-box" style={{ marginTop: '10%' }}>
          <center className="text-muted">
            You haven&apos;t added any components yet. Drag components from the right sidebar and drop here.
          </center>
        </div>
      )}
      {appLoading && (
        <div className="mx-auto mt-5 w-50 p-5">
          <center>
            <div className="spinner-border text-azure" role="status"></div>
          </center>
        </div>
      )}
    </div>
  );
};<|MERGE_RESOLUTION|>--- conflicted
+++ resolved
@@ -269,12 +269,8 @@
   }, [selectedComponent]);
 
   return (
-<<<<<<< HEAD
     <div ref={drop} style={styles} className={`real-canvas ${isDragging || isResizing ? ' show-grid' : ''}`}>
       <Comments />
-=======
-    <div ref={drop} style={styles} className={`real-canvas ${isDragging || isResizing ? 'show-grid' : ''}`}>
->>>>>>> 677e1e9d
       {Object.keys(boxes).map((key) => {
         const box = boxes[key];
         const canShowInCurrentLayout =
