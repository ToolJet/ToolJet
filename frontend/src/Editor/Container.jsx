/* eslint-disable import/no-named-as-default */
import React, { useCallback, useState, useEffect, useRef, useMemo } from 'react';
import cx from 'classnames';
import { useDrop, useDragLayer } from 'react-dnd';
import { ItemTypes, EditorConstants } from './editorConstants';
import { DraggableBox } from './DraggableBox';
import update from 'immutability-helper';
import { componentTypes } from './WidgetManager/components';
import { resolveWidgetFieldValue, getWorkspaceId } from '@/_helpers/utils';
import Comments from './Comments';
import { commentsService } from '@/_services';
import config from 'config';
import Spinner from '@/_ui/Spinner';
import { useHotkeys } from 'react-hotkeys-hook';
<<<<<<< HEAD
import posthog from 'posthog-js';
const produce = require('immer').default;
import { addComponents, addNewWidgetToTheEditor } from '@/_helpers/appUtils';
import { useCurrentState } from '@/_stores/currentStateStore';
=======
import { addComponents, addNewWidgetToTheEditor, isPDFSupported } from '@/_helpers/appUtils';
>>>>>>> 79a67058
import { useAppVersionStore } from '@/_stores/appVersionStore';
import { useEditorStore } from '@/_stores/editorStore';
import { useAppInfo } from '@/_stores/appDataStore';
import { shallow } from 'zustand/shallow';
import _, { cloneDeep, isEmpty } from 'lodash';
// eslint-disable-next-line import/no-unresolved
import { diff } from 'deep-object-diff';
import DragContainer from './DragContainer';
import { compact, correctBounds, calculateMoveableBoxHeight } from './gridUtils';
import GhostWidget from './GhostWidget';
import { useDraggedSubContainer, useGridStore } from '@/_stores/gridStore';
import { useDataQueriesActions } from '@/_stores/dataQueriesStore';
import { useQueryPanelActions } from '@/_stores/queryPanelStore';
import { useSampleDataSource } from '@/_stores/dataSourcesStore';
import './editor.theme.scss';
import SolidIcon from '@/_ui/Icon/SolidIcons';
import BulkIcon from '@/_ui/Icon/BulkIcons';
import toast from 'react-hot-toast';
import { getSubpath } from '@/_helpers/routes';

const deviceWindowWidth = EditorConstants.deviceWindowWidth;

export const Container = ({
  widthOfCanvas,
  mode,
  snapToGrid,
  onComponentClick,
  onEvent,
  appDefinitionChanged,
  appLoading,
  setSelectedComponent,
  zoomLevel,
  removeComponent,
  darkMode,
  socket,
  handleUndo,
  handleRedo,
}) => {
  const currentPageId = useEditorStore.getState().currentPageId;
  const appDefinition = useEditorStore.getState().appDefinition;
  const [canvasWidth, setCanvasWidth] = useState(widthOfCanvas);
  // Dont update first time to skip
  // redundant save on app definition load
  const { createDataQuery } = useDataQueriesActions();
  const { setPreviewData } = useQueryPanelActions();
  const sampleDataSource = useSampleDataSource();
  const firstUpdate = useRef(true);

  const noOfGrids = 43;

  const draggedSubContainer = useDraggedSubContainer(false);
  const { resizingComponentId, isGridDragging } = useGridStore(
    (state) => ({
      resizingComponentId: state?.resizingComponentId,
      isGridDragging: !!state?.draggingComponentId,
    }),
    shallow
  );

  const { showComments, currentLayout, selectedComponents } = useEditorStore(
    (state) => ({
      showComments: state?.showComments,
      currentLayout: state?.currentLayout,
      selectedComponents: state?.selectedComponents,
    }),
    shallow
  );

  useEffect(() => {
    const _canvasWidth = document.getElementsByClassName('canvas-area')[0]?.getBoundingClientRect()?.width;
    setCanvasWidth(_canvasWidth);
  }, [currentLayout, widthOfCanvas]);

  const gridWidth = canvasWidth / noOfGrids;

  const { appId } = useAppInfo();

  const { appVersionsId, isVersionReleased, isEditorFreezed } = useAppVersionStore(
    (state) => ({
      appVersionsId: state?.editingVersion?.id,
      isVersionReleased: state.isVersionReleased,
      isEditorFreezed: state.isEditorFreezed,
    }),
    shallow
  );

  const styles = {
    width: currentLayout === 'mobile' ? deviceWindowWidth : '100%',
    maxWidth: currentLayout === 'mobile' ? deviceWindowWidth : `${canvasWidth}px`,
    backgroundSize: `${gridWidth}px 10px`,
  };

  const components = useMemo(
    () => appDefinition.pages[currentPageId]?.components ?? {},
    // eslint-disable-next-line react-hooks/exhaustive-deps
    [JSON.stringify(appDefinition.pages[currentPageId]?.components), currentPageId]
  );

<<<<<<< HEAD
  const [boxes, setBoxes] = useState([]);
  const [isDragging, setIsDragging] = useState(false);
  const [draggingItem, setDraggingItem] = useState(null);
  const [isResizing, setIsResizing] = useState(false);
=======
  const [boxes, setBoxes] = useState(() => components);
  // const [isDragging, setIsDragging] = useState(false);
  // const [isResizing, setIsResizing] = useState(false);
>>>>>>> 79a67058
  const [commentsPreviewList, setCommentsPreviewList] = useState([]);
  const [newThread, addNewThread] = useState({});
  const [isContainerFocused, setContainerFocus] = useState(false);
  const [canvasHeight, setCanvasHeight] = useState(null);

  useEffect(() => {
    if (currentLayout === 'mobile' && appDefinition.pages[currentPageId]?.autoComputeLayout) {
      const mobLayouts = Object.keys(boxes)
        .filter((key) => !boxes[key]?.component?.parent)
        .map((key) => {
          return { ...cloneDeep(boxes[key]?.layouts?.desktop), i: key };
        });
      const updatedBoxes = cloneDeep(boxes);
      let newmMobLayouts = correctBounds(mobLayouts, { cols: 43 });
      newmMobLayouts = compact(newmMobLayouts, 'vertical', 43);
      Object.keys(boxes).forEach((id) => {
        const mobLayout = newmMobLayouts.find((layout) => layout.i === id);
        updatedBoxes[id].layouts.mobile = mobLayout
          ? {
              left: mobLayout.left,
              height: mobLayout.height,
              top: mobLayout.top,
              width: mobLayout.width,
            }
          : updatedBoxes[id].layouts.desktop;
      });
      setBoxes({ ...updatedBoxes });
    }
  }, [currentLayout]);

  const paramUpdatesOptsRef = useRef({});
  const canvasRef = useRef(null);
  const focusedParentIdRef = useRef(undefined);
  useHotkeys('meta+z, control+z', () => handleUndo(), { scopes: 'editor' });
  useHotkeys('meta+shift+z, control+shift+z', () => handleRedo(), { scopes: 'editor' });
  useHotkeys(
    'meta+v, control+v',
    async () => {
      if (isContainerFocused && !(isVersionReleased || isEditorFreezed)) {
        // Check if the clipboard API is available
        if (navigator.clipboard && typeof navigator.clipboard.readText === 'function') {
          try {
            const cliptext = await navigator.clipboard.readText();
            addComponents(
              currentPageId,
              appDefinition,
              appDefinitionChanged,
              focusedParentIdRef.current,
              JSON.parse(cliptext),
              true
            );
          } catch (err) {
            console.log(err);
          }
        } else {
          console.log('Clipboard API is not available in this browser.');
        }
      }
      useAppVersionStore.getState().actions.enableReleasedVersionPopupState();
    },
    [isContainerFocused, appDefinition, focusedParentIdRef.current],
    { scopes: 'editor' }
  );

  useEffect(() => {
    if (mode === 'view' && currentLayout === 'mobile') {
      const mobLayouts = Object.keys(components)
        .filter((key) => !components[key]?.component?.parent)
        .map((key) => {
          return { ...cloneDeep(components[key]?.layouts?.desktop), i: key };
        });
      const updatedBoxes = cloneDeep(components);
      let newmMobLayouts = correctBounds(mobLayouts, { cols: 43 });
      newmMobLayouts = compact(newmMobLayouts, 'vertical', 43);
      Object.keys(components).forEach((id) => {
        const mobLayout = newmMobLayouts.find((layout) => layout.i === id);
        updatedBoxes[id].layouts.mobile = mobLayout
          ? {
              left: mobLayout.left,
              height: mobLayout.height,
              top: mobLayout.top,
              width: mobLayout.width,
            }
          : updatedBoxes[id].layouts.desktop;
      });
      setBoxes({ ...updatedBoxes });
    } else {
      const diffState = diff(components, boxes);

      if (!_.isEmpty(diffState)) {
        setBoxes(components);
      }
    }

    // eslint-disable-next-line react-hooks/exhaustive-deps
  }, [JSON.stringify(components)]);

  useEffect(() => {
    const handleClick = (e) => {
      if (canvasRef.current.contains(e.target) || document.getElementById('modal-container')?.contains(e.target)) {
        const elem = e.target.closest('.real-canvas').getAttribute('id');
        if (elem === 'real-canvas') {
          focusedParentIdRef.current = undefined;
        } else {
          const parentId = elem.split('canvas-')[1];
          focusedParentIdRef.current = parentId;
        }
        if (!isContainerFocused) {
          setContainerFocus(true);
        }
      } else if (isContainerFocused) {
        setContainerFocus(false);
      }
    };
    document.addEventListener('click', handleClick);
    return () => document.removeEventListener('click', handleClick);
  }, [isContainerFocused, canvasRef]);

  //listening to no of component change to handle addition/deletion of widgets
  const noOfBoxs = Object.values(boxes || []).length;
  useEffect(() => {
    updateCanvasHeight(boxes);
    // eslint-disable-next-line react-hooks/exhaustive-deps
  }, [noOfBoxs]);

  const moveBox = useCallback(
    (id, layouts) => {
      setBoxes(
        update(boxes, {
          [id]: {
            $merge: { layouts },
          },
        })
      );
    },
    [boxes]
  );

  useEffect(() => {
    if (firstUpdate.current) {
      firstUpdate.current = false;
      return;
    }

    if (!appDefinition.pages[currentPageId]?.components) return;

    const newDefinition = {
      ...appDefinition,
      pages: {
        ...appDefinition.pages,
        [currentPageId]: {
          ...appDefinition.pages[currentPageId],
          components: {
            ...appDefinition.pages[currentPageId]?.components,
            ...boxes,
          },
        },
      },
    };

    const oldComponents = appDefinition.pages[currentPageId]?.components ?? {};
    const newComponents = boxes;

    const componendAdded = Object.keys(newComponents).length > Object.keys(oldComponents).length;

    const opts = _.isEmpty(paramUpdatesOptsRef.current) ? { containerChanges: true } : paramUpdatesOptsRef.current;

    paramUpdatesOptsRef.current = {};

    if (componendAdded) {
      opts.componentAdded = true;
    }

    const shouldUpdate = !_.isEmpty(diff(appDefinition, newDefinition));
    if (shouldUpdate) {
      appDefinitionChanged(newDefinition, opts);
    }

    // eslint-disable-next-line react-hooks/exhaustive-deps
  }, [boxes]);

  const { draggingState } = useDragLayer((monitor) => {
    if (monitor.isDragging()) {
      if (!monitor.getItem().parent) {
        setDraggingItem(monitor.getItem());
        return { draggingState: true };
      } else {
        return { draggingState: false };
      }
    } else {
      return { draggingState: false };
    }
  });

  const isDragging = isGridDragging || draggingState;

  const updateCanvasHeight = useCallback(
    (components) => {
      const maxHeight = Object.values(components).reduce((max, component) => {
        const layout = component?.layouts?.[currentLayout];
        if (!layout) {
          return max;
        }
        const sum = layout.top + layout.height;
        return Math.max(max, sum);
      }, 0);

      const bottomPadding = mode === 'view' ? 100 : 300;
      const frameHeight = mode === 'view' ? 45 : 85;
      setCanvasHeight(`max(100vh - ${frameHeight}px, ${maxHeight + bottomPadding}px)`);
    },
    [setCanvasHeight, currentLayout, mode]
  );

<<<<<<< HEAD
  useEffect(() => {
    setIsDragging(draggingState);
    triggerPosthogEvent();
    // eslint-disable-next-line react-hooks/exhaustive-deps
  }, [draggingState]);

  const triggerPosthogEvent = () => {
    if (draggingState) {
      posthog.capture('start_dragging_widget', { widget: draggingItem?.component?.component, appId });
    } else if (!draggingState && draggingItem) {
      posthog.capture('drop_widget', { widget: draggingItem?.component?.component, appId });
    }
  };

  const [, drop] = useDrop(
=======
  const [{ isOver, isOverCurrent }, drop] = useDrop(
>>>>>>> 79a67058
    () => ({
      accept: ItemTypes.BOX,
      drop(item, monitor) {
        const didDrop = monitor.didDrop();
        if (didDrop) {
          return;
        }

        if (item.parent) {
          return;
        }

        if (item.component.component === 'PDF' && !isPDFSupported()) {
          toast.error(
            'PDF is not supported in this version of browser. We recommend upgrading to the latest version for full support.'
          );
          return;
        }

        if (item.name === 'comment') {
          const canvasBoundingRect = document.getElementsByClassName('real-canvas')[0].getBoundingClientRect();
          const offsetFromTopOfWindow = canvasBoundingRect.top;
          const offsetFromLeftOfWindow = canvasBoundingRect.left;
          const currentOffset = monitor.getSourceClientOffset();

          const xOffset = Math.round(currentOffset.x + currentOffset.x * (1 - zoomLevel) - offsetFromLeftOfWindow);
          const y = Math.round(currentOffset.y + currentOffset.y * (1 - zoomLevel) - offsetFromTopOfWindow);

          const x = (xOffset * 100) / canvasWidth;

          const element = document.getElementById(`thread-${item.threadId}`);
          element.style.transform = `translate(${xOffset}px, ${y}px)`;
          commentsService.updateThread(item.threadId, { x, y });
          return undefined;
        }

        const canvasBoundingRect = document.getElementsByClassName('real-canvas')[0].getBoundingClientRect();
        const componentMeta = _.cloneDeep(
          componentTypes.find((component) => component.component === item.component.component)
        );

        const currentActiveLayout = useEditorStore.getState().currentLayout;

        const newComponent = addNewWidgetToTheEditor(
          componentMeta,
          monitor,
          boxes,
          canvasBoundingRect,
          currentActiveLayout,
          snapToGrid,
          zoomLevel
        );

        // Logic to add default child components
        const childrenBoxes = {};
        if (componentMeta.defaultChildren) {
          const parentMeta = componentMeta;
          const widgetResolvables = Object.freeze({
            Listview: 'listItem',
          });
          const customResolverVariable = widgetResolvables[parentMeta?.component];
          const defaultChildren = _.cloneDeep(parentMeta)['defaultChildren'];
          const parentId = newComponent.id;

          defaultChildren.forEach((child) => {
            const { componentName, layout, incrementWidth, properties, accessorKey, tab, defaultValue, styles } = child;

            const componentMeta = _.cloneDeep(
              componentTypes.find((component) => component.component === componentName)
            );
            const componentData = JSON.parse(JSON.stringify(componentMeta));

            const width = layout.width ? layout.width : (componentMeta.defaultSize.width * 100) / noOfGrids;
            const height = layout.height ? layout.height : componentMeta.defaultSize.height;
            const newComponentDefinition = {
              ...componentData.definition.properties,
            };

            if (_.isArray(properties) && properties.length > 0) {
              properties.forEach((prop) => {
                const accessor = customResolverVariable
                  ? `{{${customResolverVariable}.${accessorKey}}}`
                  : defaultValue[prop] || '';

                _.set(newComponentDefinition, prop, {
                  value: accessor,
                });
              });
              _.set(componentData, 'definition.properties', newComponentDefinition);
            }

            if (_.isArray(styles) && styles.length > 0) {
              styles.forEach((prop) => {
                const accessor = customResolverVariable
                  ? `{{${customResolverVariable}.${accessorKey}}}`
                  : defaultValue[prop] || '';

                _.set(newComponentDefinition, prop, {
                  value: accessor,
                });
              });
              _.set(componentData, 'definition.styles', newComponentDefinition);
            }

            const newChildComponent = addNewWidgetToTheEditor(
              componentData,
              {},
              { ...boxes, ...childrenBoxes },
              {},
              currentActiveLayout,
              snapToGrid,
              zoomLevel,
              true,
              true
            );

            _.set(childrenBoxes, newChildComponent.id, {
              component: {
                ...newChildComponent.component,
                parent: parentMeta.component === 'Tabs' ? parentId + '-' + tab : parentId,
              },

              layouts: {
                [currentActiveLayout]: {
                  ...layout,
                  width: incrementWidth ? width * incrementWidth : width,
                  height: height,
                },
              },
            });
          });
        }

        const newBoxes = {
          ...boxes,
          [newComponent.id]: {
            component: newComponent.component,
            layouts: {
              ...newComponent.layout,
            },
          },
          ...childrenBoxes,
        };

        setBoxes(newBoxes);

        setSelectedComponent(newComponent.id, newComponent.component);

        return undefined;
      },
      collect: (monitor) => ({
        isOver: monitor.isOver(),
        isOverCurrent: monitor.isOver({ shallow: true }),
      }),
    }),
    [moveBox]
  );

  const onResizeStop = (boxList) => {
    const newBoxes = boxList.reduce((newBoxList, { id, height, width, x, y, gw }) => {
      const _canvasWidth = gw ? gw * noOfGrids : canvasWidth;
      let newWidth = Math.round((width * noOfGrids) / _canvasWidth);
      y = Math.round(y / 10) * 10;
      gw = gw ? gw : gridWidth;
      const parent = boxes[id]?.component?.parent;
      if (y < 0) {
        y = 0;
      }
      if (parent) {
        const parentElem = document.getElementById(`canvas-${parent}`);
        const parentId = parent.includes('-') ? parent?.split('-').slice(0, -1).join('-') : parent;
        const compoenentType = boxes[parentId]?.component.component;
        var parentHeight = parentElem?.clientHeight || height;
        if (height > parentHeight && ['Tabs', 'Listview'].includes(compoenentType)) {
          height = parentHeight;
          y = 0;
        }
        let posX = Math.round(x / gw);
        if (posX + newWidth > 43) {
          newWidth = 43 - posX;
        }
      }
      return {
        ...newBoxList,
        [id]: {
          ...boxes[id],
          layouts: {
            ...boxes[id]['layouts'],
            [currentLayout]: {
              ...boxes[id]['layouts'][currentLayout],
              width: newWidth ? newWidth : 1,
              height: height ? height : 10,
              top: y,
              left: Math.round(x / gw),
            },
          },
        },
      };
    }, {});
    let updatedBoxes = {
      ...boxes,
      ...newBoxes,
    };

    setBoxes(updatedBoxes);
    updateCanvasHeight(updatedBoxes);
  };

  function onDragStop(boxPositions) {
    const copyOfBoxes = JSON.parse(JSON.stringify(boxes));

    const updatedBoxes = boxPositions.reduce((boxesObj, { id, x, y, parent }) => {
      let _width = copyOfBoxes[id]['layouts'][currentLayout].width;
      let _height = copyOfBoxes[id]['layouts'][currentLayout].height;
      const containerWidth = parent ? useGridStore.getState().subContainerWidths[parent] : gridWidth;
      if (parent !== copyOfBoxes[id]['component']?.parent) {
        if (copyOfBoxes[id]['component']?.parent) {
          _width = Math.round(
            (copyOfBoxes[id]['layouts'][currentLayout].width *
              useGridStore.getState().subContainerWidths[boxes[id]['component']?.parent]) /
              containerWidth
          );
        } else {
          _width = Math.round((boxes[id]['layouts'][currentLayout].width * gridWidth) / containerWidth);
        }
      }
      if (_width === 0) {
        _width = 1;
      }
      let _left = Math.round(x / (parent ? useGridStore.getState().subContainerWidths[parent] : gridWidth));
      y = Math.round(y / 10) * 10;
      if (_width + _left > noOfGrids) {
        _left = _left - (_width + _left - noOfGrids);
        if (_left < 0) {
          _left = 0;
          _width = noOfGrids;
        }
      } else if (_left < 0) {
        _left = 0;
        if (_width > noOfGrids) {
          _width = noOfGrids;
        }
      }
      if (y < 0) {
        y = 0;
      }

      if (parent) {
        const parentElem = document.getElementById(`canvas-${parent}`);
        const parentId = copyOfBoxes[parent] ? parent : parent?.split('-').slice(0, -1).join('-');
        const compoenentType = copyOfBoxes[parentId]?.component.component;
        var parentHeight = parentElem?.clientHeight || _height;
        if (_height > parentHeight && ['Tabs', 'Listview'].includes(compoenentType)) {
          _height = parentHeight;
          y = 0;
        }
      }

      const componentData = JSON.parse(JSON.stringify(copyOfBoxes[id]['component']));
      componentData.parent = parent ? parent : null;

      return {
        ...boxesObj,
        [id]: {
          ...copyOfBoxes[id],
          component: componentData,
          layouts: {
            ...copyOfBoxes[id]['layouts'],
            [currentLayout]: {
              ...copyOfBoxes[id]['layouts'][currentLayout],
              width: _width,
              height: _height,
              top: y,
              left: _left,
            },
          },
        },
      };
    }, {});
    let newBoxes = {
      ...copyOfBoxes,
      ...updatedBoxes,
    };

    const diffState = diff(boxes, newBoxes);

    // Added to avoid sending layout data to BE without layout key
    // resulting in App could not save error
    for (const diffComponent in diffState) {
      if (!('layouts' in diffState[diffComponent])) return;
    }

    setBoxes((prev) => {
      const updatedComponentsAsperDiff = Object.keys(diffState).reduce((acc, key) => {
        const component = newBoxes[key];
        if (component) {
          acc[key] = component;
        }
        return acc;
      }, {});

      return {
        ...prev,
        ...updatedComponentsAsperDiff,
      };
    });

    updateCanvasHeight(newBoxes);
  }

  const paramUpdated = useCallback(
    (id, param, value, opts = {}) => {
      if (id === 'resizingComponentId') {
        return;
      }
      if (Object.keys(value)?.length > 0) {
        setBoxes((boxes) =>
          update(boxes, {
            [id]: {
              $merge: {
                component: {
                  ...boxes[id]?.component,
                  definition: {
                    ...boxes[id]?.component?.definition,
                    properties: {
                      ...boxes?.[id]?.component?.definition?.properties,
                      [param]: value,
                    },
                  },
                },
              },
            },
          })
        );
        if (!_.isEmpty(opts)) {
          paramUpdatesOptsRef.current = opts;
        }
      }
    },
    // eslint-disable-next-line react-hooks/exhaustive-deps
    [boxes, setBoxes]
  );

  const handleAddThread = async (e) => {
    e.stopPropogation && e.stopPropogation();

    const x = (e.nativeEvent.offsetX * 100) / canvasWidth;

    const elementIndex = commentsPreviewList.length;
    setCommentsPreviewList([
      ...commentsPreviewList,
      {
        x: x,
        y: e.nativeEvent.offsetY,
      },
    ]);

    const { data } = await commentsService.createThread({
      appId,
      x: x,
      y: e.nativeEvent.offsetY,
      appVersionsId,
      pageId: currentPageId,
    });

    // Remove the temporary loader preview
    const _commentsPreviewList = [...commentsPreviewList];
    _commentsPreviewList.splice(elementIndex, 1);
    setCommentsPreviewList(_commentsPreviewList);

    // Update the threads on all connected clients using websocket
    socket.send(
      JSON.stringify({
        event: 'events',
        data: { message: 'threads', appId },
      })
    );

    // Update the list of threads on the current users page
    addNewThread(data);
    posthog.capture('drop_comment', { appId }); //posthog event
  };

  const handleAddThreadOnComponent = async (_, __, e) => {
    e.stopPropogation && e.stopPropogation();

    const canvasBoundingRect = document.getElementsByClassName('real-canvas')[0].getBoundingClientRect();
    const offsetFromTopOfWindow = canvasBoundingRect.top;
    const offsetFromLeftOfWindow = canvasBoundingRect.left;

    let x = Math.round(e.screenX - 18 + e.screenX * (1 - zoomLevel) - offsetFromLeftOfWindow);
    const y = Math.round(e.screenY + 18 + e.screenY * (1 - zoomLevel) - offsetFromTopOfWindow);

    x = (x * 100) / canvasWidth;

    const elementIndex = commentsPreviewList.length;
    setCommentsPreviewList([
      ...commentsPreviewList,
      {
        x,
        y: y - 130,
      },
    ]);
    const { data } = await commentsService.createThread({
      appId,
      x,
      y: y - 130,
      appVersionsId,
      pageId: currentPageId,
    });

    // Remove the temporary loader preview
    const _commentsPreviewList = [...commentsPreviewList];
    _commentsPreviewList.splice(elementIndex, 1);
    setCommentsPreviewList(_commentsPreviewList);

    // Update the threads on all connected clients using websocket
    socket.send(
      JSON.stringify({
        event: 'events',
        data: { message: 'threads', appId },
      })
    );

    // Update the list of threads on the current users page
    addNewThread(data);
    posthog.capture('drop_comment', { appId }); //posthog event
  };

  if (showComments) {
    // const currentUser = JSON.parse(localStorage.getItem('currentUser'));
    // const currentUserInitials = `${currentUser.first_name?.charAt(0)}${currentUser.last_name?.charAt(0)}`;
    styles.cursor = `url("data:image/svg+xml,%3Csvg width='34' height='34' viewBox='0 0 34 34' fill='none' xmlns='http://www.w3.org/2000/svg'%3E%3Ccircle cx='17' cy='17' r='15.25' fill='white' stroke='%23FCAA0D' stroke-width='2.5' opacity='0.5' /%3E%3Ctext x='10' y='20' fill='%23000' opacity='0.5' font-family='inherit' font-size='11.2' font-weight='500' color='%23656d77'%3E%3C/text%3E%3C/svg%3E%0A"), text`;
  }

  const childComponents = useMemo(() => {
    const componentWithChildren = {};
    Object.keys(components).forEach((key) => {
      const component = components[key];
      const parent = component?.component?.parent;
      if (parent) {
        componentWithChildren[parent] = {
          ...componentWithChildren[parent],
          [key]: component,
        };
      }
    });
    return componentWithChildren;
  }, [components]);

  const openAddUserWorkspaceSetting = () => {
    const workspaceId = getWorkspaceId();
    const subPath = getSubpath();
    const path = subPath
      ? `${subPath}/${workspaceId}/workspace-settings?adduser=true`
      : `/${workspaceId}/workspace-settings?adduser=true`;
    window.open(path, '_blank');
  };

  const handleConnectSampleDB = () => {
    const source = sampleDataSource;
    const query = `SELECT tablename \nFROM pg_catalog.pg_tables \nWHERE schemaname='public';`;
    createDataQuery(source, true, { query });
    setPreviewData(null);
  };

  const getContainerProps = React.useCallback(() => {
    return {
      mode,
      snapToGrid,
      onComponentClick,
      onEvent,
      appDefinition,
      appDefinitionChanged,
      appLoading,
      zoomLevel,
      setSelectedComponent,
      removeComponent,
      currentLayout,
      selectedComponents,
      darkMode,
      currentPageId,
      childComponents,
      parentGridWidth: gridWidth,
      draggedSubContainer,
    };
  }, [childComponents, selectedComponents, draggedSubContainer, darkMode, currentLayout, currentPageId, gridWidth]);

  const queryBoxText = sampleDataSource
    ? 'Connect to your data source or use our sample data source to start playing around!'
    : 'Connect to a data source to be able to create a query';

  const showEmptyContainer = !appLoading && !isDragging && mode !== 'view';

  return (
    <ContainerWrapper
      showComments={showComments}
      handleAddThread={handleAddThread}
      containerRef={(el) => {
        canvasRef.current = el;
        drop(el);
      }}
      styles={styles}
      isDropping={draggingState}
      canvasHeight={canvasHeight}
    >
      {config.COMMENT_FEATURE_ENABLE && showComments && (
        <>
          <Comments socket={socket} newThread={newThread} canvasWidth={canvasWidth} currentPageId={currentPageId} />
          {commentsPreviewList.map((previewComment, index) => (
            <div
              key={index}
              style={{
                transform: `translate(${(previewComment.x * canvasWidth) / 100}px, ${previewComment.y}px)`,
                position: 'absolute',
                zIndex: 2,
              }}
            >
              <label className="form-selectgroup-item comment-preview-bubble">
                <span
                  className={cx(
                    'comment comment-preview-bubble-border cursor-move avatar avatar-sm shadow-lg bg-white avatar-rounded'
                  )}
                >
                  <Spinner />
                </span>
              </label>
            </div>
          ))}
        </>
      )}
      <div className="root">
        <div className="container-fluid rm-container p-0">
          {Object.entries({
            ...boxes,
          })
            .filter(([, box]) => isEmpty(box?.component?.parent))
            .map(([id, box]) => {
              const canShowInCurrentLayout =
                box.component.definition.others[currentLayout === 'mobile' ? 'showOnMobile' : 'showOnDesktop'].value;

              if (box.parent || !resolveWidgetFieldValue(canShowInCurrentLayout)) {
                return '';
              }
              return (
                <WidgetWrapper
                  isResizing={resizingComponentId === id}
                  widget={box}
                  key={id}
                  id={id}
                  gridWidth={gridWidth}
                  currentLayout={currentLayout}
                  mode={mode}
                  propertiesDefinition={box?.component?.definition?.properties}
                  stylesDefinition={box?.component?.definition?.styles}
                  componentType={box?.component?.component}
                >
                  <DraggableBox
                    className={showComments && 'pointer-events-none'}
                    canvasWidth={canvasWidth}
                    onComponentClick={
                      config.COMMENT_FEATURE_ENABLE && showComments ? handleAddThreadOnComponent : onComponentClick
                    }
                    onEvent={onEvent}
                    key={id}
                    paramUpdated={paramUpdated}
                    id={id}
                    {...box}
                    mode={mode}
                    inCanvas={true}
                    zoomLevel={zoomLevel}
                    removeComponent={removeComponent}
                    isSelectedComponent={
                      mode === 'edit' ? selectedComponents.find((component) => component.id === id) : false
                    }
                    darkMode={darkMode}
                    isMultipleComponentsSelected={selectedComponents?.length > 1 ? true : false}
                    getContainerProps={getContainerProps}
                    isVersionReleased={isVersionReleased}
                    currentPageId={currentPageId}
                    childComponents={childComponents[id]}
                  />
                </WidgetWrapper>
              );
            })}
          <ResizeGhostWidget
            resizingComponentId={resizingComponentId}
            widgets={boxes}
            currentLayout={currentLayout}
            canvasWidth={canvasWidth}
            gridWidth={gridWidth}
          />
          <DragGhostWidget />
          <DragContainer
            widgets={boxes}
            onResizeStop={onResizeStop}
            onDrag={onDragStop}
            gridWidth={gridWidth}
            selectedComponents={selectedComponents}
            currentLayout={currentLayout}
            currentPageId={currentPageId}
            draggedSubContainer={draggedSubContainer}
            mode={isVersionReleased ? 'view' : mode}
          />
        </div>
      </div>
      {Object.keys(boxes).length === 0 && showEmptyContainer && (
        <div style={{ paddingTop: '10%' }}>
          <div className="row empty-box-cont">
            <div className="col-md-4 dotted-cont">
              <div className="box-icon">
                <BulkIcon name="addtemplate" width="25" viewBox="0 0 28 28" />
              </div>
              <div className={`title-text`} data-cy="empty-editor-text">
                Drag and drop a component
              </div>
              <div className="title-desc">
                Choose a component from the right side panel or use our pre-built templates to get started quickly!
              </div>
            </div>
            <div className="col-md-4 dotted-cont">
              <div className="box-icon">
                <SolidIcon name="datasource" fill="#3E63DD" width="25" />
              </div>
              <div className={`title-text`}>Create a Query</div>
              <div className="title-desc">{queryBoxText}</div>
              {!!sampleDataSource && (
                <div className="box-link">
                  <div className="child">
                    <a className="link-but" onClick={handleConnectSampleDB}>
                      Connect to sample data source{' '}
                    </a>
                  </div>

                  <div>
                    <BulkIcon name="arrowright" fill="#3E63DD" />
                  </div>
                </div>
              )}
            </div>

            <div className="col-md-4 dotted-cont">
              <div className="box-icon">
                <BulkIcon name="invitecollab" width="25" viewBox="0 0 28 28" />
              </div>
              <div className={`title-text `}>Share your application!</div>
              <div className="title-desc">
                Invite users to collaborate in real-time with multiplayer editing and comments for seamless development.
              </div>
              <div className="box-link">
                <div className="child">
                  <a className="link-but" onClick={openAddUserWorkspaceSetting}>
                    Invite collaborators{' '}
                  </a>
                </div>
                <div>
                  <BulkIcon name="arrowright" fill="#3E63DD" />
                </div>
              </div>
            </div>
          </div>
        </div>
      )}
    </ContainerWrapper>
  );
};

const WidgetWrapper = ({
  children,
  widget,
  id,
  gridWidth,
  currentLayout,
  isResizing,
  mode,
  propertiesDefinition,
  stylesDefinition,
  componentType,
}) => {
  const isGhostComponent = id === 'resizingComponentId';
  const {
    component: { parent },
    layouts,
  } = widget;
  const { isSelected, isHovered } = useEditorStore((state) => {
    const isSelected = !!(state.selectedComponents || []).find((selected) => selected?.id === id);
    const isHovered = state?.hoveredComponent == id;
    return { isSelected, isHovered };
  }, shallow);

  const isDragging = useGridStore((state) => state?.draggingComponentId === id);

  let layoutData = layouts?.[currentLayout];
  if (isEmpty(layoutData)) {
    layoutData = layouts?.['desktop'];
  }
  // const width = (canvasWidth * layoutData.width) / NO_OF_GRIDS;
  const width = gridWidth * layoutData.width;
  const { label = { value: null } } = propertiesDefinition ?? {};

  const isWidgetActive = (isSelected || isDragging) && mode !== 'view';

  const styles = {
    width: width + 'px',
    height: calculateMoveableBoxHeight(componentType, stylesDefinition, layoutData, label) + 'px',
    transform: `translate(${layoutData.left * gridWidth}px, ${layoutData.top}px)`,
    ...(isGhostComponent ? { opacity: 0.5 } : {}),
    ...(isWidgetActive ? { zIndex: 3 } : {}),
  };

  return (
    <>
      <div
        className={
          isGhostComponent
            ? `ghost-target`
            : `target widget-target target1 ele-${id} moveable-box ${isResizing ? 'resizing-target' : ''} ${
                isWidgetActive ? 'active-target' : ''
              } ${isHovered ? 'hovered-target' : ''} ${isDragging ? 'opacity-0' : ''}`
        }
        data-id={`${parent}`}
        id={id}
        widgetid={id}
        style={{
          transform: `translate(332px, -134px)`,
          ...styles,
        }}
      >
        {children}
      </div>
    </>
  );
};

function DragGhostWidget() {
  const draggingComponentId = useGridStore((state) => state?.draggingComponentId);
  if (!draggingComponentId) return '';
  return (
    <div
      id={'moveable-drag-ghost'}
      style={{
        zIndex: 4,
        position: 'absolute',
        background: '#D9E2FC',
        opacity: '0.7',
      }}
    ></div>
  );
}

function ContainerWrapper({ children, canvasHeight, isDropping, showComments, handleAddThread, containerRef, styles }) {
  const { resizingComponentId, draggingComponentId, dragTarget } = useGridStore((state) => {
    const { resizingComponentId, draggingComponentId, dragTarget } = state;
    return { resizingComponentId, draggingComponentId, dragTarget };
  }, shallow);

  return (
    <div
      {...(config.COMMENT_FEATURE_ENABLE && showComments && { onClick: handleAddThread })}
      ref={containerRef}
      style={{ ...styles, height: canvasHeight }}
      className={cx('real-canvas', {
        'show-grid': (!!resizingComponentId && !dragTarget) || (!!draggingComponentId && !dragTarget) || isDropping,
      })}
      id="real-canvas"
      data-cy="real-canvas"
      canvas-height={canvasHeight}
    >
      {children}
    </div>
  );
}

const ResizeGhostWidget = ({ resizingComponentId, widgets, currentLayout, canvasWidth, gridWidth }) => {
  const dragTarget = useGridStore((state) => state.dragTarget);
  if (!resizingComponentId || dragTarget) {
    return '';
  }

  return (
    <GhostWidget
      layouts={widgets?.[resizingComponentId]?.layouts}
      currentLayout={currentLayout}
      canvasWidth={canvasWidth}
      gridWidth={gridWidth}
    />
  );
};<|MERGE_RESOLUTION|>--- conflicted
+++ resolved
@@ -12,14 +12,7 @@
 import config from 'config';
 import Spinner from '@/_ui/Spinner';
 import { useHotkeys } from 'react-hotkeys-hook';
-<<<<<<< HEAD
-import posthog from 'posthog-js';
-const produce = require('immer').default;
-import { addComponents, addNewWidgetToTheEditor } from '@/_helpers/appUtils';
-import { useCurrentState } from '@/_stores/currentStateStore';
-=======
 import { addComponents, addNewWidgetToTheEditor, isPDFSupported } from '@/_helpers/appUtils';
->>>>>>> 79a67058
 import { useAppVersionStore } from '@/_stores/appVersionStore';
 import { useEditorStore } from '@/_stores/editorStore';
 import { useAppInfo } from '@/_stores/appDataStore';
@@ -118,16 +111,9 @@
     [JSON.stringify(appDefinition.pages[currentPageId]?.components), currentPageId]
   );
 
-<<<<<<< HEAD
-  const [boxes, setBoxes] = useState([]);
-  const [isDragging, setIsDragging] = useState(false);
-  const [draggingItem, setDraggingItem] = useState(null);
-  const [isResizing, setIsResizing] = useState(false);
-=======
   const [boxes, setBoxes] = useState(() => components);
   // const [isDragging, setIsDragging] = useState(false);
   // const [isResizing, setIsResizing] = useState(false);
->>>>>>> 79a67058
   const [commentsPreviewList, setCommentsPreviewList] = useState([]);
   const [newThread, addNewThread] = useState({});
   const [isContainerFocused, setContainerFocus] = useState(false);
@@ -312,7 +298,7 @@
   const { draggingState } = useDragLayer((monitor) => {
     if (monitor.isDragging()) {
       if (!monitor.getItem().parent) {
-        setDraggingItem(monitor.getItem());
+        //setDraggingItem(monitor.getItem());
         return { draggingState: true };
       } else {
         return { draggingState: false };
@@ -342,25 +328,7 @@
     [setCanvasHeight, currentLayout, mode]
   );
 
-<<<<<<< HEAD
-  useEffect(() => {
-    setIsDragging(draggingState);
-    triggerPosthogEvent();
-    // eslint-disable-next-line react-hooks/exhaustive-deps
-  }, [draggingState]);
-
-  const triggerPosthogEvent = () => {
-    if (draggingState) {
-      posthog.capture('start_dragging_widget', { widget: draggingItem?.component?.component, appId });
-    } else if (!draggingState && draggingItem) {
-      posthog.capture('drop_widget', { widget: draggingItem?.component?.component, appId });
-    }
-  };
-
-  const [, drop] = useDrop(
-=======
   const [{ isOver, isOverCurrent }, drop] = useDrop(
->>>>>>> 79a67058
     () => ({
       accept: ItemTypes.BOX,
       drop(item, monitor) {
