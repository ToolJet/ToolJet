/* eslint-disable import/no-named-as-default */
import React, { useCallback, useState, useEffect, useRef, useMemo } from 'react';
import cx from 'classnames';
import { useDrop, useDragLayer } from 'react-dnd';
import { ItemTypes, EditorConstants } from './editorConstants';
import { DraggableBox } from './DraggableBox';
import update from 'immutability-helper';
import { componentTypes } from './WidgetManager/components';
import { resolveWidgetFieldValue } from '@/_helpers/utils';
import Comments from './Comments';
import { commentsService } from '@/_services';
import config from 'config';
import Spinner from '@/_ui/Spinner';
import { useHotkeys } from 'react-hotkeys-hook';
import { addComponents, addNewWidgetToTheEditor } from '@/_helpers/appUtils';
import { useCurrentState, useCurrentStateStore } from '@/_stores/currentStateStore';
import { useAppVersionStore } from '@/_stores/appVersionStore';
import { useEditorStore } from '@/_stores/editorStore';
import { useAppInfo } from '@/_stores/appDataStore';
import { shallow } from 'zustand/shallow';
import _, { cloneDeep, isEmpty } from 'lodash';
// eslint-disable-next-line import/no-unresolved
import { diff } from 'deep-object-diff';
import DragContainer from './DragContainer';
import { compact, correctBounds } from './gridUtils';
import { isPDFSupported } from '@/_stores/utils';
import toast from 'react-hot-toast';
<<<<<<< HEAD
import { isOnlyLayoutUpdate } from '@/_helpers/editorHelpers';
=======
import { isOnlyLayoutUpdate, handleLowPriorityWork } from '@/_helpers/editorHelpers';
>>>>>>> d08e214a
import GhostWidget from './GhostWidget';
import { useDraggedSubContainer, useGridStore } from '@/_stores/gridStore';

const deviceWindowWidth = EditorConstants.deviceWindowWidth;

export const Container = ({
  canvasWidth,
  mode,
  snapToGrid,
  onComponentClick,
  onEvent,
  appDefinitionChanged,
  appLoading,
  setSelectedComponent,
  zoomLevel,
  removeComponent,
  darkMode,
  socket,
  handleUndo,
  handleRedo,
<<<<<<< HEAD
  currentPageId,
}) => {
=======
}) => {
  const currentPageId = useEditorStore.getState().currentPageId;
>>>>>>> d08e214a
  const appDefinition = useEditorStore.getState().appDefinition;
  // Dont update first time to skip
  // redundant save on app definition load
  const firstUpdate = useRef(true);

  const noOfGrids = 43;

  const draggedSubContainer = useDraggedSubContainer(false);
  const { resizingComponentId, isGridDragging } = useGridStore(
    (state) => ({
      resizingComponentId: state?.resizingComponentId,
      isGridDragging: !!state?.draggingComponentId,
    }),
    shallow
  );

  const { showComments, currentLayout, selectedComponents } = useEditorStore(
    (state) => ({
      showComments: state?.showComments,
      currentLayout: state?.currentLayout,
      selectedComponents: state?.selectedComponents,
    }),
    shallow
  );

  const gridWidth = canvasWidth / noOfGrids;
  const { appId } = useAppInfo();

  const currentState = useCurrentState();
  const { appVersionsId, isVersionReleased } = useAppVersionStore(
    (state) => ({
      appVersionsId: state?.editingVersion?.id,
      enableReleasedVersionPopupState: state.actions.enableReleasedVersionPopupState,
      isVersionReleased: state.isVersionReleased,
    }),
    shallow
  );

  const styles = {
    width: currentLayout === 'mobile' ? deviceWindowWidth : '100%',
    maxWidth: currentLayout === 'mobile' ? deviceWindowWidth : `${canvasWidth}px`,
    backgroundSize: `${gridWidth}px 10px`,
  };

  const components = useMemo(
    () => appDefinition.pages[currentPageId]?.components ?? {},
    // eslint-disable-next-line react-hooks/exhaustive-deps
    [JSON.stringify(appDefinition.pages[currentPageId]?.components), currentPageId]
  );

  const [boxes, setBoxes] = useState(() => components);
  // const [isDragging, setIsDragging] = useState(false);
  // const [isResizing, setIsResizing] = useState(false);
  const [commentsPreviewList, setCommentsPreviewList] = useState([]);
  const [newThread, addNewThread] = useState({});
  const [isContainerFocused, setContainerFocus] = useState(false);
  const [canvasHeight, setCanvasHeight] = useState(null);

  useEffect(() => {
    if (currentLayout === 'mobile' && appDefinition.pages[currentPageId]?.autoComputeLayout) {
      const mobLayouts = Object.keys(boxes)
        .filter((key) => !boxes[key]?.component?.parent)
        .map((key) => {
          return { ...cloneDeep(boxes[key]?.layouts?.desktop), i: key };
        });
      const updatedBoxes = cloneDeep(boxes);
      let newmMobLayouts = correctBounds(mobLayouts, { cols: 43 });
      newmMobLayouts = compact(newmMobLayouts, 'vertical', 43);
      Object.keys(boxes).forEach((id) => {
        const mobLayout = newmMobLayouts.find((layout) => layout.i === id);
        updatedBoxes[id].layouts.mobile = mobLayout
          ? {
              left: mobLayout.left,
              height: mobLayout.height,
              top: mobLayout.top,
              width: mobLayout.width,
            }
          : updatedBoxes[id].layouts.desktop;
      });
      setBoxes({ ...updatedBoxes });
    }
  }, [currentLayout]);

  const paramUpdatesOptsRef = useRef({});
  const canvasRef = useRef(null);
  const focusedParentIdRef = useRef(undefined);
  useHotkeys('meta+z, control+z', () => handleUndo(), { scopes: 'editor' });
  useHotkeys('meta+shift+z, control+shift+z', () => handleRedo(), { scopes: 'editor' });
  useHotkeys(
    'meta+v, control+v',
    async () => {
      if (isContainerFocused && !isVersionReleased) {
        // Check if the clipboard API is available
        if (navigator.clipboard && typeof navigator.clipboard.readText === 'function') {
          try {
            const cliptext = await navigator.clipboard.readText();
            addComponents(
              currentPageId,
              appDefinition,
              appDefinitionChanged,
              focusedParentIdRef.current,
              JSON.parse(cliptext),
              true
            );
          } catch (err) {
            console.log(err);
          }
        } else {
          console.log('Clipboard API is not available in this browser.');
        }
      }
      useAppVersionStore.getState().actions.enableReleasedVersionPopupState();
    },
    [isContainerFocused, appDefinition, focusedParentIdRef.current],
    { scopes: 'editor' }
  );

  useEffect(() => {
    if (mode === 'view' && currentLayout === 'mobile') {
      const mobLayouts = Object.keys(components)
        .filter((key) => !components[key]?.component?.parent)
        .map((key) => {
          return { ...cloneDeep(components[key]?.layouts?.desktop), i: key };
        });
      const updatedBoxes = cloneDeep(components);
      let newmMobLayouts = correctBounds(mobLayouts, { cols: 43 });
      newmMobLayouts = compact(newmMobLayouts, 'vertical', 43);
      Object.keys(components).forEach((id) => {
        const mobLayout = newmMobLayouts.find((layout) => layout.i === id);
        updatedBoxes[id].layouts.mobile = mobLayout
          ? {
              left: mobLayout.left,
              height: mobLayout.height,
              top: mobLayout.top,
              width: mobLayout.width,
            }
          : updatedBoxes[id].layouts.desktop;
      });
      setBoxes({ ...updatedBoxes });
    } else {
      const diffState = diff(components, boxes);

      if (!_.isEmpty(diffState) && !isOnlyLayoutUpdate(diffState)) {
        setBoxes(components);
      }
    }

    // eslint-disable-next-line react-hooks/exhaustive-deps
  }, [JSON.stringify(components)]);

  useEffect(() => {
    const handleClick = (e) => {
      if (canvasRef.current.contains(e.target) || document.getElementById('modal-container')?.contains(e.target)) {
        const elem = e.target.closest('.real-canvas').getAttribute('id');
        if (elem === 'real-canvas') {
          focusedParentIdRef.current = undefined;
        } else {
          const parentId = elem.split('canvas-')[1];
          focusedParentIdRef.current = parentId;
        }
        if (!isContainerFocused) {
          setContainerFocus(true);
        }
      } else if (isContainerFocused) {
        setContainerFocus(false);
      }
    };
    document.addEventListener('click', handleClick);
    return () => document.removeEventListener('click', handleClick);
  }, [isContainerFocused, canvasRef]);

  //listening to no of component change to handle addition/deletion of widgets
  const noOfBoxs = Object.values(boxes || []).length;
  useEffect(() => {
    updateCanvasHeight(boxes);
    // eslint-disable-next-line react-hooks/exhaustive-deps
  }, [noOfBoxs]);

  const moveBox = useCallback(
    (id, layouts) => {
      setBoxes(
        update(boxes, {
          [id]: {
            $merge: { layouts },
          },
        })
      );
    },
    [boxes]
  );

  useEffect(() => {
    if (firstUpdate.current) {
      firstUpdate.current = false;
      return;
    }

    const newDefinition = {
      ...appDefinition,
      pages: {
        ...appDefinition.pages,
        [currentPageId]: {
          ...appDefinition.pages[currentPageId],
          components: {
            ...appDefinition.pages[currentPageId].components,
            ...boxes,
          },
        },
      },
    };

    //need to check if a new component is added or deleted

    const oldComponents = appDefinition.pages[currentPageId]?.components ?? {};
    const newComponents = boxes;

    const componendAdded = Object.keys(newComponents).length > Object.keys(oldComponents).length;

    const opts = _.isEmpty(paramUpdatesOptsRef.current) ? { containerChanges: true } : paramUpdatesOptsRef.current;

    paramUpdatesOptsRef.current = {};

    if (componendAdded) {
      opts.componentAdded = true;
    }

    const shouldUpdate = !_.isEmpty(diff(appDefinition, newDefinition));
    if (shouldUpdate) {
      appDefinitionChanged(newDefinition, opts);
    }

    return () => {
      firstUpdate.current = true;
    };

    // eslint-disable-next-line react-hooks/exhaustive-deps
  }, [boxes]);

  const { draggingState } = useDragLayer((monitor) => {
    if (monitor.isDragging()) {
      if (!monitor.getItem().parent) {
        return { draggingState: true };
      } else {
        return { draggingState: false };
      }
    } else {
      return { draggingState: false };
    }
  });

  const isDragging = isGridDragging || draggingState;

  const updateCanvasHeight = useCallback(
    (components) => {
      const maxHeight = Object.values(components).reduce((max, component) => {
        const layout = component?.layouts?.[currentLayout];
        if (!layout) {
          return max;
        }
        const sum = layout.top + layout.height;
        return Math.max(max, sum);
      }, 0);

      const bottomPadding = mode === 'view' ? 100 : 300;
      const frameHeight = mode === 'view' ? 45 : 85;
      setCanvasHeight(`max(100vh - ${frameHeight}px, ${maxHeight + bottomPadding}px)`);
    },
    [setCanvasHeight, currentLayout, mode]
  );

  const [{ isOver, isOverCurrent }, drop] = useDrop(
    () => ({
      accept: ItemTypes.BOX,
      drop(item, monitor) {
        const didDrop = monitor.didDrop();
        if (didDrop) {
          return;
        }

        if (item.parent) {
          return;
        }

        if (item.component.component === 'PDF' && !isPDFSupported()) {
          toast.error(
            'PDF is not supported in this version of browser. We recommend upgrading to the latest version for full support.'
          );
          return;
        }

        if (item.name === 'comment') {
          const canvasBoundingRect = document.getElementsByClassName('real-canvas')[0].getBoundingClientRect();
          const offsetFromTopOfWindow = canvasBoundingRect.top;
          const offsetFromLeftOfWindow = canvasBoundingRect.left;
          const currentOffset = monitor.getSourceClientOffset();

          const xOffset = Math.round(currentOffset.x + currentOffset.x * (1 - zoomLevel) - offsetFromLeftOfWindow);
          const y = Math.round(currentOffset.y + currentOffset.y * (1 - zoomLevel) - offsetFromTopOfWindow);

          const x = (xOffset * 100) / canvasWidth;

          const element = document.getElementById(`thread-${item.threadId}`);
          element.style.transform = `translate(${xOffset}px, ${y}px)`;
          commentsService.updateThread(item.threadId, { x, y });
          return undefined;
        }

        const canvasBoundingRect = document.getElementsByClassName('real-canvas')[0].getBoundingClientRect();
        const componentMeta = _.cloneDeep(
          componentTypes.find((component) => component.component === item.component.component)
        );

        const newComponent = addNewWidgetToTheEditor(
          componentMeta,
          monitor,
          boxes,
          canvasBoundingRect,
          item.currentLayout,
          snapToGrid,
          zoomLevel
        );

        // Logic to add default child components
        const childrenBoxes = {};
        if (componentMeta.defaultChildren) {
          const parentMeta = componentMeta;
          const widgetResolvables = Object.freeze({
            Listview: 'listItem',
          });
          const customResolverVariable = widgetResolvables[parentMeta?.component];
          const defaultChildren = _.cloneDeep(parentMeta)['defaultChildren'];
          const parentId = newComponent.id;

          defaultChildren.forEach((child) => {
            const { componentName, layout, incrementWidth, properties, accessorKey, tab, defaultValue, styles } = child;

            const componentMeta = _.cloneDeep(
              componentTypes.find((component) => component.component === componentName)
            );
            const componentData = JSON.parse(JSON.stringify(componentMeta));

            const width = layout.width ? layout.width : (componentMeta.defaultSize.width * 100) / noOfGrids;
            const height = layout.height ? layout.height : componentMeta.defaultSize.height;
            const newComponentDefinition = {
              ...componentData.definition.properties,
            };

            if (_.isArray(properties) && properties.length > 0) {
              properties.forEach((prop) => {
                const accessor = customResolverVariable
                  ? `{{${customResolverVariable}.${accessorKey}}}`
                  : defaultValue[prop] || '';

                _.set(newComponentDefinition, prop, {
                  value: accessor,
                });
              });
              _.set(componentData, 'definition.properties', newComponentDefinition);
            }

            if (_.isArray(styles) && styles.length > 0) {
              styles.forEach((prop) => {
                const accessor = customResolverVariable
                  ? `{{${customResolverVariable}.${accessorKey}}}`
                  : defaultValue[prop] || '';

                _.set(newComponentDefinition, prop, {
                  value: accessor,
                });
              });
              _.set(componentData, 'definition.styles', newComponentDefinition);
            }

            const newChildComponent = addNewWidgetToTheEditor(
              componentData,
              {},
              boxes,
              {},
              item.currentLayout,
              snapToGrid,
              zoomLevel,
              true,
              true
            );

            _.set(childrenBoxes, newChildComponent.id, {
              component: {
                ...newChildComponent.component,
                parent: parentMeta.component === 'Tabs' ? parentId + '-' + tab : parentId,
              },

              layouts: {
                [currentLayout]: {
                  ...layout,
                  width: incrementWidth ? width * incrementWidth : width,
                  height: height,
                },
              },
            });
          });
        }

        const newBoxes = {
          ...boxes,
          [newComponent.id]: {
            component: newComponent.component,
            layouts: {
              ...newComponent.layout,
            },
          },
          ...childrenBoxes,
        };

        setBoxes(newBoxes);

        setSelectedComponent(newComponent.id, newComponent.component);

        return undefined;
      },
      collect: (monitor) => ({
        isOver: monitor.isOver(),
        isOverCurrent: monitor.isOver({ shallow: true }),
      }),
    }),
    [moveBox]
  );

  const onResizeStop = (boxList) => {
    const newBoxes = boxList.reduce((newBoxList, { id, height, width, x, y, gw }) => {
      const _canvasWidth = gw ? gw * noOfGrids : canvasWidth;
      let newWidth = Math.round((width * noOfGrids) / _canvasWidth);
      gw = gw ? gw : gridWidth;
      const parent = boxes[id]?.component?.parent;
      if (y < 0) {
        y = 0;
      }
      if (parent) {
        const parentElem = document.getElementById(`canvas-${parent}`);
        const parentId = parent.includes('-') ? parent?.split('-').slice(0, -1).join('-') : parent;
        const compoenentType = boxes[parentId]?.component.component;
        var parentHeight = parentElem?.clientHeight || height;
        if (height > parentHeight && ['Tabs', 'Listview'].includes(compoenentType)) {
          height = parentHeight;
          y = 0;
        }
        let posX = Math.round(x / gw);
        if (posX + newWidth > 43) {
          newWidth = 43 - posX;
        }
      }
      return {
        ...newBoxList,
        [id]: {
          ...boxes[id],
          layouts: {
            ...boxes[id]['layouts'],
            [currentLayout]: {
              ...boxes[id]['layouts'][currentLayout],
              width: newWidth ? newWidth : 1,
              height: height ? height : 10,
              top: y,
              left: Math.round(x / gw),
            },
          },
        },
      };
    }, {});
    let updatedBoxes = {
      ...boxes,
      ...newBoxes,
    };

    setBoxes(updatedBoxes);
    updateCanvasHeight(updatedBoxes);
  };

  function onDragStop(boxPositions) {
    const copyOfBoxes = JSON.parse(JSON.stringify(boxes));

    const updatedBoxes = boxPositions.reduce((boxesObj, { id, x, y, parent }) => {
      let _width = copyOfBoxes[id]['layouts'][currentLayout].width;
      let _height = copyOfBoxes[id]['layouts'][currentLayout].height;
      const containerWidth = parent ? useGridStore.getState().subContainerWidths[parent] : gridWidth;
      if (parent !== copyOfBoxes[id]['component']?.parent) {
        if (copyOfBoxes[id]['component']?.parent) {
          _width = Math.round(
            (copyOfBoxes[id]['layouts'][currentLayout].width *
              useGridStore.getState().subContainerWidths[boxes[id]['component']?.parent]) /
              containerWidth
          );
        } else {
          _width = Math.round((boxes[id]['layouts'][currentLayout].width * gridWidth) / containerWidth);
        }
      }
      if (_width === 0) {
        _width = 1;
      }
      let _left = Math.round(x / (parent ? useGridStore.getState().subContainerWidths[parent] : gridWidth));
      if (_width + _left > noOfGrids) {
        _left = _left - (_width + _left - noOfGrids);
        if (_left < 0) {
          _left = 0;
          _width = noOfGrids;
        }
      } else if (_left < 0) {
        _left = 0;
        if (_width > noOfGrids) {
          _width = noOfGrids;
        }
      }
      if (y < 0) {
        y = 0;
      }

      if (parent) {
        const parentElem = document.getElementById(`canvas-${parent}`);
        const parentId = copyOfBoxes[parent] ? parent : parent?.split('-').slice(0, -1).join('-');
        const compoenentType = copyOfBoxes[parentId]?.component.component;
        var parentHeight = parentElem?.clientHeight || _height;
        if (_height > parentHeight && ['Tabs', 'Listview'].includes(compoenentType)) {
          _height = parentHeight;
          y = 0;
        }
      }

      const componentData = JSON.parse(JSON.stringify(copyOfBoxes[id]['component']));
      componentData.parent = parent ? parent : null;

      return {
        ...copyOfBoxes,
        [id]: {
          ...copyOfBoxes[id],
          component: componentData,
          layouts: {
            ...copyOfBoxes[id]['layouts'],
            [currentLayout]: {
              ...copyOfBoxes[id]['layouts'][currentLayout],
              width: _width,
              height: _height,
              top: y,
              left: _left,
            },
          },
        },
      };
    }, {});
    let newBoxes = {
      ...copyOfBoxes,
      ...updatedBoxes,
    };
<<<<<<< HEAD
    const diffState = diff(boxes, newBoxes);

    setBoxes((prev) => {
      const updatedComponentsAsperDiff = Object.keys(diffState).reduce((acc, key) => {
        const component = newBoxes[key];
        if (component) {
          acc[key] = component;
        }
        return acc;
      }, {});

      return {
        ...prev,
        ...updatedComponentsAsperDiff,
      };
    });
=======

    handleLowPriorityWork(() => {
      const diffState = diff(boxes, newBoxes);

      setBoxes((prev) => {
        const updatedComponentsAsperDiff = Object.keys(diffState).reduce((acc, key) => {
          const component = newBoxes[key];
          if (component) {
            acc[key] = component;
          }
          return acc;
        }, {});

        return {
          ...prev,
          ...updatedComponentsAsperDiff,
        };
      });
    });

>>>>>>> d08e214a
    updateCanvasHeight(newBoxes);
  }

  const paramUpdated = useCallback(
    (id, param, value, opts = {}) => {
      if (id === 'resizingComponentId') {
        return;
      }
      if (Object.keys(value)?.length > 0) {
        setBoxes((boxes) =>
          update(boxes, {
            [id]: {
              $merge: {
                component: {
                  ...boxes[id]?.component,
                  definition: {
                    ...boxes[id]?.component?.definition,
                    properties: {
                      ...boxes?.[id]?.component?.definition?.properties,
                      [param]: value,
                    },
                  },
                },
              },
            },
          })
        );
        if (!_.isEmpty(opts)) {
          paramUpdatesOptsRef.current = opts;
        }
      }
    },
    [boxes, setBoxes]
  );

  const handleAddThread = async (e) => {
    e.stopPropogation && e.stopPropogation();

    const x = (e.nativeEvent.offsetX * 100) / canvasWidth;

    const elementIndex = commentsPreviewList.length;
    setCommentsPreviewList([
      ...commentsPreviewList,
      {
        x: x,
        y: e.nativeEvent.offsetY,
      },
    ]);

    const { data } = await commentsService.createThread({
      appId,
      x: x,
      y: e.nativeEvent.offsetY,
      appVersionsId,
      pageId: currentPageId,
    });

    // Remove the temporary loader preview
    const _commentsPreviewList = [...commentsPreviewList];
    _commentsPreviewList.splice(elementIndex, 1);
    setCommentsPreviewList(_commentsPreviewList);

    // Update the threads on all connected clients using websocket
    socket.send(
      JSON.stringify({
        event: 'events',
        data: { message: 'threads', appId },
      })
    );

    // Update the list of threads on the current users page
    addNewThread(data);
  };

  const handleAddThreadOnComponent = async (_, __, e) => {
    e.stopPropogation && e.stopPropogation();

    const canvasBoundingRect = document.getElementsByClassName('real-canvas')[0].getBoundingClientRect();
    const offsetFromTopOfWindow = canvasBoundingRect.top;
    const offsetFromLeftOfWindow = canvasBoundingRect.left;

    let x = Math.round(e.screenX - 18 + e.screenX * (1 - zoomLevel) - offsetFromLeftOfWindow);
    const y = Math.round(e.screenY + 18 + e.screenY * (1 - zoomLevel) - offsetFromTopOfWindow);

    x = (x * 100) / canvasWidth;

    const elementIndex = commentsPreviewList.length;
    setCommentsPreviewList([
      ...commentsPreviewList,
      {
        x,
        y: y - 130,
      },
    ]);
    const { data } = await commentsService.createThread({
      appId,
      x,
      y: y - 130,
      appVersionsId,
      pageId: currentPageId,
    });

    // Remove the temporary loader preview
    const _commentsPreviewList = [...commentsPreviewList];
    _commentsPreviewList.splice(elementIndex, 1);
    setCommentsPreviewList(_commentsPreviewList);

    // Update the threads on all connected clients using websocket
    socket.send(
      JSON.stringify({
        event: 'events',
        data: { message: 'threads', appId },
      })
    );

    // Update the list of threads on the current users page
    addNewThread(data);
  };

  if (showComments) {
    // const currentUser = JSON.parse(localStorage.getItem('currentUser'));
    // const currentUserInitials = `${currentUser.first_name?.charAt(0)}${currentUser.last_name?.charAt(0)}`;
    styles.cursor = `url("data:image/svg+xml,%3Csvg width='34' height='34' viewBox='0 0 34 34' fill='none' xmlns='http://www.w3.org/2000/svg'%3E%3Ccircle cx='17' cy='17' r='15.25' fill='white' stroke='%23FCAA0D' stroke-width='2.5' opacity='0.5' /%3E%3Ctext x='10' y='20' fill='%23000' opacity='0.5' font-family='inherit' font-size='11.2' font-weight='500' color='%23656d77'%3E%3C/text%3E%3C/svg%3E%0A"), text`;
  }

  const childComponents = useMemo(() => {
    const componentWithChildren = {};
    Object.keys(components).forEach((key) => {
      const component = components[key];
      const parent = component?.component?.parent;
      if (parent) {
        componentWithChildren[parent] = {
          ...componentWithChildren[parent],
          [key]: component,
        };
      }
    });
    return componentWithChildren;
  }, [components]);

  const getContainerProps = React.useCallback((componentId) => {
    return {
      mode,
      snapToGrid,
      onComponentClick,
      onEvent,
      appDefinition,
      appDefinitionChanged,
      currentState,
      appLoading,
      zoomLevel,
      setSelectedComponent,
      removeComponent,
      currentLayout,
      selectedComponents,
      darkMode,
      currentPageId,
      childComponents: childComponents[componentId],
      parentGridWidth: gridWidth,
      draggedSubContainer,
    };
  }, []);

  return (
    <ContainerWrapper
      showComments={showComments}
      handleAddThread={handleAddThread}
      containerRef={(el) => {
        canvasRef.current = el;
        drop(el);
      }}
      styles={styles}
      isDropping={draggingState}
      canvasHeight={canvasHeight}
    >
      {config.COMMENT_FEATURE_ENABLE && showComments && (
        <>
          <Comments socket={socket} newThread={newThread} canvasWidth={canvasWidth} currentPageId={currentPageId} />
          {commentsPreviewList.map((previewComment, index) => (
            <div
              key={index}
              style={{
                transform: `translate(${(previewComment.x * canvasWidth) / 100}px, ${previewComment.y}px)`,
                position: 'absolute',
                zIndex: 2,
              }}
            >
              <label className="form-selectgroup-item comment-preview-bubble">
                <span
                  className={cx(
                    'comment comment-preview-bubble-border cursor-move avatar avatar-sm shadow-lg bg-white avatar-rounded'
                  )}
                >
                  <Spinner />
                </span>
              </label>
            </div>
          ))}
        </>
      )}
      <div className="root">
        <div className="container-fluid rm-container p-0">
          {Object.entries({
            ...boxes,
          })
            .filter(([, box]) => isEmpty(box?.component?.parent))
            .map(([id, box]) => {
              const canShowInCurrentLayout =
                box.component.definition.others[currentLayout === 'mobile' ? 'showOnMobile' : 'showOnDesktop'].value;
<<<<<<< HEAD
              if (box.parent || !resolveReferences(canShowInCurrentLayout, useCurrentStateStore.getState())) {
=======

              if (box.parent || !resolveWidgetFieldValue(canShowInCurrentLayout)) {
>>>>>>> d08e214a
                return '';
              }
              return (
                <WidgetWrapper
                  isResizing={resizingComponentId === id}
                  widget={box}
                  key={id}
                  id={id}
                  gridWidth={gridWidth}
                  currentLayout={currentLayout}
                  mode={mode}
                >
                  <DraggableBox
                    className={showComments && 'pointer-events-none'}
                    canvasWidth={canvasWidth}
                    onComponentClick={
                      config.COMMENT_FEATURE_ENABLE && showComments ? handleAddThreadOnComponent : onComponentClick
                    }
                    onEvent={onEvent}
                    key={id}
                    paramUpdated={paramUpdated}
                    id={id}
                    {...box}
                    mode={mode}
                    inCanvas={true}
                    zoomLevel={zoomLevel}
                    removeComponent={removeComponent}
                    isSelectedComponent={
                      mode === 'edit' ? selectedComponents.find((component) => component.id === id) : false
                    }
                    darkMode={darkMode}
                    isMultipleComponentsSelected={selectedComponents?.length > 1 ? true : false}
                    getContainerProps={getContainerProps}
                    isVersionReleased={isVersionReleased}
                    currentPageId={currentPageId}
                  />
                </WidgetWrapper>
              );
            })}
          <ResizeGhostWidget
            resizingComponentId={resizingComponentId}
            widgets={boxes}
            currentLayout={currentLayout}
            canvasWidth={canvasWidth}
            gridWidth={gridWidth}
          />
          <DragGhostWidget />
          <DragContainer
            widgets={boxes}
            onResizeStop={onResizeStop}
            onDrag={onDragStop}
            gridWidth={gridWidth}
            selectedComponents={selectedComponents}
            currentLayout={currentLayout}
            currentPageId={currentPageId}
            draggedSubContainer={draggedSubContainer}
            mode={isVersionReleased ? 'view' : mode}
          />
        </div>
      </div>
      {Object.keys(boxes).length === 0 && !appLoading && !isDragging && (
        <div style={{ paddingTop: '10%' }}>
          <div className="mx-auto w-50 p-5 bg-light no-components-box">
            <center className="text-muted" data-cy={`empty-editor-text`}>
              You haven&apos;t added any components yet. Drag components from the right sidebar and drop here. Check out
              our&nbsp;
              <a
                className="color-indigo9 "
                href="https://docs.tooljet.com/docs/#quickstart-guide"
                target="_blank"
                rel="noreferrer"
              >
                guide
              </a>{' '}
              on adding components.
            </center>
          </div>
        </div>
      )}
    </ContainerWrapper>
  );
};

const WidgetWrapper = ({ children, widget, id, gridWidth, currentLayout, isResizing, mode }) => {
  const isGhostComponent = id === 'resizingComponentId';
  const {
    component: { parent },
    layouts,
  } = widget;
  const { isSelected, isHovered } = useEditorStore((state) => {
    const isSelected = !!(state.selectedComponents || []).find((selected) => selected?.id === id);
    const isHovered = state?.hoveredComponent == id;
    return { isSelected, isHovered };
  }, shallow);

  const isDragging = useGridStore((state) => state?.draggingComponentId === id);

  let layoutData = layouts?.[currentLayout];
  if (isEmpty(layoutData)) {
    layoutData = layouts?.['desktop'];
  }
  // const width = (canvasWidth * layoutData.width) / NO_OF_GRIDS;
  const width = gridWidth * layoutData.width;

  const isWidgetActive = (isSelected || isDragging) && mode !== 'view';
  const styles = {
    width: width + 'px',
    height: layoutData.height + 'px',
    transform: `translate(${layoutData.left * gridWidth}px, ${layoutData.top}px)`,
    ...(isGhostComponent ? { opacity: 0.5 } : {}),
    ...(isWidgetActive ? { zIndex: 3 } : {}),
  };

  return (
    <>
      <div
        className={
          isGhostComponent
            ? `ghost-target`
            : `target widget-target target1 ele-${id} moveable-box ${isResizing ? 'resizing-target' : ''} ${
                isWidgetActive ? 'active-target' : ''
              } ${isHovered ? 'hovered-target' : ''} ${isDragging ? 'opacity-0' : ''}`
        }
        data-id={`${parent}`}
        id={id}
        widgetid={id}
        style={{
          transform: `translate(332px, -134px)`,
          ...styles,
        }}
      >
        {children}
      </div>
    </>
  );
};

function DragGhostWidget() {
  const draggingComponentId = useGridStore((state) => state?.draggingComponentId);
  if (!draggingComponentId) return '';
  return (
    <div
      id={'moveable-drag-ghost'}
      style={{
        zIndex: 4,
        position: 'absolute',
        background: '#D9E2FC',
        opacity: '0.7',
      }}
    ></div>
  );
}

function ContainerWrapper({ children, canvasHeight, isDropping, showComments, handleAddThread, containerRef, styles }) {
  const { resizingComponentId, draggingComponentId, dragTarget } = useGridStore((state) => {
    const { resizingComponentId, draggingComponentId, dragTarget } = state;
    return { resizingComponentId, draggingComponentId, dragTarget };
  }, shallow);

  return (
    <div
      {...(config.COMMENT_FEATURE_ENABLE && showComments && { onClick: handleAddThread })}
      ref={containerRef}
      style={{ ...styles, height: canvasHeight }}
      className={cx('real-canvas', {
        'show-grid': (!!resizingComponentId && !dragTarget) || (!!draggingComponentId && !dragTarget) || isDropping,
      })}
      id="real-canvas"
      data-cy="real-canvas"
      canvas-height={canvasHeight}
    >
      {children}
    </div>
  );
}

const ResizeGhostWidget = ({ resizingComponentId, widgets, currentLayout, canvasWidth, gridWidth }) => {
  const dragTarget = useGridStore((state) => state.dragTarget);
  if (!resizingComponentId || dragTarget) {
    return '';
  }

  return (
    <GhostWidget
      layouts={widgets?.[resizingComponentId]?.layouts}
      currentLayout={currentLayout}
      canvasWidth={canvasWidth}
      gridWidth={gridWidth}
    />
  );
};<|MERGE_RESOLUTION|>--- conflicted
+++ resolved
@@ -25,11 +25,7 @@
 import { compact, correctBounds } from './gridUtils';
 import { isPDFSupported } from '@/_stores/utils';
 import toast from 'react-hot-toast';
-<<<<<<< HEAD
-import { isOnlyLayoutUpdate } from '@/_helpers/editorHelpers';
-=======
 import { isOnlyLayoutUpdate, handleLowPriorityWork } from '@/_helpers/editorHelpers';
->>>>>>> d08e214a
 import GhostWidget from './GhostWidget';
 import { useDraggedSubContainer, useGridStore } from '@/_stores/gridStore';
 
@@ -50,13 +46,8 @@
   socket,
   handleUndo,
   handleRedo,
-<<<<<<< HEAD
-  currentPageId,
-}) => {
-=======
 }) => {
   const currentPageId = useEditorStore.getState().currentPageId;
->>>>>>> d08e214a
   const appDefinition = useEditorStore.getState().appDefinition;
   // Dont update first time to skip
   // redundant save on app definition load
@@ -607,24 +598,6 @@
       ...copyOfBoxes,
       ...updatedBoxes,
     };
-<<<<<<< HEAD
-    const diffState = diff(boxes, newBoxes);
-
-    setBoxes((prev) => {
-      const updatedComponentsAsperDiff = Object.keys(diffState).reduce((acc, key) => {
-        const component = newBoxes[key];
-        if (component) {
-          acc[key] = component;
-        }
-        return acc;
-      }, {});
-
-      return {
-        ...prev,
-        ...updatedComponentsAsperDiff,
-      };
-    });
-=======
 
     handleLowPriorityWork(() => {
       const diffState = diff(boxes, newBoxes);
@@ -645,7 +618,6 @@
       });
     });
 
->>>>>>> d08e214a
     updateCanvasHeight(newBoxes);
   }
 
@@ -855,12 +827,8 @@
             .map(([id, box]) => {
               const canShowInCurrentLayout =
                 box.component.definition.others[currentLayout === 'mobile' ? 'showOnMobile' : 'showOnDesktop'].value;
-<<<<<<< HEAD
-              if (box.parent || !resolveReferences(canShowInCurrentLayout, useCurrentStateStore.getState())) {
-=======
 
               if (box.parent || !resolveWidgetFieldValue(canShowInCurrentLayout)) {
->>>>>>> d08e214a
                 return '';
               }
               return (
