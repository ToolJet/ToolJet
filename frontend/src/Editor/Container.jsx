--- conflicted
+++ resolved
@@ -82,23 +82,13 @@
     }),
     shallow
   );
-<<<<<<< HEAD
-=======
-  const { showComments, currentLayout, selectedComponents } = useEditorStore(
-    (state) => ({
-      showComments: state?.showComments,
-      currentLayout: state?.currentLayout,
-      selectedComponents: state?.selectedComponents,
-    }),
-    shallow
-  );
+
   const { appId } = useAppDataStore(
     (state) => ({
       appId: state?.appId,
     }),
     shallow
   );
->>>>>>> d3abb3bf
 
   const [boxes, setBoxes] = useState([]);
   const [isDragging, setIsDragging] = useState(false);
@@ -107,11 +97,6 @@
   const [newThread, addNewThread] = useState({});
   const [isContainerFocused, setContainerFocus] = useState(false);
   const [canvasHeight, setCanvasHeight] = useState(null);
-<<<<<<< HEAD
-
-  const router = useRouter();
-=======
->>>>>>> d3abb3bf
   const canvasRef = useRef(null);
   const focusedParentIdRef = useRef(undefined);
   useHotkeys('meta+z, control+z', () => handleUndo());
