--- conflicted
+++ resolved
@@ -62,10 +62,11 @@
   const [subContainerWidths, setSubContainerWidths] = useState({});
   const [draggedSubContainer, setDraggedSubContainer] = useDraggedSubContainer(false);
 
-  const { showComments, currentLayout } = useEditorStore(
+  const { showComments, currentLayout, selectedComponents } = useEditorStore(
     (state) => ({
       showComments: state?.showComments,
       currentLayout: state?.currentLayout,
+      selectedComponents: state?.selectedComponents,
     }),
     shallow
   );
@@ -349,7 +350,6 @@
     [moveBox]
   );
 
-<<<<<<< HEAD
   const onResizeStop = (boxList, id, height, width, x, y) => {
     const newBoxes = boxList.reduce((newBoxList, { id, height, width, x, y, gw }) => {
       const _canvasWidth = gw ? gw * noOfGrids : canvasWidth;
@@ -380,49 +380,6 @@
     setBoxes(updatedBoxes);
     updateCanvasHeight(updatedBoxes);
   };
-=======
-  const onDragStop = useCallback(
-    (e, componentId, direction, currentLayout) => {
-      if (isVersionReleased) {
-        enableReleasedVersionPopupState();
-        return;
-      }
-      // const id = componentId ? componentId : uuidv4();
-
-      // Get the width of the canvas
-      const canvasBounds = document.getElementsByClassName('real-canvas')[0].getBoundingClientRect();
-      const canvasWidth = canvasBounds?.width;
-      const nodeBounds = direction.node.getBoundingClientRect();
-
-      // Computing the left offset
-      const leftOffset = nodeBounds.x - canvasBounds.x;
-      const currentLeftOffset = boxes[componentId]?.layouts?.[currentLayout]?.left;
-      const leftDiff = currentLeftOffset - convertXToPercentage(leftOffset, canvasWidth);
-
-      // Computing the top offset
-      // const currentTopOffset = boxes[componentId].layouts[currentLayout].top;
-      const topDiff = boxes[componentId].layouts[currentLayout].top - (nodeBounds.y - canvasBounds.y);
-
-      let newBoxes = { ...boxes };
-
-      for (const selectedComponent of useEditorStore.getState().selectedComponents) {
-        newBoxes = produce(newBoxes, (draft) => {
-          if (draft[selectedComponent.id]) {
-            const topOffset = draft[selectedComponent.id].layouts[currentLayout].top;
-            const leftOffset = draft[selectedComponent.id].layouts[currentLayout].left;
-
-            draft[selectedComponent.id].layouts[currentLayout].top = topOffset - topDiff;
-            draft[selectedComponent.id].layouts[currentLayout].left = leftOffset - leftDiff;
-          }
-        });
-      }
-
-      setBoxes(newBoxes);
-      updateCanvasHeight(newBoxes);
-    },
-    [isVersionReleased, enableReleasedVersionPopupState, boxes, setBoxes, updateCanvasHeight]
-  );
->>>>>>> 48653181
 
   function onDragStop(boxPositions) {
     const updatedBoxes = boxPositions.reduce((boxesObj, { id, x, y, parent }) => {
@@ -438,17 +395,8 @@
           _width = Math.round((boxes[id]['layouts'][currentLayout].width * gridWidth) / containerWidth);
         }
       }
-<<<<<<< HEAD
       if (_width === 0) {
         _width = 1;
-=======
-
-      const deltaWidth = Math.round(d.width / gridWidth) * gridWidth; //rounding of width of element to nearest multiple of gridWidth
-      const deltaHeight = d.height;
-
-      if (deltaWidth === 0 && deltaHeight === 0) {
-        return;
->>>>>>> 48653181
       }
       return {
         ...boxesObj,
