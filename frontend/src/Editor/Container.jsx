--- conflicted
+++ resolved
@@ -1,16 +1,12 @@
 /* eslint-disable import/no-named-as-default */
-import React, { useCallback, useState, useEffect, useRef, useMemo, useContext } from 'react';
+import React, { useCallback, useState, useEffect, useRef, useMemo } from 'react';
 import cx from 'classnames';
 import { useDrop, useDragLayer } from 'react-dnd';
 import { ItemTypes } from './ItemTypes';
 import { DraggableBox } from './DraggableBox';
 import update from 'immutability-helper';
 import { componentTypes } from './WidgetManager/components';
-<<<<<<< HEAD
-import { resolveReferences, isPDFSupported } from '@/_helpers/utils';
-=======
-import { resolveReferences, getWorkspaceId } from '@/_helpers/utils';
->>>>>>> eef2a49f
+import { resolveReferences, isPDFSupported, getWorkspaceId } from '@/_helpers/utils';
 import Comments from './Comments';
 import { commentsService } from '@/_services';
 import config from 'config';
@@ -29,13 +25,9 @@
 import _ from 'lodash';
 // eslint-disable-next-line import/no-unresolved
 import { diff } from 'deep-object-diff';
-<<<<<<< HEAD
-=======
 import './editor.theme.scss';
 import SolidIcon from '@/_ui/Icon/SolidIcons';
 import BulkIcon from '@/_ui/Icon/BulkIcons';
-import { isPDFSupported } from '@/_stores/utils';
->>>>>>> eef2a49f
 import toast from 'react-hot-toast';
 import { getSubpath } from '@/_helpers/routes';
 
