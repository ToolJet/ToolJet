/* eslint-disable import/no-named-as-default */
import React, { useCallback, useState, useEffect, useRef, useMemo, useContext } from 'react';
import cx from 'classnames';
import { useDrop, useDragLayer } from 'react-dnd';
import { ItemTypes } from './ItemTypes';
import { DraggableBox } from './DraggableBox';
import update from 'immutability-helper';
import { componentTypes } from './WidgetManager/components';
import { resolveReferences, getWorkspaceId } from '@/_helpers/utils';
import Comments from './Comments';
import { commentsService } from '@/_services';
import config from 'config';
import Spinner from '@/_ui/Spinner';
import { useHotkeys } from 'react-hotkeys-hook';
const produce = require('immer').default;
import { addComponents, addNewWidgetToTheEditor } from '@/_helpers/appUtils';
import { useCurrentState } from '@/_stores/currentStateStore';
import { useAppVersionStore } from '@/_stores/appVersionStore';
import { useEditorStore } from '@/_stores/editorStore';
import { useAppInfo } from '@/_stores/appDataStore';
import { shallow } from 'zustand/shallow';
<<<<<<< HEAD
import { useDataQueriesActions } from '@/_stores/dataQueriesStore';
import { useQueryPanelActions } from '@/_stores/queryPanelStore';
import { useSampleDataSource } from '@/_stores/dataSourcesStore';
import { ModuleContext } from '../_contexts/ModuleContext';
=======
>>>>>>> 4fd5666d
import _ from 'lodash';
// eslint-disable-next-line import/no-unresolved
import { diff } from 'deep-object-diff';
import './editor.theme.scss';
import SolidIcon from '@/_ui/Icon/SolidIcons';
import BulkIcon from '@/_ui/Icon/BulkIcons';
import { isPDFSupported } from '@/_stores/utils';
import toast from 'react-hot-toast';
import { getSubpath } from '@/_helpers/routes';

const NO_OF_GRIDS = 43;

export const Container = ({
  canvasWidth,
  mode,
  snapToGrid,
  onComponentClick,
  onEvent,
  appDefinition,
  appDefinitionChanged,
  onComponentOptionChanged,
  onComponentOptionsChanged,
  appLoading,
  setSelectedComponent,
  zoomLevel,
  removeComponent,
  deviceWindowWidth,
  socket,
  handleUndo,
  handleRedo,
  sideBarDebugger,
  currentPageId,
  darkMode,
}) => {
  // Dont update first time to skip
  // redundant save on app definition load
  const { createDataQuery } = useDataQueriesActions();
  const { setPreviewData } = useQueryPanelActions();
  const sampleDataSource = useSampleDataSource();
  const firstUpdate = useRef(true);

  const { showComments, currentLayout } = useEditorStore(
    (state) => ({
      showComments: state?.showComments,
      currentLayout: state?.currentLayout,
    }),
    shallow
  );

  const { appId } = useAppInfo();

  const currentState = useCurrentState();
  const { appVersionsId, enableReleasedVersionPopupState, isVersionReleased } = useAppVersionStore(
    (state) => ({
      appVersionsId: state?.editingVersion?.id,
      enableReleasedVersionPopupState: state.actions.enableReleasedVersionPopupState,
      isVersionReleased: state.isVersionReleased,
    }),
    shallow
  );

  const gridWidth = canvasWidth / NO_OF_GRIDS;
  const styles = {
    width: currentLayout === 'mobile' ? deviceWindowWidth : '100%',
    maxWidth: currentLayout === 'mobile' ? deviceWindowWidth : `${canvasWidth}px`,
    backgroundSize: `${gridWidth}px 10px`,
  };

  const components = useMemo(
    () => appDefinition.pages[currentPageId]?.components ?? {},
    // eslint-disable-next-line react-hooks/exhaustive-deps
    [JSON.stringify(appDefinition), currentPageId]
  );

  const [boxes, setBoxes] = useState([]);
  const [isDragging, setIsDragging] = useState(false);
  const [isResizing, setIsResizing] = useState(false);
  const [commentsPreviewList, setCommentsPreviewList] = useState([]);
  const [newThread, addNewThread] = useState({});
  const [isContainerFocused, setContainerFocus] = useState(false);
  const [canvasHeight, setCanvasHeight] = useState(null);

  const paramUpdatesOptsRef = useRef({});
  const canvasRef = useRef(null);
  const focusedParentIdRef = useRef(undefined);
  useHotkeys('meta+z, control+z', () => handleUndo());
  useHotkeys('meta+shift+z, control+shift+z', () => handleRedo());
  useHotkeys(
    'meta+v, control+v',
    async () => {
      if (isContainerFocused && !isVersionReleased) {
        // Check if the clipboard API is available
        if (navigator.clipboard && typeof navigator.clipboard.readText === 'function') {
          try {
            const cliptext = await navigator.clipboard.readText();
            addComponents(
              currentPageId,
              appDefinition,
              appDefinitionChanged,
              focusedParentIdRef.current,
              JSON.parse(cliptext),
              true
            );
          } catch (err) {
            console.log(err);
          }
        } else {
          console.log('Clipboard API is not available in this browser.');
        }
      }
      enableReleasedVersionPopupState();
    },
    [isContainerFocused, appDefinition, focusedParentIdRef.current]
  );

  useEffect(() => {
    setBoxes(components);
    // eslint-disable-next-line react-hooks/exhaustive-deps
  }, [JSON.stringify(components)]);

  useEffect(() => {
    const handleClick = (e) => {
      if (canvasRef.current.contains(e.target) || document.getElementById('modal-container')?.contains(e.target)) {
        const elem = e.target.closest('.real-canvas').getAttribute('id');
        if (elem === 'real-canvas') {
          focusedParentIdRef.current = undefined;
        } else {
          const parentId = elem.split('canvas-')[1];
          focusedParentIdRef.current = parentId;
        }
        if (!isContainerFocused) {
          setContainerFocus(true);
        }
      } else if (isContainerFocused) {
        setContainerFocus(false);
      }
    };
    document.addEventListener('click', handleClick);
    return () => document.removeEventListener('click', handleClick);
  }, [isContainerFocused, canvasRef]);

  //listening to no of component change to handle addition/deletion of widgets
  const noOfBoxs = Object.values(boxes || []).length;
  useEffect(() => {
    updateCanvasHeight(boxes);
    // eslint-disable-next-line react-hooks/exhaustive-deps
  }, [noOfBoxs]);

  const moveBox = useCallback(
    (id, layouts) => {
      setBoxes(
        update(boxes, {
          [id]: {
            $merge: { layouts },
          },
        })
      );
    },
    [boxes]
  );

  useEffect(() => {
    if (firstUpdate.current) {
      firstUpdate.current = false;
      return;
    }

    const newDefinition = {
      ...appDefinition,
      pages: {
        ...appDefinition.pages,
        [currentPageId]: {
          ...appDefinition.pages[currentPageId],
          components: boxes,
        },
      },
    };

    //need to check if a new component is added or deleted

    const oldComponents = appDefinition.pages[currentPageId]?.components ?? {};
    const newComponents = boxes;

    const componendAdded = Object.keys(newComponents).length > Object.keys(oldComponents).length;

    const opts = _.isEmpty(paramUpdatesOptsRef.current) ? { containerChanges: true } : paramUpdatesOptsRef.current;

    paramUpdatesOptsRef.current = {};

    if (componendAdded) {
      opts.componentAdded = true;
    }

    const shouldUpdate = !_.isEmpty(diff(appDefinition, newDefinition));
    if (shouldUpdate) {
      appDefinitionChanged(newDefinition, opts);
    }

    // eslint-disable-next-line react-hooks/exhaustive-deps
  }, [boxes]);

  const { draggingState } = useDragLayer((monitor) => {
    if (monitor.isDragging()) {
      if (!monitor.getItem().parent) {
        return { draggingState: true };
      } else {
        return { draggingState: false };
      }
    } else {
      return { draggingState: false };
    }
  });

  function convertXToPercentage(x, canvasWidth) {
    return (x * 100) / canvasWidth;
  }

  const updateCanvasHeight = useCallback(
    (components) => {
      const maxHeight = Object.values(components).reduce((max, component) => {
        const layout = component?.layouts?.[currentLayout];
        if (!layout) {
          return max;
        }
        const sum = layout.top + layout.height;
        return Math.max(max, sum);
      }, 0);

      const bottomPadding = mode === 'view' ? 100 : 300;
      const frameHeight = mode === 'view' ? 45 : 85;
      setCanvasHeight(`max(100vh - ${frameHeight}px, ${maxHeight + bottomPadding}px)`);
    },
    [setCanvasHeight, currentLayout, mode]
  );

  useEffect(() => {
    setIsDragging(draggingState);
  }, [draggingState]);

  const [, drop] = useDrop(
    () => ({
      accept: [ItemTypes.BOX, ItemTypes.COMMENT],
      async drop(item, monitor) {
        if (item.parent) {
          return;
        }

        if (item.component.component === 'PDF' && !isPDFSupported()) {
          toast.error(
            'PDF is not supported in this version of browser. We recommend upgrading to the latest version for full support.'
          );
          return;
        }

        if (item.name === 'comment') {
          const canvasBoundingRect = document.getElementsByClassName('real-canvas')[0].getBoundingClientRect();
          const offsetFromTopOfWindow = canvasBoundingRect.top;
          const offsetFromLeftOfWindow = canvasBoundingRect.left;
          const currentOffset = monitor.getSourceClientOffset();

          const xOffset = Math.round(currentOffset.x + currentOffset.x * (1 - zoomLevel) - offsetFromLeftOfWindow);
          const y = Math.round(currentOffset.y + currentOffset.y * (1 - zoomLevel) - offsetFromTopOfWindow);

          const x = (xOffset * 100) / canvasWidth;

          const element = document.getElementById(`thread-${item.threadId}`);
          element.style.transform = `translate(${xOffset}px, ${y}px)`;
          commentsService.updateThread(item.threadId, { x, y });
          return undefined;
        }

        const canvasBoundingRect = document.getElementsByClassName('real-canvas')[0].getBoundingClientRect();
        const componentMeta = _.cloneDeep(
          componentTypes.find((component) => component.component === item.component.component)
        );
        const newComponent = addNewWidgetToTheEditor(
          componentMeta,
          monitor,
          boxes,
          canvasBoundingRect,
          item.currentLayout,
          snapToGrid,
          zoomLevel
        );

        const newBoxes = {
          ...boxes,
          [newComponent.id]: {
            component: newComponent.component,
            layouts: {
              ...newComponent.layout,
            },
            withDefaultChildren: newComponent.withDefaultChildren,
          },
        };

        setBoxes(newBoxes);

        setSelectedComponent(newComponent.id, newComponent.component);

        return undefined;
      },
    }),
    [moveBox]
  );

  const onDragStop = useCallback(
    (e, componentId, direction, currentLayout) => {
      if (isVersionReleased) {
        enableReleasedVersionPopupState();
        return;
      }
      // const id = componentId ? componentId : uuidv4();

      // Get the width of the canvas
      const canvasBounds = document.getElementsByClassName('real-canvas')[0].getBoundingClientRect();
      const canvasWidth = canvasBounds?.width;
      const nodeBounds = direction.node.getBoundingClientRect();

      // Computing the left offset
      const leftOffset = nodeBounds.x - canvasBounds.x;
      const currentLeftOffset = boxes[componentId]?.layouts?.[currentLayout]?.left;
      const leftDiff = currentLeftOffset - convertXToPercentage(leftOffset, canvasWidth);

      // Computing the top offset
      // const currentTopOffset = boxes[componentId].layouts[currentLayout].top;
      const topDiff = boxes[componentId].layouts[currentLayout].top - (nodeBounds.y - canvasBounds.y);

      let newBoxes = { ...boxes };

      for (const selectedComponent of useEditorStore.getState().selectedComponents) {
        newBoxes = produce(newBoxes, (draft) => {
          if (draft[selectedComponent.id]) {
            const topOffset = draft[selectedComponent.id].layouts[currentLayout].top;
            const leftOffset = draft[selectedComponent.id].layouts[currentLayout].left;

            draft[selectedComponent.id].layouts[currentLayout].top = topOffset - topDiff;
            draft[selectedComponent.id].layouts[currentLayout].left = leftOffset - leftDiff;
          }
        });
      }

      setBoxes(newBoxes);
      updateCanvasHeight(newBoxes);
    },
    [isVersionReleased, enableReleasedVersionPopupState, boxes, setBoxes, updateCanvasHeight]
  );

  const onResizeStop = useCallback(
    (id, e, direction, ref, d, position) => {
      if (isVersionReleased) {
        enableReleasedVersionPopupState();
        return;
      }

      const deltaWidth = Math.round(d.width / gridWidth) * gridWidth; //rounding of width of element to nearest multiple of gridWidth
      const deltaHeight = d.height;

      if (deltaWidth === 0 && deltaHeight === 0) {
        return;
      }

      let { x, y } = position;
      x = Math.round(x / gridWidth) * gridWidth;

      const defaultData = {
        top: 100,
        left: 0,
        width: 445,
        height: 500,
      };

      let { left, top, width, height } = boxes[id]['layouts'][currentLayout] || defaultData;

      const boundingRect = document.getElementsByClassName('canvas-area')[0].getBoundingClientRect();
      const canvasWidth = boundingRect?.width;

      //round the width to nearest multiple of gridwidth before converting to %
      const currentWidth = (canvasWidth * width) / NO_OF_GRIDS;
      let newWidth = currentWidth + deltaWidth;
      newWidth = Math.round(newWidth / gridWidth) * gridWidth;
      width = (newWidth * NO_OF_GRIDS) / canvasWidth;

      height = height + deltaHeight;

      top = y;
      left = (x * 100) / canvasWidth;

      let newBoxes = {
        ...boxes,
        [id]: {
          ...boxes[id],
          layouts: {
            ...boxes[id]['layouts'],
            [currentLayout]: {
              ...boxes[id]['layouts'][currentLayout],
              width,
              height,
              top,
              left,
            },
          },
        },
      };

      setBoxes(newBoxes);
      updateCanvasHeight(newBoxes);
    },
    [setBoxes, currentLayout, boxes, enableReleasedVersionPopupState, isVersionReleased, updateCanvasHeight, gridWidth]
  );

  const paramUpdated = useCallback(
    (id, param, value, opts = {}) => {
      if (Object.keys(value)?.length > 0) {
        setBoxes((boxes) =>
          update(boxes, {
            [id]: {
              $merge: {
                component: {
                  ...boxes[id]?.component,
                  definition: {
                    ...boxes[id]?.component?.definition,
                    properties: {
                      ...boxes?.[id]?.component?.definition?.properties,
                      [param]: value,
                    },
                  },
                },
              },
            },
          })
        );
        if (!_.isEmpty(opts)) {
          paramUpdatesOptsRef.current = opts;
        }
      }
    },
    [boxes, setBoxes]
  );

  const handleAddThread = async (e) => {
    e.stopPropogation && e.stopPropogation();

    const x = (e.nativeEvent.offsetX * 100) / canvasWidth;

    const elementIndex = commentsPreviewList.length;
    setCommentsPreviewList([
      ...commentsPreviewList,
      {
        x: x,
        y: e.nativeEvent.offsetY,
      },
    ]);

    const { data } = await commentsService.createThread({
      appId,
      x: x,
      y: e.nativeEvent.offsetY,
      appVersionsId,
      pageId: currentPageId,
    });

    // Remove the temporary loader preview
    const _commentsPreviewList = [...commentsPreviewList];
    _commentsPreviewList.splice(elementIndex, 1);
    setCommentsPreviewList(_commentsPreviewList);

    // Update the threads on all connected clients using websocket
    socket.send(
      JSON.stringify({
        event: 'events',
        data: { message: 'threads', appId },
      })
    );

    // Update the list of threads on the current users page
    addNewThread(data);
  };

  const handleAddThreadOnComponent = async (_, __, e) => {
    e.stopPropogation && e.stopPropogation();

    const canvasBoundingRect = document.getElementsByClassName('real-canvas')[0].getBoundingClientRect();
    const offsetFromTopOfWindow = canvasBoundingRect.top;
    const offsetFromLeftOfWindow = canvasBoundingRect.left;

    let x = Math.round(e.screenX - 18 + e.screenX * (1 - zoomLevel) - offsetFromLeftOfWindow);
    const y = Math.round(e.screenY + 18 + e.screenY * (1 - zoomLevel) - offsetFromTopOfWindow);

    x = (x * 100) / canvasWidth;

    const elementIndex = commentsPreviewList.length;
    setCommentsPreviewList([
      ...commentsPreviewList,
      {
        x,
        y: y - 130,
      },
    ]);
    const { data } = await commentsService.createThread({
      appId,
      x,
      y: y - 130,
      appVersionsId,
      pageId: currentPageId,
    });

    // Remove the temporary loader preview
    const _commentsPreviewList = [...commentsPreviewList];
    _commentsPreviewList.splice(elementIndex, 1);
    setCommentsPreviewList(_commentsPreviewList);

    // Update the threads on all connected clients using websocket
    socket.send(
      JSON.stringify({
        event: 'events',
        data: { message: 'threads', appId },
      })
    );

    // Update the list of threads on the current users page
    addNewThread(data);
  };

  if (showComments) {
    // const currentUser = JSON.parse(localStorage.getItem('currentUser'));
    // const currentUserInitials = `${currentUser.first_name?.charAt(0)}${currentUser.last_name?.charAt(0)}`;
    styles.cursor = `url("data:image/svg+xml,%3Csvg width='34' height='34' viewBox='0 0 34 34' fill='none' xmlns='http://www.w3.org/2000/svg'%3E%3Ccircle cx='17' cy='17' r='15.25' fill='white' stroke='%23FCAA0D' stroke-width='2.5' opacity='0.5' /%3E%3Ctext x='10' y='20' fill='%23000' opacity='0.5' font-family='inherit' font-size='11.2' font-weight='500' color='%23656d77'%3E%3C/text%3E%3C/svg%3E%0A"), text`;
  }

  const childComponents = useMemo(() => {
    const componentWithChildren = {};
    Object.keys(components).forEach((key) => {
      const component = components[key];
      const parent = component?.component?.parent;
      if (parent) {
        componentWithChildren[parent] = {
          ...componentWithChildren[parent],
          [key]: component,
        };
      }
    });
    return componentWithChildren;
  }, [components]);

  const resizingStatusChanged = useCallback(
    (status) => {
      setIsResizing(status);
    },
    [setIsResizing]
  );

  const openAddUserWorkspaceSetting = () => {
    const workspaceId = getWorkspaceId();
    const subPath = getSubpath();
    const path = subPath
      ? `${subPath}/${workspaceId}/workspace-settings?adduser=true`
      : `/${workspaceId}/workspace-settings?adduser=true`;
    window.open(path, '_blank');
  };

  const handleConnectSampleDB = () => {
    const source = sampleDataSource;
    const query = `SELECT tablename \nFROM pg_catalog.pg_tables \nWHERE schemaname='public';`;
    createDataQuery(source, true, { query });
    setPreviewData(null);
  };

  const draggingStatusChanged = useCallback(
    (status) => {
      setIsDragging(status);
    },
    [setIsDragging]
  );
  const containerProps = useMemo(() => {
    return {
      mode,
      snapToGrid,
      onComponentClick,
      onEvent,
      appDefinition,
      appDefinitionChanged,
      currentState,
      onComponentOptionChanged,
      onComponentOptionsChanged,
      appLoading,
      zoomLevel,
      setSelectedComponent,
      removeComponent,
      currentLayout,
      deviceWindowWidth,
      darkMode,
      sideBarDebugger,
      currentPageId,
      childComponents,
    };
  }, [
    mode,
    snapToGrid,
    onComponentClick,
    onEvent,
    appDefinition,
    appDefinitionChanged,
    currentState,
    onComponentOptionChanged,
    onComponentOptionsChanged,
    appLoading,
    zoomLevel,
    setSelectedComponent,
    removeComponent,
    currentLayout,
    deviceWindowWidth,
    darkMode,
    sideBarDebugger,
    currentPageId,
    childComponents,
  ]);

  const queryBoxText = sampleDataSource
    ? 'Connect to your data source or use our sample data source to start playing around!'
    : 'Connect to a data source to be able to create a query';

  return (
    <div
      {...(config.COMMENT_FEATURE_ENABLE && showComments && { onClick: handleAddThread })}
      ref={(el) => {
        canvasRef.current = el;
        drop(el);
      }}
      style={{ ...styles, height: canvasHeight }}
      className={cx('real-canvas', {
        'show-grid': isDragging || isResizing,
      })}
      id="real-canvas"
      data-cy="real-canvas"
      canvas-height={canvasHeight}
    >
      {config.COMMENT_FEATURE_ENABLE && showComments && (
        <>
          <Comments socket={socket} newThread={newThread} canvasWidth={canvasWidth} currentPageId={currentPageId} />
          {commentsPreviewList.map((previewComment, index) => (
            <div
              key={index}
              style={{
                transform: `translate(${(previewComment.x * canvasWidth) / 100}px, ${previewComment.y}px)`,
                position: 'absolute',
                zIndex: 2,
              }}
            >
              <label className="form-selectgroup-item comment-preview-bubble">
                <span
                  className={cx(
                    'comment comment-preview-bubble-border cursor-move avatar avatar-sm shadow-lg bg-white avatar-rounded'
                  )}
                >
                  <Spinner />
                </span>
              </label>
            </div>
          ))}
        </>
      )}
      {Object.keys(boxes).map((key) => {
        const box = boxes[key];
        const canShowInCurrentLayout =
          box.component.definition.others[currentLayout === 'mobile' ? 'showOnMobile' : 'showOnDesktop'].value;
        const addDefaultChildren = box.withDefaultChildren;

        if (!box.component.parent && resolveReferences(canShowInCurrentLayout, currentState)) {
          return (
            <DraggableBox
              className={showComments && 'pointer-events-none'}
              canvasWidth={canvasWidth}
              onComponentClick={
                config.COMMENT_FEATURE_ENABLE && showComments ? handleAddThreadOnComponent : onComponentClick
              }
              onEvent={onEvent}
              onComponentOptionChanged={onComponentOptionChanged}
              onComponentOptionsChanged={onComponentOptionsChanged}
              key={key}
              onResizeStop={onResizeStop}
              onDragStop={onDragStop}
              paramUpdated={paramUpdated}
              id={key}
              {...boxes[key]}
              mode={mode}
              resizingStatusChanged={resizingStatusChanged}
              draggingStatusChanged={draggingStatusChanged}
              inCanvas={true}
              zoomLevel={zoomLevel}
              setSelectedComponent={setSelectedComponent}
              removeComponent={removeComponent}
              deviceWindowWidth={deviceWindowWidth}
              darkMode={darkMode}
              sideBarDebugger={sideBarDebugger}
              childComponents={childComponents[key]}
              containerProps={{ ...containerProps, addDefaultChildren }}
            />
          );
        }
      })}
      {Object.keys(boxes).length === 0 && !appLoading && !isDragging && (
        <div style={{ paddingTop: '10%' }}>
          <div className="row empty-box-cont">
            <div className="col-md-4 dotted-cont">
              <div className="box-icon">
                <BulkIcon name="addtemplate" width="25" viewBox="0 0 28 28" />
              </div>
              <div className={`title-text`} data-cy="empty-editor-text">
                Drag and drop a component
              </div>
              <div className="title-desc">
                Choose a component from the right side panel or use our pre-built templates to get started quickly!
              </div>
            </div>
            <div className="col-md-4 dotted-cont">
              <div className="box-icon">
                <SolidIcon name="datasource" fill="#3E63DD" width="25" />
              </div>
              <div className={`title-text`}>Create a Query</div>
              <div className="title-desc">{queryBoxText}</div>
              {!!sampleDataSource && (
                <div className="box-link">
                  <div className="child">
                    <a className="link-but" onClick={handleConnectSampleDB}>
                      Connect to sample data source{' '}
                    </a>
                  </div>

                  <div>
                    <BulkIcon name="arrowright" fill="#3E63DD" />
                  </div>
                </div>
              )}
            </div>

            <div className="col-md-4 dotted-cont">
              <div className="box-icon">
                <BulkIcon name="invitecollab" width="25" viewBox="0 0 28 28" />
              </div>
              <div className={`title-text `}>Share your application!</div>
              <div className="title-desc">
                Invite users to collaborate in real-time with multiplayer editing and comments for seamless development.
              </div>
              <div className="box-link">
                <div className="child">
                  <a className="link-but" onClick={openAddUserWorkspaceSetting}>
                    Invite collaborators{' '}
                  </a>
                </div>
                <div>
                  <BulkIcon name="arrowright" fill="#3E63DD" />
                </div>
              </div>
            </div>
          </div>
        </div>
      )}
    </div>
  );
};<|MERGE_RESOLUTION|>--- conflicted
+++ resolved
@@ -19,13 +19,9 @@
 import { useEditorStore } from '@/_stores/editorStore';
 import { useAppInfo } from '@/_stores/appDataStore';
 import { shallow } from 'zustand/shallow';
-<<<<<<< HEAD
 import { useDataQueriesActions } from '@/_stores/dataQueriesStore';
 import { useQueryPanelActions } from '@/_stores/queryPanelStore';
 import { useSampleDataSource } from '@/_stores/dataSourcesStore';
-import { ModuleContext } from '../_contexts/ModuleContext';
-=======
->>>>>>> 4fd5666d
 import _ from 'lodash';
 // eslint-disable-next-line import/no-unresolved
 import { diff } from 'deep-object-diff';
