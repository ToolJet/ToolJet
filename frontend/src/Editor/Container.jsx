--- conflicted
+++ resolved
@@ -56,12 +56,8 @@
 
   // eslint-disable-next-line react-hooks/exhaustive-deps
   const components = appDefinition.pages[currentPageId]?.components ?? {};
-<<<<<<< HEAD
+  const currentState = useCurrentState();
   const { appVersionsId, enableReleasedVersionPopupState, isVersionReleased, isEditorFreezed } = useAppVersionStore(
-=======
-  const currentState = useCurrentState();
-  const { appVersionsId, enableReleasedVersionPopupState, isVersionReleased } = useAppVersionStore(
->>>>>>> 6253273c
     (state) => ({
       appVersionsId: state?.editingVersion?.id,
       enableReleasedVersionPopupState: state.actions.enableReleasedVersionPopupState,
