--- conflicted
+++ resolved
@@ -64,9 +64,7 @@
     shallow
   );
 
-<<<<<<< HEAD
   const gridWidth = canvasWidth / noOfGrids;
-=======
   const { appId } = useAppInfo();
 
   const currentState = useCurrentState();
@@ -79,8 +77,6 @@
     shallow
   );
 
-  const gridWidth = canvasWidth / NO_OF_GRIDS;
->>>>>>> 75f8799f
   const styles = {
     width: currentLayout === 'mobile' ? deviceWindowWidth : '100%',
     maxWidth: `${canvasWidth}px`,
@@ -101,7 +97,6 @@
   const [isContainerFocused, setContainerFocus] = useState(false);
   const [canvasHeight, setCanvasHeight] = useState(null);
 
-<<<<<<< HEAD
   useEffect(() => {
     if (currentLayout === 'mobile') {
       setNoOfGrids(6);
@@ -122,9 +117,6 @@
     }
   }, [currentLayout]);
 
-  const router = useRouter();
-=======
->>>>>>> 75f8799f
   const canvasRef = useRef(null);
   const focusedParentIdRef = useRef(undefined);
   useHotkeys('meta+z, control+z', () => handleUndo());
