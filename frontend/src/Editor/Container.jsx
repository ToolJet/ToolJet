--- conflicted
+++ resolved
@@ -306,7 +306,6 @@
   };
 
   return (
-<<<<<<< HEAD
     <div
       {...(showComments && { onClick: handleAddComment })}
       ref={drop}
@@ -318,10 +317,6 @@
     >
       {showComments && <Comments newThread={newThread} />}
       {Object.keys(boxes).map((key) => {
-=======
-    <div ref={drop} style={styles} className={`real-canvas ${isDragging || isResizing ? 'show-grid' : ''}`}>
-      {Object.keys(boxes).forEach((key) => {
->>>>>>> b2374608
         const box = boxes[key];
         const canShowInCurrentLayout =
           box.component.definition.others[currentLayout === 'mobile' ? 'showOnMobile' : 'showOnDesktop'].value;
