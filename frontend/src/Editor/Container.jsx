--- conflicted
+++ resolved
@@ -25,14 +25,11 @@
 import _ from 'lodash';
 // eslint-disable-next-line import/no-unresolved
 import { diff } from 'deep-object-diff';
-<<<<<<< HEAD
 import './editor.theme.scss';
 import SolidIcon from '@/_ui/Icon/SolidIcons';
 import BulkIcon from '@/_ui/Icon/BulkIcons';
-=======
 import { isPDFSupported } from '@/_stores/utils';
 import toast from 'react-hot-toast';
->>>>>>> 1cbe4286
 
 const NO_OF_GRIDS = 43;
 
