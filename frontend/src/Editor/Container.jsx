/* eslint-disable import/no-named-as-default */
import React, { useCallback, useState, useEffect, useRef, useMemo } from 'react';
import cx from 'classnames';
import { useDrop, useDragLayer } from 'react-dnd';
import { ItemTypes } from './ItemTypes';
import { DraggableBox } from './DraggableBox';
import update from 'immutability-helper';
import { componentTypes } from './WidgetManager/components';
import { resolveReferences } from '@/_helpers/utils';
import useRouter from '@/_hooks/use-router';
import Comments from './Comments';
import { commentsService } from '@/_services';
import config from 'config';
import Spinner from '@/_ui/Spinner';
import { useHotkeys } from 'react-hotkeys-hook';
const produce = require('immer').default;
import { addComponents, addNewWidgetToTheEditor } from '@/_helpers/appUtils';
import { useAppVersionStore } from '@/_stores/appVersionStore';
import { useEditorStore } from '@/_stores/editorStore';
import { shallow } from 'zustand/shallow';

export const Container = ({
  canvasWidth,
  mode,
  snapToGrid,
  onComponentClick,
  onEvent,
  appDefinition,
  appDefinitionChanged,
  currentState,
  onComponentOptionChanged,
  onComponentOptionsChanged,
  appLoading,
  setSelectedComponent,
  zoomLevel,
  removeComponent,
  deviceWindowWidth,
  darkMode,
  socket,
  handleUndo,
  handleRedo,
  sideBarDebugger,
  currentPageId,
}) => {
  const styles = {
    width: currentLayout === 'mobile' ? deviceWindowWidth : '100%',
    maxWidth: `${canvasWidth}px`,
    backgroundSize: `${canvasWidth / 43}px 10px`,
  };

  // eslint-disable-next-line react-hooks/exhaustive-deps
  const components = appDefinition.pages[currentPageId]?.components ?? {};
  const { appVersionsId, enableReleasedVersionPopupState, isVersionReleased } = useAppVersionStore(
    (state) => ({
      appVersionsId: state?.editingVersion?.id,
      enableReleasedVersionPopupState: state.actions.enableReleasedVersionPopupState,
      isVersionReleased: state.isVersionReleased,
    }),
    shallow
  );
  const { showComments, currentLayout, selectedComponents } = useEditorStore(
    (state) => ({
      showComments: state?.showComments,
      currentLayout: state?.currentLayout,
      selectedComponents: state?.selectedComponents,
    }),
    shallow
  );

  const [boxes, setBoxes] = useState(components);
  const [isDragging, setIsDragging] = useState(false);
  const [isResizing, setIsResizing] = useState(false);
  const [commentsPreviewList, setCommentsPreviewList] = useState([]);
  const [newThread, addNewThread] = useState({});
  const [isContainerFocused, setContainerFocus] = useState(false);
  const [canvasHeight, setCanvasHeight] = useState(null);
  const router = useRouter();
  const canvasRef = useRef(null);
  const focusedParentIdRef = useRef(undefined);
  useHotkeys('meta+z, control+z', () => handleUndo());
  useHotkeys('meta+shift+z, control+shift+z', () => handleRedo());
  useHotkeys(
    'meta+v, control+v',
    () => {
      if (isContainerFocused && !isVersionReleased) {
        navigator.clipboard.readText().then((cliptext) => {
          try {
            addComponents(
              currentPageId,
              appDefinition,
              appDefinitionChanged,
              focusedParentIdRef.current,
              JSON.parse(cliptext)
            );
          } catch (err) {
            console.log(err);
          }
        });
      }
      enableReleasedVersionPopupState();
    },
    [isContainerFocused, appDefinition, focusedParentIdRef]
  );

  useEffect(() => {
    const handleClick = (e) => {
      if (canvasRef.current.contains(e.target) || document.getElementById('modal-container')?.contains(e.target)) {
        const elem = e.target.closest('.real-canvas').getAttribute('id');
        if (elem === 'real-canvas') {
          focusedParentIdRef.current = undefined;
        } else {
          const parentId = elem.split('canvas-')[1];
          focusedParentIdRef.current = parentId;
        }
        if (!isContainerFocused) {
          setContainerFocus(true);
        }
      } else if (isContainerFocused) {
        setContainerFocus(false);
      }
    };
    document.addEventListener('click', handleClick);
    return () => document.removeEventListener('click', handleClick);
  }, [isContainerFocused, canvasRef]);

  useEffect(() => {
    setBoxes(components);
    // eslint-disable-next-line react-hooks/exhaustive-deps
  }, [JSON.stringify(components)]);

  //listening to no of component change to handle addition/deletion of widgets
  const noOfBoxs = Object.values(boxes || []).length;
  useEffect(() => {
    updateCanvasHeight(boxes);
  }, [noOfBoxs]);

  const moveBox = useCallback(
    (id, layouts) => {
      setBoxes(
        update(boxes, {
          [id]: {
            $merge: { layouts },
          },
        })
      );
    },
    [boxes]
  );

  // Dont update first time to skip
  // redundant save on app definition load
  const firstUpdate = useRef(true);
  useEffect(() => {
    if (firstUpdate.current) {
      firstUpdate.current = false;
      return;
    }

    const newDefinition = {
      ...appDefinition,
      pages: {
        ...appDefinition.pages,
        [currentPageId]: {
          ...appDefinition.pages[currentPageId],
          components: boxes,
        },
      },
    };

    appDefinitionChanged(newDefinition);
    // eslint-disable-next-line react-hooks/exhaustive-deps
  }, [boxes]);

  const { draggingState } = useDragLayer((monitor) => {
    if (monitor.isDragging()) {
      if (!monitor.getItem().parent) {
        return { draggingState: true };
      } else {
        return { draggingState: false };
      }
    } else {
      return { draggingState: false };
    }
  });

  function convertXToPercentage(x, canvasWidth) {
    return (x * 100) / canvasWidth;
  }

<<<<<<< HEAD
  const updateCanvasHeight = useCallback(
    (components) => {
      const maxHeight = Object.values(components).reduce((max, component) => {
        const layout = component?.layouts?.[currentLayout];
        if (!layout) {
          return max;
        }
        const sum = layout.top + layout.height;
        return Math.max(max, sum);
      }, 0);

      const bottomPadding = mode === 'view' ? 100 : 300;
      const frameHeight = mode === 'view' ? 45 : 85;

      setCanvasHeight(`max(100vh - ${frameHeight}px, ${maxHeight + bottomPadding}px)`);
    },
    [setCanvasHeight, currentLayout, mode]
  );
=======
  function updateCanvasHeight(components) {
    const maxHeight = Object.values(components).reduce((max, component) => {
      const layout = component?.layouts?.[currentLayout];
      if (!layout) {
        return max;
      }
      const sum = layout.top + layout.height;
      return Math.max(max, sum);
    }, 0);

    const bottomPadding = mode === 'view' ? 100 : 300;
    const frameHeight = mode === 'view' ? (appDefinition.globalSettings?.hideHeader ? 0 : 45) : 85;

    setCanvasHeight(`max(100vh - ${frameHeight}px, ${maxHeight + bottomPadding}px)`);
  }
>>>>>>> ee769780

  useEffect(() => {
    setIsDragging(draggingState);
  }, [draggingState]);

  const [, drop] = useDrop(
    () => ({
      accept: [ItemTypes.BOX, ItemTypes.COMMENT],
      async drop(item, monitor) {
        if (item.parent) {
          return;
        }

        if (item.name === 'comment') {
          const canvasBoundingRect = document.getElementsByClassName('real-canvas')[0].getBoundingClientRect();
          const offsetFromTopOfWindow = canvasBoundingRect.top;
          const offsetFromLeftOfWindow = canvasBoundingRect.left;
          const currentOffset = monitor.getSourceClientOffset();

          const xOffset = Math.round(currentOffset.x + currentOffset.x * (1 - zoomLevel) - offsetFromLeftOfWindow);
          const y = Math.round(currentOffset.y + currentOffset.y * (1 - zoomLevel) - offsetFromTopOfWindow);

          const x = (xOffset * 100) / canvasWidth;

          const element = document.getElementById(`thread-${item.threadId}`);
          element.style.transform = `translate(${xOffset}px, ${y}px)`;
          commentsService.updateThread(item.threadId, { x, y });
          return undefined;
        }

        const canvasBoundingRect = document.getElementsByClassName('real-canvas')[0].getBoundingClientRect();
        const componentMeta = componentTypes.find((component) => component.component === item.component.component);
        console.log('adding new component');
        const newComponent = addNewWidgetToTheEditor(
          componentMeta,
          monitor,
          boxes,
          canvasBoundingRect,
          item.currentLayout,
          snapToGrid,
          zoomLevel
        );

        const newBoxes = {
          ...boxes,
          [newComponent.id]: {
            component: newComponent.component,
            layouts: {
              ...newComponent.layout,
            },
            withDefaultChildren: newComponent.withDefaultChildren,
          },
        };

        setBoxes(newBoxes);

        setSelectedComponent(newComponent.id, newComponent.component);

        return undefined;
      },
    }),
    [moveBox]
  );

  const onDragStop = useCallback(
    (e, componentId, direction, currentLayout) => {
      if (isVersionReleased) {
        enableReleasedVersionPopupState();
        return;
      }
      // const id = componentId ? componentId : uuidv4();

      // Get the width of the canvas
      const canvasBounds = document.getElementsByClassName('real-canvas')[0].getBoundingClientRect();
      const canvasWidth = canvasBounds?.width;
      const nodeBounds = direction.node.getBoundingClientRect();

      // Computing the left offset
      const leftOffset = nodeBounds.x - canvasBounds.x;
      const currentLeftOffset = boxes[componentId]?.layouts?.[currentLayout]?.left;
      const leftDiff = currentLeftOffset - convertXToPercentage(leftOffset, canvasWidth);

      // Computing the top offset
      // const currentTopOffset = boxes[componentId].layouts[currentLayout].top;
      const topDiff = boxes[componentId].layouts[currentLayout].top - (nodeBounds.y - canvasBounds.y);

<<<<<<< HEAD
      let newBoxes = { ...boxes };
=======
    setBoxes(newBoxes);
    updateCanvasHeight(newBoxes);
  }
>>>>>>> ee769780

      for (const selectedComponent of selectedComponents) {
        newBoxes = produce(newBoxes, (draft) => {
          if (draft[selectedComponent.id]) {
            const topOffset = draft[selectedComponent.id].layouts[currentLayout].top;
            const leftOffset = draft[selectedComponent.id].layouts[currentLayout].left;

            draft[selectedComponent.id].layouts[currentLayout].top = topOffset - topDiff;
            draft[selectedComponent.id].layouts[currentLayout].left = leftOffset - leftDiff;
          }
        });
      }

      setBoxes(newBoxes);
      updateCanvasHeight(newBoxes);
    },
    [isVersionReleased, enableReleasedVersionPopupState, boxes, setBoxes, selectedComponents, updateCanvasHeight]
  );

  const onResizeStop = useCallback(
    (id, e, direction, ref, d, position) => {
      if (isVersionReleased) {
        enableReleasedVersionPopupState();
        return;
      }
      const deltaWidth = d.width;
      const deltaHeight = d.height;

      let { x, y } = position;

      const defaultData = {
        top: 100,
        left: 0,
        width: 445,
        height: 500,
      };

      let { left, top, width, height } = boxes[id]['layouts'][currentLayout] || defaultData;

      const boundingRect = document.getElementsByClassName('canvas-area')[0].getBoundingClientRect();
      const canvasWidth = boundingRect?.width;

      width = Math.round(width + (deltaWidth * 43) / canvasWidth); // convert the width delta to percentage
      height = height + deltaHeight;

      top = y;
      left = (x * 100) / canvasWidth;

      let newBoxes = {
        ...boxes,
        [id]: {
          ...boxes[id],
          layouts: {
            ...boxes[id]['layouts'],
            [currentLayout]: {
              ...boxes[id]['layouts'][currentLayout],
              width,
              height,
              top,
              left,
            },
          },
        },
      };

<<<<<<< HEAD
      setBoxes(newBoxes);
      updateCanvasHeight(newBoxes);
    },
    [setBoxes, currentLayout, boxes, enableReleasedVersionPopupState, isVersionReleased, updateCanvasHeight]
  );
=======
    setBoxes(newBoxes);
    updateCanvasHeight(newBoxes);
  }
>>>>>>> ee769780

  const paramUpdated = useCallback(
    (id, param, value) => {
      if (Object.keys(value).length > 0) {
        setBoxes((boxes) =>
          update(boxes, {
            [id]: {
              $merge: {
                component: {
                  ...boxes[id].component,
                  definition: {
                    ...boxes[id].component.definition,
                    properties: {
                      ...boxes[id].component.definition.properties,
                      [param]: value,
                    },
                  },
                },
              },
            },
          })
        );
      }
    },
    [setBoxes]
  );

  const handleAddThread = async (e) => {
    e.stopPropogation && e.stopPropogation();

    const x = (e.nativeEvent.offsetX * 100) / canvasWidth;

    const elementIndex = commentsPreviewList.length;
    setCommentsPreviewList([
      ...commentsPreviewList,
      {
        x: x,
        y: e.nativeEvent.offsetY,
      },
    ]);

    const { data } = await commentsService.createThread({
      appId: router.query.id,
      x: x,
      y: e.nativeEvent.offsetY,
      appVersionsId,
      pageId: currentPageId,
    });

    // Remove the temporary loader preview
    const _commentsPreviewList = [...commentsPreviewList];
    _commentsPreviewList.splice(elementIndex, 1);
    setCommentsPreviewList(_commentsPreviewList);

    // Update the threads on all connected clients using websocket
    socket.send(
      JSON.stringify({
        event: 'events',
        data: { message: 'threads', appId: router.query.id },
      })
    );

    // Update the list of threads on the current users page
    addNewThread(data);
  };

  const handleAddThreadOnComponent = async (_, __, e) => {
    e.stopPropogation && e.stopPropogation();

    const canvasBoundingRect = document.getElementsByClassName('real-canvas')[0].getBoundingClientRect();
    const offsetFromTopOfWindow = canvasBoundingRect.top;
    const offsetFromLeftOfWindow = canvasBoundingRect.left;

    let x = Math.round(e.screenX - 18 + e.screenX * (1 - zoomLevel) - offsetFromLeftOfWindow);
    const y = Math.round(e.screenY + 18 + e.screenY * (1 - zoomLevel) - offsetFromTopOfWindow);

    x = (x * 100) / canvasWidth;

    const elementIndex = commentsPreviewList.length;
    setCommentsPreviewList([
      ...commentsPreviewList,
      {
        x,
        y: y - 130,
      },
    ]);
    const { data } = await commentsService.createThread({
      appId: router.query.id,
      x,
      y: y - 130,
      appVersionsId,
      pageId: currentPageId,
    });

    // Remove the temporary loader preview
    const _commentsPreviewList = [...commentsPreviewList];
    _commentsPreviewList.splice(elementIndex, 1);
    setCommentsPreviewList(_commentsPreviewList);

    // Update the threads on all connected clients using websocket
    socket.send(
      JSON.stringify({
        event: 'events',
        data: { message: 'threads', appId: router.query.id },
      })
    );

    // Update the list of threads on the current users page
    addNewThread(data);
  };

  if (showComments) {
    // const currentUser = JSON.parse(localStorage.getItem('currentUser'));
    // const currentUserInitials = `${currentUser.first_name?.charAt(0)}${currentUser.last_name?.charAt(0)}`;
    styles.cursor = `url("data:image/svg+xml,%3Csvg width='34' height='34' viewBox='0 0 34 34' fill='none' xmlns='http://www.w3.org/2000/svg'%3E%3Ccircle cx='17' cy='17' r='15.25' fill='white' stroke='%23FCAA0D' stroke-width='2.5' opacity='0.5' /%3E%3Ctext x='10' y='20' fill='%23000' opacity='0.5' font-family='inherit' font-size='11.2' font-weight='500' color='%23656d77'%3E%3C/text%3E%3C/svg%3E%0A"), text`;
  }

  const childComponents = useMemo(() => {
    const componentWithChildren = {};
    Object.keys(components).forEach((key) => {
      const component = components[key];
      const { parent } = component;
      if (parent) {
        componentWithChildren[parent] = {
          ...componentWithChildren[parent],
          [key]: component,
        };
      }
    });
    return componentWithChildren;
  }, [components]);

  const resizingStatusChanged = useCallback(
    (status) => {
      setIsResizing(status);
    },
    [setIsResizing]
  );

  const draggingStatusChanged = useCallback(
    (status) => {
      setIsDragging(status);
    },
    [setIsDragging]
  );

  const containerProps = useMemo(() => {
    return {
      mode,
      snapToGrid,
      onComponentClick,
      onEvent,
      appDefinition,
      appDefinitionChanged,
      currentState,
      onComponentOptionChanged,
      onComponentOptionsChanged,
      appLoading,
      zoomLevel,
      setSelectedComponent,
      removeComponent,
      currentLayout,
      deviceWindowWidth,
      selectedComponents,
      darkMode,
      sideBarDebugger,
      currentPageId,
      childComponents,
    };
  }, [
    mode,
    snapToGrid,
    onComponentClick,
    onEvent,
    appDefinition,
    appDefinitionChanged,
    currentState,
    onComponentOptionChanged,
    onComponentOptionsChanged,
    appLoading,
    zoomLevel,
    setSelectedComponent,
    removeComponent,
    currentLayout,
    deviceWindowWidth,
    selectedComponents,
    darkMode,
    sideBarDebugger,
    currentPageId,
    childComponents,
  ]);

  return (
    <div
      {...(config.COMMENT_FEATURE_ENABLE && showComments && { onClick: handleAddThread })}
      ref={(el) => {
        canvasRef.current = el;
        drop(el);
      }}
      style={{ ...styles, height: canvasHeight }}
      className={cx('real-canvas', {
        'show-grid': isDragging || isResizing,
      })}
      id="real-canvas"
      data-cy="real-canvas"
      canvas-height={canvasHeight}
    >
      {config.COMMENT_FEATURE_ENABLE && showComments && (
        <>
          <Comments socket={socket} newThread={newThread} canvasWidth={canvasWidth} currentPageId={currentPageId} />
          {commentsPreviewList.map((previewComment, index) => (
            <div
              key={index}
              style={{
                transform: `translate(${(previewComment.x * canvasWidth) / 100}px, ${previewComment.y}px)`,
                position: 'absolute',
                zIndex: 2,
              }}
            >
              <label className="form-selectgroup-item comment-preview-bubble">
                <span
                  className={cx(
                    'comment comment-preview-bubble-border cursor-move avatar avatar-sm shadow-lg bg-white avatar-rounded'
                  )}
                >
                  <Spinner />
                </span>
              </label>
            </div>
          ))}
        </>
      )}
      {Object.keys(boxes).map((key) => {
        const box = boxes[key];
        const canShowInCurrentLayout =
          box.component.definition.others[currentLayout === 'mobile' ? 'showOnMobile' : 'showOnDesktop'].value;
        const addDefaultChildren = box.withDefaultChildren;
        if (!box.parent && resolveReferences(canShowInCurrentLayout, currentState)) {
          return (
            <DraggableBox
              className={showComments && 'pointer-events-none'}
              canvasWidth={canvasWidth}
              onComponentClick={
                config.COMMENT_FEATURE_ENABLE && showComments ? handleAddThreadOnComponent : onComponentClick
              }
              onEvent={onEvent}
              onComponentOptionChanged={onComponentOptionChanged}
              onComponentOptionsChanged={onComponentOptionsChanged}
              key={key}
              currentState={currentState}
              onResizeStop={onResizeStop}
              onDragStop={onDragStop}
              paramUpdated={paramUpdated}
              id={key}
              {...boxes[key]}
              mode={mode}
              resizingStatusChanged={resizingStatusChanged}
              draggingStatusChanged={draggingStatusChanged}
              inCanvas={true}
              zoomLevel={zoomLevel}
              setSelectedComponent={setSelectedComponent}
              removeComponent={removeComponent}
              deviceWindowWidth={deviceWindowWidth}
              darkMode={darkMode}
              sideBarDebugger={sideBarDebugger}
              childComponents={childComponents[key]}
<<<<<<< HEAD
              containerProps={{ ...containerProps, addDefaultChildren }}
=======
              containerProps={{
                mode,
                snapToGrid,
                onComponentClick,
                onEvent,
                appDefinition,
                appDefinitionChanged,
                currentState,
                onComponentOptionChanged,
                onComponentOptionsChanged,
                appLoading,
                zoomLevel,
                setSelectedComponent,
                removeComponent,
                currentLayout,
                deviceWindowWidth,
                selectedComponents,
                darkMode,
                onComponentHover,
                hoveredComponent,
                sideBarDebugger,
                addDefaultChildren,
                currentPageId,
                childComponents,
              }}
              isVersionReleased={isVersionReleased}
>>>>>>> ee769780
            />
          );
        }
      })}
      {Object.keys(boxes).length === 0 && !appLoading && !isDragging && (
        <div style={{ paddingTop: '10%' }}>
          <div className="mx-auto w-50 p-5 bg-light no-components-box">
            <center className="text-muted">
              You haven&apos;t added any components yet. Drag components from the right sidebar and drop here. Check out
              our&nbsp;
              <a href="https://docs.tooljet.com/docs#the-very-quick-quickstart" target="_blank" rel="noreferrer">
                guide
              </a>{' '}
              on adding components.
            </center>
          </div>
        </div>
      )}
    </div>
  );
};<|MERGE_RESOLUTION|>--- conflicted
+++ resolved
@@ -187,7 +187,6 @@
     return (x * 100) / canvasWidth;
   }
 
-<<<<<<< HEAD
   const updateCanvasHeight = useCallback(
     (components) => {
       const maxHeight = Object.values(components).reduce((max, component) => {
@@ -206,23 +205,6 @@
     },
     [setCanvasHeight, currentLayout, mode]
   );
-=======
-  function updateCanvasHeight(components) {
-    const maxHeight = Object.values(components).reduce((max, component) => {
-      const layout = component?.layouts?.[currentLayout];
-      if (!layout) {
-        return max;
-      }
-      const sum = layout.top + layout.height;
-      return Math.max(max, sum);
-    }, 0);
-
-    const bottomPadding = mode === 'view' ? 100 : 300;
-    const frameHeight = mode === 'view' ? (appDefinition.globalSettings?.hideHeader ? 0 : 45) : 85;
-
-    setCanvasHeight(`max(100vh - ${frameHeight}px, ${maxHeight + bottomPadding}px)`);
-  }
->>>>>>> ee769780
 
   useEffect(() => {
     setIsDragging(draggingState);
@@ -309,13 +291,7 @@
       // const currentTopOffset = boxes[componentId].layouts[currentLayout].top;
       const topDiff = boxes[componentId].layouts[currentLayout].top - (nodeBounds.y - canvasBounds.y);
 
-<<<<<<< HEAD
       let newBoxes = { ...boxes };
-=======
-    setBoxes(newBoxes);
-    updateCanvasHeight(newBoxes);
-  }
->>>>>>> ee769780
 
       for (const selectedComponent of selectedComponents) {
         newBoxes = produce(newBoxes, (draft) => {
@@ -381,17 +357,11 @@
         },
       };
 
-<<<<<<< HEAD
       setBoxes(newBoxes);
       updateCanvasHeight(newBoxes);
     },
     [setBoxes, currentLayout, boxes, enableReleasedVersionPopupState, isVersionReleased, updateCanvasHeight]
   );
-=======
-    setBoxes(newBoxes);
-    updateCanvasHeight(newBoxes);
-  }
->>>>>>> ee769780
 
   const paramUpdated = useCallback(
     (id, param, value) => {
@@ -658,36 +628,7 @@
               darkMode={darkMode}
               sideBarDebugger={sideBarDebugger}
               childComponents={childComponents[key]}
-<<<<<<< HEAD
               containerProps={{ ...containerProps, addDefaultChildren }}
-=======
-              containerProps={{
-                mode,
-                snapToGrid,
-                onComponentClick,
-                onEvent,
-                appDefinition,
-                appDefinitionChanged,
-                currentState,
-                onComponentOptionChanged,
-                onComponentOptionsChanged,
-                appLoading,
-                zoomLevel,
-                setSelectedComponent,
-                removeComponent,
-                currentLayout,
-                deviceWindowWidth,
-                selectedComponents,
-                darkMode,
-                onComponentHover,
-                hoveredComponent,
-                sideBarDebugger,
-                addDefaultChildren,
-                currentPageId,
-                childComponents,
-              }}
-              isVersionReleased={isVersionReleased}
->>>>>>> ee769780
             />
           );
         }
