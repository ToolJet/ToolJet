--- conflicted
+++ resolved
@@ -21,13 +21,9 @@
 import _, { cloneDeep, isEmpty } from 'lodash';
 // eslint-disable-next-line import/no-unresolved
 import { diff } from 'deep-object-diff';
-<<<<<<< HEAD
-=======
 import DragContainer from './DragContainer';
 import { compact, correctBounds } from './gridUtils';
 import { useDraggedSubContainer, useGridStore } from '@/_stores/gridStore';
-import { isPDFSupported } from '@/_stores/utils';
->>>>>>> 319464c0
 import toast from 'react-hot-toast';
 
 // const noOfGrids = 24;
@@ -389,13 +385,6 @@
     [moveBox]
   );
 
-<<<<<<< HEAD
-  const onDragStop = useCallback(
-    (e, componentId, direction, currentLayout) => {
-      if (isVersionReleased || isEditorFreezed) {
-        enableReleasedVersionPopupState();
-        return;
-=======
   const onResizeStop = (boxList) => {
     const newBoxes = boxList.reduce((newBoxList, { id, height, width, x, y, gw }) => {
       const _canvasWidth = gw ? gw * noOfGrids : canvasWidth;
@@ -404,7 +393,6 @@
       const parent = boxes[id]?.component?.parent;
       if (y < 0) {
         y = 0;
->>>>>>> 319464c0
       }
       if (parent) {
         const parentElem = document.getElementById(`canvas-${parent}`);
@@ -442,20 +430,6 @@
       ...newBoxes,
     };
 
-<<<<<<< HEAD
-      setBoxes(newBoxes);
-      updateCanvasHeight(newBoxes);
-    },
-    // eslint-disable-next-line react-hooks/exhaustive-deps
-    [isVersionReleased, enableReleasedVersionPopupState, boxes, setBoxes, updateCanvasHeight, isEditorFreezed]
-  );
-
-  const onResizeStop = useCallback(
-    (id, e, direction, ref, d, position) => {
-      if (isVersionReleased || isEditorFreezed) {
-        enableReleasedVersionPopupState();
-        return;
-=======
     setBoxes(updatedBoxes);
     updateCanvasHeight(updatedBoxes);
   };
@@ -474,7 +448,6 @@
         } else {
           _width = Math.round((boxes[id]['layouts'][currentLayout].width * gridWidth) / containerWidth);
         }
->>>>>>> 319464c0
       }
       if (_width === 0) {
         _width = 1;
@@ -527,24 +500,6 @@
           },
         },
       };
-<<<<<<< HEAD
-
-      setBoxes(newBoxes);
-      updateCanvasHeight(newBoxes);
-    },
-    // eslint-disable-next-line react-hooks/exhaustive-deps
-    [
-      setBoxes,
-      currentLayout,
-      boxes,
-      enableReleasedVersionPopupState,
-      isVersionReleased,
-      updateCanvasHeight,
-      gridWidth,
-      isEditorFreezed,
-    ]
-  );
-=======
     }, {});
     let newBoxes = {
       ...boxes,
@@ -553,7 +508,6 @@
     setBoxes(newBoxes);
     updateCanvasHeight(newBoxes);
   }
->>>>>>> 319464c0
 
   const paramUpdated = useCallback(
     (id, param, value, opts = {}) => {
