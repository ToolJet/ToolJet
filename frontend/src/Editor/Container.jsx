--- conflicted
+++ resolved
@@ -52,13 +52,7 @@
   const styles = {
     width: currentLayout === 'mobile' ? deviceWindowWidth : '100%',
     maxWidth: `${canvasWidth}px`,
-<<<<<<< HEAD
-    height: `${canvasHeight}px`,
-    position: 'absolute',
     backgroundSize: `${gridWidth}px 10px`,
-=======
-    backgroundSize: `${canvasWidth / 43}px 10px`,
->>>>>>> d0fbf01e
   };
 
   // eslint-disable-next-line react-hooks/exhaustive-deps
