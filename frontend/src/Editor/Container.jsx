--- conflicted
+++ resolved
@@ -48,14 +48,8 @@
 }) => {
   const styles = {
     width: currentLayout === 'mobile' ? deviceWindowWidth : '100%',
-<<<<<<< HEAD
-    height: '100%',
-    maxWidth: `${canvasWidth}px`,
-    maxHeight: `${canvasHeight}px`,
-=======
     maxWidth: `${canvasWidth}px`,
     height: `${canvasHeight}px`,
->>>>>>> bed71b13
     position: 'absolute',
     backgroundSize: `${canvasWidth / 43}px 10px`,
   };
