--- conflicted
+++ resolved
@@ -17,7 +17,7 @@
 import { useCurrentState } from '@/_stores/currentStateStore';
 import { useAppVersionStore } from '@/_stores/appVersionStore';
 import { useEditorStore } from '@/_stores/editorStore';
-import { useAppDataStore } from '@/_stores/appDataStore';
+import { useAppInfo } from '@/_stores/appDataStore';
 import { shallow } from 'zustand/shallow';
 import _ from 'lodash';
 // eslint-disable-next-line import/no-unresolved
@@ -60,18 +60,7 @@
     shallow
   );
 
-  const gridWidth = canvasWidth / NO_OF_GRIDS;
-  const styles = {
-    width: currentLayout === 'mobile' ? deviceWindowWidth : '100%',
-    maxWidth: `${canvasWidth}px`,
-    backgroundSize: `${gridWidth}px 10px`,
-  };
-
-  const components = useMemo(
-    () => appDefinition.pages[currentPageId]?.components ?? {},
-    // eslint-disable-next-line react-hooks/exhaustive-deps
-    [JSON.stringify(appDefinition), currentPageId]
-  );
+  const { appId } = useAppInfo();
 
   const currentState = useCurrentState();
   const { appVersionsId, enableReleasedVersionPopupState, isVersionReleased } = useAppVersionStore(
@@ -82,23 +71,19 @@
     }),
     shallow
   );
-<<<<<<< HEAD
-=======
-  const { showComments, currentLayout, selectedComponents } = useEditorStore(
-    (state) => ({
-      showComments: state?.showComments,
-      currentLayout: state?.currentLayout,
-      selectedComponents: state?.selectedComponents,
-    }),
-    shallow
-  );
-  const { appId } = useAppDataStore(
-    (state) => ({
-      appId: state?.appId,
-    }),
-    shallow
-  );
->>>>>>> d5b34ef8
+
+  const gridWidth = canvasWidth / NO_OF_GRIDS;
+  const styles = {
+    width: currentLayout === 'mobile' ? deviceWindowWidth : '100%',
+    maxWidth: `${canvasWidth}px`,
+    backgroundSize: `${gridWidth}px 10px`,
+  };
+
+  const components = useMemo(
+    () => appDefinition.pages[currentPageId]?.components ?? {},
+    // eslint-disable-next-line react-hooks/exhaustive-deps
+    [JSON.stringify(appDefinition), currentPageId]
+  );
 
   const [boxes, setBoxes] = useState([]);
   const [isDragging, setIsDragging] = useState(false);
@@ -107,11 +92,7 @@
   const [newThread, addNewThread] = useState({});
   const [isContainerFocused, setContainerFocus] = useState(false);
   const [canvasHeight, setCanvasHeight] = useState(null);
-<<<<<<< HEAD
-
-  const router = useRouter();
-=======
->>>>>>> d5b34ef8
+
   const canvasRef = useRef(null);
   const focusedParentIdRef = useRef(undefined);
   useHotkeys('meta+z, control+z', () => handleUndo());
