/* eslint-disable import/no-named-as-default */
import React, { useCallback, useState, useEffect, useRef, useMemo } from 'react';
import cx from 'classnames';
import { useDrop, useDragLayer } from 'react-dnd';
import { ItemTypes } from './ItemTypes';
import { DraggableBox } from './DraggableBox';
import update from 'immutability-helper';
import { componentTypes } from './WidgetManager/components';
import { resolveReferences } from '@/_helpers/utils';
import useRouter from '@/_hooks/use-router';
import Comments from './Comments';
import { commentsService } from '@/_services';
import config from 'config';
import Spinner from '@/_ui/Spinner';
import { useHotkeys } from 'react-hotkeys-hook';
const produce = require('immer').default;
import { addComponents, addNewWidgetToTheEditor } from '@/_helpers/appUtils';
import { useAppVersionStore } from '@/_stores/appVersionStore';
<<<<<<< HEAD
import { useEditorDataStore } from '@/_stores/editorDataStore';
=======
>>>>>>> bf0ee7b4
import { shallow } from 'zustand/shallow';

export const Container = ({
  canvasWidth,
  canvasHeight,
  mode,
  snapToGrid,
  onComponentClick,
  onEvent,
  appDefinition,
  appDefinitionChanged,
  currentState,
  onComponentOptionChanged,
  onComponentOptionsChanged,
  appLoading,
  setSelectedComponent,
  zoomLevel,
  removeComponent,
  deviceWindowWidth,
  selectedComponents,
  darkMode,
<<<<<<< HEAD
=======
  showComments,
>>>>>>> bf0ee7b4
  socket,
  handleUndo,
  handleRedo,
  onComponentHover,
  hoveredComponent,
  sideBarDebugger,
  currentPageId,
}) => {
  // eslint-disable-next-line react-hooks/exhaustive-deps
  const components = appDefinition.pages[currentPageId]?.components ?? {};
  const { appVersionsId, enableReleasedVersionPopupState, isVersionReleased } = useAppVersionStore(
    (state) => ({
      appVersionsId: state?.editingVersion?.id,
      enableReleasedVersionPopupState: state.actions.enableReleasedVersionPopupState,
      isVersionReleased: state.isVersionReleased,
    }),
    shallow
  );
  const { showComments, currentLayout } = useEditorDataStore(
    (state) => ({
      showComments: state?.showComments,
      currentLayout: state?.currentLayout,
    }),
    shallow
  );
  const styles = {
    width: currentLayout === 'mobile' ? deviceWindowWidth : '100%',
    maxWidth: `${canvasWidth}px`,
    height: `${canvasHeight}px`,
    position: 'absolute',
    backgroundSize: `${canvasWidth / 43}px 10px`,
  };
<<<<<<< HEAD
=======

  // eslint-disable-next-line react-hooks/exhaustive-deps
  const components = appDefinition.pages[currentPageId]?.components ?? {};
  const { appVersionsId, enableReleasedVersionPopupState, isVersionReleased } = useAppVersionStore(
    (state) => ({
      appVersionsId: state?.editingVersion?.id,
      enableReleasedVersionPopupState: state.actions.enableReleasedVersionPopupState,
      isVersionReleased: state.isVersionReleased,
    }),
    shallow
  );

>>>>>>> bf0ee7b4
  const [boxes, setBoxes] = useState(components);
  const [isDragging, setIsDragging] = useState(false);
  const [isResizing, setIsResizing] = useState(false);
  const [commentsPreviewList, setCommentsPreviewList] = useState([]);
  const [newThread, addNewThread] = useState({});
  const [isContainerFocused, setContainerFocus] = useState(false);
  const router = useRouter();
  const canvasRef = useRef(null);
  const focusedParentIdRef = useRef(undefined);
  useHotkeys('meta+z, control+z', () => handleUndo());
  useHotkeys('meta+shift+z, control+shift+z', () => handleRedo());
  useHotkeys(
    'meta+v, control+v',
    () => {
      if (isContainerFocused && !isVersionReleased) {
        navigator.clipboard.readText().then((cliptext) => {
          try {
            addComponents(
              currentPageId,
              appDefinition,
              appDefinitionChanged,
              focusedParentIdRef.current,
              JSON.parse(cliptext)
            );
          } catch (err) {
            console.log(err);
          }
        });
      }
      enableReleasedVersionPopupState();
    },
    [isContainerFocused, appDefinition, focusedParentIdRef]
  );

  useEffect(() => {
    const handleClick = (e) => {
      if (canvasRef.current.contains(e.target) || document.getElementById('modal-container')?.contains(e.target)) {
        const elem = e.target.closest('.real-canvas').getAttribute('id');
        if (elem === 'real-canvas') {
          focusedParentIdRef.current = undefined;
        } else {
          const parentId = elem.split('canvas-')[1];
          focusedParentIdRef.current = parentId;
        }
        if (!isContainerFocused) {
          setContainerFocus(true);
        }
      } else if (isContainerFocused) {
        setContainerFocus(false);
      }
    };
    document.addEventListener('click', handleClick);
    return () => document.removeEventListener('click', handleClick);
  }, [isContainerFocused, canvasRef]);

  useEffect(() => {
    setBoxes(components);
    // eslint-disable-next-line react-hooks/exhaustive-deps
  }, [JSON.stringify(components)]);

  const moveBox = useCallback(
    (id, layouts) => {
      setBoxes(
        update(boxes, {
          [id]: {
            $merge: { layouts },
          },
        })
      );
    },
    [boxes]
  );

  // Dont update first time to skip
  // redundant save on app definition load
  const firstUpdate = useRef(true);
  useEffect(() => {
    if (firstUpdate.current) {
      firstUpdate.current = false;
      return;
    }

    const newDefinition = {
      ...appDefinition,
      pages: {
        ...appDefinition.pages,
        [currentPageId]: {
          ...appDefinition.pages[currentPageId],
          components: boxes,
        },
      },
    };

    appDefinitionChanged(newDefinition);
    // eslint-disable-next-line react-hooks/exhaustive-deps
  }, [boxes]);

  const { draggingState } = useDragLayer((monitor) => {
    if (monitor.isDragging()) {
      if (!monitor.getItem().parent) {
        return { draggingState: true };
      } else {
        return { draggingState: false };
      }
    } else {
      return { draggingState: false };
    }
  });

  function convertXToPercentage(x, canvasWidth) {
    return (x * 100) / canvasWidth;
  }

  useEffect(() => {
    setIsDragging(draggingState);
  }, [draggingState]);

  const [, drop] = useDrop(
    () => ({
      accept: [ItemTypes.BOX, ItemTypes.COMMENT],
      async drop(item, monitor) {
        if (item.parent) {
          return;
        }

        if (item.name === 'comment') {
          const canvasBoundingRect = document.getElementsByClassName('real-canvas')[0].getBoundingClientRect();
          const offsetFromTopOfWindow = canvasBoundingRect.top;
          const offsetFromLeftOfWindow = canvasBoundingRect.left;
          const currentOffset = monitor.getSourceClientOffset();

          const xOffset = Math.round(currentOffset.x + currentOffset.x * (1 - zoomLevel) - offsetFromLeftOfWindow);
          const y = Math.round(currentOffset.y + currentOffset.y * (1 - zoomLevel) - offsetFromTopOfWindow);

          const x = (xOffset * 100) / canvasWidth;

          const element = document.getElementById(`thread-${item.threadId}`);
          element.style.transform = `translate(${xOffset}px, ${y}px)`;
          commentsService.updateThread(item.threadId, { x, y });
          return undefined;
        }

        const canvasBoundingRect = document.getElementsByClassName('real-canvas')[0].getBoundingClientRect();
        const componentMeta = componentTypes.find((component) => component.component === item.component.component);
        console.log('adding new component');

        const newComponent = addNewWidgetToTheEditor(
          componentMeta,
          monitor,
          boxes,
          canvasBoundingRect,
          item.currentLayout,
          snapToGrid,
          zoomLevel
        );

        setBoxes({
          ...boxes,
          [newComponent.id]: {
            component: newComponent.component,
            layouts: {
              ...newComponent.layout,
            },
            withDefaultChildren: newComponent.withDefaultChildren,
          },
        });

        setSelectedComponent(newComponent.id, newComponent.component);

        return undefined;
      },
    }),
    [moveBox]
  );

  function onDragStop(e, componentId, direction, currentLayout) {
    if (isVersionReleased) {
      enableReleasedVersionPopupState();
      return;
    }
    // const id = componentId ? componentId : uuidv4();

    // Get the width of the canvas
    const canvasBounds = document.getElementsByClassName('real-canvas')[0].getBoundingClientRect();
    const canvasWidth = canvasBounds?.width;
    const nodeBounds = direction.node.getBoundingClientRect();

    // Computing the left offset
    const leftOffset = nodeBounds.x - canvasBounds.x;
    const currentLeftOffset = boxes[componentId].layouts[currentLayout].left;
    const leftDiff = currentLeftOffset - convertXToPercentage(leftOffset, canvasWidth);

    // Computing the top offset
    // const currentTopOffset = boxes[componentId].layouts[currentLayout].top;
    const topDiff = boxes[componentId].layouts[currentLayout].top - (nodeBounds.y - canvasBounds.y);

    let newBoxes = { ...boxes };

    for (const selectedComponent of selectedComponents) {
      newBoxes = produce(newBoxes, (draft) => {
        if (draft[selectedComponent.id]) {
          const topOffset = draft[selectedComponent.id].layouts[currentLayout].top;
          const leftOffset = draft[selectedComponent.id].layouts[currentLayout].left;

          draft[selectedComponent.id].layouts[currentLayout].top = topOffset - topDiff;
          draft[selectedComponent.id].layouts[currentLayout].left = leftOffset - leftDiff;
        }
      });
    }

    setBoxes(newBoxes);
  }

  function onResizeStop(id, e, direction, ref, d, position) {
    if (isVersionReleased) {
      enableReleasedVersionPopupState();
      return;
    }
    const deltaWidth = d.width;
    const deltaHeight = d.height;

    let { x, y } = position;

    const defaultData = {
      top: 100,
      left: 0,
      width: 445,
      height: 500,
    };

    let { left, top, width, height } = boxes[id]['layouts'][currentLayout] || defaultData;

    const boundingRect = document.getElementsByClassName('canvas-area')[0].getBoundingClientRect();
    const canvasWidth = boundingRect?.width;

    width = Math.round(width + (deltaWidth * 43) / canvasWidth); // convert the width delta to percentage
    height = height + deltaHeight;

    top = y;
    left = (x * 100) / canvasWidth;

    let newBoxes = {
      ...boxes,
      [id]: {
        ...boxes[id],
        layouts: {
          ...boxes[id]['layouts'],
          [currentLayout]: {
            ...boxes[id]['layouts'][currentLayout],
            width,
            height,
            top,
            left,
          },
        },
      },
    };

    setBoxes(newBoxes);
  }

  function paramUpdated(id, param, value) {
    if (Object.keys(value).length > 0) {
      setBoxes((boxes) =>
        update(boxes, {
          [id]: {
            $merge: {
              component: {
                ...boxes[id].component,
                definition: {
                  ...boxes[id].component.definition,
                  properties: {
                    ...boxes[id].component.definition.properties,
                    [param]: value,
                  },
                },
              },
            },
          },
        })
      );
    }
  }

  React.useEffect(() => {}, [selectedComponents]);

  const handleAddThread = async (e) => {
    e.stopPropogation && e.stopPropogation();

    const x = (e.nativeEvent.offsetX * 100) / canvasWidth;

    const elementIndex = commentsPreviewList.length;
    setCommentsPreviewList([
      ...commentsPreviewList,
      {
        x: x,
        y: e.nativeEvent.offsetY,
      },
    ]);

    const { data } = await commentsService.createThread({
      appId: router.query.id,
      x: x,
      y: e.nativeEvent.offsetY,
      appVersionsId,
      pageId: currentPageId,
    });

    // Remove the temporary loader preview
    const _commentsPreviewList = [...commentsPreviewList];
    _commentsPreviewList.splice(elementIndex, 1);
    setCommentsPreviewList(_commentsPreviewList);

    // Update the threads on all connected clients using websocket
    socket.send(
      JSON.stringify({
        event: 'events',
        data: { message: 'threads', appId: router.query.id },
      })
    );

    // Update the list of threads on the current users page
    addNewThread(data);
  };

  const handleAddThreadOnComponent = async (_, __, e) => {
    e.stopPropogation && e.stopPropogation();

    const canvasBoundingRect = document.getElementsByClassName('real-canvas')[0].getBoundingClientRect();
    const offsetFromTopOfWindow = canvasBoundingRect.top;
    const offsetFromLeftOfWindow = canvasBoundingRect.left;

    let x = Math.round(e.screenX - 18 + e.screenX * (1 - zoomLevel) - offsetFromLeftOfWindow);
    const y = Math.round(e.screenY + 18 + e.screenY * (1 - zoomLevel) - offsetFromTopOfWindow);

    x = (x * 100) / canvasWidth;

    const elementIndex = commentsPreviewList.length;
    setCommentsPreviewList([
      ...commentsPreviewList,
      {
        x,
        y: y - 130,
      },
    ]);
    const { data } = await commentsService.createThread({
      appId: router.query.id,
      x,
      y: y - 130,
      appVersionsId,
      pageId: currentPageId,
    });

    // Remove the temporary loader preview
    const _commentsPreviewList = [...commentsPreviewList];
    _commentsPreviewList.splice(elementIndex, 1);
    setCommentsPreviewList(_commentsPreviewList);

    // Update the threads on all connected clients using websocket
    socket.send(
      JSON.stringify({
        event: 'events',
        data: { message: 'threads', appId: router.query.id },
      })
    );

    // Update the list of threads on the current users page
    addNewThread(data);
  };

  if (showComments) {
    // const currentUser = JSON.parse(localStorage.getItem('currentUser'));
    // const currentUserInitials = `${currentUser.first_name?.charAt(0)}${currentUser.last_name?.charAt(0)}`;
    styles.cursor = `url("data:image/svg+xml,%3Csvg width='34' height='34' viewBox='0 0 34 34' fill='none' xmlns='http://www.w3.org/2000/svg'%3E%3Ccircle cx='17' cy='17' r='15.25' fill='white' stroke='%23FCAA0D' stroke-width='2.5' opacity='0.5' /%3E%3Ctext x='10' y='20' fill='%23000' opacity='0.5' font-family='inherit' font-size='11.2' font-weight='500' color='%23656d77'%3E%3C/text%3E%3C/svg%3E%0A"), text`;
  }

  const childComponents = useMemo(() => {
    const componentWithChildren = {};
    Object.keys(components).forEach((key) => {
      const component = components[key];
      const { parent } = component;
      if (parent) {
        componentWithChildren[parent] = {
          ...componentWithChildren[parent],
          [key]: component,
        };
      }
    });
    return componentWithChildren;
  }, [components]);

  return (
    <div
      {...(config.COMMENT_FEATURE_ENABLE && showComments && { onClick: handleAddThread })}
      ref={(el) => {
        canvasRef.current = el;
        drop(el);
      }}
      style={styles}
      className={cx('real-canvas', {
        'show-grid': isDragging || isResizing,
      })}
      id="real-canvas"
      data-cy="real-canvas"
    >
      {config.COMMENT_FEATURE_ENABLE && showComments && (
        <>
          <Comments socket={socket} newThread={newThread} canvasWidth={canvasWidth} currentPageId={currentPageId} />
          {commentsPreviewList.map((previewComment, index) => (
            <div
              key={index}
              style={{
                transform: `translate(${(previewComment.x * canvasWidth) / 100}px, ${previewComment.y}px)`,
                position: 'absolute',
                zIndex: 2,
              }}
            >
              <label className="form-selectgroup-item comment-preview-bubble">
                <span
                  className={cx(
                    'comment comment-preview-bubble-border cursor-move avatar avatar-sm shadow-lg bg-white avatar-rounded'
                  )}
                >
                  <Spinner />
                </span>
              </label>
            </div>
          ))}
        </>
      )}
      {Object.keys(boxes).map((key) => {
        const box = boxes[key];
        const canShowInCurrentLayout =
          box.component.definition.others[currentLayout === 'mobile' ? 'showOnMobile' : 'showOnDesktop'].value;
        const addDefaultChildren = box.withDefaultChildren;
        if (!box.parent && resolveReferences(canShowInCurrentLayout, currentState)) {
          return (
            <DraggableBox
              className={showComments && 'pointer-events-none'}
              canvasWidth={canvasWidth}
              onComponentClick={
                config.COMMENT_FEATURE_ENABLE && showComments ? handleAddThreadOnComponent : onComponentClick
              }
              onEvent={onEvent}
              onComponentOptionChanged={onComponentOptionChanged}
              onComponentOptionsChanged={onComponentOptionsChanged}
              key={key}
              currentState={currentState}
              onResizeStop={onResizeStop}
              onDragStop={onDragStop}
              paramUpdated={paramUpdated}
              id={key}
              {...boxes[key]}
              mode={mode}
              resizingStatusChanged={(status) => setIsResizing(status)}
              draggingStatusChanged={(status) => setIsDragging(status)}
              inCanvas={true}
              zoomLevel={zoomLevel}
              setSelectedComponent={setSelectedComponent}
              removeComponent={removeComponent}
              deviceWindowWidth={deviceWindowWidth}
              isSelectedComponent={
                mode === 'edit' ? selectedComponents.find((component) => component.id === key) : false
              }
              darkMode={darkMode}
              onComponentHover={onComponentHover}
              hoveredComponent={hoveredComponent}
              sideBarDebugger={sideBarDebugger}
              isMultipleComponentsSelected={selectedComponents?.length > 1 ? true : false}
              childComponents={childComponents[key]}
              containerProps={{
                mode,
                snapToGrid,
                onComponentClick,
                onEvent,
                appDefinition,
                appDefinitionChanged,
                currentState,
                onComponentOptionChanged,
                onComponentOptionsChanged,
                appLoading,
                zoomLevel,
                setSelectedComponent,
                removeComponent,
                currentLayout,
                deviceWindowWidth,
                selectedComponents,
                darkMode,
                onComponentHover,
                hoveredComponent,
                sideBarDebugger,
                addDefaultChildren,
                currentPageId,
                childComponents,
<<<<<<< HEAD
                isVersionReleased,
                enableReleasedVersionPopupState,
=======
>>>>>>> bf0ee7b4
              }}
            />
          );
        }
      })}
      {Object.keys(boxes).length === 0 && !appLoading && !isDragging && (
        <div className="mx-auto w-50 p-5 bg-light no-components-box" style={{ marginTop: '10%' }}>
          <center className="text-muted">
            You haven&apos;t added any components yet. Drag components from the right sidebar and drop here. Check out
            our{' '}
            <a href="https://docs.tooljet.com/docs#the-very-quick-quickstart" target="_blank" rel="noreferrer">
              guide
            </a>{' '}
            on adding components.
          </center>
        </div>
      )}
    </div>
  );
};<|MERGE_RESOLUTION|>--- conflicted
+++ resolved
@@ -16,10 +16,7 @@
 const produce = require('immer').default;
 import { addComponents, addNewWidgetToTheEditor } from '@/_helpers/appUtils';
 import { useAppVersionStore } from '@/_stores/appVersionStore';
-<<<<<<< HEAD
 import { useEditorDataStore } from '@/_stores/editorDataStore';
-=======
->>>>>>> bf0ee7b4
 import { shallow } from 'zustand/shallow';
 
 export const Container = ({
@@ -41,10 +38,6 @@
   deviceWindowWidth,
   selectedComponents,
   darkMode,
-<<<<<<< HEAD
-=======
-  showComments,
->>>>>>> bf0ee7b4
   socket,
   handleUndo,
   handleRedo,
@@ -77,21 +70,6 @@
     position: 'absolute',
     backgroundSize: `${canvasWidth / 43}px 10px`,
   };
-<<<<<<< HEAD
-=======
-
-  // eslint-disable-next-line react-hooks/exhaustive-deps
-  const components = appDefinition.pages[currentPageId]?.components ?? {};
-  const { appVersionsId, enableReleasedVersionPopupState, isVersionReleased } = useAppVersionStore(
-    (state) => ({
-      appVersionsId: state?.editingVersion?.id,
-      enableReleasedVersionPopupState: state.actions.enableReleasedVersionPopupState,
-      isVersionReleased: state.isVersionReleased,
-    }),
-    shallow
-  );
-
->>>>>>> bf0ee7b4
   const [boxes, setBoxes] = useState(components);
   const [isDragging, setIsDragging] = useState(false);
   const [isResizing, setIsResizing] = useState(false);
@@ -586,11 +564,6 @@
                 addDefaultChildren,
                 currentPageId,
                 childComponents,
-<<<<<<< HEAD
-                isVersionReleased,
-                enableReleasedVersionPopupState,
-=======
->>>>>>> bf0ee7b4
               }}
             />
           );
