/* eslint-disable import/no-named-as-default */
import React, { useCallback, useState, useEffect, useRef, useMemo } from 'react';
import cx from 'classnames';
import { useDrop, useDragLayer } from 'react-dnd';
import { ItemTypes } from './ItemTypes';
import { DraggableBox } from './DraggableBox';
import update from 'immutability-helper';
import { componentTypes } from './WidgetManager/components';
import { resolveReferences } from '@/_helpers/utils';
import useRouter from '@/_hooks/use-router';
import Comments from './Comments';
import { commentsService } from '@/_services';
import config from 'config';
import Spinner from '@/_ui/Spinner';
import { useHotkeys } from 'react-hotkeys-hook';
const produce = require('immer').default;
import { addComponents, addNewWidgetToTheEditor } from '@/_helpers/appUtils';
<<<<<<< HEAD
import { useCurrentStateStore } from '../_stores/currentStateStore';
=======
import { useAppVersionStore } from '@/_stores/appVersionStore';
import { shallow } from 'zustand/shallow';
>>>>>>> bf0ee7b4

export const Container = ({
  canvasWidth,
  canvasHeight,
  mode,
  snapToGrid,
  onComponentClick,
  onEvent,
  appDefinition,
  appDefinitionChanged,
  onComponentOptionChanged,
  onComponentOptionsChanged,
  appLoading,
  setSelectedComponent,
  zoomLevel,
  currentLayout,
  removeComponent,
  deviceWindowWidth,
  selectedComponents,
  darkMode,
  showComments,
  socket,
  handleUndo,
  handleRedo,
  onComponentHover,
  hoveredComponent,
  sideBarDebugger,
  currentPageId,
}) => {
  const styles = {
    width: currentLayout === 'mobile' ? deviceWindowWidth : '100%',
    maxWidth: `${canvasWidth}px`,
    height: `${canvasHeight}px`,
    position: 'absolute',
    backgroundSize: `${canvasWidth / 43}px 10px`,
  };

  // eslint-disable-next-line react-hooks/exhaustive-deps
  const components = appDefinition.pages[currentPageId]?.components ?? {};
<<<<<<< HEAD
  const currentState = useCurrentStateStore();
=======
  const { appVersionsId, enableReleasedVersionPopupState, isVersionReleased } = useAppVersionStore(
    (state) => ({
      appVersionsId: state?.editingVersion?.id,
      enableReleasedVersionPopupState: state.actions.enableReleasedVersionPopupState,
      isVersionReleased: state.isVersionReleased,
    }),
    shallow
  );
>>>>>>> bf0ee7b4

  const [boxes, setBoxes] = useState(components);
  const [isDragging, setIsDragging] = useState(false);
  const [isResizing, setIsResizing] = useState(false);
  const [commentsPreviewList, setCommentsPreviewList] = useState([]);
  const [newThread, addNewThread] = useState({});
  const [isContainerFocused, setContainerFocus] = useState(false);
  const router = useRouter();
  const canvasRef = useRef(null);
  const focusedParentIdRef = useRef(undefined);
  useHotkeys('meta+z, control+z', () => handleUndo());
  useHotkeys('meta+shift+z, control+shift+z', () => handleRedo());
  useHotkeys(
    'meta+v, control+v',
    () => {
      if (isContainerFocused && !isVersionReleased) {
        navigator.clipboard.readText().then((cliptext) => {
          try {
            addComponents(
              currentPageId,
              appDefinition,
              appDefinitionChanged,
              focusedParentIdRef.current,
              JSON.parse(cliptext)
            );
          } catch (err) {
            console.log(err);
          }
        });
      }
      enableReleasedVersionPopupState();
    },
    [isContainerFocused, appDefinition, focusedParentIdRef]
  );

  useEffect(() => {
    const handleClick = (e) => {
      if (canvasRef.current.contains(e.target) || document.getElementById('modal-container')?.contains(e.target)) {
        const elem = e.target.closest('.real-canvas').getAttribute('id');
        if (elem === 'real-canvas') {
          focusedParentIdRef.current = undefined;
        } else {
          const parentId = elem.split('canvas-')[1];
          focusedParentIdRef.current = parentId;
        }
        if (!isContainerFocused) {
          setContainerFocus(true);
        }
      } else if (isContainerFocused) {
        setContainerFocus(false);
      }
    };
    document.addEventListener('click', handleClick);
    return () => document.removeEventListener('click', handleClick);
  }, [isContainerFocused, canvasRef]);

  useEffect(() => {
    setBoxes(components);
    // eslint-disable-next-line react-hooks/exhaustive-deps
  }, [JSON.stringify(components)]);

  const moveBox = useCallback(
    (id, layouts) => {
      setBoxes(
        update(boxes, {
          [id]: {
            $merge: { layouts },
          },
        })
      );
    },
    [boxes]
  );

  // Dont update first time to skip
  // redundant save on app definition load
  const firstUpdate = useRef(true);
  useEffect(() => {
    if (firstUpdate.current) {
      firstUpdate.current = false;
      return;
    }

    const newDefinition = {
      ...appDefinition,
      pages: {
        ...appDefinition.pages,
        [currentPageId]: {
          ...appDefinition.pages[currentPageId],
          components: boxes,
        },
      },
    };

    appDefinitionChanged(newDefinition);
    // eslint-disable-next-line react-hooks/exhaustive-deps
  }, [boxes]);

  const { draggingState } = useDragLayer((monitor) => {
    if (monitor.isDragging()) {
      if (!monitor.getItem().parent) {
        return { draggingState: true };
      } else {
        return { draggingState: false };
      }
    } else {
      return { draggingState: false };
    }
  });

  function convertXToPercentage(x, canvasWidth) {
    return (x * 100) / canvasWidth;
  }

  useEffect(() => {
    setIsDragging(draggingState);
  }, [draggingState]);

  const [, drop] = useDrop(
    () => ({
      accept: [ItemTypes.BOX, ItemTypes.COMMENT],
      async drop(item, monitor) {
        if (item.parent) {
          return;
        }

        if (item.name === 'comment') {
          const canvasBoundingRect = document.getElementsByClassName('real-canvas')[0].getBoundingClientRect();
          const offsetFromTopOfWindow = canvasBoundingRect.top;
          const offsetFromLeftOfWindow = canvasBoundingRect.left;
          const currentOffset = monitor.getSourceClientOffset();

          const xOffset = Math.round(currentOffset.x + currentOffset.x * (1 - zoomLevel) - offsetFromLeftOfWindow);
          const y = Math.round(currentOffset.y + currentOffset.y * (1 - zoomLevel) - offsetFromTopOfWindow);

          const x = (xOffset * 100) / canvasWidth;

          const element = document.getElementById(`thread-${item.threadId}`);
          element.style.transform = `translate(${xOffset}px, ${y}px)`;
          commentsService.updateThread(item.threadId, { x, y });
          return undefined;
        }

        const canvasBoundingRect = document.getElementsByClassName('real-canvas')[0].getBoundingClientRect();
        const componentMeta = componentTypes.find((component) => component.component === item.component.component);
        console.log('adding new component');

        const newComponent = addNewWidgetToTheEditor(
          componentMeta,
          monitor,
          boxes,
          canvasBoundingRect,
          item.currentLayout,
          snapToGrid,
          zoomLevel
        );

        setBoxes({
          ...boxes,
          [newComponent.id]: {
            component: newComponent.component,
            layouts: {
              ...newComponent.layout,
            },
            withDefaultChildren: newComponent.withDefaultChildren,
          },
        });

        setSelectedComponent(newComponent.id, newComponent.component);

        return undefined;
      },
    }),
    [moveBox]
  );

  function onDragStop(e, componentId, direction, currentLayout) {
    if (isVersionReleased) {
      enableReleasedVersionPopupState();
      return;
    }
    // const id = componentId ? componentId : uuidv4();

    // Get the width of the canvas
    const canvasBounds = document.getElementsByClassName('real-canvas')[0].getBoundingClientRect();
    const canvasWidth = canvasBounds?.width;
    const nodeBounds = direction.node.getBoundingClientRect();

    // Computing the left offset
    const leftOffset = nodeBounds.x - canvasBounds.x;
    const currentLeftOffset = boxes[componentId].layouts[currentLayout].left;
    const leftDiff = currentLeftOffset - convertXToPercentage(leftOffset, canvasWidth);

    // Computing the top offset
    // const currentTopOffset = boxes[componentId].layouts[currentLayout].top;
    const topDiff = boxes[componentId].layouts[currentLayout].top - (nodeBounds.y - canvasBounds.y);

    let newBoxes = { ...boxes };

    for (const selectedComponent of selectedComponents) {
      newBoxes = produce(newBoxes, (draft) => {
        if (draft[selectedComponent.id]) {
          const topOffset = draft[selectedComponent.id].layouts[currentLayout].top;
          const leftOffset = draft[selectedComponent.id].layouts[currentLayout].left;

          draft[selectedComponent.id].layouts[currentLayout].top = topOffset - topDiff;
          draft[selectedComponent.id].layouts[currentLayout].left = leftOffset - leftDiff;
        }
      });
    }

    setBoxes(newBoxes);
  }

  function onResizeStop(id, e, direction, ref, d, position) {
    if (isVersionReleased) {
      enableReleasedVersionPopupState();
      return;
    }
    const deltaWidth = d.width;
    const deltaHeight = d.height;

    let { x, y } = position;

    const defaultData = {
      top: 100,
      left: 0,
      width: 445,
      height: 500,
    };

    let { left, top, width, height } = boxes[id]['layouts'][currentLayout] || defaultData;

    const boundingRect = document.getElementsByClassName('canvas-area')[0].getBoundingClientRect();
    const canvasWidth = boundingRect?.width;

    width = Math.round(width + (deltaWidth * 43) / canvasWidth); // convert the width delta to percentage
    height = height + deltaHeight;

    top = y;
    left = (x * 100) / canvasWidth;

    let newBoxes = {
      ...boxes,
      [id]: {
        ...boxes[id],
        layouts: {
          ...boxes[id]['layouts'],
          [currentLayout]: {
            ...boxes[id]['layouts'][currentLayout],
            width,
            height,
            top,
            left,
          },
        },
      },
    };

    setBoxes(newBoxes);
  }

  function paramUpdated(id, param, value) {
    if (Object.keys(value).length > 0) {
      setBoxes((boxes) =>
        update(boxes, {
          [id]: {
            $merge: {
              component: {
                ...boxes[id].component,
                definition: {
                  ...boxes[id].component.definition,
                  properties: {
                    ...boxes[id].component.definition.properties,
                    [param]: value,
                  },
                },
              },
            },
          },
        })
      );
    }
  }

  React.useEffect(() => {}, [selectedComponents]);

  const handleAddThread = async (e) => {
    e.stopPropogation && e.stopPropogation();

    const x = (e.nativeEvent.offsetX * 100) / canvasWidth;

    const elementIndex = commentsPreviewList.length;
    setCommentsPreviewList([
      ...commentsPreviewList,
      {
        x: x,
        y: e.nativeEvent.offsetY,
      },
    ]);

    const { data } = await commentsService.createThread({
      appId: router.query.id,
      x: x,
      y: e.nativeEvent.offsetY,
      appVersionsId,
      pageId: currentPageId,
    });

    // Remove the temporary loader preview
    const _commentsPreviewList = [...commentsPreviewList];
    _commentsPreviewList.splice(elementIndex, 1);
    setCommentsPreviewList(_commentsPreviewList);

    // Update the threads on all connected clients using websocket
    socket.send(
      JSON.stringify({
        event: 'events',
        data: { message: 'threads', appId: router.query.id },
      })
    );

    // Update the list of threads on the current users page
    addNewThread(data);
  };

  const handleAddThreadOnComponent = async (_, __, e) => {
    e.stopPropogation && e.stopPropogation();

    const canvasBoundingRect = document.getElementsByClassName('real-canvas')[0].getBoundingClientRect();
    const offsetFromTopOfWindow = canvasBoundingRect.top;
    const offsetFromLeftOfWindow = canvasBoundingRect.left;

    let x = Math.round(e.screenX - 18 + e.screenX * (1 - zoomLevel) - offsetFromLeftOfWindow);
    const y = Math.round(e.screenY + 18 + e.screenY * (1 - zoomLevel) - offsetFromTopOfWindow);

    x = (x * 100) / canvasWidth;

    const elementIndex = commentsPreviewList.length;
    setCommentsPreviewList([
      ...commentsPreviewList,
      {
        x,
        y: y - 130,
      },
    ]);
    const { data } = await commentsService.createThread({
      appId: router.query.id,
      x,
      y: y - 130,
      appVersionsId,
      pageId: currentPageId,
    });

    // Remove the temporary loader preview
    const _commentsPreviewList = [...commentsPreviewList];
    _commentsPreviewList.splice(elementIndex, 1);
    setCommentsPreviewList(_commentsPreviewList);

    // Update the threads on all connected clients using websocket
    socket.send(
      JSON.stringify({
        event: 'events',
        data: { message: 'threads', appId: router.query.id },
      })
    );

    // Update the list of threads on the current users page
    addNewThread(data);
  };

  if (showComments) {
    // const currentUser = JSON.parse(localStorage.getItem('currentUser'));
    // const currentUserInitials = `${currentUser.first_name?.charAt(0)}${currentUser.last_name?.charAt(0)}`;
    styles.cursor = `url("data:image/svg+xml,%3Csvg width='34' height='34' viewBox='0 0 34 34' fill='none' xmlns='http://www.w3.org/2000/svg'%3E%3Ccircle cx='17' cy='17' r='15.25' fill='white' stroke='%23FCAA0D' stroke-width='2.5' opacity='0.5' /%3E%3Ctext x='10' y='20' fill='%23000' opacity='0.5' font-family='inherit' font-size='11.2' font-weight='500' color='%23656d77'%3E%3C/text%3E%3C/svg%3E%0A"), text`;
  }

  const childComponents = useMemo(() => {
    const componentWithChildren = {};
    Object.keys(components).forEach((key) => {
      const component = components[key];
      const { parent } = component;
      if (parent) {
        componentWithChildren[parent] = {
          ...componentWithChildren[parent],
          [key]: component,
        };
      }
    });
    return componentWithChildren;
  }, [components]);

  return (
    <div
      {...(config.COMMENT_FEATURE_ENABLE && showComments && { onClick: handleAddThread })}
      ref={(el) => {
        canvasRef.current = el;
        drop(el);
      }}
      style={styles}
      className={cx('real-canvas', {
        'show-grid': isDragging || isResizing,
      })}
      id="real-canvas"
      data-cy="real-canvas"
    >
      {config.COMMENT_FEATURE_ENABLE && showComments && (
        <>
          <Comments socket={socket} newThread={newThread} canvasWidth={canvasWidth} currentPageId={currentPageId} />
          {commentsPreviewList.map((previewComment, index) => (
            <div
              key={index}
              style={{
                transform: `translate(${(previewComment.x * canvasWidth) / 100}px, ${previewComment.y}px)`,
                position: 'absolute',
                zIndex: 2,
              }}
            >
              <label className="form-selectgroup-item comment-preview-bubble">
                <span
                  className={cx(
                    'comment comment-preview-bubble-border cursor-move avatar avatar-sm shadow-lg bg-white avatar-rounded'
                  )}
                >
                  <Spinner />
                </span>
              </label>
            </div>
          ))}
        </>
      )}
      {Object.keys(boxes).map((key) => {
        const box = boxes[key];
        const canShowInCurrentLayout =
          box.component.definition.others[currentLayout === 'mobile' ? 'showOnMobile' : 'showOnDesktop'].value;
        const addDefaultChildren = box.withDefaultChildren;
        if (!box.parent && resolveReferences(canShowInCurrentLayout, currentState)) {
          return (
            <DraggableBox
              className={showComments && 'pointer-events-none'}
              canvasWidth={canvasWidth}
              onComponentClick={
                config.COMMENT_FEATURE_ENABLE && showComments ? handleAddThreadOnComponent : onComponentClick
              }
              onEvent={onEvent}
              onComponentOptionChanged={onComponentOptionChanged}
              onComponentOptionsChanged={onComponentOptionsChanged}
              key={key}
              onResizeStop={onResizeStop}
              onDragStop={onDragStop}
              paramUpdated={paramUpdated}
              id={key}
              {...boxes[key]}
              mode={mode}
              resizingStatusChanged={(status) => setIsResizing(status)}
              draggingStatusChanged={(status) => setIsDragging(status)}
              inCanvas={true}
              zoomLevel={zoomLevel}
              setSelectedComponent={setSelectedComponent}
              removeComponent={removeComponent}
              currentLayout={currentLayout}
              deviceWindowWidth={deviceWindowWidth}
              isSelectedComponent={
                mode === 'edit' ? selectedComponents.find((component) => component.id === key) : false
              }
              darkMode={darkMode}
              onComponentHover={onComponentHover}
              hoveredComponent={hoveredComponent}
              sideBarDebugger={sideBarDebugger}
              isMultipleComponentsSelected={selectedComponents?.length > 1 ? true : false}
              childComponents={childComponents[key]}
              containerProps={{
                mode,
                snapToGrid,
                onComponentClick,
                onEvent,
                appDefinition,
                appDefinitionChanged,
                currentState,
                onComponentOptionChanged,
                onComponentOptionsChanged,
                appLoading,
                zoomLevel,
                setSelectedComponent,
                removeComponent,
                currentLayout,
                deviceWindowWidth,
                selectedComponents,
                darkMode,
                onComponentHover,
                hoveredComponent,
                sideBarDebugger,
                addDefaultChildren,
                currentPageId,
                childComponents,
              }}
            />
          );
        }
      })}
      {Object.keys(boxes).length === 0 && !appLoading && !isDragging && (
        <div className="mx-auto w-50 p-5 bg-light no-components-box" style={{ marginTop: '10%' }}>
          <center className="text-muted">
            You haven&apos;t added any components yet. Drag components from the right sidebar and drop here. Check out
            our{' '}
            <a href="https://docs.tooljet.com/docs#the-very-quick-quickstart" target="_blank" rel="noreferrer">
              guide
            </a>{' '}
            on adding components.
          </center>
        </div>
      )}
    </div>
  );
};<|MERGE_RESOLUTION|>--- conflicted
+++ resolved
@@ -15,12 +15,9 @@
 import { useHotkeys } from 'react-hotkeys-hook';
 const produce = require('immer').default;
 import { addComponents, addNewWidgetToTheEditor } from '@/_helpers/appUtils';
-<<<<<<< HEAD
 import { useCurrentStateStore } from '../_stores/currentStateStore';
-=======
 import { useAppVersionStore } from '@/_stores/appVersionStore';
 import { shallow } from 'zustand/shallow';
->>>>>>> bf0ee7b4
 
 export const Container = ({
   canvasWidth,
@@ -60,9 +57,7 @@
 
   // eslint-disable-next-line react-hooks/exhaustive-deps
   const components = appDefinition.pages[currentPageId]?.components ?? {};
-<<<<<<< HEAD
   const currentState = useCurrentStateStore();
-=======
   const { appVersionsId, enableReleasedVersionPopupState, isVersionReleased } = useAppVersionStore(
     (state) => ({
       appVersionsId: state?.editingVersion?.id,
@@ -71,7 +66,6 @@
     }),
     shallow
   );
->>>>>>> bf0ee7b4
 
   const [boxes, setBoxes] = useState(components);
   const [isDragging, setIsDragging] = useState(false);
