/* eslint-disable import/no-unresolved */
import React, { useState } from 'react';
import config from 'config';
import { RoomProvider } from '@y-presence/react';
import Spinner from '@/_ui/Spinner';
import { Editor } from '@/Editor';
import { useEditorStore } from '@/_stores/editorStore';
import { licenseService } from '@/_services';
const Y = require('yjs');
const psl = require('psl');
const { WebsocketProvider } = require('y-websocket');

const ydoc = new Y.Doc();

const getWebsocketUrl = () => {
  const protocol = window.location.protocol === 'https:' ? 'wss' : 'ws';
  const apiUrlStartsWithProtocol = config.apiUrl.startsWith('http');

  let url;

  if (apiUrlStartsWithProtocol) {
    url = `${config.apiUrl.replace(/(^\w+:|^)\/\//, '').replace('/api', '')}`;
  } else {
    url = `${window.location.host}${config.apiUrl.replace(/(^\w+:|^)\/\//, '').replace('/api', '')}`;
  }

  return `${protocol}://${url}`;
};

export const RealtimeEditor = (props) => {
  const appId = props.id;
  const [provider, setProvider] = React.useState(undefined);
  const [multiPlayerEdit, setMultiPlayerEdit] = useState(false);
  const [featuresLoaded, setFeaturesLoaded] = useState(false);

  React.useEffect(() => {
    let isMultiplayerEditEnabled = false;

    licenseService
      .getFeatureAccess()
      .then((data) => {
        setMultiPlayerEdit(data?.multiPlayerEdit);
        isMultiplayerEditEnabled = data?.multiPlayerEdit;
        if (isMultiplayerEditEnabled) {
          setProvider(new WebsocketProvider(getWebsocketUrl(), 'yjs', ydoc));
        }
        setFeaturesLoaded(true);
      })
      .catch(({ error }) => {
        setFeaturesLoaded(true);
      });

    const domain = psl.parse(window.location.host).domain;
    document.cookie = domain ? `domain=.${domain}; path=/` : `path=/`;
    document.cookie = domain ? `app_id=${appId}; domain=.${domain}; path=/` : `app_id=${appId}; path=/`;
    document.cookie = `app_id=${appId}; domain=.${domain}; path=/`;
    // eslint-disable-next-line react-hooks/exhaustive-deps
  }, [appId]);

  React.useEffect(() => {
    const ERROR_CODE_WEBSOCKET_AUTH_FAILED = 4000;
    if (provider) {
      provider?.on('connection-close', (e) => {
        if (e.code === ERROR_CODE_WEBSOCKET_AUTH_FAILED) provider.disconnect();
      });
    }

    () => {
      if (provider) provider?.disconnect();
    };
  }, [provider]);

  const initialPresence = {
    firstName: '',
    lastName: '',
    email: '',
    image: '',
    editingVersionId: '',
    x: 0,
    y: 0,
    color: '',
  };

<<<<<<< HEAD
  if ((featuresLoaded && !multiPlayerEdit) || !provider) {
=======
  if (multiPlayerEdit) {
    if (!provider) return <Spinner />;
  } else {
>>>>>>> 79a67058
    return <Editor {...props} />;
  }

  return (
    <RoomProvider awareness={provider?.awareness} initialPresence={initialPresence}>
      <Editor provider={provider} ymap={ydoc.getMap('appDef')} {...props} />
    </RoomProvider>
  );
};<|MERGE_RESOLUTION|>--- conflicted
+++ resolved
@@ -81,13 +81,9 @@
     color: '',
   };
 
-<<<<<<< HEAD
-  if ((featuresLoaded && !multiPlayerEdit) || !provider) {
-=======
-  if (multiPlayerEdit) {
+  if (featuresLoaded && !multiPlayerEdit) {
     if (!provider) return <Spinner />;
   } else {
->>>>>>> 79a67058
     return <Editor {...props} />;
   }
 
