--- conflicted
+++ resolved
@@ -7,15 +7,10 @@
 import _, { debounce } from 'lodash';
 import { withTranslation } from 'react-i18next';
 import { Link } from 'react-router-dom';
-<<<<<<< HEAD
 import { getPrivateRoute, replaceEditorURL, getHostURL } from '@/_helpers/routes';
-import { validateName } from '@/_helpers/utils';
-=======
-import { getPrivateRoute } from '@/_helpers/routes';
+import { validateName, getSubpath } from '@/_helpers/utils';
 import SolidIcon from '@/_ui/Icon/SolidIcons';
-import { getSubpath } from '@/_helpers/utils';
-
->>>>>>> d3566c83
+
 class ManageAppUsersComponent extends React.Component {
   constructor(props) {
     super(props);
@@ -179,42 +174,16 @@
   render() {
     const { isLoading, app, isSlugVerificationInProgress, newSlug, isSlugUpdated } = this.state;
     const appId = app.id;
-<<<<<<< HEAD
     const appLink = `${getHostURL()}/applications/`;
-=======
-    const appLink = `${window.public_config?.TOOLJET_HOST}${getSubpath() ? getSubpath() : ''}/applications/`;
->>>>>>> d3566c83
     const shareableLink = appLink + (this.props.slug || appId);
     const slugButtonClass = !_.isEmpty(newSlug.error) ? 'is-invalid' : 'is-valid';
     const embeddableLink = `<iframe width="560" height="315" src="${appLink}${this.props.slug}" title="Tooljet app - ${this.props.slug}" frameborder="0" allowfullscreen></iframe>`;
 
     return (
-<<<<<<< HEAD
-      <div className="manage-app-users" title="Share">
-        <svg
-          className="w-100 h-100 cursor-pointer icon"
-          onClick={() => this.setState({ showModal: true })}
-          width="33"
-          height="33"
-          viewBox="0 0 33 33"
-          fill="none"
-          xmlns="http://www.w3.org/2000/svg"
-          data-cy="share-button-link"
-        >
-          <rect x="0.363281" y="0.220703" width="32" height="32" rx="6" fill="#F0F4FF" />
-          <path
-            fillRule="evenodd"
-            clipRule="evenodd"
-            d="M20.362 10.8875C19.6256 10.8875 19.0286 11.4845 19.0286 12.2209C19.0286 12.4112 19.0685 12.5922 19.1404 12.756C19.1453 12.7646 19.15 12.7733 19.1546 12.7822C19.1647 12.8019 19.1738 12.8217 19.1818 12.8418C19.4051 13.2654 19.8498 13.5542 20.362 13.5542C21.0984 13.5542 21.6953 12.9572 21.6953 12.2209C21.6953 11.4845 21.0984 10.8875 20.362 10.8875ZM18.3354 13.9542C18.8245 14.5255 19.551 14.8875 20.362 14.8875C21.8347 14.8875 23.0286 13.6936 23.0286 12.2209C23.0286 10.7481 21.8347 9.5542 20.362 9.5542C18.8892 9.5542 17.6953 10.7481 17.6953 12.2209C17.6953 12.4043 17.7138 12.5834 17.7491 12.7564L14.3886 14.4876C13.8995 13.9163 13.173 13.5542 12.362 13.5542C10.8892 13.5542 9.69531 14.7481 9.69531 16.2209C9.69531 17.6936 10.8892 18.8875 12.362 18.8875C13.173 18.8875 13.8995 18.5255 14.3886 17.9542L17.7491 19.6854C17.7138 19.8584 17.6953 20.0375 17.6953 20.2209C17.6953 21.6936 18.8892 22.8875 20.362 22.8875C21.8347 22.8875 23.0286 21.6936 23.0286 20.2209C23.0286 18.7481 21.8347 17.5542 20.362 17.5542C19.551 17.5542 18.8245 17.9163 18.3354 18.4876L14.9749 16.7564C15.0101 16.5834 15.0286 16.4043 15.0286 16.2209C15.0286 16.0375 15.0101 15.8584 14.9749 15.6854L18.3354 13.9542ZM13.5422 15.5999C13.5502 15.62 13.5592 15.6399 13.5693 15.6595C13.5739 15.6684 13.5787 15.6771 13.5836 15.6857C13.6554 15.8495 13.6953 16.0305 13.6953 16.2209C13.6953 16.4112 13.6554 16.5922 13.5836 16.756C13.5787 16.7646 13.5739 16.7733 13.5693 16.7822C13.5592 16.8019 13.5502 16.8217 13.5422 16.8418C13.3188 17.2654 12.8741 17.5542 12.362 17.5542C11.6256 17.5542 11.0286 16.9572 11.0286 16.2209C11.0286 15.4845 11.6256 14.8875 12.362 14.8875C12.8741 14.8875 13.3188 15.1763 13.5422 15.5999ZM19.1404 19.6857C19.1453 19.6771 19.15 19.6684 19.1546 19.6595C19.1647 19.6399 19.1738 19.62 19.1818 19.5999C19.4051 19.1763 19.8498 18.8875 20.362 18.8875C21.0984 18.8875 21.6953 19.4845 21.6953 20.2209C21.6953 20.9572 21.0984 21.5542 20.362 21.5542C19.6256 21.5542 19.0286 20.9572 19.0286 20.2209C19.0286 20.0305 19.0685 19.8495 19.1404 19.6857Z"
-            fill="#3E63DD"
-          />
-        </svg>
-=======
-      <div title="Share" className="editor-header-icon tj-secondary-btn" data-cy="share-button-link">
+      <div title="Share" className="manage-app-users editor-header-icon tj-secondary-btn" data-cy="share-button-link">
         <span className="d-flex" onClick={() => this.setState({ showModal: true })}>
           <SolidIcon name="share" width="14" className="cursor-pointer" fill="#3E63DD" />
         </span>
->>>>>>> d3566c83
         <Modal
           show={this.state.showModal}
           size="lg"
@@ -228,18 +197,13 @@
         >
           <Modal.Header>
             <Modal.Title data-cy="modal-header">{this.props.t('editor.share', 'Share')}</Modal.Title>
-<<<<<<< HEAD
-            <button
-              className="btn-close manage-app-users-close-btn"
-              aria-label="Close"
-              onClick={this.hideModal}
-              data-cy="modal-close-button"
-            />
-=======
             <span onClick={this.hideModal} data-cy="modal-close-button">
-              <SolidIcon name="remove" className="cursor-pointer" aria-label="Close" />
+              <SolidIcon
+                name="remove"
+                className="cursor-pointer manage-app-users-close-btn btn-close"
+                aria-label="Close"
+              />
             </span>
->>>>>>> d3566c83
           </Modal.Header>
           <Modal.Body>
             {isLoading ? (
@@ -275,14 +239,9 @@
                     <div className="input-with-icon app-name-slug-input">
                       <input
                         type="text"
-<<<<<<< HEAD
                         className={`form-control form-control-sm ${slugButtonClass}`}
                         placeholder={this.props.slug}
                         maxLength={50}
-=======
-                        className={`form-control  color-slate12  ${slugButtonClass}`}
-                        placeholder={appId}
->>>>>>> d3566c83
                         onChange={(e) => {
                           e.persist();
                           this.delayedSlugChange(e);
@@ -335,7 +294,6 @@
                         )}
                       </div>
                     </div>
-<<<<<<< HEAD
                     <span className="input-group-text">
                       <CopyToClipboard text={shareableLink} onCopy={() => toast.success('Link copied to clipboard')}>
                         <svg
@@ -357,14 +315,6 @@
                         </svg>
                       </CopyToClipboard>
                     </span>
-=======
-                    <CopyToClipboard text={shareableLink} onCopy={() => toast.success('Link copied to clipboard')}>
-                      <button className="btn-sm tj-tertiary-btn" data-cy="copy-app-link-button">
-                        {this.props.t('editor.shareModal.copy', 'copy')}
-                      </button>
-                    </CopyToClipboard>
-                    <div className="invalid-feedback">{slugError}</div>
->>>>>>> d3566c83
                   </div>
                   {newSlug?.error ? (
                     <label className="label tj-input-error">{newSlug?.error || ''}</label>
@@ -375,7 +325,6 @@
                   )}
                 </div>
                 {(this.state.app.is_public || window?.public_config?.ENABLE_PRIVATE_APP_EMBED === 'true') && (
-<<<<<<< HEAD
                   <div className="tj-app-input">
                     <label className="field-name">Embedded app link</label>
                     <span className={`tj-text-input justify-content-between ${this.props.darkMode ? 'dark' : ''}`}>
@@ -402,31 +351,6 @@
                         </CopyToClipboard>
                       </span>
                     </span>
-=======
-                  <div className="shareable-link mb-3">
-                    <label className="form-label" data-cy="iframe-link-label">
-                      <small>
-                        {this.props.t('editor.shareModal.embeddableLink', 'Get embeddable link for this application')}
-                      </small>
-                    </label>
-                    <div className="input-group">
-                      <Textarea
-                        disabled
-                        className={`input-with-icon ${this.props.darkMode && 'text-light'}`}
-                        rows={5}
-                        value={embeddableLink}
-                        data-cy="iframe-link"
-                      />
-                      <CopyToClipboard
-                        text={embeddableLink}
-                        onCopy={() => toast.success('Embeddable link copied to clipboard')}
-                      >
-                        <button className="tj-tertiary-btn btn-sm" data-cy="iframe-link-copy-button">
-                          {this.props.t('editor.shareModal.copy', 'copy')}
-                        </button>
-                      </CopyToClipboard>
-                    </div>
->>>>>>> d3566c83
                   </div>
                 )}
               </div>
@@ -438,11 +362,7 @@
               <Link
                 to={getPrivateRoute('workspace_settings')}
                 target="_blank"
-<<<<<<< HEAD
                 className={`btn border-0 default-secondary-button float-right1`}
-=======
-                className="tj-primary-btn tj-base-btn"
->>>>>>> d3566c83
                 data-cy="manage-users-button"
               >
                 Manage users
