import React from 'react';
import { appService, appsService, authenticationService } from '@/_services';
import Modal from 'react-bootstrap/Modal';
import { toast } from 'react-hot-toast';
import { CopyToClipboard } from 'react-copy-to-clipboard';
import Skeleton from 'react-loading-skeleton';
<<<<<<< HEAD
import { debounce } from 'lodash';
import Textarea from '@/_ui/Textarea';
import posthog from 'posthog-js';
import { retrieveWhiteLabelText, getSubpath } from '@/_helpers/utils';
=======
import _, { debounce } from 'lodash';
import { retrieveWhiteLabelText, validateName } from '@/_helpers/utils';
>>>>>>> e9f6f4d3
import { withTranslation } from 'react-i18next';
import { Link } from 'react-router-dom';
import { getPrivateRoute, replaceEditorURL, getHostURL } from '@/_helpers/routes';
import { ToolTip } from '@/_components/ToolTip';
import SolidIcon from '@/_ui/Icon/SolidIcons';
import cx from 'classnames';

class ManageAppUsersComponent extends React.Component {
  constructor(props) {
    super(props);
    this.isUserAdmin = authenticationService.currentSessionValue?.admin;

    this.state = {
      showModal: false,
      app: { ...props.app },
      isLoading: true,
      isSlugVerificationInProgress: false,
      addingUser: false,
      newUser: {},
      newSlug: {
        value: null,
        error: '',
      },
      isSlugUpdated: false,
    };
  }

  /* 
    Only will fail for existed apps before the app/workspace url revamp which has 
    special chars or spaces in their app slugs 
  */
  validateThePreExistingSlugs = () => {
    const existedSlugErrors = validateName(this.props.slug, 'App slug', true, false, false, false);
    this.setState({
      newSlug: {
        value: this.props.slug,
        error: existedSlugErrors.errorMsg,
      },
    });
  };

  componentDidMount() {
    const appId = this.props.app.id;
    this.fetchAppUsers();
    this.setState({ appId });
  }

  fetchAppUsers = () => {
    appsService
      .getAppUsers(this.props.app.id)
      .then((data) =>
        this.setState({
          users: data.users,
          isLoading: false,
        })
      )
      .catch((error) => {
        this.setState({ isLoading: false });
        toast.error(error);
      });
  };

  hideModal = () => {
    this.setState({
      showModal: false,
      newSlug: {
        value: this.props.slug,
        error: '',
      },
      isSlugVerificationInProgress: false,
      isSlugUpdated: false,
    });
  };

  addUser = () => {
    this.setState({
      addingUser: true,
    });

    const { organizationUserId, role } = this.state.newUser;

    appService
      .createAppUser(this.state.app.id, organizationUserId, role)
      .then(() => {
        this.setState({ addingUser: false, newUser: {} });
        toast.success('Added user successfully');
        this.fetchAppUsers();
      })
      .catch(({ error }) => {
        this.setState({ addingUser: false });
        toast.error(error);
      });
  };

  toggleAppVisibility = () => {
    const newState = !this.state.app.is_public;
    this.setState({
      ischangingVisibility: true,
    });

    // eslint-disable-next-line no-unused-vars
    appsService
      .setVisibility(this.state.app.id, newState)
      .then(() => {
        this.setState({
          ischangingVisibility: false,
          app: {
            ...this.state.app,
            is_public: newState,
          },
        });

        if (newState) {
          toast('Application is now public.');
        } else {
          toast('Application visibility set to private');
        }
      })
      .catch((error) => {
        this.setState({
          ischangingVisibility: false,
        });
        toast.error(error);
      });
  };

  delayedSlugChange = debounce((e) => {
    this.handleInputChange(e.target.value, 'slug');
  }, 500);

  handleInputChange = (value, field) => {
    this.setState({
      newSlug: {
        value: this.state.newSlug?.value,
        error: '',
        isSlugUpdated: false,
      },
    });

    const error = validateName(value, `App ${field}`, true, false, !(field === 'slug'), !(field === 'slug'));

    if (!_.isEmpty(value) && value !== this.props.slug && _.isEmpty(error.errorMsg)) {
      this.setState({
        isSlugVerificationInProgress: true,
      });
      appsService
        .setSlug(this.state.app.id, value)
        .then(() => {
          this.setState({
            newSlug: {
              value: value,
              error: '',
            },
            isSlugVerificationInProgress: false,
            isSlugUpdated: true,
          });
          this.props.handleSlugChange(value);
          replaceEditorURL(value, this.props.pageHandle);
        })
        .catch(({ error }) => {
          this.setState({
            newSlug: {
              value,
              error,
            },
            isSlugVerificationInProgress: false,
            isSlugUpdated: false,
          });
        });
    } else {
      this.setState({
        newSlug: {
          value,
          error: error?.errorMsg,
        },
        isSlugVerificationInProgress: false,
        isSlugUpdated: false,
      });
    }
  };

  render() {
    const { isLoading, app, isSlugVerificationInProgress, newSlug, isSlugUpdated } = this.state;
    const appId = app.id;
    const appLink = `${getHostURL()}/applications/`;
    const shareableLink = appLink + (this.props.slug || appId);
    const slugButtonClass = !_.isEmpty(newSlug.error) ? 'is-invalid' : 'is-valid';
    const embeddableLink = `<iframe width="560" height="315" src="${appLink}${
      this.props.slug
    }" title="${retrieveWhiteLabelText()} app - ${this.props.slug}" frameborder="0" allowfullscreen></iframe>`;

    return (
      <ToolTip
        message="You can only share apps in production"
        placement="left"
        show={this.props.multiEnvironmentEnabled ? (this.props.currentEnvironment?.is_default ? false : true) : false}
      >
        <div title="Share" className="manage-app-users editor-header-icon tj-secondary-btn" data-cy="share-button-link">
          <span
            className={cx('d-flex', {
              'share-disabled': !this.props?.currentEnvironment?.is_default,
            })}
            onClick={() => {
<<<<<<< HEAD
              if (this.props?.currentEnvironment?.is_default &&
                this.props.multiEnvironmentEnabled) {
                  this.setState({ showModal: true });
                  posthog.capture('click_share', { appId }); //posthog event
                }
=======
              this.validateThePreExistingSlugs();
              this.props?.currentEnvironment?.is_default &&
                this.props.multiEnvironmentEnabled &&
                this.setState({ showModal: true });
>>>>>>> e9f6f4d3
            }}
          >
            <SolidIcon name="share" width="14" className="cursor-pointer" fill="#3E63DD" />
          </span>
          <Modal
            show={this.state.showModal}
            size="lg"
            backdrop="static"
            centered={true}
            keyboard={true}
            animation={false}
            onEscapeKeyDown={this.hideModal}
            className={`app-sharing-modal animation-fade ${this.props.darkMode ? 'dark-theme' : ''}`}
            contentClassName={this.props.darkMode ? 'dark-theme' : ''}
          >
            <Modal.Header>
              <Modal.Title data-cy="modal-header">{this.props.t('editor.share', 'Share')}</Modal.Title>
              <span onClick={this.hideModal} data-cy="modal-close-button">
                <SolidIcon name="remove" className="cursor-pointer" aria-label="Close" />
              </span>
            </Modal.Header>
            <Modal.Body>
              {isLoading ? (
                <div style={{ width: '100%' }} className="p-5">
                  <Skeleton count={5} />
                </div>
              ) : (
                <div class="shareable-link-container">
                  <div className="make-public mb-3">
                    <div className="form-check form-switch d-flex align-items-center">
                      <input
                        className="form-check-input"
                        type="checkbox"
                        onClick={this.toggleAppVisibility}
                        checked={this.state.app.is_public}
                        disabled={this.state.ischangingVisibility}
                        data-cy="make-public-app-toggle"
                      />
                      <span className="form-check-label field-name" data-cy="make-public-app-label">
                        {this.props.t('editor.shareModal.makeApplicationPublic', 'Make application public')}
                      </span>
                    </div>
                  </div>

                  <div className="shareable-link tj-app-input mb-2">
                    <label data-cy="shareable-app-link-label" className="field-name">
                      {this.props.t('editor.shareModal.shareableLink', 'Shareable app link')}
                    </label>
                    <div className="input-group">
                      <span className="input-group-text applink-text flex-grow-1 slug-ellipsis" data-cy="app-link">
                        {appLink}
                      </span>
                      <div className="input-with-icon">
                        <input
                          type="text"
                          className={`form-control form-control-sm ${slugButtonClass}`}
                          placeholder={this.props.slug}
                          maxLength={50}
                          onChange={(e) => {
                            e.persist();
                            this.delayedSlugChange(e);
                          }}
                          style={{ maxWidth: '150px' }}
                          defaultValue={this.props.slug}
                          data-cy="app-name-slug-input"
                        />
                        {isSlugVerificationInProgress && (
                          <div className="icon-container">
                            <div class="spinner-border text-secondary " role="status">
                              <span class="visually-hidden">Loading...</span>
                            </div>
                          </div>
                        )}

                        <div className="icon-container">
                          {newSlug?.error ? (
                            <svg
                              width="21"
                              height="20"
                              viewBox="0 0 21 20"
                              fill="none"
                              xmlns="http://www.w3.org/2000/svg"
                            >
                              <path
                                fill-rule="evenodd"
                                clip-rule="evenodd"
                                d="M3.94252 3.61195C4.31445 3.24003 4.91746 3.24003 5.28939 3.61195L10.3302 8.6528L15.3711 3.61195C15.743 3.24003 16.346 3.24003 16.718 3.61195C17.0899 3.98388 17.0899 4.5869 16.718 4.95882L11.6771 9.99967L16.718 15.0405C17.0899 15.4125 17.0899 16.0155 16.718 16.3874C16.346 16.7593 15.743 16.7593 15.3711 16.3874L10.3302 11.3465L5.28939 16.3874C4.91746 16.7593 4.31445 16.7593 3.94252 16.3874C3.57059 16.0155 3.57059 15.4125 3.94252 15.0405L8.98337 9.99967L3.94252 4.95882C3.57059 4.5869 3.57059 3.98388 3.94252 3.61195Z"
                                fill="#E54D2E"
                              />
                            </svg>
                          ) : (
                            isSlugUpdated &&
                            !isSlugVerificationInProgress && (
                              <svg
                                width="21"
                                height="20"
                                viewBox="0 0 21 20"
                                fill="none"
                                xmlns="http://www.w3.org/2000/svg"
                              >
                                <path
                                  fill-rule="evenodd"
                                  clip-rule="evenodd"
                                  d="M17.5859 5.24408C17.9114 5.56951 17.9114 6.09715 17.5859 6.42259L9.25259 14.7559C8.92715 15.0814 8.39951 15.0814 8.07407 14.7559L3.90741 10.5893C3.58197 10.2638 3.58197 9.73618 3.90741 9.41074C4.23284 9.08531 4.76048 9.08531 5.08592 9.41074L8.66333 12.9882L16.4074 5.24408C16.7328 4.91864 17.2605 4.91864 17.5859 5.24408Z"
                                  fill="#46A758"
                                />
                              </svg>
                            )
                          )}
                        </div>
                      </div>
                      <span className="input-group-text">
                        <CopyToClipboard text={shareableLink} onCopy={() => toast.success('Link copied to clipboard')}>
                          <svg
                            className="cursor-pointer"
                            width="17"
                            height="18"
                            viewBox="0 0 17 18"
                            fill="none"
                            xmlns="http://www.w3.org/2000/svg"
                            data-cy="copy-app-link-button"
                          >
                            <path
                              d="M9.11154 5.18031H5.88668V4.83302C5.88668 3.29859 7.13059 2.05469 8.66502 2.05469H12.8325C14.3669 2.05469 15.6109 3.29859 15.6109 4.83302V9.00052C15.6109 10.535 14.3669 11.7789 12.8325 11.7789H12.4852V8.554C12.4852 6.69076 10.9748 5.18031 9.11154 5.18031Z"
                              fill="#889096"
                            />
                            <path
                              d="M8.66502 15.9464H4.49752C2.96309 15.9464 1.71918 14.7025 1.71918 13.168V9.00052C1.71918 7.46609 2.96309 6.22219 4.49752 6.22219H8.66502C10.1994 6.22219 11.4434 7.46609 11.4434 9.00052V13.168C11.4434 14.7025 10.1994 15.9464 8.66502 15.9464Z"
                              fill="#889096"
                            />
                          </svg>
                        </CopyToClipboard>
                      </span>
                    </div>
                    {newSlug?.error ? (
                      <label className="label tj-input-error">{newSlug?.error || ''}</label>
                    ) : isSlugUpdated ? (
                      <label className="label label-success">{`Slug accepted!`}</label>
                    ) : (
                      <label className="label label-info">{`URL-friendly 'slug' consists of lowercase letters, numbers, and hyphens`}</label>
                    )}
                  </div>
                  {(this.state.app.is_public || window?.public_config?.ENABLE_PRIVATE_APP_EMBED === 'true') && (
                    <div className="tj-app-input">
                      <label className="field-name" data-cy="iframe-link-label">
                        {this.props.t('editor.shareModal.embeddableLink', 'Get embeddable link for this application')}
                      </label>
                      <span className={`tj-text-input justify-content-between ${this.props.darkMode ? 'dark' : ''}`}>
                        <span data-cy="iframe-link">{embeddableLink}</span>
                        <span className="copy-container">
                          <CopyToClipboard
                            text={embeddableLink}
                            onCopy={() => toast.success('Embeddable link copied to clipboard')}
                          >
                            <svg
                              className="cursor-pointer"
                              width="17"
                              height="18"
                              viewBox="0 0 17 18"
                              fill="none"
                              xmlns="http://www.w3.org/2000/svg"
                              data-cy="iframe-link-copy-button"
                            >
                              <path
                                d="M9.11154 5.18031H5.88668V4.83302C5.88668 3.29859 7.13059 2.05469 8.66502 2.05469H12.8325C14.3669 2.05469 15.6109 3.29859 15.6109 4.83302V9.00052C15.6109 10.535 14.3669 11.7789 12.8325 11.7789H12.4852V8.554C12.4852 6.69076 10.9748 5.18031 9.11154 5.18031Z"
                                fill="#889096"
                              />
                              <path
                                d="M8.66502 15.9464H4.49752C2.96309 15.9464 1.71918 14.7025 1.71918 13.168V9.00052C1.71918 7.46609 2.96309 6.22219 4.49752 6.22219H8.66502C10.1994 6.22219 11.4434 7.46609 11.4434 9.00052V13.168C11.4434 14.7025 10.1994 15.9464 8.66502 15.9464Z"
                                fill="#889096"
                              />
                            </svg>
                          </CopyToClipboard>
                        </span>
                      </span>
                    </div>
                  )}
                </div>
              )}
            </Modal.Body>

            <Modal.Footer className="manage-app-users-footer">
              {this.isUserAdmin && (
                <Link
                  to={getPrivateRoute('workspace_settings')}
                  target="_blank"
                  className={`btn border-0 default-secondary-button float-right1`}
                  data-cy="manage-users-button"
                >
                  Manage users
                </Link>
              )}
            </Modal.Footer>
          </Modal>
        </div>
      </ToolTip>
    );
  }
}

export const ManageAppUsers = withTranslation()(ManageAppUsersComponent);<|MERGE_RESOLUTION|>--- conflicted
+++ resolved
@@ -4,15 +4,9 @@
 import { toast } from 'react-hot-toast';
 import { CopyToClipboard } from 'react-copy-to-clipboard';
 import Skeleton from 'react-loading-skeleton';
-<<<<<<< HEAD
-import { debounce } from 'lodash';
-import Textarea from '@/_ui/Textarea';
 import posthog from 'posthog-js';
-import { retrieveWhiteLabelText, getSubpath } from '@/_helpers/utils';
-=======
 import _, { debounce } from 'lodash';
 import { retrieveWhiteLabelText, validateName } from '@/_helpers/utils';
->>>>>>> e9f6f4d3
 import { withTranslation } from 'react-i18next';
 import { Link } from 'react-router-dom';
 import { getPrivateRoute, replaceEditorURL, getHostURL } from '@/_helpers/routes';
@@ -216,18 +210,11 @@
               'share-disabled': !this.props?.currentEnvironment?.is_default,
             })}
             onClick={() => {
-<<<<<<< HEAD
-              if (this.props?.currentEnvironment?.is_default &&
-                this.props.multiEnvironmentEnabled) {
-                  this.setState({ showModal: true });
-                  posthog.capture('click_share', { appId }); //posthog event
-                }
-=======
               this.validateThePreExistingSlugs();
-              this.props?.currentEnvironment?.is_default &&
-                this.props.multiEnvironmentEnabled &&
+              if (this.props?.currentEnvironment?.is_default && this.props.multiEnvironmentEnabled) {
+                posthog.capture('click_share', { appId });
                 this.setState({ showModal: true });
->>>>>>> e9f6f4d3
+              }
             }}
           >
             <SolidIcon name="share" width="14" className="cursor-pointer" fill="#3E63DD" />
