import React from 'react';
import { appService, organizationService } from '@/_services';
import Modal from 'react-bootstrap/Modal';
import Button from 'react-bootstrap/Button';
import { toast } from 'react-hot-toast';
import { CopyToClipboard } from 'react-copy-to-clipboard';
import Skeleton from 'react-loading-skeleton';
import { debounce } from 'lodash';
import Textarea from '@/_ui/Textarea';
<<<<<<< HEAD
import { withTranslation } from 'react-i18next';

class ManageAppUsersComponent extends React.Component {
=======
import { Link } from 'react-router-dom';
class ManageAppUsers extends React.Component {
>>>>>>> 15486c53
  constructor(props) {
    super(props);

    this.state = {
      showModal: false,
      app: { ...props.app },
      slugError: null,
      isLoading: true,
      isSlugVerificationInProgress: false,
      addingUser: false,
      organizationUsers: [],
      newUser: {},
    };
  }

  componentDidMount() {
    const appId = this.props.app.id;

    this.fetchAppUsers();

    organizationService.getUsers(null).then((data) =>
      this.setState({
        organizationUsers: data.users,
      })
    );

    this.setState({ appId });
  }

  fetchAppUsers = () => {
    appService.getAppUsers(this.props.app.id).then((data) =>
      this.setState({
        users: data.users,
        isLoading: false,
      })
    );
  };

  hideModal = () => {
    this.setState({
      showModal: false,
    });
  };

  addUser = () => {
    this.setState({
      addingUser: true,
    });

    const { organizationUserId, role } = this.state.newUser;

    appService
      .createAppUser(this.state.app.id, organizationUserId, role)
      .then(() => {
        this.setState({ addingUser: false, newUser: {} });
        toast.success('Added user successfully');
        this.fetchAppUsers();
      })
      .catch(({ error }) => {
        this.setState({ addingUser: false });
        toast.error(error);
      });
  };

  toggleAppVisibility = () => {
    const newState = !this.state.app.is_public;
    this.setState({
      ischangingVisibility: true,
    });

    // eslint-disable-next-line no-unused-vars
    appService.setVisibility(this.state.app.id, newState).then((data) => {
      this.setState({
        ischangingVisibility: false,
        app: {
          ...this.state.app,
          is_public: newState,
        },
      });

      if (newState) {
        toast.success('Application is now public.');
      } else {
        toast.success('Application visibility set to private');
      }
    });
  };

  handleSetSlug = (event) => {
    const newSlug = event.target.value || this.props.app.id;
    this.setState({ isSlugVerificationInProgress: true });

    appService
      .setSlug(this.state.app.id, newSlug)
      .then(() => {
        this.setState({
          slugError: null,
          isSlugVerificationInProgress: false,
        });
        this.props.handleSlugChange(newSlug);
      })
      .catch(({ error }) => {
        this.setState({
          slugError: error,
          isSlugVerificationInProgress: false,
        });
      });
  };

  delayedSlugChange = debounce((e) => {
    this.handleSetSlug(e);
  }, 500);

  render() {
    const { isLoading, app, slugError, isSlugVerificationInProgress } = this.state;
    const appId = app.id;
    const appLink = `${window.public_config?.TOOLJET_HOST}/applications/`;
    const shareableLink = appLink + (this.props.slug || appId);
    const slugButtonClass = isSlugVerificationInProgress ? '' : slugError !== null ? 'is-invalid' : 'is-valid';
    const embeddableLink = `<iframe width="560" height="315" src="${appLink}${this.props.slug}" title="Tooljet app - ${this.props.slug}" frameborder="0" allowfullscreen></iframe>`;

    return (
      <div>
        <button className="btn font-500 color-primary btn-sm" onClick={() => this.setState({ showModal: true })}>
          {this.props.t('editor.share', 'Share')}
        </button>

        <Modal
          show={this.state.showModal}
          size="lg"
          backdrop="static"
          centered={true}
          keyboard={true}
          animation={false}
          onEscapeKeyDown={this.hideModal}
          className="app-sharing-modal"
          contentClassName={this.props.darkMode ? 'theme-dark' : ''}
        >
          <Modal.Header>
            <Modal.Title>{this.props.t('editor.share', 'Share')}</Modal.Title>
            <div>
              <Button variant={this.props.darkMode ? 'secondary' : 'light'} size="sm" onClick={() => this.hideModal()}>
                x
              </Button>
            </div>
          </Modal.Header>

          <Modal.Body>
            {isLoading ? (
              <div style={{ width: '100%' }} className="p-5">
                <Skeleton count={5} />
              </div>
            ) : (
              <div>
                <div className="make-public mb-3">
                  <div className="form-check form-switch">
                    <input
                      className="form-check-input"
                      type="checkbox"
                      onClick={() => this.toggleAppVisibility()}
                      checked={this.state.app.is_public}
                      disabled={this.state.ischangingVisibility}
                    />
                    <span className="form-check-label">
                      {this.props.t('editor.shareModal.makeApplicationPublic', 'Make application public ?')}
                    </span>
                  </div>
                </div>
                <div className="shareable-link mb-3">
                  <label className="form-label">
                    <small>
                      {this.props.t('editor.shareModal.shareableLink', 'Get shareable link for this application')}
                    </small>
                  </label>
                  <div className="input-group">
                    <span className="input-group-text">{appLink}</span>
                    <div className="input-with-icon">
                      <input
                        type="text"
                        className={`form-control form-control-sm ${slugButtonClass}`}
                        placeholder={appId}
                        onChange={(e) => {
                          e.persist();
                          this.delayedSlugChange(e);
                        }}
                        defaultValue={this.props.slug}
                      />
                      {isSlugVerificationInProgress && (
                        <div className="icon-container">
                          <div className="spinner-border text-azure spinner-border-sm" role="status"></div>
                        </div>
                      )}
                    </div>
                    <span className="input-group-text">
                      <CopyToClipboard text={shareableLink} onCopy={() => toast.success('Link copied to clipboard')}>
                        <button className="btn btn-secondary btn-sm">
                          {this.props.t('editor.shareModal.copy', 'copy')}
                        </button>
                      </CopyToClipboard>
                    </span>
                    <div className="invalid-feedback">{slugError}</div>
                  </div>
                </div>
                <hr />
                <div className="shareable-link mb-3">
                  <label className="form-label">
                    <small>
                      {this.props.t('editor.shareModal.embeddableLink', 'Get embeddable link for this application')}
                    </small>
                  </label>
                  <div className="input-group">
                    <Textarea disabled className="input-with-icon" rows={5} value={embeddableLink} />
                    <span className="input-group-text">
                      <CopyToClipboard
                        text={embeddableLink}
                        onCopy={() =>
                          toast.success('Link copied to clipboard', {
                            hideProgressBar: true,
                            position: 'bottom-center',
                          })
                        }
                      >
                        <button className="btn btn-secondary btn-sm">
                          {this.props.t('editor.shareModal.copy', 'copy')}
                        </button>
                      </CopyToClipboard>
                    </span>
                  </div>
                </div>
                {/* <div className="add-user mb-3">
                  <div className="row">
                    <div className="col">
                      <SelectSearch
                        options={organizationUsers.map((user) => {
                          return {
                            name: `${user.name} ( ${user.email} )`,
                            value: user.id
                          };
                        })}
                        value={newUser.organizationUserId}
                        search={true}
                        onChange={(value) => {
                          this.setState({ newUser: { ...newUser, organizationUserId: value } });
                        }}
                        filterOptions={fuzzySearch}
                        placeholder="Select organization user"
                      />
                    </div>
                    <div style={{ width: '160px' }}>
                      <SelectSearch
                        options={[
                          { name: 'Admin', value: 'admin' },
                          { name: 'Developer', value: 'developer' },
                          { name: 'Viewer', value: 'role' }
                        ]}
                        value={newUser.role}
                        search={false}
                        onChange={(value) => {
                          this.setState({ newUser: { ...newUser, role: value } });
                        }}
                        filterOptions={fuzzySearch}
                        placeholder="Select role"
                      />
                    </div>
                    <div className="col-auto">
                      <button
                        className={`btn btn-primary + ${addingUser ? ' btn-loading' : ''}`}
                        onClick={this.addUser}
                        disabled={addingUser}
                      >
                        Add User
                      </button>
                    </div>
                  </div>
                </div>
                <div className="table-responsive">
                  <table className="table table-vcenter app-users-list">
                    <thead>
                      <tr>
                        <th>Name</th>
                        <th>Email</th>
                        <th>Role</th>
                        <th className="w-1"></th>
                      </tr>
                    </thead>
                    <tbody>
                      {users.map((user) => (
                        <tr key={user.email}>
                          <td>{user.name}</td>
                          <td className="text-muted">
                            <span lass="text-reset">{user.email}</span>
                          </td>
                          <td className="text-muted">{user.role}</td>
                          <td>
                            <a>Remove</a>
                          </td>
                        </tr>
                      ))}
                    </tbody>
                  </table>
                </div> */}
              </div>
            )}
          </Modal.Body>

          <Modal.Footer>
<<<<<<< HEAD
            <a href="/users" target="_blank" className="btn color-primary mt-3">
              {this.props.t('editor.shareModal.manageUsers', 'Manage Users')}
            </a>
=======
            <Link to="/users" target="_blank" className="btn color-primary mt-3">
              Manage Users
            </Link>
>>>>>>> 15486c53
          </Modal.Footer>
        </Modal>
      </div>
    );
  }
}

export const ManageAppUsers = withTranslation()(ManageAppUsersComponent);<|MERGE_RESOLUTION|>--- conflicted
+++ resolved
@@ -7,14 +7,10 @@
 import Skeleton from 'react-loading-skeleton';
 import { debounce } from 'lodash';
 import Textarea from '@/_ui/Textarea';
-<<<<<<< HEAD
 import { withTranslation } from 'react-i18next';
+import { Link } from 'react-router-dom';
 
 class ManageAppUsersComponent extends React.Component {
-=======
-import { Link } from 'react-router-dom';
-class ManageAppUsers extends React.Component {
->>>>>>> 15486c53
   constructor(props) {
     super(props);
 
@@ -321,15 +317,9 @@
           </Modal.Body>
 
           <Modal.Footer>
-<<<<<<< HEAD
-            <a href="/users" target="_blank" className="btn color-primary mt-3">
+            <Link to="/users" target="_blank" className="btn color-primary mt-3">
               {this.props.t('editor.shareModal.manageUsers', 'Manage Users')}
-            </a>
-=======
-            <Link to="/users" target="_blank" className="btn color-primary mt-3">
-              Manage Users
             </Link>
->>>>>>> 15486c53
           </Modal.Footer>
         </Modal>
       </div>
