import React from 'react';
import { appService, authenticationService } from '@/_services';
import Modal from 'react-bootstrap/Modal';
import { toast } from 'react-hot-toast';
import { CopyToClipboard } from 'react-copy-to-clipboard';
import Skeleton from 'react-loading-skeleton';
import { debounce } from 'lodash';
import Textarea from '@/_ui/Textarea';
<<<<<<< HEAD
import posthog from 'posthog-js';
import { retrieveWhiteLabelText } from '@/_helpers/utils';
=======
import { retrieveWhiteLabelText, getSubpath } from '@/_helpers/utils';
>>>>>>> 88324676
import { withTranslation } from 'react-i18next';
import { Link } from 'react-router-dom';
import { getPrivateRoute } from '@/_helpers/routes';

class ManageAppUsersComponent extends React.Component {
  constructor(props) {
    super(props);
    this.isUserAdmin = authenticationService.currentSessionValue?.admin;

    this.state = {
      showModal: false,
      app: { ...props.app },
      slugError: null,
      isLoading: true,
      isSlugVerificationInProgress: false,
      addingUser: false,
      newUser: {},
    };
  }

  componentDidMount() {
    const appId = this.props.app.id;
    this.fetchAppUsers();
    this.setState({ appId });
  }

  fetchAppUsers = () => {
    appService
      .getAppUsers(this.props.app.id)
      .then((data) =>
        this.setState({
          users: data.users,
          isLoading: false,
        })
      )
      .catch((error) => {
        this.setState({ isLoading: false });
        toast.error(error);
      });
  };

  hideModal = () => {
    this.setState({
      showModal: false,
    });
  };

  addUser = () => {
    this.setState({
      addingUser: true,
    });

    const { organizationUserId, role } = this.state.newUser;

    appService
      .createAppUser(this.state.app.id, organizationUserId, role)
      .then(() => {
        this.setState({ addingUser: false, newUser: {} });
        toast.success('Added user successfully');
        this.fetchAppUsers();
      })
      .catch(({ error }) => {
        this.setState({ addingUser: false });
        toast.error(error);
      });
  };

  toggleAppVisibility = () => {
    const newState = !this.state.app.is_public;
    this.setState({
      ischangingVisibility: true,
    });

    // eslint-disable-next-line no-unused-vars
    appService
      .setVisibility(this.state.app.id, newState)
      .then(() => {
        this.setState({
          ischangingVisibility: false,
          app: {
            ...this.state.app,
            is_public: newState,
          },
        });

        if (newState) {
          toast('Application is now public.');
        } else {
          toast('Application visibility set to private');
        }
      })
      .catch((error) => {
        this.setState({
          ischangingVisibility: false,
        });
        toast.error(error);
      });
  };

  handleSetSlug = (event) => {
    const newSlug = event.target.value || this.props.app.id;
    this.setState({ isSlugVerificationInProgress: true });

    appService
      .setSlug(this.state.app.id, newSlug)
      .then(() => {
        this.setState({
          slugError: null,
          isSlugVerificationInProgress: false,
        });
        this.props.handleSlugChange(newSlug);
      })
      .catch(({ error }) => {
        this.setState({
          slugError: error,
          isSlugVerificationInProgress: false,
        });
      });
  };

  delayedSlugChange = debounce((e) => {
    this.handleSetSlug(e);
  }, 500);

  render() {
    const { isLoading, app, slugError, isSlugVerificationInProgress } = this.state;
    const appId = app.id;
    const appLink = `${window.public_config?.TOOLJET_HOST}${getSubpath() ? getSubpath() : ''}/applications/`;
    const shareableLink = appLink + (this.props.slug || appId);
    const slugButtonClass = isSlugVerificationInProgress ? '' : slugError !== null ? 'is-invalid' : 'is-valid';
    const embeddableLink = `<iframe width="560" height="315" src="${appLink}${
      this.props.slug
    }" title="${retrieveWhiteLabelText()} app - ${this.props.slug}" frameborder="0" allowfullscreen></iframe>`;

    return (
      <div title="Share">
        <svg
          className="w-100 h-100 cursor-pointer icon"
          onClick={() => {
            posthog.capture('click_share', { appId }); //posthog event
            this.setState({ showModal: true });
          }}
          width="33"
          height="33"
          viewBox="0 0 33 33"
          fill="none"
          xmlns="http://www.w3.org/2000/svg"
          data-cy="share-button-link"
        >
          <rect x="0.363281" y="0.220703" width="32" height="32" rx="6" fill="#F0F4FF" />
          <path
            fillRule="evenodd"
            clipRule="evenodd"
            d="M20.362 10.8875C19.6256 10.8875 19.0286 11.4845 19.0286 12.2209C19.0286 12.4112 19.0685 12.5922 19.1404 12.756C19.1453 12.7646 19.15 12.7733 19.1546 12.7822C19.1647 12.8019 19.1738 12.8217 19.1818 12.8418C19.4051 13.2654 19.8498 13.5542 20.362 13.5542C21.0984 13.5542 21.6953 12.9572 21.6953 12.2209C21.6953 11.4845 21.0984 10.8875 20.362 10.8875ZM18.3354 13.9542C18.8245 14.5255 19.551 14.8875 20.362 14.8875C21.8347 14.8875 23.0286 13.6936 23.0286 12.2209C23.0286 10.7481 21.8347 9.5542 20.362 9.5542C18.8892 9.5542 17.6953 10.7481 17.6953 12.2209C17.6953 12.4043 17.7138 12.5834 17.7491 12.7564L14.3886 14.4876C13.8995 13.9163 13.173 13.5542 12.362 13.5542C10.8892 13.5542 9.69531 14.7481 9.69531 16.2209C9.69531 17.6936 10.8892 18.8875 12.362 18.8875C13.173 18.8875 13.8995 18.5255 14.3886 17.9542L17.7491 19.6854C17.7138 19.8584 17.6953 20.0375 17.6953 20.2209C17.6953 21.6936 18.8892 22.8875 20.362 22.8875C21.8347 22.8875 23.0286 21.6936 23.0286 20.2209C23.0286 18.7481 21.8347 17.5542 20.362 17.5542C19.551 17.5542 18.8245 17.9163 18.3354 18.4876L14.9749 16.7564C15.0101 16.5834 15.0286 16.4043 15.0286 16.2209C15.0286 16.0375 15.0101 15.8584 14.9749 15.6854L18.3354 13.9542ZM13.5422 15.5999C13.5502 15.62 13.5592 15.6399 13.5693 15.6595C13.5739 15.6684 13.5787 15.6771 13.5836 15.6857C13.6554 15.8495 13.6953 16.0305 13.6953 16.2209C13.6953 16.4112 13.6554 16.5922 13.5836 16.756C13.5787 16.7646 13.5739 16.7733 13.5693 16.7822C13.5592 16.8019 13.5502 16.8217 13.5422 16.8418C13.3188 17.2654 12.8741 17.5542 12.362 17.5542C11.6256 17.5542 11.0286 16.9572 11.0286 16.2209C11.0286 15.4845 11.6256 14.8875 12.362 14.8875C12.8741 14.8875 13.3188 15.1763 13.5422 15.5999ZM19.1404 19.6857C19.1453 19.6771 19.15 19.6684 19.1546 19.6595C19.1647 19.6399 19.1738 19.62 19.1818 19.5999C19.4051 19.1763 19.8498 18.8875 20.362 18.8875C21.0984 18.8875 21.6953 19.4845 21.6953 20.2209C21.6953 20.9572 21.0984 21.5542 20.362 21.5542C19.6256 21.5542 19.0286 20.9572 19.0286 20.2209C19.0286 20.0305 19.0685 19.8495 19.1404 19.6857Z"
            fill="#3E63DD"
          />
        </svg>
        <Modal
          show={this.state.showModal}
          size="lg"
          backdrop="static"
          centered={true}
          keyboard={true}
          animation={false}
          onEscapeKeyDown={this.hideModal}
          className="app-sharing-modal animation-fade"
          contentClassName={this.props.darkMode ? 'theme-dark' : ''}
        >
          <Modal.Header>
            <Modal.Title data-cy="modal-header">{this.props.t('editor.share', 'Share')}</Modal.Title>
            <button className="btn-close" aria-label="Close" onClick={this.hideModal} data-cy="modal-close-button" />
          </Modal.Header>
          <Modal.Body>
            {isLoading ? (
              <div style={{ width: '100%' }} className="p-5">
                <Skeleton count={5} />
              </div>
            ) : (
              <div>
                <div className="make-public mb-3">
                  <div className="form-check form-switch">
                    <input
                      className="form-check-input"
                      type="checkbox"
                      onClick={this.toggleAppVisibility}
                      checked={this.state.app.is_public}
                      disabled={this.state.ischangingVisibility}
                      data-cy="make-public-app-toggle"
                    />
                    <span className="form-check-label" data-cy="make-public-app-label">
                      {this.props.t('editor.shareModal.makeApplicationPublic', 'Make application public?')}
                    </span>
                  </div>
                </div>

                <div className="shareable-link mb-3">
                  <label className="form-label" data-cy="shareable-app-link-label">
                    <small>
                      {this.props.t('editor.shareModal.shareableLink', 'Get shareable link for this application')}
                    </small>
                  </label>
                  <div className="input-group">
                    <span className="input-group-text" data-cy="app-link">
                      {appLink}
                    </span>
                    <div className="input-with-icon">
                      <input
                        type="text"
                        className={`form-control form-control-sm ${slugButtonClass}`}
                        placeholder={appId}
                        onChange={(e) => {
                          e.persist();
                          this.delayedSlugChange(e);
                        }}
                        defaultValue={this.props.slug}
                        data-cy="app-name-slug-input"
                      />
                      {isSlugVerificationInProgress && (
                        <div className="icon-container">
                          <div className="spinner-border text-azure spinner-border-sm" role="status"></div>
                        </div>
                      )}
                    </div>
                    <span className="input-group-text">
                      <CopyToClipboard text={shareableLink} onCopy={() => toast.success('Link copied to clipboard')}>
                        <button className="btn btn-secondary btn-sm" data-cy="copy-app-link-button">
                          {this.props.t('editor.shareModal.copy', 'copy')}
                        </button>
                      </CopyToClipboard>
                    </span>
                    <div className="invalid-feedback">{slugError}</div>
                  </div>
                </div>
                <hr />
                {(this.state.app.is_public || window?.public_config?.ENABLE_PRIVATE_APP_EMBED === 'true') && (
                  <div className="shareable-link mb-3">
                    <label className="form-label" data-cy="iframe-link-label">
                      <small>
                        {this.props.t('editor.shareModal.embeddableLink', 'Get embeddable link for this application')}
                      </small>
                    </label>
                    <div className="input-group">
                      <Textarea
                        disabled
                        className={`input-with-icon ${this.props.darkMode && 'text-light'}`}
                        rows={5}
                        value={embeddableLink}
                        data-cy="iframe-link"
                      />
                      <span className="input-group-text">
                        <CopyToClipboard
                          text={embeddableLink}
                          onCopy={() => toast.success('Embeddable link copied to clipboard')}
                        >
                          <button className="btn btn-secondary btn-sm" data-cy="iframe-link-copy-button">
                            {this.props.t('editor.shareModal.copy', 'copy')}
                          </button>
                        </CopyToClipboard>
                      </span>
                    </div>
                  </div>
                )}
              </div>
            )}
          </Modal.Body>

          <Modal.Footer>
            {this.isUserAdmin && (
              <Link
                to={getPrivateRoute('workspace_settings')}
                target="_blank"
                className="btn color-primary mt-3"
                data-cy="manage-users-button"
              >
                Manage users
              </Link>
            )}
          </Modal.Footer>
        </Modal>
      </div>
    );
  }
}

export const ManageAppUsers = withTranslation()(ManageAppUsersComponent);<|MERGE_RESOLUTION|>--- conflicted
+++ resolved
@@ -6,12 +6,8 @@
 import Skeleton from 'react-loading-skeleton';
 import { debounce } from 'lodash';
 import Textarea from '@/_ui/Textarea';
-<<<<<<< HEAD
 import posthog from 'posthog-js';
-import { retrieveWhiteLabelText } from '@/_helpers/utils';
-=======
 import { retrieveWhiteLabelText, getSubpath } from '@/_helpers/utils';
->>>>>>> 88324676
 import { withTranslation } from 'react-i18next';
 import { Link } from 'react-router-dom';
 import { getPrivateRoute } from '@/_helpers/routes';
