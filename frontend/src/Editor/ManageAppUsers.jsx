import React from 'react';
import { appService } from '@/_services';
import Modal from 'react-bootstrap/Modal';
import Button from 'react-bootstrap/Button';
import { toast } from 'react-hot-toast';
import { CopyToClipboard } from 'react-copy-to-clipboard';
import Skeleton from 'react-loading-skeleton';
import { debounce } from 'lodash';
import Textarea from '@/_ui/Textarea';
<<<<<<< HEAD
import posthog from 'posthog-js';
=======
>>>>>>> 7f785f03
import { retrieveWhiteLabelText } from '@/_helpers/utils';
import { withTranslation } from 'react-i18next';
import { Link } from 'react-router-dom';

class ManageAppUsersComponent extends React.Component {
  constructor(props) {
    super(props);

    this.state = {
      showModal: false,
      app: { ...props.app },
      slugError: null,
      isLoading: true,
      isSlugVerificationInProgress: false,
      addingUser: false,
      newUser: {},
    };
  }

  componentDidMount() {
    const appId = this.props.app.id;
    this.fetchAppUsers();
    this.setState({ appId });
  }

  fetchAppUsers = () => {
    appService
      .getAppUsers(this.props.app.id)
      .then((data) =>
        this.setState({
          users: data.users,
          isLoading: false,
        })
      )
      .catch((error) => {
        this.setState({ isLoading: false });
        toast.error(error);
      });
  };

  hideModal = () => {
    this.setState({
      showModal: false,
    });
  };

  addUser = () => {
    this.setState({
      addingUser: true,
    });

    const { organizationUserId, role } = this.state.newUser;

    appService
      .createAppUser(this.state.app.id, organizationUserId, role)
      .then(() => {
        this.setState({ addingUser: false, newUser: {} });
        toast.success('Added user successfully');
        this.fetchAppUsers();
      })
      .catch(({ error }) => {
        this.setState({ addingUser: false });
        toast.error(error);
      });
  };

  toggleAppVisibility = () => {
    const newState = !this.state.app.is_public;
    this.setState({
      ischangingVisibility: true,
    });

    // eslint-disable-next-line no-unused-vars
    appService
      .setVisibility(this.state.app.id, newState)
      .then((data) => {
        this.setState({
          ischangingVisibility: false,
          app: {
            ...this.state.app,
            is_public: newState,
          },
        });

        if (newState) {
          toast('Application is now public.');
        } else {
          toast('Application visibility set to private');
        }
      })
      .catch((error) => {
        this.setState({
          ischangingVisibility: false,
        });
        toast.error(error);
      });
  };

  handleSetSlug = (event) => {
    const newSlug = event.target.value || this.props.app.id;
    this.setState({ isSlugVerificationInProgress: true });

    appService
      .setSlug(this.state.app.id, newSlug)
      .then(() => {
        this.setState({
          slugError: null,
          isSlugVerificationInProgress: false,
        });
        this.props.handleSlugChange(newSlug);
      })
      .catch(({ error }) => {
        this.setState({
          slugError: error,
          isSlugVerificationInProgress: false,
        });
      });
  };

  delayedSlugChange = debounce((e) => {
    this.handleSetSlug(e);
  }, 500);

  render() {
    const { isLoading, app, slugError, isSlugVerificationInProgress } = this.state;
    const appId = app.id;
    const appLink = `${window.public_config?.TOOLJET_HOST}/applications/`;
    const shareableLink = appLink + (this.props.slug || appId);
    const slugButtonClass = isSlugVerificationInProgress ? '' : slugError !== null ? 'is-invalid' : 'is-valid';
    const embeddableLink = `<iframe width="560" height="315" src="${appLink}${
      this.props.slug
    }" title="${retrieveWhiteLabelText()} app - ${this.props.slug}" frameborder="0" allowfullscreen></iframe>`;

    return (
<<<<<<< HEAD
      <div>
        <button
          className="btn font-500 color-primary btn-sm"
          onClick={() => {
            posthog.capture('click_share'); //posthog event
            this.setState({ showModal: true });
          }}
        >
          {this.props.t('editor.share', 'Share')}
        </button>

=======
      <div title="Share">
        <svg
          className="w-100 h-100 cursor-pointer icon"
          onClick={() => this.setState({ showModal: true })}
          width="33"
          height="33"
          viewBox="0 0 33 33"
          fill="none"
          xmlns="http://www.w3.org/2000/svg"
        >
          <rect x="0.363281" y="0.220703" width="32" height="32" rx="6" fill="#F0F4FF" />
          <path
            fillRule="evenodd"
            clipRule="evenodd"
            d="M20.362 10.8875C19.6256 10.8875 19.0286 11.4845 19.0286 12.2209C19.0286 12.4112 19.0685 12.5922 19.1404 12.756C19.1453 12.7646 19.15 12.7733 19.1546 12.7822C19.1647 12.8019 19.1738 12.8217 19.1818 12.8418C19.4051 13.2654 19.8498 13.5542 20.362 13.5542C21.0984 13.5542 21.6953 12.9572 21.6953 12.2209C21.6953 11.4845 21.0984 10.8875 20.362 10.8875ZM18.3354 13.9542C18.8245 14.5255 19.551 14.8875 20.362 14.8875C21.8347 14.8875 23.0286 13.6936 23.0286 12.2209C23.0286 10.7481 21.8347 9.5542 20.362 9.5542C18.8892 9.5542 17.6953 10.7481 17.6953 12.2209C17.6953 12.4043 17.7138 12.5834 17.7491 12.7564L14.3886 14.4876C13.8995 13.9163 13.173 13.5542 12.362 13.5542C10.8892 13.5542 9.69531 14.7481 9.69531 16.2209C9.69531 17.6936 10.8892 18.8875 12.362 18.8875C13.173 18.8875 13.8995 18.5255 14.3886 17.9542L17.7491 19.6854C17.7138 19.8584 17.6953 20.0375 17.6953 20.2209C17.6953 21.6936 18.8892 22.8875 20.362 22.8875C21.8347 22.8875 23.0286 21.6936 23.0286 20.2209C23.0286 18.7481 21.8347 17.5542 20.362 17.5542C19.551 17.5542 18.8245 17.9163 18.3354 18.4876L14.9749 16.7564C15.0101 16.5834 15.0286 16.4043 15.0286 16.2209C15.0286 16.0375 15.0101 15.8584 14.9749 15.6854L18.3354 13.9542ZM13.5422 15.5999C13.5502 15.62 13.5592 15.6399 13.5693 15.6595C13.5739 15.6684 13.5787 15.6771 13.5836 15.6857C13.6554 15.8495 13.6953 16.0305 13.6953 16.2209C13.6953 16.4112 13.6554 16.5922 13.5836 16.756C13.5787 16.7646 13.5739 16.7733 13.5693 16.7822C13.5592 16.8019 13.5502 16.8217 13.5422 16.8418C13.3188 17.2654 12.8741 17.5542 12.362 17.5542C11.6256 17.5542 11.0286 16.9572 11.0286 16.2209C11.0286 15.4845 11.6256 14.8875 12.362 14.8875C12.8741 14.8875 13.3188 15.1763 13.5422 15.5999ZM19.1404 19.6857C19.1453 19.6771 19.15 19.6684 19.1546 19.6595C19.1647 19.6399 19.1738 19.62 19.1818 19.5999C19.4051 19.1763 19.8498 18.8875 20.362 18.8875C21.0984 18.8875 21.6953 19.4845 21.6953 20.2209C21.6953 20.9572 21.0984 21.5542 20.362 21.5542C19.6256 21.5542 19.0286 20.9572 19.0286 20.2209C19.0286 20.0305 19.0685 19.8495 19.1404 19.6857Z"
            fill="#3E63DD"
          />
        </svg>
>>>>>>> 7f785f03
        <Modal
          show={this.state.showModal}
          size="lg"
          backdrop="static"
          centered={true}
          keyboard={true}
          animation={false}
          onEscapeKeyDown={this.hideModal}
          className="app-sharing-modal animation-fade"
          contentClassName={this.props.darkMode ? 'theme-dark' : ''}
        >
          <Modal.Header>
            <Modal.Title>{this.props.t('editor.share', 'Share')}</Modal.Title>
            <button className="btn-close" aria-label="Close" onClick={this.hideModal} data-cy="modal-close-button" />
          </Modal.Header>
          <Modal.Body>
            {isLoading ? (
              <div style={{ width: '100%' }} className="p-5">
                <Skeleton count={5} />
              </div>
            ) : (
              <div>
                <div className="make-public mb-3">
                  <div className="form-check form-switch">
                    <input
                      className="form-check-input"
                      type="checkbox"
                      onClick={this.toggleAppVisibility}
                      checked={this.state.app.is_public}
                      disabled={this.state.ischangingVisibility}
                    />
                    <span className="form-check-label">
                      {this.props.t('editor.shareModal.makeApplicationPublic', 'Make application public?')}
                    </span>
                  </div>
                </div>
                <div className="shareable-link mb-3">
                  <label className="form-label">
                    <small>
                      {this.props.t('editor.shareModal.shareableLink', 'Get shareable link for this application')}
                    </small>
                  </label>
                  <div className="input-group">
                    <span className="input-group-text">{appLink}</span>
                    <div className="input-with-icon">
                      <input
                        type="text"
                        className={`form-control form-control-sm ${slugButtonClass}`}
                        placeholder={appId}
                        onChange={(e) => {
                          e.persist();
                          this.delayedSlugChange(e);
                        }}
                        defaultValue={this.props.slug}
                      />
                      {isSlugVerificationInProgress && (
                        <div className="icon-container">
                          <div className="spinner-border text-azure spinner-border-sm" role="status"></div>
                        </div>
                      )}
                    </div>
                    <span className="input-group-text">
                      <CopyToClipboard text={shareableLink} onCopy={() => toast.success('Link copied to clipboard')}>
                        <button className="btn btn-secondary btn-sm">
                          {this.props.t('editor.shareModal.copy', 'copy')}
                        </button>
                      </CopyToClipboard>
                    </span>
                    <div className="invalid-feedback">{slugError}</div>
                  </div>
                </div>
                <hr />
                <div className="shareable-link mb-3">
                  <label className="form-label">
                    <small>
                      {this.props.t('editor.shareModal.embeddableLink', 'Get embeddable link for this application')}
                    </small>
                  </label>
                  <div className="input-group">
                    <Textarea
                      disabled
                      className={`input-with-icon ${this.props.darkMode && 'text-light'}`}
                      rows={5}
                      value={embeddableLink}
                    />
                    <span className="input-group-text">
                      <CopyToClipboard
                        text={embeddableLink}
                        onCopy={() => toast.success('Embeddable link copied to clipboard')}
                      >
                        <button className="btn btn-secondary btn-sm">
                          {this.props.t('editor.shareModal.copy', 'copy')}
                        </button>
                      </CopyToClipboard>
                    </span>
                  </div>
                </div>
              </div>
            )}
          </Modal.Body>

          <Modal.Footer>
            <Link to="/organization-settings" target="_blank" className="btn color-primary mt-3">
              Manage users
            </Link>
          </Modal.Footer>
        </Modal>
      </div>
    );
  }
}

export const ManageAppUsers = withTranslation()(ManageAppUsersComponent);<|MERGE_RESOLUTION|>--- conflicted
+++ resolved
@@ -7,10 +7,7 @@
 import Skeleton from 'react-loading-skeleton';
 import { debounce } from 'lodash';
 import Textarea from '@/_ui/Textarea';
-<<<<<<< HEAD
 import posthog from 'posthog-js';
-=======
->>>>>>> 7f785f03
 import { retrieveWhiteLabelText } from '@/_helpers/utils';
 import { withTranslation } from 'react-i18next';
 import { Link } from 'react-router-dom';
@@ -145,23 +142,13 @@
     }" title="${retrieveWhiteLabelText()} app - ${this.props.slug}" frameborder="0" allowfullscreen></iframe>`;
 
     return (
-<<<<<<< HEAD
-      <div>
-        <button
-          className="btn font-500 color-primary btn-sm"
+      <div title="Share">
+        <svg
+          className="w-100 h-100 cursor-pointer icon"
           onClick={() => {
             posthog.capture('click_share'); //posthog event
             this.setState({ showModal: true });
           }}
-        >
-          {this.props.t('editor.share', 'Share')}
-        </button>
-
-=======
-      <div title="Share">
-        <svg
-          className="w-100 h-100 cursor-pointer icon"
-          onClick={() => this.setState({ showModal: true })}
           width="33"
           height="33"
           viewBox="0 0 33 33"
@@ -176,7 +163,6 @@
             fill="#3E63DD"
           />
         </svg>
->>>>>>> 7f785f03
         <Modal
           show={this.state.showModal}
           size="lg"
