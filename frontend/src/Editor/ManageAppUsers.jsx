--- conflicted
+++ resolved
@@ -12,11 +12,7 @@
 import { ToolTip } from '@/_components/ToolTip';
 import SolidIcon from '@/_ui/Icon/SolidIcons';
 import cx from 'classnames';
-<<<<<<< HEAD
-=======
-import { ToolTip } from '@/_components/ToolTip';
 import { TOOLTIP_MESSAGES } from '@/_helpers/constants';
->>>>>>> 50f93bea
 
 class ManageAppUsersComponent extends React.Component {
   constructor(props) {
@@ -198,50 +194,40 @@
     const appLink = `${getHostURL()}/applications/`;
     const shareableLink = appLink + (this.props.slug || appId);
     const slugButtonClass = !_.isEmpty(newSlug.error) ? 'is-invalid' : 'is-valid';
-<<<<<<< HEAD
     const embeddableLink = `<iframe width="560" height="315" src="${appLink}${
       this.props.slug
     }" title="${retrieveWhiteLabelText()} app - ${this.props.slug}" frameborder="0" allowfullscreen></iframe>`;
 
+    const shouldShowShareModal = this.props.isVersionReleased
+      ? this.props.multiEnvironmentEnabled
+        ? this.props.currentEnvironment?.is_default
+          ? false
+          : true
+        : false
+      : false;
+
     return (
       <ToolTip
-        message="You can only share apps in production"
+        message={
+          !this.props.isVersionReleased
+            ? TOOLTIP_MESSAGES.SHARE_URL_UNAVAILABLE
+            : 'You can only share apps in production'
+        }
         placement="left"
-        show={this.props.multiEnvironmentEnabled ? (this.props.currentEnvironment?.is_default ? false : true) : false}
-      >
-        <div title="Share" className="manage-app-users editor-header-icon tj-secondary-btn" data-cy="share-button-link">
-          <span
-            className={cx('d-flex', {
-              'share-disabled': !this.props?.currentEnvironment?.is_default,
-            })}
-            onClick={() => {
-              this.validateThePreExistingSlugs();
-              this.props?.currentEnvironment?.is_default &&
-                this.props.multiEnvironmentEnabled &&
-                this.setState({ showModal: true });
-=======
-    const embeddableLink = `<iframe width="560" height="315" src="${appLink}${this.props.slug}" title="Tooljet app - ${this.props.slug}" frameborder="0" allowfullscreen></iframe>`;
-    const shouldWeDisableShareModal = !this.props.isVersionReleased;
-
-    return (
-      <ToolTip
-        message={TOOLTIP_MESSAGES.SHARE_URL_UNAVAILABLE}
-        placement={!this.props.isVersionReleased ? 'bottom' : 'left'}
-        show={shouldWeDisableShareModal}
+        show={shouldShowShareModal}
       >
         <div
-          title={!shouldWeDisableShareModal ? 'Share' : ''}
+          title={shouldShowShareModal ? 'Share' : ''}
           className="manage-app-users editor-header-icon tj-secondary-btn"
           data-cy="share-button-link"
         >
           <span
             className={cx('d-flex', {
-              'share-disabled': shouldWeDisableShareModal,
+              'share-disabled': !shouldShowShareModal,
             })}
             onClick={() => {
               this.validateThePreExistingSlugs();
-              !shouldWeDisableShareModal && this.setState({ showModal: true });
->>>>>>> 50f93bea
+              shouldShowShareModal && this.setState({ showModal: true });
             }}
           >
             <SolidIcon name="share" width="14" className="cursor-pointer" fill="#3E63DD" />
@@ -386,7 +372,6 @@
                   </div>
                   {(this.state.app.is_public || window?.public_config?.ENABLE_PRIVATE_APP_EMBED === 'true') && (
                     <div className="tj-app-input">
-<<<<<<< HEAD
                       <label className="field-name" data-cy="iframe-link-label">
                         {this.props.t('editor.shareModal.embeddableLink', 'Get embeddable link for this application')}
                       </label>
@@ -395,16 +380,7 @@
                         <span className="copy-container">
                           <CopyToClipboard
                             text={embeddableLink}
-                            onCopy={() => toast.success('Embeddable link copied to clipboard')}
-=======
-                      <label className="field-name">Embedded app link</label>
-                      <span className={`tj-text-input justify-content-between ${this.props.darkMode ? 'dark' : ''}`}>
-                        <span>{embeddableLink}</span>
-                        <span className="copy-container">
-                          <CopyToClipboard
-                            text={embeddableLink}
                             onCopy={() => toast.success('Link copied to clipboard')}
->>>>>>> 50f93bea
                           >
                             <svg
                               className="cursor-pointer"
@@ -413,10 +389,7 @@
                               viewBox="0 0 17 18"
                               fill="none"
                               xmlns="http://www.w3.org/2000/svg"
-<<<<<<< HEAD
                               data-cy="iframe-link-copy-button"
-=======
->>>>>>> 50f93bea
                             >
                               <path
                                 d="M9.11154 5.18031H5.88668V4.83302C5.88668 3.29859 7.13059 2.05469 8.66502 2.05469H12.8325C14.3669 2.05469 15.6109 3.29859 15.6109 4.83302V9.00052C15.6109 10.535 14.3669 11.7789 12.8325 11.7789H12.4852V8.554C12.4852 6.69076 10.9748 5.18031 9.11154 5.18031Z"
