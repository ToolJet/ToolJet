--- conflicted
+++ resolved
@@ -1,20 +1,17 @@
 import React from 'react';
-import { appService, appsService, authenticationService } from '@/_services';
+import { appService, authenticationService } from '@/_services';
 import Modal from 'react-bootstrap/Modal';
 import { toast } from 'react-hot-toast';
 import { CopyToClipboard } from 'react-copy-to-clipboard';
 import Skeleton from 'react-loading-skeleton';
-import _, { debounce } from 'lodash';
+import { debounce } from 'lodash';
+import Textarea from '@/_ui/Textarea';
 import { withTranslation } from 'react-i18next';
 import { Link } from 'react-router-dom';
-import { getPrivateRoute, replaceEditorURL, getHostURL } from '@/_helpers/routes';
-import { validateName } from '@/_helpers/utils';
+import { getPrivateRoute } from '@/_helpers/routes';
 import SolidIcon from '@/_ui/Icon/SolidIcons';
-<<<<<<< HEAD
-import { getSubpath } from '@/_helpers/utils';
+// import { getSubpath } from '@/_helpers/utils';
 import { useAppDataStore } from '@/_stores/appDataStore';
-=======
->>>>>>> d3abb3bf
 
 class ManageAppUsersComponent extends React.Component {
   constructor(props) {
@@ -23,37 +20,14 @@
 
     this.state = {
       showModal: false,
-<<<<<<< HEAD
       appId: null,
       slugError: null,
-=======
-      app: { ...props.app },
->>>>>>> d3abb3bf
       isLoading: true,
       isSlugVerificationInProgress: false,
       addingUser: false,
       newUser: {},
-      newSlug: {
-        value: null,
-        error: '',
-      },
-      isSlugUpdated: false,
     };
   }
-
-  /* 
-    Only will fail for existed apps before the app/workspace url revamp which has 
-    special chars or spaces in their app slugs 
-  */
-  validateThePreExistingSlugs = () => {
-    const existedSlugErrors = validateName(this.props.slug, 'App slug', true, false, false, false);
-    this.setState({
-      newSlug: {
-        value: this.props.slug,
-        error: existedSlugErrors.errorMsg,
-      },
-    });
-  };
 
   componentDidMount() {
     const appId = this.props.appId;
@@ -61,15 +35,9 @@
     this.setState({ appId });
   }
 
-<<<<<<< HEAD
   fetchAppUsers = (appId) => {
     appService
       .getAppUsers(appId)
-=======
-  fetchAppUsers = () => {
-    appsService
-      .getAppUsers(this.props.app.id)
->>>>>>> d3abb3bf
       .then((data) =>
         this.setState({
           users: data.users,
@@ -86,12 +54,6 @@
   hideModal = () => {
     this.setState({
       showModal: false,
-      newSlug: {
-        value: this.props.slug,
-        error: '',
-      },
-      isSlugVerificationInProgress: false,
-      isSlugUpdated: false,
     });
   };
 
@@ -122,13 +84,8 @@
     });
     useAppDataStore.getState().actions.updateState({ isPublic: newState });
     // eslint-disable-next-line no-unused-vars
-<<<<<<< HEAD
     appService
       .setVisibility(this.state.appId, newState)
-=======
-    appsService
-      .setVisibility(this.state.app.id, newState)
->>>>>>> d3abb3bf
       .then(() => {
         this.setState({
           ischangingVisibility: false,
@@ -153,7 +110,6 @@
       });
   };
 
-<<<<<<< HEAD
   handleSetSlug = (event) => {
     const newSlug = event.target.value || this.props.appId;
     this.setState({ isSlugVerificationInProgress: true });
@@ -171,86 +127,26 @@
         this.setState({
           slugError: error,
           isSlugVerificationInProgress: false,
-=======
+        });
+      });
+  };
+
   delayedSlugChange = debounce((e) => {
-    this.handleInputChange(e.target.value, 'slug');
+    this.handleSetSlug(e);
   }, 500);
 
-  handleInputChange = (value, field) => {
-    this.setState({
-      newSlug: {
-        value: this.state.newSlug?.value,
-        error: '',
-        isSlugUpdated: false,
-      },
-    });
-
-    const error = validateName(value, `App ${field}`, true, false, !(field === 'slug'), !(field === 'slug'));
-
-    if (!_.isEmpty(value) && value !== this.props.slug && _.isEmpty(error.errorMsg)) {
-      this.setState({
-        isSlugVerificationInProgress: true,
-      });
-      appsService
-        .setSlug(this.state.app.id, value)
-        .then(() => {
-          this.setState({
-            newSlug: {
-              value: value,
-              error: '',
-            },
-            isSlugVerificationInProgress: false,
-            isSlugUpdated: true,
-          });
-          this.props.handleSlugChange(value);
-          replaceEditorURL(value, this.props.pageHandle);
-        })
-        .catch(({ error }) => {
-          this.setState({
-            newSlug: {
-              value,
-              error,
-            },
-            isSlugVerificationInProgress: false,
-            isSlugUpdated: false,
-          });
->>>>>>> d3abb3bf
-        });
-    } else {
-      this.setState({
-        newSlug: {
-          value,
-          error: error?.errorMsg,
-        },
-        isSlugVerificationInProgress: false,
-        isSlugUpdated: false,
-      });
-    }
-  };
-
   render() {
-<<<<<<< HEAD
     const { isLoading, slugError, isSlugVerificationInProgress, appId } = this.state;
 
-    const appLink = `${window.public_config?.TOOLJET_HOST}${getSubpath() ? getSubpath() : ''}/applications/`;
-=======
-    const { isLoading, app, isSlugVerificationInProgress, newSlug, isSlugUpdated } = this.state;
-    const appId = app.id;
-    const appLink = `${getHostURL()}/applications/`;
->>>>>>> d3abb3bf
+    // const appLink = `${window.public_config?.TOOLJET_HOST}${getSubpath() ? getSubpath() : ''}/applications/`;
+    const appLink = `${window.public_config?.TOOLJET_HOST}/applications/`;
     const shareableLink = appLink + (this.props.slug || appId);
-    const slugButtonClass = !_.isEmpty(newSlug.error) ? 'is-invalid' : 'is-valid';
+    const slugButtonClass = isSlugVerificationInProgress ? '' : slugError !== null ? 'is-invalid' : 'is-valid';
     const embeddableLink = `<iframe width="560" height="315" src="${appLink}${this.props.slug}" title="Tooljet app - ${this.props.slug}" frameborder="0" allowfullscreen></iframe>`;
 
     return (
-      <div title="Share" className="manage-app-users editor-header-icon tj-secondary-btn" data-cy="share-button-link">
-        <span
-          className="d-flex"
-          onClick={() => {
-            this.validateThePreExistingSlugs();
-            this.setState({ showModal: true });
-          }}
-        >
+      <div title="Share" className="editor-header-icon tj-secondary-btn" data-cy="share-button-link">
+        <span className="d-flex" onClick={() => this.setState({ showModal: true })}>
           <SolidIcon name="share" width="14" className="cursor-pointer" fill="#3E63DD" />
         </span>
         <Modal
@@ -276,121 +172,59 @@
                 <Skeleton count={5} />
               </div>
             ) : (
-              <div class="shareable-link-container">
+              <div>
                 <div className="make-public mb-3">
-                  <div className="form-check form-switch d-flex align-items-center">
+                  <div className="form-check form-switch">
                     <input
-                      className="form-check-input"
+                      className="form-check-input color-slate12"
                       type="checkbox"
                       onClick={this.toggleAppVisibility}
                       checked={this?.props?.isPublic}
                       disabled={this.state.ischangingVisibility}
                       data-cy="make-public-app-toggle"
                     />
-                    <span className="form-check-label field-name" data-cy="make-public-app-label">
-                      {this.props.t('editor.shareModal.makeApplicationPublic', 'Make application public')}
+                    <span className="form-check-label" data-cy="make-public-app-label">
+                      {this.props.t('editor.shareModal.makeApplicationPublic', 'Make application public?')}
                     </span>
                   </div>
                 </div>
 
-                <div className="shareable-link tj-app-input mb-2">
-                  <label data-cy="shareable-app-link-label" className="field-name">
-                    {this.props.t('editor.shareModal.shareableLink', 'Shareable app link')}
+                <div className="shareable-link mb-3">
+                  <label className="form-label" data-cy="shareable-app-link-label">
+                    <small>
+                      {this.props.t('editor.shareModal.shareableLink', 'Get shareable link for this application')}
+                    </small>
                   </label>
                   <div className="input-group">
-                    <span className="input-group-text applink-text flex-grow-1 slug-ellipsis" data-cy="app-link">
+                    <span className="input-group-text" data-cy="app-link">
                       {appLink}
                     </span>
-                    <div className="input-with-icon">
+                    <div className="input-with-icon app-name-slug-input">
                       <input
                         type="text"
-                        className={`form-control form-control-sm ${slugButtonClass}`}
-                        placeholder={this.props.slug}
-                        maxLength={50}
+                        className={`form-control  color-slate12  ${slugButtonClass}`}
+                        placeholder={appId}
                         onChange={(e) => {
                           e.persist();
                           this.delayedSlugChange(e);
                         }}
-                        style={{ maxWidth: '150px' }}
                         defaultValue={this.props.slug}
                         data-cy="app-name-slug-input"
                       />
                       {isSlugVerificationInProgress && (
                         <div className="icon-container">
-                          <div class="spinner-border text-secondary " role="status">
-                            <span class="visually-hidden">Loading...</span>
-                          </div>
+                          <div className="spinner-border text-azure spinner-border-sm" role="status"></div>
                         </div>
                       )}
-
-                      <div className="icon-container">
-                        {newSlug?.error ? (
-                          <svg
-                            width="21"
-                            height="20"
-                            viewBox="0 0 21 20"
-                            fill="none"
-                            xmlns="http://www.w3.org/2000/svg"
-                          >
-                            <path
-                              fill-rule="evenodd"
-                              clip-rule="evenodd"
-                              d="M3.94252 3.61195C4.31445 3.24003 4.91746 3.24003 5.28939 3.61195L10.3302 8.6528L15.3711 3.61195C15.743 3.24003 16.346 3.24003 16.718 3.61195C17.0899 3.98388 17.0899 4.5869 16.718 4.95882L11.6771 9.99967L16.718 15.0405C17.0899 15.4125 17.0899 16.0155 16.718 16.3874C16.346 16.7593 15.743 16.7593 15.3711 16.3874L10.3302 11.3465L5.28939 16.3874C4.91746 16.7593 4.31445 16.7593 3.94252 16.3874C3.57059 16.0155 3.57059 15.4125 3.94252 15.0405L8.98337 9.99967L3.94252 4.95882C3.57059 4.5869 3.57059 3.98388 3.94252 3.61195Z"
-                              fill="#E54D2E"
-                            />
-                          </svg>
-                        ) : (
-                          isSlugUpdated &&
-                          !isSlugVerificationInProgress && (
-                            <svg
-                              width="21"
-                              height="20"
-                              viewBox="0 0 21 20"
-                              fill="none"
-                              xmlns="http://www.w3.org/2000/svg"
-                            >
-                              <path
-                                fill-rule="evenodd"
-                                clip-rule="evenodd"
-                                d="M17.5859 5.24408C17.9114 5.56951 17.9114 6.09715 17.5859 6.42259L9.25259 14.7559C8.92715 15.0814 8.39951 15.0814 8.07407 14.7559L3.90741 10.5893C3.58197 10.2638 3.58197 9.73618 3.90741 9.41074C4.23284 9.08531 4.76048 9.08531 5.08592 9.41074L8.66333 12.9882L16.4074 5.24408C16.7328 4.91864 17.2605 4.91864 17.5859 5.24408Z"
-                                fill="#46A758"
-                              />
-                            </svg>
-                          )
-                        )}
-                      </div>
                     </div>
-                    <span className="input-group-text">
-                      <CopyToClipboard text={shareableLink} onCopy={() => toast.success('Link copied to clipboard')}>
-                        <svg
-                          className="cursor-pointer"
-                          width="17"
-                          height="18"
-                          viewBox="0 0 17 18"
-                          fill="none"
-                          xmlns="http://www.w3.org/2000/svg"
-                        >
-                          <path
-                            d="M9.11154 5.18031H5.88668V4.83302C5.88668 3.29859 7.13059 2.05469 8.66502 2.05469H12.8325C14.3669 2.05469 15.6109 3.29859 15.6109 4.83302V9.00052C15.6109 10.535 14.3669 11.7789 12.8325 11.7789H12.4852V8.554C12.4852 6.69076 10.9748 5.18031 9.11154 5.18031Z"
-                            fill="#889096"
-                          />
-                          <path
-                            d="M8.66502 15.9464H4.49752C2.96309 15.9464 1.71918 14.7025 1.71918 13.168V9.00052C1.71918 7.46609 2.96309 6.22219 4.49752 6.22219H8.66502C10.1994 6.22219 11.4434 7.46609 11.4434 9.00052V13.168C11.4434 14.7025 10.1994 15.9464 8.66502 15.9464Z"
-                            fill="#889096"
-                          />
-                        </svg>
-                      </CopyToClipboard>
-                    </span>
+                    <CopyToClipboard text={shareableLink} onCopy={() => toast.success('Link copied to clipboard')}>
+                      <button className="btn-sm tj-tertiary-btn" data-cy="copy-app-link-button">
+                        {this.props.t('editor.shareModal.copy', 'copy')}
+                      </button>
+                    </CopyToClipboard>
+                    <div className="invalid-feedback">{slugError}</div>
                   </div>
-                  {newSlug?.error ? (
-                    <label className="label tj-input-error">{newSlug?.error || ''}</label>
-                  ) : isSlugUpdated ? (
-                    <label className="label label-success">{`Slug accepted!`}</label>
-                  ) : (
-                    <label className="label label-info">{`URL-friendly 'slug' consists of lowercase letters, numbers, and hyphens`}</label>
-                  )}
                 </div>
-<<<<<<< HEAD
                 <hr />
                 {(this?.props?.isPublic || window?.public_config?.ENABLE_PRIVATE_APP_EMBED === 'true') && (
                   <div className="shareable-link mb-3">
@@ -416,47 +250,18 @@
                         </button>
                       </CopyToClipboard>
                     </div>
-=======
-                {(this.state.app.is_public || window?.public_config?.ENABLE_PRIVATE_APP_EMBED === 'true') && (
-                  <div className="tj-app-input">
-                    <label className="field-name">Embedded app link</label>
-                    <span className={`tj-text-input justify-content-between ${this.props.darkMode ? 'dark' : ''}`}>
-                      <span>{embeddableLink}</span>
-                      <span className="copy-container">
-                        <CopyToClipboard text={embeddableLink} onCopy={() => toast.success('Link copied to clipboard')}>
-                          <svg
-                            className="cursor-pointer"
-                            width="17"
-                            height="18"
-                            viewBox="0 0 17 18"
-                            fill="none"
-                            xmlns="http://www.w3.org/2000/svg"
-                          >
-                            <path
-                              d="M9.11154 5.18031H5.88668V4.83302C5.88668 3.29859 7.13059 2.05469 8.66502 2.05469H12.8325C14.3669 2.05469 15.6109 3.29859 15.6109 4.83302V9.00052C15.6109 10.535 14.3669 11.7789 12.8325 11.7789H12.4852V8.554C12.4852 6.69076 10.9748 5.18031 9.11154 5.18031Z"
-                              fill="#889096"
-                            />
-                            <path
-                              d="M8.66502 15.9464H4.49752C2.96309 15.9464 1.71918 14.7025 1.71918 13.168V9.00052C1.71918 7.46609 2.96309 6.22219 4.49752 6.22219H8.66502C10.1994 6.22219 11.4434 7.46609 11.4434 9.00052V13.168C11.4434 14.7025 10.1994 15.9464 8.66502 15.9464Z"
-                              fill="#889096"
-                            />
-                          </svg>
-                        </CopyToClipboard>
-                      </span>
-                    </span>
->>>>>>> d3abb3bf
                   </div>
                 )}
               </div>
             )}
           </Modal.Body>
 
-          <Modal.Footer className="manage-app-users-footer">
+          <Modal.Footer>
             {this.isUserAdmin && (
               <Link
                 to={getPrivateRoute('workspace_settings')}
                 target="_blank"
-                className={`btn border-0 default-secondary-button float-right1`}
+                className="tj-primary-btn tj-base-btn"
                 data-cy="manage-users-button"
               >
                 Manage users
