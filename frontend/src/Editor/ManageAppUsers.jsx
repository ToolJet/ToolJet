import React from 'react';
import { appService, appsService, authenticationService } from '@/_services';
import Modal from 'react-bootstrap/Modal';
import { toast } from 'react-hot-toast';
import { CopyToClipboard } from 'react-copy-to-clipboard';
import Skeleton from 'react-loading-skeleton';
import _, { debounce } from 'lodash';
import { retrieveWhiteLabelText, validateName } from '@/_helpers/utils';
import { withTranslation } from 'react-i18next';
import { Link } from 'react-router-dom';
import { getPrivateRoute, replaceEditorURL, getHostURL } from '@/_helpers/routes';
import { ToolTip } from '@/_components/ToolTip';
import SolidIcon from '@/_ui/Icon/SolidIcons';
import cx from 'classnames';
import { TOOLTIP_MESSAGES } from '@/_helpers/constants';
import { useAppDataStore } from '@/_stores/appDataStore';

class ManageAppUsersComponent extends React.Component {
  constructor(props) {
    super(props);
    this.isUserAdmin = authenticationService.currentSessionValue?.admin;

    this.state = {
      showModal: false,
      appId: null,
      isLoading: true,
      isSlugVerificationInProgress: false,
      addingUser: false,
      newUser: {},
      newSlug: {
        value: null,
        error: '',
      },
      isSlugUpdated: false,
    };
  }

  /* 
    Only will fail for existed apps before the app/workspace url revamp which has 
    special chars or spaces in their app slugs 
  */
  validateThePreExistingSlugs = () => {
    const existedSlugErrors = validateName(this.props.slug, 'App slug', true, false, false, false);
    this.setState({
      newSlug: {
        value: this.props.slug,
        error: existedSlugErrors.errorMsg,
      },
    });
  };

  componentDidMount() {
    const appId = this.props.appId;
    this.fetchAppUsers(appId);
    this.setState({ appId });
  }

  fetchAppUsers = (appId) => {
    appsService
      .getAppUsers(appId)
      .then((data) =>
        this.setState({
          users: data.users,
          isLoading: false,
        })
      )
      .catch((error) => {
        this.setState({ isLoading: false });
        const errorMessage = error?.message || 'Something went wrong';
        toast.error(errorMessage);
      });
  };

  hideModal = () => {
    this.setState({
      showModal: false,
      newSlug: {
        value: this.props.slug,
        error: '',
      },
      isSlugVerificationInProgress: false,
      isSlugUpdated: false,
    });
  };

  addUser = () => {
    this.setState({
      addingUser: true,
    });

    const { organizationUserId, role } = this.state.newUser;

    appService
      .createAppUser(this.state.appId, organizationUserId, role)
      .then(() => {
        this.setState({ addingUser: false, newUser: {} });
        toast.success('Added user successfully');
        this.fetchAppUsers(this.state.appId);
      })
      .catch(({ error }) => {
        this.setState({ addingUser: false });
        toast.error(error);
      });
  };

  toggleAppVisibility = () => {
    const newState = !this.props.isPublic;
    this.setState({
      ischangingVisibility: true,
    });

    useAppDataStore.getState().actions.updateState({ isPublic: newState });

    // eslint-disable-next-line no-unused-vars
    appsService
      .setVisibility(this.state.appId, newState)
      .then(() => {
        this.setState({
          ischangingVisibility: false,
        });

        if (newState) {
          toast('Application is now public.');
        } else {
          toast('Application visibility set to private');
        }
      })
      .catch((error) => {
        this.setState({
          ischangingVisibility: false,
        });
        toast.error(error);
      });
  };

  delayedSlugChange = debounce((e) => {
    this.handleInputChange(e.target.value, 'slug');
  }, 500);

  handleInputChange = (value, field) => {
    this.setState({
      newSlug: {
        value: this.state.newSlug?.value,
        error: '',
        isSlugUpdated: false,
      },
    });

    const error = validateName(value, `App ${field}`, true, false, !(field === 'slug'), !(field === 'slug'));

    if (!_.isEmpty(value) && value !== this.props.slug && _.isEmpty(error.errorMsg)) {
      this.setState({
        isSlugVerificationInProgress: true,
      });
      appsService
        .setSlug(this.state.appId, value)
        .then(() => {
          this.setState({
            newSlug: {
              value: value,
              error: '',
            },
            isSlugVerificationInProgress: false,
            isSlugUpdated: true,
          });

          replaceEditorURL(value, this.props.pageHandle);
          useAppDataStore.getState().actions.updateState({ slug: value });
        })
        .catch(({ error }) => {
          this.setState({
            newSlug: {
              value,
              error,
            },
            isSlugVerificationInProgress: false,
            isSlugUpdated: false,
          });
        });
    } else {
      this.setState({
        newSlug: {
          value,
          error: error?.errorMsg,
        },
        isSlugVerificationInProgress: false,
        isSlugUpdated: false,
      });
    }
  };

  render() {
    const { isLoading, appId, isSlugVerificationInProgress, newSlug, isSlugUpdated } = this.state;

    const appLink = `${getHostURL()}/applications/`;
    const shareableLink = appLink + (this.props.slug || appId);
    const slugButtonClass = !_.isEmpty(newSlug.error) ? 'is-invalid' : 'is-valid';
    const embeddableLink = `<iframe width="560" height="315" src="${appLink}${
      this.props.slug
    }" title="${retrieveWhiteLabelText()} app - ${this.props.slug}" frameborder="0" allowfullscreen></iframe>`;

    const shouldShowShareModal = this.props.isVersionReleased
      ? this.props.multiEnvironmentEnabled
        ? this.props.currentEnvironment?.is_default
          ? true
          : false
        : this.props.currentEnvironment?.priority === 1
      : false;

    const envTooltipFlag =
      (!this.props.isVersionReleased && this.props.currentEnvironment?.is_default) ||
      (!this.props.multiEnvironmentEnabled && this.props.currentEnvironment?.priority === 1);

    return (
      <ToolTip
        message={envTooltipFlag ? TOOLTIP_MESSAGES.SHARE_URL_UNAVAILABLE : 'You can only share apps in production'}
        placement="left"
        show={!shouldShowShareModal}
      >
        <div
          title={shouldShowShareModal ? 'Share' : ''}
          className="manage-app-users editor-header-icon tj-secondary-btn"
          data-cy="share-button-link"
        >
          <span
            className={cx('d-flex', {
              'share-disabled': !shouldShowShareModal,
            })}
            onClick={() => {
              this.validateThePreExistingSlugs();
              shouldShowShareModal && this.setState({ showModal: true });
            }}
          >
            <SolidIcon name="share" width="14" className="cursor-pointer" fill="#3E63DD" />
          </span>
          <Modal
            show={this.state.showModal}
            size="lg"
            backdrop="static"
            centered={true}
            keyboard={true}
            animation={false}
            onEscapeKeyDown={this.hideModal}
            className={`app-sharing-modal animation-fade ${this.props.darkMode ? 'dark-theme' : ''}`}
            contentClassName={this.props.darkMode ? 'dark-theme' : ''}
          >
            <Modal.Header>
              <Modal.Title data-cy="modal-header">{this.props.t('editor.share', 'Share')}</Modal.Title>
              <span onClick={this.hideModal} data-cy="modal-close-button">
                <SolidIcon name="remove" className="cursor-pointer" aria-label="Close" />
              </span>
            </Modal.Header>
            <Modal.Body>
              {isLoading ? (
                <div style={{ width: '100%' }} className="p-5">
                  <Skeleton count={5} />
                </div>
              ) : (
                <div class="shareable-link-container">
                  <div className="make-public mb-3">
                    <div className="form-check form-switch d-flex align-items-center">
                      <input
                        className="form-check-input"
                        type="checkbox"
                        onClick={this.toggleAppVisibility}
                        checked={this?.props?.isPublic}
                        disabled={this.state.ischangingVisibility}
                        data-cy="make-public-app-toggle"
                      />
                      <span className="form-check-label field-name" data-cy="make-public-app-label">
                        {this.props.t('editor.shareModal.makeApplicationPublic', 'Make application public')}
                      </span>
                    </div>
                  </div>

                  <div className="shareable-link tj-app-input mb-2">
                    <label data-cy="shareable-app-link-label" className="field-name">
                      {this.props.t('editor.shareModal.shareableLink', 'Shareable app link')}
                    </label>
                    <div className="input-group">
                      <span className="input-group-text applink-text flex-grow-1 slug-ellipsis" data-cy="app-link">
                        {appLink}
                      </span>
                      <div className="input-with-icon">
                        <input
                          type="text"
                          className={`form-control form-control-sm ${slugButtonClass}`}
                          placeholder={this.props.slug}
                          maxLength={50}
                          onChange={(e) => {
                            e.persist();
                            this.delayedSlugChange(e);
                          }}
                          style={{ maxWidth: '150px' }}
                          defaultValue={this.props.slug}
                          data-cy="app-name-slug-input"
                        />
                        {isSlugVerificationInProgress && (
                          <div className="icon-container">
                            <div class="spinner-border text-secondary " role="status">
                              <span class="visually-hidden">Loading...</span>
                            </div>
                          </div>
                        )}

                        <div className="icon-container">
                          {newSlug?.error ? (
                            <svg
                              width="21"
                              height="20"
                              viewBox="0 0 21 20"
                              fill="none"
                              xmlns="http://www.w3.org/2000/svg"
                            >
                              <path
                                fill-rule="evenodd"
                                clip-rule="evenodd"
                                d="M3.94252 3.61195C4.31445 3.24003 4.91746 3.24003 5.28939 3.61195L10.3302 8.6528L15.3711 3.61195C15.743 3.24003 16.346 3.24003 16.718 3.61195C17.0899 3.98388 17.0899 4.5869 16.718 4.95882L11.6771 9.99967L16.718 15.0405C17.0899 15.4125 17.0899 16.0155 16.718 16.3874C16.346 16.7593 15.743 16.7593 15.3711 16.3874L10.3302 11.3465L5.28939 16.3874C4.91746 16.7593 4.31445 16.7593 3.94252 16.3874C3.57059 16.0155 3.57059 15.4125 3.94252 15.0405L8.98337 9.99967L3.94252 4.95882C3.57059 4.5869 3.57059 3.98388 3.94252 3.61195Z"
                                fill="#E54D2E"
                              />
                            </svg>
                          ) : (
                            isSlugUpdated &&
                            !isSlugVerificationInProgress && (
                              <svg
                                width="21"
                                height="20"
                                viewBox="0 0 21 20"
                                fill="none"
                                xmlns="http://www.w3.org/2000/svg"
                              >
                                <path
                                  fill-rule="evenodd"
                                  clip-rule="evenodd"
                                  d="M17.5859 5.24408C17.9114 5.56951 17.9114 6.09715 17.5859 6.42259L9.25259 14.7559C8.92715 15.0814 8.39951 15.0814 8.07407 14.7559L3.90741 10.5893C3.58197 10.2638 3.58197 9.73618 3.90741 9.41074C4.23284 9.08531 4.76048 9.08531 5.08592 9.41074L8.66333 12.9882L16.4074 5.24408C16.7328 4.91864 17.2605 4.91864 17.5859 5.24408Z"
                                  fill="#46A758"
                                />
                              </svg>
                            )
                          )}
                        </div>
                      </div>
                      <span className="input-group-text">
                        <CopyToClipboard text={shareableLink} onCopy={() => toast.success('Link copied to clipboard')}>
                          <svg
                            className="cursor-pointer"
                            width="17"
                            height="18"
                            viewBox="0 0 17 18"
                            fill="none"
                            xmlns="http://www.w3.org/2000/svg"
                            data-cy="copy-app-link-button"
                          >
                            <path
                              d="M9.11154 5.18031H5.88668V4.83302C5.88668 3.29859 7.13059 2.05469 8.66502 2.05469H12.8325C14.3669 2.05469 15.6109 3.29859 15.6109 4.83302V9.00052C15.6109 10.535 14.3669 11.7789 12.8325 11.7789H12.4852V8.554C12.4852 6.69076 10.9748 5.18031 9.11154 5.18031Z"
                              fill="#889096"
                            />
                            <path
                              d="M8.66502 15.9464H4.49752C2.96309 15.9464 1.71918 14.7025 1.71918 13.168V9.00052C1.71918 7.46609 2.96309 6.22219 4.49752 6.22219H8.66502C10.1994 6.22219 11.4434 7.46609 11.4434 9.00052V13.168C11.4434 14.7025 10.1994 15.9464 8.66502 15.9464Z"
                              fill="#889096"
                            />
                          </svg>
                        </CopyToClipboard>
                      </span>
                    </div>
                    {newSlug?.error ? (
                      <label className="label tj-input-error" data-cy="app-slug-error-label">
                        {newSlug?.error || ''}
                      </label>
                    ) : isSlugUpdated ? (
                      <label
                        className="label label-success"
                        data-cy="app-slug-accepted-label"
                      >{`Slug accepted!`}</label>
                    ) : (
                      <label
                        className="label label-info"
                        data-cy="app-slug-info-label"
                      >{`URL-friendly 'slug' consists of lowercase letters, numbers, and hyphens`}</label>
                    )}
                  </div>
                  {this?.props?.isPublic && window?.public_config?.ENABLE_PRIVATE_APP_EMBED === 'true' && (
                    <div className="tj-app-input">
                      <label className="field-name" data-cy="iframe-link-label">
<<<<<<< HEAD
                        {this.props.t('editor.shareModal.embeddableLink', 'Get embeddable link for this application')}
=======
                        Embedded app link
>>>>>>> d075143f
                      </label>
                      <span className={`tj-text-input justify-content-between ${this.props.darkMode ? 'dark' : ''}`}>
                        <span data-cy="iframe-link">{embeddableLink}</span>
                        <span className="copy-container">
                          <CopyToClipboard
                            text={embeddableLink}
                            onCopy={() => toast.success('Link copied to clipboard')}
                          >
                            <svg
                              className="cursor-pointer"
                              width="17"
                              height="18"
                              viewBox="0 0 17 18"
                              fill="none"
                              xmlns="http://www.w3.org/2000/svg"
                              data-cy="iframe-link-copy-button"
                            >
                              <path
                                d="M9.11154 5.18031H5.88668V4.83302C5.88668 3.29859 7.13059 2.05469 8.66502 2.05469H12.8325C14.3669 2.05469 15.6109 3.29859 15.6109 4.83302V9.00052C15.6109 10.535 14.3669 11.7789 12.8325 11.7789H12.4852V8.554C12.4852 6.69076 10.9748 5.18031 9.11154 5.18031Z"
                                fill="#889096"
                              />
                              <path
                                d="M8.66502 15.9464H4.49752C2.96309 15.9464 1.71918 14.7025 1.71918 13.168V9.00052C1.71918 7.46609 2.96309 6.22219 4.49752 6.22219H8.66502C10.1994 6.22219 11.4434 7.46609 11.4434 9.00052V13.168C11.4434 14.7025 10.1994 15.9464 8.66502 15.9464Z"
                                fill="#889096"
                              />
                            </svg>
                          </CopyToClipboard>
                        </span>
                      </span>
                    </div>
                  )}
                </div>
              )}
            </Modal.Body>

            <Modal.Footer className="manage-app-users-footer">
              {this.isUserAdmin && (
                <Link
                  to={getPrivateRoute('workspace_settings')}
                  target="_blank"
                  className={`btn border-0 default-secondary-button float-right1`}
                  data-cy="manage-users-button"
                >
                  Manage users
                </Link>
              )}
            </Modal.Footer>
          </Modal>
        </div>
      </ToolTip>
    );
  }
}

export const ManageAppUsers = withTranslation()(ManageAppUsersComponent);<|MERGE_RESOLUTION|>--- conflicted
+++ resolved
@@ -382,11 +382,7 @@
                   {this?.props?.isPublic && window?.public_config?.ENABLE_PRIVATE_APP_EMBED === 'true' && (
                     <div className="tj-app-input">
                       <label className="field-name" data-cy="iframe-link-label">
-<<<<<<< HEAD
-                        {this.props.t('editor.shareModal.embeddableLink', 'Get embeddable link for this application')}
-=======
-                        Embedded app link
->>>>>>> d075143f
+                        {this.props.t('editor.shareModal.embeddableLink', 'Embedded app link')}
                       </label>
                       <span className={`tj-text-input justify-content-between ${this.props.darkMode ? 'dark' : ''}`}>
                         <span data-cy="iframe-link">{embeddableLink}</span>
