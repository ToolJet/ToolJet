--- conflicted
+++ resolved
@@ -3,20 +3,6 @@
 import { useEditorStore, EMPTY_ARRAY } from '@/_stores/editorStore';
 import { shallow } from 'zustand/shallow';
 
-<<<<<<< HEAD
-const EditorSelecto = ({
-  selectionRef,
-  canvasContainerRef,
-  currentPageId,
-  setSelectedComponent,
-  appDefinition,
-  selectionDragRef,
-}) => {
-  const { setSelectionInProgress, setSelectedComponents } = useEditorStore(
-    (state) => ({
-      setSelectionInProgress: state?.actions?.setSelectionInProgress,
-      setSelectedComponents: state?.actions?.setSelectedComponents,
-=======
 const EditorSelecto = ({ selectionRef, canvasContainerRef, setSelectedComponent, selectionDragRef }) => {
   const { setSelectionInProgress, setSelectedComponents, currentPageId, appDefinition } = useEditorStore(
     (state) => ({
@@ -24,7 +10,6 @@
       setSelectedComponents: state?.actions?.setSelectedComponents,
       currentPageId: state?.currentPageId,
       appDefinition: state?.appDefinition,
->>>>>>> 499c1f17
     }),
     shallow
   );
