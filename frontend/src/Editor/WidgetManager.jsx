import React, { useState } from 'react';
import { DraggableBox } from './DraggableBox';
import Fuse from 'fuse.js';
import { isEmpty } from 'lodash';
import { useTranslation } from 'react-i18next';

export const WidgetManager = function WidgetManager({ componentTypes, zoomLevel, currentLayout, darkMode }) {
  const [filteredComponents, setFilteredComponents] = useState(componentTypes);
  const [searchQuery, setSearchQuery] = useState('');
  const { t } = useTranslation();

  function handleSearchQueryChange(e) {
    const { value } = e.target;

    setSearchQuery(value);
    filterComponents(value);
  }

  function filterComponents(value) {
    if (value !== '') {
      const fuse = new Fuse(componentTypes, { keys: ['component'] });
      const results = fuse.search(value);
      setFilteredComponents(results.map((result) => result.item));
    } else {
      setFilteredComponents(componentTypes);
    }
  }

  function renderComponentCard(component, index) {
    return (
      <DraggableBox
        key={index}
        index={index}
        component={component}
        zoomLevel={zoomLevel}
        currentLayout={currentLayout}
      />
    );
  }

  function renderList(header, items) {
    if (isEmpty(items)) return null;
    return (
      <>
        <span className="m-1 widget-header">{header}</span>
        {items.map((component, i) => renderComponentCard(component, i))}
      </>
    );
  }

  function segregateSections() {
    if (filteredComponents.length === 0) {
      return (
        <div className="empty">
          {/* <div class="empty-img">
            <img src="./static/illustrations/undraw_printing_invoices_5r4r.svg" height="128" alt="" />
          </div> */}
          <p className="empty-title">{t('widgetManager.noResults', 'No results found')}</p>
          <p className={`empty-subtitle ${darkMode ? 'text-white-50' : 'text-secondary'}`}>
            {t(
              'widgetManager.tryAdjustingFilterMessage',
              "Try adjusting your search or filter to find what you're looking for."
            )}
          </p>
          <button
            className="btn btn-sm btn-outline-azure mt-3"
            onClick={() => {
              setFilteredComponents(componentTypes);
              setSearchQuery('');
            }}
          >
            {t('widgetManager.clearQuery', 'clear query')}
          </button>
        </div>
      );
    }
    const commonSection = { title: t('widgetManager.commonlyUsed', 'commonly used'), items: [] };
    const layoutsSection = { title: t('widgetManager.layouts', 'layouts'), items: [] };
    const formSection = { title: t('widgetManager.forms', 'forms'), items: [] };
    const integrationSection = { title: t('widgetManager.integrations', 'integrations'), items: [] };
    const otherSection = { title: t('widgetManager.others', 'others'), items: [] };
    const allWidgets = [];

    const commonItems = ['Table', 'Chart', 'Button', 'Text', 'Datepicker'];
    const formItems = [
      'TextInput',
      'NumberInput',
      'PasswordInput',
      'Textarea',
      'ToggleSwitch',
      'Dropdown',
      'Multiselect',
      'RichTextEditor',
      'Checkbox',
      'Radio-button',
      'Datepicker',
      'DateRangePicker',
      'FilePicker',
      'StarRating',
    ];
    const integrationItems = ['Map'];
    const layoutItems = ['Container', 'Listview', 'Tabs', 'Modal'];

    filteredComponents.forEach((f) => {
      if (searchQuery) allWidgets.push(f);
      if (commonItems.includes(f.name)) commonSection.items.push(f);
      if (formItems.includes(f.name)) formSection.items.push(f);
      else if (integrationItems.includes(f.name)) integrationSection.items.push(f);
      else if (layoutItems.includes(f.name)) layoutsSection.items.push(f);
      else otherSection.items.push(f);
    });

    if (allWidgets.length > 0) {
      return <>{renderList(undefined, allWidgets)}</>;
    } else {
      return (
        <>
          {renderList(commonSection.title, commonSection.items)}
          {renderList(layoutsSection.title, layoutsSection.items)}
          {renderList(formSection.title, formSection.items)}
          {renderList(otherSection.title, otherSection.items)}
          {renderList(integrationSection.title, integrationSection.items)}
        </>
      );
    }
  }

  return (
    <div className="components-container mx-3">
      <div className="input-icon">
        <input
          type="text"
<<<<<<< HEAD
          className="form-control mt-3 mb-2"
          placeholder={t('globals.search') + '...'}
=======
          className={`form-control mt-3 mb-2 ${darkMode && 'dark-theme-placeholder'}`}
          placeholder="Search…"
>>>>>>> 3f622304
          value={searchQuery}
          onChange={(e) => handleSearchQueryChange(e)}
          data-cy="widget-search-box"
        />
      </div>
      <div className="widgets-list col-sm-12 col-lg-12 row">{segregateSections()}</div>
    </div>
  );
};<|MERGE_RESOLUTION|>--- conflicted
+++ resolved
@@ -130,13 +130,8 @@
       <div className="input-icon">
         <input
           type="text"
-<<<<<<< HEAD
-          className="form-control mt-3 mb-2"
-          placeholder={t('globals.search') + '...'}
-=======
           className={`form-control mt-3 mb-2 ${darkMode && 'dark-theme-placeholder'}`}
-          placeholder="Search…"
->>>>>>> 3f622304
+          placeholder={t('globals.search', 'Search') + '...'}
           value={searchQuery}
           onChange={(e) => handleSearchQueryChange(e)}
           data-cy="widget-search-box"
