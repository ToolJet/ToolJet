--- conflicted
+++ resolved
@@ -127,13 +127,8 @@
   }
 
   return (
-<<<<<<< HEAD
-    <div className={`components-container ${isVersionReleased && 'disabled'}`}>
+    <div className={`components-container ${(isVersionReleased || disabled) && 'disabled'}`}>
       <p className="widgets-manager-header">{t('globals.components')}</p>
-=======
-    <div className={`components-container ${(isVersionReleased || disabled) && 'disabled'}`}>
-      <p className="widgets-manager-header">Components</p>
->>>>>>> 68a6527a
       <div className="input-icon tj-app-input">
         <SearchBox
           dataCy={`widget-search-box`}
