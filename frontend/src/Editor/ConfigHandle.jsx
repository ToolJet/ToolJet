--- conflicted
+++ resolved
@@ -14,11 +14,7 @@
   setSelectedComponent = () => null, //! Only Modal widget passes this uses props down. All other widgets use selecto lib
   customClassName = '',
   configWidgetHandlerForModalComponent = false,
-<<<<<<< HEAD
-=======
-  isVersionReleased,
   showHandle,
->>>>>>> 319464c0
 }) {
   const { isVersionReleased, isEditorFreezed } = useAppVersionStore(
     (state) => ({
