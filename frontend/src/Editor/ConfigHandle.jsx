--- conflicted
+++ resolved
@@ -14,11 +14,7 @@
   setSelectedComponent = () => null, //! Only Modal widget passes this uses props down. All other widgets use selecto lib
   customClassName = '',
   configWidgetHandlerForModalComponent = false,
-<<<<<<< HEAD
-=======
-  isVersionReleased,
   isVerticalResizingAllowed,
->>>>>>> 37e81c9e
 }) {
   const { isVersionReleased, isEditorFreezed } = useAppVersionStore(
     (state) => ({
