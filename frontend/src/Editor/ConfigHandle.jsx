--- conflicted
+++ resolved
@@ -17,7 +17,6 @@
   configWidgetHandlerForModalComponent = false,
   showHandle,
 }) {
-<<<<<<< HEAD
   const { isVersionReleased, isEditorFreezed } = useAppVersionStore(
     (state) => ({
       isVersionReleased: state.isVersionReleased,
@@ -25,10 +24,8 @@
     }),
     shallow
   );
-=======
   const shouldShowHandle = useEditorStore((state) => state.hoveredComponent === id) || showHandle;
 
->>>>>>> 91897d58
   return (
     <div
       className={`config-handle ${customClassName}`}
