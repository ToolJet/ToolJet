--- conflicted
+++ resolved
@@ -1315,7 +1315,6 @@
     }
   }
 
-<<<<<<< HEAD
   .delete-field-option:hover {
     svg {
       path {
@@ -1324,8 +1323,6 @@
     }
   }
 
-=======
->>>>>>> b5ff9047
   .add-tabs:hover {
     svg {
       path {
