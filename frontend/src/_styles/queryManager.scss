--- conflicted
+++ resolved
@@ -93,6 +93,7 @@
   &.expanded {
     z-index: 12 !important;
   }
+
   &.collapsed {
     &::before {
       content: "";
@@ -1075,14 +1076,9 @@
     width: calc(100% - 288px);
     z-index: 1;
     transition: height 0.2s ease-in-out;
-<<<<<<< HEAD
-    height: 30px;
+    height: 29px;
 
     .preview-content {
-=======
-    height: 29px;
-    .preview-content{
->>>>>>> ea868444
       transition: height 0.2s ease-in-out;
       background-color: var(--slate3);
       overflow-y: hidden;
