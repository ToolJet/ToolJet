@import "./colors.scss";
@import "./designtheme.scss";

$border-radius: 4px;

.query-manager {
  user-select: none;

  .btn {
    height: 31px;
  }

  .header {
    --tblr-gutter-x: 0rem;
    position: sticky;
    top: 0;
    padding: 8px 0;

    .query-parameters-list {

      .more-parameters-button {
        height: 24px;

        button {
          height: inherit;
        }
      }

      .card-header {
        // background-color: var(--slate3);
        height: 28px;
        border-radius: 4px;
        color: var(--slate11);
        border: none !important;

        .parameterItem {

          height: 24px;

          .parameterItemPillButton {
            height: inherit;

            .query-param-text {
              color: var(--slate12);
              font-weight: 500 !important;
            }

            button {
              padding: 0px;
              height: inherit;
            }
          }

          button#runjs-param-add-btn {
            padding: 0;
            height: inherit;
            border: none !important;
          }
        }
      }
    }
  }

  .nav-header {
    color: #3e525b;

    .nav-tabs {
      border-bottom: 0;
    }
  }

  .tooljetdb-query-details {
    padding-top: 0px !important;
  }

  .query-details {
    padding-top: 24px;
    padding-bottom: 24px;
  }

  .query-name-field input {
    max-width: 180px;
    font-weight: 600;
  }
}

.query-pane {
  scrollbar-width: none;
}

.query-pane {
  z-index: 101;
  height: 400px;
  position: fixed;
  left: 48px;
  right: 300px;
  bottom: 0;
  overflow-x: hidden;
  flex: 1 1 auto;
  font-size: 12px;
  line-height: 20px;
  border: 1px solid var(--slate5);
  border-width: 1px 0px 0px 0px;
  background-color: var(--base);

  .table-responsive {
    scrollbar-width: none;
  }

  .table-responsive::-webkit-scrollbar {
    width: 0;
    background: transparent;
  }

  .query-row:hover .query-rename-delete-btn {
    display: flex;
  }

  .query-row {
    cursor: pointer;
    border-radius: $border-radius;
    --tblr-gutter-x: 0rem;
    display: flex;
    flex-direction: row;
    align-items: center;
    padding: 0px;
    font-weight: 500;
    width: 272px;
    height: 32px;
    color: var(--slate12);
    border-radius: 6px;
    margin-bottom: 4px;

    .query-copy-button {
      display: none;
    }

    .query-rename-delete-btn {
      display: none;
      align-items: center;
      gap: 8px;
      margin-left: 2px;
      width: 66px;
      height: 20px;
    }

    .query-name {
      white-space: nowrap;
      overflow: hidden;
      text-overflow: ellipsis;
      flex: 1;
      display: flex;
      font-weight: 400;
    }

    .query-name-input-field {
      flex: 1;
      width: 100%;
      height: 20px !important;
    }

    .query-icon {
      margin: auto 8px auto 12px;
    }

    .delete-query,
    .rename-query {

      span {
        width: 16px;
        height: 16px;
        padding: 1.33px 2px;
      }

    }

    &:hover {
      background: var(--slate3) !important;

    }

    .query-row-query-name {
      padding-top: '4px';
      padding-bottom: '4px';
      transition-delay: '10ms';
    }
  }

  .query-row.border {
    border-color: var(--indigo10) !important;
  }

  .query-row-selected {
    background: var(--indigo4) !important;

    .delete-query {
      svg:hover {
        path {
          fill: $color-light-tomato-09;
        }
      }
    }

    .rename-query {
      svg:hover {
        path {
          fill: var(--slate11);
        }
      }
    }

    &:hover {
      background: var(--slate3) !important;
    }

    .rename-query.display-none {
      visibility: hidden;
    }
  }

  .query-row:hover {
    .query-copy-button {
      display: inline-block;
    }
  }

  .main-row {
    height: 100%;
    --tblr-gutter-x: 0rem;
  }

  .query-definition-pane-wrapper {
    flex: 1;
    background-color: var(--base);
    overflow-x: hidden;
    overflow-y: scroll;
    height: 100%;
    scrollbar-width: none;
    /* Firefox */
    -ms-overflow-style: none;
    /* Internet Explorer 10+ */

    &::-webkit-scrollbar {
      /* WebKit */
      width: 0;
      height: 0;
    }

    &::-webkit-scrollbar-thumb {
      background: transparent;
    }
  }

  .query-definition-pane {
    .header {
      border: solid var(--slate5);
      border-width: 0px 0px 1px 0px;
      background: var(--base);
      z-index: 3;
      min-height: 44px;
      max-height: 44px;
      height: 44px;
      font-weight: 500 !important;

      .query-manager-header-query-name {
        color: var(--slate12);
      }

      .ellipsis {
        width: 100px;
        white-space: nowrap;
        overflow: hidden;
        text-overflow: ellipsis;
      }

      &>div {
        margin: auto;
        align-items: center;
        height: 100%;
        display: flex
      }

      &>div:first-child {
        gap: 10px;
        padding: 0.25rem 1rem;
      }

      .query-header-buttons {
        gap: 4px;
        flex: 0 0 auto;
        width: auto;
      }
    }
  }

  .data-pane {
    flex: 0 0 288px;
    border: solid var(--slate5);
    border-width: 0px 1px 0px 0px;
    overflow-x: hidden;
    overflow-y: scroll;
    height: 100%;
    min-height: 41px;
    scrollbar-width: none;
    /* Firefox */
    -ms-overflow-style: none;
    /* Internet Explorer 10+ */
    user-select: none;

    &::-webkit-scrollbar {
      /* WebKit */
      width: 0;
      height: 0;
    }

    &::-webkit-scrollbar-thumb {
      background: transparent;
    }

    .queries-container {
      width: 100%;
      background-color: var(--base);

      .queries-header {
        border: solid var(--slate5);
        border-width: 0px 0px 1px 0px;
        height: 44px;
        --tblr-gutter-x: 0rem;
        display: flex;
        align-items: center;
        justify-content: center;
        padding: 8px 12px;
        gap: 12px;

        .queries-search {
          height: 28px !important;

          .query-manager-search-box-wrapper {

            .input-icon {

              margin-bottom: 0 !important;

              .input-icon-addon {
                margin: 6px 0 6px 8px;
                padding: 1.33px 0 1.33px 1.33px;
                justify-content: normal;
                width: 16px;
                height: 16px;
                min-width: 16px;
                align-items: center;

                .icon {
                  width: 13.33px;
                  height: 13.33px;
                  stroke: $color-light-slate-08;
                }
              }

              .form-control {
                padding-top: 4px !important;
                padding-bottom: 4px !important;
                padding-right: 8px;
              }

              input {
                height: 28px;
                font-size: 12px;
                font-weight: 400;
                line-height: 20px;
                border: 1px solid var(--slate-07, #D7DBDF);
                color: var(--slate12);
                padding-left: 12px !important;

                &::placeholder {
                  color: $color-light-slate-09;
                }

                &:focus {
                  height: 28px;
                  border: 1px solid var(--indigo9);
                  background-color: var(--indigo2);
                  box-shadow: 0px 0px 0px 2px #C6D4F9 !important;
                  overflow: hidden;
                  text-overflow: clip;
                }

              }

              .form-control:not(:first-child) {
                padding-left: 2rem !important;

              }
            }

            .input-icon-addon.end {
              display: flex;
              width: 20px;
              height: 20px;
              padding: 2px;
              margin: 4px 10px 4px 8px !important;

              div {
                background-color: #f0f4ff;
                width: 16px;
                height: 16px;
                padding: 3.33px;
                display: flex;
                border-radius: 2px;
              }

              svg {
                width: auto !important;
                height: auto !important;
                stroke: var(--indigo9) !important;

              }
            }
          }

        }

        .queries-search.theme-dark {
          .query-manager-search-box-wrapper {
            .input-icon-addon:first-child {
              .icon {
                stroke: #ffffff !important;
              }
            }

            input {
              color: inherit;

              &::placeholder {
                color: inherit;
              }

              &:focus {
                height: 28px;
                border: 1px solid var(--indigo9);
                background-color: inherit;
                box-shadow: 0px 0px 0px 2px #C6D4F9 !important;
              }

            }
          }
        }
      }

      .query-list {
        display: flex;
        flex-direction: column;
        padding: 8px;
        gap: 2px;
        width: 100%;

        .mute-text {
          color: #6B7787;
        }
      }

      tr {
        border-color: #f1f1f1;
      }
    }

    .header {
      height: 40px;
      text-align: center;
    }
  }
}

.rest-methods-options {

  .select-search,
  .select-search-dark,
  .select-search__value input,
  .select-search-dark__value input {
    width: 90px !important;
    height: 32px !important;
    border-radius: $border-radius !important;
  }
}


.query-pane-restapi-tabs {
  box-sizing: border-box;
  height: fit-content;
  width: 100%;
  margin-top: 20px;

  .codehinter-default-input {
    border: 0 !important;
  }

  .row {
    height: inherit;

    .rest-api-tab-content {
      .rest-api-tabpanes {
        display: none;
      }

      .rest-api-tabpanes.active {
        display: block;
      }

      .svg-plus {
        stroke: $primary;
      }

      .delete-btn-wrapper {
        display: flex;
        align-items: center;
        padding-top: 2px;
        padding-bottom: 2px;
        height: 32px;
      }

      .code-hinter-col {
        margin-bottom: 0px !important;
      }

      .tab-content-wrapper {
        display: flex;
        flex-direction: column;

        .query-number {
          max-height: 32px;
          flex: 0 0 32px;
          background-color: #F8F9FA;
          color: #000;
        }

        .delete-field-option {
          height: 34px;
          flex: 0 0 28px;
          background: #ffffff;
          width: 34px;
        }

        .delete-field-option-dark {
          background-color: #272822 !important;
          border-color: #272822 !important;
        }

        .code-hinter.codehinter-default-input {
          border: 1px solid transparent !important;
        }

        .code-hinter.codehinter-default-input:focus-within {
          border: 1px solid var(--indigo9) !important;
          background-color: #F8FAFF;
          border-radius: 0;
        }

      }

      .row-container {
        display: flex;
        width: 100%;
        justify-content: space-between;
        gap: 10px;
      }

      .fields-container {
        display: flex;
        justify-content: space-between;
        width: 100%;
      }

      .fields-container {
        .field:nth-child(3) {
          border-left: 1px solid $color-light-slate-07;
          border-right: 1px solid $color-light-slate-07;
        }
      }

      @font-face {
        font-display: swap;
        /* Check https://developer.mozilla.org/en-US/docs/Web/CSS/@font-face/font-display for other options. */
        font-family: 'Source Code Pro';
        font-size: 12px;
        font-weight: 400;
        src: url('/assets/fonts/source-code-pro-v22-latin/source-code-pro-v22-latin-regular.woff2') format('woff2');
        /* Chrome 36+, Opera 23+, Firefox 39+, Safari 12+, iOS 10+ */
      }

      .CodeMirror {
        border-radius: 0 !important;
        font-family: 'Source Code Pro', monospace;
      }

    }

    .content-title {
      p {
        margin-right: 10px;
        color: $color-dark-slate-12;

      }
    }
  }
}

.query-pane-rest-api-keys-list-group {
  width: 100%;
  display: flex;
  flex-direction: row;

  .list-group-item {
    border: none !important;
    cursor: pointer;
    font-weight: 500;
    font-size: 12px;
    padding: 0 !important;
    height: 32px;
    color: var(--slate11);
    display: flex;
    align-items: center;
    border-bottom: 1px solid var(--slate5) !important;
    border-radius: unset !important;

    span {
      padding: 6px 8px;
    }

  }

  .list-group-item:hover {
    color: var(--slate12) !important;
    background-color: var(--slate3) !important;
  }

  .list-group-item+.list-group-item.active {
    margin-top: 0;
  }

  .list-group-item.active {
    background-color: transparent !important;
    color: var(--indigo9);
    z-index: inherit !important;
    border-bottom: 2px solid var(--indigo9) !important;
  }

  .list-group-item.active:hover {
    background-color: var(--indigo3) !important;
    border-radius: 6px 6px 0 0;
    color: var(--indigo9) !important;
  }
}

.query-preview-list-group {
  display: flex;
  flex-direction: row;
  gap: 4px;

  .list-group-item {
    border: none !important;
    cursor: pointer;
    font-weight: 500;
    font-size: 12px;
    padding: 0 !important;
    height: 24px;
    color: var(--slate11);
    border-radius: 6px;
    display: flex;
    align-items: center;

    span {
      padding: 2px 0px;
    }

    &:hover {
      color: #000;
    }
  }

  .list-group-item:hover {
    color: var(--slate12) !important;
    background-color: var(--slate3) !important;
    border-radius: 6px;
  }

  .list-group-item+.list-group-item.active {
    margin-top: 0;
  }


  .list-group-item.active {
    background-color: transparent !important;
    color: var(--indigo9) !important;
    z-index: inherit !important;
    border-radius: 0;
    transition-delay: 5ms;

    span {
      background: #ffffff;
    }
  }

  .list-group-item.active:hover {
    background-color: var(--indigo3) !important;
    border-radius: 6px 6px 0 0;
    color: var(--indigo9) !important;
  }
}

/**
 * *Stripe Query Select-search and OpenApi 
 */

.stripe-operation-options .select-search__row .col-md-8 {
  margin-left: 45px !important;
}

.field-width-268 {
  width: 268px !important;

  input {
    border-radius: $border-radius !important;
  }
}

.stripe-fields-row,
.openApi-fields-row {

  .path-fields:first-child,
  .request-body-fields:first-child,
  .query-fields:first-child {
    margin-top: 12px !important;
  }

  .field-width-179 {
    width: 179px;
    height: 32px;
  }

  .field-width-28 {
    width: 28px;
    height: 32px;
    padding: 12.5px 10.5px;
  }

  .input-group-parent-container {
    border: 1px solid $color-light-slate-07 !important;
    border-radius: 6px !important;
    overflow: hidden;

    &>.input-group-wrapper {
      border-bottom: 1px solid $color-light-slate-07;
    }

    &>.input-group-wrapper:last-child {
      border-bottom: 0 !important;
    }
  }

  .input-group-wrapper {
    overflow: hidden;

    .input-group {
      .field {
        .form-control {
          height: 32px;
          border: 0 !important;
          border-radius: 0 !important;
          background-color: $color-light-slate-02;
          color: #000000;
          font-size: 12px;
          line-height: 20px;
        }

        .code-hinter-col {
          margin-bottom: 0 !important;

          .code-hinter-wrapper {
            border-width: 0 1px 0 1px;
            border-style: solid;
            border-color: $color-light-slate-07;
          }

          .code-hinter.codehinter-default-input {
            border: none;
            padding: 0;
            border-radius: 0 !important;
            overflow: auto;

            .CodeMirror.cm-s-duotone-light.CodeMirror-wrap {
              border: 1px solid transparent !important;
              margin: 0 1px;
              overflow: hidden !important;
            }

            .CodeMirror.cm-s-duotone-light.CodeMirror-wrap:focus-within {
              width: 99.8% !important;
              background-color: #F8FAFF !important;
              border: 1px solid var(--indigo9) !important;
              margin: 0 1px;
              border-radius: 0;
            }

            .CodeMirror-line {
              color: #000;
              font-size: 12px;
              line-height: 20px;
              font-weight: 400;
            }
          }

          .cm-s-duotone-light.CodeMirror {
            background-color: inherit !important;
          }
        }
      }
    }
  }

  .text-heading {
    color: var(--slate12);
    font-weight: 400;
    line-height: 20px;
  }

  .request-body-fields,
  .path-fields,
  .query-fields {
    margin-top: 28px;
  }

  .stripe-operation-options {
    p {
      margin-bottom: 0 !important;
      margin-top: 12px !important;
      display: inline-block !important;
    }
  }
}

.openApi-fields-row {

  .path-fields:first-child,
  .request-body-fields:first-child,
  .query-fields:first-child {
    margin-top: 28px !important;
  }
}

.stripe-fields-row.theme-dark,
.openApi-fields-row.theme-dark {
  .form-control {
    background-color: inherit !important;
    color: inherit !important;
  }

  .field-width-28 {
    svg {
      path {
        fill: #fff;
      }
    }
  }

  .text-heading {
    color: inherit;
  }

  .code-hinter-wrapper {
    border-color: #ffffff17 !important;
  }

  .input-group-parent-container {
    border: 1px solid #ffffff17 !important;

    &>.input-group-wrapper {
      border-bottom: 1px solid #ffffff17;
    }

    &>.input-group-wrapper:last-child {
      border-bottom: 0 !important;
    }
  }

  .CodeMirror-line {
    color: inherit !important;
  }

  .CodeMirror.cm-s-monokai.CodeMirror-wrap {
    border: 1px solid transparent;
    margin: 0 1px;
  }

  .CodeMirror.cm-s-monokai.CodeMirror-wrap:focus-within {
    width: 99.8% !important;
    border: 1px solid var(--indigo9) !important;
    margin: 0 1px;
    border-radius: 0;
  }
}

.data-pane {
  .queries-container.theme-dark {
    .query-row {
      color: #f4f6fa;
    }



    .delete-query {
      svg {
        path {
          fill: $color-dark-tomato-10 !important;
        }
      }

      svg:hover {
        path {
          fill: $color-dark-tomato-09 !important;
        }
      }
    }

    .rename-query {
      svg {
        path {
          fill: $color-dark-slate-12 !important;
        }
      }

      svg:hover {
        path {
          fill: $color-dark-slate-11 !important;
        }
      }
    }


  }
}

//query manager
.query-manager {
  background-color: var(--base);

  .header {
    background-color: var(--base);
  }

  .query-name-breadcrum {
    cursor: pointer;

    .breadcrum-rename-query-icon {
      display: none;
    }

    &:hover {
      .breadcrum-rename-query-icon {
        display: inline-flex;
        height: 14px;
        width: 14px;
        margin-left: 8px;
        padding: 1.75px;

        &:hover {
          svg {
            path {
              fill: var(--slate11) !important;
            }
          }
        }
      }
    }
  }

  .code-hinter.codehinter-default-input {
    &:hover {
      background-color: #FBFCFD;
      border-radius: 6px;
    }
  }

  .breadcrum {
    width: 15.33px;
    height: 15.33px;
    padding: 3px 5px;
    display: flex;
  }

  input[type=checkbox]:checked {
    background-color: var(--indigo9);

  }

  input[type=checkbox]:checked:active {
    background-color: var(--indigo9);
    box-shadow: 0px 0px 0px 4px #C6D4F9;
    border-radius: 12px;
  }

  input[type=checkbox] {
    background-color: $color-light-slate-07;
    cursor: pointer !important;
    border: 0;
  }

  input[type=checkbox]:active {
    background-color: var(--indigo4);
    box-shadow: 0px 0px 0px 4px #C6D4F9;
    border-radius: 12px;
  }

  input[type=checkbox]:checked:hover {
    background-color: $color-light-indigo-11;

  }

  .CodeMirror-placeholder {
    margin-top: 0 !important;
  }

  .preview-section {
    ul {
      margin: 0 !important;
      padding: 0.5em !important;
    }

    .preview-default-container {
      user-select: text;
      background-color: #FBFCFD;
      border: 0 0 6px 6px;
      height: 52px,
    }

    .tab-pane.active {
      ul {
        background-color: var(--slate3) !important;
      }

    }

    .preview-section-header {
      background-color: var(--slate1);
      border-radius: 6px 6px 0px 0px;
      border: 1px solid var(--slate5);
    }
  }

  .query-manager-border-color {
    border-color: var(--slate5) !important;
  }

  .query-details {
    .form-label {
      color: var(--slate9) !important;
      font-size: 12px;
      font-weight: 500;
      line-height: 20px;
      margin-bottom: 0 !important;
      width: 100px;
      display: flex;
      padding: 0;
      margin-right: 12px;
    }

    .preview-data-container {
      min-height: 65px;
      background-color: var(--slate3);
    }
  }

  .rest-methods-url {

    .url-input-group {
      .code-hinter.codehinter-default-input {
        border-radius: 0 6px 6px 0 !important;
      }
    }

    .code-hinter.codehinter-default-input {
      border-style: solid !important;
      border-color: var(--slate7) !important;
      border-radius: 6px !important;

      &:focus-within {
        box-shadow: 0px 0px 0px 2px #C6D4F9 !important;
        border: 1px solid var(--indigo9) !important;
        background-color: #F8FAFF;
        position: relative;
        z-index: 1 !important;
      }
    }

    .CodeMirror.CodeMirror-wrap {
      background-color: transparent !important;

      .cm-variable,
      .cm-comment {
        font-size: 12px !important;
        color: var(--slate12) !important;
      }
    }
  }

  .rest-api-methods-select-element-container {
    display: flex;
    flex-direction: row;

    .col.code-hinter-col {
      margin-bottom: 0 !important;

    }
  }

  .advanced-options-container {
    .advance-options-input-form-container {
      margin-top: 24px;
      margin-bottom: 24px;
    }

    .form-check {
      margin-bottom: 0 !important;
    }

    .CodeMirror-code {
      color: $color-light-grass-11 ;
    }

    .form-label {
      color: var(--slate11) !important;
    }

    .form-check-label {
      color: var(--slate12);
    }

    .cm-s-monokai.CodeMirror,
    .query-manager-input-elem>input {
      color: var(--slate12) !important;
    }

    .codehinter-default-input:focus-within,
    .query-manager-input-elem>input:focus {
      box-shadow: 0px 0px 0px 2px #C6D4F9 !important;
      border: 1px solid var(--indigo9) !important;
      background-color: #F8FAFF;

    }

    .code-hinter.codehinter-default-input,
    .query-manager-input-elem>input {
      height: 32px !important;
      font-weight: 400;
    }

    .query-manager-events {
      .card {

        .event-handler-display,
        .event-name-display {
          color: var(--slate12) !important;
        }

        .text-danger {
          svg {
            path {
              fill: $color-light-tomato-09 !important;
            }
          }

          &:hover {
            svg {
              path {
                fill: $color-light-tomato-10 !important;
              }
            }
          }
        }

      }

      .inspector-add-button {
        background-color: transparent;
        font-weight: bold;
        font-size: 12px !important;
        color: var(--indigo9) !important;

        &:hover {
          background-color: #E6EDFE !important;
          color: #3451B2 !important;
        }
      }
    }
  }

  .transformation-editor {
    margin-top: 28px;

    &>div.rounded-3 {
      padding: 0 24px !important;
    }

    .tranformation-label {
      color: var(--slate12);
    }

    .CodeMirror-scroll,
    .CodeMirror-gutters {
      background-color: var(--slate1);
    }

    .transformation-language-select-wrapper {
      background: var(--slate4);
      border: 1px solid var(--slate7) !important;
      border-radius: 0;
      border-radius: 6px 0 0 6px;
      height: 32px;

      span {
        color: var(--slate11);
      }
    }
  }

  .runjs-editor {
    background-color: var(--base) !important;
    border: 1px solid var(--slate5);
    border-radius: 6px;

    .card-header {
      background-color: var(--slate1);
      color: var(--slate9);
      border-radius: 6px 6px 0px 0px;
    }

    .CodeMirror-scroll,
    .CodeMirror-gutters,
    .CodeMirror {
      background-color: var(--slate3) !important;
    }

    .CodeMirror-sizer {
      margin-left: 29px !important;
    }
  }

  .runpy-editor {
    .CodeMirror-sizer {
      margin-left: 29px !important;
    }
  }

  .code-hinter,
  .query-hinter {
    textarea:first-of-type {
      opacity: 0.1; // Added to avoid displaying textarea while switching from one Query to another
    }
  }

  .query-editor-dynamic-form-container {
    font-weight: 400;

    .css-1goth4y-control:hover {
      background-color: #FBFCFD;
      border-radius: 6px;
    }

    .css-1goth4y-control:active {
      box-shadow: 0px 0px 0px 2px #C6D4F9 !important;
      border: 1px solid var(--indigo9) !important;
      border-radius: 6px;
      background-color: #F8FAFF;
    }

    .css-1goth4y-control {
      cursor: pointer !important;
    }

    .codehinter-plugins {
      .code-hinter.codehinter-plugins {
        height: 32px !important;
        padding: 2px 0 !important;
        font-size: 12px !important;

        .CodeMirror-lines {
          padding: 0 !important;
        }
      }
    }

    .CodeMirror-line {
      font-size: 12px;
    }

    .code-hinter.codehinter-plugins:focus-within {
      box-shadow: 0px 0px 0px 2px #C6D4F9 !important;
      border: 1px solid var(--indigo9) !important;
      border-radius: 6px;
      background-color: #F8FAFF;
    }

    &>.row:first-child {
      .my-2 {
        margin: 0 !important;
      }
    }

    &>.row:not(:first-child) {
      .my-2 {
        margin: 20px 0 0 0 !important;
      }
    }

    .code-hinter-wrapper {
      border-radius: 6px;
    }
  }

<<<<<<< HEAD
  .delete-field-option:hover {
    svg {
      path {
        fill: $color-light-tomato-10 !important;
      }
    }
  }

=======
>>>>>>> e50978c7
  .add-tabs:hover {
    svg {
      path {
        fill: var(--indigo10) !important;
      }
    }
  }

  .query-datasource-card-container {
    .query-datasource-card {
      color: var(--slate12) !important;
      font-weight: 400;
      font-size: 12px;
      height: 32px;

      svg {
        width: 16px !important;
        height: 16px !important;
      }
    }

    .add-gds-secondary-button {
      margin: 0 !important;
    }
  }

}

.rest-api-tabpanes-body {
  .CodeMirror.cm-s-monokai.CodeMirror-wrap {
    background-color: var(--slate3) !important;
  }
}

.runps-editor {
  .query-hinter {
    border-radius: 6px !important;
  }

  .CodeMirror.cm-s-monokai.CodeMirror-wrap,
  .cm-s-monokai .CodeMirror-gutters {
    background-color: var(--slate3) !important;
  }
}

.rest-api-tabpanes-body {
  .query-hinter {
    border-radius: 6px !important;
  }
}

.CodeMirror.cm-s-monokai.CodeMirror-wrap {
  background-color: transparent !important;

  .cm-variable,
  .cm-comment {
    font-size: 12px !important;
    color: #f8f8f2 !important;
  }
}

.query-icon-wrapper {
  width: 16px;
  height: 16px;
}

.query-manager-btn-svg-wrapper {
  padding: 2.67px;
}

.rest-api-delete-field-option {
  padding: 1.33px 2px;
}

.rest-api-add-field-svg {
  width: 18px;
  height: 18px;
  padding: 3px;
  display: flex;
}

// custom-toggle-switch for query manager
.custom-toggle-switch {
  display: flex;

  .switch {
    position: relative;
    display: inline-block;
    width: 28px;
    height: 16px;
  }

  .switch input {
    opacity: 0;
    width: 0;
    height: 0;
  }

  .slider {
    position: absolute;
    cursor: pointer;
    top: 0;
    left: 0;
    right: 0;
    bottom: 0;
    background-color: #ccc;
    -webkit-transition: .4s;
    transition: .4s;
  }

  .slider:before {
    position: absolute;
    content: "";
    height: 12px;
    width: 12px;
    left: 2px;
    bottom: 2px;
    background-color: white;
    -webkit-transition: .2s;
    transition: .2s;
  }

  input {
    border: 0 !important;
  }

  input[type=checkbox]:checked+.slider {
    background-color: var(--indigo9);
  }

  input[type=checkbox]:checked:hover+.slider {
    background-color: #3451B2;
  }

  input[type=checkbox]:checked:active+.slider {
    background-color: var(--indigo9);
    box-shadow: 0px 0px 0px 4px #C6D4F9;
  }

  input[type=checkbox]:checked+.slider:before {
    -webkit-transform: translateX(100%);
    -ms-transform: translateX(100%);
    transform: translateX(100%);
  }

  input[type=checkbox]+.slider {
    background-color: var(--slate7);
  }

  input[type=checkbox]:hover+.slider {
    background-color: #D9E2FC;
  }

  input[type=checkbox]:active+.slider {
    background: #E6EDFE;
    box-shadow: 0px 0px 0px 4px #C6D4F9;
    border-radius: 12px;
  }

  /* Rounded sliders */
  .slider.round {
    border-radius: 12px;
  }

  .slider.round:before {
    border-radius: 50%;
  }
}

.custom-toggle-switch.theme-dark {
  input[type=checkbox]+.slider {
    background-color: #47505D !important;
  }

  input[type=checkbox]:hover+.slider {
    background-color: #D9E2FC;
  }

  input[type=checkbox]:active+.slider {
    background: #E6EDFE;
    box-shadow: 0px 0px 0px 4px #C6D4F9;
    border-radius: 12px;
  }

  input[type=checkbox]:checked+.slider {
    background-color: var(--indigo9) !important;
  }

  input[type=checkbox]:checked:hover+.slider {
    background-color: #3451B2 !important;
  }

  input[type=checkbox]:checked:active+.slider {
    background-color: var(--indigo9) !important;
    box-shadow: 0px 0px 0px 4px #C6D4F9 !important;
  }
}

.fit-content {
  max-width: fit-content;
}

.empty-gds-container {
  .info-container {
    display: flex;
    align-items: center;
    background-color: var(--slate3);
    border-radius: $border-radius;
    padding: 16px 32px;
    font-size: 12px;
    color: var(--slate11);

    .info {
      margin-left: 10px;
    }
  }
}

.add-gds-secondary-button {
  background-color: var(--indigo3);
  color: var(--indigo9);
  max-height: 34px;
  height: 34px;
  display: flex;
  flex-direction: row;
  justify-content: center;
  align-items: center;
  padding: 4px 16px;
  gap: 6px;
  font-weight: 500;
  border: 0 !important;
  transition: .4s;

  &:hover {
    background-color: var(--slate7);
    color: var(--slate11);
  }
}


.query-manager-tooltip {
  max-width: 800px;
  overflow-wrap: break-word;
}

.query-manager-ds-select-tooltip {
  max-width: 230px;
  overflow-wrap: break-word;
}

.dd-select-control-chevron {
  position: absolute;
  right: 0;
}

.dd-select-value-badge {
  border-radius: 6px;
  background: var(--slate3) !important;
  text-transform: none;
  color: var(--slate12) !important;
}

.dd-select-alert-error {
  border-radius: 6px;
  border: 1px solid var(--tomato-05, #FDD8D3);
  background: var(--tomato-02, #FFF8F7);
  padding: 8px;
  font-size: 10px;
  font-weight: 400;
  color: var(--tomato-09, #E54D2E);

  svg {
    height: 17px;
    width: 17px;
    margin-right: 2px;
  }

  svg>path {
    fill: var(--tomato-09, #E54D2E);
    opacity: 0.75;
  }
}

.tdb-join-filtersection {
  .codehinter-plugins {
    border: 0 !important;
  }
}

.tjdb-codehinter {
  .CodeMirror {
    font-size: 12px !important;
  }
}

.foreignKeyAcces-container {
  border-radius: 4px;

  .tdb-dropdown-btn-foreignKeyAccess {
    border: 1px solid transparent !important;
    border-radius: 4px !important;
    height: 33px !important;

    &:hover {
      border: 1px solid transparent !important;
      // background: transparent !important;
    }

    &:focus {
      border: 1px solid var(--indigo-09, #3E63DD) !important;
      background: transparent !important;
      box-shadow: 0px 0px 0px 1px #C6D4F9
    }

  }
}

.tdb-dropdown-btn {
  &:active {
    border: 1px solid var(--indigo-09, #3E63DD) !important;
    background: var(--indigo2, #F8FAFF);
    box-shadow: 0px 0px 0px 1px #C6D4F9
  }
}

.copilot-section-header {
  background-color: var(--slate2);
  border: 1px solid var(--slate5);
  border-top-right-radius: 6px;
  border-top-left-radius: 6px;
}

.query-manager-input-elem {
  input {
    background-color: var(--base) !important;
  }
}

.query-hinter {
  border: 1px solid var(--slate5);
  border-radius: 0px 0px 6px 6px;

  .cm-s-base16-light.CodeMirror,
  .CodeMirror-scroll,
  .CodeMirror-gutters {
    background-color: var(--slate3) !important;
  }
}<|MERGE_RESOLUTION|>--- conflicted
+++ resolved
@@ -1316,17 +1316,6 @@
     }
   }
 
-<<<<<<< HEAD
-  .delete-field-option:hover {
-    svg {
-      path {
-        fill: $color-light-tomato-10 !important;
-      }
-    }
-  }
-
-=======
->>>>>>> e50978c7
   .add-tabs:hover {
     svg {
       path {
