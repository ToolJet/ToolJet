@import "./colors.scss";
@import "./designtheme.scss";

$border-radius: 4px;

.query-manager {
  .react-select__value-container {
    margin-bottom: 0px !important;
  }

  user-select: none;

  .btn {
    height: 31px;
  }

  .header {
    --tblr-gutter-x: 0rem;
    position: sticky;
    top: 0;
    padding: 8px 0;

    .query-parameters-list {

      .more-parameters-button {
        height: 24px;

        button {
          height: inherit;
        }
      }

      .card-header {
        height: 28px;
        border-radius: 4px;
        color: var(--slate11);
        border: none !important;

        .parameterItem {

          height: 24px;

          .parameterItemPillButton {
            height: inherit;

            .query-param-text {
              color: var(--text-default);
              font-weight: 500 !important;
            }

            button {
              padding: 0px;
              height: inherit;
            }
          }

          button#runjs-param-add-btn {
            padding: 0;
            height: inherit;
            border: none !important;
          }
        }
      }
    }
  }

  .nav-header {
    color: #3e525b;

    .nav-tabs {
      border-bottom: 0;
    }
  }

  .query-details {
    padding: 16px;
    margin-bottom: 16px;
  }

  .query-name-field input {
    max-width: 180px;
    font-weight: 600;
  }
}

.query-pane {
  scrollbar-width: none;
  z-index: 11;
}

.query-pane {
  &.expanded {
    z-index: 12 !important;
  }

  &.collapsed {
    &::before {
      content: "";
      position: absolute;
      top: 0;
      left: 0;
      right: 0;
      border: 1px solid var(--slate5);
      border-width: 1px 0px 0px 0px;
      background-color: var(--base);
      border-width: 2px 0px 0px 0px;
    }
  }

  height: 400px;
  position: fixed;
  left: 48px;
  right: 300px;
  bottom: 0;
  overflow-x: hidden;
  flex: 1 1 auto;
  font-size: 12px;
  line-height: 20px;
  border-top: 1px solid var(--slate5);
  border-width: 1px 0px 0px 0px;
  background-color: var(--base);

  &#query-manager {
    border-width: 3px 0px 0px 0px;
  }

  .vr {
    margin: 0 5px;
    opacity: 1;
    background-color: var(--slate5);
    height: 17px;
    align-self: center;
  }

  .query-manager-toggle-button {
    border-radius: 5px;
    margin-right: 16px;
    width: 68px;
    text-align: center;
    cursor: pointer;
    color: var(--slate12) !important;
    border: none;
    outline: none;
    padding: 5px 10px;
    background: transparent;

    &:hover {
      background: var(--slate3);
    }

    &~button {
      // padding: 4px;
      margin: 0 16px;
      color: var(--slate12) !important;
    }
  }

  .table-responsive {
    scrollbar-width: none;
  }

  .table-responsive::-webkit-scrollbar {
    width: 0;
    background: transparent;
  }

  .query-row:hover .query-rename-delete-btn {
    display: flex;
  }

  .query-row {
    cursor: pointer;
    border-radius: $border-radius;
    --tblr-gutter-x: 0rem;
    display: flex;
    flex-direction: row;
    align-items: center;
    padding: 0px;
    font-weight: 500;
    width: 272px;
    height: 32px;
    color: var(--slate12);
    border-radius: 6px;
    margin-bottom: 4px;

    .query-copy-button {
      display: none;
    }

    .query-rename-delete-btn {
      display: none;
      align-items: center;
      gap: 8px;
      margin-left: 2px;
      width: 66px;
      height: 20px;
    }

    .query-name {
      white-space: nowrap;
      overflow: hidden;
      text-overflow: ellipsis;
      flex: 1;
      display: flex;
      font-weight: 400;
    }

    .query-name-input-field {
      flex: 1;
      width: 100%;
      height: 20px !important;
    }

    .query-icon {
      margin: auto 8px auto 12px;
    }

    .delete-query,
    .rename-query {

      span {
        width: 16px;
        height: 16px;
        padding: 1.33px 2px;
      }

    }

    &:hover {
      background: var(--slate3) !important;

    }

    .query-row-query-name {
      padding-top: '4px';
      padding-bottom: '4px';
      transition-delay: '10ms';
    }
  }

  .query-row.border {
    border-color: var(--indigo10) !important;
  }

  .query-row-selected {
    background: var(--indigo4) !important;

    .delete-query {
      svg:hover {
        path {
          fill: $color-light-tomato-09;
        }
      }
    }

    .rename-query {
      svg:hover {
        path {
          fill: var(--slate11);
        }
      }
    }

    &:hover {
      background: var(--slate3) !important;
    }

    .rename-query.display-none {
      visibility: hidden;
    }
  }

  .query-row:hover {
    .query-copy-button {
      display: inline-block;
    }
  }

  .main-row {
    height: 100%;
    --tblr-gutter-x: 0rem;
  }

  .query-definition-pane-wrapper {
    flex: 1;
    padding-bottom: 40px;
    background-color: var(--base);
    overflow-x: hidden;
    overflow-y: scroll;
    height: 100%;
    scrollbar-width: none;
    /* Firefox */
    -ms-overflow-style: none;
    /* Internet Explorer 10+ */

    &::-webkit-scrollbar {
      /* WebKit */
      width: 0;
      height: 0;
    }

    &::-webkit-scrollbar-thumb {
      background: transparent;
    }
  }

  .query-definition-pane {
    height: 100%;

    .header {
      border: solid var(--slate5);
      border-width: 0px 0px 1px 0px;
      background: var(--base);
      z-index: 3;
      min-height: 44px;
      max-height: 44px;
      height: 44px;
      font-weight: 500 !important;

      .query-manager-header-query-name {
        color: var(--slate12);
      }

      .ellipsis {
        width: 100px;
        white-space: nowrap;
        overflow: hidden;
        text-overflow: ellipsis;
      }

      &>div {
        margin: auto;
        align-items: center;
        height: 100%;
        display: flex
      }

      &>div:first-child {
        gap: 10px;
        padding: 0.25rem 1rem;
      }

      .query-header-buttons {
        gap: 4px;
        flex: 0 0 auto;
        width: auto;
      }
    }
  }

  .data-pane {
    flex: 0 0 288px;
    border: solid var(--slate5);
    border-width: 0px 1px 0px 0px;
    overflow-x: hidden;
    overflow-y: scroll;
    height: 100%;
    min-height: 41px;
    scrollbar-width: none;
    /* Firefox */
    -ms-overflow-style: none;
    /* Internet Explorer 10+ */
    user-select: none;

    &::-webkit-scrollbar {
      /* WebKit */
      width: 0;
      height: 0;
    }

    &::-webkit-scrollbar-thumb {
      background: transparent;
    }

    .queries-container {
      width: 100%;
      padding-bottom: 40px;
      background-color: var(--base);

      .queries-header {
        border: solid var(--slate5);
        border-width: 0px 0px 1px 0px;
        height: 44px;
        --tblr-gutter-x: 0rem;
        display: flex;
        align-items: center;
        justify-content: center;
        padding: 8px;
        gap: 12px;
        flex-direction: row-reverse;

        .queries-search {
          height: 28px !important;

          .query-manager-search-box-wrapper {

            .input-icon {

              margin-bottom: 0 !important;

              .input-icon-addon {
                margin: 6px 0 6px 8px;
                padding: 1.33px 0 1.33px 1.33px;
                justify-content: normal;
                width: 16px;
                height: 16px;
                min-width: 16px;
                align-items: center;

                .icon {
                  width: 13.33px;
                  height: 13.33px;
                  stroke: $color-light-slate-08;
                }
              }

              .form-control {
                padding-top: 4px !important;
                padding-bottom: 4px !important;
                padding-right: 8px;
              }

              input {
                height: 28px;
                font-size: 12px;
                font-weight: 400;
                line-height: 20px;
                border: 1px solid var(--slate-07, #D7DBDF);
                color: var(--slate12);
                padding-left: 12px !important;

                &::placeholder {
                  color: $color-light-slate-09;
                }

                &:focus {
                  height: 28px;
                  border: 1px solid var(--indigo9);
                  background-color: var(--indigo2);
                  box-shadow: 0px 0px 0px 2px #C6D4F9 !important;
                  overflow: hidden;
                  text-overflow: clip;
                }

              }

              .form-control:not(:first-child) {
                padding-left: 2rem !important;

              }
            }

            .input-icon-addon.end {
              display: flex;
              width: 20px;
              height: 20px;
              padding: 2px;
              margin: 4px 10px 4px 8px !important;

              div {
                background-color: #f0f4ff;
                width: 16px;
                height: 16px;
                padding: 3.33px;
                display: flex;
                border-radius: 2px;
              }

              svg {
                width: auto !important;
                height: auto !important;
                stroke: var(--indigo9) !important;

              }
            }
          }

        }

        .queries-search.theme-dark {
          .query-manager-search-box-wrapper {
            .input-icon-addon:first-child {
              .icon {
                stroke: #ffffff !important;
              }
            }

            input {
              color: inherit;

              &::placeholder {
                color: inherit;
              }

              &:focus {
                height: 28px;
                border: 1px solid var(--indigo9);
                background-color: inherit;
                box-shadow: 0px 0px 0px 2px #C6D4F9 !important;
              }

            }
          }
        }
      }

      .query-list {
        display: flex;
        flex-direction: column;
        padding: 8px;
        gap: 2px;
        width: 100%;

        .mute-text {
          color: #6B7787;
        }
      }

      tr {
        border-color: #f1f1f1;
      }
    }

    .header {
      height: 40px;
      text-align: center;
    }
  }
}

.rest-methods-options {

  .select-search,
  .select-search-dark,
  .select-search__value input,
  .select-search-dark__value input {
    width: 90px !important;
    height: 32px !important;
    border-radius: $border-radius !important;
  }
}


.query-pane-restapi-tabs {
  box-sizing: border-box;
  height: fit-content;
  width: 100%;
  margin-top: 20px;

  .codehinter-default-input {
    border: 0 !important;
  }

  .row {
    height: inherit;

    .rest-api-tab-content {
      .rest-api-tabpanes {
        display: none;
      }

      .rest-api-tabpanes.active {
        display: block;
      }

      .svg-plus {
        stroke: $primary;
      }

      .delete-btn-wrapper {
        display: flex;
        align-items: center;
        padding-top: 2px;
        padding-bottom: 2px;
        height: 32px;
      }

      .code-hinter-col {
        margin-bottom: 0px !important;
      }

      .tab-content-wrapper {
        display: flex;
        flex-direction: column;

        .query-number {
          max-height: 32px;
          flex: 0 0 32px;
          background-color: #F8F9FA;
          color: #000;
        }

        .delete-field-option {
          height: 32.2px;
          flex: 0 0 28px;
          background: #ffffff;
          width: 34px;
        }

        .delete-field-option-dark {
          background-color: #272822 !important;
          border-color: #272822 !important;
        }

        .code-hinter.codehinter-default-input {
          border: 1px solid transparent !important;
        }

        .code-hinter.codehinter-default-input:focus-within {
          border: 1px solid var(--indigo9) !important;
          background-color: #F8FAFF;
          border-radius: 0;
        }

      }

      .row-container {
        display: flex;
        width: 100%;
        justify-content: space-between;
        gap: 10px;
      }

      .fields-container {
        display: flex;
        justify-content: space-between;
        width: 100%;
      }

      .fields-container {
        .field:nth-child(3) {
          border-left: 1px solid $color-light-slate-07;
          border-right: 1px solid $color-light-slate-07;
        }
      }

      @font-face {
        font-display: swap;
        /* Check https://developer.mozilla.org/en-US/docs/Web/CSS/@font-face/font-display for other options. */
        font-family: 'Source Code Pro';
        font-size: 12px;
        font-weight: 400;
        src: url('/assets/fonts/source-code-pro-v22-latin/source-code-pro-v22-latin-regular.woff2') format('woff2');
        /* Chrome 36+, Opera 23+, Firefox 39+, Safari 12+, iOS 10+ */
      }

      .CodeMirror {
        border-radius: 0 !important;
        font-family: 'Source Code Pro', monospace;
      }

    }

    .content-title {
      p {
        margin-right: 10px;
        color: $color-dark-slate-12;

      }
    }
  }
}

.query-pane-rest-api-keys-list-group {
  width: 100%;
  display: flex;
  flex-direction: row;

  .list-group-item {
    border: none !important;
    cursor: pointer;
    font-weight: 500;
    font-size: 12px;
    padding: 0 !important;
    height: 32px;
    color: var(--text-placeholder) !important;
    display: flex;
    align-items: center;
    border-bottom: 1px solid var(--slate5) !important;
    border-radius: unset !important;

    span {
      padding: 6px 8px;
    }

  }

  .list-group-item:hover {
    color: var(--slate12) !important;
    background-color: var(--slate3) !important;
  }

  .list-group-item+.list-group-item.active {
    margin-top: 0;
  }

  .list-group-item.active {
    background-color: var(--surfaces-surface-01) !important;
    z-index: inherit !important;
    border-bottom: 2px solid var(--indigo9) !important;
    color: var(--text-default) !important;

  }

  .list-group-item.active:hover {
    background-color: var(--indigo3) !important;
    border-radius: 6px 6px 0 0;
    color: var(--text-default) !important;
  }
}

.query-preview-list-group {
  display: flex;
  flex-direction: row;
  gap: 4px;
  background-color: var(--controls-switch-tag) !important;

  .list-group-item {
    border: none !important;
    cursor: pointer;
    font-weight: 500;
    font-size: 12px;
    padding: 0 !important;
    height: 24px;
    border-radius: 6px;
    display: flex;
    align-items: center;
    background: none !important;

    span {
      padding: 2px 0px;
    }
  }

  .list-group-item:hover {
    color: var(--slate12) !important;
    border-radius: 6px;
  }

  .list-group-item+.list-group-item.active {
    margin-top: 0;
  }


  .list-group-item.active {
    background-color: transparent !important;
    color: var(--text-default) !important;
    z-index: inherit !important;
    border-radius: 0;
    transition-delay: 5ms;

    span {
<<<<<<< HEAD
      background-color: #fff !important;
=======
      background-color: var(--controls-switch-tab);
>>>>>>> b7ec13db
    }
  }

  .list-group-item.active:hover {
    border-radius: 6px 6px 0 0;
  }
}

/**
 * *Stripe Query Select-search and OpenApi 
 */

.stripe-operation-options .select-search__row .col-md-8 {
  margin-left: 45px !important;
}

.field-width-268 {
  width: 268px !important;

  input {
    border-radius: $border-radius !important;
  }
}

.stripe-fields-row,
.openApi-fields-row {

  .path-fields:first-child,
  .request-body-fields:first-child,
  .query-fields:first-child {
    margin-top: 12px !important;
  }

  .field-width-179 {
    width: 179px;
    height: 32px;
  }

  .field-width-28 {
    width: 28px;
    height: 32px;
    padding: 12.5px 10.5px;
  }

  .input-group-parent-container {
    border: 1px solid $color-light-slate-07 !important;
    border-radius: 6px !important;
    overflow: hidden;

    &>.input-group-wrapper {
      border-bottom: 1px solid $color-light-slate-07;
    }

    &>.input-group-wrapper:last-child {
      border-bottom: 0 !important;
    }
  }

  .input-group-wrapper {
    overflow: hidden;

    .input-group {
      .field {
        .form-control {
          height: 32px;
          border: 0 !important;
          border-radius: 0 !important;
          background-color: $color-light-slate-02;
          color: #000000;
          font-size: 12px;
          line-height: 20px;
        }

        .code-hinter-col {
          margin-bottom: 0 !important;

          .code-hinter-wrapper {
            border-width: 0 1px 0 1px;
            border-style: solid;
            border-color: $color-light-slate-07;
          }

          .code-hinter.codehinter-default-input {
            border: none;
            padding: 0;
            border-radius: 0 !important;
            overflow: auto;

            .CodeMirror.cm-s-duotone-light.CodeMirror-wrap {
              border: 1px solid transparent !important;
              margin: 0 1px;
              overflow: hidden !important;
            }

            .CodeMirror.cm-s-duotone-light.CodeMirror-wrap:focus-within {
              width: 99.8% !important;
              background-color: #F8FAFF !important;
              border: 1px solid var(--indigo9) !important;
              margin: 0 1px;
              border-radius: 0;
            }

            .CodeMirror-line {
              color: #000;
              font-size: 12px;
              line-height: 20px;
              font-weight: 400;
            }
          }

          .cm-s-duotone-light.CodeMirror {
            background-color: inherit !important;
          }
        }
      }
    }
  }

  .text-heading {
    color: var(--slate12);
    font-weight: 400;
    line-height: 20px;
  }

  .request-body-fields,
  .path-fields,
  .query-fields {
    margin-top: 28px;
  }

  .stripe-operation-options {
    p {
      margin-bottom: 0 !important;
      margin-top: 12px !important;
      display: inline-block !important;
    }
  }
}

.openApi-fields-row {

  .path-fields:first-child,
  .request-body-fields:first-child,
  .query-fields:first-child {
    margin-top: 28px !important;
  }
}

.stripe-fields-row.theme-dark,
.openApi-fields-row.theme-dark {
  .form-control {
    background-color: inherit !important;
    color: inherit !important;
  }

  .field-width-28 {
    svg {
      path {
        fill: #fff;
      }
    }
  }

  .text-heading {
    color: inherit;
  }

  .code-hinter-wrapper {
    border-color: #ffffff17 !important;
  }

  .input-group-parent-container {
    border: 1px solid #ffffff17 !important;

    &>.input-group-wrapper {
      border-bottom: 1px solid #ffffff17;
    }

    &>.input-group-wrapper:last-child {
      border-bottom: 0 !important;
    }
  }

  .CodeMirror-line {
    color: inherit !important;
  }

  .CodeMirror.cm-s-monokai.CodeMirror-wrap {
    border: 1px solid transparent;
    margin: 0 1px;
  }

  .CodeMirror.cm-s-monokai.CodeMirror-wrap:focus-within {
    width: 99.8% !important;
    border: 1px solid var(--indigo9) !important;
    margin: 0 1px;
    border-radius: 0;
  }
}

.data-pane {
  .queries-container.theme-dark {
    .query-row {
      color: #f4f6fa;
    }



    .delete-query {
      svg {
        path {
          fill: $color-dark-tomato-10 !important;
        }
      }

      svg:hover {
        path {
          fill: $color-dark-tomato-09 !important;
        }
      }
    }

    .rename-query {
      svg {
        path {
          fill: $color-dark-slate-12 !important;
        }
      }

      svg:hover {
        path {
          fill: $color-dark-slate-11 !important;
        }
      }
    }


  }
}

//query manager
.query-manager {
  background-color: var(--base);
  height: 100%;

  .header {
    background-color: var(--base);
  }

  .query-name-breadcrum {
    cursor: pointer;

    .breadcrum-rename-query-icon {
      display: none;
    }

    &:hover {
      .breadcrum-rename-query-icon {
        display: inline-flex;
        height: 14px;
        width: 14px;
        margin-left: 8px;
        padding: 1.75px;

        &:hover {
          svg {
            path {
              fill: var(--slate11) !important;
            }
          }
        }
      }
    }
  }

  .code-hinter.codehinter-default-input {
    &:hover {
      background-color: #FBFCFD;
      border-radius: 6px;
    }
  }

  .breadcrum {
    width: 15.33px;
    height: 15.33px;
    padding: 3px 5px;
    display: flex;
  }

  input[type=checkbox]:checked {
    background-color: var(--indigo9);

  }

  input[type=checkbox]:checked:active {
    background-color: var(--indigo9);
    box-shadow: 0px 0px 0px 4px #C6D4F9;
    border-radius: 12px;
  }

  input[type=checkbox] {
    background-color: $color-light-slate-07;
    cursor: pointer !important;
    border: 0;
  }

  input[type=checkbox]:active {
    background-color: var(--indigo4);
    box-shadow: 0px 0px 0px 4px #C6D4F9;
    border-radius: 12px;
  }

  input[type=checkbox]:checked:hover {
    background-color: $color-light-indigo-11;

  }

  .CodeMirror-placeholder {
    margin-top: 0 !important;
  }

  .preview-section {
    // add an invisible border to the top of the preview section
    position: absolute;
    bottom: 40px;
    left: 288px;
    width: calc(100% - 288px);
    z-index: 1;
    transition: height 0.2s ease-in-out;
    height: 29px;

    .preview-content {
      transition: height 0.2s ease-in-out;
      background-color: var(--slate3);
      overflow-y: hidden;
      width: 100%;
      height: 100%;
    }

    &.expanded {
      height: 70%;

      .preview-content {
        overflow-y: auto;
      }
    }

    .preview-toggle {
      padding: 4px 6px;
      background-color: var(--base);
      border-top: 1px solid var(--slate5);
      width: 100%;
      display: flex;
      align-items: center;
      justify-content: space-between;

      .left {
        span {
          color: var(--slate12);
          font-family: 'source-code-pro', Menlo, 'Courier New', Consolas, monospace;
          font-size: 12px;
          font-style: normal;
          font-weight: 500;
          line-height: 16px;
          vertical-align: middle;
        }

        svg {
          fill: var(--slate12) !important;
        }

        cursor: pointer;
      }
    }

    ul {
      margin: 0 !important;
      padding: 0.5em !important;
    }

    .preview-default-container {
      user-select: text;
      background-color: #FBFCFD;
      border: 0 0 6px 6px;
      height: 52px,
    }

    .tab-pane.active {
      ul {
        background-color: var(--slate3) !important;
      }

    }

    .preview-section-header {
      background-color: var(--slate1);
      border-radius: 6px 6px 0px 0px;
      border: 1px solid var(--slate5);
    }

    .query-preview-list-group {
      border-radius: 6px;
      background: var(--controls-switch-tag);
      box-shadow: 0px 1px 0px 0px rgba(0, 0, 0, 0.06) inset;
    }

    .list-group-item {
      border-radius: 5px;
      min-width: 59px !important;

      &.active {
        box-shadow: 0px 1px 0px 0px rgba(0, 0, 0, 0.10);
        color: var(--indigo9) !important;
      }
    }
  }

  .query-manager-border-color {
    border-color: var(--slate5) !important;
  }

  .query-details {
    .form-label {
      color: var(--text-placeholder) !important;
      font-size: 12px;
      font-weight: 500;
      line-height: 20px;
      margin-bottom: 0 !important;
      width: 140px;
      display: flex;
      padding: 0;
      margin-right: 16px;
    }

    .preview-data-container {
      background-color: var(--slate3);
      overflow-y: auto;
      user-select: text !important;
    }
  }

  .rest-methods-url {

    .url-input-group {
      .code-hinter.codehinter-default-input {
        border-radius: 0 6px 6px 0 !important;
      }
    }

    .code-hinter.codehinter-default-input {
      border-style: solid !important;
      border-color: var(--slate7) !important;
      border-radius: 6px !important;

      &:focus-within {
        box-shadow: 0px 0px 0px 2px #C6D4F9 !important;
        border: 1px solid var(--indigo9) !important;
        background-color: #F8FAFF;
        position: relative;
        z-index: 1 !important;
      }
    }

    .CodeMirror.CodeMirror-wrap {
      background-color: transparent !important;

      .cm-variable,
      .cm-comment {
        font-size: 12px !important;
        color: var(--slate12) !important;
      }
    }
  }

  .rest-api-methods-select-element-container {
    display: flex;
    flex-direction: row;

    .col.code-hinter-col {
      margin-bottom: 0 !important;

    }
  }

  .advanced-options-container {
    .advance-options-input-form-container {
      margin-top: 24px;
      margin-bottom: 24px;
    }

    .form-check {
      margin-bottom: 0 !important;
    }

    .CodeMirror-code {
      color: $color-light-grass-11 ;
    }

    .form-label {
      color: var(--slate11) !important;
    }

    .form-check-label {
      color: var(--slate12);
    }

    .cm-s-monokai.CodeMirror,
    .query-manager-input-elem>input {
      color: var(--slate12) !important;
    }

    .codehinter-default-input:focus-within,
    .query-manager-input-elem>input:focus {
      box-shadow: 0px 0px 0px 2px #C6D4F9 !important;
      border: 1px solid var(--indigo9) !important;
      background-color: #F8FAFF;

    }

    .code-hinter.codehinter-default-input,
    .query-manager-input-elem>input {
      height: 32px !important;
      font-weight: 400;
    }

    .query-manager-events {
      display: flex;
      justify-content: center;
      flex-direction: column;

      .card {

        .event-handler-display,
        .event-name-display {
          color: var(--slate12) !important;
        }

        .text-danger {
          svg {
            path {
              fill: $color-light-tomato-09 !important;
            }
          }

          &:hover {
            svg {
              path {
                fill: $color-light-tomato-10 !important;
              }
            }
          }
        }

      }

      .inspector-add-button {
        background-color: transparent;
        font-weight: bold;
        font-size: 12px !important;
        color: var(--indigo9) !important;

        &:hover {
          background-color: #E6EDFE !important;
          color: #3451B2 !important;
        }
      }
    }
  }

  .transformation-editor {
    margin-top: 28px;

    .transformation-container {
      min-width: 470px !important;
      width: 100% !important;
    }

    &>div.rounded-3 {
      padding: 0 24px !important;
    }

    .tranformation-label {
      color: var(--slate12);
    }

    .CodeMirror-scroll,
    .CodeMirror-gutters {
      background-color: var(--slate1);
    }

    .transformation-language-select-wrapper {
      background: var(--slate4);
      border: 1px solid var(--slate7) !important;
      border-radius: 0;
      border-radius: 6px 0 0 6px;
      height: 32px;

      span {
        color: var(--slate11);
      }
    }
  }

  .runjs-editor {
    .card-header {
      background-color: var(--slate1);
      color: var(--slate9);
    }

    .CodeMirror-scroll,
    .CodeMirror-gutters,
    .CodeMirror {
      background-color: var(--slate3) !important;
    }

    .CodeMirror-sizer {
      margin-left: 29px !important;
    }
  }

  .runpy-editor {
    .CodeMirror-sizer {
      margin-left: 29px !important;
    }
  }

  .code-hinter,
  .query-hinter {
    textarea:first-of-type {
      opacity: 0.1; // Added to avoid displaying textarea while switching from one Query to another
    }
  }

  .query-editor-dynamic-form-container {
    font-weight: 400;

    .css-1goth4y-control:hover {
      background-color: #FBFCFD;
      border-radius: 6px;
    }

    .css-1goth4y-control:active {
      box-shadow: 0px 0px 0px 2px #C6D4F9 !important;
      border: 1px solid var(--indigo9) !important;
      border-radius: 6px;
      background-color: #F8FAFF;
    }

    .css-1goth4y-control {
      cursor: pointer !important;
    }

    .codehinter-plugins {
      .code-hinter.codehinter-plugins {
        height: 32px !important;
        padding: 2px 0 !important;
        font-size: 12px !important;

        .CodeMirror-lines {
          padding: 0 !important;
        }
      }
    }

    .CodeMirror-line {
      font-size: 12px;
    }

    .code-hinter.codehinter-plugins:focus-within {
      box-shadow: 0px 0px 0px 2px #C6D4F9 !important;
      border: 1px solid var(--indigo9) !important;
      border-radius: 6px;
      background-color: #F8FAFF;
    }

    &>.row:first-child {
      .my-2 {
        margin: 0 !important;
      }
    }

    &>.row:not(:first-child) {
      .my-2 {
        margin: 20px 0 0 0 !important;
      }
    }

    .code-hinter-wrapper {
      border-radius: 6px;
    }
  }

  .delete-field-option:hover {
    svg {
      path {
        fill: $color-light-tomato-10 !important;
      }
    }
  }

  .add-tabs:hover {
    svg {
      path {
        fill: var(--indigo10) !important;
      }
    }
  }

  .query-datasource-card-container {
    .query-datasource-card {
      color: var(--slate12) !important;
      font-weight: 400;
      font-size: 12px;
      height: 32px;

      svg {
        width: 16px !important;
        height: 16px !important;
      }
    }

    .add-gds-secondary-button {
      margin: 0 !important;
    }
  }

}

.rest-api-tabpanes-body {
  .CodeMirror.cm-s-monokai.CodeMirror-wrap {
    background-color: var(--slate3) !important;
  }
}

.runps-editor {
  .query-hinter {
    border-radius: 6px !important;
  }

  .CodeMirror.cm-s-monokai.CodeMirror-wrap,
  .cm-s-monokai .CodeMirror-gutters {
    background-color: var(--slate3) !important;
  }
}

.rest-api-tabpanes-body {
  .query-hinter {
    border-radius: 6px !important;
  }
}

.CodeMirror.cm-s-monokai.CodeMirror-wrap {
  background-color: transparent !important;

  .cm-variable,
  .cm-comment {
    font-size: 12px !important;
    color: #f8f8f2 !important;
  }
}

.query-icon-wrapper {
  width: 16px;
  height: 16px;
}

.query-manager-btn-svg-wrapper {
  padding: 2.67px;
}

.rest-api-delete-field-option {
  padding: 1.33px 2px;
}

.rest-api-add-field-svg {
  width: 18px;
  height: 18px;
  padding: 3px;
  display: flex;
}

// custom-toggle-switch for query manager
.custom-toggle-switch {
  display: flex;

  .switch {
    position: relative;
    display: inline-block;
    width: 28px;
    height: 16px;
  }

  .switch input {
    opacity: 0;
    width: 0;
    height: 0;
  }

  .slider {
    position: absolute;
    cursor: pointer;
    top: 0;
    left: 0;
    right: 0;
    bottom: 0;
    background-color: #ccc;
    -webkit-transition: .4s;
    transition: .4s;
  }

  .slider:before {
    position: absolute;
    content: "";
    height: 12px;
    width: 12px;
    left: 2px;
    bottom: 2px;
    background-color: white;
    -webkit-transition: .2s;
    transition: .2s;
  }

  input {
    border: 0 !important;
  }

  input[type=checkbox]:checked+.slider {
    background-color: var(--indigo9);
  }

  input[type=checkbox]:checked:hover+.slider {
    background-color: #3451B2;
  }

  input[type=checkbox]:checked:active+.slider {
    background-color: var(--indigo9);
    box-shadow: 0px 0px 0px 4px #C6D4F9;
  }

  input[type=checkbox]:checked+.slider:before {
    -webkit-transform: translateX(100%);
    -ms-transform: translateX(100%);
    transform: translateX(100%);
  }

  input[type=checkbox]+.slider {
    background-color: var(--slate7);
  }

  input[type=checkbox]:hover+.slider {
    background-color: #D9E2FC;
  }

  input[type=checkbox]:active+.slider {
    background: #E6EDFE;
    box-shadow: 0px 0px 0px 4px #C6D4F9;
    border-radius: 12px;
  }

  /* Rounded sliders */
  .slider.round {
    border-radius: 12px;
  }

  .slider.round:before {
    border-radius: 50%;
  }
}

.custom-toggle-switch.theme-dark {
  input[type=checkbox]+.slider {
    background-color: #47505D !important;
  }

  input[type=checkbox]:hover+.slider {
    background-color: #D9E2FC;
  }

  input[type=checkbox]:active+.slider {
    background: #E6EDFE;
    box-shadow: 0px 0px 0px 4px #C6D4F9;
    border-radius: 12px;
  }

  input[type=checkbox]:checked+.slider {
    background-color: var(--indigo9) !important;
  }

  input[type=checkbox]:checked:hover+.slider {
    background-color: #3451B2 !important;
  }

  input[type=checkbox]:checked:active+.slider {
    background-color: var(--indigo9) !important;
    box-shadow: 0px 0px 0px 4px #C6D4F9 !important;
  }
}

.fit-content {
  max-width: fit-content;
}

.empty-gds-container {
  .info-container {
    display: flex;
    align-items: center;
    background-color: var(--slate3);
    border-radius: $border-radius;
    padding: 16px 32px;
    font-size: 12px;
    color: var(--slate11);

    .info {
      margin-left: 10px;
    }
  }
}

.add-gds-secondary-button {
  background-color: var(--indigo3);
  color: var(--indigo9);
  max-height: 34px;
  height: 34px;
  display: flex;
  flex-direction: row;
  justify-content: center;
  align-items: center;
  padding: 4px 16px;
  gap: 6px;
  font-weight: 500;
  border: 0 !important;
  transition: .4s;

  &:hover {
    background-color: var(--slate7);
    color: var(--slate11);
  }
}


.query-manager-tooltip {
  max-width: 800px;
  overflow-wrap: break-word;
}

.query-manager-ds-select-tooltip {
  max-width: 230px;
  overflow-wrap: break-word;
}

.dd-select-control-chevron {
  position: absolute;
  right: 0;
}

.dd-select-value-badge {
  border-radius: 6px;
  background: var(--slate3) !important;
  text-transform: none;
  color: var(--slate12) !important;
}

.dd-select-alert-error {
  border-radius: 6px;
  border: 1px solid var(--tomato-05, #FDD8D3);
  background: var(--tomato-02, #FFF8F7);
  padding: 8px;
  font-size: 10px;
  font-weight: 400;
  color: var(--tomato-09, #E54D2E);

  svg {
    height: 17px;
    width: 17px;
    margin-right: 2px;
  }

  svg>path {
    fill: var(--tomato-09, #E54D2E);
    opacity: 0.75;
  }
}

.tdb-join-filtersection {
  .codehinter-plugins {
    border: 0 !important;
  }
}

.tjdb-codehinter {
  .CodeMirror {
    font-size: 12px !important;
  }
}

.foreignKeyAcces-container {
  border-radius: 4px;

  .tdb-dropdown-btn-foreignKeyAccess {
    border: 1px solid transparent !important;
    border-radius: 4px !important;
    height: 33px !important;

    &:hover {
      border: 1px solid transparent !important;
      // background: transparent !important;
    }

    &:focus {
      border: 1px solid var(--indigo-09, #3E63DD) !important;
      background: transparent !important;
      box-shadow: 0px 0px 0px 1px #C6D4F9
    }

  }
}

.tdb-dropdown-btn {
  &:active {
    border: 1px solid var(--indigo-09, #3E63DD) !important;
    background: var(--indigo2, #F8FAFF);
    box-shadow: 0px 0px 0px 1px #C6D4F9
  }
}

.copilot-section-header {
  background-color: var(--surfaces-surface-01);
  border: 1px solid var(--borders-disabled-on-white);
  border-top-right-radius: 6px;
  border-top-left-radius: 6px;
}

.query-manager-input-elem {
  input {
    background-color: var(--base) !important;
    padding-right: 12px !important;
  }
}

.query-hinter {
  border-radius: 0px 0px 6px 6px;

  .cm-s-base16-light.CodeMirror,
  .CodeMirror-scroll,
  .CodeMirror-gutters {
    background-color: var(--slate3) !important;
  }

  .cm-scroller {
    border-bottom-left-radius: 4px;
  }
}

.preview-header {
  // border-top: 20px solid red;
}

.read-only-codehinter {
  opacity: 0.4;
}

.copilot-codehinter-wrap {
  margin-left: 32px !important;
}<|MERGE_RESOLUTION|>--- conflicted
+++ resolved
@@ -750,11 +750,7 @@
     transition-delay: 5ms;
 
     span {
-<<<<<<< HEAD
-      background-color: #fff !important;
-=======
       background-color: var(--controls-switch-tab);
->>>>>>> b7ec13db
     }
   }
 
