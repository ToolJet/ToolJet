--- conflicted
+++ resolved
@@ -27,10 +27,6 @@
       }
 
       .card-header {
-<<<<<<< HEAD
-
-=======
->>>>>>> 81a53b89
         height: 28px;
         border-radius: 4px;
         color: var(--slate11);
