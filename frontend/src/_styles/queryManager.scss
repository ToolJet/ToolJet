--- conflicted
+++ resolved
@@ -1100,7 +1100,7 @@
     .preview-toggle {
       padding: 4px 6px;
       background-color: var(--base);
-      border-top: 1px solid  var(--slate5);
+      border-top: 1px solid var(--slate5);
       width: 100%;
       display: flex;
       align-items: center;
@@ -1116,20 +1116,14 @@
           line-height: 16px;
           vertical-align: middle;
         }
-<<<<<<< HEAD
+
+        svg {
+          fill: var(--slate12) !important;
+        }
 
         cursor: pointer;
       }
     }
-
-=======
-        svg{
-          fill: var(--slate12) !important;
-        }
-        cursor: pointer;
-      }
-    }
->>>>>>> 024a161f
 
     ul {
       margin: 0 !important;
