--- conflicted
+++ resolved
@@ -1248,13 +1248,8 @@
       border: 1px solid $color-light-slate-07  !important;
       border-radius: 0;
       border-radius: 6px 0 0 6px;
-<<<<<<< HEAD
-      height: 32px;
-      span{
-=======
 
       span {
->>>>>>> bfec1f30
         color: $color-light-slate-11;
       }
     }
