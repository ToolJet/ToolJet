@import "./colors.scss";
@import "./designtheme.scss";

$border-radius: 4px;

.query-manager {
  user-select: none;

  .react-select__value-container {
    margin-bottom: 0px !important;
  }

  .btn {
    height: 31px;
  }

  .header {
    --tblr-gutter-x: 0rem;
    position: sticky;
    top: 0;
    padding: 8px 0;

    .query-parameters-list {

      .more-parameters-button {
        height: 24px;

        button {
          height: inherit;
        }
      }

      .card-header {
        height: 28px;
        border-radius: 4px;
        color: var(--slate11);
        border: none !important;

        .parameterItem {

          height: 28px;

          .parameterItemPillButton {
            height: 28px;

            .query-param-text {
              color: var(--text-default);
              font-weight: 500 !important;
            }

            button {
              padding: 0px;
              height: 28px;
            }
          }

          button#runjs-param-add-btn {
            padding: 0;
            height: inherit;
            border: none !important;
          }
        }
      }
    }
  }

  .nav-header {
    color: #3e525b;

    .nav-tabs {
      border-bottom: 0;
    }
  }

  .query-details {
    padding: 16px;
    margin-bottom: 16px;
  }

  .query-name-field input {
    max-width: 180px;
    font-weight: 600;
  }
}

.query-pane {
  scrollbar-width: none;
  z-index: 11;
}

.query-pane {

  height: 400px;
  position: fixed;
  left: 48px;
  right: 300px;
  bottom: 0;
  overflow-x: hidden;
  flex: 1 1 auto;
  font-size: 12px;
  line-height: 20px;
  border-top: 1px solid var(--slate5);
  border-width: 1px 0px 0px 0px;
  background-color: var(--base);

  &.expanded {
    z-index: 12 !important;
  }

  &.collapsed {
    &::before {
      content: "";
      position: absolute;
      top: 0;
      left: 0;
      right: 0;
      border: 1px solid var(--slate5);
      border-width: 1px 0px 0px 0px;
      background-color: var(--base);
      border-width: 2px 0px 0px 0px;
    }
  }

<<<<<<< HEAD
  height: 400px;
  position: fixed;
  left: 48px;
  right: 340px;
  bottom: 0;
  overflow-x: hidden;
  flex: 1 1 auto;
  font-size: 12px;
  line-height: 20px;
  border-top: 1px solid var(--slate5);
  border-width: 1px 0px 0px 0px;
  background-color: var(--base);

=======
>>>>>>> 917b80fe
  &#query-manager {
    border-width: 3px 0px 0px 0px;
  }

  .vr {
    margin: 0 5px;
    opacity: 1;
    background-color: var(--slate5);
    height: 17px;
    align-self: center;
  }

  .query-manager-toggle-button {
    border-radius: 5px;
    margin-right: 16px;
    width: 77px;
    text-align: center;
    cursor: pointer;
    color: var(--slate12) !important;
    border: none;
    outline: none;
    padding: 5px 10px;
    background: transparent;

    &:hover {
      background: var(--slate3);
    }

    &~button {
      // padding: 4px;
      margin: 0 16px;
      color: var(--slate12) !important;
    }
  }

  .table-responsive {
    scrollbar-width: none;
  }

  .table-responsive::-webkit-scrollbar {
    width: 0;
    background: transparent;
  }

  .query-row:hover .query-rename-delete-btn {
    display: flex;
  }

  .query-row {
    cursor: pointer;
    border-radius: $border-radius;
    --tblr-gutter-x: 0rem;
    display: flex;
    flex-direction: row;
    align-items: center;
    padding: 0px;
    font-weight: 500;
    width: 272px;
    height: 32px;
    color: var(--slate12);
    border-radius: 6px;
    margin-bottom: 4px;

    .query-copy-button {
      display: none;
    }

    .query-rename-delete-btn {
      display: none;
      align-items: center;
      justify-content: flex-end;
      gap: 8px;
      margin-left: 2px;
      width: 66px;
      height: 20px;
    }

    .query-name {
      white-space: nowrap;
      overflow: hidden;
      text-overflow: ellipsis;
      flex: 1;
      display: flex;
      font-weight: 400;
    }

    .query-name-input-field {
      flex: 1;
      width: 100%;
      height: 20px !important;
    }

    .query-icon {
      margin: auto 8px auto 12px;
    }

    .delete-query,
    .rename-query {

      span {
        width: 16px;
        height: 16px;
        padding: 1.33px 2px;
      }

    }

    &:hover {
      background: var(--slate3) !important;

    }

    .query-row-query-name {
      padding-top: '4px';
      padding-bottom: '4px';
      transition-delay: '10ms';
    }
  }

  .query-row.border {
    border-color: var(--indigo10) !important;
  }

  .query-row-selected {
    background: var(--indigo4) !important;

    .delete-query {
      svg:hover {
        path {
          fill: $color-light-tomato-09;
        }
      }
    }

    .rename-query {
      svg:hover {
        path {
          fill: var(--slate11);
        }
      }
    }

    &:hover {
      background: var(--slate3) !important;
    }

    .rename-query.display-none {
      visibility: hidden;
    }
  }

  .query-row:hover {
    .query-copy-button {
      display: inline-block;
    }
  }

  .main-row {
    height: 100%;
    --tblr-gutter-x: 0rem;
  }

  .query-definition-pane-wrapper {
    flex: 1;
    padding-bottom: 40px;
    background-color: var(--base);
    overflow-x: hidden;
    overflow-y: scroll;
    height: 100%;
    scrollbar-width: none;
    /* Firefox */
    -ms-overflow-style: none;
    /* Internet Explorer 10+ */

    &::-webkit-scrollbar {
      /* WebKit */
      width: 0;
      height: 0;
    }

    &::-webkit-scrollbar-thumb {
      background: transparent;
    }
  }

  .query-definition-pane {
    height: 100%;

    .header {
      border: solid var(--slate5);
      border-width: 0px 0px 1px 0px;
      background: var(--base);
      z-index: 3;
      min-height: 44px;
      max-height: 44px;
      height: 44px;
      font-weight: 500 !important;

      .query-manager-header-query-name {
        color: var(--slate12);
      }

      .ellipsis {
        width: 100px;
        white-space: nowrap;
        overflow: hidden;
        text-overflow: ellipsis;
      }

      &>div {
        margin: auto;
        align-items: center;
        height: 100%;
        display: flex
      }

      &>div:first-child {
        gap: 10px;
        padding: 0.25rem 1rem;
      }

      .query-header-buttons {
        gap: 4px;
        flex: 0 0 auto;
        width: auto;
      }
    }
  }

  .data-pane {
    flex: 0 0 288px;
    border: solid var(--slate5);
    border-width: 0px 1px 0px 0px;
    overflow-x: hidden;
    overflow-y: scroll;
    height: 100%;
    min-height: 41px;
    scrollbar-width: none;
    /* Firefox */
    -ms-overflow-style: none;
    /* Internet Explorer 10+ */
    user-select: none;

    &::-webkit-scrollbar {
      /* WebKit */
      width: 0;
      height: 0;
    }

    &::-webkit-scrollbar-thumb {
      background: transparent;
    }

    .queries-container {
      width: 100%;
      padding-bottom: 40px;
      background-color: var(--base);

      .queries-header {
        border: solid var(--slate5);
        border-width: 0px 0px 1px 0px;
        height: 44px;
        --tblr-gutter-x: 0rem;
        display: flex;
        align-items: center;
        justify-content: center;
        padding: 8px;
        gap: 12px;
        flex-direction: row-reverse;

        .queries-search {
          height: 28px !important;

          .query-manager-search-box-wrapper {

            .input-icon {

              margin-bottom: 0 !important;

              .input-icon-addon {
                margin: 6px 0 6px 8px;
                padding: 1.33px 0 1.33px 1.33px;
                justify-content: normal;
                width: 16px;
                height: 16px;
                min-width: 16px;
                align-items: center;

                .icon {
                  width: 13.33px;
                  height: 13.33px;
                  stroke: $color-light-slate-08;
                }
              }

              .form-control {
                padding-top: 4px !important;
                padding-bottom: 4px !important;
                padding-right: 8px;
              }

              input {
                height: 28px;
                font-size: 12px;
                font-weight: 400;
                line-height: 20px;
                border: 1px solid var(--slate-07, #D7DBDF);
                color: var(--slate12);
                padding-left: 12px !important;

                &::placeholder {
                  color: $color-light-slate-09;
                }

                &:focus {
                  height: 28px;
                  border: 1px solid var(--indigo9);
                  background-color: var(--indigo2);
                  box-shadow: 0px 0px 0px 2px #C6D4F9 !important;
                  overflow: hidden;
                  text-overflow: clip;
                }

              }

              .form-control:not(:first-child) {
                padding-left: 2rem !important;

              }
            }

            .input-icon-addon.end {
              display: flex;
              width: 20px;
              height: 20px;
              padding: 2px;
              margin: 4px 10px 4px 8px !important;

              div {
                background-color: #f0f4ff;
                width: 16px;
                height: 16px;
                padding: 3.33px;
                display: flex;
                border-radius: 2px;
              }

              svg {
                width: auto !important;
                height: auto !important;
                stroke: var(--indigo9) !important;

              }
            }
          }

        }

        .queries-search.theme-dark {
          .query-manager-search-box-wrapper {
            .input-icon-addon:first-child {
              .icon {
                stroke: #ffffff !important;
              }
            }

            input {
              color: inherit;

              &::placeholder {
                color: inherit;
              }

              &:focus {
                height: 28px;
                border: 1px solid var(--indigo9);
                background-color: inherit;
                box-shadow: 0px 0px 0px 2px #C6D4F9 !important;
              }

            }
          }
        }
      }

      .query-list {
        display: flex;
        flex-direction: column;
        padding: 8px;
        gap: 2px;
        width: 100%;

        .mute-text {
          color: #6B7787;
        }
      }

      tr {
        border-color: #f1f1f1;
      }
    }

    .header {
      height: 40px;
      text-align: center;
    }
  }
}

.rest-methods-options {

  .select-search,
  .select-search-dark,
  .select-search__value input,
  .select-search-dark__value input {
    width: 90px !important;
    height: 32px !important;
    border-radius: $border-radius !important;
  }
}


.query-pane-restapi-tabs {
  box-sizing: border-box;
  height: fit-content;
  width: 100%;
  margin-top: 20px;

  .codehinter-default-input {
    border: 0 !important;
  }

  .row {
    height: inherit;

    .rest-api-tab-content {
      .rest-api-tabpanes {
        display: none;
      }

      .rest-api-tabpanes.active {
        display: block;
      }

      .svg-plus {
        stroke: $primary;
      }

      .delete-btn-wrapper {
        display: flex;
        align-items: center;
        padding-top: 2px;
        padding-bottom: 2px;
        height: 32px;
      }

      .code-hinter-col {
        margin-bottom: 0px !important;
      }

      .tab-content-wrapper {
        display: flex;
        flex-direction: column;

        .query-number {
          max-height: 32px;
          flex: 0 0 32px;
          background-color: #F8F9FA;
          color: #000;
        }

        .delete-field-option {
          height: 32.2px;
          flex: 0 0 28px;
          background: #ffffff;
          width: 34px;
        }

        .delete-field-option-dark {
          background-color: #272822 !important;
          border-color: #272822 !important;
        }

        .code-hinter.codehinter-default-input {
          border: 1px solid transparent !important;
        }

        .code-hinter.codehinter-default-input:focus-within {
          border: 1px solid var(--indigo9) !important;
          background-color: #F8FAFF;
          border-radius: 0;
        }

      }

      .row-container {
        display: flex;
        width: 100%;
        justify-content: space-between;
        gap: 10px;
      }

      .fields-container {
        display: flex;
        justify-content: space-between;
        width: 100%;
      }

      .fields-container {
        .field:nth-child(3) {
          border-left: 1px solid $color-light-slate-07;
          border-right: 1px solid $color-light-slate-07;
        }
      }

      @font-face {
        font-display: swap;
        /* Check https://developer.mozilla.org/en-US/docs/Web/CSS/@font-face/font-display for other options. */
        font-family: 'Source Code Pro';
        font-size: 12px;
        font-weight: 400;
        src: url('/assets/fonts/source-code-pro-v22-latin/source-code-pro-v22-latin-regular.woff2') format('woff2');
        /* Chrome 36+, Opera 23+, Firefox 39+, Safari 12+, iOS 10+ */
      }

      .CodeMirror {
        border-radius: 0 !important;
        font-family: 'Source Code Pro', monospace;
      }

    }

    .content-title {
      p {
        margin-right: 10px;
        color: $color-dark-slate-12;

      }
    }
  }
}

.query-pane-tabs-header {
  border-bottom: 1px solid var(--slate5) !important;
  margin-bottom: 8px;
  padding-left: 0px;
}

.query-pane-rest-api-keys-list-group {
  width: 100%;
  display: flex;
  flex-direction: row;
  margin: 0 !important;

  .list-group-item {
    border: none !important;
    cursor: pointer;
    font-weight: 500;
    font-size: 12px;
    padding: 0 !important;
    height: 32px;
    color: var(--text-placeholder) !important;
    display: flex;
    align-items: center;
    border-radius: unset !important;

    span {
      padding: 6px 8px;
    }

  }

  .list-group-item:hover {
    color: var(--slate12) !important;
    background-color: var(--slate3) !important;
  }

  .list-group-item+.list-group-item.active {
    margin-top: 0;
  }

  .list-group-item.active {
    background-color: transparent !important;
    z-index: inherit !important;
    border-bottom: 2px solid var(--indigo9) !important;
    color: var(--text-default) !important;

  }

  .list-group-item.active:hover {
    background-color: var(--indigo3) !important;
    border-radius: 6px 6px 0 0;
    color: var(--text-default) !important;
  }
}

.query-preview-list-group {
  display: flex;
  flex-direction: row;
  gap: 4px;
  background-color: var(--controls-switch-tag) !important;

  .list-group-item {
    border: none !important;
    cursor: pointer;
    font-weight: 500;
    font-size: 12px;
    padding: 0 !important;
    height: 24px;
    border-radius: 6px;
    display: flex;
    align-items: center;
    background: none !important;

    span {
      padding: 2px 0px;
    }
  }

  .list-group-item:hover {
    color: var(--slate12) !important;
    border-radius: 6px;
  }

  .list-group-item+.list-group-item.active {
    margin-top: 0;
  }


  .list-group-item.active {
    background-color: transparent !important;
    color: var(--text-default) !important;
    z-index: inherit !important;
    border-radius: 0;
    transition-delay: 5ms;

    span {
      background-color: var(--controls-switch-tab);
    }
  }

  .list-group-item.active:hover {
    border-radius: 6px 6px 0 0;
  }
}

/**
 * *Stripe Query Select-search and OpenApi 
 */

.stripe-operation-options .select-search__row .col-md-8 {
  margin-left: 45px !important;
}

.field-width-268 {
  width: 268px !important;

  input {
    border-radius: $border-radius !important;
  }
}

.stripe-fields-row,
.openApi-fields-row {

  .path-fields:first-child,
  .request-body-fields:first-child,
  .query-fields:first-child {
    margin-top: 12px !important;
  }

  .field-width-179 {
    width: 179px;
    height: 32px;
  }

  .field-width-28 {
    width: 28px;
    height: 32px;
    padding: 12.5px 10.5px;
  }

  .input-group-parent-container {
    border: 1px solid $color-light-slate-07 !important;
    border-radius: 6px !important;
    overflow: hidden;

    &>.input-group-wrapper {
      border-bottom: 1px solid $color-light-slate-07;
    }

    &>.input-group-wrapper:last-child {
      border-bottom: 0 !important;
    }
  }

  .input-group-wrapper {
    overflow: hidden;

    .input-group {
      .code-hinter-borderless {
        .code-hinter-wrapper {
          border-right-width: 0 !important;
        }
      }

      .code-hinter-clear-btn {
        padding: 5px 10px 5px 6px;
      }

      .field {
        .form-control {
          height: 32px;
          border: 0 !important;
          border-radius: 0 !important;
          background-color: $color-light-slate-02;
          color: #000000;
          font-size: 12px;
          line-height: 20px;
        }

        .form-control-underline {
          text-decoration: underline;
          text-decoration-style: dashed;
          text-underline-offset: 2.5px;
        }

        .code-hinter-col {
          margin-bottom: 0 !important;

          .code-hinter-wrapper {
            border-width: 0 1px 0 1px;
            border-style: solid;
            border-color: $color-light-slate-07;
          }

          .code-hinter.codehinter-default-input {
            border: none;
            padding: 0;
            border-radius: 0 !important;
            overflow: auto;

            .CodeMirror.cm-s-duotone-light.CodeMirror-wrap {
              border: 1px solid transparent !important;
              margin: 0 1px;
              overflow: hidden !important;
            }

            .CodeMirror.cm-s-duotone-light.CodeMirror-wrap:focus-within {
              width: 99.8% !important;
              background-color: #F8FAFF !important;
              border: 1px solid var(--indigo9) !important;
              margin: 0 1px;
              border-radius: 0;
            }

            .CodeMirror-line {
              color: #000;
              font-size: 12px;
              line-height: 20px;
              font-weight: 400;
            }
          }

          .cm-s-duotone-light.CodeMirror {
            background-color: inherit !important;
          }
        }
      }
    }
  }

  .text-heading {
    color: var(--slate12);
    font-weight: 400;
    line-height: 20px;
  }

  .request-body-fields,
  .path-fields,
  .query-fields {
    margin-top: 28px;
  }

  .stripe-operation-options {
    p {
      margin-bottom: 0 !important;
      margin-top: 12px !important;
      display: inline-block !important;
    }
  }
}

.openApi-fields-row {

  .path-fields:first-child,
  .request-body-fields:first-child,
  .query-fields:first-child {
    margin-top: 28px !important;
  }
}

.stripe-fields-row.theme-dark,
.openApi-fields-row.theme-dark {
  .form-control {
    background-color: inherit !important;
    color: inherit !important;
  }

  .field-width-28 {
    svg {
      path {
        fill: #fff;
      }
    }
  }

  .text-heading {
    color: inherit;
  }

  .code-hinter-wrapper {
    border-color: #ffffff17 !important;
  }

  .input-group-parent-container {
    border: 1px solid #ffffff17 !important;

    &>.input-group-wrapper {
      border-bottom: 1px solid #ffffff17;
    }

    &>.input-group-wrapper:last-child {
      border-bottom: 0 !important;
    }
  }

  .CodeMirror-line {
    color: inherit !important;
  }

  .CodeMirror.cm-s-monokai.CodeMirror-wrap {
    border: 1px solid transparent;
    margin: 0 1px;
  }

  .CodeMirror.cm-s-monokai.CodeMirror-wrap:focus-within {
    width: 99.8% !important;
    border: 1px solid var(--indigo9) !important;
    margin: 0 1px;
    border-radius: 0;
  }
}

.data-pane {
  .queries-container.theme-dark {
    .query-row {
      color: #f4f6fa;
    }



    .delete-query {
      svg {
        path {
          fill: $color-dark-tomato-10 !important;
        }
      }

      svg:hover {
        path {
          fill: $color-dark-tomato-09 !important;
        }
      }
    }

    .rename-query {
      svg {
        path {
          fill: $color-dark-slate-12 !important;
        }
      }

      svg:hover {
        path {
          fill: $color-dark-slate-11 !important;
        }
      }
    }


  }
}

//query manager
.query-manager {
  background-color: var(--base);
  height: 100%;

  .header {
    background-color: var(--base);
  }

  .query-name-breadcrum {
    cursor: pointer;

    .breadcrum-rename-query-icon {
      display: none;
    }

    &:hover {
      .breadcrum-rename-query-icon {
        display: inline-flex;
        height: 14px;
        width: 14px;
        margin-left: 8px;
        padding: 1.75px;

        &:hover {
          svg {
            path {
              fill: var(--slate11) !important;
            }
          }
        }
      }
    }
  }

  .code-hinter.codehinter-default-input {
    &:hover {
      background-color: #FBFCFD;
      border-radius: 6px;
    }
  }

  .breadcrum {
    width: 15.33px;
    height: 15.33px;
    padding: 3px 5px;
    display: flex;
  }

  input[type=checkbox]:checked {
    background-color: var(--indigo9);

  }

  input[type=checkbox]:checked:active {
    background-color: var(--indigo9);
    box-shadow: 0px 0px 0px 4px #C6D4F9;
    border-radius: 12px;
  }

  input[type=checkbox] {
    background-color: $color-light-slate-07;
    cursor: pointer !important;
    border: 0;
  }

  input[type=checkbox]:active {
    background-color: var(--indigo4);
    box-shadow: 0px 0px 0px 4px #C6D4F9;
    border-radius: 12px;
  }

  input[type=checkbox]:checked:hover {
    background-color: $color-light-indigo-11;

  }

  .CodeMirror-placeholder {
    margin-top: 0 !important;
  }

  .preview-section {
    // add an invisible border to the top of the preview section
    position: absolute;
    bottom: 40px;
    left: 288px;
    width: calc(100% - 288px);
    z-index: 1;
    transition: height 0.2s ease-in-out;
    height: 29px;

    .preview-content {
      transition: height 0.2s ease-in-out;
      background-color: var(--slate3);
      overflow-y: hidden;
      width: 100%;
      height: 100%;
    }

    &.expanded {
      height: 70%;

      .preview-content {
        overflow-y: auto;
      }
    }

    .preview-toggle {
      padding: 4px 6px;
      background-color: var(--base);
      border-top: 1px solid var(--slate5);
      width: 100%;
      display: flex;
      align-items: center;
      justify-content: space-between;

      .left {
        cursor: pointer;

        span {
          color: var(--slate12);
          font-family: 'source-code-pro', Menlo, 'Courier New', Consolas, monospace;
          font-size: 12px;
          font-style: normal;
          font-weight: 500;
          line-height: 16px;
          vertical-align: middle;
        }

        svg {
          fill: var(--slate12) !important;
        }

      }
    }

    ul {
      margin: 0 !important;
      padding: 0.4em 0.6em !important;
    }

    .preview-default-container {
      user-select: text;
      background-color: #FBFCFD;
      border: 0 0 6px 6px;
      height: 52px,
    }

    .tab-pane.active {
      ul {
        background-color: var(--slate3) !important;
      }

    }

    .preview-section-header {
      background-color: var(--slate1);
      border-radius: 6px 6px 0px 0px;
      border: 1px solid var(--slate5);
    }

    .query-preview-list-group {
      border-radius: 6px;
      background: var(--controls-switch-tag);
      box-shadow: 0px 1px 0px 0px rgba(0, 0, 0, 0.06) inset;
    }

    .list-group-item {
      border-radius: 5px;
      min-width: 59px !important;

      &.active {
        box-shadow: 0px 1px 0px 0px rgba(0, 0, 0, 0.10);
        color: var(--indigo9) !important;
      }
    }
  }

  .query-manager-border-color {
    border-color: var(--slate5) !important;
  }

  .query-manager-settings-toggles {
    margin: 12px 0;
  }

  .query-details {
    .form-label {
      color: var(--text-placeholder) !important;
      font-size: 12px;
      font-weight: 500;
      line-height: 20px;
      margin-bottom: 0 !important;
      width: 100px;
      display: flex;
      padding: 0;
      margin-right: 16px;
    }

    .preview-data-container {
      background-color: var(--slate3);
      overflow-y: auto;
      user-select: text !important;
    }
  }

  .rest-methods-url {

    .url-input-group {
      .code-hinter.codehinter-default-input {
        border-radius: 0 6px 6px 0 !important;
      }
    }

    .code-hinter.codehinter-default-input {
      border-style: solid !important;
      border-color: var(--slate7) !important;
      border-radius: 6px !important;

      &:focus-within {
        box-shadow: 0px 0px 0px 2px #C6D4F9 !important;
        border: 1px solid var(--indigo9) !important;
        background-color: #F8FAFF;
        position: relative;
        z-index: 1 !important;
      }
    }

    .CodeMirror.CodeMirror-wrap {
      background-color: transparent !important;

      .cm-variable,
      .cm-comment {
        font-size: 12px !important;
        color: var(--slate12) !important;
      }
    }

    &.data-source-exists {
      .cm-editor {
        border-radius: 0 4px 4px 0 !important;
      }
    }
  }

  .rest-api-methods-select-element-container {
    display: flex;
    flex-direction: row;

    .col.code-hinter-col {
      margin-bottom: 0 !important;

    }
  }

  .advanced-options-container {
    .advance-options-input-form-container {
      margin-top: 24px;
      margin-bottom: 24px;
    }

    .form-check {
      margin-bottom: 0 !important;
    }

    .CodeMirror-code {
      color: $color-light-grass-11 ;
    }

    .form-label {
      color: var(--slate11) !important;
    }

    .form-check-label {
      color: var(--slate12);
    }

    .cm-s-monokai.CodeMirror,
    .query-manager-input-elem>input {
      color: var(--slate12) !important;
    }

    .codehinter-default-input:focus-within,
    .query-manager-input-elem>input:focus {
      box-shadow: 0px 0px 0px 2px #C6D4F9 !important;
      border: 1px solid var(--indigo9) !important;
      background-color: #F8FAFF;

    }

    .code-hinter.codehinter-default-input,
    .query-manager-input-elem>input {
      height: 32px !important;
      font-weight: 400;
    }

    .query-manager-events {
      display: flex;
      justify-content: center;
      flex-direction: column;

      .card {

        .event-handler-display,
        .event-name-display {
          color: var(--slate12) !important;
        }

        .text-danger {
          svg {
            path {
              fill: $color-light-tomato-09 !important;
            }
          }

          &:hover {
            svg {
              path {
                fill: $color-light-tomato-10 !important;
              }
            }
          }
        }

      }

      .inspector-add-button {
        background-color: transparent;
        font-weight: bold;
        font-size: 12px !important;
        color: var(--indigo9) !important;

        &:hover {
          background-color: #E6EDFE !important;
          color: #3451B2 !important;
        }
      }
    }
  }

  .transformation-editor {
    margin-top: 28px;

    .transformation-container {
      min-width: 470px !important;
      width: 100% !important;
    }

    &>div.rounded-3 {
      padding: 0 24px !important;
    }

    .tranformation-label {
      color: var(--slate12);
    }

    .CodeMirror-scroll,
    .CodeMirror-gutters {
      background-color: var(--slate1);
    }

    .transformation-language-select-wrapper {
      background: var(--slate4);
      border: 1px solid var(--slate7) !important;
      border-radius: 0;
      border-radius: 6px 0 0 6px;
      height: 32px;

      span {
        color: var(--slate11);
      }
    }
  }

  .runjs-editor {
    .card-header {
      background-color: var(--slate1);
      color: var(--slate9);
    }

    .CodeMirror-scroll,
    .CodeMirror-gutters,
    .CodeMirror {
      background-color: var(--slate3) !important;
    }

    .CodeMirror-sizer {
      margin-left: 29px !important;
    }
  }

  .runpy-editor {
    .CodeMirror-sizer {
      margin-left: 29px !important;
    }
  }

  .code-hinter,
  .query-hinter {
    textarea:first-of-type {
      opacity: 0.1; // Added to avoid displaying textarea while switching from one Query to another
    }
  }

  .query-editor-dynamic-form-container {
    font-weight: 400;

    .css-1goth4y-control:hover {
      background-color: #FBFCFD;
      border-radius: 6px;
    }

    .css-1goth4y-control:active {
      box-shadow: 0px 0px 0px 2px #C6D4F9 !important;
      border: 1px solid var(--indigo9) !important;
      border-radius: 6px;
      background-color: #F8FAFF;
    }

    .css-1goth4y-control {
      cursor: pointer !important;
    }

    .codehinter-plugins {
      .code-hinter.codehinter-plugins {
        height: 32px !important;
        padding: 2px 0 !important;
        font-size: 12px !important;

        .CodeMirror-lines {
          padding: 0 !important;
        }
      }
    }

    .CodeMirror-line {
      font-size: 12px;
    }

    .code-hinter.codehinter-plugins:focus-within {
      box-shadow: 0px 0px 0px 2px #C6D4F9 !important;
      border: 1px solid var(--indigo9) !important;
      border-radius: 6px;
      background-color: #F8FAFF;
    }

    &>.row:first-child {
      .my-2 {
        margin: 0 !important;
      }
    }

    &>.row:not(:first-child) {
      .my-2 {
        margin: 20px 0 0 0 !important;
      }
    }

    .code-hinter-wrapper {
      border-radius: 6px;
    }
  }

  .delete-field-option:hover {
    svg {
      path {
        fill: $color-light-tomato-10 !important;
      }
    }
  }

  .add-tabs:hover {
    svg {
      path {
        fill: var(--indigo10) !important;
      }
    }
  }

  .query-datasource-card-container {
    .query-datasource-card {
      color: var(--slate12) !important;
      font-weight: 400;
      font-size: 12px;
      height: 32px;

      svg {
        width: 16px !important;
        height: 16px !important;
      }
    }

    .add-gds-secondary-button {
      margin: 0 !important;
    }
  }

}

.rest-api-tabpanes-body {
  .CodeMirror.cm-s-monokai.CodeMirror-wrap {
    background-color: var(--slate3) !important;
  }
}

.runps-editor {
  .query-hinter {
    border-radius: 6px !important;
  }

  .CodeMirror.cm-s-monokai.CodeMirror-wrap,
  .cm-s-monokai .CodeMirror-gutters {
    background-color: var(--slate3) !important;
  }
}

.rest-api-tabpanes-body {
  .query-hinter {
    border-radius: 6px !important;
  }
}

.CodeMirror.cm-s-monokai.CodeMirror-wrap {
  background-color: transparent !important;

  .cm-variable,
  .cm-comment {
    font-size: 12px !important;
    color: #f8f8f2 !important;
  }
}

.query-icon-wrapper {
  width: 16px;
  height: 16px;
}

.query-manager-btn-svg-wrapper {
  padding: 2.67px;
}

.rest-api-delete-field-option {
  padding: 1.33px 2px;
}

.rest-api-add-field-svg {
  width: 18px;
  height: 18px;
  padding: 3px;
  display: flex;
}

// custom-toggle-switch for query manager
.custom-toggle-switch {
  display: flex;

  .switch {
    position: relative;
    display: inline-block;
    width: 28px;
    height: 16px;
  }

  .switch input {
    opacity: 0;
    width: 0;
    height: 0;
  }

  .slider {
    position: absolute;
    cursor: pointer;
    top: 0;
    left: 0;
    right: 0;
    bottom: 0;
    background-color: #ccc;
    -webkit-transition: .4s;
    transition: .4s;
  }

  .slider:before {
    position: absolute;
    content: "";
    height: 12px;
    width: 12px;
    left: 2px;
    bottom: 2px;
    background-color: white;
    -webkit-transition: .2s;
    transition: .2s;
  }

  input {
    border: 0 !important;
  }

  input[type=checkbox]:checked+.slider {
    background-color: var(--indigo9);
  }

  input[type=checkbox]:checked:hover+.slider {
    background-color: #3451B2;
  }

  input[type=checkbox]:checked:active+.slider {
    background-color: var(--indigo9);
    box-shadow: 0px 0px 0px 4px #C6D4F9;
  }

  input[type=checkbox]:checked+.slider:before {
    -webkit-transform: translateX(100%);
    -ms-transform: translateX(100%);
    transform: translateX(100%);
  }

  input[type=checkbox]+.slider {
    background-color: var(--slate7);
  }

  input[type=checkbox]:hover+.slider {
    background-color: #D9E2FC;
  }

  input[type=checkbox]:active+.slider {
    background: #E6EDFE;
    box-shadow: 0px 0px 0px 4px #C6D4F9;
    border-radius: 12px;
  }

  /* Rounded sliders */
  .slider.round {
    border-radius: 12px;
    width: 28px;
  }

  .slider.round:before {
    border-radius: 50%;
  }
}

.custom-toggle-switch.theme-dark {
  input[type=checkbox]+.slider {
    background-color: #47505D !important;
  }

  input[type=checkbox]:hover+.slider {
    background-color: #D9E2FC;
  }

  input[type=checkbox]:active+.slider {
    background: #E6EDFE;
    box-shadow: 0px 0px 0px 4px #C6D4F9;
    border-radius: 12px;
  }

  input[type=checkbox]:checked+.slider {
    background-color: var(--indigo9) !important;
  }

  input[type=checkbox]:checked:hover+.slider {
    background-color: #3451B2 !important;
  }

  input[type=checkbox]:checked:active+.slider {
    background-color: var(--indigo9) !important;
    box-shadow: 0px 0px 0px 4px #C6D4F9 !important;
  }
}

.fit-content {
  max-width: fit-content;
}

.empty-gds-container {
  .info-container {
    display: flex;
    align-items: center;
    background-color: var(--slate3);
    border-radius: $border-radius;
    padding: 16px 32px;
    font-size: 12px;
    color: var(--slate11);

    .info {
      margin-left: 10px;
    }
  }
}

.add-gds-secondary-button {
  background-color: var(--indigo3);
  color: var(--indigo9);
  max-height: 34px;
  height: 34px;
  display: flex;
  flex-direction: row;
  justify-content: center;
  align-items: center;
  padding: 4px 16px;
  gap: 6px;
  font-weight: 500;
  border: 0 !important;
  transition: .4s;

  &:hover {
    background-color: var(--slate7);
    color: var(--slate11);
  }
}


.query-manager-tooltip {
  max-width: 800px;
  overflow-wrap: break-word;
}

.query-manager-ds-select-tooltip {
  max-width: 230px;
  overflow-wrap: break-word;
}

.dd-select-control-chevron {
  position: absolute;
  right: 0;
}

.dd-select-value-badge {
  border-radius: 6px;
  background: var(--slate3) !important;
  text-transform: none;
  color: var(--slate12) !important;
}

.dd-select-alert-error {
  border-radius: 6px;
  border: 1px solid var(--tomato-05, #FDD8D3);
  background: var(--tomato-02, #FFF8F7);
  padding: 8px;
  font-size: 10px;
  font-weight: 400;
  color: var(--tomato-09, #E54D2E);

  svg {
    height: 17px;
    width: 17px;
    margin-right: 2px;
  }

  svg>path {
    fill: var(--tomato-09, #E54D2E);
    opacity: 0.75;
  }
}

.tdb-join-filtersection {
  .codehinter-plugins {
    border: 0 !important;
  }
}

.tjdb-codehinter {
  .CodeMirror {
    font-size: 12px !important;
  }
}

.foreignKeyAcces-container {
  border-radius: 4px;

  .tdb-dropdown-btn-foreignKeyAccess {
    border: 1px solid transparent !important;
    border-radius: 4px !important;
    height: 33px !important;

    &:hover {
      border: 1px solid transparent !important;
      // background: transparent !important;
    }

    &:focus {
      border: 1px solid var(--indigo-09, #3E63DD) !important;
      background: transparent !important;
      box-shadow: 0px 0px 0px 1px #C6D4F9
    }

  }
}

.tdb-dropdown-btn {
  &:active {
    border: 1px solid var(--indigo-09, #3E63DD) !important;
    background: var(--indigo2, #F8FAFF);
    box-shadow: 0px 0px 0px 1px #C6D4F9
  }
}

.copilot-section-header {
  background-color: var(--surfaces-surface-01);
  border: 1px solid var(--borders-disabled-on-white);
  border-top-right-radius: 6px;
  border-top-left-radius: 6px;
}

.query-manager-input-elem {
  input {
    background-color: var(--base) !important;
    padding-right: 12px !important;
  }
}

.query-hinter {
  border-radius: 0px 0px 6px 6px;

  .cm-s-base16-light.CodeMirror,
  .CodeMirror-scroll,
  .CodeMirror-gutters {
    background-color: var(--slate3) !important;
  }

  .cm-scroller {
    border-bottom-left-radius: 4px;
    overscroll-behavior: auto !important;
  }
}

.staticToggle {
  opacity: 0.5;
}

.preview-header {
  // border-top: 20px solid red;
}

.read-only-codehinter {
  opacity: 0.4;
}

.copilot-codehinter-wrap {
  margin-left: 32px !important;
}

.tjdb-codhinter-wrapper {
  .codehinter-input {
    .cm-editor {
      // height: 30px !important;
      min-height: 30px !important;
      max-height: 100px !important;
      border-radius: 0 !important;
      border-right: 0;
    }
  }
}

.tjdb-limit-offset-codehinter {
  .cm-editor {
    // height: 30px !important;
    min-height: 30px !important;
    max-height: 100px !important;
  }
}

.empty-paramlist {
  height: 69px;
  padding: 12px 0 12px;
  gap: 8px;
  display: flex;
  flex-direction: column;
  align-items: center;
  justify-content: center;

  span {
    font-weight: 400;
    font-size: 12px;
    line-height: 18px;
    color: #6A727C;
  }
}

.empty-paramlist-btn {
  background: none;
  border: none;
  margin-left: auto;
  margin-right: auto;

  p {
    display: flex;
    align-items: center;

    span {
      margin-left: 6px;
      font-weight: 500;
      font-size: 12px;
      line-height: 18px;
    }
  }
}


.qm-delete-btn {
  min-height: 30px;
  height: 100% !important;
  align-items: flex-start !important;
  padding-top: 6px;
}

.restapi-key-value {

  .code-hinter-wrapper,
  .code-editor-basic-wrapper,
  .codehinter-container,
  .cm-codehinter,
  .code-editor-query-panel {
    height: 100%;
    max-height: 100px;
  }
}<|MERGE_RESOLUTION|>--- conflicted
+++ resolved
@@ -121,7 +121,6 @@
     }
   }
 
-<<<<<<< HEAD
   height: 400px;
   position: fixed;
   left: 48px;
@@ -135,8 +134,6 @@
   border-width: 1px 0px 0px 0px;
   background-color: var(--base);
 
-=======
->>>>>>> 917b80fe
   &#query-manager {
     border-width: 3px 0px 0px 0px;
   }
