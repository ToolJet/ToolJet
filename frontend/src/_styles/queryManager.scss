--- conflicted
+++ resolved
@@ -967,10 +967,6 @@
     .code-hinter.codehinter-default-input{
       border-style: solid !important;
       border-color: $color-light-slate-07 !important;
-<<<<<<< HEAD
-      // border-width: 1px 1px 1px 0 !important;
-=======
->>>>>>> cc0b3993
       border-radius: 0 6px 6px 0 !important;
       &:focus-within{
         box-shadow: 0px 0px 0px 2px #C6D4F9 !important;
