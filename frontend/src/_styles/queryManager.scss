@import "./colors.scss";
@import "./designtheme.scss";

$border-radius: 4px;

.query-manager {
  user-select: none;

  .btn {
    height: 31px;
  }

  .header {
    --tblr-gutter-x: 0rem;
    position: sticky;
    top: 0;
    padding: 8px 0;

    .query-parameters-list {

      .more-parameters-button {
        height: 24px;

        button {
          height: inherit;
        }
      }

      .card-header {
        height: 28px;
        border-radius: 4px;
        color: var(--slate11);
        border: none !important;

        .parameterItem {

          height: 24px;

          .parameterItemPillButton {
            height: inherit;

            .query-param-text {
              color: var(--slate12);
              font-weight: 500 !important;
            }

            button {
              padding: 0px;
              height: inherit;
            }
          }

          button#runjs-param-add-btn {
            padding: 0;
            height: inherit;
            border: none !important;
          }
        }
      }
    }
  }

  .nav-header {
    color: #3e525b;

    .nav-tabs {
      border-bottom: 0;
    }
  }

  .tooljetdb-query-details {
    padding-top: 0px !important;
  }

  .query-details {
    padding-top: 24px;
    padding-bottom: 24px;
  }

  .query-name-field input {
    max-width: 180px;
    font-weight: 600;
  }
}

.query-pane {
  scrollbar-width: none;
}

.query-pane {
  z-index: 101;
  height: 400px;
  position: fixed;
  left: 48px;
  right: 300px;
  bottom: 0;
  overflow-x: hidden;
  flex: 1 1 auto;
  font-size: 12px;
  line-height: 20px;
  border: 1px solid var(--slate5);
  border-width: 1px 0px 0px 0px;
  background-color: var(--base);

  #query-panel-drag-handle{
    background-color: var(--slate5);
    height: 3px;
    &:hover {
      cursor: row-resize;
    }
  }

  .table-responsive {
    scrollbar-width: none;
  }

  .table-responsive::-webkit-scrollbar {
    width: 0;
    background: transparent;
  }

  .query-row:hover .query-rename-delete-btn {
    display: flex;
  }

  .query-row {
    cursor: pointer;
    border-radius: $border-radius;
    --tblr-gutter-x: 0rem;
    display: flex;
    flex-direction: row;
    align-items: center;
    padding: 0px;
    font-weight: 500;
    width: 272px;
    height: 32px;
    color: var(--slate12);
    border-radius: 6px;
    margin-bottom: 4px;

    .query-copy-button {
      display: none;
    }

    .query-rename-delete-btn {
      display: none;
      align-items: center;
      gap: 8px;
      margin-left: 2px;
      width: 66px;
      height: 20px;
    }

    .query-name {
      white-space: nowrap;
      overflow: hidden;
      text-overflow: ellipsis;
      flex: 1;
      display: flex;
      font-weight: 400;
    }

    .query-name-input-field {
      flex: 1;
      width: 100%;
      height: 20px !important;
    }

    .query-icon {
      margin: auto 8px auto 12px;
    }

    .delete-query,
    .rename-query {

      span {
        width: 16px;
        height: 16px;
        padding: 1.33px 2px;
      }

    }

    &:hover {
      background: var(--slate3) !important;

    }

    .query-row-query-name {
      padding-top: '4px';
      padding-bottom: '4px';
      transition-delay: '10ms';
    }
  }

  .query-row.border {
    border-color: var(--indigo10) !important;
  }

  .query-row-selected {
    background: var(--indigo4) !important;

    .delete-query {
      svg:hover {
        path {
          fill: $color-light-tomato-09;
        }
      }
    }

    .rename-query {
      svg:hover {
        path {
          fill: var(--slate11);
        }
      }
    }

    &:hover {
      background: var(--slate3) !important;
    }

    .rename-query.display-none {
      visibility: hidden;
    }
  }

  .query-row:hover {
    .query-copy-button {
      display: inline-block;
    }
  }

  .main-row {
    height: 100%;
    --tblr-gutter-x: 0rem;
  }

  .query-definition-pane-wrapper {
    flex: 1;
    background-color: var(--base);
    overflow-x: hidden;
    overflow-y: scroll;
    height: 100%;
    scrollbar-width: none;
    /* Firefox */
    -ms-overflow-style: none;
    /* Internet Explorer 10+ */

    &::-webkit-scrollbar {
      /* WebKit */
      width: 0;
      height: 0;
    }

    &::-webkit-scrollbar-thumb {
      background: transparent;
    }
  }

  .query-definition-pane {
    .header {
      border: solid var(--slate5);
      border-width: 0px 0px 1px 0px;
      background: var(--base);
      z-index: 3;
      min-height: 44px;
      max-height: 44px;
      height: 44px;
      font-weight: 500 !important;

      .query-manager-header-query-name {
        color: var(--slate12);
      }

      .ellipsis {
        width: 100px;
        white-space: nowrap;
        overflow: hidden;
        text-overflow: ellipsis;
      }

      &>div {
        margin: auto;
        align-items: center;
        height: 100%;
        display: flex
      }

      &>div:first-child {
        gap: 10px;
        padding: 0.25rem 1rem;
      }

      .query-header-buttons {
        gap: 4px;
        flex: 0 0 auto;
        width: auto;
      }
    }
  }

  .data-pane {
    flex: 0 0 288px;
    border: solid var(--slate5);
    border-width: 0px 1px 0px 0px;
    overflow-x: hidden;
    overflow-y: scroll;
    height: 100%;
    min-height: 41px;
    scrollbar-width: none;
    /* Firefox */
    -ms-overflow-style: none;
    /* Internet Explorer 10+ */
    user-select: none;

    &::-webkit-scrollbar {
      /* WebKit */
      width: 0;
      height: 0;
    }

    &::-webkit-scrollbar-thumb {
      background: transparent;
    }

    .queries-container {
      width: 100%;
      background-color: var(--base);

      .queries-header {
        border: solid var(--slate5);
        border-width: 0px 0px 1px 0px;
        height: 44px;
        --tblr-gutter-x: 0rem;
        display: flex;
        align-items: center;
        justify-content: center;
        padding: 8px 12px;
        gap: 12px;

        .queries-search {
          height: 28px !important;

          .query-manager-search-box-wrapper {

            .input-icon {

              margin-bottom: 0 !important;

              .input-icon-addon {
                margin: 6px 0 6px 8px;
                padding: 1.33px 0 1.33px 1.33px;
                justify-content: normal;
                width: 16px;
                height: 16px;
                min-width: 16px;
                align-items: center;

                .icon {
                  width: 13.33px;
                  height: 13.33px;
                  stroke: $color-light-slate-08;
                }
              }

              .form-control {
                padding-top: 4px !important;
                padding-bottom: 4px !important;
                padding-right: 8px;
              }

              input {
                height: 28px;
                font-size: 12px;
                font-weight: 400;
                line-height: 20px;
                border: 1px solid var(--slate-07, #D7DBDF);
                color: var(--slate12);
                padding-left: 12px !important;

                &::placeholder {
                  color: $color-light-slate-09;
                }

                &:focus {
                  height: 28px;
                  border: 1px solid var(--indigo9);
                  background-color: var(--indigo2);
                  box-shadow: 0px 0px 0px 2px #C6D4F9 !important;
                  overflow: hidden;
                  text-overflow: clip;
                }

              }

              .form-control:not(:first-child) {
                padding-left: 2rem !important;

              }
            }

            .input-icon-addon.end {
              display: flex;
              width: 20px;
              height: 20px;
              padding: 2px;
              margin: 4px 10px 4px 8px !important;

              div {
                background-color: #f0f4ff;
                width: 16px;
                height: 16px;
                padding: 3.33px;
                display: flex;
                border-radius: 2px;
              }

              svg {
                width: auto !important;
                height: auto !important;
                stroke: var(--indigo9) !important;

              }
            }
          }

        }

        .queries-search.theme-dark {
          .query-manager-search-box-wrapper {
            .input-icon-addon:first-child {
              .icon {
                stroke: #ffffff !important;
              }
            }

            input {
              color: inherit;

              &::placeholder {
                color: inherit;
              }

              &:focus {
                height: 28px;
                border: 1px solid var(--indigo9);
                background-color: inherit;
                box-shadow: 0px 0px 0px 2px #C6D4F9 !important;
              }

            }
          }
        }
      }

      .query-list {
        display: flex;
        flex-direction: column;
        padding: 8px;
        gap: 2px;
        width: 100%;

        .mute-text {
          color: #6B7787;
        }
      }

      tr {
        border-color: #f1f1f1;
      }
    }

    .header {
      height: 40px;
      text-align: center;
    }
  }
}

.rest-methods-options {

  .select-search,
  .select-search-dark,
  .select-search__value input,
  .select-search-dark__value input {
    width: 90px !important;
    height: 32px !important;
    border-radius: $border-radius !important;
  }
}


.query-pane-restapi-tabs {
  box-sizing: border-box;
  height: fit-content;
  width: 100%;
  margin-top: 20px;

  .codehinter-default-input {
    border: 0 !important;
  }

  .row {
    height: inherit;

    .rest-api-tab-content {
      .rest-api-tabpanes {
        display: none;
      }

      .rest-api-tabpanes.active {
        display: block;
      }

      .svg-plus {
        stroke: $primary;
      }

      .delete-btn-wrapper {
        display: flex;
        align-items: center;
        padding-top: 2px;
        padding-bottom: 2px;
        height: 32px;
      }

      .code-hinter-col {
        margin-bottom: 0px !important;
      }

      .tab-content-wrapper {
        display: flex;
        flex-direction: column;

        .query-number {
          max-height: 32px;
          flex: 0 0 32px;
          background-color: #F8F9FA;
          color: #000;
        }

        .delete-field-option {
          height: 32.2px;
          flex: 0 0 28px;
          background: #ffffff;
          width: 34px;
        }

        .delete-field-option-dark {
          background-color: #272822 !important;
          border-color: #272822 !important;
        }

        .code-hinter.codehinter-default-input {
          border: 1px solid transparent !important;
        }

        .code-hinter.codehinter-default-input:focus-within {
          border: 1px solid var(--indigo9) !important;
          background-color: #F8FAFF;
          border-radius: 0;
        }

      }

      .row-container {
        display: flex;
        width: 100%;
        justify-content: space-between;
        gap: 10px;
      }

      .fields-container {
        display: flex;
        justify-content: space-between;
        width: 100%;
      }

      .fields-container {
        .field:nth-child(3) {
          border-left: 1px solid $color-light-slate-07;
          border-right: 1px solid $color-light-slate-07;
        }
      }

      @font-face {
        font-display: swap;
        /* Check https://developer.mozilla.org/en-US/docs/Web/CSS/@font-face/font-display for other options. */
        font-family: 'Source Code Pro';
        font-size: 12px;
        font-weight: 400;
        src: url('/assets/fonts/source-code-pro-v22-latin/source-code-pro-v22-latin-regular.woff2') format('woff2');
        /* Chrome 36+, Opera 23+, Firefox 39+, Safari 12+, iOS 10+ */
      }

      .CodeMirror {
        border-radius: 0 !important;
        font-family: 'Source Code Pro', monospace;
      }

    }

    .content-title {
      p {
        margin-right: 10px;
        color: $color-dark-slate-12;

      }
    }
  }
}

.query-pane-rest-api-keys-list-group {
  width: 100%;
  display: flex;
  flex-direction: row;

  .list-group-item {
    border: none !important;
    cursor: pointer;
    font-weight: 500;
    font-size: 12px;
    padding: 0 !important;
    height: 32px;
    color: var(--slate11);
    display: flex;
    align-items: center;
    border-bottom: 1px solid var(--slate5) !important;
    border-radius: unset !important;

    span {
      padding: 6px 8px;
    }

  }

  .list-group-item:hover {
    color: var(--slate12) !important;
    background-color: var(--slate3) !important;
  }

  .list-group-item+.list-group-item.active {
    margin-top: 0;
  }

  .list-group-item.active {
    background-color: transparent !important;
    color: var(--indigo9);
    z-index: inherit !important;
    border-bottom: 2px solid var(--indigo9) !important;
  }

  .list-group-item.active:hover {
    background-color: var(--indigo3) !important;
    border-radius: 6px 6px 0 0;
    color: var(--indigo9) !important;
  }
}

.query-preview-list-group {
  display: flex;
  flex-direction: row;
  gap: 4px;

  .list-group-item {
    border: none !important;
    cursor: pointer;
    font-weight: 500;
    font-size: 12px;
    padding: 0 !important;
    height: 24px;
    color: var(--slate11);
    border-radius: 6px;
    display: flex;
    align-items: center;

    span {
      padding: 2px 0px;
    }

    &:hover {
      color: #000;
    }
  }

  .list-group-item:hover {
    color: var(--slate12) !important;
    background-color: var(--slate3) !important;
    border-radius: 6px;
  }

  .list-group-item+.list-group-item.active {
    margin-top: 0;
  }


  .list-group-item.active {
    background-color: transparent !important;
    color: var(--indigo9) !important;
    z-index: inherit !important;
    border-radius: 0;
    transition-delay: 5ms;

    span {
      background: #ffffff;
    }
  }

  .list-group-item.active:hover {
    background-color: var(--indigo3) !important;
    border-radius: 6px 6px 0 0;
    color: var(--indigo9) !important;
  }
}

/**
 * *Stripe Query Select-search and OpenApi 
 */

.stripe-operation-options .select-search__row .col-md-8 {
  margin-left: 45px !important;
}

.field-width-268 {
  width: 268px !important;

  input {
    border-radius: $border-radius !important;
  }
}

.stripe-fields-row,
.openApi-fields-row {

  .path-fields:first-child,
  .request-body-fields:first-child,
  .query-fields:first-child {
    margin-top: 12px !important;
  }

  .field-width-179 {
    width: 179px;
    height: 32px;
  }

  .field-width-28 {
    width: 28px;
    height: 32px;
    padding: 12.5px 10.5px;
  }

  .input-group-parent-container {
    border: 1px solid $color-light-slate-07 !important;
    border-radius: 6px !important;
    overflow: hidden;

    &>.input-group-wrapper {
      border-bottom: 1px solid $color-light-slate-07;
    }

    &>.input-group-wrapper:last-child {
      border-bottom: 0 !important;
    }
  }

  .input-group-wrapper {
    overflow: hidden;

    .input-group {
      .field {
        .form-control {
          height: 32px;
          border: 0 !important;
          border-radius: 0 !important;
          background-color: $color-light-slate-02;
          color: #000000;
          font-size: 12px;
          line-height: 20px;
        }

        .code-hinter-col {
          margin-bottom: 0 !important;

          .code-hinter-wrapper {
            border-width: 0 1px 0 1px;
            border-style: solid;
            border-color: $color-light-slate-07;
          }

          .code-hinter.codehinter-default-input {
            border: none;
            padding: 0;
            border-radius: 0 !important;
            overflow: auto;

            .CodeMirror.cm-s-duotone-light.CodeMirror-wrap {
              border: 1px solid transparent !important;
              margin: 0 1px;
              overflow: hidden !important;
            }

            .CodeMirror.cm-s-duotone-light.CodeMirror-wrap:focus-within {
              width: 99.8% !important;
              background-color: #F8FAFF !important;
              border: 1px solid var(--indigo9) !important;
              margin: 0 1px;
              border-radius: 0;
            }

            .CodeMirror-line {
              color: #000;
              font-size: 12px;
              line-height: 20px;
              font-weight: 400;
            }
          }

          .cm-s-duotone-light.CodeMirror {
            background-color: inherit !important;
          }
        }
      }
    }
  }

  .text-heading {
    color: var(--slate12);
    font-weight: 400;
    line-height: 20px;
  }

  .request-body-fields,
  .path-fields,
  .query-fields {
    margin-top: 28px;
  }

  .stripe-operation-options {
    p {
      margin-bottom: 0 !important;
      margin-top: 12px !important;
      display: inline-block !important;
    }
  }
}

.openApi-fields-row {

  .path-fields:first-child,
  .request-body-fields:first-child,
  .query-fields:first-child {
    margin-top: 28px !important;
  }
}

.stripe-fields-row.theme-dark,
.openApi-fields-row.theme-dark {
  .form-control {
    background-color: inherit !important;
    color: inherit !important;
  }

  .field-width-28 {
    svg {
      path {
        fill: #fff;
      }
    }
  }

  .text-heading {
    color: inherit;
  }

  .code-hinter-wrapper {
    border-color: #ffffff17 !important;
  }

  .input-group-parent-container {
    border: 1px solid #ffffff17 !important;

    &>.input-group-wrapper {
      border-bottom: 1px solid #ffffff17;
    }

    &>.input-group-wrapper:last-child {
      border-bottom: 0 !important;
    }
  }

  .CodeMirror-line {
    color: inherit !important;
  }

  .CodeMirror.cm-s-monokai.CodeMirror-wrap {
    border: 1px solid transparent;
    margin: 0 1px;
  }

  .CodeMirror.cm-s-monokai.CodeMirror-wrap:focus-within {
    width: 99.8% !important;
    border: 1px solid var(--indigo9) !important;
    margin: 0 1px;
    border-radius: 0;
  }
}

.data-pane {
  .queries-container.theme-dark {
    .query-row {
      color: #f4f6fa;
    }



    .delete-query {
      svg {
        path {
          fill: $color-dark-tomato-10 !important;
        }
      }

      svg:hover {
        path {
          fill: $color-dark-tomato-09 !important;
        }
      }
    }

    .rename-query {
      svg {
        path {
          fill: $color-dark-slate-12 !important;
        }
      }

      svg:hover {
        path {
          fill: $color-dark-slate-11 !important;
        }
      }
    }


  }
}

//query manager
.query-manager {
  background-color: var(--base);

  .header {
    background-color: var(--base);
  }

  .query-name-breadcrum {
    cursor: pointer;

    .breadcrum-rename-query-icon {
      display: none;
    }

    &:hover {
      .breadcrum-rename-query-icon {
        display: inline-flex;
        height: 14px;
        width: 14px;
        margin-left: 8px;
        padding: 1.75px;

        &:hover {
          svg {
            path {
              fill: var(--slate11) !important;
            }
          }
        }
      }
    }
  }

  .code-hinter.codehinter-default-input {
    &:hover {
      background-color: #FBFCFD;
      border-radius: 6px;
    }
  }

  .breadcrum {
    width: 15.33px;
    height: 15.33px;
    padding: 3px 5px;
    display: flex;
  }

  input[type=checkbox]:checked {
    background-color: var(--indigo9);

  }

  input[type=checkbox]:checked:active {
    background-color: var(--indigo9);
    box-shadow: 0px 0px 0px 4px #C6D4F9;
    border-radius: 12px;
  }

  input[type=checkbox] {
    background-color: $color-light-slate-07;
    cursor: pointer !important;
    border: 0;
  }

  input[type=checkbox]:active {
    background-color: var(--indigo4);
    box-shadow: 0px 0px 0px 4px #C6D4F9;
    border-radius: 12px;
  }

  input[type=checkbox]:checked:hover {
    background-color: $color-light-indigo-11;

  }

  .CodeMirror-placeholder {
    margin-top: 0 !important;
  }

  .preview-section {
    ul {
      margin: 0 !important;
      padding: 0.5em !important;
    }

    .preview-default-container {
      user-select: text;
      background-color: #FBFCFD;
      border: 0 0 6px 6px;
      height: 52px,
    }

    .tab-pane.active {
      ul {
        background-color: var(--slate3) !important;
      }

    }

    .preview-section-header {
      background-color: var(--slate1);
      border-radius: 6px 6px 0px 0px;
      border: 1px solid var(--slate5);
    }
  }

  .query-manager-border-color {
    border-color: var(--slate5) !important;
  }

  .query-manager-settings-toggles {
    margin: 12px 0;
  }

  .query-details {
    .form-label {
      color: var(--slate9) !important;
      font-size: 12px;
      font-weight: 500;
      line-height: 20px;
      margin-bottom: 0 !important;
      width: 100px;
      display: flex;
      padding: 0;
      margin-right: 12px;
    }

    .preview-data-container {
      min-height: 65px;
      background-color: var(--slate3);
    }
  }

  .rest-methods-url {

    .url-input-group {
      .code-hinter.codehinter-default-input {
        border-radius: 0 6px 6px 0 !important;
      }
    }

    .code-hinter.codehinter-default-input {
      border-style: solid !important;
      border-color: var(--slate7) !important;
      border-radius: 6px !important;

      &:focus-within {
        box-shadow: 0px 0px 0px 2px #C6D4F9 !important;
        border: 1px solid var(--indigo9) !important;
        background-color: #F8FAFF;
        position: relative;
        z-index: 1 !important;
      }
    }

    .CodeMirror.CodeMirror-wrap {
      background-color: transparent !important;

      .cm-variable,
      .cm-comment {
        font-size: 12px !important;
        color: var(--slate12) !important;
      }
    }
  }

  .rest-api-methods-select-element-container {
    display: flex;
    flex-direction: row;

    .col.code-hinter-col {
      margin-bottom: 0 !important;

    }
  }

  .advanced-options-container {
    .advance-options-input-form-container {
      margin-top: 24px;
      margin-bottom: 24px;
    }

    .form-check {
      margin-bottom: 0 !important;
    }

    .CodeMirror-code {
      color: $color-light-grass-11 ;
    }

    .form-label {
      color: var(--slate11) !important;
    }

    .form-check-label {
      color: var(--slate12);
    }

    .cm-s-monokai.CodeMirror,
    .query-manager-input-elem>input {
      color: var(--slate12) !important;
    }

    .codehinter-default-input:focus-within,
    .query-manager-input-elem>input:focus {
      box-shadow: 0px 0px 0px 2px #C6D4F9 !important;
      border: 1px solid var(--indigo9) !important;
      background-color: #F8FAFF;

    }

    .code-hinter.codehinter-default-input,
    .query-manager-input-elem>input {
      height: 32px !important;
      font-weight: 400;
    }

    .query-manager-events {
      .card {

        .event-handler-display,
        .event-name-display {
          color: var(--slate12) !important;
        }

        .text-danger {
          svg {
            path {
              fill: $color-light-tomato-09 !important;
            }
          }

          &:hover {
            svg {
              path {
                fill: $color-light-tomato-10 !important;
              }
            }
          }
        }

      }

      .inspector-add-button {
        background-color: transparent;
        font-weight: bold;
        font-size: 12px !important;
        color: var(--indigo9) !important;

        &:hover {
          background-color: #E6EDFE !important;
          color: #3451B2 !important;
        }
      }
    }
  }

  .transformation-editor {
    margin-top: 28px;

    .transformation-container {
      min-width: 470px !important;
      width: 100% !important;
    }

    &>div.rounded-3 {
      padding: 0 24px !important;
    }

    .tranformation-label {
      color: var(--slate12);
    }

    .CodeMirror-scroll,
    .CodeMirror-gutters {
      background-color: var(--slate1);
    }

    .transformation-language-select-wrapper {
      background: var(--slate4);
      border: 1px solid var(--slate7) !important;
      border-radius: 0;
      border-radius: 6px 0 0 6px;
      height: 32px;

      span {
        color: var(--slate11);
      }
    }
  }

  .runjs-editor {
    .card-header {
      background-color: var(--slate1);
      color: var(--slate9);
    }

    .CodeMirror-scroll,
    .CodeMirror-gutters,
    .CodeMirror {
      background-color: var(--slate3) !important;
    }

    .CodeMirror-sizer {
      margin-left: 29px !important;
    }
  }

  .runpy-editor {
    .CodeMirror-sizer {
      margin-left: 29px !important;
    }
  }

  .code-hinter,
  .query-hinter {
    textarea:first-of-type {
      opacity: 0.1; // Added to avoid displaying textarea while switching from one Query to another
    }
  }

  .query-editor-dynamic-form-container {
    font-weight: 400;

    .css-1goth4y-control:hover {
      background-color: #FBFCFD;
      border-radius: 6px;
    }

    .css-1goth4y-control:active {
      box-shadow: 0px 0px 0px 2px #C6D4F9 !important;
      border: 1px solid var(--indigo9) !important;
      border-radius: 6px;
      background-color: #F8FAFF;
    }

    .css-1goth4y-control {
      cursor: pointer !important;
    }

    .codehinter-plugins {
      .code-hinter.codehinter-plugins {
        height: 32px !important;
        padding: 2px 0 !important;
        font-size: 12px !important;

        .CodeMirror-lines {
          padding: 0 !important;
        }
      }
    }

    .CodeMirror-line {
      font-size: 12px;
    }

    .code-hinter.codehinter-plugins:focus-within {
      box-shadow: 0px 0px 0px 2px #C6D4F9 !important;
      border: 1px solid var(--indigo9) !important;
      border-radius: 6px;
      background-color: #F8FAFF;
    }

    &>.row:first-child {
      .my-2 {
        margin: 0 !important;
      }
    }

    &>.row:not(:first-child) {
      .my-2 {
        margin: 20px 0 0 0 !important;
      }
    }

    .code-hinter-wrapper {
      border-radius: 6px;
    }
  }

  .delete-field-option:hover {
    svg {
      path {
        fill: $color-light-tomato-10 !important;
      }
    }
  }

  .add-tabs:hover {
    svg {
      path {
        fill: var(--indigo10) !important;
      }
    }
  }

  .query-datasource-card-container {
    .query-datasource-card {
      color: var(--slate12) !important;
      font-weight: 400;
      font-size: 12px;
      height: 32px;

      svg {
        width: 16px !important;
        height: 16px !important;
      }
    }

    .add-gds-secondary-button {
      margin: 0 !important;
    }
  }

}

.rest-api-tabpanes-body {
  .CodeMirror.cm-s-monokai.CodeMirror-wrap {
    background-color: var(--slate3) !important;
  }
}

.runps-editor {
  .query-hinter {
    border-radius: 6px !important;
  }

  .CodeMirror.cm-s-monokai.CodeMirror-wrap,
  .cm-s-monokai .CodeMirror-gutters {
    background-color: var(--slate3) !important;
  }
}

.rest-api-tabpanes-body {
  .query-hinter {
    border-radius: 6px !important;
  }
}

.CodeMirror.cm-s-monokai.CodeMirror-wrap {
  background-color: transparent !important;

  .cm-variable,
  .cm-comment {
    font-size: 12px !important;
    color: #f8f8f2 !important;
  }
}

.query-icon-wrapper {
  width: 16px;
  height: 16px;
}

.query-manager-btn-svg-wrapper {
  padding: 2.67px;
}

.rest-api-delete-field-option {
  padding: 1.33px 2px;
}

.rest-api-add-field-svg {
  width: 18px;
  height: 18px;
  padding: 3px;
  display: flex;
}

// custom-toggle-switch for query manager
.custom-toggle-switch {
  display: flex;

  .switch {
    position: relative;
    display: inline-block;
    width: 28px;
    height: 16px;
  }

  .switch input {
    opacity: 0;
    width: 0;
    height: 0;
  }

  .slider {
    position: absolute;
    cursor: pointer;
    top: 0;
    left: 0;
    right: 0;
    bottom: 0;
    background-color: #ccc;
    -webkit-transition: .4s;
    transition: .4s;
  }

  .slider:before {
    position: absolute;
    content: "";
    height: 12px;
    width: 12px;
    left: 2px;
    bottom: 2px;
    background-color: white;
    -webkit-transition: .2s;
    transition: .2s;
  }

  input {
    border: 0 !important;
  }

  input[type=checkbox]:checked+.slider {
    background-color: var(--indigo9);
  }

  input[type=checkbox]:checked:hover+.slider {
    background-color: #3451B2;
  }

  input[type=checkbox]:checked:active+.slider {
    background-color: var(--indigo9);
    box-shadow: 0px 0px 0px 4px #C6D4F9;
  }

  input[type=checkbox]:checked+.slider:before {
    -webkit-transform: translateX(100%);
    -ms-transform: translateX(100%);
    transform: translateX(100%);
  }

  input[type=checkbox]+.slider {
    background-color: var(--slate7);
  }

  input[type=checkbox]:hover+.slider {
    background-color: #D9E2FC;
  }

  input[type=checkbox]:active+.slider {
    background: #E6EDFE;
    box-shadow: 0px 0px 0px 4px #C6D4F9;
    border-radius: 12px;
  }

  /* Rounded sliders */
  .slider.round {
    border-radius: 12px;
    width: 28px;
  }

  .slider.round:before {
    border-radius: 50%;
  }
}

.custom-toggle-switch.theme-dark {
  input[type=checkbox]+.slider {
    background-color: #47505D !important;
  }

  input[type=checkbox]:hover+.slider {
    background-color: #D9E2FC;
  }

  input[type=checkbox]:active+.slider {
    background: #E6EDFE;
    box-shadow: 0px 0px 0px 4px #C6D4F9;
    border-radius: 12px;
  }

  input[type=checkbox]:checked+.slider {
    background-color: var(--indigo9) !important;
  }

  input[type=checkbox]:checked:hover+.slider {
    background-color: #3451B2 !important;
  }

  input[type=checkbox]:checked:active+.slider {
    background-color: var(--indigo9) !important;
    box-shadow: 0px 0px 0px 4px #C6D4F9 !important;
  }
}

.fit-content {
  max-width: fit-content;
}

.empty-gds-container {
  .info-container {
    display: flex;
    align-items: center;
    background-color: var(--slate3);
    border-radius: $border-radius;
    padding: 16px 32px;
    font-size: 12px;
    color: var(--slate11);

    .info {
      margin-left: 10px;
    }
  }
}

.add-gds-secondary-button {
  background-color: var(--indigo3);
  color: var(--indigo9);
  max-height: 34px;
  height: 34px;
  display: flex;
  flex-direction: row;
  justify-content: center;
  align-items: center;
  padding: 4px 16px;
  gap: 6px;
  font-weight: 500;
  border: 0 !important;
  transition: .4s;

  &:hover {
    background-color: var(--slate7);
    color: var(--slate11);
  }
}


.query-manager-tooltip {
  max-width: 800px;
  overflow-wrap: break-word;
}

.query-manager-ds-select-tooltip {
  max-width: 230px;
  overflow-wrap: break-word;
}

.dd-select-control-chevron {
  position: absolute;
  right: 0;
}

.dd-select-value-badge {
  border-radius: 6px;
  background: var(--slate3) !important;
  text-transform: none;
  color: var(--slate12) !important;
}

.dd-select-alert-error {
  border-radius: 6px;
  border: 1px solid var(--tomato-05, #FDD8D3);
  background: var(--tomato-02, #FFF8F7);
  padding: 8px;
  font-size: 10px;
  font-weight: 400;
  color: var(--tomato-09, #E54D2E);

  svg {
    height: 17px;
    width: 17px;
    margin-right: 2px;
  }

  svg>path {
    fill: var(--tomato-09, #E54D2E);
    opacity: 0.75;
  }
}

.tdb-join-filtersection {
  .codehinter-plugins {
    border: 0 !important;
  }
}

.tjdb-codehinter {
  .CodeMirror {
    font-size: 12px !important;
  }
}

.foreignKeyAcces-container {
  border-radius: 4px;

  .tdb-dropdown-btn-foreignKeyAccess {
    border: 1px solid transparent !important;
    border-radius: 4px !important;
    height: 33px !important;

    &:hover {
      border: 1px solid transparent !important;
      // background: transparent !important;
    }

    &:focus {
      border: 1px solid var(--indigo-09, #3E63DD) !important;
      background: transparent !important;
      box-shadow: 0px 0px 0px 1px #C6D4F9
    }

  }
}

.tdb-dropdown-btn {
  &:active {
    border: 1px solid var(--indigo-09, #3E63DD) !important;
    background: var(--indigo2, #F8FAFF);
    box-shadow: 0px 0px 0px 1px #C6D4F9
  }
}

.copilot-section-header {
  background-color: var(--surfaces-surface-01);
  border: 1px solid var(--borders-disabled-on-white);
  border-top-right-radius: 6px;
  border-top-left-radius: 6px;
}

.query-manager-input-elem {
  input {
    background-color: var(--base) !important;
  }
}

.query-hinter {
  border-radius: 0px 0px 6px 6px;

  .cm-s-base16-light.CodeMirror,
  .CodeMirror-scroll,
  .CodeMirror-gutters {
    background-color: var(--slate3) !important;
  }

  .cm-scroller {
    border-bottom-left-radius: 4px;
  }
}

<<<<<<< HEAD
.staticToggle {
  opacity: 0.5;
}

.preview-header {
  // border-top: 20px solid red;
}

.read-only-codehinter {
  opacity: 0.4;
}

.copilot-codehinter-wrap {
  margin-left: 32px !important;
=======
.query-panel-resize .moveable-control {
  display: none !important;
>>>>>>> 5f003609
}<|MERGE_RESOLUTION|>--- conflicted
+++ resolved
@@ -1688,7 +1688,6 @@
   }
 }
 
-<<<<<<< HEAD
 .staticToggle {
   opacity: 0.5;
 }
@@ -1703,8 +1702,7 @@
 
 .copilot-codehinter-wrap {
   margin-left: 32px !important;
-=======
+}
 .query-panel-resize .moveable-control {
   display: none !important;
->>>>>>> 5f003609
 }