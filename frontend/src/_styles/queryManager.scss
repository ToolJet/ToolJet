@import "./colors.scss";
@import "./designtheme.scss";

$border-radius: 4px;

.query-manager {
  user-select: none;

  .btn {
    height: 31px;
  }

  .header {
    --tblr-gutter-x: 0rem;
    position: sticky;
    top: 0;
    padding: 8px 0;

    .query-parameters-list {

      .more-parameters-button {
        height: 24px;

        button {
          height: inherit;
        }
      }

      .card-header {
        // background-color: var(--slate3);
        height: 28px;
        border-radius: 4px;
        color: var(--slate11);
        border: none !important;

        .parameterItem {

          height: 24px;

          .parameterItemPillButton {
            height: inherit;

            .query-param-text {
              color: var(--slate12);
              font-weight: 500 !important;
            }

            button {
              padding: 0px;
              height: inherit;
            }
          }

          button#runjs-param-add-btn {
            padding: 0;
            height: inherit;
            border: none !important;
          }
        }
      }
    }
  }

  .nav-header {
    color: #3e525b;

    .nav-tabs {
      border-bottom: 0;
    }
  }

  .tooljetdb-query-details {
    padding-top: 0px !important;
  }

  .query-details {
    padding-top: 24px;
    padding-bottom: 24px;
  }

  .query-name-field input {
    max-width: 180px;
    font-weight: 600;
  }
}

.query-pane {
  scrollbar-width: none;
}

.query-pane {
  z-index: 101;
  height: 400px;
  position: fixed;
  left: 48px;
  right: 300px;
  bottom: 0;
  overflow-x: hidden;
  flex: 1 1 auto;
  font-size: 12px;
  line-height: 20px;
  border: 1px solid var(--slate5);
  border-width: 1px 0px 0px 0px;
  background-color: var(--base);

  .table-responsive {
    scrollbar-width: none;
  }

  .table-responsive::-webkit-scrollbar {
    width: 0;
    background: transparent;
  }

  .query-row:hover .query-rename-delete-btn {
    display: flex;
  }

  .query-row {
    cursor: pointer;
    border-radius: $border-radius;
    --tblr-gutter-x: 0rem;
    display: flex;
    flex-direction: row;
    align-items: center;
    padding: 0px;
    font-weight: 500;
    width: 272px;
    height: 32px;
    color: var(--slate12);
    border-radius: 6px;
    margin-bottom: 4px;

    .query-copy-button {
      display: none;
    }

    .query-rename-delete-btn {
      display: none;
      align-items: center;
      gap: 8px;
      margin-left: 2px;
      width: 66px;
      height: 20px;
    }

    .query-name {
      white-space: nowrap;
      overflow: hidden;
      text-overflow: ellipsis;
      flex: 1;
      display: flex;
      font-weight: 400;
    }

    .query-name-input-field {
      flex: 1;
      width: 100%;
      height: 20px !important;
    }

    .query-icon {
      margin: auto 8px auto 12px;
    }

    .delete-query,
    .rename-query {

      span {
        width: 16px;
        height: 16px;
        padding: 1.33px 2px;
      }

    }

    &:hover {
      background: var(--slate3) !important;

    }

    .query-row-query-name {
      padding-top: '4px';
      padding-bottom: '4px';
      transition-delay: '10ms';
    }
  }

  .query-row.border {
    border-color: var(--indigo10) !important;
  }

  .query-row-selected {
    background: var(--indigo4) !important;

    .delete-query {
      svg:hover {
        path {
          fill: $color-light-tomato-09;
        }
      }
    }

    .rename-query {
      svg:hover {
        path {
          fill: var(--slate11);
        }
      }
    }

    &:hover {
      background: var(--slate3) !important;
    }

    .rename-query.display-none {
      visibility: hidden;
    }
  }

  .query-row:hover {
    .query-copy-button {
      display: inline-block;
    }
  }

  .main-row {
    height: 100%;
    --tblr-gutter-x: 0rem;
  }

  .query-definition-pane-wrapper {
    flex: 1;
    background-color: var(--base);
    overflow-x: hidden;
    overflow-y: scroll;
    height: 100%;
    scrollbar-width: none;
    /* Firefox */
    -ms-overflow-style: none;
    /* Internet Explorer 10+ */

    &::-webkit-scrollbar {
      /* WebKit */
      width: 0;
      height: 0;
    }

    &::-webkit-scrollbar-thumb {
      background: transparent;
    }
  }

  .query-definition-pane {
    .header {
      border: solid var(--slate5);
      border-width: 0px 0px 1px 0px;
      background: var(--base);
      z-index: 3;
      min-height: 44px;
      max-height: 44px;
      height: 44px;
      font-weight: 500 !important;

      .query-manager-header-query-name {
        color: var(--slate12);
      }

      .ellipsis {
        width: 100px;
        white-space: nowrap;
        overflow: hidden;
        text-overflow: ellipsis;
      }

      &>div {
        margin: auto;
        align-items: center;
        height: 100%;
        display: flex
      }

      &>div:first-child {
        gap: 10px;
        padding: 0.25rem 1rem;
      }

      .query-header-buttons {
        gap: 4px;
        flex: 0 0 auto;
        width: auto;
      }
    }
  }

  .data-pane {
    flex: 0 0 288px;
    border: solid var(--slate5);
    border-width: 0px 1px 0px 0px;
    overflow-x: hidden;
    overflow-y: scroll;
    height: 100%;
    min-height: 41px;
    scrollbar-width: none;
    /* Firefox */
    -ms-overflow-style: none;
    /* Internet Explorer 10+ */
    user-select: none;

    &::-webkit-scrollbar {
      /* WebKit */
      width: 0;
      height: 0;
    }

    &::-webkit-scrollbar-thumb {
      background: transparent;
    }

    .queries-container {
      width: 100%;
      background-color: var(--base);

      .queries-header {
        border: solid var(--slate5);
        border-width: 0px 0px 1px 0px;
        height: 44px;
        --tblr-gutter-x: 0rem;
        display: flex;
        align-items: center;
        justify-content: center;
        padding: 8px 12px;
        gap: 12px;

        .queries-search {
          height: 28px !important;

          .query-manager-search-box-wrapper {

            .input-icon {

              margin-bottom: 0 !important;

              .input-icon-addon {
                margin: 6px 0 6px 8px;
                padding: 1.33px 0 1.33px 1.33px;
                justify-content: normal;
                width: 16px;
                height: 16px;
                min-width: 16px;
                align-items: center;

                .icon {
                  width: 13.33px;
                  height: 13.33px;
                  stroke: $color-light-slate-08;
                }
              }

              .form-control {
                padding-top: 4px !important;
                padding-bottom: 4px !important;
                padding-right: 8px;
              }

              input {
                height: 28px;
                font-size: 12px;
                font-weight: 400;
                line-height: 20px;
                border: 1px solid var(--slate-07, #D7DBDF);
                color: var(--slate12);
                padding-left: 12px !important;

                &::placeholder {
                  color: $color-light-slate-09;
                }

                &:focus {
                  height: 28px;
                  border: 1px solid var(--indigo9);
                  background-color: var(--indigo2);
                  box-shadow: 0px 0px 0px 2px #C6D4F9 !important;
                  overflow: hidden;
                  text-overflow: clip;
                }

              }

              .form-control:not(:first-child) {
                padding-left: 2rem !important;

              }
            }

            .input-icon-addon.end {
              display: flex;
              width: 20px;
              height: 20px;
              padding: 2px;
              margin: 4px 10px 4px 8px !important;

              div {
                background-color: #f0f4ff;
                width: 16px;
                height: 16px;
                padding: 3.33px;
                display: flex;
                border-radius: 2px;
              }

              svg {
                width: auto !important;
                height: auto !important;
                stroke: var(--indigo9) !important;

              }
            }
          }

        }

        .queries-search.theme-dark {
          .query-manager-search-box-wrapper {
            .input-icon-addon:first-child {
              .icon {
                stroke: #ffffff !important;
              }
            }

            input {
              color: inherit;

              &::placeholder {
                color: inherit;
              }

              &:focus {
                height: 28px;
                border: 1px solid var(--indigo9);
                background-color: inherit;
                box-shadow: 0px 0px 0px 2px #C6D4F9 !important;
              }

            }
          }
        }
      }

      .query-list {
        display: flex;
        flex-direction: column;
        padding: 8px;
        gap: 2px;
        width: 100%;

        .mute-text {
          color: #6B7787;
        }
      }

      tr {
        border-color: #f1f1f1;
      }
    }

    .header {
      height: 40px;
      text-align: center;
    }
  }
}

.rest-methods-options {

  .select-search,
  .select-search-dark,
  .select-search__value input,
  .select-search-dark__value input {
    width: 90px !important;
    height: 32px !important;
    border-radius: $border-radius !important;
  }
}


.query-pane-restapi-tabs {
  box-sizing: border-box;
  height: fit-content;
  width: 100%;
  margin-top: 20px;

  .codehinter-default-input {
    border: 0 !important;
  }

  .row {
    height: inherit;

    .rest-api-tab-content {
      .rest-api-tabpanes {
        display: none;
      }

      .rest-api-tabpanes.active {
        display: block;
      }

      .svg-plus {
        stroke: $primary;
      }

      .delete-btn-wrapper {
        display: flex;
        align-items: center;
        padding-top: 2px;
        padding-bottom: 2px;
        height: 32px;
      }

      .code-hinter-col {
        margin-bottom: 0px !important;
      }

      .tab-content-wrapper {
        display: flex;
        flex-direction: column;

        .query-number {
          max-height: 32px;
          flex: 0 0 32px;
          background-color: #F8F9FA;
          color: #000;
        }

        .delete-field-option {
          height: 34px;
          flex: 0 0 28px;
          background: #ffffff;
          width: 34px;
        }

        .delete-field-option-dark {
          background-color: #272822 !important;
          border-color: #272822 !important;
        }

        .code-hinter.codehinter-default-input {
          border: 1px solid transparent !important;
        }

        .code-hinter.codehinter-default-input:focus-within {
          border: 1px solid var(--indigo9) !important;
          background-color: #F8FAFF;
          border-radius: 0;
        }

      }

      .row-container {
        display: flex;
        width: 100%;
        justify-content: space-between;
        gap: 10px;
      }

      .fields-container {
        display: flex;
        justify-content: space-between;
        width: 100%;
      }

      .fields-container {
        .field:nth-child(3) {
          border-left: 1px solid $color-light-slate-07;
          border-right: 1px solid $color-light-slate-07;
        }
      }

      @font-face {
        font-display: swap;
        /* Check https://developer.mozilla.org/en-US/docs/Web/CSS/@font-face/font-display for other options. */
        font-family: 'Source Code Pro';
        font-size: 12px;
        font-weight: 400;
        src: url('/assets/fonts/source-code-pro-v22-latin/source-code-pro-v22-latin-regular.woff2') format('woff2');
        /* Chrome 36+, Opera 23+, Firefox 39+, Safari 12+, iOS 10+ */
      }

      .CodeMirror {
        border-radius: 0 !important;
        font-family: 'Source Code Pro', monospace;
      }

    }

    .content-title {
      p {
        margin-right: 10px;
        color: $color-dark-slate-12;

      }
    }
  }
}

.query-pane-rest-api-keys-list-group {
  width: 100%;
  display: flex;
  flex-direction: row;

  .list-group-item {
    border: none !important;
    cursor: pointer;
    font-weight: 500;
    font-size: 12px;
    padding: 0 !important;
    height: 32px;
    color: var(--slate11);
    display: flex;
    align-items: center;
    border-bottom: 1px solid var(--slate5) !important;
    border-radius: unset !important;

    span {
      padding: 6px 8px;
    }

  }

  .list-group-item:hover {
    color: var(--slate12) !important;
    background-color: var(--slate3) !important;
  }

  .list-group-item+.list-group-item.active {
    margin-top: 0;
  }

  .list-group-item.active {
    background-color: transparent !important;
    color: var(--indigo9);
    z-index: inherit !important;
    border-bottom: 2px solid var(--indigo9) !important;
  }

  .list-group-item.active:hover {
    background-color: var(--indigo3) !important;
    border-radius: 6px 6px 0 0;
    color: var(--indigo9) !important;
  }
}

.query-preview-list-group {
  display: flex;
  flex-direction: row;
  gap: 4px;

  .list-group-item {
    border: none !important;
    cursor: pointer;
    font-weight: 500;
    font-size: 12px;
    padding: 0 !important;
    height: 24px;
    color: var(--slate11);
    border-radius: 6px;
    display: flex;
    align-items: center;

    span {
      padding: 2px 0px;
    }

    &:hover {
      color: #000;
    }
  }

  .list-group-item:hover {
    color: var(--slate12) !important;
    background-color: var(--slate3) !important;
    border-radius: 6px;
  }

  .list-group-item+.list-group-item.active {
    margin-top: 0;
  }


  .list-group-item.active {
    background-color: transparent !important;
    color: var(--indigo9) !important;
    z-index: inherit !important;
    border-radius: 0;
    transition-delay: 5ms;

    span {
      background: #ffffff;
    }
  }

  .list-group-item.active:hover {
    background-color: var(--indigo3) !important;
    border-radius: 6px 6px 0 0;
    color: var(--indigo9) !important;
  }
}

/**
 * *Stripe Query Select-search and OpenApi 
 */

.stripe-operation-options .select-search__row .col-md-8 {
  margin-left: 45px !important;
}

.field-width-268 {
  width: 268px !important;

  input {
    border-radius: $border-radius !important;
  }
}

.stripe-fields-row,
.openApi-fields-row {

  .path-fields:first-child,
  .request-body-fields:first-child,
  .query-fields:first-child {
    margin-top: 12px !important;
  }

  .field-width-179 {
    width: 179px;
    height: 32px;
  }

  .field-width-28 {
    width: 28px;
    height: 32px;
    padding: 12.5px 10.5px;
  }

  .input-group-parent-container {
    border: 1px solid $color-light-slate-07 !important;
    border-radius: 6px !important;
    overflow: hidden;

    &>.input-group-wrapper {
      border-bottom: 1px solid $color-light-slate-07;
    }

    &>.input-group-wrapper:last-child {
      border-bottom: 0 !important;
    }
  }

  .input-group-wrapper {
    overflow: hidden;

    .input-group {
      .field {
        .form-control {
          height: 32px;
          border: 0 !important;
          border-radius: 0 !important;
          background-color: $color-light-slate-02;
          color: #000000;
          font-size: 12px;
          line-height: 20px;
        }

        .code-hinter-col {
          margin-bottom: 0 !important;

          .code-hinter-wrapper {
            border-width: 0 1px 0 1px;
            border-style: solid;
            border-color: $color-light-slate-07;
          }

          .code-hinter.codehinter-default-input {
            border: none;
            padding: 0;
            border-radius: 0 !important;
            overflow: auto;

            .CodeMirror.cm-s-duotone-light.CodeMirror-wrap {
              border: 1px solid transparent !important;
              margin: 0 1px;
              overflow: hidden !important;
            }

            .CodeMirror.cm-s-duotone-light.CodeMirror-wrap:focus-within {
              width: 99.8% !important;
              background-color: #F8FAFF !important;
              border: 1px solid var(--indigo9) !important;
              margin: 0 1px;
              border-radius: 0;
            }

            .CodeMirror-line {
              color: #000;
              font-size: 12px;
              line-height: 20px;
              font-weight: 400;
            }
          }

          .cm-s-duotone-light.CodeMirror {
            background-color: inherit !important;
          }
        }
      }
    }
  }

  .text-heading {
    color: var(--slate12);
    font-weight: 400;
    line-height: 20px;
  }

  .request-body-fields,
  .path-fields,
  .query-fields {
    margin-top: 28px;
  }

  .stripe-operation-options {
    p {
      margin-bottom: 0 !important;
      margin-top: 12px !important;
      display: inline-block !important;
    }
  }
}

.openApi-fields-row {

  .path-fields:first-child,
  .request-body-fields:first-child,
  .query-fields:first-child {
    margin-top: 28px !important;
  }
}

.stripe-fields-row.theme-dark,
.openApi-fields-row.theme-dark {
  .form-control {
    background-color: inherit !important;
    color: inherit !important;
  }

  .field-width-28 {
    svg {
      path {
        fill: #fff;
      }
    }
  }

  .text-heading {
    color: inherit;
  }

  .code-hinter-wrapper {
    border-color: #ffffff17 !important;
  }

  .input-group-parent-container {
    border: 1px solid #ffffff17 !important;

    &>.input-group-wrapper {
      border-bottom: 1px solid #ffffff17;
    }

    &>.input-group-wrapper:last-child {
      border-bottom: 0 !important;
    }
  }

  .CodeMirror-line {
    color: inherit !important;
  }

  .CodeMirror.cm-s-monokai.CodeMirror-wrap {
    border: 1px solid transparent;
    margin: 0 1px;
  }

  .CodeMirror.cm-s-monokai.CodeMirror-wrap:focus-within {
    width: 99.8% !important;
    border: 1px solid var(--indigo9) !important;
    margin: 0 1px;
    border-radius: 0;
  }
}

.data-pane {
  .queries-container.theme-dark {
    .query-row {
      color: #f4f6fa;
    }



    .delete-query {
      svg {
        path {
          fill: $color-dark-tomato-10 !important;
        }
      }

      svg:hover {
        path {
          fill: $color-dark-tomato-09 !important;
        }
      }
    }

    .rename-query {
      svg {
        path {
          fill: $color-dark-slate-12 !important;
        }
      }

      svg:hover {
        path {
          fill: $color-dark-slate-11 !important;
        }
      }
    }


  }
}

//query manager
.query-manager {
  background-color: var(--base);

  .header {
    background-color: var(--base);
  }

  .query-name-breadcrum {
    cursor: pointer;

    .breadcrum-rename-query-icon {
      display: none;
    }

    &:hover {
      .breadcrum-rename-query-icon {
        display: inline-flex;
        height: 14px;
        width: 14px;
        margin-left: 8px;
        padding: 1.75px;

        &:hover {
          svg {
            path {
              fill: var(--slate11) !important;
            }
          }
        }
      }
    }
  }

  .code-hinter.codehinter-default-input {
    &:hover {
      background-color: #FBFCFD;
      border-radius: 6px;
    }
  }

  .breadcrum {
    width: 15.33px;
    height: 15.33px;
    padding: 3px 5px;
    display: flex;
  }

  input[type=checkbox]:checked {
    background-color: var(--indigo9);

  }

  input[type=checkbox]:checked:active {
    background-color: var(--indigo9);
    box-shadow: 0px 0px 0px 4px #C6D4F9;
    border-radius: 12px;
  }

  input[type=checkbox] {
    background-color: $color-light-slate-07;
    cursor: pointer !important;
    border: 0;
  }

  input[type=checkbox]:active {
    background-color: var(--indigo4);
    box-shadow: 0px 0px 0px 4px #C6D4F9;
    border-radius: 12px;
  }

  input[type=checkbox]:checked:hover {
    background-color: $color-light-indigo-11;

  }

  .CodeMirror-placeholder {
    margin-top: 0 !important;
  }

  .preview-section {
    ul {
      margin: 0 !important;
      padding: 0.5em !important;
    }

    .preview-default-container {
      user-select: text;
      background-color: #FBFCFD;
      border: 0 0 6px 6px;
      height: 52px,
    }

    .tab-pane.active {
      ul {
        background-color: var(--slate3) !important;
      }

    }

    .preview-section-header {
      background-color: var(--slate1);
      border-radius: 6px 6px 0px 0px;
      border: 1px solid var(--slate5);
    }
  }

  .query-manager-border-color {
    border-color: var(--slate5) !important;
  }

  .query-details {
    .form-label {
      color: var(--slate9) !important;
      font-size: 12px;
      font-weight: 500;
      line-height: 20px;
      margin-bottom: 0 !important;
      width: 100px;
      display: flex;
      padding: 0;
      margin-right: 12px;
    }

    .preview-data-container {
      min-height: 65px;
      background-color: var(--slate3);
    }
  }

  .rest-methods-url {

    .url-input-group {
      .code-hinter.codehinter-default-input {
        border-radius: 0 6px 6px 0 !important;
      }
    }

    .code-hinter.codehinter-default-input {
      border-style: solid !important;
      border-color: var(--slate7) !important;
      border-radius: 6px !important;

      &:focus-within {
        box-shadow: 0px 0px 0px 2px #C6D4F9 !important;
        border: 1px solid var(--indigo9) !important;
        background-color: #F8FAFF;
        position: relative;
        z-index: 1 !important;
      }
    }

    .CodeMirror.CodeMirror-wrap {
      background-color: transparent !important;

      .cm-variable,
      .cm-comment {
        font-size: 12px !important;
        color: var(--slate12) !important;
      }
    }
  }

  .rest-api-methods-select-element-container {
    display: flex;
    flex-direction: row;

    .col.code-hinter-col {
      margin-bottom: 0 !important;

    }
  }

  .advanced-options-container {
    .advance-options-input-form-container {
      margin-top: 24px;
      margin-bottom: 24px;
    }

    .form-check {
      margin-bottom: 0 !important;
    }

    .CodeMirror-code {
      color: $color-light-grass-11 ;
    }

    .form-label {
      color: var(--slate11) !important;
    }

    .form-check-label {
      color: var(--slate12);
    }

    .cm-s-monokai.CodeMirror,
    .query-manager-input-elem>input {
      color: var(--slate12) !important;
    }

    .codehinter-default-input:focus-within,
    .query-manager-input-elem>input:focus {
      box-shadow: 0px 0px 0px 2px #C6D4F9 !important;
      border: 1px solid var(--indigo9) !important;
      background-color: #F8FAFF;

    }

    .code-hinter.codehinter-default-input,
    .query-manager-input-elem>input {
      height: 32px !important;
      font-weight: 400;
    }

    .query-manager-events {
      .card {

        .event-handler-display,
        .event-name-display {
          color: var(--slate12) !important;
        }

        .text-danger {
          svg {
            path {
              fill: $color-light-tomato-09 !important;
            }
          }

          &:hover {
            svg {
              path {
                fill: $color-light-tomato-10 !important;
              }
            }
          }
        }

      }

      .inspector-add-button {
        background-color: transparent;
        font-weight: bold;
        font-size: 12px !important;
        color: var(--indigo9) !important;

        &:hover {
          background-color: #E6EDFE !important;
          color: #3451B2 !important;
        }
      }
    }
  }

  .transformation-editor {
    margin-top: 28px;

    &>div.rounded-3 {
      padding: 0 24px !important;
    }

    .tranformation-label {
      color: var(--slate12);
    }

    .CodeMirror-scroll,
    .CodeMirror-gutters {
      background-color: var(--slate1);
    }

    .transformation-language-select-wrapper {
      background: var(--slate4);
      border: 1px solid var(--slate7) !important;
      border-radius: 0;
      border-radius: 6px 0 0 6px;
      height: 32px;

      span {
        color: var(--slate11);
      }
    }
  }

  .runjs-editor {
    background-color: var(--base) !important;
    border: 1px solid var(--slate5);
    border-radius: 6px;

    .card-header {
      background-color: var(--slate1);
      color: var(--slate9);
      border-radius: 6px 6px 0px 0px;
    }

    .CodeMirror-scroll,
    .CodeMirror-gutters,
    .CodeMirror {
      background-color: var(--slate3) !important;
    }

    .CodeMirror-sizer {
      margin-left: 29px !important;
    }
  }

  .runpy-editor {
    .CodeMirror-sizer {
      margin-left: 29px !important;
    }
  }

  .code-hinter,
  .query-hinter {
    textarea:first-of-type {
      opacity: 0.1; // Added to avoid displaying textarea while switching from one Query to another
    }
  }

  .query-editor-dynamic-form-container {
    font-weight: 400;

    .css-1goth4y-control:hover {
      background-color: #FBFCFD;
      border-radius: 6px;
    }

    .css-1goth4y-control:active {
      box-shadow: 0px 0px 0px 2px #C6D4F9 !important;
      border: 1px solid var(--indigo9) !important;
      border-radius: 6px;
      background-color: #F8FAFF;
    }

    .css-1goth4y-control {
      cursor: pointer !important;
    }

    .codehinter-plugins {
      .code-hinter.codehinter-plugins {
        height: 32px !important;
        padding: 2px 0 !important;
        font-size: 12px !important;

        .CodeMirror-lines {
          padding: 0 !important;
        }
      }
    }

    .CodeMirror-line {
      font-size: 12px;
    }

    .code-hinter.codehinter-plugins:focus-within {
      box-shadow: 0px 0px 0px 2px #C6D4F9 !important;
      border: 1px solid var(--indigo9) !important;
      border-radius: 6px;
      background-color: #F8FAFF;
    }

    &>.row:first-child {
      .my-2 {
        margin: 0 !important;
      }
    }

    &>.row:not(:first-child) {
      .my-2 {
        margin: 20px 0 0 0 !important;
      }
    }

    .code-hinter-wrapper {
      border-radius: 6px;
    }
  }

<<<<<<< HEAD
  .delete-field-option:hover {
    svg {
      path {
        fill: $color-light-tomato-10 !important;
      }
    }
  }

=======
>>>>>>> da93579e
  .add-tabs:hover {
    svg {
      path {
        fill: var(--indigo10) !important;
      }
    }
  }

  .query-datasource-card-container {
    .query-datasource-card {
      color: var(--slate12) !important;
      font-weight: 400;
      font-size: 12px;
      height: 32px;

      svg {
        width: 16px !important;
        height: 16px !important;
      }
    }

    .add-gds-secondary-button {
      margin: 0 !important;
    }
  }

}

.rest-api-tabpanes-body {
  .CodeMirror.cm-s-monokai.CodeMirror-wrap {
    background-color: var(--slate3) !important;
  }
}

.runps-editor {
  .query-hinter {
    border-radius: 6px !important;
  }

  .CodeMirror.cm-s-monokai.CodeMirror-wrap,
  .cm-s-monokai .CodeMirror-gutters {
    background-color: var(--slate3) !important;
  }
}

.rest-api-tabpanes-body {
  .query-hinter {
    border-radius: 6px !important;
  }
}

.CodeMirror.cm-s-monokai.CodeMirror-wrap {
  background-color: transparent !important;

  .cm-variable,
  .cm-comment {
    font-size: 12px !important;
    color: #f8f8f2 !important;
  }
}

.query-icon-wrapper {
  width: 16px;
  height: 16px;
}

.query-manager-btn-svg-wrapper {
  padding: 2.67px;
}

.rest-api-delete-field-option {
  padding: 1.33px 2px;
}

.rest-api-add-field-svg {
  width: 18px;
  height: 18px;
  padding: 3px;
  display: flex;
}

// custom-toggle-switch for query manager
.custom-toggle-switch {
  display: flex;

  .switch {
    position: relative;
    display: inline-block;
    width: 28px;
    height: 16px;
  }

  .switch input {
    opacity: 0;
    width: 0;
    height: 0;
  }

  .slider {
    position: absolute;
    cursor: pointer;
    top: 0;
    left: 0;
    right: 0;
    bottom: 0;
    background-color: #ccc;
    -webkit-transition: .4s;
    transition: .4s;
  }

  .slider:before {
    position: absolute;
    content: "";
    height: 12px;
    width: 12px;
    left: 2px;
    bottom: 2px;
    background-color: white;
    -webkit-transition: .2s;
    transition: .2s;
  }

  input {
    border: 0 !important;
  }

  input[type=checkbox]:checked+.slider {
    background-color: var(--indigo9);
  }

  input[type=checkbox]:checked:hover+.slider {
    background-color: #3451B2;
  }

  input[type=checkbox]:checked:active+.slider {
    background-color: var(--indigo9);
    box-shadow: 0px 0px 0px 4px #C6D4F9;
  }

  input[type=checkbox]:checked+.slider:before {
    -webkit-transform: translateX(100%);
    -ms-transform: translateX(100%);
    transform: translateX(100%);
  }

  input[type=checkbox]+.slider {
    background-color: var(--slate7);
  }

  input[type=checkbox]:hover+.slider {
    background-color: #D9E2FC;
  }

  input[type=checkbox]:active+.slider {
    background: #E6EDFE;
    box-shadow: 0px 0px 0px 4px #C6D4F9;
    border-radius: 12px;
  }

  /* Rounded sliders */
  .slider.round {
    border-radius: 12px;
  }

  .slider.round:before {
    border-radius: 50%;
  }
}

.custom-toggle-switch.theme-dark {
  input[type=checkbox]+.slider {
    background-color: #47505D !important;
  }

  input[type=checkbox]:hover+.slider {
    background-color: #D9E2FC;
  }

  input[type=checkbox]:active+.slider {
    background: #E6EDFE;
    box-shadow: 0px 0px 0px 4px #C6D4F9;
    border-radius: 12px;
  }

  input[type=checkbox]:checked+.slider {
    background-color: var(--indigo9) !important;
  }

  input[type=checkbox]:checked:hover+.slider {
    background-color: #3451B2 !important;
  }

  input[type=checkbox]:checked:active+.slider {
    background-color: var(--indigo9) !important;
    box-shadow: 0px 0px 0px 4px #C6D4F9 !important;
  }
}

.fit-content {
  max-width: fit-content;
}

.empty-gds-container {
  .info-container {
    display: flex;
    align-items: center;
    background-color: var(--slate3);
    border-radius: $border-radius;
    padding: 16px 32px;
    font-size: 12px;
    color: var(--slate11);

    .info {
      margin-left: 10px;
    }
  }
}

.add-gds-secondary-button {
  background-color: var(--indigo3);
  color: var(--indigo9);
  max-height: 34px;
  height: 34px;
  display: flex;
  flex-direction: row;
  justify-content: center;
  align-items: center;
  padding: 4px 16px;
  gap: 6px;
  font-weight: 500;
  border: 0 !important;
  transition: .4s;

  &:hover {
    background-color: var(--slate7);
    color: var(--slate11);
  }
}


.query-manager-tooltip {
  max-width: 800px;
  overflow-wrap: break-word;
}

.query-manager-ds-select-tooltip {
  max-width: 230px;
  overflow-wrap: break-word;
}

.dd-select-control-chevron {
  position: absolute;
  right: 0;
}

.dd-select-value-badge {
  border-radius: 6px;
  background: var(--slate3) !important;
  text-transform: none;
  color: var(--slate12) !important;
}

.dd-select-alert-error {
  border-radius: 6px;
  border: 1px solid var(--tomato-05, #FDD8D3);
  background: var(--tomato-02, #FFF8F7);
  padding: 8px;
  font-size: 10px;
  font-weight: 400;
  color: var(--tomato-09, #E54D2E);

  svg {
    height: 17px;
    width: 17px;
    margin-right: 2px;
  }

  svg>path {
    fill: var(--tomato-09, #E54D2E);
    opacity: 0.75;
  }
}

.tdb-join-filtersection {
  .codehinter-plugins {
    border: 0 !important;
  }
}

.tjdb-codehinter {
  .CodeMirror {
    font-size: 12px !important;
  }
}

.foreignKeyAcces-container {
  border-radius: 4px;

  .tdb-dropdown-btn-foreignKeyAccess {
    border: 1px solid transparent !important;
    border-radius: 4px !important;
    height: 33px !important;

    &:hover {
      border: 1px solid transparent !important;
      // background: transparent !important;
    }

    &:focus {
      border: 1px solid var(--indigo-09, #3E63DD) !important;
      background: transparent !important;
      box-shadow: 0px 0px 0px 1px #C6D4F9
    }

  }
}

.tdb-dropdown-btn {
  &:active {
    border: 1px solid var(--indigo-09, #3E63DD) !important;
    background: var(--indigo2, #F8FAFF);
    box-shadow: 0px 0px 0px 1px #C6D4F9
  }
}

.copilot-section-header {
  background-color: var(--slate2);
  border: 1px solid var(--slate5);
  border-top-right-radius: 6px;
  border-top-left-radius: 6px;
}

.query-manager-input-elem {
  input {
    background-color: var(--base) !important;
  }
}

.query-hinter {
  border: 1px solid var(--slate5);
  border-radius: 0px 0px 6px 6px;

  .cm-s-base16-light.CodeMirror,
  .CodeMirror-scroll,
  .CodeMirror-gutters {
    background-color: var(--slate3) !important;
  }
}<|MERGE_RESOLUTION|>--- conflicted
+++ resolved
@@ -1316,17 +1316,6 @@
     }
   }
 
-<<<<<<< HEAD
-  .delete-field-option:hover {
-    svg {
-      path {
-        fill: $color-light-tomato-10 !important;
-      }
-    }
-  }
-
-=======
->>>>>>> da93579e
   .add-tabs:hover {
     svg {
       path {
