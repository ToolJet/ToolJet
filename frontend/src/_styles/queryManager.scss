@import "./colors.scss";
@import "./designtheme.scss";

$border-radius: 4px;

.query-manager {
  user-select: none;

  .react-select__value-container {
    margin-bottom: 0px !important;
  }

  .btn {
    height: 31px;
  }

  .header {
    --tblr-gutter-x: 0rem;
    position: sticky;
    top: 0;
    padding: 8px 0;

    .query-parameters-list {

      .more-parameters-button {
        height: 24px;

        button {
          height: inherit;
        }
      }

      .card-header {
        height: 28px;
        border-radius: 4px;
        color: var(--slate11);
        border: none !important;

        .parameterItem {

          height: 28px;

          .parameterItemPillButton {
            height: 28px;

            .query-param-text {
              color: var(--text-default);
              font-weight: 500 !important;
            }

            button {
              padding: 0px;
              height: 28px;
            }
          }

          button#runjs-param-add-btn {
            padding: 0;
            height: inherit;
            border: none !important;
          }
        }
      }
    }
  }

  .nav-header {
    color: #3e525b;

    .nav-tabs {
      border-bottom: 0;
    }
  }

  .query-details {
    padding: 16px;
    margin-bottom: 16px;
  }

  .query-name-field input {
    max-width: 180px;
    font-weight: 600;
  }
}

.query-pane {
  scrollbar-width: none;
  z-index: 11;
}

.query-pane {

  height: 400px;
  position: fixed;
  left: 48px;
  right: 300px;
  bottom: 0;
  overflow-x: hidden;
  flex: 1 1 auto;
  font-size: 12px;
  line-height: 20px;
  border-top: 1px solid var(--slate5);
  border-width: 1px 0px 0px 0px;
  background-color: var(--base);

  &.expanded {
    z-index: 12 !important;
  }

  &.collapsed {
    &::before {
      content: "";
      position: absolute;
      top: 0;
      left: 0;
      right: 0;
      border: 1px solid var(--slate5);
      border-width: 1px 0px 0px 0px;
      background-color: var(--base);
      border-width: 2px 0px 0px 0px;
    }
  }

<<<<<<< HEAD
  height: 400px;
  position: fixed;
  left: 48px;
  right: 340px;
  bottom: 0;
  overflow-x: hidden;
  flex: 1 1 auto;
  font-size: 12px;
  line-height: 20px;
  border-top: 1px solid var(--slate5);
  border-width: 1px 0px 0px 0px;
  background-color: var(--base);

=======
>>>>>>> c28a122c
  &#query-manager {
    border-width: 3px 0px 0px 0px;
  }

  .vr {
    margin: 0 5px;
    opacity: 1;
    background-color: var(--slate5);
    height: 17px;
    align-self: center;
  }

  .query-manager-toggle-button {
    border-radius: 5px;
    margin-right: 16px;
    width: 77px;
    text-align: center;
    cursor: pointer;
    color: var(--slate12) !important;
    border: none;
    outline: none;
    padding: 5px 10px;
    background: transparent;

    &:hover {
      background: var(--slate3);
    }

    &~button {
      // padding: 4px;
      margin: 0 16px;
      color: var(--slate12) !important;
    }
  }

  .table-responsive {
    scrollbar-width: none;
  }

  .table-responsive::-webkit-scrollbar {
    width: 0;
    background: transparent;
  }

  .query-row:hover .query-rename-delete-btn {
    display: flex;
  }

  .query-row {
    cursor: pointer;
    border-radius: $border-radius;
    --tblr-gutter-x: 0rem;
    display: flex;
    flex-direction: row;
    align-items: center;
    padding: 0px;
    font-weight: 500;
    width: 272px;
    height: 32px;
    color: var(--slate12);
    border-radius: 6px;
    margin-bottom: 4px;

    .query-copy-button {
      display: none;
    }

    .query-rename-delete-btn {
      display: none;
      align-items: center;
      justify-content: flex-end;
      gap: 8px;
      margin-left: 2px;
      width: 66px;
      height: 20px;
    }

    .query-name {
      white-space: nowrap;
      overflow: hidden;
      text-overflow: ellipsis;
      flex: 1;
      display: flex;
      font-weight: 400;
    }

    .query-name-input-field {
      flex: 1;
      width: 100%;
      height: 20px !important;
    }

    .query-icon {
      margin: auto 8px auto 12px;
    }

    .delete-query,
    .rename-query {

      span {
        width: 16px;
        height: 16px;
        padding: 1.33px 2px;
      }

    }

    &:hover {
      background: var(--slate3) !important;

    }

    .query-row-query-name {
      padding-top: '4px';
      padding-bottom: '4px';
      transition-delay: '10ms';
    }
  }

  .query-row.border {
    border-color: var(--indigo10) !important;
  }

  .query-row-selected {
    background: var(--indigo4) !important;

    .delete-query {
      svg:hover {
        path {
          fill: $color-light-tomato-09;
        }
      }
    }

    .rename-query {
      svg:hover {
        path {
          fill: var(--slate11);
        }
      }
    }

    &:hover {
      background: var(--slate3) !important;
    }

    .rename-query.display-none {
      visibility: hidden;
    }
  }

  .query-row:hover {
    .query-copy-button {
      display: inline-block;
    }
  }

  .main-row {
    height: 100%;
    --tblr-gutter-x: 0rem;
  }

  .query-definition-pane-wrapper {
    flex: 1;
    padding-bottom: 40px;
    background-color: var(--base);
    overflow-x: hidden;
    overflow-y: scroll;
    height: 100%;
    scrollbar-width: none;
    /* Firefox */
    -ms-overflow-style: none;
    /* Internet Explorer 10+ */

    &::-webkit-scrollbar {
      /* WebKit */
      width: 0;
      height: 0;
    }

    &::-webkit-scrollbar-thumb {
      background: transparent;
    }
  }

  .query-definition-pane {
    height: 100%;

    .header {
      border: solid var(--slate5);
      border-width: 0px 0px 1px 0px;
      background: var(--base);
      z-index: 3;
      min-height: 44px;
      max-height: 44px;
      height: 44px;
      font-weight: 500 !important;

      .query-manager-header-query-name {
        color: var(--slate12);
      }

      .ellipsis {
        width: 100px;
        white-space: nowrap;
        overflow: hidden;
        text-overflow: ellipsis;
      }

      &>div {
        margin: auto;
        align-items: center;
        height: 100%;
        display: flex
      }

      &>div:first-child {
        gap: 10px;
        padding: 0.25rem 1rem;
      }

      .query-header-buttons {
        gap: 4px;
        flex: 0 0 auto;
        width: auto;
      }
    }
  }

  .data-pane {
    flex: 0 0 288px;
    border: solid var(--slate5);
    border-width: 0px 1px 0px 0px;
    overflow-x: hidden;
    overflow-y: scroll;
    height: 100%;
    min-height: 41px;
    scrollbar-width: none;
    /* Firefox */
    -ms-overflow-style: none;
    /* Internet Explorer 10+ */
    user-select: none;

    &::-webkit-scrollbar {
      /* WebKit */
      width: 0;
      height: 0;
    }

    &::-webkit-scrollbar-thumb {
      background: transparent;
    }

    .queries-container {
      width: 100%;
      padding-bottom: 40px;
      background-color: var(--base);

      .queries-header {
        border: solid var(--slate5);
        border-width: 0px 0px 1px 0px;
        height: 44px;
        --tblr-gutter-x: 0rem;
        display: flex;
        align-items: center;
        justify-content: center;
        padding: 8px;
        gap: 12px;
        flex-direction: row-reverse;

        .queries-search {
          height: 28px !important;

          .query-manager-search-box-wrapper {

            .input-icon {

              margin-bottom: 0 !important;

              .input-icon-addon {
                margin: 6px 0 6px 8px;
                padding: 1.33px 0 1.33px 1.33px;
                justify-content: normal;
                width: 16px;
                height: 16px;
                min-width: 16px;
                align-items: center;

                .icon {
                  width: 13.33px;
                  height: 13.33px;
                  stroke: $color-light-slate-08;
                }
              }

              .form-control {
                padding-top: 4px !important;
                padding-bottom: 4px !important;
                padding-right: 8px;
              }

              input {
                height: 28px;
                font-size: 12px;
                font-weight: 400;
                line-height: 20px;
                border: 1px solid var(--slate-07, #D7DBDF);
                color: var(--slate12);
                padding-left: 12px !important;

                &::placeholder {
                  color: $color-light-slate-09;
                }

                &:focus {
                  height: 28px;
                  border: 1px solid var(--indigo9);
                  background-color: var(--indigo2);
                  box-shadow: 0px 0px 0px 2px #C6D4F9 !important;
                  overflow: hidden;
                  text-overflow: clip;
                }

              }

              .form-control:not(:first-child) {
                padding-left: 2rem !important;

              }
            }

            .input-icon-addon.end {
              display: flex;
              width: 20px;
              height: 20px;
              padding: 2px;
              margin: 4px 10px 4px 8px !important;

              div {
                background-color: #f0f4ff;
                width: 16px;
                height: 16px;
                padding: 3.33px;
                display: flex;
                border-radius: 2px;
              }

              svg {
                width: auto !important;
                height: auto !important;
                stroke: var(--indigo9) !important;

              }
            }
          }

        }

        .queries-search.theme-dark {
          .query-manager-search-box-wrapper {
            .input-icon-addon:first-child {
              .icon {
                stroke: #ffffff !important;
              }
            }

            input {
              color: inherit;

              &::placeholder {
                color: inherit;
              }

              &:focus {
                height: 28px;
                border: 1px solid var(--indigo9);
                background-color: inherit;
                box-shadow: 0px 0px 0px 2px #C6D4F9 !important;
              }

            }
          }
        }
      }

      .query-list {
        display: flex;
        flex-direction: column;
        padding: 8px;
        gap: 2px;
        width: 100%;

        .mute-text {
          color: #6B7787;
        }
      }

      tr {
        border-color: #f1f1f1;
      }
    }

    .header {
      height: 40px;
      text-align: center;
    }
  }
}

.rest-methods-options {

  .select-search,
  .select-search-dark,
  .select-search__value input,
  .select-search-dark__value input {
    width: 90px !important;
    height: 32px !important;
    border-radius: $border-radius !important;
  }
}


.query-pane-restapi-tabs {
  box-sizing: border-box;
  height: fit-content;
  width: 100%;
  margin-top: 20px;

  .codehinter-default-input {
    border: 0 !important;
  }

  .row {
    height: inherit;

    .rest-api-tab-content {
      .rest-api-tabpanes {
        display: none;
      }

      .rest-api-tabpanes.active {
        display: block;
      }

      .svg-plus {
        stroke: $primary;
      }

      .delete-btn-wrapper {
        display: flex;
        align-items: center;
        padding-top: 2px;
        padding-bottom: 2px;
        height: 32px;
      }

      .code-hinter-col {
        margin-bottom: 0px !important;
      }

      .tab-content-wrapper {
        display: flex;
        flex-direction: column;

        .query-number {
          max-height: 32px;
          flex: 0 0 32px;
          background-color: #F8F9FA;
          color: #000;
        }

        .delete-field-option {
          height: 32.2px;
          flex: 0 0 28px;
          background: #ffffff;
          width: 34px;
        }

        .delete-field-option-dark {
          background-color: #272822 !important;
          border-color: #272822 !important;
        }

        .code-hinter.codehinter-default-input {
          border: 1px solid transparent !important;
        }

        .code-hinter.codehinter-default-input:focus-within {
          border: 1px solid var(--indigo9) !important;
          background-color: #F8FAFF;
          border-radius: 0;
        }

      }

      .row-container {
        display: flex;
        width: 100%;
        justify-content: space-between;
        gap: 10px;
      }

      .fields-container {
        display: flex;
        justify-content: space-between;
        width: 100%;
      }

      .fields-container {
        .field:nth-child(3) {
          border-left: 1px solid $color-light-slate-07;
          border-right: 1px solid $color-light-slate-07;
        }
      }

      @font-face {
        font-display: swap;
        /* Check https://developer.mozilla.org/en-US/docs/Web/CSS/@font-face/font-display for other options. */
        font-family: 'Source Code Pro';
        font-size: 12px;
        font-weight: 400;
        src: url('/assets/fonts/source-code-pro-v22-latin/source-code-pro-v22-latin-regular.woff2') format('woff2');
        /* Chrome 36+, Opera 23+, Firefox 39+, Safari 12+, iOS 10+ */
      }

      .CodeMirror {
        border-radius: 0 !important;
        font-family: 'Source Code Pro', monospace;
      }

    }

    .content-title {
      p {
        margin-right: 10px;
        color: $color-dark-slate-12;

      }
    }
  }
}

.query-pane-tabs-header {
  border-bottom: 1px solid var(--slate5) !important;
  margin-bottom: 8px;
  padding-left: 0px;
}

.query-pane-rest-api-keys-list-group {
  width: 100%;
  display: flex;
  flex-direction: row;
  margin: 0 !important;

  .list-group-item {
    border: none !important;
    cursor: pointer;
    font-weight: 500;
    font-size: 12px;
    padding: 0 !important;
    height: 32px;
    color: var(--text-placeholder) !important;
    display: flex;
    align-items: center;
    border-radius: unset !important;

    span {
      padding: 6px 8px;
    }

  }

  .list-group-item:hover {
    color: var(--slate12) !important;
    background-color: var(--slate3) !important;
  }

  .list-group-item+.list-group-item.active {
    margin-top: 0;
  }

  .list-group-item.active {
    background-color: transparent !important;
    z-index: inherit !important;
    border-bottom: 2px solid var(--indigo9) !important;
    color: var(--text-default) !important;

  }

  .list-group-item.active:hover {
    background-color: var(--indigo3) !important;
    border-radius: 6px 6px 0 0;
    color: var(--text-default) !important;
  }
}

.query-preview-list-group {
  display: flex;
  flex-direction: row;
  gap: 4px;
  background-color: var(--controls-switch-tag) !important;

  .list-group-item {
    border: none !important;
    cursor: pointer;
    font-weight: 500;
    font-size: 12px;
    padding: 0 !important;
    height: 24px;
    border-radius: 6px;
    display: flex;
    align-items: center;
    background: none !important;

    span {
      padding: 2px 0px;
    }
  }

  .list-group-item:hover {
    color: var(--slate12) !important;
    border-radius: 6px;
  }

  .list-group-item+.list-group-item.active {
    margin-top: 0;
  }


  .list-group-item.active {
    background-color: transparent !important;
    color: var(--text-default) !important;
    z-index: inherit !important;
    border-radius: 0;
    transition-delay: 5ms;

    span {
      background-color: var(--controls-switch-tab);
    }
  }

  .list-group-item.active:hover {
    border-radius: 6px 6px 0 0;
  }
}

/**
 * *Stripe Query Select-search and OpenApi 
 */

.stripe-operation-options .select-search__row .col-md-8 {
  margin-left: 45px !important;
}

.field-width-268 {
  width: 268px !important;

  input {
    border-radius: $border-radius !important;
  }
}

.stripe-fields-row,
.openApi-fields-row {

  .path-fields:first-child,
  .request-body-fields:first-child,
  .query-fields:first-child {
    margin-top: 12px !important;
  }

  .field-width-179 {
    width: 179px;
    height: 32px;
  }

  .field-width-28 {
    width: 28px;
    height: 32px;
    padding: 12.5px 10.5px;
  }

  .input-group-parent-container {
    border: 1px solid $color-light-slate-07 !important;
    border-radius: 6px !important;
    overflow: hidden;

    &>.input-group-wrapper {
      border-bottom: 1px solid $color-light-slate-07;
    }

    &>.input-group-wrapper:last-child {
      border-bottom: 0 !important;
    }
  }

  .input-group-wrapper {
    overflow: hidden;

    .input-group {
      .code-hinter-borderless {
        .code-hinter-wrapper {
          border-right-width: 0 !important;
        }
      }

      .code-hinter-clear-btn {
        padding: 5px 10px 5px 6px;
      }

      .field {
        .form-control {
          height: 32px;
          border: 0 !important;
          border-radius: 0 !important;
          background-color: $color-light-slate-02;
          color: #000000;
          font-size: 12px;
          line-height: 20px;
        }

        .form-control-underline {
          text-decoration: underline;
          text-decoration-style: dashed;
          text-underline-offset: 2.5px;
        }

        .code-hinter-col {
          margin-bottom: 0 !important;

          .code-hinter-wrapper {
            border-width: 0 1px 0 1px;
            border-style: solid;
            border-color: $color-light-slate-07;
          }

          .code-hinter.codehinter-default-input {
            border: none;
            padding: 0;
            border-radius: 0 !important;
            overflow: auto;

            .CodeMirror.cm-s-duotone-light.CodeMirror-wrap {
              border: 1px solid transparent !important;
              margin: 0 1px;
              overflow: hidden !important;
            }

            .CodeMirror.cm-s-duotone-light.CodeMirror-wrap:focus-within {
              width: 99.8% !important;
              background-color: #F8FAFF !important;
              border: 1px solid var(--indigo9) !important;
              margin: 0 1px;
              border-radius: 0;
            }

            .CodeMirror-line {
              color: #000;
              font-size: 12px;
              line-height: 20px;
              font-weight: 400;
            }
          }

          .cm-s-duotone-light.CodeMirror {
            background-color: inherit !important;
          }
        }
      }
    }
  }

  .text-heading {
    color: var(--slate12);
    font-weight: 400;
    line-height: 20px;
  }

  .request-body-fields,
  .path-fields,
  .query-fields {
    margin-top: 28px;
  }

  .stripe-operation-options {
    p {
      margin-bottom: 0 !important;
      margin-top: 12px !important;
      display: inline-block !important;
    }
  }
}

.openApi-fields-row {

  .path-fields:first-child,
  .request-body-fields:first-child,
  .query-fields:first-child {
    margin-top: 28px !important;
  }
}

.stripe-fields-row.theme-dark,
.openApi-fields-row.theme-dark {
  .form-control {
    background-color: inherit !important;
    color: inherit !important;
  }

  .field-width-28 {
    svg {
      path {
        fill: #fff;
      }
    }
  }

  .text-heading {
    color: inherit;
  }

  .code-hinter-wrapper {
    border-color: #ffffff17 !important;
  }

  .input-group-parent-container {
    border: 1px solid #ffffff17 !important;

    &>.input-group-wrapper {
      border-bottom: 1px solid #ffffff17;
    }

    &>.input-group-wrapper:last-child {
      border-bottom: 0 !important;
    }
  }

  .CodeMirror-line {
    color: inherit !important;
  }

  .CodeMirror.cm-s-monokai.CodeMirror-wrap {
    border: 1px solid transparent;
    margin: 0 1px;
  }

  .CodeMirror.cm-s-monokai.CodeMirror-wrap:focus-within {
    width: 99.8% !important;
    border: 1px solid var(--indigo9) !important;
    margin: 0 1px;
    border-radius: 0;
  }
}

.data-pane {
  .queries-container.theme-dark {
    .query-row {
      color: #f4f6fa;
    }



    .delete-query {
      svg {
        path {
          fill: $color-dark-tomato-10 !important;
        }
      }

      svg:hover {
        path {
          fill: $color-dark-tomato-09 !important;
        }
      }
    }

    .rename-query {
      svg {
        path {
          fill: $color-dark-slate-12 !important;
        }
      }

      svg:hover {
        path {
          fill: $color-dark-slate-11 !important;
        }
      }
    }


  }
}

//query manager
.query-manager {
  background-color: var(--base);
  height: 100%;

  .header {
    background-color: var(--base);
  }

  .query-name-breadcrum {
    cursor: pointer;

    .breadcrum-rename-query-icon {
      display: none;
    }

    &:hover {
      .breadcrum-rename-query-icon {
        display: inline-flex;
        height: 14px;
        width: 14px;
        margin-left: 8px;
        padding: 1.75px;

        &:hover {
          svg {
            path {
              fill: var(--slate11) !important;
            }
          }
        }
      }
    }
  }

  .code-hinter.codehinter-default-input {
    &:hover {
      background-color: #FBFCFD;
      border-radius: 6px;
    }
  }

  .breadcrum {
    width: 15.33px;
    height: 15.33px;
    padding: 3px 5px;
    display: flex;
  }

  input[type=checkbox]:checked {
    background-color: var(--indigo9);

  }

  input[type=checkbox]:checked:active {
    background-color: var(--indigo9);
    box-shadow: 0px 0px 0px 4px #C6D4F9;
    border-radius: 12px;
  }

  input[type=checkbox] {
    background-color: $color-light-slate-07;
    cursor: pointer !important;
    border: 0;
  }

  input[type=checkbox]:active {
    background-color: var(--indigo4);
    box-shadow: 0px 0px 0px 4px #C6D4F9;
    border-radius: 12px;
  }

  input[type=checkbox]:checked:hover {
    background-color: $color-light-indigo-11;

  }

  .CodeMirror-placeholder {
    margin-top: 0 !important;
  }

  .preview-section {
    // add an invisible border to the top of the preview section
    position: absolute;
    bottom: 40px;
    left: 288px;
    width: calc(100% - 288px);
    z-index: 1;
    transition: height 0.2s ease-in-out;
    height: 29px;

    .preview-content {
      transition: height 0.2s ease-in-out;
      background-color: var(--slate3);
      overflow-y: hidden;
      width: 100%;
      height: 100%;
    }

    &.expanded {
      height: 70%;

      .preview-content {
        overflow-y: auto;
      }
    }

    .preview-toggle {
      padding: 4px 6px;
      background-color: var(--base);
      border-top: 1px solid var(--slate5);
      width: 100%;
      display: flex;
      align-items: center;
      justify-content: space-between;

      .left {
        cursor: pointer;

        span {
          color: var(--slate12);
          font-family: 'source-code-pro', Menlo, 'Courier New', Consolas, monospace;
          font-size: 12px;
          font-style: normal;
          font-weight: 500;
          line-height: 16px;
          vertical-align: middle;
        }

        svg {
          fill: var(--slate12) !important;
        }

      }
    }

    ul {
      margin: 0 !important;
      padding: 0.4em 0.6em !important;
    }

    .preview-default-container {
      user-select: text;
      background-color: #FBFCFD;
      border: 0 0 6px 6px;
      height: 52px,
    }

    .tab-pane.active {
      ul {
        background-color: var(--slate3) !important;
      }

    }

    .preview-section-header {
      background-color: var(--slate1);
      border-radius: 6px 6px 0px 0px;
      border: 1px solid var(--slate5);
    }

    .query-preview-list-group {
      border-radius: 6px;
      background: var(--controls-switch-tag);
      box-shadow: 0px 1px 0px 0px rgba(0, 0, 0, 0.06) inset;
    }

    .list-group-item {
      border-radius: 5px;
      min-width: 59px !important;

      &.active {
        box-shadow: 0px 1px 0px 0px rgba(0, 0, 0, 0.10);
        color: var(--indigo9) !important;
      }
    }
  }

  .query-manager-border-color {
    border-color: var(--slate5) !important;
  }

  .query-manager-settings-toggles {
    margin: 12px 0;
  }

  .query-details {
    .form-label {
      color: var(--text-placeholder) !important;
      font-size: 12px;
      font-weight: 500;
      line-height: 20px;
      margin-bottom: 0 !important;
      width: 100px;
      display: flex;
      padding: 0;
      margin-right: 16px;
    }

    .preview-data-container {
      background-color: var(--slate3);
      overflow-y: auto;
      user-select: text !important;
    }
  }

  .rest-methods-url {

    .url-input-group {
      .code-hinter.codehinter-default-input {
        border-radius: 0 6px 6px 0 !important;
      }
    }

    .code-hinter.codehinter-default-input {
      border-style: solid !important;
      border-color: var(--slate7) !important;
      border-radius: 6px !important;

      &:focus-within {
        box-shadow: 0px 0px 0px 2px #C6D4F9 !important;
        border: 1px solid var(--indigo9) !important;
        background-color: #F8FAFF;
        position: relative;
        z-index: 1 !important;
      }
    }

    .CodeMirror.CodeMirror-wrap {
      background-color: transparent !important;

      .cm-variable,
      .cm-comment {
        font-size: 12px !important;
        color: var(--slate12) !important;
      }
    }

    &.data-source-exists {
      .cm-editor {
        border-radius: 0 4px 4px 0 !important;
      }
    }
  }

  .rest-api-methods-select-element-container {
    display: flex;
    flex-direction: row;

    .col.code-hinter-col {
      margin-bottom: 0 !important;

    }
  }

  .advanced-options-container {
    .advance-options-input-form-container {
      margin-top: 24px;
      margin-bottom: 24px;
    }

    .form-check {
      margin-bottom: 0 !important;
    }

    .CodeMirror-code {
      color: $color-light-grass-11 ;
    }

    .form-label {
      color: var(--slate11) !important;
    }

    .form-check-label {
      color: var(--slate12);
    }

    .cm-s-monokai.CodeMirror,
    .query-manager-input-elem>input {
      color: var(--slate12) !important;
    }

    .codehinter-default-input:focus-within,
    .query-manager-input-elem>input:focus {
      box-shadow: 0px 0px 0px 2px #C6D4F9 !important;
      border: 1px solid var(--indigo9) !important;
      background-color: #F8FAFF;

    }

    .code-hinter.codehinter-default-input,
    .query-manager-input-elem>input {
      height: 32px !important;
      font-weight: 400;
    }

    .query-manager-events {
      display: flex;
      justify-content: center;
      flex-direction: column;

      .card {

        .event-handler-display,
        .event-name-display {
          color: var(--slate12) !important;
        }

        .text-danger {
          svg {
            path {
              fill: $color-light-tomato-09 !important;
            }
          }

          &:hover {
            svg {
              path {
                fill: $color-light-tomato-10 !important;
              }
            }
          }
        }

      }

      .inspector-add-button {
        background-color: transparent;
        font-weight: bold;
        font-size: 12px !important;
        color: var(--indigo9) !important;

        &:hover {
          background-color: #E6EDFE !important;
          color: #3451B2 !important;
        }
      }
    }
  }

  .transformation-editor {
    margin-top: 28px;

    .transformation-container {
      min-width: 470px !important;
      width: 100% !important;
    }

    &>div.rounded-3 {
      padding: 0 24px !important;
    }

    .tranformation-label {
      color: var(--slate12);
    }

    .CodeMirror-scroll,
    .CodeMirror-gutters {
      background-color: var(--slate1);
    }

    .transformation-language-select-wrapper {
      background: var(--slate4);
      border: 1px solid var(--slate7) !important;
      border-radius: 0;
      border-radius: 6px 0 0 6px;
      height: 32px;

      span {
        color: var(--slate11);
      }
    }
  }

  .runjs-editor {
    .card-header {
      background-color: var(--slate1);
      color: var(--slate9);
    }

    .CodeMirror-scroll,
    .CodeMirror-gutters,
    .CodeMirror {
      background-color: var(--slate3) !important;
    }

    .CodeMirror-sizer {
      margin-left: 29px !important;
    }
  }

  .runpy-editor {
    .CodeMirror-sizer {
      margin-left: 29px !important;
    }
  }

  .code-hinter,
  .query-hinter {
    textarea:first-of-type {
      opacity: 0.1; // Added to avoid displaying textarea while switching from one Query to another
    }
  }

  .query-editor-dynamic-form-container {
    font-weight: 400;

    .css-1goth4y-control:hover {
      background-color: #FBFCFD;
      border-radius: 6px;
    }

    .css-1goth4y-control:active {
      box-shadow: 0px 0px 0px 2px #C6D4F9 !important;
      border: 1px solid var(--indigo9) !important;
      border-radius: 6px;
      background-color: #F8FAFF;
    }

    .css-1goth4y-control {
      cursor: pointer !important;
    }

    .codehinter-plugins {
      .code-hinter.codehinter-plugins {
        height: 32px !important;
        padding: 2px 0 !important;
        font-size: 12px !important;

        .CodeMirror-lines {
          padding: 0 !important;
        }
      }
    }

    .CodeMirror-line {
      font-size: 12px;
    }

    .code-hinter.codehinter-plugins:focus-within {
      box-shadow: 0px 0px 0px 2px #C6D4F9 !important;
      border: 1px solid var(--indigo9) !important;
      border-radius: 6px;
      background-color: #F8FAFF;
    }

    &>.row:first-child {
      .my-2 {
        margin: 0 !important;
      }
    }

    &>.row:not(:first-child) {
      .my-2 {
        margin: 20px 0 0 0 !important;
      }
    }

    .code-hinter-wrapper {
      border-radius: 6px;
    }
  }

  .delete-field-option:hover {
    svg {
      path {
        fill: $color-light-tomato-10 !important;
      }
    }
  }

  .add-tabs:hover {
    svg {
      path {
        fill: var(--indigo10) !important;
      }
    }
  }

  .query-datasource-card-container {
    .query-datasource-card {
      color: var(--slate12) !important;
      font-weight: 400;
      font-size: 12px;
      height: 32px;

      svg {
        width: 16px !important;
        height: 16px !important;
      }
    }

    .add-gds-secondary-button {
      margin: 0 !important;
    }
  }

}

.rest-api-tabpanes-body {
  .CodeMirror.cm-s-monokai.CodeMirror-wrap {
    background-color: var(--slate3) !important;
  }
}

.runps-editor {
  .query-hinter {
    border-radius: 6px !important;
  }

  .CodeMirror.cm-s-monokai.CodeMirror-wrap,
  .cm-s-monokai .CodeMirror-gutters {
    background-color: var(--slate3) !important;
  }
}

.rest-api-tabpanes-body {
  .query-hinter {
    border-radius: 6px !important;
  }
}

.CodeMirror.cm-s-monokai.CodeMirror-wrap {
  background-color: transparent !important;

  .cm-variable,
  .cm-comment {
    font-size: 12px !important;
    color: #f8f8f2 !important;
  }
}

.query-icon-wrapper {
  width: 16px;
  height: 16px;
}

.query-manager-btn-svg-wrapper {
  padding: 2.67px;
}

.rest-api-delete-field-option {
  padding: 1.33px 2px;
}

.rest-api-add-field-svg {
  width: 18px;
  height: 18px;
  padding: 3px;
  display: flex;
}

// custom-toggle-switch for query manager
.custom-toggle-switch {
  display: flex;

  .switch {
    position: relative;
    display: inline-block;
    width: 28px;
    height: 16px;
  }

  .switch input {
    opacity: 0;
    width: 0;
    height: 0;
  }

  .slider {
    position: absolute;
    cursor: pointer;
    top: 0;
    left: 0;
    right: 0;
    bottom: 0;
    background-color: #ccc;
    -webkit-transition: .4s;
    transition: .4s;
  }

  .slider:before {
    position: absolute;
    content: "";
    height: 12px;
    width: 12px;
    left: 2px;
    bottom: 2px;
    background-color: white;
    -webkit-transition: .2s;
    transition: .2s;
  }

  input {
    border: 0 !important;
  }

  input[type=checkbox]:checked+.slider {
    background-color: var(--indigo9);
  }

  input[type=checkbox]:checked:hover+.slider {
    background-color: #3451B2;
  }

  input[type=checkbox]:checked:active+.slider {
    background-color: var(--indigo9);
    box-shadow: 0px 0px 0px 4px #C6D4F9;
  }

  input[type=checkbox]:checked+.slider:before {
    -webkit-transform: translateX(100%);
    -ms-transform: translateX(100%);
    transform: translateX(100%);
  }

  input[type=checkbox]+.slider {
    background-color: var(--slate7);
  }

  input[type=checkbox]:hover+.slider {
    background-color: #D9E2FC;
  }

  input[type=checkbox]:active+.slider {
    background: #E6EDFE;
    box-shadow: 0px 0px 0px 4px #C6D4F9;
    border-radius: 12px;
  }

  /* Rounded sliders */
  .slider.round {
    border-radius: 12px;
    width: 28px;
  }

  .slider.round:before {
    border-radius: 50%;
  }
}

.custom-toggle-switch.theme-dark {
  input[type=checkbox]+.slider {
    background-color: #47505D !important;
  }

  input[type=checkbox]:hover+.slider {
    background-color: #D9E2FC;
  }

  input[type=checkbox]:active+.slider {
    background: #E6EDFE;
    box-shadow: 0px 0px 0px 4px #C6D4F9;
    border-radius: 12px;
  }

  input[type=checkbox]:checked+.slider {
    background-color: var(--indigo9) !important;
  }

  input[type=checkbox]:checked:hover+.slider {
    background-color: #3451B2 !important;
  }

  input[type=checkbox]:checked:active+.slider {
    background-color: var(--indigo9) !important;
    box-shadow: 0px 0px 0px 4px #C6D4F9 !important;
  }
}

.fit-content {
  max-width: fit-content;
}

.empty-gds-container {
  .info-container {
    display: flex;
    align-items: center;
    background-color: var(--slate3);
    border-radius: $border-radius;
    padding: 16px 32px;
    font-size: 12px;
    color: var(--slate11);

    .info {
      margin-left: 10px;
    }
  }
}

.add-gds-secondary-button {
  background-color: var(--indigo3);
  color: var(--indigo9);
  max-height: 34px;
  height: 34px;
  display: flex;
  flex-direction: row;
  justify-content: center;
  align-items: center;
  padding: 4px 16px;
  gap: 6px;
  font-weight: 500;
  border: 0 !important;
  transition: .4s;

  &:hover {
    background-color: var(--slate7);
    color: var(--slate11);
  }
}


.query-manager-tooltip {
  max-width: 800px;
  overflow-wrap: break-word;
}

.query-manager-ds-select-tooltip {
  max-width: 230px;
  overflow-wrap: break-word;
}

.dd-select-control-chevron {
  position: absolute;
  right: 0;
}

.dd-select-value-badge {
  border-radius: 6px;
  background: var(--slate3) !important;
  text-transform: none;
  color: var(--slate12) !important;
}

.dd-select-alert-error {
  border-radius: 6px;
  border: 1px solid var(--tomato-05, #FDD8D3);
  background: var(--tomato-02, #FFF8F7);
  padding: 8px;
  font-size: 10px;
  font-weight: 400;
  color: var(--tomato-09, #E54D2E);

  svg {
    height: 17px;
    width: 17px;
    margin-right: 2px;
  }

  svg>path {
    fill: var(--tomato-09, #E54D2E);
    opacity: 0.75;
  }
}

.tdb-join-filtersection {
  .codehinter-plugins {
    border: 0 !important;
  }
}

.tjdb-codehinter {
  .CodeMirror {
    font-size: 12px !important;
  }
}

.foreignKeyAcces-container {
  border-radius: 4px;

  .tdb-dropdown-btn-foreignKeyAccess {
    border: 1px solid transparent !important;
    border-radius: 4px !important;
    height: 33px !important;

    &:hover {
      border: 1px solid transparent !important;
      // background: transparent !important;
    }

    &:focus {
      border: 1px solid var(--indigo-09, #3E63DD) !important;
      background: transparent !important;
      box-shadow: 0px 0px 0px 1px #C6D4F9
    }

  }
}

.tdb-dropdown-btn {
  &:active {
    border: 1px solid var(--indigo-09, #3E63DD) !important;
    background: var(--indigo2, #F8FAFF);
    box-shadow: 0px 0px 0px 1px #C6D4F9
  }
}

.copilot-section-header {
  background-color: var(--surfaces-surface-01);
  border: 1px solid var(--borders-disabled-on-white);
  border-top-right-radius: 6px;
  border-top-left-radius: 6px;
}

.query-manager-input-elem {
  input {
    background-color: var(--base) !important;
    padding-right: 12px !important;
  }
}

.query-hinter {
  border-radius: 0px 0px 6px 6px;

  .cm-s-base16-light.CodeMirror,
  .CodeMirror-scroll,
  .CodeMirror-gutters {
    background-color: var(--slate3) !important;
  }

  .cm-scroller {
    border-bottom-left-radius: 4px;
    overscroll-behavior: auto !important;
  }
}

.staticToggle {
  opacity: 0.5;
}

.preview-header {
  // border-top: 20px solid red;
}

.read-only-codehinter {
  opacity: 0.4;
}

.copilot-codehinter-wrap {
  margin-left: 32px !important;
}

.tjdb-codhinter-wrapper {
  .codehinter-input {
    .cm-editor {
      // height: 30px !important;
      min-height: 30px !important;
      max-height: 100px !important;
      border-radius: 0 !important;
      border-right: 0;
    }
  }
}

.tjdb-limit-offset-codehinter {
  .cm-editor {
    // height: 30px !important;
    min-height: 30px !important;
    max-height: 100px !important;
  }
}

.empty-paramlist {
  height: 69px;
  padding: 12px 0 12px;
  gap: 8px;
  display: flex;
  flex-direction: column;
  align-items: center;
  justify-content: center;

  span {
    font-weight: 400;
    font-size: 12px;
    line-height: 18px;
    color: #6A727C;
  }
}

.empty-paramlist-btn {
  background: none;
  border: none;
  margin-left: auto;
  margin-right: auto;

  p {
    display: flex;
    align-items: center;

    span {
      margin-left: 6px;
      font-weight: 500;
      font-size: 12px;
      line-height: 18px;
    }
  }
}


.qm-delete-btn {
  min-height: 30px;
  height: 100% !important;
  align-items: flex-start !important;
  padding-top: 6px;
}

.restapi-key-value {

  .code-hinter-wrapper,
  .code-editor-basic-wrapper,
  .codehinter-container,
  .cm-codehinter,
  .code-editor-query-panel {
    height: 100%;
    max-height: 100px;
  }
}<|MERGE_RESOLUTION|>--- conflicted
+++ resolved
@@ -121,22 +121,6 @@
     }
   }
 
-<<<<<<< HEAD
-  height: 400px;
-  position: fixed;
-  left: 48px;
-  right: 340px;
-  bottom: 0;
-  overflow-x: hidden;
-  flex: 1 1 auto;
-  font-size: 12px;
-  line-height: 20px;
-  border-top: 1px solid var(--slate5);
-  border-width: 1px 0px 0px 0px;
-  background-color: var(--base);
-
-=======
->>>>>>> c28a122c
   &#query-manager {
     border-width: 3px 0px 0px 0px;
   }
