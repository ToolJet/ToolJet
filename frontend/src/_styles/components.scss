--- conflicted
+++ resolved
@@ -377,12 +377,12 @@
   border: none;
 }
 
-<<<<<<< HEAD
 #inspector-tabpane-properties .code-hinter textarea {
   border: 0;
   overflow: hidden;
   max-height: 22.5px;
-=======
+}
+
 // Style for Chart component
 .widget-chart{
   .js-plotly-plot{
@@ -397,5 +397,4 @@
       }
     }
   }
->>>>>>> be3b8603
 }