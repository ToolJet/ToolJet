$base-border-radius: 6px;
$btn-bg: #FFFFFF;
$btn-color: #11181C;

$btn-dark-bg: #121212;
$btn-dark-color: #FFFFFF;



@mixin button($bg, $color) {
  background-color: $bg;
  color: $color;
  border-radius: $base-border-radius;
  border: none;
  font-weight: 500;
  cursor: pointer;
  transition: all 0.3s ease-in-out;

  &:hover {
    @if $bg  !=none {
      background-color: darken($bg, 10%);
    }
  }
}


.base-button {
  @include button($btn-bg, $btn-color);
  border-radius: $base-border-radius;
  display: flex;
  flex-direction: row;
  justify-content: center;
  align-items: center;
  padding: 4px 16px;
  border: 1px solid #D7DBDF;
}

.base-button.dark {
<<<<<<< HEAD
    background: $btn-dark-bg;
    color: $btn-dark-color;
    // border-color: #11181C;
=======
  background: $btn-dark-bg;
  color: $btn-dark-color;
  border-color: #11181C;
>>>>>>> bfec1f30

  &:hover {
    background: lighten($btn-dark-bg, 10%);
  }

  img {
    filter: brightness(0) invert(1);
  }
}

.unstyled-button {
  @include button(none, inherit);
  border: none;
  font-size: 12px;
  font-style: normal;
  font-weight: 400;
  line-height: 20px;
}

.unstyled-button.dark {
  color: #FFFFFF;

  img {
    filter: brightness(0) invert(1);
  }
}


.page-handle-button-container {
  border-radius: $base-border-radius;
  display: flex;
  flex-direction: row;
  justify-content: left;
  align-items: center;
  padding: 6px 8px;
  border: 1px solid #D7DBDF;
  height: 32px;

  img {
    position: absolute;
    right: 0 !important;
    margin-right: 1.5rem !important;
    filter: invert(38%) sepia(85%) saturate(5221%) hue-rotate(217deg) brightness(91%) contrast(90%);
  }
}

.popover-dark-themed .page-handle-button-container {
  border-color: #697177;

  img {
    filter: invert(95%) sepia(38%) saturate(4716%) hue-rotate(180deg) brightness(113%) contrast(102%);
  }
}

.leftsidebar-panel-header {
  height: 100%;
  background-color: #F1F3F5;

  .panel-header-container {
    display: flex;
    align-items: center;
    justify-content: space-between;
    padding: 12px 16px;
    height: 52px;
    border-bottom: 1px solid #E6E8EB;

    .add-new-page {
      margin-left: 4px;
    }

  }

  .panel-search-container {
    padding: 8px 12px;
    border-bottom: 1px solid #E6E8EB;
  }
}

.leftsidebar-panel-header.dark {
  background-color: #1F2936 !important;

  .panel-header-container,
  .panel-search-container {
    border-color: #697177;
  }
}

.page-selector-panel-body {
  height: 100%;
  padding: 12px;
  background-color: #FFFFFF;

  .page-handler {
    height: 32px !important;
    padding: 0;
    margin-bottom: 6px;
    font-weight: 500;

    .card,
    .card-body {
      padding: 2px;
      height: 32px;

      .page-name {
        padding: 2px;
      }
    }

    .card.active {
      background: #E6EDFE;
    }

    .card.non-active-page {
      border: none;
      box-shadow: none;
    }

    .card:hover {
      background: #ECEEF0;
    }

    .page-name-input {
      height: 32px;
    }
  }
}

.page-selector-panel-body.dark {
  background: #1F2936 !important;

  .page-handler {
    .card {
      background: none !important
    }

    .card.active {
      background: #26292B !important;
    }

    .card:hover {
      background: #2C3547 !important;
    }
  }
}

.left-sidebar-page-selector.dark {
  background: #1F2936 !important;

  .clear-icon {
    filter: invert(100%);
  }
}

#page-handler-menu.global-settings {
  min-height: 124px;
  padding: 6px;
}

#page-handler-menu {
  border-radius: 4px;
  width: 238px;
  margin-top: 0.2rem !important;
  margin-left: 0.5rem !important;
  box-shadow: 0px 3px 2px rgba(0, 0, 0, 0.25);

  .popover-body {
    padding: 16px 6px 0px 6px;
    height: 100%;

    .card-body {
      padding: 0;
      height: 100%;
    }

    .field {
      font-weight: 500;
      font-size: 0.7rem;

      &:hover {
        color: #919eab;
      }

      &__danger {
        color: #ff6666;
      }
    }
  }
}

.page-icons {
  position: relative;
  left: 1rem;

  img {
    margin-top: 3px;
  }
}

.page-handler-alert {
  background-color: #fff5f0 !important;
  border: 1px solid #FFF1E7 !important;
}

.copilot-alert {
  background-color: #F8F9FA !important;
  border: 1px solid #E6E8EB !important;
}

.page-handle-edit-container {
  height: 60px;
  width: 100%;

  .input-group {
    height: 42px;
    padding: 2px;
  }

  .input-group-text {
    border: none;
    background: none;
    font-weight: 400;
    font-size: 14px;
    line-height: 20px;
    padding-right: 4px;
  }

  .page-handler-input {
    border-radius: $base-border-radius  !important;
  }
}

.page-handle-edit-modal.theme-dark {
  background: none !important;

  .input-group-text {
    border: none !important;
    background: none !important;
    ;
  }
}


.page-handle-tip {
  text-decoration: none !important;
}

.delete-btn.field__danger {
  img {
    filter: invert(37%) sepia(50%) saturate(2105%) hue-rotate(342deg) brightness(93%) contrast(93%);
  }
}

.clear-icon {
  margin-top: 6px;
}

.secondary-text {
  color: #687076;
}


.DragHandle {
  display: flex;
  width: 12px;
  padding: 3px;
  align-items: center;
  justify-content: center;
  flex: 0 0 auto;
  touch-action: none;
  cursor: grab !important;
  border-radius: 5px;
  border: none;
  outline: none;
  appearance: none;
  background-color: transparent;
  margin-top: 3px;
  -webkit-tap-highlight-color: transparent;
}

.DragHandle svg {
  flex: 0 0 auto;
  margin: auto;
  height: 100%;
  overflow: visible;
  fill: #919eab;
}


#popover-change-scope {
  border: 1px solid  rgba(101, 109, 119, 0.16);
  box-shadow: 0px 3px 2px rgba(0, 0, 0, 0.25);
}

.tj-badge {
  background: #F0F4FF;
  color: #3E63DD;
  font-family: 'Inter', sans-serif;
  font-style: normal;
  font-weight: 500;
  font-size: 12px;
  line-height: 20px;
}<|MERGE_RESOLUTION|>--- conflicted
+++ resolved
@@ -36,15 +36,9 @@
 }
 
 .base-button.dark {
-<<<<<<< HEAD
-    background: $btn-dark-bg;
-    color: $btn-dark-color;
-    // border-color: #11181C;
-=======
   background: $btn-dark-bg;
   color: $btn-dark-color;
   border-color: #11181C;
->>>>>>> bfec1f30
 
   &:hover {
     background: lighten($btn-dark-bg, 10%);
