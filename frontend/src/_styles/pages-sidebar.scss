--- conflicted
+++ resolved
@@ -546,13 +546,8 @@
         padding: 4px;
         width: fit-content;
 
-<<<<<<< HEAD
-        .tj-list-item {
-            padding: 6px 12px;
-=======
         .tj-list-item{
             padding: 8px 12px;
->>>>>>> 253425d4
             color: var(--text-placeholder);
             justify-content: flex-start;
 
@@ -571,13 +566,6 @@
 
         .accordion-item {
             border: 0px !important;
-<<<<<<< HEAD
-
-            .tj-list-item {
-                padding-right: 22px;
-            }
-=======
->>>>>>> 253425d4
         }
 
         .accordion-body {
@@ -622,18 +610,6 @@
             }
         }
 
-        &.dark-theme {
-            .custom-icon {
-                svg {
-<<<<<<< HEAD
-                    color: #ffffff;
-                    stroke: #ffffff;
-                }
-=======
-                  color: var(--icon-default);
-                  stroke: var(--icon-default);
-              }
-            }
         
             &.dark-theme {
               .custom-icon {
@@ -660,7 +636,6 @@
                 color: var(--text-default) !important;
                 font-weight: 500;
             }
->>>>>>> 253425d4
             }
         }
     }
