--- conflicted
+++ resolved
@@ -61,9 +61,10 @@
         svg {
             color: #6A727C;
             stroke: #6A727C;
-            
-        }
-    }
+
+        }
+    }
+
     &.dark-theme {
         .icon-selector {
             svg {
@@ -74,11 +75,11 @@
     }
 }
 
-.active-group{
+.active-group {
     border-left: 2px solid red;
 }
 
-.page-group-collapse-icon{
+.page-group-collapse-icon {
     margin-right: 6px;
     position: relative;
     top: 1px;
@@ -86,22 +87,25 @@
 
 .page-drag-overlay {
     background: var(--slate5);
+
     svg {
         margin-right: 12px;
         width: 20px !important;
         height: 20px !important;
-        color:#6A727C;
-    }
-    &.dark-theme{
+        color: #6A727C;
+    }
+
+    &.dark-theme {
         color: #fff;
-        svg{
-            color:#fff;
-        }
-    }
-}
-
-.rename-input-buttons{
-    button{
+
+        svg {
+            color: #fff;
+        }
+    }
+}
+
+.rename-input-buttons {
+    button {
         box-shadow: 0px 1px 0px 0px rgba(0, 0, 0, 0.10);
         border: 1px solid #CCD1D5;
     }
@@ -109,11 +113,10 @@
 
 #page-settings-tabpane-properties {
     padding: 0px !important;
+
     .form-check-input[type=checkbox] {
         float: right;
     }
-<<<<<<< HEAD
-=======
 
     .accordion-header {
         height: 32px;
@@ -135,7 +138,8 @@
             gap: 12px;
         }
 
-        .add-new-page, .more-page-opts {
+        .add-new-page,
+        .more-page-opts {
             background-color: #FFFFFF;
             border: 1px solid var(--Border-default, #CCD1D5);
             box-shadow: 0px 1px 0px 0px var(--Dropshadow000);
@@ -166,10 +170,12 @@
             }
         }
     }
+
     .page-name {
         font-size: 12px !important;
         color: var(--text-default) !important;
     }
+
     .accordion-body {
         gap: 4px;
         display: flex;
@@ -178,7 +184,7 @@
 }
 
 #sidebar-page-navigation {
-    
+
     .navigation-area {
         margin-left: 48px;
         z-index: 1;
@@ -299,12 +305,14 @@
             .app-name {
                 flex-direction: column-reverse;
                 margin-bottom: 0px;
+
                 .cursor-pointer {
-                   img {
+                    img {
                         margin-top: 20px;
                         margin-bottom: 20px;
                     }
-                   }
+                }
+
                 .icon-btn {
                     margin-left: 0px;
                 }
@@ -315,36 +323,43 @@
             .page-name {
                 margin-left: 0px;
             }
-            
-        }
-        .accordion-item{
+
+        }
+
+        .accordion-item {
             border: none;
         }
-        .accordion-body{
+
+        .accordion-body {
             padding: 4px 0 4px 16px !important;
         }
-        .accordion-header{
+
+        .accordion-header {
             height: auto !important;
             position: relative;
-            .page-group{
+
+            .page-group {
                 height: 32px;
                 display: flex;
                 align-items: center;
-                svg{
+
+                svg {
                     height: 18px;
                     width: 18px;
                 }
             }
-            .tj-list-item{
-                border:none !important;
+
+            .tj-list-item {
+                border: none !important;
                 padding-left: 8px !important;
                 outline: none !important;
-                &:hover{
+
+                &:hover {
                     background: none !important;
                 }
             }
 
-            .active-page-group-highlight{
+            .active-page-group-highlight {
                 height: 32px;
                 width: 5px;
                 background: var(--primary-brand);
@@ -352,28 +367,29 @@
                 left: -1rem;
             }
         }
-        .accordion-header button{
+
+        .accordion-header button {
             margin: 0;
             padding: 0 !important;
         }
 
         a.page-link {
-          border-radius: 0;
-          border: 0;
+            border-radius: 0;
+            border: 0;
         }
 
         a.page-link:hover {
-          color: white;
-          background-color: #4D72FA;
+            color: white;
+            background-color: #4D72FA;
         }
 
         a.page-link.active {
-          color: white;
-          background-color: #4D72FA;
-        }
-    }
-
-    .navigation-area {        
+            color: white;
+            background-color: #4D72FA;
+        }
+    }
+
+    .navigation-area {
         overflow: auto !important;
 
         &.position-top {
@@ -401,13 +417,14 @@
                 .page-group-collapse {
                     right: 4px;
                 }
+
                 .tj-list-item {
                     padding-right: 22px;
                 }
             }
 
             .accordion-body {
-               &.show {
+                &.show {
                     z-index: 2;
                     position: fixed;
                     background: var(--background-surface-layer-01);
@@ -454,11 +471,11 @@
 }
 
 #more-nav-btns {
-    .popover-body{
+    .popover-body {
         padding: 4px;
         width: fit-content;
 
-        .tj-list-item{
+        .tj-list-item {
             padding: 6px 12px;
             color: var(--text-placeholder);
             justify-content: flex-start;
@@ -473,11 +490,12 @@
                 align-items: center;
                 justify-content: center;
             }
-    
+
         }
 
         .accordion-item {
             border: 0px !important;
+
             .tj-list-item {
                 padding-right: 22px;
             }
@@ -499,25 +517,26 @@
                 svg {
                     color: var(--icon-accent);
                     stroke: var(--icon-accent);
-                    
-                }
-            }
-          }
+
+                }
+            }
+        }
+
+        .custom-icon {
+            svg {
+                color: var(--icon-default);
+                stroke: var(--icon-default);
+            }
+        }
+
+        &.dark-theme {
             .custom-icon {
                 svg {
-                  color: var(--icon-default);
-                  stroke: var(--icon-default);
-              }
-            }
-        
-            &.dark-theme {
-              .custom-icon {
-                  svg {
-                      color: #ffffff;
-                      stroke: #ffffff;
-                  }
-              }
-          }
+                    color: #ffffff;
+                    stroke: #ffffff;
+                }
+            }
+        }
     }
 }
 
@@ -543,6 +562,7 @@
                     top: 0px !important;
                     left: 0px !important;
                     margin-left: 0px !important;
+
                     &.position-top {
                         width: 100% !important;
                     }
@@ -560,6 +580,7 @@
     width: 28px;
     height: 28px;
     cursor: pointer;
+
     &:hover {
         background-color: var(--interactive-hover);
     }
@@ -577,24 +598,25 @@
             display: flex !important;
         }
     }
-    
+
     .action-btn-wrapper {
         &.options-opened {
             display: flex !important;
         }
     }
+
     .action-btn-wrapper {
         display: none;
-        gap:2px;
+        gap: 2px;
+
         .icon-btn {
             box-shadow: var(--elevation-100-box-shadow);
             background-color: var(--button-secondary);
             border: 1px solid var(--borders-disabled-on-white);
-            padding:4px;
+            padding: 4px;
             width: 21px;
             height: 21px;
             border-radius: 4px;
         }
     }
->>>>>>> 7f7ef2a7
 }