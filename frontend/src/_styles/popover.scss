--- conflicted
+++ resolved
@@ -9,17 +9,12 @@
   animation-timing-function: cubic-bezier(0.16, 1, 0.3, 1);
   will-change: transform, opacity;
   box-shadow: 0px 12px 16px -4px rgba(16, 24, 40, 0.08), 0px 4px 6px -2px rgba(16, 24, 40, 0.03);
-<<<<<<< HEAD
   border-radius: 0 8px 8px 0;
-  overflow: scroll;
-=======
-  border-radius: 8px;
   overflow: auto;
 }
 
 .PopoverContent-dark {
   background-color: #1f2936;
->>>>>>> e5150640
 }
 
 .PopoverContent[data-state='open'][data-side='top'] {
