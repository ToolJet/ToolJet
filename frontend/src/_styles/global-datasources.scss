@import "./typography.scss";
@import "./designtheme.scss";

.global-datasources-sidebar {
    height: calc(100vh - 64px);
    max-width: 288px;
    overflow-y: auto;
    background: var(--base);

    .add-datasource-btn {
        height: 40px;
        background: var(--indigo9);
        width: 248px !important;
        display: flex;
        margin: 0 auto;
        border-radius: 6px;
    }

    .datasources-list {
        display: flex;
        padding: 6px 8px;
        width: 248px;
        height: 32px;
        margin-bottom: 2px;

        &:focus-visible {
            box-shadow: 0px 0px 0px 4px #DFE3E6;
            outline: none;
        }

        &:hover {
            background: var(--slate4);
            border-radius: 6px;

            .ds-delete-btn {
                display: block;
            }
        }

        &:active {
            background: var(--indigo4);
            box-shadow: none;
        }


        .ds-delete-btn {
            display: none;
            border: none;
            background: none;
        }
    }

    .datasources-list-item {
        background-color: var(--indigo3);
    }
}

.main-empty-container {
    display: flex;
    flex-direction: column;
    align-items: center;
    justify-content: center;
    margin: auto;
    width: 300px;
    height: 100%;

    .icon-container {
        background-color: var(--indigo3);
        border-radius: 15px;
        padding: 12px;
    }

    .heading {
        color: var(--slate12);
        font-weight: 600;
    }

    .sub-heading {
        text-align: center;
    }

    .add-datasource-btn {
        background-color: var(--indigo3);
        color: var(--indigo9);
    }
}

.datasource-modal-container {
    position: relative;
    background: var(--slate2);

    .modal-header {
        background-color: var(--base) !important;
    }

    .modal {
        position: absolute;
<<<<<<< HEAD
        z-index: 1050;
=======
        background: var(--slate2);
>>>>>>> 4759e282
    }

    .modal-content {
        border: 1px solid var(--slate5);
        background-color: var(--base) !important;

        .input-icon {
            &:hover {
                input {
                    padding-right: 2rem !important;
                }

                .input-icon-addon {
                    justify-content: flex-end;
                }
            }
        }

        .close-btn.dark {
            filter: none !important;
            background-color: revert !important;
        }
    }
}

.datasource-inner-sidebar-wrap {
    min-height: calc(100vh - 185px);
  }<|MERGE_RESOLUTION|>--- conflicted
+++ resolved
@@ -95,11 +95,8 @@
 
     .modal {
         position: absolute;
-<<<<<<< HEAD
         z-index: 1050;
-=======
         background: var(--slate2);
->>>>>>> 4759e282
     }
 
     .modal-content {
