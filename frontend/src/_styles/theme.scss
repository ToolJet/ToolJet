--- conflicted
+++ resolved
@@ -11825,10 +11825,6 @@
 .color-slate-11{
   color: var(--slate11) !important;
 }
-<<<<<<< HEAD
-.custom-gap-6{
-  gap:6px
-}
 
 // ToolJet Database buttons
 
@@ -11837,8 +11833,6 @@
   padding: 4px 10px;
 }
 
-=======
->>>>>>> 04fb9bcf
 .custom-gap-2{
   gap:2px
 }
