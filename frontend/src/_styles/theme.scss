--- conflicted
+++ resolved
@@ -13031,7 +13031,6 @@
   }
 }
 
-<<<<<<< HEAD
 .widget-version-identifier {
   position: absolute;
   right: 0px;
@@ -13052,7 +13051,7 @@
 .widget-version-new-identifier {
   background-color: #1E823B;
   @extend .widget-version-identifier
-=======
+}
 .tjdb-table-tooltip {
   width: max-content !important;
 
@@ -13071,5 +13070,4 @@
 
 div.ds-svg-container svg {
   padding: 2px;
->>>>>>> 3cb97a5b
 }