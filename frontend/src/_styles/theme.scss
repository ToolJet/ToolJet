--- conflicted
+++ resolved
@@ -12779,7 +12779,6 @@
   }
 }
 
-<<<<<<< HEAD
 .rest-api-url-codehinter {
   .cm-content>.cm-line {
     max-width: 505px !important;
@@ -12815,12 +12814,10 @@
 .wrapper-div-code-editor:hover .fx-button-container {
   opacity: 1;
 }
-=======
 .change-margin {
   margin-bottom: 10px !important;
 }
 
->>>>>>> 6292527a
 .inspector-validation-date-picker {
   .react-datepicker-wrapper {
     input {
