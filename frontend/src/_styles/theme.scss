@import "./tabler.scss";
@import "./colors.scss";
@import "./z-index.scss";
@import "./mixins.scss";

// variables
$border-radius: 4px;

body {
  font-family: "Roboto", sans-serif;
}

input,
button {
  border-radius: 4px;
}

.btn:hover {
  border-color: $primary;
}

.btn-sm {
  padding: 4px 8px;
}

.padding-0 {
  padding: 0;
}

.font-500 {
  font-weight: 500;
}

.text-right {
  text-align: right;
}

.navbar {
  max-height: 48px;
  min-height: auto;

  .nav-item.active:after {
    bottom: 0 !important;
  }
}

.auth-main {
  height: 1000px;
  padding-top: calc(0.25 * 100vh);
  overflow: hidden;

  svg,
  img {
    height: 50px;
    width: 50px;
  }

  svg {
    color: #000000;
  }

  .col-4 {
    z-index: 1;
  }

  .horizontal-line {
    width: 100%;
    position: relative;
    border: 1px solid #b1b1b1;
    top: 25px;
    margin: 0px auto;
    z-index: 0;
  }
  .sso-ico {
    div {
      background-color: #ffffff;
    }
  }
}

.emoji-mart-scroll {
  border-bottom: 0;
  margin-bottom: 6px;
}

.emoji-mart-scroll + .emoji-mart-bar {
  display: none;
}

.accordion-item,
.accordion-button {
  background-color: inherit;
}

.accordion-button {
  font-weight: 400 !important;
  box-shadow: none !important;
}

.accordion-button:not(.collapsed) {
  padding-bottom: 0 !important;
}

.accordion-body {
  .form-label {
    font-weight: 400;
    font-size: 12px;
    color: #61656c;
  }
  .style-fx{
    margin-top: 3px !important;
  }
}
.editor {
  .header-container {
    max-width: 100%;
    padding: 0 15px;
  }

  .resizer-active {
    border: solid 1px $primary !important;

    .top-right,
    .top-left,
    .bottom-right,
    .bottom-left {
      background: white;
      border-radius: 10px;
      border: solid 1px $primary;
    }
  }

  .resizer-selected {
    outline-width: thin;
    outline-style: solid;
    outline-color: #ffda7e;
  }

  // query data source card style start

  .query-datasource-card-container,
  .header-query-datasource-card-container {
    display: flex;
    flex-direction: row;
    gap: 10px;
    flex-wrap: wrap;
  }
  .header-query-datasource-card-container {
    margin-top: -10px;
  }

  .header-query-datasource-card {
    position: relative;
    display: flex;
    min-width: 0;
    word-wrap: break-word;
    background-color: rgba(66, 153, 225, 0.1) !important;
    background-clip: border-box;
    border-radius: 4px;
    height: 32px;
    width: 140px;
    padding: 6px;
    align-items: center;
    text-transform: capitalize;
    font-weight: 400 !important;
    background-color:#4299e11a;
    p {
      margin: 0 8px 0 12px;
    }
  }
  .query-datasource-card {
    position: relative;
    display: flex;
    min-width: 0;
    word-wrap: break-word;
    background-color: #fff;
    background-clip: border-box;
    border: 1px solid rgba(101, 109, 119, 0.16);
    border-radius: 4px;
    height: 46px;
    width: 200px;
    padding: 10px;
    align-items: center;
    cursor: pointer;

    p {
      margin: 0 8px 0 15px;
    }
  }
  // end :: data source card style

  .header-query-datasource-name {
    font-size: 0.8rem !important;
    padding-top: 0px !important;
  }
  .datasource-heading {
    display: flex;
    height: 40px !important;
    gap: 10px;
    align-items: center;
    p {
      font-size: 1.4rem;
      padding-top: 0px;
      cursor: pointer;
    }
  }
  .query-manager {
    user-select: none;

    // .row {
    //   width: 605px;
    // }
    .btn {
      height: 31px;
    }

    .header {
      --tblr-gutter-x: 0rem;
      position: sticky; top: 0;
    }

    .nav-header {
      color: #3e525b;
      .nav-tabs {
        border-bottom: 0;
      }
    }

    .query-details {
      margin-top: 25px;
    }

    

    .query-name-field input {
      max-width: 180px;
      font-weight: 600;
    }
  }
  .left-sidebar {
    scrollbar-width: none;
  }

  .left-sidebar::-webkit-scrollbar {
    width: 0;
    background: transparent;
  }
.left-sidebar-layout{
  display: flex;
  justify-content: center;
  flex-direction: column;
  font-size: 11px;
  padding: 16px;
  align-items: center;
  letter-spacing:.2px;
  p{
    margin-bottom: 0px;
    margin-top: 8px;
  }
}
  .left-sidebar {
    height: 100%;
    width: 76px;
    position: fixed;
    z-index: 1;
    left: 0;
    overflow-x: hidden;
    flex: 1 1 auto;
    background-color: #fff;
    background-clip: border-box;
    border: solid rgba(0, 0, 0, 0.125);
    border-width: 0px 1px 3px 0px;
    margin-top: 0px;

    .accordion-item {
      border: solid rgba(101, 109, 119, 0.16);
      border-width: 1px 0px 1px 0px;
    }

    .datasources-container {
      height: 50%;
      overflow-y: scroll;

      tr {
        border-color: #f1f1f1;
      }
    }

    .variables-container {
      height: 50%;
      overflow-y: scroll;
    }

    .variables-container::-webkit-scrollbar-thumb,
    .datasources-container::-webkit-scrollbar-thumb {
      background: transparent;
      height: 0;
      width: 0;
    }

    .variables-container::-webkit-scrollbar,
    .datasources-container::-webkit-scrollbar {
      width: 0;
      background: transparent;
      height: 0;
    }

    .variables-container,
    .datasources-container {
      scrollbar-width: none;
    }

    .datasources-container {
      bottom: 0;
      height: 500px;
      border: solid rgba(101, 109, 119, 0.16);
      border-width: 1px 0px 1px 0px;

      .datasources-header {
        border: solid rgba(0, 0, 0, 0.125);
        border-width: 0px 0px 1px 0px;
      }
    }
  }

  .editor-sidebar {
    height: 100%;
    position: fixed;
    z-index: 1;
    right: 0;
    overflow-x: hidden;
    width: 300px;
    flex: 1 1 auto;
    top: 45px;

    background-color: #fff;
    background-clip: border-box;
    border: solid rgba(0, 0, 0, 0.125);
    border-width: 0px 0px 0px 1px;

    .nav-tabs .nav-link {
      color: #3e525b;
      border-top-left-radius: 0px;
      border-top-right-radius: 0px;
    }

    .inspector {
      .inspector-add-button {
        background: inherit;
      }

      .inspector-add-button:hover {
        color: $primary;
        background: #eef3f9;
        border-radius: 4px;
      }

      .form-control-plaintext {
        padding: 0;
      }
      .header {
        padding-left: 20px;
        padding-right: 20px;
        border: solid rgba(0, 0, 0, 0.125);
        border-width: 0px 0px 1px 0px;
        height: 40px;

        .component-name {
          font-weight: 500;
        }

        .component-action-button {
          top: 8px;
          right: 10px;
          position: absolute;
        }
      }

      .properties-container {
        .field {
          .form-label {
            font-size: 12px;
          }

          .text-field {
            height: 30px;
            font-size: 12px;
          }

          .form-select {
            height: 30px;
            font-size: 12px;
          }

          .select-search__input {
            padding: 0.2375rem 0.75rem;
            font-size: 0.825rem;
          }
        }
      }
    }

    .components-container::-webkit-scrollbar {
      width: 0;
      height: 0;
      background: transparent;
    }

    .components-container::-webkit-scrollbar-thumb {
      background: transparent;
    }

    .components-container {
      scrollbar-width: none;
    }

    .components-container {
      height: 100%;
      overflow: auto;
      overflow-x: hidden;
      padding-bottom: 20%;

      .component-image-holder {
        border-radius: 0;
        transition: all 0.3s cubic-bezier(0.25, 0.8, 0.25, 1);
        border: 1px solid #d2ddec;
        box-sizing: border-box;
        border-radius: 4px;

        img {
          margin: 0 auto;
        }

        &:hover {
          background: rgba(66, 153, 225, 0.1);
        }
      }

      .component-title {
        display: block;
        margin-top: 10px;
        color: #3e525b;
        font-size: 10px;
        max-width: 100%;
        text-align: center;
        word-wrap: break-word;
      }

      .component-description {
        color: grey;
        font-size: 0.7rem;
      }
    }
  }

  .main {
    margin-left: 3%;
    width: 82%;
    top: 0;

    .canvas-container::-webkit-scrollbar {
      width: 0;
      background: transparent;
      height: 0;
    }

    .canvas-container {
      scrollbar-width: none;
    }

    .canvas-container::-webkit-scrollbar {
      width: 0;
      background: transparent;
    }

    .canvas-container {
      height: 100%;
      top: 45px;
      position: fixed;
      right: 300px;
      left: 76px;
      overflow-y: auto;
      overflow-x: scroll;
      -webkit-box-pack: center;
      justify-content: center;
      -webkit-box-align: center;
      align-items: center;

      .real-canvas {
        outline: 1px dotted transparent;
      }

      .show-grid {
        outline: 1px dotted #4d72da;
        background-image: linear-gradient(
            to right,
            rgba(194, 191, 191, 0.2) 1px,
            transparent 1px
          ),
          linear-gradient(
            to bottom,
            rgba(194, 191, 191, 0.2) 1px,
            transparent 1px
          );
      }

      .canvas-area {
        min-height: 2400px;
        background: #edeff5;
        margin: 0px auto;

        .resizer {
          border: solid 1px transparent;
        }
      }
    }

    .query-pane {
      scrollbar-width: none;
    }

    .query-pane::-webkit-scrollbar {
      width: 0;
      background: transparent;
    }
    .query-pane {
      z-index: 1;
      height: 350px;
      position: fixed;
      left: 76px; //sidebar is 76px
      right: 300px;
      bottom: 0;
      overflow-x: hidden;
      flex: 1 1 auto;

      background-color: #fff;
      background-clip: border-box;
      border: solid rgba(0, 0, 0, 0.125);
      border-width: 1px 0px 0px 0px;

      .table-responsive {
        scrollbar-width: none;
      }

      .table-responsive::-webkit-scrollbar {
        width: 0;
        background: transparent;
      }

      .query-row {
        cursor: pointer;
        border-radius: $border-radius;
        --tblr-gutter-x: 0rem;
        &:hover {
          background: #edf1ff !important;
        }
        .query-copy-button {
          display: none;
        }
        .query-name {
          white-space: nowrap;
          overflow: hidden;
          text-overflow: ellipsis;
          width: 100%;
        }
      }

      .query-row-selected {
        background: #d2ddec !important;
        &:hover {
          background: #edf1ff !important;
        }
      }
      .query-row-selected.dark {
        background: #2b3546 !important;
      }
      .query-row.dark:hover {
        background: #404d66 !important;
      }

      .query-row:hover {
        .query-copy-button {
          display: inline-block;
        }
      }

      .main-row {
        height: 100%;
        --tblr-gutter-x: 0rem;
      }

      .query-definition-pane-wrapper {
        width: 72%;
        overflow-x: hidden;
        overflow-y: scroll;
        height: 100%;
        scrollbar-width: none; /* Firefox */
        -ms-overflow-style: none; /* Internet Explorer 10+ */

        &::-webkit-scrollbar {
          /* WebKit */
          width: 0;
          height: 0;
        }

        &::-webkit-scrollbar-thumb {
          background: transparent;
        }
      }

      .query-definition-pane {
        .header {
          border: solid rgba(0, 0, 0, 0.125);
          border-width: 0px 0px 1px 0px;
          background: white;
          z-index: 3;
          min-height: 41px;
        }

        .preview-header {
          border: solid rgba(0, 0, 0, 0.125);
          border-width: 0px 0px 1px 0px;
        }
      }

      .data-pane {
        width: 28%;
        border: solid rgba(0, 0, 0, 0.125);
        border-width: 0px 1px 0px 0px;
        overflow-x: hidden;
        overflow-y: scroll;
        height: 100%;
        min-height: 41px;
        scrollbar-width: none; /* Firefox */
        -ms-overflow-style: none; /* Internet Explorer 10+ */
        user-select: none;

        &::-webkit-scrollbar {
          /* WebKit */
          width: 0;
          height: 0;
        }

        &::-webkit-scrollbar-thumb {
          background: transparent;
        }

        .queries-container {
          width: 100%;
          .queries-header {
            border: solid rgba(0, 0, 0, 0.125);
            border-width: 0px 0px 1px 0px;
            height: 41px;
            padding-top: 1px;
            --tblr-gutter-x: 0rem;
          }

          .query-list::-webkit-scrollbar {
            width: 0;
            background: transparent;
          }

          tr {
            border-color: #f1f1f1;
          }
        }

        .header {
          height: 40px;
          text-align: center;
        }
      }
    }
  }

  @media screen and (max-height: 450px) {
    .sidebar {
      padding-top: 15px;
    }
    .sidebar a {
      font-size: 18px;
    }
  }
}

.viewer {
  .header-container {
    max-width: 100%;
  }

  .main {
    padding: 0px 10px;

    .canvas-container {
      scrollbar-width: none;
      width: 100%;
      // margin-left: 10%;
    }

    .canvas-container::-webkit-scrollbar {
      width: 0;
      background: transparent;
    }

    .canvas-container {
      height: 100%;
      position: fixed;
      left: 0;
      overflow-y: auto;
      overflow-x: auto;
      -webkit-box-pack: center;
      justify-content: center;
      -webkit-box-align: center;
      align-items: center;
      
      .canvas-area {
        width: 1280px;
        min-height: 2400px;
        background: #edeff5;
        margin: 0px auto;
        background-size: 80px 80px;
        background-repeat: repeat;
      }
    }
  }
}

.modal-header {
  padding: 0 1.5rem 0 1.5rem;
}

.page-body,
.homepage-body {
  height: 100vh;

  .list-group.list-group-transparent.dark .all-apps-link,
  .list-group-item-action.dark.active {
    background-color: $dark-background !important;
  }
}
.homepage-dropdown-style {
  min-width: 11rem;
  display: block;
  align-items: center;
  margin: 0;
  line-height: 1.4285714;
  width: 100%;
  padding: 0.5rem 0.75rem;
  font-weight: 400;
  white-space: nowrap;
  border: 0;
  cursor: pointer;
}
.homepage-dropdown-style:hover {
  background: rgba(101, 109, 119, 0.06);
}
.card-skeleton-container {
  border: 0.5px solid #b4bbc6;
  padding: 1rem;
  border-radius: 8px;
  height: 180px;
}

.app-icon-skeleton {
  background-color: #91a4f6;
  border-radius: 4px;
  margin-bottom: 20px;
  height: 40px;
  width: 40px;
}

.folder-icon-skeleton {
  display: inline-block;
  background-color: #858896;
  border-radius: 4px;
  height: 14px;
  width: 14px;
}

.folders-skeleton {
  padding: 9px 12px;
  height: 34px;
  margin-bottom: 4px;
}

.card-skeleton-button {
  height: 20px;
  width: 60px;
  background: #91a4f6;
  margin-top: 1rem;
  border-radius: 4px;
}
@media (min-height: 641px) and (max-height: 899px) {
  .homepage-pagination {
    position: fixed;
    bottom: 2rem;
    width: 63%;
  }
}
@media (max-height: 640px) {
  .homepage-pagination {
    position: fixed;
    bottom: 2rem;
    width: 71%;
  }
}
.homepage-body {
  overflow-y: hidden;
  a {
    color: inherit;
  }

  a:hover {
    color: inherit;
    text-decoration: none;
  }

  button.create-new-app-button {
    background-color: #4d72fa;
  }

  .app-list {
    .app-card {
      height: 180px;
      max-height: 180px;
      border: 0.5px solid #b4bbc6;
      box-sizing: border-box;
      border-radius: 8px;
      overflow: hidden;

      .app-creation-time {
        font-size: 0.625rem;
        line-height: 12px;
        color: #61656f;
      }

      .app-creator {
        font-weight: 500;
        font-size: 0.625rem;
        line-height: 12px;
        color: #292d37;
        white-space: nowrap;
        overflow: hidden;
        text-overflow: ellipsis;
      }

      .app-icon-main {
        background-color: $primary;
        border-radius: 4px;

        .app-icon {
          img {
            height: 24px;
            width: 24px;
            filter: invert(100%) sepia(0%) saturate(0%) hue-rotate(17deg)
              brightness(104%) contrast(104%);
            vertical-align: middle;
          }
        }
      }

      .app-title {
        line-height: 20px;
        font-size: 1rem;
        font-weight: 400;
        color: #000000;
        overflow: hidden;
        max-height: 40px;
        text-overflow: ellipsis;
        display: -webkit-box;
        -webkit-line-clamp: 2; /* number of lines to show */
        line-clamp: 2;
        -webkit-box-orient: vertical;
      }

      button {
        font-size: 0.6rem;
        width: 100%;
      }

      .menu-ico {
        cursor: pointer;
        padding: 3px;
        border-radius: 13px;
        &__open {
          background-color: #d2ddec;
        }
        img {
          padding: 0px;
          height: 14px;
          width: 14px;
          vertical-align: unset;
        }
      }
      .menu-ico:hover {
        background-color: #d2ddec;
      }
    }

    .app-card.highlight {
      background-color: #f8f8f8;
      box-shadow: 0px 4px 4px rgba(0, 0, 0, 0.25);
      border: 0.5px solid $primary;

      button.edit-button {
        background: #ffffff;
        border: 1px solid #4d72fa;
        box-sizing: border-box;
        border-radius: 4px;
        color: #4d72fa;
      }

      button.launch-button {
        background: #4d72fa;
        border: 1px solid #4d72fa;
        box-sizing: border-box;
        border-radius: 4px;
        color: #ffffff;
      }

      .app-title {
        height: 20px;
        -webkit-line-clamp: 1; /* number of lines to show */
        line-clamp: 1;
      }
    }
  }
}

.template-library-modal {
  font-weight: 500;

  .modal-dialog {
    max-width: 90%;
    height: 80%;

    .modal-content {
      height: 100%;
      padding: 0;

      .modal-body {
        height: 100%;
        padding: 0 10px;

        .container-fluid {
          height: 100%;
          padding: 0;

          .row {
            height: 100%;
          }
        }
      }
    }

    .modal-body,
    .modal-footer {
      background-color: #ffffff;
    }
  }

  .template-categories {
    .list-group-item {
      border: 0;
      // padding-bottom: 3px;
    }

    .list-group-item.active {
      background-color: #edf1ff;
      color: #4d72fa;
      font-weight: 600;
    }
  }

  .template-app-list {
    .list-group-item {
      border: 0;
      // padding-bottom: 3px;
    }

    .list-group-item.active {
      background-color: #edf1ff;
      color: black;
    }
  }

  .template-display {
    display: flex;
    flex-direction: row;
    align-items: center;
    height: 100%;

    h3.title {
      font-weight: 600;
      line-height: 17px;
    }

    p.description {
      font-weight: 500;
      font-size: 13px;
      line-height: 15px;
      letter-spacing: -0.1px;
      color: #8092ab;
    }

    img.template-image {
      height: 75%;
      width: 85%;
      border: 0;
      padding: 0;
      object-fit: contain;
    }

    .template-spinner {
      width: 3rem;
      height: 3rem;
      margin: auto;
      position: absolute;
      top: 0;
      bottom: 0;
      left: 0;
      right: 0;
    }

    .row {
      margin-bottom: 0;
    }
  }

  .template-list {
    padding-top: 16px;

    .template-search-box {
      input {
        border-radius: 5px !important;
      }
      .input-icon {
        display: flex;
      }
    }

    .input-icon {
      .search-icon {
        display: block;
        position: absolute;
        left: 0;
        margin-right: 0.5rem;
      }

      .clear-icon {
        cursor: pointer;
        display: block;
        position: absolute;
        right: 0;
        margin-right: 0.5rem;
      }
    }

    .list-group-item.active {
      color: $primary;
    }
  }
}

.template-library-modal.dark-mode {
  .template-modal-control-column,
  .template-list-column,
  .categories-column,
  .modal-header {
    border-color: #232e3c !important;
  }

  .modal-body,
  .modal-footer,
  .modal-header,
  .modal-content {
    color: white;
    background-color: #2b394a;
  }

  .template-categories {
    .list-group-item {
      color: white;
      border: 0;
      // padding-bottom: 3px;
    }

    .list-group-item:hover {
      background-color: #232e3c;
    }

    .list-group-item.active {
      background-color: #4d72fa;
      color: white;
      font-weight: 600;
    }
  }

  .template-app-list {
    .list-group-item {
      border: 0;
      color: white;
      // padding-bottom: 3px;
    }

    .list-group-item:hover {
      border: 0;
      // color: red;
      background-color: #232e3c;
      // padding-bottom: 3px;
    }

    .list-group-item.active {
      background-color: #4d72fa;
      color: white;
    }

    .no-results-item {
      background-color: #2b394a;
      color: white;
    }
  }

  .template-list {
    .template-search-box {
      input {
        background-color: #2b394a;
        border-color: #232e3c;
        color: white;
      }
    }
  }
}
.fx-container{
  position: relative;
}
.fx-common{
  position: absolute;
  top: -37.5px;
  right: 0px;
}

.fx-button {
  font-weight: 400;
  font-size: 13px;
  color: #61656C;
}

.fx-button:hover,
.fx-button.active {
  font-weight: 600;
  color: #4d72fa;
  cursor: pointer;
}

.unselectable {
  -webkit-touch-callout: none;
  -webkit-user-select: none;
  -khtml-user-select: none;
  -moz-user-select: none;
  -ms-user-select: none;
  user-select: none;
}

.theme-dark {
  .accordion-button::after {
    background-image: url("data:image/svg+xml,%3Csvg id='SvgjsSvg1001' width='288' height='288' xmlns='http://www.w3.org/2000/svg' version='1.1' xmlns:xlink='http://www.w3.org/1999/xlink' xmlns:svgjs='http://svgjs.com/svgjs'%3E%3Cdefs id='SvgjsDefs1002'%3E%3C/defs%3E%3Cg id='SvgjsG1008' transform='matrix(1,0,0,1,0,0)'%3E%3Csvg xmlns='http://www.w3.org/2000/svg' fill='/fffff' viewBox='0 0 16 16' width='288' height='288'%3E%3Cpath fill-rule='evenodd' d='M1.646 4.646a.5.5 0 0 1 .708 0L8 10.293l5.646-5.647a.5.5 0 0 1 .708.708l-6 6a.5.5 0 0 1-.708 0l-6-6a.5.5 0 0 1 0-.708z' fill='%23ffffff' class='color000 svgShape'%3E%3C/path%3E%3C/svg%3E%3C/g%3E%3C/svg%3E");
  }

  .form-check-input:not(:checked) {
    background-image: url("data:image/svg+xml,%3csvg xmlns='http://www.w3.org/2000/svg' viewBox='-4 -4 8 8'%3e%3ccircle r='3' fill='%2390b5e2'/%3e%3c/svg%3e") !important;
  }

  .inspector {
    border: 1px solid $dark-background;
  }

  .user-avatar-nav-item {
    border-radius: 4px;
  }

  .homepage-body {
    .app-list {
      .app-card {
        .app-creation-time {
          color: #61656f;
        }

        .app-creator {
          color: #7c86a1;
        }
      }

      .app-card.highlight {
        background-color: #2c405c;

        button.edit-button {
          background: transparent;
          border: 1px solid #ffffff;
          color: #ffffff;
        }

        button.launch-button {
          background: #4d72fa;
          border: 1px solid #4d72fa;
          color: #ffffff;
        }
      }

      .app-title {
        line-height: 20px;
        font-size: 16px;
        font-weight: 400;
      }
    }
  }
  .layout-buttons {
    svg {
      filter: invert(89%) sepia(2%) saturate(127%) hue-rotate(175deg) brightness(99%) contrast(96%);
    }
  }
}

.pagination {
  .page-item.active {
    a.page-link {
      background-color: #4d72fa;
    }
  }
}


.datasource-picker,
.stripe-operation-options {
  .select-search,
  .select-search-dark,
  .select-search__value input,
  .select-search-dark input {
    width: 224px !important;
    height: 32px !important;
    border-radius: $border-radius !important;
  }
}

.select-search {
  width: 100%;
  position: relative;
  box-sizing: border-box;
}

.select-search *,
.select-search *::after,
.select-search *::before {
  box-sizing: inherit;
}

/**
 * Value wrapper
 */
.select-search__value {
  position: relative;
  z-index: 1;
}

.select-search__value::after {
  content: "";
  display: inline-block;
  position: absolute;
  top: calc(50% - 9px);
  right: 19px;
  width: 11px;
  height: 11px;
}

/**
 * Input
 */
.select-search__input {
  display: block;
  width: 100%;
  padding: 0.4375rem 0.75rem;
  font-size: 0.875rem;
  font-weight: 400;
  line-height: 1.4285714;
  color: #232e3c;
  background-color: #fff;
  background-clip: padding-box;
  border: 1px solid #dadcde;
  -webkit-appearance: none;
  -moz-appearance: none;
  appearance: none;
  // border-radius: 0;
  border-radius: $border-radius !important;
  transition: border-color 0.15s ease-in-out, box-shadow 0.15s ease-in-out;
}

.select-search__input::-webkit-search-decoration,
.select-search__input::-webkit-search-cancel-button,
.select-search__input::-webkit-search-results-button,
.select-search__input::-webkit-search-results-decoration {
  -webkit-appearance: none;
}

.select-search__input:not([readonly]):focus {
  cursor: initial;
}

/**
 * Options wrapper
 */
.select-search__select {
  background: #fff;
  box-shadow: 0 0.0625rem 0.125rem rgba(0, 0, 0, 0.15);
}

/**
 * Options
 */
.select-search__options {
  list-style: none;
}

/**
 * Option row
 */
.select-search__row:not(:first-child) {
  border-top: 1px solid #eee;
}

/**
 * Option
 */
.select-search__option,
.select-search__not-found {
  display: block;
  height: 36px;
  width: 100%;
  padding: 0 16px;
  background: #fff;
  border: none;
  outline: none;
  font-family: "Roboto", sans-serif;
  font-size: 14px;
  text-align: left;
  cursor: pointer;
}

.select-search--multiple .select-search__option {
  height: 48px;
}

.select-search__option.is-highlighted,
.select-search__option:not(.is-selected):hover {
  background: rgba(47, 204, 139, 0.1);
}

.select-search__option.is-highlighted.is-selected,
.select-search__option.is-selected:hover {
  background: #2eb378;
  color: #fff;
}

/**
 * Group
 */
.select-search__group-header {
  font-size: 10px;
  text-transform: uppercase;
  background: #eee;
  padding: 8px 16px;
}

/**
 * States
 */
.select-search.is-disabled {
  opacity: 0.5;
}

.select-search.is-loading .select-search__value::after {
  background-image: url("data:image/svg+xml,%3Csvg xmlns='http://www.w3.org/2000/svg' width='50' height='50' viewBox='0 0 50 50'%3E%3Cpath fill='%232F2D37' d='M25,5A20.14,20.14,0,0,1,45,22.88a2.51,2.51,0,0,0,2.49,2.26h0A2.52,2.52,0,0,0,50,22.33a25.14,25.14,0,0,0-50,0,2.52,2.52,0,0,0,2.5,2.81h0A2.51,2.51,0,0,0,5,22.88,20.14,20.14,0,0,1,25,5Z'%3E%3CanimateTransform attributeName='transform' type='rotate' from='0 25 25' to='360 25 25' dur='0.6s' repeatCount='indefinite'/%3E%3C/path%3E%3C/svg%3E");
  background-size: 11px;
}

.select-search:not(.is-disabled) .select-search__input {
  cursor: pointer;
}

/**
 * Modifiers
 */
.select-search--multiple {
  border-radius: 3px;
  overflow: hidden;
}

.select-search:not(.is-loading):not(.select-search--multiple)
  .select-search__value::after {
  transform: rotate(45deg);
  border-right: 1px solid #000;
  border-bottom: 1px solid #000;
  pointer-events: none;
}

.select-search--multiple .select-search__input {
  cursor: initial;
}

.select-search--multiple .select-search__input {
  border-radius: 3px 3px 0 0;
}

.select-search--multiple:not(.select-search--search) .select-search__input {
  cursor: default;
}

.select-search:not(.select-search--multiple) .select-search__input:hover {
  border-color: #2fcc8b;
}

.select-search:not(.select-search--multiple) .select-search__select {
  position: absolute;
  z-index: 2;
  right: 0;
  left: 0;
  border-radius: 3px;
  overflow: auto;
  max-height: 360px;
}

.select-search--multiple .select-search__select {
  position: relative;
  overflow: auto;
  max-height: 260px;
  border-top: 1px solid #eee;
  border-radius: 0 0 3px 3px;
}

.select-search__not-found {
  height: auto;
  padding: 16px;
  text-align: center;
  color: #888;
}

/**
* Select Search Dark Mode
*/
.select-search-dark {
  width: 100%;
  position: relative;
  box-sizing: border-box;
}

.select-search-dark *,
.select-search-dark *::after,
.select-search-dark *::before {
  box-sizing: inherit;
}

/**
 * Value wrapper
 */
.select-search-dark__value {
  position: relative;
  z-index: 1;
}

.select-search-dark__value::after {
  content: "";
  display: inline-block;
  position: absolute;
  top: calc(50% - 4px);
  right: 13px;
  width: 6px;
  height: 6px;
  filter: brightness(0) invert(1);
}

/**
 * Input
 */
.select-search-dark__input {
  display: block;
  width: 100%;
  padding: 0.4375rem 0.75rem;
  font-size: 0.875rem;
  font-weight: 400;
  line-height: 1.4285714;
  color: #fff;
  background-color: #2b3547;
  background-clip: padding-box;
  border: 1px solid #232e3c;
  -webkit-appearance: none;
  -moz-appearance: none;
  appearance: none;
  border-radius: 0;
  transition: border-color 0.15s ease-in-out, box-shadow 0.15s ease-in-out;
}

.select-search-dark__input::-webkit-search-decoration,
.select-search-dark__input::-webkit-search-cancel-button,
.select-search-dark__input::-webkit-search-results-button,
.select-search-dark__input::-webkit-search-results-decoration {
  -webkit-appearance: none;
}

.select-search-dark__input:not([readonly]):focus {
  cursor: initial;
}

/**
 * Options
 */
.select-search-dark__options {
  list-style: none;
  padding: 0;
}

/**
 * Option row
 */
.select-search-dark__row:not(:first-child) {
  border-top: none;
}

/**
 * Option
 */
.select-search-dark__option,
.select-search-dark__not-found {
  display: block;
  height: 36px;
  width: 100%;
  padding: 0 16px;
  background-color: $dark-background !important;
  color: #fff !important;
  border: none;
  outline: none;
  font-family: "Roboto", sans-serif;
  font-size: 14px;
  text-align: left;
  cursor: pointer;
  border-radius: 0;

  &:hover {
    background-color: #2b3546 !important;
  }
}

.select-search-dark--multiple .select-search-dark__option {
  height: 48px;
}

/**
 * Group
 */
.select-search-dark__group-header {
  font-size: 10px;
  text-transform: uppercase;
  background: #eee;
  padding: 8px 16px;
}

/**
 * States
 */
.select-search-dark.is-disabled {
  opacity: 0.5;
}

.select-search-dark.is-loading .select-search-dark__value::after {
  background-image: url("data:image/svg+xml,%3Csvg xmlns='http://www.w3.org/2000/svg' width='50' height='50' viewBox='0 0 50 50'%3E%3Cpath fill='%232F2D37' d='M25,5A20.14,20.14,0,0,1,45,22.88a2.51,2.51,0,0,0,2.49,2.26h0A2.52,2.52,0,0,0,50,22.33a25.14,25.14,0,0,0-50,0,2.52,2.52,0,0,0,2.5,2.81h0A2.51,2.51,0,0,0,5,22.88,20.14,20.14,0,0,1,25,5Z'%3E%3CanimateTransform attributeName='transform' type='rotate' from='0 25 25' to='360 25 25' dur='0.6s' repeatCount='indefinite'/%3E%3C/path%3E%3C/svg%3E");
  background-size: 11px;
}

.select-search-dark:not(.is-disabled) .select-search-dark__input {
  cursor: pointer;
}

/**
 * Modifiers
 */
.select-search-dark--multiple {
  border-radius: 3px;
  overflow: hidden;
}

.select-search-dark:not(.is-loading):not(.select-search-dark--multiple)
  .select-search-dark__value::after {
  transform: rotate(45deg);
  border-right: 1px solid #000;
  border-bottom: 1px solid #000;
  pointer-events: none;
}

.select-search-dark--multiple .select-search-dark__input {
  cursor: initial;
}

.select-search-dark--multiple .select-search-dark__input {
  border-radius: 3px 3px 0 0;
}

.select-search-dark--multiple:not(.select-search-dark--search)
  .select-search-dark__input {
  cursor: default;
}

.select-search-dark:not(.select-search-dark--multiple)
  .select-search-dark__input:hover {
  border-color: #fff;
}

.select-search-dark:not(.select-search-dark--multiple)
  .select-search-dark__select {
  position: absolute;
  z-index: 2;
  right: 0;
  left: 0;
  border-radius: 3px;
  overflow: auto;
  max-height: 360px;
}

.select-search-dark--multiple .select-search-dark__select {
  position: relative;
  overflow: auto;
  max-height: 260px;
  border-top: 1px solid #eee;
  border-radius: 0 0 3px 3px;
}

.select-search-dark__not-found {
  height: auto;
  padding: 16px;
  text-align: center;
  color: #888;
}

.jet-table-footer {
  .table-footer {
    width: 100%;
  }
}

.jet-data-table-header {
  max-height: 50px;
}

.jet-data-table {
  thead {
    z-index: 2;
  }

  .table-row:hover,
  .table-row:focus {
    background: rgba(lightBlue, 0.25);
  }

  .table-row.selected {
    --tblr-table-accent-bg: rgba(lightBlue, 0.25);
    background: rgba(lightBlue, 0.25);
    font-weight: 500;
  }

  td {
    min-height: 40px;
    overflow-x: initial;
    margin: auto;

    .text-container {
      padding: 0;
      margin: 0;
      border: 0;
      height: 100%;
      outline: none;
    }
  }

  td.spacious {
    min-height: 47px;
  }

  td.compact {
    min-height: 40px;
  }

  .has-dropdown,
  .has-multiselect,
  .has-text,
  .has-datepicker,
  .has-actions {
    padding: 0 5px;
  }

  .has-text,
  .has-actions {
    margin: 0;
  }
  .wrap-wrapper {
    white-space: normal !important;
    word-break: break-all;
  }
  .scroll-wrapper {
    overflow-x: auto;
  }
  .hide-wrapper {
    overflow-x: hidden !important;
  }
  td {
    .text-container:focus-visible,
    .text-container:focus,
    .text-container:focus-within,
    .text-container:hover {
      outline: none;
      height: 100%;
    }

    display: flex !important;

    .td-container {
      margin-top: auto;
      margin-bottom: auto;
    }
  }

  td {
    .text-container:focus {
      position: sticky;
      height: 120px;
      overflow-y: scroll;
      margin-top: -10px;
      padding: 10px;
      margin-left: -9px;
      background: white;
      box-shadow: rgba(15, 15, 15, 0/05) 0px 0px 0px 1px,
        rgba(15, 15, 15, 0.1) 0px 3px 6px, rgba(15, 15, 15, 0.2) 0px 9px 24px;
      white-space: initial;
    }

    .text-container:focus-visible,
    .text-container:focus,
    .text-container:focus-within,
    .text-container:hover {
      outline: none;
    }
  }

  td {
    .text-container::-webkit-scrollbar {
      background: transparent;
      height: 0;
      width: 0;
    }
  }

  td::-webkit-scrollbar {
    background: transparent;
    height: 0;
    width: 0;
  }
  td:hover::-webkit-scrollbar {
    height: 4px;
    width: 4px;
  }
  .th {
    white-space: normal;
  }

  th:after {
    content: " ";
    position: relative;
    height: 0;
    width: 0;
  }

  .sort-desc:after {
    border-left: 5px solid transparent;
    border-right: 5px solid transparent;
    border-top: 5px solid #767676;
    border-bottom: 5px solid transparent;
    left: 6px;
    top: 8px;
  }

  .sort-asc:after {
    border-left: 5px solid transparent;
    border-right: 5px solid transparent;
    border-top: 0px solid transparent;
    border-bottom: 5px solid #767676;
    left: 6px;
    bottom: 8px;
  }
}

.jet-data-table::-webkit-scrollbar {
  background: transparent;
}

.jet-data-table::-webkit-scrollbar-track {
  background: transparent;
}

.jet-data-table:hover {
  overflow-x: overlay;
  overflow-y: overlay;
}

.jet-data-table {
  overflow: hidden;
  .form-check {
    margin-bottom: 0;
  }

  .form-check-inline {
    margin-right: 0;
  }

  .table-row {
    cursor: pointer;
  }

  thead {
    position: sticky;
    top: 0px;
    display: inline-block;

    tr {
      border-top: none;
    }
  }
  tbody {
    display: inline-block;
  }
}

.btn-primary {
  --tblr-btn-color: 77, 114, 250;
  --tblr-btn-color-darker: 77, 94, 240;
  border-color: none;
}

.form-check-input:checked {
  background-color: $primary;
  border-color: rgba(101, 109, 119, 0.24);
}

.btn:focus,
.btn:active,
.form-check-input:focus,
.form-check-input:active,
.form-control:focus,
th:focus,
tr:focus {
  outline: none !important;
  box-shadow: none;
}

// .jet-container {
//   // width: 100%;
// }

.select-search__option {
  color: rgb(90, 89, 89);
}

.select-search__option.is-selected {
  background: rgba(176, 176, 176, 0.07);
  color: #4d4d4d;
}

.select-search__option.is-highlighted.is-selected,
.select-search__option.is-selected:hover {
  background: rgba(66, 153, 225, 0.1);
  color: rgb(44, 43, 43);
}

.select-search__option.is-highlighted,
.select-search__option:hover {
  background: rgba(66, 153, 225, 0.1);
}

.select-search__options {
  margin-left: -33px;
}

.select-search__option.is-highlighted,
.select-search__option:not(.is-selected):hover {
  background: rgba(66, 153, 225, 0.1);
}

.select-search:not(.select-search--multiple) .select-search__input:hover {
  border-color: rgba(66, 153, 225, 0.1);
}

.DateInput_input {
  font-weight: 300;
  font-size: 14px;
  padding: 4px 7px 2px;
  padding: 4px 7px 2px;
  width: 100px !important;
  margin-left: 10px;
}

.jet-data-table {
  display: inline-block;
  height: 100%;

  thead {
    width: 100%;
  }

  .select-search:not(.is-loading):not(.select-search--multiple)
    .select-search__value::after {
    display: none;
  }

  .custom-select {
    .select-search:not(.select-search--multiple) .select-search__select {
      top: 0px;
      border: solid #9fa0a1 1px;
    }
  }

  .tags {
    width: 100%;
    min-height: 20px;

    .add-tag-button {
      display: none;
    }

    .tag {
      font-weight: 400;
      font-size: 0.85rem;
      letter-spacing: 0.04em;
      text-transform: none;

      .remove-tag-button {
        margin-left: 5px;
        margin-right: -7px;
        display: none;
      }
    }

    .form-control-plaintext {
      font-size: 12px;
    }

    .form-control-plaintext:hover,
    .form-control-plaintext:focus-visible {
      outline: none;
    }
  }

  .tags:hover {
    .add-tag-button {
      display: inline-flex;
    }
  }

  .tag:hover {
    .remove-tag-button {
      display: inline-flex;
    }
  }

  .th,
  .td {
    .resizer {
      display: inline-block;
      width: 5px;
      height: 100%;
      position: absolute;
      right: 0;
      top: 0;
      transform: translateX(50%);
      z-index: 1;
      touch-action: none;

      &.isResizing {
        background: rgb(179, 173, 173);
      }
    }
  }
}

.no-components-box {
  border: 1px dashed #3e525b;
}

.form-control-plaintext:focus-visible {
  outline: none;
  outline-width: thin;
  outline-style: solid;
  outline-color: $primary;
}

.form-control-plaintext:hover {
  outline: none;
  outline-width: thin;
  outline-style: solid;
  outline-color: rgba(66, 153, 225, 0.8);
}

.select-search__input:focus-visible {
  outline: none;
  outline-color: #4ac4d6;
}

.form-control-plaintext {
  padding: 5px;
}

.table-filters {
  position: absolute;
  bottom: 0;
  width: 80%;
  max-width: 700px;
  margin-right: 10%;
  right: 0;
  height: 300px;
  z-index: 100;
}

.code-builder {
  border: solid 1px #dadcde;
  border-radius: 2px;
  padding-top: 4px;

  .variables-dropdown {
    position: fixed;
    right: 0;
    width: 400px;
    z-index: 200;
    border: solid 1px #dadcde;

    .group-header {
      background: #f4f6fa;
    }
  }
}

.__react_component_tooltip {
  z-index: 10000;
}

.select-search__value::after {
  top: calc(50% - 2px);
  right: 15px;
  width: 5px;
  height: 5px;
}

.progress-bar {
  background-color: rgba(66, 153, 225, 0.7);
}

.popover-header {
  background-color: #f4f6fa;
}

.popover-body {
  .form-label {
    font-size: 12px;
  }
}

/**
 * Home page app menu
 */
#popover-app-menu {
  border-radius: 4px;
  width: 150px;
  box-shadow: 0px 3px 2px rgba(0, 0, 0, 0.25);

  .popover-body {
    padding: 16px 12px 0px 12px;

    .field {
      font-weight: 500;
      font-size: 0.7rem;

      &__danger {
        color: #ff6666;
      }
    }
  }
}

.input-icon {
  .input-icon-addon {
    display: none;
  }
}

.input-icon:hover {
  .input-icon-addon {
    display: flex;
  }
}

.input-icon:focus {
  .input-icon-addon {
    display: flex;
  }
}

.sub-section {
  width: 100%;
  display: block;
}

.text-muted {
  color: #3e525b !important;
}

body {
  color: #3e525b;
}

.RichEditor-root {
  background: #fff;
  border: 1px solid #ddd;
  font-family: "Georgia", serif;
  font-size: 14px;
  padding: 15px;
  height: 100%;
}

.RichEditor-editor {
  border-top: 1px solid #ddd;
  cursor: text;
  font-size: 16px;
  margin-top: 10px;
}

.RichEditor-editor .public-DraftEditorPlaceholder-root,
.RichEditor-editor .public-DraftEditor-content {
  margin: 0 -15px -15px;
  padding: 15px;
}

.RichEditor-editor .public-DraftEditor-content {
  min-height: 100px;
  overflow-y: scroll;
}

.RichEditor-hidePlaceholder .public-DraftEditorPlaceholder-root {
  display: none;
}

.RichEditor-editor .RichEditor-blockquote {
  border-left: 5px solid #eee;
  color: #666;
  font-family: "Hoefler Text", "Georgia", serif;
  font-style: italic;
  margin: 16px 0;
  padding: 10px 20px;
}

.RichEditor-editor .public-DraftStyleDefault-pre {
  background-color: rgba(0, 0, 0, 0.05);
  font-family: "Inconsolata", "Menlo", "Consolas", monospace;
  font-size: 16px;
  padding: 20px;
}

.RichEditor-controls {
  font-family: "Helvetica", sans-serif;
  font-size: 14px;
  margin-bottom: 5px;
  user-select: none;
}

.dropmenu {
  position: relative;
  display: inline-block;
  margin-right: 16px;

  .dropdownbtn {
    color: #999;
    background: none;
    cursor: pointer;
    outline: none;
    border: none;
  }

  .dropdown-content {
    display: none;
    position: absolute;
    z-index: 2;
    width: 100%;
    align-items: center;
    border: 1px solid transparent;
    border-radius: 4px;
    box-shadow: 0 2px 6px 2px rgba(47, 54, 59, 0.15);

    a {
      text-decoration: none;
      width: 100%;
      position: relative;
      display: block;

      span {
        text-align: center;
        width: 100%;
        text-align: center;
        padding: 3px 0px;
      }
    }
  }
}
.dropmenu .dropdown-content a:hover {
  background-color: rgba(0, 0, 0, 0.05);
}

.dropmenu:hover {
  .dropdownbtn {
    color: #5890ff;
    background-color: rgba(0, 0, 0, 0.05);
    border-radius: 4px;
  }

  .dropdown-content {
    display: block;
  }
}

.RichEditor-styleButton {
  color: #999;
  cursor: pointer;
  margin-right: 16px;
  padding: 2px 0;
  display: inline-block;
}

.RichEditor-activeButton {
  color: #5890ff;
}

.transformation-editor {
  .CodeMirror {
    min-height: 70px;
  }
}

.chart-data-input {
  .CodeMirror {
    min-height: 370px;
    font-size: 0.8rem;
  }
  .code-hinter {
    min-height: 370px;
  }
}

.map-location-input {
  .CodeMirror {
    min-height: 120px;
    font-size: 0.8rem;
  }
  .code-hinter {
    min-height: 120px;
  }
}

.rdt {
  .form-control {
    height: 100%;
  }
}

.DateInput_input__focused {
  border-bottom: 2px solid $primary;
}

.CalendarDay__selected,
.CalendarDay__selected:active,
.CalendarDay__selected:hover {
  background: $primary;
  border: 1px double $primary;
}

.CalendarDay__selected_span {
  background: $primary;
  border: $primary;
}

.CalendarDay__selected_span:active,
.CalendarDay__selected_span:hover {
  background: $primary;
  border: 1px double $primary;
  color: #fff;
}

.CalendarDay__hovered_span:active,
.CalendarDay__hovered_span:hover {
  background: $primary;
  border: 1px double $primary;
  color: #fff;
}

.CalendarDay__hovered_span {
  background: #83b8e7;
  border: 1px double #83b8e7;
  color: #fff;
}

.table-responsive {
  margin-bottom: 0rem;
}

.code-hinter::-webkit-scrollbar {
  width: 0;
  height: 0;
  background: transparent;
}

.codehinter-query-editor-input {
  .CodeMirror {
    font-family: "Roboto", sans-serif;
    color: #263136;
    overflow: hidden;
    height: 50px !important;
  }

  .CodeMirror-vscrollbar {
    overflow: hidden;
  }

  .CodeMirror-focused {
    padding-top: 0;
    height: 50px;
  }

  .CodeMirror-scroll {
    position: absolute;
    top: 0;
    width: 100%;
  }
}

.field {
  .CodeMirror-scroll {
    position: static;
    top: 0;
  }
}

.code-hinter {
  height: 36px;

  .form-control {
    .CodeMirror {
      font-family: "Roboto", sans-serif;
      height: 50px !important;
      max-height: 300px;
    }
  }

  .CodeMirror-vscrollbar,
  .CodeMirror-hscrollbar {
    background: transparent;
    height: 0;
    width: 0;
  }

  .CodeMirror-scroll {
    overflow: hidden !important;
    position: static;
    width: 100%;
  }
}

.CodeMirror-hints {
  font-family: "Roboto", sans-serif;
  font-size: 0.9rem;
  padding: 0px;
  z-index: $hints-z-index;

  li.CodeMirror-hint-active {
    background: $primary;
  }

  .CodeMirror-hint {
    padding: 4px;
    padding-left: 10px;
    padding-right: 10px;
  }
}

.cm-matchhighlight {
  color: #4299e1 !important;
  background: rgba(66, 153, 225, 0.1) !important;
}

.nav-tabs .nav-link {
  color: #3e525b;
  border-top-left-radius: 0px;
  border-top-right-radius: 0px;
}
.transformation-popover {
  padding: 14px;
  font-weight: 500;
  margin-bottom: 0px;
}

.transformation-editor {
  .CodeMirror {
    min-height: 220px;
  }
}

hr {
  margin: 1rem 0;
}

.query-hinter {
  min-height: 150px;
}

.codehinter-default-input {
  font-family: "Roboto", sans-serif;
  padding: 0.0475rem 0rem !important;
  display: block;
  width: 100%;
  font-size: 0.875rem;
  font-weight: 400;
  color: #232e3c;
  background-color: #fff;
  background-clip: padding-box;
  border: 1px solid #dadcde;
  -webkit-appearance: none;
  -moz-appearance: none;
  appearance: none;
  border-radius: 4px;
  transition: border-color 0.15s ease-in-out, box-shadow 0.15s ease-in-out;
  height: 30px;

  .CodeMirror {
    font-family: "Roboto", sans-serif;
  }
  .CodeMirror-placeholder {
    height: inherit !important;
    position: absolute !important;
    margin-top: 3px !important;
  }
}

.codehinter-query-editor-input {
  font-family: "Roboto", sans-serif;
  padding: 0.1775rem 0rem;
  display: block;
  width: 100%;
  font-size: 0.875rem;
  font-weight: 400;
  color: #232e3c;
  background-color: #fff;
  background-clip: padding-box;
  border: 1px solid #dadcde;
  border-radius: $border-radius;
  appearance: none;
  transition: border-color 0.15s ease-in-out, box-shadow 0.15s ease-in-out;
  height: 28px !important;
}

.modal-component {
  margin-top: 150px;
  .modal-body {
    padding: 0;
  }
}

.draggable-box {
  .config-handle {
    top: -20px;
    position: fixed;
    max-height: 10px;
    z-index: 100;
    min-width: 108px;

    .handle-content {
      cursor: move;
      color: $white;
      background: $primary;
    }

    .badge {
      font-size: 9px;
      border-bottom-left-radius: 0;
      border-bottom-right-radius: 0;

      .delete-part {
        margin-left: 10px;
        float: right;
      }

      .delete-part::before {
        height: 12px;
        display: inline-block;
        width: 2px;
        background-color: rgba(255, 255, 255, 0.8);
        opacity: 0.5;
        content: "";
        vertical-align: middle;
      }
    }
  }
}

.draggable-box-in-editor:hover {
  z-index: 3 !important;
}

.modal-content {
  .config-handle {
    position: absolute;

    .badge {
      font-size: 9px;
    }
  }
}

.config-handle {
  display: block;
}

.apps-table {
  .app-title {
    font-size: 1rem;
  }

  .row {
    --tblr-gutter-x: 0rem;
  }
}

.home-page,
.org-users-page {
  .navbar .navbar-nav .active > .nav-link,
  .navbar .navbar-nav .nav-link.active,
  .navbar .navbar-nav .nav-link.show,
  .navbar .navbar-nav .show > .nav-link {
    color: rgba(35, 46, 60, 0.7);
  }

  .nav-item {
    font-size: 0.9rem;
  }

  img.svg-icon {
    cursor: pointer;
    padding-left: 2px;
    border-radius: 10px;
  }

  img.svg-icon:hover {
    background-color: rgba(224, 214, 214, 0.507);
  }
}

.CodeMirror-placeholder {
  color: #9e9e9e !important;
  font-size: 0.7rem !important;
  margin-top: 2px !important;
  font-size: 12px !important;
}

.CodeMirror-code {
  font-weight: 300;
}

.btn-primary {
  border-color: transparent;
}

.text-widget {
  overflow: auto;
}

.text-widget::-webkit-scrollbar {
  width: 0;
  height: 0;
  background: transparent;
}

.input-group-flat:focus-within {
  box-shadow: none;
}

.map-widget {
  .place-search-input {
    box-sizing: border-box;
    border: 1px solid transparent;
    width: 240px;
    height: 32px;
    padding: 0 12px;
    border-radius: 3px;
    box-shadow: 0 2px 6px rgba(0, 0, 0, 0.3);
    font-size: 14px;
    outline: none;
    text-overflow: ellipses;
    position: absolute;
    left: 50%;
    margin-left: -120px;
  }

  .map-center {
    position: fixed;
    z-index: 1000;
  }
}

.events-toggle-active {
  .toggle-icon {
    transform: rotate(180deg);
  }
}

.events-toggle {
  .toggle-icon {
    display: inline-block;
    margin-left: auto;
    transition: 0.3s transform;
  }

  .toggle-icon:after {
    content: "";
    display: inline-block;
    vertical-align: 0.306em;
    width: 0.46em;
    height: 0.46em;
    border-bottom: 1px solid;
    border-left: 1px solid;
    margin-right: 0.1em;
    margin-left: 0.4em;
    transform: rotate(-45deg);
  }
}

.nav-link-title {
  font-weight: 500;
  font-size: 0.9rem;
}

.navbar-nav {
  .dropdown:hover {
    .dropdown-menu {
      display: block;
    }
  }
}
.app-version-container {
  min-height: 200px;
  height: 100%;
  display: flex !important;
  flex-direction: column;
}
.app-version-content{
  flex: 1;
  overflow: auto;
}

.query-manager-header {
  .nav-item {
    border-right: solid 1px #dadcde;
    background: 0 0;
  }

  .nav-link {
    height: 39px;
  }
}

input:focus-visible {
  outline: none;
}

.navbar-expand-md.navbar-light .nav-item.active:after {
  border: 1px solid $primary;
}

.org-users-page {
  .select-search__input {
    color: #617179;
  }
  .select-search-role {
    position: absolute;
    margin-top: -1rem;
  }

  .has-focus > .select-search__select > ul {
    margin-bottom: 0;
  }

  .select-search__option.is-selected {
    background: $primary;
    color: $white;
  }
}

.encrypted-icon {
  margin-bottom: 0.25rem;
}

.widget-documentation-link {
  position: fixed;
  bottom: 0;
  background: $white;
  width: 100%;
  z-index: 1;
}

.components-container {
  .draggable-box {
    cursor: move;
  }
}

.column-sort-row {
  border-radius: 4px;
}

.jet-button {
  &.btn-primary:hover {
    background: var(--tblr-btn-color-darker) !important;
  }
}

.editor-sidebar::-webkit-scrollbar {
  width: 0;
  height: 0;
  background: transparent;
  -ms-overflow-style: none;
}

.editor-sidebar {
  max-width: 300px;
  scrollbar-width: none;
  -ms-overflow-style: none;
}

.sketch-picker {
  position: absolute;
}

.color-picker-input {
  border: solid 1px rgb(223, 223, 223);
  cursor: pointer;
}

.app-sharing-modal {
  .form-control.is-invalid,
  .was-validated .form-control:invalid {
    border-color: #ffb0b0;
  }
}

.widgets-list {
  --tblr-gutter-x: 0px !important;
}

.input-with-icon {
  position: relative;
  display: flex;
  flex: 1;

  .icon-container {
    position: absolute;
    right: 10px;
    top: calc(50% - 10px);
    z-index: 3;
  }
}

.dynamic-variable-preview {
  min-height: 20px;
  max-height: 500px;
  overflow: auto;
  line-height: 20px;
  font-size: 12px;
  margin-top: -2px;
  word-wrap: break-word;
  border-bottom-left-radius: 3px;
  border-bottom-right-radius: 3px;
  box-sizing: border-box;
  font-family: "Source Code Pro", monospace;

  .heading {
    font-weight: 700;
    white-space: pre;
    text-transform: capitalize;
  }
}

.user-email:hover {
  text-decoration: none;
  cursor: text;
}

.theme-dark {
  .nav-item {
    background: 0 0;
  }
  .navbar .navbar-nav .active > .nav-link,
  .theme-dark .navbar .navbar-nav .nav-link.active,
  .theme-dark .navbar .navbar-nav .nav-link.show,
  .theme-dark .navbar .navbar-nav .show > .nav-link {
    color: #fff;
  }
  .form-check > .form-check-input:not(:checked) {
    background-color: #fff;
  }
  .form-switch > .form-check-input:not(:checked) {
    background-color: #47505d !important;
    background-image: url("data:image/svg+xml,%3csvg xmlns='http://www.w3.org/2000/svg' viewBox='-4 -4 8 8'%3e%3ccircle r='3' fill='%23CCD3DD'/%3E%3C/svg%3E") !important;
  }
  .form-check-label {
    color: white;
  }
  .left-sidebar .active {
    background: #333c48;
  }

  .left-sidebar .left-sidebar-item {
    border-bottom: 1px solid #333c48;
  }

  .nav-tabs .nav-link.active {
    color: #fff !important;
  }

  .nav-tabs .nav-link {
    color: #c3c3c3 !important;
  }

  .card-body > :last-child {
    color: #fff !important;
  }

  .form-control {
    border: 1px solid #324156;
  }

  .card {
    background-color: #324156 !important;
  }
  .card .table tbody td a {
    color: inherit;
  }

  .DateInput {
    background: #1f2936;
  }

  .DateInput_input {
    background-color: #1f2936;
  }

  .DateRangePickerInput {
    background-color: #1f2936;
  }

  .DateInput_input__focused {
    background: #1f2936;
  }

  .DateRangePickerInput__withBorder {
    border: 1px solid #1f2936;
  }

  .main .canvas-container .canvas-area {
    background: #2f3c4c;
  }

  .main .canvas-container {
    background-color: #2f3c4c;
  }

  .rdtOpen .rdtPicker {
    color: black;
  }

  .editor .editor-sidebar .components-container .component-image-holder {
    background: #2f3c4c !important;
    border: 1px solid #2f3c4c !important;

    center,
    .component-title {
      filter: brightness(0) invert(1);
    }
  }

  .nav-tabs .nav-link:focus,
  .nav-tabs .nav-link:hover {
    border-color: transparent !important;
  }

  .modal-content,
  .modal-header {
    background-color: #1f2936 !important;
    .text-muted {
      color: #fff !important;
    }
  }

  .modal-header {
    border-bottom: 1px solid rgba(255, 255, 255, 0.09) !important;
  }

  .canvas-container {
    background-color: #1f2936;
  }

  .editor .main .query-pane {
    border: solid rgba(255, 255, 255, 0.09) !important;
    border-width: 1px 0px 0px 0px !important;
  }

  .no-components-box {
    background-color: #1f2936 !important;

    center {
      color: white !important;
    }
  }

  .query-list {
    .text-muted {
      color: #fff !important;
    }
  }

  .left-sidebar,
  .editor-sidebar {
    background-color: #1f2936 !important;
  }

  .editor-sidebar {
    border: solid rgba(255, 255, 255, 0.09);
    border-width: 0px 0px 0px 0px !important;

    .nav-tabs {
      border-bottom: 1px solid rgba(255, 255, 255, 0.09) !important;
    }
  }

  .editor .editor-sidebar .nav-tabs .nav-link {
    color: #fff;
    img {
      filter: brightness(0) invert(1);
    }
  }

  .jet-table {
    background-color: #1f2936 !important;
  }

  .jet-container {
    background-color: #1f2936;
  }

  .nav-tabs .nav-item.show .nav-link,
  .nav-tabs .nav-link.active {
    background-color: #2f3c4c;
    border-color: transparent !important;
  }

  .editor .main .query-pane .query-definition-pane .header {
    border: solid rgba(255, 255, 255, 0.09);
    border-width: 0px 0px 1px 0px !important;
    background: #1f2936;
  }

  .left-sidebar {
    border: solid rgba(255, 255, 255, 0.09);
    border-width: 0px 1px 3px 0px;
    .text-muted {
      color: #fff !important;
    }
  }

  .folder-list {
    color: #fff !important;
  }

  .app-title {
    color: #fff !important;
  }

  .RichEditor-root {
    background: #1f2936;
    border: 1px solid #2f3c4c;
  }

  .app-description {
    color: #fff !important;
  }

  .btn-light,
  .btn-outline-light {
    background-color: #42546a;
    --tblr-btn-color-text: #ffffff;
    img {
      filter: brightness(0) invert(1);
    }
  }

  .editor .left-sidebar .datasources-container tr {
    border-bottom: solid 1px rgba(255, 255, 255, 0.09);
  }

  .editor .left-sidebar .datasources-container .datasources-header {
    border: solid rgba(255, 255, 255, 0.09) !important;
    border-width: 0px 0px 1px 0px !important;
  }

  .query-manager-header .nav-item {
    border-right: solid 1px rgba(255, 255, 255, 0.09);
    .nav-link {
      color: #c3c3c3;
    }
  }

  .input-group-text {
    border: solid 1px rgba(255, 255, 255, 0.09) !important;
  }

  .app-users-list {
    .text-muted {
      color: #fff !important;
    }
  }

  .data-pane {
    border: solid rgba(255, 255, 255, 0.09) !important;
    border-width: 0px 1px 0px 0px !important;
  }

  .main .query-pane .data-pane .queries-container .queries-header {
    border: solid rgba(255, 255, 255, 0.09) !important;
    border-width: 0px 0px 1px 0px !important;

    .text-muted {
      color: #fff !important;
    }
  }

  .query-pane {
    background-color: #1f2936 !important;
  }

  .input-icon .input-icon-addon img {
    filter: invert(1);
  }

  .svg-icon {
    filter: brightness(0) invert(1);
  }

  .launch-btn {
    filter: brightness(0.4) !important;
    background: #8d9095;
  }

  .badge {
    .svg-icon {
      filter: brightness(1) invert(0);
    }
  }

  .alert {
    background: transparent;
    .text-muted {
      color: #fff !important;
    }
  }

  .editor .editor-sidebar .inspector .header {
    border: solid rgba(255, 255, 255, 0.09) !important;
    border-width: 0px 0px 1px 0px !important;
  }

  .hr-text {
    color: #fff !important;
  }

  .skeleton-line::after {
    background-image: linear-gradient(
      to right,
      #566177 0,
      #5a6170 40%,
      #4c5b79 80%
    );
  }

  .app-icon-skeleton::after {
    background-image: linear-gradient(
      to right,
      #566177 0,
      #5a6170 40%,
      #4c5b79 80%
    );
  }

  .folder-icon-skeleton::after {
    background-image: linear-gradient(
      to right,
      #566177 0,
      #5a6170 40%,
      #4c5b79 80%
    );
  }

  .select-search__input {
    color: rgb(224, 224, 224);
    background-color: #2b3547;
    border: 1px solid #2b3547;
  }

  .select-search__select {
    background: #fff;
    box-shadow: 0 0.0625rem 0.125rem rgba(0, 0, 0, 0.15);
  }

  .select-search__row:not(:first-child) {
    border-top: 1px solid #eee;
  }

  .select-search__option,
  .select-search__not-found {
    background: #fff;
  }

  .select-search__option.is-highlighted,
  .select-search__option:not(.is-selected):hover {
    background: rgba(47, 204, 139, 0.1);
  }

  .select-search__option.is-highlighted.is-selected,
  .select-search__option.is-selected:hover {
    background: #2eb378;
    color: #fff;
  }

  .org-users-page {
    .user-email,
    .user-status {
      filter: brightness(0) invert(1);
    }
  }

  .org-users-page {
    .select-search__option.is-selected {
      background: $primary;
      color: $white;
    }
    .select-search__option:not(.is-selected):hover {
      background: rgba(66, 153, 225, 0.1);
    }
  }

  .react-json-view {
    background-color: transparent !important;
  }

  .codehinter-default-input {
    background-color: transparent;
    border: 1px solid #333c48;
  }

  .color-picker-input {
    border: solid 1px #333c48;
    height: 36px;
  }

  .codehinter-query-editor-input {
    background-color: #272822;
    border: 1px solid #2c3a4c;
    border-radius: 0;
  }

  .codehinter-query-editor-input .CodeMirror {
    height: 31px !important;
  }

  .codehinter-query-editor-input .CodeMirror {
    color: #c3c3c3 !important;
  }

  .select-search:not(.is-loading):not(.select-search--multiple)
    .select-search__value::after {
    transform: rotate(45deg);
    border-right: 1px solid #fff;
    border-bottom: 1px solid #fff;
  }

  .widget-documentation-link {
    background-color: #1f2936;
  }

  .widget-documentation-link a {
    color: rgb(66, 153, 225);
  }

  .app-version-name.form-select {
    border-color: $border-grey-dark;
  }
}

.main-wrapper {
  position: relative;
  min-height: 100%;
  min-width: 100%;
  background-color: white;
}

.main-wrapper.theme-dark {
  background-color: #2b394b;
}

.jet-table {
  .global-search-field {
    background: transparent;
  }
}

.modal-backdrop.show {
  opacity: 0.74;
}

.gui-select-wrappper .select-search__input {
  height: 30px;
}

.theme-dark .input-group-text,
.theme-dark .markdown > table thead th,
.theme-dark .table thead th {
  background: #1c252f;
  color: #fff;
}

.sketch-picker {
  z-index: 1000;
}

.no-padding {
  padding: 0;
}

.nav-tabs {
  font-weight: 300;
}

.nav-tabs .nav-link.active {
  border: 0;
  border-bottom: 1px solid $primary;
  font-weight: 400;
}

.table-no-divider {
  td {
    border-bottom-width: 0px;
    padding-left: 0;
  }
}

.no-border {
  border-radius: 0 !important;
}

input[type="text"] {
  outline-color: #dadcde !important;
}

.widget-header {
  text-transform: capitalize;
  margin-top: 12px !important;
  font-weight: 500;
  font-size: 12px;
  line-height: 12px;
}

.query-manager-events {
  max-width: 400px;
}

.validation-without-icon {
  background-image: none !important;
}

.multiselect-widget {
  label.select-item {
      width: max-content;
      min-width: 100%;
      div.item-renderer {
      align-items: center;
      line-height: 15px;
      input {
        height: 15px;
        width: 15px;
      }
    }
  }

  .rmsc .dropdown-container {
    height: 100%;
    display: flex;
    align-items: center;
    border-radius: inherit;
  }

  .rmsc {
    height: 100%;
    border-radius: inherit;
  }

  .rmsc.dark {
    --rmsc-main: #4D72FA;
    --rmsc-hover: #283647;
    --rmsc-selected: #1F2936;
    --rmsc-border: #333333;
    --rmsc-gray: #555555;
    --rmsc-bg: #1F2936;
    color: #fff;
  }
}

/* Hide scrollbar for Chrome, Safari and Opera */
.invitation-page::-webkit-scrollbar {
  display: none;
}

/* Hide scrollbar for IE, Edge and Firefox */
.invitation-page {
  -ms-overflow-style: none; /* IE and Edge */
  scrollbar-width: none; /* Firefox */
}

.show {
  display: block;
}
.hide {
  display: none;
}

.draggable-box:focus-within {
  z-index: 2 !important;
}

.cursor-wait {
  cursor: wait;
}
.cursor-text {
  cursor: text;
}
.cursor-none {
  cursor: none;
}
.theme-dark .event-action {
  filter: brightness(0) invert(1);
}

.event-action {
  filter: brightness(0) invert(0);
}

.disabled {
  pointer-events: none;
  opacity: 0.4;
}
.DateRangePicker {
  padding: 1.25px 5px;
}

.datepicker-widget {
  .input-field {
    min-height: 26px;
    padding: 0;
    padding-left: 2px;
  }

  td.rdtActive,
  td.rdtActive:hover {
    background-color: $primary;
  }

  .react-datepicker__day--selected {
    background-color: #4D72FA;
  }
}

.daterange-picker-widget {
  .DateInput_input {
    min-height: 24px;
    line-height: normal;
    border-bottom: 0px;
    font-size: 0.85rem;
  }
  .DateRangePicker {
    padding: 0;
  }

  .DateRangePickerInput_arrow_svg {
    height: 17px;
  }

  .DateRangePickerInput {
    overflow: hidden;
    display: flex;
    justify-content: space-around;
    align-items: center;
  }

  .DateInput_fang {
    position: fixed;
    top: 57px !important;
  }
}

.fw-400 {
  font-weight: 400;
}

.fw-500 {
  font-weight: 500;
}

.ligh-gray {
  color: #656d77;
}

.nav-item {
  background: #fff;
  font-size: 14px;
  font-style: normal;
  font-weight: 400;
  line-height: 22px;
  letter-spacing: -0.1px;
  text-align: left;
}

.nav-link {
  min-width: 100px;
  justify-content: center;
}

.nav-tabs .nav-link.active {
  font-weight: 400 !important;
  color: $primary !important;
}
.empty {
  padding-top: 1.5rem !important;
}
.empty-img {
  margin-bottom: 0 !important;
  img {
    height: 220px !important;
    width: 260.83px !important;
  }
}
.empty-action {
  margin-top: 0 !important;

  a + a.btn-loading::after {
    color: $primary;
  }
}
.empty-action a {
  height: 36px;
  border-radius: 4px;
  font-style: normal;
  font-weight: normal;
  font-size: 14px;
  line-height: 20px;
}
.empty-action a:first-child {
  margin-right: 24px;
}
.empty-action a:first-child:hover {
  color: #ffffff !important;
}
.empty-import-button {
  color: #4d72fa !important ;
  background: #ffffff !important;
  border: 1px solid #4d72fa !important;
  cursor: pointer;
  position: relative;
  &:hover {
    background-color: #f4f6fa !important;
  }
}
.empty-welcome-header {
  font-style: normal;
  font-weight: bold;
  font-size: 32px;
  line-height: 39px;
  margin-bottom: 12px;
  margin-top: 40px;
  color: #000;
  font-family: Inter;
}
.empty-title {
  font-style: normal;
  font-weight: normal;
  font-size: 16px;
  line-height: 19px;
  display: flex;
  align-items: center;
  color: #5e5e5e;
  margin-bottom: 24px;
}
// template card styles
.template-card-wrapper {
  display: flex;
  flex-direction: row;
  background: #fffffc;
  border: 1px solid #d2ddec;
  box-sizing: border-box;
  border-radius: 8px;
  width: 299px;
  height: 100px;
}
.template-action-wrapper {
  display: flex;
  flex-direction: row !important;
  font-family: Inter;
  font-style: normal;
  font-weight: 500;
  font-size: 16px;
  line-height: 19px;
  color: #4d72fa;
  p {
    margin-right: 16px;
  }
}
.template-card-title {
  font-family: Inter;
  font-style: normal;
  font-weight: 600;
  font-size: 18px;
  line-height: 22px;
  display: flex;
  align-items: center;
  color: #000000;
  margin-bottom: 3px !important;
  margin-top: 20px;
}
.template-card-details {
  align-items: center;
  display: flex;
  flex-direction: column;
  justify-content: center;
}
.template-icon-wrapper {
  width: 61.44px;
  height: 60px;
  top: 685px;
  background: #d2ddec;
  border-radius: 4px;
  margin: 20px 16.36px;
}
// template style end

.calendar-widget.compact {
  .rbc-time-view-resources .rbc-time-header-content {
    min-width: auto;
  }

  .rbc-time-view-resources .rbc-day-slot {
    min-width: 50px;
  }

  .rbc-time-view-resources .rbc-header,
  .rbc-time-view-resources .rbc-day-bg {
    width: 50px;
  }
}

.calendar-widget.dont-highlight-today {
  .rbc-today {
    background-color: inherit;
  }

  .rbc-current-time-indicator {
    display: none;
  }
}

.calendar-widget {
  padding: 10px;
  background-color: white;

  .rbc-day-slot .rbc-event,
  .rbc-day-slot .rbc-background-event {
    border-left: 3px solid #26598533;
  }

  .rbc-toolbar {
    font-size: 14px;
  }

  .rbc-event {
    .rbc-event-label {
      display: none;
    }
  }

  .rbc-off-range-bg {
    background-color: #f4f6fa;
  }

  .rbc-toolbar {
    .rbc-btn-group {
      button {
        box-shadow: none;
        border-radius: 0;
        border-width: 1px;
      }
    }
  }
}

//!for calendar widget week view with compact/spacious mode border fix
.resources-week-cls .rbc-time-column:nth-last-child(7n) {
  border-left: none !important;
  .rbc-timeslot-group {
    border-left: 2.5px solid #dadcde !important;
  }
}
.resources-week-cls .rbc-allday-cell {
  border: none !important;
  .rbc-row {
    border-left: 1.5px solid #dadcde;
    border-right: 1.5px solid #dadcde;
  }
}
.resources-week-cls .rbc-time-header-cell {
  border: none !important;
}
.resources-week-cls .rbc-time-view-resources .rbc-header {
  border-left: 1.5px solid #dadcde !important;
  border-right: 1.5px solid #dadcde !important;
}

.calendar-widget.hide-view-switcher {
  .rbc-toolbar {
    .rbc-btn-group:nth-of-type(3) {
      display: none;
    }
  }
}

.calendar-widget.dark-mode {
  background-color: #1d2a39;

  .rbc-toolbar {
    button {
      color: white;
    }

    button:hover,
    button.rbc-active {
      color: black;
    }
  }

  .rbc-off-range-bg {
    background-color: #2b394b;
  }

  .rbc-selected-cell {
    background-color: #22242d;
  }

  .rbc-today {
    background-color: #5a7ca8;
  }
}

.calendar-widget.dark-mode.dont-highlight-today {
  .rbc-today {
    background-color: inherit;
  }
}

.navbar .navbar-nav {
  min-height: 2rem;
}

.navbar-brand-image {
  height: 1.2rem;
}

.navbar .navbar-brand:hover,
.theme-dark .navbar .navbar-brand:hover {
  opacity: 1;
}

.nav-tabs .nav-link.active {
  font-weight: 400 !important;
  margin-bottom: -1px !important;
}

.nav-tabs .nav-link {
  font-weight: 400 !important;
  margin: 0 !important;
  height: 100%;
}

.code-editor-widget {
  border-radius: 0;
  .CodeMirror {
    border-radius: 0 !important;
    margin-top: -1px !important;
  }
}

.jet-listview {
  overflow-y: overlay;
  overflow-x: hidden;

  // .rows {
  // }

  // .list-item {
  // }
}

.jet-listview::-webkit-scrollbar-track {
  background: transparent;
}

.jet-listview::-webkit-scrollbar-thumb {
  background: transparent;
}

.code-hinter-wrapper .popup-btn {
  position: absolute;
  display: none;
  cursor: pointer;
}

.code-hinter-wrapper:hover {
  .popup-btn {
    display: block !important;
    z-index: 1;
  }
}

.modal-portal-wrapper {
  justify-content: center;
  align-items: center;
  position: fixed;
  position: absolute;
  left: 50%;
  top: 40%;

  .modal-body {
    width: 500px !important;
    height: 300px !important;
    padding: 0px !important;
  }

  transform: translate(-60%, -60%);
  height: 350px;
  width: auto;
  max-height: 500px;
  padding: 0px;

  .modal-content {
    border-radius: 5px !important;
  }

  .modal-body {
    width: 500px !important;
    height: 302px !important;
    padding: 0px !important;
    margin: 0px !important;
    margin-left: -1px !important; //fix the modal body code mirror margin

    border-top-left-radius: 0;
    border-top-right-radius: 0;
    border-bottom-left-radius: 5px;
    border-bottom-right-radius: 5px;
    border-bottom: 0.75px solid;
    border-left: 0.75px solid;
    border-right: 0.75px solid;

    @include theme-border($light-theme: true);

    &.dark-mode-border {
      @include theme-border($light-theme: false);
    }
  }
  .modal-dialog {
    margin-top: 4%;
  }

  .modal-header {
    padding: 0;
    font-size: 14px;
  }

  .editor-container {
    padding: 0px;
    .CodeMirror {
      border-radius: 0;
      margin: 0;
      width: 100% !important;
    }
  }

  .query-hinter {
    .CodeMirror-line {
      margin-left: 2rem !important;
    }

    .CodeMirror-cursors .CodeMirror-cursor {
      margin-left: 2rem !important;
    }
  }
}

.preview-block-portal {
  .bg-light {
    border-radius: 0 0 5px 5px;
    outline: 0.75px solid $light-green;
  }

  .bg-dark {
    margin-top: 1px;
    border-radius: 0 0 5px 5px;
    outline: 0.75px solid $light-green;
  }

  .dynamic-variable-preview {
    padding: 4px !important;
  }
}

.portal-header {
  display: flex;
  align-items: center;
  padding: 0.5rem 0.75rem;
  color: #656d77;
  background-color: #ffffffd9;
  background-clip: padding-box;
  border-top-left-radius: 5px !important;
  border-top-right-radius: 5px !important;
  width: 498px !important;
  outline: 0.75px solid;

  @include theme-border($light-theme: true, $outline: true);

  &.dark-mode-border {
    @include theme-border($light-theme: false, $outline: true);
  }
}
.tabs-inspector {
  position: sticky; top: 0;
  .nav-item {
    width: 50%;
  }

  .nav-item:hover {
    border: 1px solid transparent;
  }

  .nav-item:not(.active) {
    border-bottom: 1px solid #e7eaef;
  }

  .nav-link.active {
    border: 1px solid transparent;
    border-bottom: 1px solid $primary;
    background: white;
  }
}

.tabs-inspector.dark {
  .nav-link.active {
    border-bottom: 1px solid $primary !important;
  }
}
.tabs-inspector
{
  z-index: 2;
  background: white;
  &.dark {
    @extend .bg-dark;
  }
}
.close-icon {
  position: fixed;
  top: 45px;
  right: 0;
  width: 60px;
  height: 22;
  border-bottom: 1px solid #e7eaef;
  display: flex;
  align-items: center;
  background-color: white;
  z-index: 2;

  .svg-wrapper {
    width: 100%;
    height: 70%;
    display: flex;
    align-items: center;
    justify-content: center;
    border-left: 1px solid #e7eaef;
    margin-left: 20px;

    .close-svg {
      cursor: pointer;
    }
  }
}

.tabs-inspector.nav-tabs {
  border: 0;
  width: 81%;
}

.bg-primary-lt {
  color: #fff !important;
  background: #6383db !important;
}

.tabbed-navbar .nav-item.active:after {
  margin-bottom: -0.25rem;
}

.app-name {
  width: 325px;
  left: 150px;
  position: absolute;
}

.app-name:hover {
  background: $bg-light;
  &.dark {
    @extend .bg-dark;
  }
}

.nav-auto-save {
  width: 325px;
  left: 485px;
  position: absolute;
  color: #36af8b;
}

.layout-buttons {
  position: absolute;
  left: 50%;
}

.app-version-menu {
  position: absolute;
  right: 220px;
  padding: 4px 8px;
  min-width: 100px;
  max-width: 300px;
}

.app-version-menu-sm {
  height: 30px;
  display: flex;
  font-size: 12px;
}

.app-version-menu .dropdown-menu {
  left: -90px;
  width: 283px;
}

.app-version-menu .released {
  color: #36af8b;
}

.app-version-menu .released-subtext {
  font-size: 12px;
  color: #36af8b;
  padding: 0;
}

.app-version-menu .create-link {
  margin: auto;
  width: 50%;
  padding-left: 10px;
}

.canvas-background-holder {
  display: flex;
  justify-content: space-between;
  min-width: 120px;
  margin: auto;
  padding: 10px;
}

.canvas-background-picker {
  position: fixed;
}

/**
 * Timer Widget
 */
.timer-wrapper {
  padding: 10px;
  .counter-container {
    font-size: 3em;
    padding-bottom: 5px;
    text-align: center;
  }
}

/**
 * Search Box
 */
.search-box-wrapper {
  input {
    width: 200px;
    border-radius: 5px !important;
  }
  input:focus {
    width: 300px;
  }
  .input-icon .input-icon-addon {
    display: flex;
  }
  .input-icon .input-icon-addon.end {
    pointer-events: auto;
    div {
      background-color: #a6b6cc;
      border-radius: 12px;
      color: #ffffff;
      padding: 1px;
      cursor: pointer;
      svg {
        height: 14px;
        width: 14px;
      }
    }
  }
}

.searchbox-wrapper {
  margin-top: 0 !important;
  input {
    border-radius: $border-radius !important;
  }
}

.fixedHeader {
  table thead {
    position: -webkit-sticky; // this is for all Safari (Desktop & iOS), not for Chrome
    position: sticky;
    top: 0;
    border-top: 0;
    z-index: 1; // any positive value, layer order is global
  }
}

/**
 * Folder List
 */
.folder-list {
  color: #292d37;
  .list-group-transparent .list-group-item.active {
    color: $primary;
    background-color: #edf1ff;
    .folder-ico {
      filter: invert(29%) sepia(84%) saturate(4047%) hue-rotate(215deg)
        brightness(98%) contrast(111%);
    }
  }
  .list-group-item {
    padding: 0.5rem 0.75rem;
    overflow: hidden;
  }
  .list-group-item.all-apps-link {
    font-weight: 500;
  }
  .folder-info {
    color: #8991a0;
    font-size: 0.75rem;
    display: contents;
  }
  .folder-create-btn {
    color: #0565ff;
    cursor: pointer;
  }
}

/**
 * Home page modal
 */
.modal-content.home-modal-component {
  border-radius: 8px;
  overflow: hidden;
  background-color: #fefeff;
  color: #000000;
  .modal-header {
    border-bottom: 0px;
  }
  .modal-title {
    font-size: 1.1rem;
  }
  .btn-close {
    width: 3.5rem;
    height: 2.5rem;
  }
  .modal-body {
    padding-top: 0px;
  }
  input {
    border-radius: 5px !important;
  }
  .modal-main {
    padding-bottom: 5rem;
  }
  .modal-footer-btn {
    justify-content: end;
    button {
      margin-left: 16px;
    }
  }
}

.onboarding-modal.dark .modal-content {
  @extend .modal-content.home-modal-component.dark;
}

.modal-content.home-modal-component.dark {
  background-color: $bg-dark-light !important;
  color: $white !important;

  .modal-header {
    background-color: $bg-dark-light !important;
  }
  .btn-close {
    filter: brightness(0) invert(1);
  }

  .form-control {
    border-color: $border-grey-dark !important;
    color: inherit;
  }
  input {
    background-color: $bg-dark-light !important;
  }

  .form-select {
    background-color: $bg-dark !important;
    color: $white !important;
    border-color: $border-grey-dark !important;
  }
}

.radio-img {
  input {
    display: none;
  }

  .action-icon {
    width: 28px;
    height: 28px;
    background-position: center center;
    border-radius: 4px;
    display: flex;
    align-items: center;
    justify-content: center;
  }

  .action-icon {
    cursor: pointer;
    border: 1px solid $light-gray;
  }

  .action-icon:hover {
    background-color: #d2ddec;
  }

  input:checked + .action-icon {
    border-color: $primary;
    background-color: #7a95fb;
  }

  .tooltiptext {
    visibility: hidden;
    font-size: 12px;
    background-color: $black;
    color: $white;
    text-align: center;
    padding: 5px 10px;
    position: absolute;
    border-radius: 15px;
    margin-top: 2px;
    z-index: 1;
    margin-left: -10px;
  }

  .tooltiptext::after {
    content: "";
    position: absolute;
    bottom: 100%;
    left: 50%;
    margin-left: -5px;
    border-width: 5px;
    border-style: solid;
    border-color: transparent transparent black transparent;
  }

  .action-icon:hover + .tooltiptext {
    visibility: visible;
  }

  input:checked + .action-icon:hover {
    background-color: #3650af;
  }
}

.icon-change-modal {
  ul {
    list-style-type: none;

    li {
      float: left;
      border: 2px solid #8991a0;
      border-radius: 1.75px;
      cursor: pointer;

      img {
        width: 22px;
        height: 22px;
        filter: invert(59%) sepia(27%) saturate(160%) hue-rotate(181deg)
          brightness(91%) contrast(95%);
      }
    }

    li.selected {
      border: 2px solid #0565ff;

      img {
        filter: invert(27%) sepia(84%) saturate(5230%) hue-rotate(212deg)
          brightness(102%) contrast(100%);
      }
    }
  }
}
/**
 * Spinner Widget
 */
.spinner-container {
  display: flex;
  justify-content: center;
  align-items: center;
}

.animation-fade {
  animation-name: fade;
  animation-duration: 0.3s;
  animation-timing-function: linear;
}

@keyframes fade {
  0% {
    opacity: 0;
  }
  100% {
    opacity: 1;
  }
}

/**
 * Query panel
 */
.query-btn {
  cursor: pointer;
  height: 24px;
  width: 24px;
  padding: 0;
}

.query-btn.dark {
  filter: brightness(0) invert(1);
}

.button-family-secondary {
  @include button-outline($light-theme: true);
  height: 32px;
  width: 112px;
}

.button-family-secondary.dark {
  @include button-outline($light-theme: false);
}

.rest-methods-options {
  .select-search,
  .select-search-dark,
  .select-search__value input,
  .select-search-dark__value input {
    width: 90px !important;
    height: 32px !important;
    border-radius: $border-radius !important;
  }
}

.query-pane-restapi-tabs.dark {
  .list-group-item {
    color: $disabled !important;

    &:hover {
      color: #ffffff !important;
    }
  }
  .list-group-item.active {
    color: $white !important;
  }
}
.query-pane-restapi-tabs {
  box-sizing: border-box;
  height: fit-content;
  width: 100%;
  .row {
    height: inherit;

    .keys {
      min-height: 30px;
    }

    .rest-api-tab-content {

      .rest-api-tabpanes {
        display: none;
      }

      .rest-api-tabpanes.active {
        display: block;
      }

      .svg-plus {
        stroke: $primary;
      } 

      .delete-btn-wrapper {
        display: flex;
        align-items: center;
        padding-top: 2px;
        padding-bottom: 2px;
        height: 32px;
      }

      .code-hinter-col {
        margin-bottom: 0px !important;
      }

      .tab-content-wrapper {
        display: flex;
        flex-direction: column;
        gap: .3rem;
      }

      .row-container{
        display: flex;
        width: 100%;
        justify-content: space-between;
        gap: 10px;
      }

      .fields-container {
        display: flex;
        justify-content: space-between;
        gap: 10px;
        width: 100%;
      }
    }
  }
}

.query-pane-rest-api-keys-list-group {
  width: 100%;
  display: flex;
  flex-direction: row;
  .list-group-item {
    border: none !important;
    cursor: pointer;
    font-weight: 600;
    font-size: 12px;
    padding: 0px !important;
    margin-right: 20px;
    height: 22px;
    color: #737373;

    span {
      display: flex;
      justify-content: left;
    }

    &:hover {
      color: #000;
    }
  }

  .list-group-item + .list-group-item.active {
    margin-top: 0;
  }

  .list-group-item.active {
    background-color: transparent !important;
    color: #000;
    z-index: inherit !important;
    border-bottom: 2px solid $primary !important;
  }
}

.query-pane-rest-api-keys-list-group.dark + .list-group-item {
  &:hover{
    color: #ffffff;
  }
}

.content-title {
  font-size: 12px;
  color: #a3a3a3;
  font-weight: 600;
}

// ** Query Panel: REST API Tabs **
.group-header {
  background: #d2ddec;
  border-radius: 4px;
  height: 28px !important;
  span {
    display: flex;
    justify-content: left;
    align-items: center;
  }
}

.query-preview-list-group {
  width: 100%;
  display: flex;
  flex-direction: row;
  gap: 5px;
  margin-top: 10px;
  .list-group-item {
    border: none !important;
    cursor: pointer;
    font-weight: 600;
    font-size: 12px;
    padding: 5px 10px !important;
    color: #737373;
    border-radius: 5px;

    span {
      display: flex;
      justify-content: left;
    }

    &:hover {
      color: #000;
    }
  }

  .list-group-item + .list-group-item.active {
    margin-top: 0;
  }

  .list-group-item.active {
    background-color: #f5f7f9 !important;
    color: $black;
    z-index: inherit !important;
  }
}

.query-preview-list-group.dark {
  .list-group-item {
    color: $disabled !important;

    &:hover {
      color: #ffffff !important;
    }
  }
  .list-group-item.active {
    color: $white !important;
    background-color: #333c48 !important;
  }
}

.raw-container.dark {
  background: #272822;
  padding: 5px;
}


// **Alert component**
.alert-component {
  border: 1px solid rgba(101, 109, 119, 0.16) !important;
  background: #f5f7f9;

  a {
    color: $primary;
  }
}

.alert-component.dark {
  border: none !important;
  background-color: #333c48 !important;

  span {
    filter: brightness(0) invert(1);
  }
}

.codehinter-plugins.code-hinter {
  @extend .codehinter-default-input;

  .popup-btn {
    margin-top: 0.65rem !important;
  }
  .CodeMirror-placeholder, .CodeMirror pre.CodeMirror-line {
    height: 21px !important;
    position: absolute !important;
    margin-top: 3px !important;
  }
  .CodeMirror-cursor {
    height: inherit !important;
  }
  .CodeMirror-lines {
    height: 32px !important;
  }
}

/**
 * *Stripe Query Select-search
 */

.stripe-operation-options .select-search__row .col-md-8 {
  margin-left: 45px !important;
}

.field-width-268 {
  width: 268px !important;

  input {
    border-radius: $border-radius !important;
  }
}

//*button loading with spinner with primary color*//
.button-loading {
  position: relative;
  color: transparent !important;
  text-shadow: none !important;
  pointer-events: none;

  &:after {
    content: "";
    display: inline-block;
    vertical-align: text-bottom;
    border: 1.5px solid currentColor;
    border-right-color: transparent;
    border-radius: 50%;
    color: $primary;
    position: absolute;
    width: 12px;
    height: 12px;
    // left: calc(50% - .5rem);
    // top: calc(50% - .5rem);
    animation: spinner-border 0.75s linear infinite;
  }
}

.query-icon.dark {
  filter: brightness(0) invert(1);
}

//Rest-API Tab Panes
.tab-pane-body {
  margin-left: -2.5% !important;
}

//CodeMirror padding
.CodeMirror pre.CodeMirror-line,
.CodeMirror pre.CodeMirror-line-like {
  padding: 0 8px !important;
}
// comment styles ::override
.editor-sidebar {
  .nav-tabs {
    border-bottom: none !important;
  }
  .nav-tabs .nav-link.active {
    background-color: transparent !important;
  }
}

.comment-card-wrapper {
  border-top: 0.5px solid #e1e1e1 !important;
  margin-top: -1px !important;
}

div#driver-highlighted-element-stage,
div#driver-page-overlay {
  background: transparent !important;
  outline: 5000px solid rgba(0, 0, 0, 0.75);
}

.dark-theme-walkthrough#driver-popover-item {
  background-color: $bg-dark-light !important;
  border-color: rgba(101, 109, 119, 0.16) !important;

  .driver-popover-title {
    color: #fff !important;
  }
  .driver-popover-tip {
    border-color: transparent transparent transparent $bg-dark-light !important;
  }
  .driver-popover-description {
    color: #d9dcde !important;
  }
  .driver-popover-footer .driver-close-btn {
    color: #fff !important;
    text-shadow: none !important;
  }

  .driver-prev-btn,
  .driver-next-btn {
    text-shadow: none !important;
  }
}

#driver-popover-item {
  padding: 20px !important;

  .driver-prev-btn,
  .driver-next-btn,
  .driver-close-btn {
    border: none !important;
    background: none !important;
    padding-left: 0 !important;
    font-size: 14px !important;
  }

  .driver-next-btn,
  .driver-prev-btn {
    color: $primary !important;
  }

  .driver-disabled {
    color: $primary;
    opacity: 0.5;
  }

  .driver-popover-footer {
    margin-top: 20px !important;
  }
}

.pointer-events-none {
  pointer-events: none;
}

.popover.popover-dark-themed {
  background-color: $bg-dark-light;
  border-color: rgba(101, 109, 119, 0.16);
  .popover-body {
    color: #d9dcde !important;
  }
}

.editor .editor-sidebar .inspector .form-control-plaintext {
  padding: 2px 4px;
}
.tablr-gutter-x-0 {
  --tblr-gutter-x: 0 !important;
}

.widget-button >.btn-loading:after {
  border: 1px solid var(--loader-color);
  border-right-color: transparent;
}

.flip-dropdown-help-text {
  padding: 10px 5px 0 0;
  float: left;
  font-size: 14px;
  color: $light-gray;
}

#transformation-popover-container {
  margin-left: 80px !important;
  margin-bottom: -2px !important;
  // top: -10px !important;
  // left: 100px !important;
  // background-color: #0565ff;
}

.realtime-avatars {
  position: absolute;
  left: 35%;
}
.widget-style-field-header{
  font-family: 'Inter';
  font-style: normal;
  font-weight: 500;
  font-size: 12px;
  line-height: 20px;
  color: #61656C;
}
<<<<<<< HEAD

.maintenance_container {
  width: 100%;
  height: 100vh;
  display: flex;
  justify-content: center;
  align-items: center;

  .card {
    .card-body {
      display: flex;
      height: 200px !important;
      align-items: center;
    }
  }
=======
.list-timeline:not(.list-timeline-simple) .list-timeline-time {
  top: auto;
>>>>>>> 6d7a9238
}<|MERGE_RESOLUTION|>--- conflicted
+++ resolved
@@ -4715,7 +4715,6 @@
   line-height: 20px;
   color: #61656C;
 }
-<<<<<<< HEAD
 
 .maintenance_container {
   width: 100%;
@@ -4731,8 +4730,7 @@
       align-items: center;
     }
   }
-=======
+}
 .list-timeline:not(.list-timeline-simple) .list-timeline-time {
   top: auto;
->>>>>>> 6d7a9238
 }