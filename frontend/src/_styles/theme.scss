@import "./tabler.scss";
@import "./colors.scss";
@import "./z-index.scss";
@import "./mixins.scss";

// variables
$border-radius: 4px;

body {
  font-family: "Roboto", sans-serif;
}

input,
button {
  border-radius: 4px;
}

.btn:hover {
  border-color: $primary;
}

.btn-sm {
  padding: 4px 8px;
}

.padding-0 {
  padding: 0;
}

.font-500 {
  font-weight: 500;
}

.text-right {
  text-align: right;
}

.navbar {
  max-height: 48px;
  min-height: auto;

  .nav-item.active:after {
    bottom: 0 !important;
  }
}

.auth-main {
  height: 1000px;
  padding-top: calc(0.25 * 100vh);
  overflow: hidden;

  svg,
  img {
    height: 50px;
    width: 50px;
  }

  svg {
    color: #000000;
  }

  .col-4 {
    z-index: 1;
  }

  .horizontal-line {
    width: 100%;
    position: relative;
    border: 1px solid #b1b1b1;
    top: 25px;
    margin: 0px auto;
    z-index: 0;
  }
  .sso-ico {
    div {
      background-color: #ffffff;
    }
  }
}

.emoji-mart-scroll {
  border-bottom: 0;
  margin-bottom: 6px;
}

.emoji-mart-scroll + .emoji-mart-bar {
  display: none;
}

.accordion-item,
.accordion-button {
  background-color: inherit;
}

.accordion-button {
  font-weight: 400 !important;
  box-shadow: none !important;
}

.accordion-button:not(.collapsed) {
  padding-bottom: 0 !important;
}

.accordion-body {
  .form-label {
    font-weight: 400;
    font-size: 12px;
    color: #61656c;
  }
}
.editor {
  .header-container {
    max-width: 100%;
    padding: 0 15px;
  }

  .resizer-active {
    border: dotted 1px rgb(70, 165, 253) !important;

    .top-right,
    .top-left,
    .bottom-right,
    .bottom-left {
      background: white;
      border-radius: 10px;
      border: solid 1px rgb(70, 165, 253);
    }
  }

  .resizer-selected {
    outline-width: thin;
    outline-style: solid;
    outline-color: #ffda7e;
  }

  .query-manager {
    user-select: none;

    // .row {
    //   width: 605px;
    // }
    .btn {
      height: 31px;
    }

    .header {
      --tblr-gutter-x: 0rem;
    }

    .nav-header {
      color: #3e525b;
      .nav-tabs {
        border-bottom: 0;
      }
    }

    .query-details {
      margin-top: 25px;
    }

    .advanced-options-container {
      // margin-top: 42px !important;
    }

    .query-name-field input {
      max-width: 120px;
      font-weight: 600;
    }
  }

  .left-sidebar {
    scrollbar-width: none;
  }

  .left-sidebar::-webkit-scrollbar {
    width: 0;
    background: transparent;
  }

  .left-sidebar {
    height: 100%;
    width: 3%;
    position: fixed;
    z-index: 1;
    left: 0;
    overflow-x: hidden;
    flex: 1 1 auto;
    background-color: #fff;
    background-clip: border-box;
    border: solid rgba(0, 0, 0, 0.125);
    border-width: 0px 1px 3px 0px;

    .accordion-item {
      border: solid rgba(101, 109, 119, 0.16);
      border-width: 1px 0px 1px 0px;
    }

    .datasources-container {
      height: 50%;
      overflow-y: scroll;

      tr {
        border-color: #f1f1f1;
      }
    }

    .variables-container {
      height: 50%;
      overflow-y: scroll;
    }

    .variables-container::-webkit-scrollbar-thumb,
    .datasources-container::-webkit-scrollbar-thumb {
      background: transparent;
      height: 0;
      width: 0;
    }

    .variables-container::-webkit-scrollbar,
    .datasources-container::-webkit-scrollbar {
      width: 0;
      background: transparent;
      height: 0;
    }

    .variables-container,
    .datasources-container {
      scrollbar-width: none;
    }

    .datasources-container {
      bottom: 0;
      height: 500px;
      border: solid rgba(101, 109, 119, 0.16);
      border-width: 1px 0px 1px 0px;

      .datasources-header {
        border: solid rgba(0, 0, 0, 0.125);
        border-width: 0px 0px 1px 0px;
      }
    }
  }

  .editor-sidebar {
    height: 100%;
    position: fixed;
    z-index: 1;
    right: 0;
    overflow-x: hidden;
    width: 300px;
    flex: 1 1 auto;
    top: 45px;

    background-color: #fff;
    background-clip: border-box;
    border: solid rgba(0, 0, 0, 0.125);
    border-width: 0px 0px 0px 1px;

    .nav-tabs .nav-link {
      color: #3e525b;
      border-top-left-radius: 0px;
      border-top-right-radius: 0px;
    }

    .inspector {
      .inspector-add-button {
        background: inherit;
      }

      .inspector-add-button:hover {
        color: $primary;
        background: #eef3f9;
        border-radius: 4px;
      }

      .form-control-plaintext {
        padding: 0;
      }
      .header {
        padding-left: 20px;
        padding-right: 20px;
        border: solid rgba(0, 0, 0, 0.125);
        border-width: 0px 0px 1px 0px;
        height: 40px;

        .component-name {
          font-weight: 500;
        }

        .component-action-button {
          top: 8px;
          right: 10px;
          position: absolute;
        }
      }

      .properties-container {
        .field {
          .form-label {
            font-size: 12px;
          }

          .text-field {
            height: 30px;
            font-size: 12px;
          }

          .form-select {
            height: 30px;
            font-size: 12px;
          }

          .select-search__input {
            padding: 0.2375rem 0.75rem;
            font-size: 0.825rem;
          }
        }
      }
    }

    .components-container::-webkit-scrollbar {
      width: 0;
      height: 0;
      background: transparent;
    }

    .components-container::-webkit-scrollbar-thumb {
      background: transparent;
    }

    .components-container {
      scrollbar-width: none;
    }

    .components-container {
      height: 100%;
      overflow: auto;
      overflow-x: hidden;
      padding-bottom: 20%;

      .component-image-holder {
        border-radius: 0;
        transition: all 0.3s cubic-bezier(0.25, 0.8, 0.25, 1);
        border: 1px solid #d2ddec;
        box-sizing: border-box;
        border-radius: 4px;

        img {
          margin: 0 auto;
        }

        &:hover {
          background: rgba(66, 153, 225, 0.1);
        }
      }

      .component-title {
        display: block;
        margin-top: 10px;
        color: #3e525b;
        font-size: 10px;
        max-width: 100%;
        text-align: center;
        word-wrap: break-word;
      }

      .component-description {
        color: grey;
        font-size: 0.7rem;
      }
    }
  }

  .main {
    margin-left: 3%;
    width: 82%;
    top: 0;

    .canvas-container::-webkit-scrollbar {
      width: 0;
      background: transparent;
      height: 0;
    }

    .canvas-container {
      scrollbar-width: none;
    }

    .canvas-container::-webkit-scrollbar {
      width: 0;
      background: transparent;
    }

    .canvas-container {
      height: 100%;
      top: 45px;
      position: fixed;
      right: 300px;
      left: 3%;
      overflow-y: auto;
      overflow-x: scroll;
      -webkit-box-pack: center;
      justify-content: center;
      -webkit-box-align: center;
      align-items: center;

      .real-canvas {
        outline: 1px dotted transparent;
      }

      .show-grid {
        outline: 1px dotted #4d72da;
        background-image: linear-gradient(
            to right,
            rgba(194, 191, 191, 0.2) 1px,
            transparent 1px
          ),
          linear-gradient(
            to bottom,
            rgba(194, 191, 191, 0.2) 1px,
            transparent 1px
          );
      }

      .canvas-area {
        min-height: 2400px;
        background: #edeff5;
        margin: 0px auto;

        .resizer {
          border: solid 1px transparent;
        }
      }
    }

    .query-pane {
      scrollbar-width: none;
    }

    .query-pane::-webkit-scrollbar {
      width: 0;
      background: transparent;
    }

    .query-pane {
      height: 350px;
      position: fixed;
      left: 3%;
      right: 301px;
      bottom: 0;
      overflow-x: hidden;
      flex: 1 1 auto;

      background-color: #fff;
      background-clip: border-box;
      border: solid rgba(0, 0, 0, 0.125);
      border-width: 1px 0px 0px 0px;

      .table-responsive {
        scrollbar-width: none;
      }

      .table-responsive::-webkit-scrollbar {
        width: 0;
        background: transparent;
      }

      .query-row {
        cursor: pointer;
        border-radius: $border-radius;
        --tblr-gutter-x: 0rem;
        &:hover {
          background: #edf1ff !important;
        }
        .query-copy-button {
          display: none;
        }
      }

      .query-row-selected {
        background: #d2ddec !important;
        &:hover {
          background: #edf1ff !important;
        }
      }
      .query-row-selected.dark {
        background: #2b3546 !important;
      }
      .query-row.dark:hover {
        background: #404d66 !important;
      }

      .query-row:hover {
        .query-copy-button {
          display: inline-block;
        }
      }

      .main-row {
        height: 100%;
        --tblr-gutter-x: 0rem;
      }

      .query-definition-pane-wrapper {
        overflow-x: hidden;
        overflow-y: scroll;
        height: 100%;
        scrollbar-width: none; /* Firefox */
        -ms-overflow-style: none; /* Internet Explorer 10+ */

        &::-webkit-scrollbar {
          /* WebKit */
          width: 0;
          height: 0;
        }

        &::-webkit-scrollbar-thumb {
          background: transparent;
        }
      }

      .query-definition-pane {
        .header {
          border: solid rgba(0, 0, 0, 0.125);
          border-width: 0px 0px 1px 0px;
          background: white;
          z-index: 3;
          min-height: 41px;
        }

        .preview-header {
          border: solid rgba(0, 0, 0, 0.125);
          border-width: 0px 0px 1px 0px;
        }
      }

      .data-pane {
        border: solid rgba(0, 0, 0, 0.125);
        border-width: 0px 1px 0px 0px;
        overflow-x: hidden;
        overflow-y: scroll;
        height: 100%;
        min-height: 41px;
        scrollbar-width: none; /* Firefox */
        -ms-overflow-style: none; /* Internet Explorer 10+ */
        user-select: none;

        &::-webkit-scrollbar {
          /* WebKit */
          width: 0;
          height: 0;
        }

        &::-webkit-scrollbar-thumb {
          background: transparent;
        }

        .queries-container {
          width: 100%;
          .queries-header {
            border: solid rgba(0, 0, 0, 0.125);
            border-width: 0px 0px 1px 0px;
            height: 41px;
            padding-top: 1px;
            --tblr-gutter-x: 0rem;
          }

          .query-list::-webkit-scrollbar {
            width: 0;
            background: transparent;
          }

          tr {
            border-color: #f1f1f1;
          }
        }

        .header {
          height: 40px;
          text-align: center;
        }
      }
    }
  }

  @media screen and (max-height: 450px) {
    .sidebar {
      padding-top: 15px;
    }
    .sidebar a {
      font-size: 18px;
    }
  }
}

.viewer {
  .header-container {
    max-width: 100%;
  }

  .main {
    padding: 0px 10px;

    .canvas-container {
      scrollbar-width: none;
      width: 100%;
      // margin-left: 10%;
    }

    .canvas-container::-webkit-scrollbar {
      width: 0;
      background: transparent;
    }

    .canvas-container {
      height: 100%;
      position: fixed;
      left: 0;
      overflow-y: auto;
      overflow-x: auto;
      -webkit-box-pack: center;
      justify-content: center;
      -webkit-box-align: center;
      align-items: center;

      .canvas-area {
        width: 1280px;
        min-height: 2400px;
        background: #edeff5;
        margin: 0px auto;
        background-size: 80px 80px;
        background-repeat: repeat;
      }
    }
  }
}

.modal-header {
  padding: 0 1.5rem 0 1.5rem;
}

.page-body,
.homepage-body {
  height: 100vh;

  .list-group.list-group-transparent.dark .all-apps-link {
    background-color: $dark-background !important;
  }
}
.homepage-dropdown-style {
  min-width: 11rem;
  display: block;
  align-items: center;
  margin: 0;
  line-height: 1.4285714;
  width: 100%;
  padding: 0.5rem 0.75rem;
  font-weight: 400;
  white-space: nowrap;
  border: 0;
  cursor: pointer;
}
.homepage-dropdown-style:hover {
  background: rgba(101, 109, 119, 0.06);
}
.card-skeleton-container {
  border: 0.5px solid #b4bbc6;
  padding: 1rem;
  border-radius: 8px;
  height: 180px;
}

.app-icon-skeleton {
  background-color: #91a4f6;
  border-radius: 4px;
  margin-bottom: 20px;
  height: 40px;
  width: 40px;
}

.card-skeleton-button {
  height: 20px;
  width: 60px;
  background: #91a4f6;
  margin-top: 1rem;
  border-radius: 4px;
}
@media (min-height: 641px) and (max-height: 899px) {
  .homepage-pagination {
    position: fixed;
    bottom: 2rem;
    width: 63%;
  }
}
@media (max-height: 640px) {
  .homepage-pagination {
    position: fixed;
    bottom: 2rem;
    width: 71%;
  }
}
.homepage-body {
  overflow-y: hidden;
  a {
    color: inherit;
  }

  a:hover {
    color: inherit;
    text-decoration: none;
  }

  button.create-new-app-button {
    background-color: #4d72fa;
  }

  .app-list {
    .app-card {
      height: 180px;
      max-height: 180px;
      border: 0.5px solid #b4bbc6;
      box-sizing: border-box;
      border-radius: 8px;
      overflow: hidden;

      .app-creation-time {
        font-size: 0.625rem;
        line-height: 12px;
        color: #61656f;
      }

      .app-creator {
        font-weight: 500;
        font-size: 0.625rem;
        line-height: 12px;
        color: #292d37;
        white-space: nowrap;
        overflow: hidden;
        text-overflow: ellipsis;
      }

      .app-icon-main {
        background-color: $primary;
        border-radius: 4px;

        .app-icon {
          img {
            height: 24px;
            width: 24px;
            filter: invert(100%) sepia(0%) saturate(0%) hue-rotate(17deg)
              brightness(104%) contrast(104%);
            vertical-align: middle;
          }
        }
      }

      .app-title {
        line-height: 20px;
        font-size: 1rem;
        font-weight: 400;
        color: #000000;
        overflow: hidden;
        max-height: 40px;
        text-overflow: ellipsis;
        display: -webkit-box;
        -webkit-line-clamp: 2; /* number of lines to show */
        line-clamp: 2;
        -webkit-box-orient: vertical;
      }

      button {
        font-size: 0.6rem;
        width: 100%;
      }

      .menu-ico {
        cursor: pointer;
        padding: 3px;
        border-radius: 13px;
        &__open {
          background-color: #d2ddec;
        }
        img {
          padding: 0px;
          height: 14px;
          width: 14px;
          vertical-align: unset;
        }
      }
      .menu-ico:hover {
        background-color: #d2ddec;
      }
    }

    .app-card.highlight {
      background-color: #f8f8f8;
      box-shadow: 0px 4px 4px rgba(0, 0, 0, 0.25);
      border: 1px solid $primary;

      button.edit-button {
        background: #ffffff;
        border: 1px solid #4d72fa;
        box-sizing: border-box;
        border-radius: 4px;
        color: #4d72fa;
      }

      button.launch-button {
        background: #4d72fa;
        border: 1px solid #4d72fa;
        box-sizing: border-box;
        border-radius: 4px;
        color: #ffffff;
      }

      .app-title {
        height: 20px;
        -webkit-line-clamp: 1; /* number of lines to show */
        line-clamp: 1;
      }
    }
  }
}

.template-library-modal {
  font-weight: 500;

  .modal-dialog {
    max-width: 90%;
    height: 80%;

    .modal-content {
      height: 100%;
      padding: 0;

      .modal-body {
        height: 100%;
        padding: 0 10px;

        .container-fluid {
          height: 100%;
          padding: 0;

          .row {
            height: 100%;
          }
        }
      }
    }

    .modal-body,
    .modal-footer {
      background-color: #ffffff;
    }
  }

  .template-categories {
    .list-group-item {
      border: 0;
      // padding-bottom: 3px;
    }

    .list-group-item.active {
      background-color: #edf1ff;
      color: #4d72fa;
      font-weight: 600;
    }
  }

  .template-app-list {
    .list-group-item {
      border: 0;
      // padding-bottom: 3px;
    }

    .list-group-item.active {
      background-color: #edf1ff;
      color: black;
    }
  }

  .template-display {
    display: flex;
    flex-direction: row;
    align-items: center;
    height: 100%;

    h3.title {
      font-weight: 600;
      line-height: 17px;
    }

    p.description {
      font-weight: 500;
      font-size: 13px;
      line-height: 15px;
      letter-spacing: -0.1px;
      color: #8092ab;
    }

    img.template-image {
      height: 75%;
      width: 85%;
      border: 0;
      padding: 0;
      object-fit: contain;
    }

    .row {
      margin-bottom: 0;
    }
  }

  .template-list {
    padding-top: 16px;

    .template-search-box {
      input {
        border-radius: 5px !important;
      }
      .input-icon {
        display: flex;
      }
    }

    .input-icon {
      .search-icon {
        display: block;
        position: absolute;
        left: 0;
        margin-right: 0.5rem;
      }

      .clear-icon {
        cursor: pointer;
        display: block;
        position: absolute;
        right: 0;
        margin-right: 0.5rem;
      }
    }

    .list-group-item.active {
      color: $primary;
    }
  }
}

.template-library-modal.dark-mode {
  .template-modal-control-column,
  .template-list-column,
  .categories-column,
  .modal-header {
    border-color: #232e3c !important;
  }

  .modal-body,
  .modal-footer,
  .modal-header,
  .modal-content {
    color: white;
    background-color: #2b394a;
  }

  .template-categories {
    .list-group-item {
      color: white;
      border: 0;
      // padding-bottom: 3px;
    }

    .list-group-item:hover {
      background-color: #232e3c;
    }

    .list-group-item.active {
      background-color: #4d72fa;
      color: white;
      font-weight: 600;
    }
  }

  .template-app-list {
    .list-group-item {
      border: 0;
      color: white;
      // padding-bottom: 3px;
    }

    .list-group-item:hover {
      border: 0;
      // color: red;
      background-color: #232e3c;
      // padding-bottom: 3px;
    }

    .list-group-item.active {
      background-color: #4d72fa;
      color: white;
    }

    .no-results-item {
      background-color: #2b394a;
      color: white;
    }
  }

  .template-list {
    .template-search-box {
      input {
        background-color: #2b394a;
        border-color: #232e3c;
        color: white;
      }
    }
  }
}

.fx-button {
  font-weight: 400;
}

.fx-button:hover,
.fx-button.active {
  font-weight: 600;
  color: #4d72fa;
  cursor: pointer;
}

.unselectable {
  -webkit-touch-callout: none;
  -webkit-user-select: none;
  -khtml-user-select: none;
  -moz-user-select: none;
  -ms-user-select: none;
  user-select: none;
}

.theme-dark {
  .accordion-button::after {
    background-image: url("data:image/svg+xml,%3Csvg id='SvgjsSvg1001' width='288' height='288' xmlns='http://www.w3.org/2000/svg' version='1.1' xmlns:xlink='http://www.w3.org/1999/xlink' xmlns:svgjs='http://svgjs.com/svgjs'%3E%3Cdefs id='SvgjsDefs1002'%3E%3C/defs%3E%3Cg id='SvgjsG1008' transform='matrix(1,0,0,1,0,0)'%3E%3Csvg xmlns='http://www.w3.org/2000/svg' fill='/fffff' viewBox='0 0 16 16' width='288' height='288'%3E%3Cpath fill-rule='evenodd' d='M1.646 4.646a.5.5 0 0 1 .708 0L8 10.293l5.646-5.647a.5.5 0 0 1 .708.708l-6 6a.5.5 0 0 1-.708 0l-6-6a.5.5 0 0 1 0-.708z' fill='%23ffffff' class='color000 svgShape'%3E%3C/path%3E%3C/svg%3E%3C/g%3E%3C/svg%3E");
  }

  .form-check-input:not(:checked) {
    background-image: url("data:image/svg+xml,%3csvg xmlns='http://www.w3.org/2000/svg' viewBox='-4 -4 8 8'%3e%3ccircle r='3' fill='%2390b5e2'/%3e%3c/svg%3e") !important;
  }

  .inspector {
    border: 1px solid $dark-background;
  }

  .user-avatar-nav-item {
    border-radius: 4px;
  }

  .homepage-body {
    .app-list {
      .app-card {
        .app-creation-time {
          color: #61656f;
        }

        .app-creator {
          color: #7c86a1;
        }
      }

      .app-card.highlight {
        background-color: #2c405c;

        button.edit-button {
          background: #ffffff;
          border: 1px solid #4d72fa;
          color: #4d72fa;
        }

        button.launch-button {
          background: #4d72fa;
          border: 1px solid #4d72fa;
          color: #ffffff;
        }
      }

      .app-title {
        line-height: 20px;
        font-size: 16px;
        font-weight: 400;
      }
    }
  }
}

.pagination {
  .page-item.active {
    a.page-link {
      background-color: #4d72fa;
    }
  }
}

.datasource-picker,
.stripe-operation-options {
  .select-search,
  .select-search-dark,
  .select-search__value input,
  .select-search-dark input {
    width: 224px !important;
    height: 32px !important;
    border-radius: $border-radius !important;
  }
}

.select-search {
  width: 100%;
  position: relative;
  box-sizing: border-box;
}

.select-search *,
.select-search *::after,
.select-search *::before {
  box-sizing: inherit;
}

/**
 * Value wrapper
 */
.select-search__value {
  position: relative;
  z-index: 1;
}

.select-search__value::after {
  content: "";
  display: inline-block;
  position: absolute;
  top: calc(50% - 9px);
  right: 19px;
  width: 11px;
  height: 11px;
}

/**
 * Input
 */
.select-search__input {
  display: block;
  width: 100%;
  padding: 0.4375rem 0.75rem;
  font-size: 0.875rem;
  font-weight: 400;
  line-height: 1.4285714;
  color: #232e3c;
  background-color: #fff;
  background-clip: padding-box;
  border: 1px solid #dadcde;
  -webkit-appearance: none;
  -moz-appearance: none;
  appearance: none;
  // border-radius: 0;
  border-radius: $border-radius !important;
  transition: border-color 0.15s ease-in-out, box-shadow 0.15s ease-in-out;
}

.select-search__input::-webkit-search-decoration,
.select-search__input::-webkit-search-cancel-button,
.select-search__input::-webkit-search-results-button,
.select-search__input::-webkit-search-results-decoration {
  -webkit-appearance: none;
}

.select-search__input:not([readonly]):focus {
  cursor: initial;
}

/**
 * Options wrapper
 */
.select-search__select {
  background: #fff;
  box-shadow: 0 0.0625rem 0.125rem rgba(0, 0, 0, 0.15);
}

/**
 * Options
 */
.select-search__options {
  list-style: none;
}

/**
 * Option row
 */
.select-search__row:not(:first-child) {
  border-top: 1px solid #eee;
}

/**
 * Option
 */
.select-search__option,
.select-search__not-found {
  display: block;
  height: 36px;
  width: 100%;
  padding: 0 16px;
  background: #fff;
  border: none;
  outline: none;
  font-family: "Roboto", sans-serif;
  font-size: 14px;
  text-align: left;
  cursor: pointer;
}

.select-search--multiple .select-search__option {
  height: 48px;
}

.select-search__option.is-highlighted,
.select-search__option:not(.is-selected):hover {
  background: rgba(47, 204, 139, 0.1);
}

.select-search__option.is-highlighted.is-selected,
.select-search__option.is-selected:hover {
  background: #2eb378;
  color: #fff;
}

/**
 * Group
 */
.select-search__group-header {
  font-size: 10px;
  text-transform: uppercase;
  background: #eee;
  padding: 8px 16px;
}

/**
 * States
 */
.select-search.is-disabled {
  opacity: 0.5;
}

.select-search.is-loading .select-search__value::after {
  background-image: url("data:image/svg+xml,%3Csvg xmlns='http://www.w3.org/2000/svg' width='50' height='50' viewBox='0 0 50 50'%3E%3Cpath fill='%232F2D37' d='M25,5A20.14,20.14,0,0,1,45,22.88a2.51,2.51,0,0,0,2.49,2.26h0A2.52,2.52,0,0,0,50,22.33a25.14,25.14,0,0,0-50,0,2.52,2.52,0,0,0,2.5,2.81h0A2.51,2.51,0,0,0,5,22.88,20.14,20.14,0,0,1,25,5Z'%3E%3CanimateTransform attributeName='transform' type='rotate' from='0 25 25' to='360 25 25' dur='0.6s' repeatCount='indefinite'/%3E%3C/path%3E%3C/svg%3E");
  background-size: 11px;
}

.select-search:not(.is-disabled) .select-search__input {
  cursor: pointer;
}

/**
 * Modifiers
 */
.select-search--multiple {
  border-radius: 3px;
  overflow: hidden;
}

.select-search:not(.is-loading):not(.select-search--multiple)
  .select-search__value::after {
  transform: rotate(45deg);
  border-right: 1px solid #000;
  border-bottom: 1px solid #000;
  pointer-events: none;
}

.select-search--multiple .select-search__input {
  cursor: initial;
}

.select-search--multiple .select-search__input {
  border-radius: 3px 3px 0 0;
}

.select-search--multiple:not(.select-search--search) .select-search__input {
  cursor: default;
}

.select-search:not(.select-search--multiple) .select-search__input:hover {
  border-color: #2fcc8b;
}

.select-search:not(.select-search--multiple) .select-search__select {
  position: absolute;
  z-index: 2;
  right: 0;
  left: 0;
  border-radius: 3px;
  overflow: auto;
  max-height: 360px;
}

.select-search--multiple .select-search__select {
  position: relative;
  overflow: auto;
  max-height: 260px;
  border-top: 1px solid #eee;
  border-radius: 0 0 3px 3px;
}

.select-search__not-found {
  height: auto;
  padding: 16px;
  text-align: center;
  color: #888;
}

/**
* Select Search Dark Mode
*/
.select-search-dark {
  width: 100%;
  position: relative;
  box-sizing: border-box;
}

.select-search-dark *,
.select-search-dark *::after,
.select-search-dark *::before {
  box-sizing: inherit;
}

/**
 * Value wrapper
 */
.select-search-dark__value {
  position: relative;
  z-index: 1;
}

.select-search-dark__value::after {
  content: "";
  display: inline-block;
  position: absolute;
  top: calc(50% - 4px);
  right: 13px;
  width: 6px;
  height: 6px;
  filter: brightness(0) invert(1);
}

/**
 * Input
 */
.select-search-dark__input {
  display: block;
  width: 100%;
  padding: 0.4375rem 0.75rem;
  font-size: 0.875rem;
  font-weight: 400;
  line-height: 1.4285714;
  color: #fff;
  background-color: #2b3547;
  background-clip: padding-box;
  border: 1px solid #232e3c;
  -webkit-appearance: none;
  -moz-appearance: none;
  appearance: none;
  border-radius: 0;
  transition: border-color 0.15s ease-in-out, box-shadow 0.15s ease-in-out;
}

.select-search-dark__input::-webkit-search-decoration,
.select-search-dark__input::-webkit-search-cancel-button,
.select-search-dark__input::-webkit-search-results-button,
.select-search-dark__input::-webkit-search-results-decoration {
  -webkit-appearance: none;
}

.select-search-dark__input:not([readonly]):focus {
  cursor: initial;
}

/**
 * Options
 */
.select-search-dark__options {
  list-style: none;
  padding: 0;
}

/**
 * Option row
 */
.select-search-dark__row:not(:first-child) {
  border-top: none;
}

/**
 * Option
 */
.select-search-dark__option,
.select-search-dark__not-found {
  display: block;
  height: 36px;
  width: 100%;
  padding: 0 16px;
  background-color: $dark-background !important;
  color: #fff !important;
  border: none;
  outline: none;
  font-family: "Roboto", sans-serif;
  font-size: 14px;
  text-align: left;
  cursor: pointer;
  border-radius: 0;

  &:hover {
    background-color: #2b3546 !important;
  }
}

.select-search-dark--multiple .select-search-dark__option {
  height: 48px;
}

/**
 * Group
 */
.select-search-dark__group-header {
  font-size: 10px;
  text-transform: uppercase;
  background: #eee;
  padding: 8px 16px;
}

/**
 * States
 */
.select-search-dark.is-disabled {
  opacity: 0.5;
}

.select-search-dark.is-loading .select-search-dark__value::after {
  background-image: url("data:image/svg+xml,%3Csvg xmlns='http://www.w3.org/2000/svg' width='50' height='50' viewBox='0 0 50 50'%3E%3Cpath fill='%232F2D37' d='M25,5A20.14,20.14,0,0,1,45,22.88a2.51,2.51,0,0,0,2.49,2.26h0A2.52,2.52,0,0,0,50,22.33a25.14,25.14,0,0,0-50,0,2.52,2.52,0,0,0,2.5,2.81h0A2.51,2.51,0,0,0,5,22.88,20.14,20.14,0,0,1,25,5Z'%3E%3CanimateTransform attributeName='transform' type='rotate' from='0 25 25' to='360 25 25' dur='0.6s' repeatCount='indefinite'/%3E%3C/path%3E%3C/svg%3E");
  background-size: 11px;
}

.select-search-dark:not(.is-disabled) .select-search-dark__input {
  cursor: pointer;
}

/**
 * Modifiers
 */
.select-search-dark--multiple {
  border-radius: 3px;
  overflow: hidden;
}

.select-search-dark:not(.is-loading):not(.select-search-dark--multiple)
  .select-search-dark__value::after {
  transform: rotate(45deg);
  border-right: 1px solid #000;
  border-bottom: 1px solid #000;
  pointer-events: none;
}

.select-search-dark--multiple .select-search-dark__input {
  cursor: initial;
}

.select-search-dark--multiple .select-search-dark__input {
  border-radius: 3px 3px 0 0;
}

.select-search-dark--multiple:not(.select-search-dark--search)
  .select-search-dark__input {
  cursor: default;
}

.select-search-dark:not(.select-search-dark--multiple)
  .select-search-dark__input:hover {
  border-color: #fff;
}

.select-search-dark:not(.select-search-dark--multiple)
  .select-search-dark__select {
  position: absolute;
  z-index: 2;
  right: 0;
  left: 0;
  border-radius: 3px;
  overflow: auto;
  max-height: 360px;
}

.select-search-dark--multiple .select-search-dark__select {
  position: relative;
  overflow: auto;
  max-height: 260px;
  border-top: 1px solid #eee;
  border-radius: 0 0 3px 3px;
}

.select-search-dark__not-found {
  height: auto;
  padding: 16px;
  text-align: center;
  color: #888;
}

.jet-table-footer {
  .table-footer {
    width: 100%;
  }
}

.jet-data-table-header {
  max-height: 50px;
}

.jet-data-table {
  thead {
    z-index: 2;
  }

  .table-row:hover,
  .table-row:focus {
    background: rgba(lightBlue, 0.25);
  }

  .table-row.selected {
    --tblr-table-accent-bg: rgba(lightBlue, 0.25);
    background: rgba(lightBlue, 0.25);
    font-weight: 500;
  }

  td {
    min-height: 40px;
    overflow-x: initial;
    margin: auto;

    .text-container {
      padding: 0;
      margin: 0;
      border: 0;
      height: 100%;
      outline: none;
    }
  }

  td.spacious {
    min-height: 47px;
  }

  td.compact {
    min-height: 40px;
  }

  .has-dropdown,
  .has-multiselect,
  .has-text,
  .has-datepicker,
  .has-actions {
    padding: 0 5px;
  }

  .has-text,
  .has-actions {
    margin: 0;
  }
  .wrap-wrapper{
    white-space:normal !important;
    word-break: break-all;
  }
  .scroll-wrapper{
    overflow-x: auto;
  }
  .hide-wrapper{
   visibility: hidden !important;
  }
  td {
    .text-container:focus-visible,
    .text-container:focus,
    .text-container:focus-within,
    .text-container:hover {
      outline: none;
      height: 100%;
    }

    display: flex !important;

    .td-container {
      margin-top: auto;
      margin-bottom: auto;
    }
  }

  td {
    .text-container:focus {
      position: sticky;
      height: 120px;
      overflow-y: scroll;
      margin-top: -10px;
      padding: 10px;
      margin-left: -9px;
      background: white;
      box-shadow: rgba(15, 15, 15, 0/05) 0px 0px 0px 1px,
        rgba(15, 15, 15, 0.1) 0px 3px 6px, rgba(15, 15, 15, 0.2) 0px 9px 24px;
      white-space: initial;
    }

    .text-container:focus-visible,
    .text-container:focus,
    .text-container:focus-within,
    .text-container:hover {
      outline: none;
    }
  }

  td {
    .text-container::-webkit-scrollbar {
      background: transparent;
      height: 0;
      width: 0;
    }
  }

  td::-webkit-scrollbar {
    background: transparent;
    height: 0;
    width: 0;
  }
<<<<<<< HEAD
  td:hover::-webkit-scrollbar {
    height: 4px;
    width:4px;
=======
  .th {
    white-space: normal;
>>>>>>> 06b16df8
  }

  th:after {
    content: " ";
    position: relative;
    height: 0;
    width: 0;
  }

  .sort-desc:after {
    border-left: 5px solid transparent;
    border-right: 5px solid transparent;
    border-top: 5px solid #767676;
    border-bottom: 5px solid transparent;
    left: 6px;
    top: 8px;
  }

  .sort-asc:after {
    border-left: 5px solid transparent;
    border-right: 5px solid transparent;
    border-top: 0px solid transparent;
    border-bottom: 5px solid #767676;
    left: 6px;
    bottom: 8px;
  }
}

.jet-data-table::-webkit-scrollbar {
  background: transparent;
}

.jet-data-table::-webkit-scrollbar-track {
  background: transparent;
}

.jet-data-table:hover {
  overflow-x: overlay;
  overflow-y: overlay;
}

.jet-data-table {
  overflow: hidden;
  .form-check {
    margin-bottom: 0;
  }

  .form-check-inline {
    margin-right: 0;
  }

  .table-row {
    cursor: pointer;
  }

  thead {
    position: sticky;
    top: 0px;
    display: inline-block;

    tr {
      border-top: none;
    }
  }
  tbody {
    display: inline-block;
  }
}

.btn-primary {
  --tblr-btn-color: 77, 114, 250;
  --tblr-btn-color-darker: 77, 94, 240;
  border-color: none;
}

.form-check-input:checked {
  background-color: $primary;
  border-color: rgba(101, 109, 119, 0.24);
}

.btn:focus,
.btn:active,
.form-check-input:focus,
.form-check-input:active,
.form-control:focus,
th:focus,
tr:focus {
  outline: none !important;
  box-shadow: none;
}

// .jet-container {
//   // width: 100%;
// }

.select-search__option {
  color: rgb(90, 89, 89);
}

.select-search__option.is-selected {
  background: rgba(176, 176, 176, 0.07);
  color: #4d4d4d;
}

.select-search__option.is-highlighted.is-selected,
.select-search__option.is-selected:hover {
  background: rgba(66, 153, 225, 0.1);
  color: rgb(44, 43, 43);
}

.select-search__option.is-highlighted,
.select-search__option:hover {
  background: rgba(66, 153, 225, 0.1);
}

.select-search__options {
  margin-left: -33px;
}

.select-search__option.is-highlighted,
.select-search__option:not(.is-selected):hover {
  background: rgba(66, 153, 225, 0.1);
}

.select-search:not(.select-search--multiple) .select-search__input:hover {
  border-color: rgba(66, 153, 225, 0.1);
}

.DateInput_input {
  font-weight: 300;
  font-size: 14px;
  padding: 4px 7px 2px;
  padding: 4px 7px 2px;
  width: 100px !important;
  margin-left: 10px;
}

.jet-data-table {
  display: inline-block;
  height: 100%;

  thead {
    width: 100%;
  }

  .select-search:not(.is-loading):not(.select-search--multiple)
    .select-search__value::after {
    display: none;
  }

  .custom-select {
    .select-search:not(.select-search--multiple) .select-search__select {
      top: 0px;
      border: solid #9fa0a1 1px;
    }
  }

  .tags {
    width: 100%;
    min-height: 20px;

    .add-tag-button {
      display: none;
    }

    .tag {
      font-weight: 400;
      font-size: 0.85rem;
      letter-spacing: 0.04em;
      text-transform: none;

      .remove-tag-button {
        margin-left: 5px;
        margin-right: -7px;
        display: none;
      }
    }

    .form-control-plaintext {
      font-size: 12px;
    }

    .form-control-plaintext:hover,
    .form-control-plaintext:focus-visible {
      outline: none;
    }
  }

  .tags:hover {
    .add-tag-button {
      display: inline-flex;
    }
  }

  .tag:hover {
    .remove-tag-button {
      display: inline-flex;
    }
  }

  .th,
  .td {
    .resizer {
      display: inline-block;
      width: 5px;
      height: 100%;
      position: absolute;
      right: 0;
      top: 0;
      transform: translateX(50%);
      z-index: 1;
      touch-action: none;

      &.isResizing {
        background: rgb(179, 173, 173);
      }
    }
  }
}

.no-components-box {
  border: 1px dashed #3e525b;
}

.form-control-plaintext:focus-visible {
  outline: none;
  outline-width: thin;
  outline-style: solid;
  outline-color: $primary;
}

.form-control-plaintext:hover {
  outline: none;
  outline-width: thin;
  outline-style: solid;
  outline-color: rgba(66, 153, 225, 0.8);
}

.select-search__input:focus-visible {
  outline: none;
  outline-color: #4ac4d6;
}

.form-control-plaintext {
  padding: 5px;
}

.table-filters {
  position: absolute;
  bottom: 0;
  width: 80%;
  max-width: 700px;
  margin-right: 10%;
  right: 0;
  height: 300px;
  z-index: 100;
}

.code-builder {
  border: solid 1px #dadcde;
  border-radius: 2px;
  padding-top: 4px;

  .variables-dropdown {
    position: fixed;
    right: 0;
    width: 400px;
    z-index: 200;
    border: solid 1px #dadcde;

    .group-header {
      background: #f4f6fa;
    }
  }
}

.__react_component_tooltip {
  z-index: 10000;
}

.select-search__value::after {
  top: calc(50% - 2px);
  right: 15px;
  width: 5px;
  height: 5px;
}

.progress-bar {
  background-color: rgba(66, 153, 225, 0.7);
}

.popover-header {
  background-color: #f4f6fa;
}

.popover-body {
  .form-label {
    font-size: 12px;
  }
}

/**
 * Home page app menu
 */
#popover-app-menu {
  border-radius: 4px;
  width: 150px;
  box-shadow: 0px 3px 2px rgba(0, 0, 0, 0.25);

  .popover-body {
    padding: 16px 12px 0px 12px;

    .field {
      font-weight: 500;
      font-size: 0.7rem;

      &__danger {
        color: #ff6666;
      }
    }
  }
}

.input-icon {
  .input-icon-addon {
    display: none;
  }
}

.input-icon:hover {
  .input-icon-addon {
    display: flex;
  }
}

.input-icon:focus {
  .input-icon-addon {
    display: flex;
  }
}

.sub-section {
  width: 100%;
  display: block;
}

.text-muted {
  color: #3e525b !important;
}

body {
  color: #3e525b;
  overflow-y: hidden;
}

.RichEditor-root {
  background: #fff;
  border: 1px solid #ddd;
  font-family: "Georgia", serif;
  font-size: 14px;
  padding: 15px;
  height: 100%;
}

.RichEditor-editor {
  border-top: 1px solid #ddd;
  cursor: text;
  font-size: 16px;
  margin-top: 10px;
}

.RichEditor-editor .public-DraftEditorPlaceholder-root,
.RichEditor-editor .public-DraftEditor-content {
  margin: 0 -15px -15px;
  padding: 15px;
}

.RichEditor-editor .public-DraftEditor-content {
  min-height: 100px;
  overflow-y: scroll;
}

.RichEditor-hidePlaceholder .public-DraftEditorPlaceholder-root {
  display: none;
}

.RichEditor-editor .RichEditor-blockquote {
  border-left: 5px solid #eee;
  color: #666;
  font-family: "Hoefler Text", "Georgia", serif;
  font-style: italic;
  margin: 16px 0;
  padding: 10px 20px;
}

.RichEditor-editor .public-DraftStyleDefault-pre {
  background-color: rgba(0, 0, 0, 0.05);
  font-family: "Inconsolata", "Menlo", "Consolas", monospace;
  font-size: 16px;
  padding: 20px;
}

.RichEditor-controls {
  font-family: "Helvetica", sans-serif;
  font-size: 14px;
  margin-bottom: 5px;
  user-select: none;
}

.dropmenu {
  position: relative;
  display: inline-block;
  margin-right: 16px;

  .dropdownbtn {
    color: #999;
    background: none;
    cursor: pointer;
    outline: none;
    border: none;
  }

  .dropdown-content {
    display: none;
    position: absolute;
    z-index: 2;
    width: 100%;
    align-items: center;
    border: 1px solid transparent;
    border-radius: 4px;
    box-shadow: 0 2px 6px 2px rgba(47, 54, 59, 0.15);

    a {
      text-decoration: none;
      width: 100%;
      position: relative;
      display: block;

      span {
        text-align: center;
        width: 100%;
        text-align: center;
        padding: 3px 0px;
      }
    }
  }
}
.dropmenu .dropdown-content a:hover {
  background-color: rgba(0, 0, 0, 0.05);
}

.dropmenu:hover {
  .dropdownbtn {
    color: #5890ff;
    background-color: rgba(0, 0, 0, 0.05);
    border-radius: 4px;
  }

  .dropdown-content {
    display: block;
  }
}

.RichEditor-styleButton {
  color: #999;
  cursor: pointer;
  margin-right: 16px;
  padding: 2px 0;
  display: inline-block;
}

.RichEditor-activeButton {
  color: #5890ff;
}

.transformation-editor {
  .CodeMirror {
    min-height: 70px;
  }
}

.chart-data-input {
  .CodeMirror {
    min-height: 370px;
    font-size: 0.8rem;
  }
  .code-hinter {
    min-height: 370px;
  }
}

.map-location-input {
  .CodeMirror {
    min-height: 120px;
    font-size: 0.8rem;
  }
  .code-hinter {
    min-height: 120px;
  }
}

.rdt {
  .form-control {
    height: 100%;
  }
}

.DateInput_input__focused {
  border-bottom: 2px solid $primary;
}

.CalendarDay__selected,
.CalendarDay__selected:active,
.CalendarDay__selected:hover {
  background: $primary;
  border: 1px double $primary;
}

.CalendarDay__selected_span {
  background: $primary;
  border: $primary;
}

.CalendarDay__selected_span:active,
.CalendarDay__selected_span:hover {
  background: $primary;
  border: 1px double $primary;
  color: #fff;
}

.CalendarDay__hovered_span:active,
.CalendarDay__hovered_span:hover {
  background: $primary;
  border: 1px double $primary;
  color: #fff;
}

.CalendarDay__hovered_span {
  background: #83b8e7;
  border: 1px double #83b8e7;
  color: #fff;
}

.table-responsive {
  margin-bottom: 0rem;
}

.code-hinter::-webkit-scrollbar {
  width: 0;
  height: 0;
  background: transparent;
}

.codehinter-query-editor-input {
  .CodeMirror {
    font-family: "Roboto", sans-serif;
    color: #263136;
    overflow: hidden;
    height: 50px !important;
  }

  .CodeMirror-vscrollbar {
    overflow: hidden;
  }

  .CodeMirror-focused {
    padding-top: 0;
    height: 50px;
  }

  .CodeMirror-scroll {
    position: absolute;
    top: 0;
    width: 100%;
  }
}

.field {
  .CodeMirror-scroll {
    position: static;
    top: 0;
  }
}

.code-hinter {
  height: 36px;

  .form-control {
    .CodeMirror {
      font-family: "Roboto", sans-serif;
      height: 50px !important;
      max-height: 300px;
    }
  }

  .CodeMirror-vscrollbar,
  .CodeMirror-hscrollbar {
    background: transparent;
    height: 0;
    width: 0;
  }

  .CodeMirror-scroll {
    overflow: hidden !important;
  }
}

.CodeMirror-hints {
  font-family: "Roboto", sans-serif;
  font-size: 0.9rem;
  padding: 0px;
  z-index: $hints-z-index;

  li.CodeMirror-hint-active {
    background: $primary;
  }

  .CodeMirror-hint {
    padding: 4px;
    padding-left: 10px;
    padding-right: 10px;
  }
}

.cm-matchhighlight {
  color: #4299e1 !important;
  background: rgba(66, 153, 225, 0.1) !important;
}

.nav-tabs .nav-link {
  color: #3e525b;
  border-top-left-radius: 0px;
  border-top-right-radius: 0px;
}

.transformation-editor {
  .CodeMirror {
    min-height: 220px;
  }
}

hr {
  margin: 1rem 0;
}

.query-hinter {
  min-height: 150px;
}

.codehinter-default-input {
  font-family: "Roboto", sans-serif;
  padding: 0.0475rem 0rem;
  display: block;
  width: 100%;
  font-size: 0.875rem;
  font-weight: 400;
  color: #232e3c;
  background-color: #fff;
  background-clip: padding-box;
  border: 1px solid #dadcde;
  -webkit-appearance: none;
  -moz-appearance: none;
  appearance: none;
  border-radius: 4px;
  transition: border-color 0.15s ease-in-out, box-shadow 0.15s ease-in-out;
  height: 30px;

  .CodeMirror {
    font-family: "Roboto", sans-serif;
  }
}

.codehinter-query-editor-input {
  font-family: "Roboto", sans-serif;
  padding: 0.1775rem 0rem;
  display: block;
  width: 100%;
  font-size: 0.875rem;
  font-weight: 400;
  color: #232e3c;
  background-color: #fff;
  background-clip: padding-box;
  border: 1px solid #dadcde;
  border-radius: $border-radius;
  appearance: none;
  transition: border-color 0.15s ease-in-out, box-shadow 0.15s ease-in-out;
  height: 28px !important;
}

.modal-component {
  margin-top: 150px;
  .modal-body {
    padding: 0;
  }
}

.draggable-box {
  .config-handle {
    top: -20px;
    position: fixed;
    max-height: 10px;
    z-index: 100;
    min-width: 108px;

    .handle-content {
      cursor: move;
      color: #4d72fa;
      background: rgba(66, 153, 225, 0.1);
    }

    .badge {
      font-size: 9px;
    }
  }
}

.modal-content {
  .config-handle {
    position: absolute;

    .badge {
      font-size: 9px;
    }
  }
}

.config-handle {
  display: block;
}

.apps-table {
  .app-title {
    font-size: 1rem;
  }

  .row {
    --tblr-gutter-x: 0rem;
  }
}

.home-page,
.org-users-page {
  .navbar .navbar-nav .active > .nav-link,
  .navbar .navbar-nav .nav-link.active,
  .navbar .navbar-nav .nav-link.show,
  .navbar .navbar-nav .show > .nav-link {
    color: rgba(35, 46, 60, 0.7);
  }

  .nav-item {
    font-size: 0.9rem;
  }

  img.svg-icon {
    cursor: pointer;
    padding-left: 2px;
    border-radius: 10px;
  }

  img.svg-icon:hover {
    background-color: rgba(224, 214, 214, 0.507);
  }
}

.CodeMirror-placeholder {
  color: #9e9e9e !important;
  font-size: 0.7rem !important;
  margin-top: 2px !important;
  font-size: 12px !important;
}

.CodeMirror-code {
  font-weight: 300;
}

.btn-primary {
  border-color: transparent;
}

.text-widget {
  overflow: auto;
}

.text-widget::-webkit-scrollbar {
  width: 0;
  height: 0;
  background: transparent;
}

.input-group-flat:focus-within {
  box-shadow: none;
}

.map-widget {
  .place-search-input {
    box-sizing: border-box;
    border: 1px solid transparent;
    width: 240px;
    height: 32px;
    padding: 0 12px;
    border-radius: 3px;
    box-shadow: 0 2px 6px rgba(0, 0, 0, 0.3);
    font-size: 14px;
    outline: none;
    text-overflow: ellipses;
    position: absolute;
    left: 50%;
    margin-left: -120px;
  }

  .map-center {
    position: fixed;
    z-index: 1000;
  }
}

.events-toggle-active {
  .toggle-icon {
    transform: rotate(180deg);
  }
}

.events-toggle {
  .toggle-icon {
    display: inline-block;
    margin-left: auto;
    transition: 0.3s transform;
  }

  .toggle-icon:after {
    content: "";
    display: inline-block;
    vertical-align: 0.306em;
    width: 0.46em;
    height: 0.46em;
    border-bottom: 1px solid;
    border-left: 1px solid;
    margin-right: 0.1em;
    margin-left: 0.4em;
    transform: rotate(-45deg);
  }
}

.nav-link-title {
  font-weight: 500;
  font-size: 0.9rem;
}

.navbar-nav {
  .dropdown:hover {
    .dropdown-menu {
      display: block;
    }
  }
}

.query-manager-header {
  .nav-item {
    border-right: solid 1px #dadcde;
    background: 0 0;
  }

  .nav-link {
    height: 39px;
  }
}

input:focus-visible {
  outline: none;
}

.navbar-expand-md.navbar-light .nav-item.active:after {
  border: 1px solid $primary;
}

.org-users-page {
  .select-search__input {
    color: #617179;
  }
  .select-search-role {
    position: absolute;
    margin-top: -1rem;
  }

  .has-focus > .select-search__select > ul {
    margin-bottom: 0;
  }

  .select-search__option.is-selected {
    background: $primary;
    color: $white;
  }
}

.encrypted-icon {
  margin-bottom: 0.25rem;
}

.widget-documentation-link {
  position: fixed;
  bottom: 0;
  background: $white;
  width: 100%;
  z-index: 1;
}

.components-container {
  .draggable-box {
    cursor: move;
  }
}

.column-sort-row {
  border-radius: 4px;
}

.jet-button {
  &.btn-primary:hover {
    background: var(--tblr-btn-color-darker) !important;
  }
}

.editor-sidebar::-webkit-scrollbar {
  width: 0;
  height: 0;
  background: transparent;
  -ms-overflow-style: none;
}

.editor-sidebar {
  max-width: 300px;
  scrollbar-width: none;
  -ms-overflow-style: none;
}

.sketch-picker {
  position: absolute;
}

.color-picker-input {
  border: solid 1px rgb(223, 223, 223);
  cursor: pointer;
}

.app-sharing-modal {
  .form-control.is-invalid,
  .was-validated .form-control:invalid {
    border-color: #ffb0b0;
  }
}

.widgets-list {
  --tblr-gutter-x: 0px !important;
}

.input-with-icon {
  position: relative;
  display: flex;
  flex: 1;

  .icon-container {
    position: absolute;
    right: 10px;
    top: calc(50% - 10px);
    z-index: 3;
  }
}

.dynamic-variable-preview {
  min-height: 20px;
  max-height: 500px;
  overflow: auto;
  line-height: 20px;
  font-size: 12px;
  margin-top: -2px;
  word-wrap: break-word;
  border-bottom-left-radius: 3px;
  border-bottom-right-radius: 3px;
  box-sizing: border-box;
  font-family: "Source Code Pro", monospace;

  .heading {
    font-weight: 700;
    white-space: pre;
    text-transform: capitalize;
  }
}

.user-email:hover {
  text-decoration: none;
  cursor: text;
}

.theme-dark {
  .nav-item {
    background: 0 0;
  }
  .navbar .navbar-nav .active > .nav-link,
  .theme-dark .navbar .navbar-nav .nav-link.active,
  .theme-dark .navbar .navbar-nav .nav-link.show,
  .theme-dark .navbar .navbar-nav .show > .nav-link {
    color: #fff;
  }
  .form-check > .form-check-input:not(:checked) {
    background-color: #fff;
  }
  .form-switch > .form-check-input:not(:checked) {
    background-color: #47505d !important;
    background-image: url("data:image/svg+xml,%3csvg xmlns='http://www.w3.org/2000/svg' viewBox='-4 -4 8 8'%3e%3ccircle r='3' fill='%23CCD3DD'/%3E%3C/svg%3E") !important;
  }
  .form-check-label {
    color: white;
  }
  .left-sidebar .active {
    background: #333c48;
  }

  .left-sidebar .left-sidebar-item {
    border-bottom: 1px solid #333c48;
  }

  .nav-tabs .nav-link.active {
    color: #fff !important;
  }

  .nav-tabs .nav-link {
    color: #c3c3c3 !important;
  }

  .card-body > :last-child {
    color: #fff !important;
  }

  .form-control {
    border: 1px solid #324156;
  }

  .card {
    background-color: #324156 !important;
  }
  .card .table tbody td a {
    color: inherit;
  }

  .DateInput {
    background: #1f2936;
  }

  .DateInput_input {
    background-color: #1f2936;
  }

  .DateRangePickerInput {
    background-color: #1f2936;
  }

  .DateInput_input__focused {
    background: #1f2936;
  }

  .DateRangePickerInput__withBorder {
    border: 1px solid #1f2936;
  }

  .main .canvas-container .canvas-area {
    background: #2f3c4c;
  }

  .main .canvas-container {
    background-color: #2f3c4c;
  }

  .rdtOpen .rdtPicker {
    color: black;
  }

  .editor .editor-sidebar .components-container .component-image-holder {
    background: #2f3c4c !important;
    border: 1px solid #2f3c4c !important;

    center,
    .component-title {
      filter: brightness(0) invert(1);
    }
  }

  .nav-tabs .nav-link:focus,
  .nav-tabs .nav-link:hover {
    border-color: transparent !important;
  }

  .modal-content,
  .modal-header {
    background-color: #1f2936 !important;
    .text-muted {
      color: #fff !important;
    }
  }

  .modal-header {
    border-bottom: 1px solid rgba(255, 255, 255, 0.09) !important;
  }

  .canvas-container {
    background-color: #1f2936;
  }

  .editor .main .query-pane {
    border: solid rgba(255, 255, 255, 0.09) !important;
    border-width: 1px 0px 0px 0px !important;
  }

  .no-components-box {
    background-color: #1f2936 !important;

    center {
      filter: brightness(0) invert(1);
    }
  }

  .query-list {
    .text-muted {
      color: #fff !important;
    }
  }

  .left-sidebar,
  .editor-sidebar {
    background-color: #1f2936 !important;
  }

  .editor-sidebar {
    border: solid rgba(255, 255, 255, 0.09);
    border-width: 0px 0px 0px 1px !important;

    .nav-tabs {
      border-bottom: 1px solid rgba(255, 255, 255, 0.09) !important;
    }
  }

  .editor .editor-sidebar .nav-tabs .nav-link {
    color: #fff;
    img {
      filter: brightness(0) invert(1);
    }
  }

  .jet-table {
    background-color: #1f2936 !important;
  }

  .jet-container {
    background-color: #1f2936 !important;
  }

  .nav-tabs .nav-item.show .nav-link,
  .nav-tabs .nav-link.active {
    background-color: #2f3c4c;
    border-color: transparent !important;
  }

  .editor .main .query-pane .query-definition-pane .header {
    border: solid rgba(255, 255, 255, 0.09);
    border-width: 0px 0px 1px 0px !important;
    background: #1f2936;
  }

  .left-sidebar {
    border: solid rgba(255, 255, 255, 0.09);
    border-width: 0px 1px 3px 0px;
    .text-muted {
      color: #fff !important;
    }
  }

  .folder-list {
    color: #fff !important;
  }

  .app-title {
    color: #fff !important;
  }

  .RichEditor-root {
    background: #1f2936;
    border: 1px solid #2f3c4c;
  }

  .app-description {
    color: #fff !important;
  }

  .btn-light,
  .btn-outline-light {
    background-color: #42546a !important;
    --tblr-btn-color-text: #ffffff;
    img {
      filter: brightness(0) invert(1);
    }
  }

  .editor .left-sidebar .datasources-container tr {
    border-bottom: solid 1px rgba(255, 255, 255, 0.09);
  }

  .editor .left-sidebar .datasources-container .datasources-header {
    border: solid rgba(255, 255, 255, 0.09) !important;
    border-width: 0px 0px 1px 0px !important;
  }

  .query-manager-header .nav-item {
    border-right: solid 1px rgba(255, 255, 255, 0.09);
    .nav-link {
      color: #c3c3c3;
    }
  }

  .input-group-text {
    border: solid 1px rgba(255, 255, 255, 0.09) !important;
  }

  .app-users-list {
    .text-muted {
      color: #fff !important;
    }
  }

  .data-pane {
    border: solid rgba(255, 255, 255, 0.09) !important;
    border-width: 0px 1px 0px 0px !important;
  }

  .main .query-pane .data-pane .queries-container .queries-header {
    border: solid rgba(255, 255, 255, 0.09) !important;
    border-width: 0px 0px 1px 0px !important;

    .text-muted {
      color: #fff !important;
    }
  }

  .query-pane {
    background-color: #1f2936 !important;
  }

  .input-icon .input-icon-addon img {
    filter: invert(1);
  }

  .svg-icon {
    filter: brightness(0) invert(1);
  }

  .launch-btn {
    filter: brightness(0.4) !important;
    background: #8d9095;
  }

  .badge {
    .svg-icon {
      filter: brightness(1) invert(0);
    }
  }

  .alert {
    background: transparent;
    .text-muted {
      color: #fff !important;
    }
  }

  .editor .editor-sidebar .inspector .header {
    border: solid rgba(255, 255, 255, 0.09) !important;
    border-width: 0px 0px 1px 0px !important;
  }

  .hr-text {
    color: #fff !important;
  }

  .skeleton-line::after {
    background-image: linear-gradient(
      to right,
      #566177 0,
      #5a6170 40%,
      #4c5b79 80%
    );
  }

  .app-icon-skeleton::after {
    background-image: linear-gradient(
      to right,
      #566177 0,
      #5a6170 40%,
      #4c5b79 80%
    );
  }

  .select-search__input {
    color: rgb(224, 224, 224);
    background-color: #2b3547;
    border: 1px solid #2b3547;
  }

  .select-search__select {
    background: #fff;
    box-shadow: 0 0.0625rem 0.125rem rgba(0, 0, 0, 0.15);
  }

  .select-search__row:not(:first-child) {
    border-top: 1px solid #eee;
  }

  .select-search__option,
  .select-search__not-found {
    background: #fff;
  }

  .select-search__option.is-highlighted,
  .select-search__option:not(.is-selected):hover {
    background: rgba(47, 204, 139, 0.1);
  }

  .select-search__option.is-highlighted.is-selected,
  .select-search__option.is-selected:hover {
    background: #2eb378;
    color: #fff;
  }

  .org-users-page {
    .user-email,
    .user-status {
      filter: brightness(0) invert(1);
    }
  }

  .org-users-page {
    .select-search__option.is-selected {
      background: $primary;
      color: $white;
    }
    .select-search__option:not(.is-selected):hover {
      background: rgba(66, 153, 225, 0.1);
    }
  }

  .react-json-view {
    background-color: transparent !important;
  }

  .codehinter-default-input {
    background-color: transparent;
    border: 1px solid #333c48;
  }

  .color-picker-input {
    border: solid 1px #333c48;
  }

  .codehinter-query-editor-input {
    background-color: #272822;
    border: 1px solid #2c3a4c;
    border-radius: 0;
  }

  .codehinter-query-editor-input .CodeMirror {
    height: 31px !important;
  }

  .codehinter-query-editor-input .CodeMirror {
    color: #c3c3c3 !important;
  }

  .select-search:not(.is-loading):not(.select-search--multiple)
    .select-search__value::after {
    transform: rotate(45deg);
    border-right: 1px solid #fff;
    border-bottom: 1px solid #fff;
  }

  .widget-documentation-link {
    background-color: #1f2936;
  }

  .widget-documentation-link a {
    color: rgb(66, 153, 225);
  }
}

.main-wrapper {
  position: relative;
  min-height: 100%;
  min-width: 100%;
  background-color: white;
}

.main-wrapper.theme-dark {
  background-color: #2b394b;
}

.jet-table {
  .global-search-field {
    background: transparent;
  }
}

.modal-backdrop.show {
  opacity: 0.74;
}

.gui-select-wrappper .select-search__input {
  height: 30px;
}

.theme-dark .input-group-text,
.theme-dark .markdown > table thead th,
.theme-dark .table thead th {
  background: #1c252f;
  color: #fff;
}

.sketch-picker {
  z-index: 1000;
}

.no-padding {
  padding: 0;
}

.nav-tabs {
  font-weight: 300;
}

.nav-tabs .nav-link.active {
  border: 0;
  border-bottom: 1px solid $primary;
  font-weight: 400;
}

.table-no-divider {
  td {
    border-bottom-width: 0px;
    padding-left: 0;
  }
}

.no-border {
  border-radius: 0 !important;
}

input[type="text"] {
  outline-color: #dadcde !important;
}

.widget-header {
  text-transform: capitalize;
  margin-top: 12px !important;
  font-weight: 500;
  font-size: 12px;
  line-height: 12px;
}

.query-manager-events {
  max-width: 400px;
}

.validation-without-icon {
  background-image: none !important;
}

.dropdown-widget,
.multiselect-widget {
  .form-label {
    margin-bottom: 0px;
  }

  .select-search__input {
    height: 100%;
  }

  .select-search__value {
    height: 100%;
  }

  .select-search {
    height: 100%;
  }

  .select-search__options {
    margin-bottom: 0 !important;

    .select-search__option {
      height: auto;
      min-height: 30px;
    }
  }
}

.show {
  display: block;
}
.hide {
  display: none;
}

.draggable-box:focus-within {
  z-index: 2 !important;
}

.cursor-wait {
  cursor: wait;
}
.cursor-text {
  cursor: text;
}
.cursor-none {
  cursor: none;
}
.theme-dark .event-action {
  filter: brightness(0) invert(1);
}

.event-action {
  filter: brightness(0) invert(0);
}

.disabled {
  pointer-events: none;
  opacity: 0.4;
}
.DateRangePicker {
  padding: 1.25px 5px;
}

.datepicker-widget {
  .input-field {
    min-height: 26px;
    padding: 0;
    padding-left: 2px;
    background-color: $white;
  }

  td.rdtActive,
  td.rdtActive:hover {
    background-color: $primary;
  }
}

.daterange-picker-widget {
  .DateInput_input {
    min-height: 24px;
    line-height: normal;
    border-bottom: 0px;
    font-size: 0.85rem;
  }
  .DateRangePicker {
    padding: 0;
  }

  .DateRangePickerInput_arrow_svg {
    height: 17px;
  }

  .DateRangePickerInput {
    overflow: hidden;
  }

  .DateInput_fang {
    position: fixed;
    top: 57px !important;
  }
}

.fw-400 {
  font-weight: 400;
}

.fw-500 {
  font-weight: 500;
}

.ligh-gray {
  color: #656d77;
}

.nav-item {
  background: #fff;
  font-size: 14px;
  font-style: normal;
  font-weight: 400;
  line-height: 22px;
  letter-spacing: -0.1px;
  text-align: left;
}

.nav-link {
  min-width: 100px;
  justify-content: center;
}

.nav-tabs .nav-link.active {
  font-weight: 400 !important;
  color: $primary !important;
}
.empty {
  padding-top: 1.5rem !important;
}
.empty-img {
  margin-bottom: 0 !important;
  img {
    height: 220px !important;
    width: 260.83px !important;
  }
}
.empty-action {
  margin-top: 0 !important;
}
.empty-action a {
  height: 36px;
  border-radius: 4px;
  font-style: normal;
  font-weight: normal;
  font-size: 14px;
  line-height: 20px;
}
.empty-action a:first-child {
  margin-right: 24px;
}
.empty-action a:first-child:hover {
  color: #ffffff !important;
}
.empty-import-button {
  color: #4d72fa !important ;
  background: #ffffff !important;
  border: 1px solid #4d72fa !important;
  cursor: pointer;
  position: relative;
  &:hover {
    background-color: #f4f6fa !important;
  }
}
.empty-welcome-header {
  font-style: normal;
  font-weight: bold;
  font-size: 32px;
  line-height: 39px;
  margin-bottom: 12px;
  margin-top: 40px;
  color: #000;
  font-family: Inter;
}
.empty-title {
  font-style: normal;
  font-weight: normal;
  font-size: 16px;
  line-height: 19px;
  display: flex;
  align-items: center;
  color: #5e5e5e;
  margin-bottom: 24px;
}
// template card styles
.template-card-wrapper {
  display: flex;
  flex-direction: row;
  background: #fffffc;
  border: 1px solid #d2ddec;
  box-sizing: border-box;
  border-radius: 8px;
  width: 299px;
  height: 100px;
}
.template-action-wrapper {
  display: flex;
  flex-direction: row !important;
  font-family: Inter;
  font-style: normal;
  font-weight: 500;
  font-size: 16px;
  line-height: 19px;
  color: #4d72fa;
  p {
    margin-right: 16px;
  }
}
.template-card-title {
  font-family: Inter;
  font-style: normal;
  font-weight: 600;
  font-size: 18px;
  line-height: 22px;
  display: flex;
  align-items: center;
  color: #000000;
  margin-bottom: 3px !important;
  margin-top: 20px;
}
.template-card-details {
  align-items: center;
  display: flex;
  flex-direction: column;
  justify-content: center;
}
.template-icon-wrapper {
  width: 61.44px;
  height: 60px;
  top: 685px;
  background: #d2ddec;
  border-radius: 4px;
  margin: 20px 16.36px;
}
// template style end

.calendar-widget.compact {
  .rbc-time-view-resources .rbc-time-header-content {
    min-width: auto;
  }

  .rbc-time-view-resources .rbc-day-slot {
    min-width: 50px;
  }

  .rbc-time-view-resources .rbc-header,
  .rbc-time-view-resources .rbc-day-bg {
    width: 50px;
  }
}

.calendar-widget.dont-highlight-today {
  .rbc-today {
    background-color: inherit;
  }

  .rbc-current-time-indicator {
    display: none;
  }
}

.calendar-widget {
  padding: 10px;
  background-color: white;

  .rbc-day-slot .rbc-event,
  .rbc-day-slot .rbc-background-event {
    border-left: 3px solid #26598533;
  }

  .rbc-toolbar {
    font-size: 14px;
  }

  .rbc-event {
    .rbc-event-label {
      display: none;
    }
  }

  .rbc-off-range-bg {
    background-color: #f4f6fa;
  }

  .rbc-toolbar {
    .rbc-btn-group {
      button {
        box-shadow: none;
        border-radius: 0;
        border-width: 1px;
      }
    }
  }
}

//!for calendar widget week view with compact/spacious mode border fix
.resources-week-cls .rbc-time-column:nth-last-child(7n) {
  border-left: none !important;
  .rbc-timeslot-group {
    border-left: 2.5px solid #dadcde !important;
  }
}
.resources-week-cls .rbc-allday-cell {
  border: none !important;
  .rbc-row {
    border-left: 1.5px solid #dadcde;
    border-right: 1.5px solid #dadcde;
  }
}
.resources-week-cls .rbc-time-header-cell {
  border: none !important;
}
.resources-week-cls .rbc-time-view-resources .rbc-header {
  border-left: 1.5px solid #dadcde !important;
  border-right: 1.5px solid #dadcde !important;
}

.calendar-widget.hide-view-switcher {
  .rbc-toolbar {
    .rbc-btn-group:nth-of-type(3) {
      display: none;
    }
  }
}

.calendar-widget.dark-mode {
  background-color: #1d2a39;

  .rbc-toolbar {
    button {
      color: white;
    }

    button:hover,
    button.rbc-active {
      color: black;
    }
  }

  .rbc-off-range-bg {
    background-color: #2b394b;
  }

  .rbc-selected-cell {
    background-color: #22242d;
  }

  .rbc-today {
    background-color: #5a7ca8;
  }
}

.calendar-widget.dark-mode.dont-highlight-today {
  .rbc-today {
    background-color: inherit;
  }
}

.navbar .navbar-nav {
  min-height: 2rem;
}

.navbar-brand-image {
  height: 1.2rem;
}

.navbar .navbar-brand:hover,
.theme-dark .navbar .navbar-brand:hover {
  opacity: 1;
}

.nav-tabs .nav-link.active {
  font-weight: 400 !important;
  margin-bottom: -1px !important;
}

.nav-tabs .nav-link {
  font-weight: 400 !important;
  margin: 0 !important;
  height: 100%;
}

.code-editor-widget {
  border-radius: 0;
  .CodeMirror {
    border-radius: 0 !important;
    margin-top: -1px !important;
  }
}

.jet-listview {
  overflow-y: overlay;
  overflow-x: hidden;

  // .rows {
  // }

  // .list-item {
  // }
}

.jet-listview::-webkit-scrollbar-track {
  background: transparent;
}

.jet-listview::-webkit-scrollbar-thumb {
  background: transparent;
}

.code-hinter-wrapper .popup-btn {
  position: absolute;
  display: none;
  cursor: pointer;
}

.code-hinter-wrapper:hover {
  .popup-btn {
    display: block !important;
    z-index: 1;
  }
}

.modal-portal-wrapper {
  justify-content: center;
  align-items: center;
  position: fixed;
  position: absolute;
  left: 50%;
  top: 40%;

  .modal-body {
    width: 500px !important;
    height: 300px !important;
    padding: 0px !important;
  }

  transform: translate(-60%, -60%);
  height: 350px;
  width: auto;
  max-height: 500px;
  padding: 0px;

  .modal-content {
    border-radius: 5px !important;
  }

  .modal-body {
    width: 500px !important;
    height: 302px !important;
    padding: 0px !important;
    margin: 0px !important;
    margin-left: -1px !important; //fix the modal body code mirror margin

    border-top-left-radius: 0;
    border-top-right-radius: 0;
    border-bottom-left-radius: 5px;
    border-bottom-right-radius: 5px;
    border-bottom: 0.75px solid;
    border-left: 0.75px solid;
    border-right: 0.75px solid;

    @include theme-border($light-theme: true);

    &.dark-mode-border {
      @include theme-border($light-theme: false);
    }
  }
  .modal-dialog {
    margin-top: 4%;
  }

  .modal-header {
    padding: 0;
    font-size: 14px;
  }

  .editor-container {
    padding: 0px;
    .CodeMirror {
      border-radius: 0;
      margin: 0;
      width: 100% !important;
    }
  }

  .query-hinter {
    .CodeMirror-line {
      margin-left: 2rem !important;
    }

    .CodeMirror-cursors .CodeMirror-cursor {
      margin-left: 2rem !important;
    }
  }
}

.preview-block-portal {
  .bg-light {
    border-radius: 0 0 5px 5px;
    outline: 0.75px solid $light-green;
  }

  .bg-dark {
    margin-top: 1px;
    border-radius: 0 0 5px 5px;
    outline: 0.75px solid $light-green;
  }

  .dynamic-variable-preview {
    padding: 4px !important;
  }
}

.portal-header {
  display: flex;
  align-items: center;
  padding: 0.5rem 0.75rem;
  color: #656d77;
  background-color: #ffffffd9;
  background-clip: padding-box;
  border-top-left-radius: 5px !important;
  border-top-right-radius: 5px !important;
  width: 498px !important;
  outline: 0.75px solid;

  @include theme-border($light-theme: true, $outline: true);

  &.dark-mode-border {
    @include theme-border($light-theme: false, $outline: true);
  }
}
.tabs-inspector {
  .nav-item {
    width: 50%;
  }

  .nav-item:hover {
    border: 1px solid transparent;
  }

  .nav-item:not(.active) {
    border-bottom: 1px solid #e7eaef;
  }

  .nav-link.active {
    border: 1px solid transparent;
    border-bottom: 1px solid $primary;
    background: white;
  }
}

.close-icon {
  position: absolute;
  top: 0;
  right: 0;
  width: 20%;
  height: 22;
  border-bottom: 1px solid #e7eaef;
  display: flex;
  align-items: center;

  .svg-wrapper {
    width: 100%;
    height: 70%;
    display: flex;
    align-items: center;
    justify-content: center;
    border-left: 1px solid #e7eaef;
    margin-left: 20px;

    .close-svg {
      cursor: pointer;
    }
  }
}

.tabs-inspector.nav-tabs {
  border: 0;
  width: 80%;
}

.bg-primary-lt {
  color: #fff !important;
  background: #6383db !important;
}

.tabbed-navbar .nav-item.active:after {
  margin-bottom: -0.25rem;
}

.app-name {
  width: 325px;
  left: 150px;
  position: absolute;
}

.app-name:hover {
  background: $bg-light;
  &.dark {
    @extend .bg-dark;
  }
}

.nav-auto-save {
  width: 325px;
  left: 485px;
  position: absolute;
  color: #36af8b;
}

.layout-buttons {
  position: absolute;
  left: 50%;
}

.app-version-menu {
  position: absolute;
  right: 220px;
  padding: 4px 8px;
  min-width: 100px;
  max-width: 300px;
}

.app-version-menu-sm {
  height: 30px;
  display: inline-block;
  font-size: 12px;
}

.app-version-menu .dropdown-menu {
  left: -90px;
  width: 283px;
}

.app-version-menu .released {
  color: #36af8b;
}

.app-version-menu .released-subtext {
  font-size: 12px;
  color: #36af8b;
  padding: 0;
}

.app-version-menu .create-link {
  margin: auto;
  width: 50%;
  padding-left: 10px;
}

.canvas-background-holder {
  display: flex;
  justify-content: space-between;
  min-width: 120px;
  margin: auto;
  padding: 10px;
}

.canvas-background-picker {
  position: fixed;
}

/**
 * Timer Widget
 */
.timer-wrapper {
  padding: 10px;
  .counter-container {
    font-size: 3em;
    padding-bottom: 5px;
    text-align: center;
  }
}

/**
 * Search Box
 */
.search-box-wrapper {
  input {
    width: 200px;
    border-radius: 5px !important;
  }
  .input-icon .input-icon-addon {
    display: flex;
  }
  .input-icon .input-icon-addon.end {
    pointer-events: auto;
    div {
      background-color: #a6b6cc;
      border-radius: 12px;
      color: #ffffff;
      padding: 1px;
      cursor: pointer;
      svg {
        height: 14px;
        width: 14px;
      }
    }
  }
}

.searchbox-wrapper {
  margin-top: 0 !important;
  input {
    border-radius: $border-radius !important;
  }
}

.fixedHeader {
  table thead {
    position: -webkit-sticky; // this is for all Safari (Desktop & iOS), not for Chrome
    position: sticky;
    top: 0;
    border-top: 0;
    z-index: 1; // any positive value, layer order is global
  }
}

/**
 * Folder List
 */
.folder-list {
  color: #292d37;
  .list-group-transparent .list-group-item.active {
    color: $primary;
    background-color: #edf1ff;
    .folder-ico {
      filter: invert(29%) sepia(84%) saturate(4047%) hue-rotate(215deg)
        brightness(98%) contrast(111%);
    }
  }
  .list-group-item {
    padding: 0.5rem 0.75rem;
    overflow: hidden;
  }
  .list-group-item.all-apps-link {
    font-weight: 500;
  }
  .folder-info {
    color: #8991a0;
    font-size: 0.75rem;
    display: contents;
  }
  .folder-create-btn {
    color: #0565ff;
    cursor: pointer;
  }
}

/**
 * Home page modal
 */
.modal-content.home-modal-component {
  border-radius: 8px;
  overflow: hidden;
  background-color: #fefeff;
  color: #000000;
  .modal-header {
    border-bottom: 0px;
  }
  .modal-title {
    font-size: 1.1rem;
  }
  .btn-close {
    width: 3.5rem;
    height: 2.5rem;
  }
  .modal-body {
    padding-top: 0px;
  }
  input {
    border-radius: 5px !important;
  }
  .modal-main {
    padding-bottom: 5rem;
  }
  .modal-footer-btn {
    justify-content: end;
    button {
      margin-left: 16px;
    }
  }
}

.radio-img {
  input {
    display: none;
  }

  .action-icon {
    width: 28px;
    height: 28px;
    background-position: center center;
    border-radius: 4px;
    display: flex;
    align-items: center;
    justify-content: center;
  }

  .action-icon {
    cursor: pointer;
    border: 1px solid $light-gray;
  }

  .action-icon:hover {
    background-color: #d2ddec;
  }

  input:checked + .action-icon {
    border-color: $primary;
    background-color: #7a95fb;
  }

  .tooltiptext {
    visibility: hidden;
    font-size: 12px;
    background-color: $black;
    color: $white;
    text-align: center;
    padding: 5px 10px;
    position: absolute;
    border-radius: 15px;
    margin-top: 2px;
    z-index: 1;
    margin-left: -10px;
  }

  .tooltiptext::after {
    content: "";
    position: absolute;
    bottom: 100%;
    left: 50%;
    margin-left: -5px;
    border-width: 5px;
    border-style: solid;
    border-color: transparent transparent black transparent;
  }

  .action-icon:hover + .tooltiptext {
    visibility: visible;
  }

  input:checked + .action-icon:hover {
    background-color: #3650af;
  }
}

.icon-change-modal {
  ul {
    list-style-type: none;

    li {
      float: left;
      border: 2px solid #8991a0;
      border-radius: 1.75px;
      cursor: pointer;

      img {
        width: 22px;
        height: 22px;
        filter: invert(59%) sepia(27%) saturate(160%) hue-rotate(181deg)
          brightness(91%) contrast(95%);
      }
    }

    li.selected {
      border: 2px solid #0565ff;

      img {
        filter: invert(27%) sepia(84%) saturate(5230%) hue-rotate(212deg)
          brightness(102%) contrast(100%);
      }
    }
  }
}
/**
 * Spinner Widget
 */
.spinner-container {
  display: flex;
  justify-content: center;
  align-items: center;
}

.animation-fade {
  animation-name: fade;
  animation-duration: 0.3s;
  animation-timing-function: linear;
}

@keyframes fade {
  0% {
    opacity: 0;
  }
  100% {
    opacity: 1;
  }
}

/**
 * Query panel
 */
.query-btn {
  cursor: pointer;
  height: 24px;
  width: 24px;
  padding: 0;
}

.query-btn.dark {
  filter: brightness(0) invert(1);
}

.button-family-secondary {
  @include button-outline($light-theme: true);
  height: 32px;
  width: 112px;
}

.button-family-secondary.dark {
  @include button-outline($light-theme: false);
}

.rest-methods-options {
  .select-search,
  .select-search-dark,
  .select-search__value input,
  .select-search-dark__value input {
    width: 90px !important;
    height: 32px !important;
    border-radius: $border-radius !important;
  }
}

.query-pane-restapi-tabs.dark {
  background: $bg-dark !important;
  border-color: $border-grey-dark !important;

  .list-group-item {
    color: $disabled !important;
    &:hover {
      background-color: #262b33 !important;
    }
  }
  .list-group-item.active {
    color: $white !important;
  }
}
.query-pane-restapi-tabs {
  background: #f7f9fc;
  border: 1px solid #d2ddec;
  box-sizing: border-box;
  border-radius: 4px;
  margin: 0px;
  height: fit-content;
  min-height: 160px;
  width: 100%;
  .row {
    height: inherit;

    .keys {
      border-right: 1px solid #d2ddec !important;
      min-height: 90px;
    }

    .keys.dark {
      border-color: $border-grey-dark !important;
    }
    .rest-api-tab-content {
      margin-top: 1rem;
      min-height: 160px;

      .rest-api-tabpanes {
        display: none;
      }

      .rest-api-tabpanes.active {
        display: block;
      }
    }
  }
}

.query-pane-rest-api-keys-list-group {
  margin-top: 1.25rem;
  .list-group-item {
    border: none !important;
    cursor: pointer;
    margin-bottom: 11px;
    font-weight: 600;
    font-size: 12px;
    line-height: 17px;
    padding: 3px !important;
    height: 22px;
    width: 72px;

    span {
      display: flex;
      justify-content: left;
      margin-left: 7px;
    }

    &:hover {
      border-radius: 4px !important;
      background-color: $bg-light;
    }
  }

  .list-group-item.active {
    border-radius: 4px !important;
    background-color: $primary !important;
    z-index: inherit !important;
  }
}

// ** Query Panel: REST API Tabs **
.group-header {
  background: #d2ddec;
  border-radius: 4px;
  height: 28px !important;
  span {
    display: flex;
    justify-content: left;
    align-items: center;
  }
}

// **Alert component**
.alert-component {
  border: 1px solid rgba(101, 109, 119, 0.16) !important;
  background: #f5f7f9;

  a {
    color: $primary;
  }
}

.alert-component.dark {
  border: none !important;
  background-color: #333c48 !important;

  span {
    filter: brightness(0) invert(1);
  }
}

.codehinter-plugins.code-hinter {
  @extend .codehinter-default-input;

  .popup-btn {
    margin-top: 0.65rem !important;
  }
  .CodeMirror pre.CodeMirror-line {
    height: 36px !important;
    margin-bottom: 6px !important;
  }
  .CodeMirror-placeholder {
    height: 36px !important;
    position: absolute !important;
    margin-top: 0px !important;
  }
  .CodeMirror-cursor {
    height: inherit !important;
  }
  .CodeMirror-lines {
    margin-top: 6px !important;
    height: 36px !important;
  }
}

/**
 * *Stripe Query Select-search
 */

.stripe-operation-options .select-search__row .col-md-8 {
  margin-left: 45px !important;
}

.field-width-268 {
  width: 268px !important;

  input {
    border-radius: $border-radius !important;
  }
}

//*button loading with spinner with primary color*//
.button-loading {
  position: relative;
  color: transparent !important;
  text-shadow: none !important;
  pointer-events: none;

  &:after {
    content: "";
    display: inline-block;
    vertical-align: text-bottom;
    border: 1.5px solid currentColor;
    border-right-color: transparent;
    border-radius: 50%;
    color: $primary;
    position: absolute;
    width: 12px;
    height: 12px;
    // left: calc(50% - .5rem);
    // top: calc(50% - .5rem);
    animation: spinner-border 0.75s linear infinite;
  }
}

.query-icon.dark {
  filter: brightness(0) invert(1);
}

//Rest-API Tab Panes
.tab-pane-body {
  margin-left: -2.5% !important;
}

//CodeMirror padding
.CodeMirror pre.CodeMirror-line,
.CodeMirror pre.CodeMirror-line-like {
  padding: 0 8px !important;
}
// comment styles ::override
.editor-sidebar {
  .nav-tabs {
    border-bottom: none !important;
  }
  .nav-tabs .nav-link.active {
    background-color: transparent !important;
  }
}
.comment-card-wrapper {
  border-top: 0.5px solid #e1e1e1 !important;
  margin-top: -1px !important;
}
.pointer-events-none {
  pointer-events: none;
}<|MERGE_RESOLUTION|>--- conflicted
+++ resolved
@@ -1628,14 +1628,11 @@
     height: 0;
     width: 0;
   }
-<<<<<<< HEAD
   td:hover::-webkit-scrollbar {
     height: 4px;
     width:4px;
-=======
   .th {
     white-space: normal;
->>>>>>> 06b16df8
   }
 
   th:after {
