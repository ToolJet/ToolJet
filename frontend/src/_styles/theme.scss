@import "./tabler.scss";
@import "./colors.scss";
@import "./z-index.scss";
@import "./mixins.scss";
@import "./queryManager.scss";
@import "./onboarding.scss";
@import "./components.scss";
@import "./global-datasources.scss";
@import "./typography.scss";
@import "./designtheme.scss";
@import "./dropdown-custom.scss";
@import "./ui-operations.scss";
@import 'react-loading-skeleton/dist/skeleton.css';

/* ibm-plex-sans-100 - latin */
@font-face {
  font-display: swap;
  /* Check https://developer.mozilla.org/en-US/docs/Web/CSS/@font-face/font-display for other options. */
  font-family: 'IBM Plex Sans';
  font-style: normal;
  font-weight: 100;
  src: url('/assets/fonts/ibm-plex-sans-v19-latin/ibm-plex-sans-v19-latin-100.woff2') format('woff2');
  /* Chrome 36+, Opera 23+, Firefox 39+, Safari 12+, iOS 10+ */
}

/* ibm-plex-sans-100italic - latin */
@font-face {
  font-display: swap;
  /* Check https://developer.mozilla.org/en-US/docs/Web/CSS/@font-face/font-display for other options. */
  font-family: 'IBM Plex Sans';
  font-style: italic;
  font-weight: 100;
  src: url('/assets/fonts/ibm-plex-sans-v19-latin/ibm-plex-sans-v19-latin-100italic.woff2') format('woff2');
  /* Chrome 36+, Opera 23+, Firefox 39+, Safari 12+, iOS 10+ */
}

/* ibm-plex-sans-200 - latin */
@font-face {
  font-display: swap;
  /* Check https://developer.mozilla.org/en-US/docs/Web/CSS/@font-face/font-display for other options. */
  font-family: 'IBM Plex Sans';
  font-style: normal;
  font-weight: 200;
  src: url('/assets/fonts/ibm-plex-sans-v19-latin/ibm-plex-sans-v19-latin-200.woff2') format('woff2');
  /* Chrome 36+, Opera 23+, Firefox 39+, Safari 12+, iOS 10+ */
}

/* ibm-plex-sans-200italic - latin */
@font-face {
  font-display: swap;
  /* Check https://developer.mozilla.org/en-US/docs/Web/CSS/@font-face/font-display for other options. */
  font-family: 'IBM Plex Sans';
  font-style: italic;
  font-weight: 200;
  src: url('/assets/fonts/ibm-plex-sans-v19-latin/ibm-plex-sans-v19-latin-200italic.woff2') format('woff2');
  /* Chrome 36+, Opera 23+, Firefox 39+, Safari 12+, iOS 10+ */
}

/* ibm-plex-sans-300 - latin */
@font-face {
  font-display: swap;
  /* Check https://developer.mozilla.org/en-US/docs/Web/CSS/@font-face/font-display for other options. */
  font-family: 'IBM Plex Sans';
  font-style: normal;
  font-weight: 300;
  src: url('/assets/fonts/ibm-plex-sans-v19-latin/ibm-plex-sans-v19-latin-300.woff2') format('woff2');
  /* Chrome 36+, Opera 23+, Firefox 39+, Safari 12+, iOS 10+ */
}

/* ibm-plex-sans-300italic - latin */
@font-face {
  font-display: swap;
  /* Check https://developer.mozilla.org/en-US/docs/Web/CSS/@font-face/font-display for other options. */
  font-family: 'IBM Plex Sans';
  font-style: italic;
  font-weight: 300;
  src: url('/assets/fonts/ibm-plex-sans-v19-latin/ibm-plex-sans-v19-latin-300italic.woff2') format('woff2');
  /* Chrome 36+, Opera 23+, Firefox 39+, Safari 12+, iOS 10+ */
}

/* ibm-plex-sans-regular - latin */
@font-face {
  font-display: swap;
  /* Check https://developer.mozilla.org/en-US/docs/Web/CSS/@font-face/font-display for other options. */
  font-family: 'IBM Plex Sans';
  font-style: normal;
  font-weight: 400;
  src: url('/assets/fonts/ibm-plex-sans-v19-latin/ibm-plex-sans-v19-latin-regular.woff2') format('woff2');
  /* Chrome 36+, Opera 23+, Firefox 39+, Safari 12+, iOS 10+ */
}

/* ibm-plex-sans-italic - latin */
@font-face {
  font-display: swap;
  /* Check https://developer.mozilla.org/en-US/docs/Web/CSS/@font-face/font-display for other options. */
  font-family: 'IBM Plex Sans';
  font-style: italic;
  font-weight: 400;
  src: url('/assets/fonts/ibm-plex-sans-v19-latin/ibm-plex-sans-v19-latin-italic.woff2') format('woff2');
  /* Chrome 36+, Opera 23+, Firefox 39+, Safari 12+, iOS 10+ */
}

/* ibm-plex-sans-500 - latin */
@font-face {
  font-display: swap;
  /* Check https://developer.mozilla.org/en-US/docs/Web/CSS/@font-face/font-display for other options. */
  font-family: 'IBM Plex Sans';
  font-style: normal;
  font-weight: 500;
  src: url('/assets/fonts/ibm-plex-sans-v19-latin/ibm-plex-sans-v19-latin-500.woff2') format('woff2');
  /* Chrome 36+, Opera 23+, Firefox 39+, Safari 12+, iOS 10+ */
}

/* ibm-plex-sans-500italic - latin */
@font-face {
  font-display: swap;
  /* Check https://developer.mozilla.org/en-US/docs/Web/CSS/@font-face/font-display for other options. */
  font-family: 'IBM Plex Sans';
  font-style: italic;
  font-weight: 500;
  src: url('/assets/fonts/ibm-plex-sans-v19-latin/ibm-plex-sans-v19-latin-500italic.woff2') format('woff2');
  /* Chrome 36+, Opera 23+, Firefox 39+, Safari 12+, iOS 10+ */
}

/* ibm-plex-sans-600 - latin */
@font-face {
  font-display: swap;
  /* Check https://developer.mozilla.org/en-US/docs/Web/CSS/@font-face/font-display for other options. */
  font-family: 'IBM Plex Sans';
  font-style: normal;
  font-weight: 600;
  src: url('/assets/fonts/ibm-plex-sans-v19-latin/ibm-plex-sans-v19-latin-600.woff2') format('woff2');
  /* Chrome 36+, Opera 23+, Firefox 39+, Safari 12+, iOS 10+ */
}

/* ibm-plex-sans-600italic - latin */
@font-face {
  font-display: swap;
  /* Check https://developer.mozilla.org/en-US/docs/Web/CSS/@font-face/font-display for other options. */
  font-family: 'IBM Plex Sans';
  font-style: italic;
  font-weight: 600;
  src: url('/assets/fonts/ibm-plex-sans-v19-latin/ibm-plex-sans-v19-latin-600italic.woff2') format('woff2');
  /* Chrome 36+, Opera 23+, Firefox 39+, Safari 12+, iOS 10+ */
}

/* ibm-plex-sans-700 - latin */
@font-face {
  font-display: swap;
  /* Check https://developer.mozilla.org/en-US/docs/Web/CSS/@font-face/font-display for other options. */
  font-family: 'IBM Plex Sans';
  font-style: normal;
  font-weight: 700;
  src: url('/assets/fonts/ibm-plex-sans-v19-latin/ibm-plex-sans-v19-latin-700.woff2') format('woff2');
  /* Chrome 36+, Opera 23+, Firefox 39+, Safari 12+, iOS 10+ */
}

/* ibm-plex-sans-700italic - latin */
@font-face {
  font-display: swap;
  /* Check https://developer.mozilla.org/en-US/docs/Web/CSS/@font-face/font-display for other options. */
  font-family: 'IBM Plex Sans';
  font-style: italic;
  font-weight: 700;
  src: url('/assets/fonts/ibm-plex-sans-v19-latin/ibm-plex-sans-v19-latin-700italic.woff2') format('woff2');
  /* Chrome 36+, Opera 23+, Firefox 39+, Safari 12+, iOS 10+ */
}

// variables
$border-radius: 4px;


body {
  font-family: 'IBM Plex Sans';
}

input,
button {
  border-radius: 4px;
}

.btn:hover {
  border-color: $primary;
}

.btn-sm {
  padding: 4px 8px;
}

.padding-0 {
  padding: 0;
}

.float-right {
  float: right;
}

.font-500 {
  font-weight: 500;
}

.color-inherit {
  color: inherit;
}

.text-right {
  text-align: right;
}

.navbar {
  max-height: 45px;
  min-height: auto;

  .nav-item.active:after {
    bottom: 0 !important;
  }
}

.rc-slider-track {
  background-color: $primary;
}

.rc-slider-handle {
  border-color: $primary;
}

.auth-main {
  height: 1000px;
  padding-top: calc(0.25 * 100vh);
  overflow: hidden;

  svg,
  img {
    height: 50px;
    width: 50px;
  }

  svg {
    color: #000000;
  }

  .col-4 {
    z-index: 1;
  }

  .horizontal-line {
    width: 100%;
    position: relative;
    border: 1px solid #b1b1b1;
    top: 25px;
    margin: 0px auto;
    z-index: 0;
  }

  .sso-ico {
    div {
      background-color: #ffffff;
    }
  }
}

.emoji-mart-scroll {
  border-bottom: 0;
  margin-bottom: 6px;
}

.emoji-mart-scroll+.emoji-mart-bar {
  display: none;
}

.accordion-item,
.accordion-button {
  background-color: inherit;
}

.accordion-button {
  font-weight: 400 !important;
  box-shadow: none !important;
}

.accordion-button:not(.collapsed) {
  padding-bottom: 0 !important;
}

.accordion-body {
  .form-label {
    font-weight: 400;
    font-size: 12px;
    color: #61656c;
  }

  .style-fx {
    margin-top: 3px !important;
  }
}

.editor {
  .header-container {
    max-width: 100%;
    padding: 0 10px 0 0;
    min-height: 45px;
  }

  .resizer-select,
  .resizer-active {
    border: solid 1px $primary !important;

    .top-right,
    .top-left,
    .bottom-right,
    .bottom-left {
      background: white;
      border-radius: 10px;
      border: solid 1px $primary;
    }
  }

  .resizer-selected {
    outline-width: thin;
    outline-style: solid;
    outline-color: #ffda7e;
  }

  // query data source card style start

  .query-datasource-card-container,
  .header-query-datasource-card-container {
    display: flex;
    flex-direction: row;
    gap: 10px;
    flex-wrap: wrap;
  }

  .datasource-picker {
    margin-bottom: 24px;
    width: 475px;
    margin: auto;
  }

  .header-query-datasource-card-container {
    margin-top: -10px;
  }

  .header-query-datasource-card {
    position: relative;
    display: flex;
    min-width: 0;
    word-wrap: break-word;
    background-color: rgba(66, 153, 225, 0.1) !important;
    background-clip: border-box;
    border-radius: 4px;
    height: 32px;
    width: 140px;
    padding: 6px;
    align-items: center;
    text-transform: capitalize;
    font-weight: 400 !important;
    background-color: #4299e11a;

    p {
      margin: 0 8px 0 12px;
    }
  }

  .query-datasource-card {
    position: relative;
    display: flex;
    min-width: 0;
    word-wrap: break-word;
    background-color: #ffffff;
    background-clip: border-box;
    border: 1px solid rgba(101, 109, 119, 0.16);
    border-radius: 4px;
    height: 46px;
    width: 200px;
    padding: 10px;
    align-items: center;
    cursor: pointer;
    transition: transform .2s;

    p {
      margin: 0 8px 0 15px;
    }

    &:hover {
      transform: scale(1.02);
      box-shadow: 0.1px 0.1px 0.1px 0.1px rgba(0, 0, 0, 0.3);
    }
  }

  // end :: data source card style

  .header-query-datasource-name {
    font-size: 0.8rem !important;
    padding-top: 0px !important;
  }

  .datasource-heading {
    display: flex;
    height: 32px;
    gap: 10px;
    align-items: center;

    p {
      font-size: 12px;
      padding-top: 0px;
      cursor: pointer;
    }
  }


  .left-sidebar {
    scrollbar-width: none;
  }

  .left-sidebar::-webkit-scrollbar {
    width: 0;
    background: transparent;
  }

  .left-sidebar-layout {
    display: flex;
    justify-content: center;
    font-size: 11px;
    align-items: center;
    letter-spacing: 0.2px;

    p {
      margin-bottom: 0px;
      margin-top: 8px;
    }
  }

  .left-sidebar {
    height: 100%;
    width: 48px;
    position: fixed;
    z-index: 2;
    left: 0;
    overflow-x: hidden;
    flex: 1 1 auto;
    background-color: #fff !important;
    background-clip: border-box;
    border: solid rgba(0, 0, 0, 0.125);
    border-width: 0px 1px 3px 0px;
    margin-top: 0px;
    padding-top: 0px;

    .accordion-item {
      border: solid rgba(101, 109, 119, 0.16);
      border-width: 1px 0px 1px 0px;
    }

    .datasources-container {
      height: 50%;
      overflow-y: scroll;

      tr {
        border-color: #f1f1f1;
      }
    }

    .variables-container {
      height: 50%;
      overflow-y: scroll;
    }

    .variables-container::-webkit-scrollbar-thumb,
    .datasources-container::-webkit-scrollbar-thumb {
      background: transparent;
      height: 0;
      width: 0;
    }

    .variables-container::-webkit-scrollbar,
    .datasources-container::-webkit-scrollbar {
      width: 0;
      background: transparent;
      height: 0;
    }

    .variables-container,
    .datasources-container {
      scrollbar-width: none;
    }

    .datasources-container {
      bottom: 0;
      height: 500px;
      border: solid rgba(101, 109, 119, 0.16);
      border-width: 1px 0px 1px 0px;

      .datasources-header {
        border: solid rgba(0, 0, 0, 0.125);
        border-width: 0px 0px 1px 0px;
      }
    }

    .left-sidebar-inspector {
      .card-body {
        padding: 1rem 0rem 1rem 1rem;
      }
    }

    .left-sidebar-page-selector {
      .add-new-page-button-container {
        width: 100%;
        margin-top: 10px;
      }
    }
  }

  .editor-sidebar {
    height: calc(100% - 45px);
    position: fixed;
    right: 0;
    overflow-x: hidden;
    width: 300px;
    flex: 1 1 auto;
    top: 45px;
    border-top: 1px solid var(--slate7);
    background-color: var(--base);
    background-clip: border-box;
    border: solid rgba(0, 0, 0, 0.125);
    border-width: 0px 0px 0px 1px;

    .nav-tabs .nav-link {
      color: #3e525b;
      border-top-left-radius: 0px;
      border-top-right-radius: 0px;
    }

    .inspector {
      .inspector-add-button {
        background: inherit;
      }

      .inspector-add-button:hover {
        color: $primary;
        background: #eef3f9;
        border-radius: 4px;
      }

      .form-control-plaintext {
        padding: 0;
      }

      .header {
        padding-left: 20px;
        padding-right: 20px;
        border: solid rgba(0, 0, 0, 0.125);
        border-width: 0px 0px 1px 0px;
        height: 40px;

        .component-name {
          font-weight: 500;
        }

        .component-action-button {
          top: 8px;
          right: 10px;
          position: absolute;
        }
      }

      .properties-container {
        .field {
          .form-label {
            font-size: 12px;
          }

          .text-field {
            height: 30px;
            font-size: 12px;
          }

          .form-select {
            height: 30px;
            font-size: 12px;
          }

          .select-search__input {
            padding: 0.2375rem 0.75rem;
            font-size: 0.825rem;
          }
        }
      }
    }

    .components-container::-webkit-scrollbar {
      width: 0;
      height: 0;
      background: transparent;
    }

    .components-container::-webkit-scrollbar-thumb {
      background: transparent;
    }

    .components-container {
      scrollbar-width: none;
    }

    .components-container {
      height: 100%;
      overflow: auto;
      overflow-x: hidden;
      padding-bottom: 20%;

      .component-image-holder {
        border-radius: 0;
        transition: all 0.3s cubic-bezier(0.25, 0.8, 0.25, 1);
        border: 1px solid #d2ddec;
        box-sizing: border-box;
        border-radius: 4px;

        img {
          margin: 0 auto;
        }

        &:hover {
          background: rgba(66, 153, 225, 0.1);
        }
      }

      .component-title {
        display: block;
        margin-top: 10px;
        color: #3e525b;
        font-size: 10px;
        max-width: 100%;
        text-align: center;
        word-wrap: break-word;
      }

      .component-description {
        color: grey;
        font-size: 0.7rem;
      }
    }
  }

  .main {
    // margin-left: 3%;
    // width: 82%;
    top: 0;
    height: calc(100vh - 84px);

    &.hide-scrollbar {
      .canvas-container::-webkit-scrollbar {
        height: 0;
      }
    }

    .canvas-container::-webkit-scrollbar {
      width: 0;
      background: transparent;
      // height: 0;
    }

    .canvas-container::-webkit-scrollbar-track {
      background: transparent !important;
    }

    .canvas-container {
      scrollbar-width: none;
    }

    .canvas-container {
      height: 100%;
      top: 45px;
      position: fixed;
      right: 300px;
      left: 48px;
      overflow-y: scroll;
      overflow-x: auto;
      -webkit-box-pack: center;
      justify-content: center;
      -webkit-box-align: center;
      align-items: center;

      .real-canvas {
        outline: 1px dotted transparent;
      }

      .show-grid {
        outline: 1px dotted #4d72da;
        background-image: linear-gradient(to right,
            rgba(194, 191, 191, 0.2) 1px,
            transparent 1px),
          linear-gradient(to bottom,
            rgba(194, 191, 191, 0.2) 1px,
            transparent 1px);
      }

      .canvas-area {
        background: #edeff5;
        margin: 0px auto;

        .resizer {
          border: solid 1px transparent;
        }
      }
    }
  }

  @media screen and (max-height: 450px) {
    .sidebar {
      padding-top: 15px;
    }

    .sidebar a {
      font-size: 18px;
    }
  }
}

.viewer {
  .header-container {
    max-width: 100%;
  }

  .main {
    padding: 0px 10px;

    .canvas-container {
      scrollbar-width: auto;
      width: 100%;
    }

    .canvas-container::-webkit-scrollbar {
      background: transparent;
    }

    .canvas-container {
      height: 100%;
      position: fixed;
      left: 0;
      overflow-y: auto;
      overflow-x: auto;
      -webkit-box-pack: center;
      justify-content: center;
      -webkit-box-align: center;
      align-items: center;

      .canvas-area {
        width: 1280px;
        background: #edeff5;
        margin: 0px auto;
        background-size: 80px 80px;
        background-repeat: repeat;
      }

      .navigation-area {
        background-color: #ECEEF0;
        padding: 1rem;

        a.page-link {
          border-radius: 0;
          border: 0;
        }

        a.page-link:hover {
          color: white;
          background-color: #4D72FA;
        }

        a.page-link.active {
          color: white;
          background-color: #4D72FA;
        }
      }

      .navigation-area.dark {
        background-color: #2b3546 !important;
      }
    }
  }
}

.modal-header {
  padding: 0 1.5rem 0 1.5rem;
}

.page-body,
.homepage-body {
  height: 100vh;

  .list-group.list-group-transparent.dark .all-apps-link,
  .list-group-item-action.dark.active {
    background-color: $dark-background !important;
  }
}

.home-search-holder {
  height: 20px;
  width: 100%;
  margin-top: 32px;

  .search-box-wrapper {
    .input-icon {
      .input-icon-addon {
        padding-right: 6px;
      }
    }
  }

  .homepage-search {
    background: transparent;
    color: var(--slate12);
    height: 20px;

    &:focus {
      background: none;
    }
  }
}

.homepage-app-card-list-item-wrap {
  row-gap: 16px;
  column-gap: 32px;
  display: flex;
  margin-top: 22px;
}

.homepage-app-card-list-item {
  max-width: 272px;
  flex-basis: 33%;
  padding: 0 !important;
}

.homepage-dropdown-style {
  min-width: 11rem;
  display: block;
  align-items: center;
  margin: 0;
  line-height: 1.4285714;
  width: 100%;
  padding: 0.5rem 0.75rem !important;
  font-weight: 400;
  white-space: nowrap;
  border: 0;
  cursor: pointer;
  font-size: 12px;
}

.homepage-dropdown-style:hover {
  background: rgba(101, 109, 119, 0.06);
}

.card-skeleton-container {
  border: 0.5px solid #b4bbc6;
  padding: 1rem;
  border-radius: 8px;
  height: 180px;
}

.app-icon-skeleton {
  background-color: #91a4f6;
  border-radius: 4px;
  margin-bottom: 20px;
  height: 40px;
  width: 40px;
}

.folder-icon-skeleton {
  display: inline-block;
  background-color: #858896;
  border-radius: 4px;
  height: 14px;
  width: 14px;
}

.folders-skeleton {
  padding: 9px 12px;
  height: 34px;
  margin-bottom: 4px;
}

.card-skeleton-button {
  height: 20px;
  width: 60px;
  background: #91a4f6;
  margin-top: 1rem;
  border-radius: 4px;
}

@media (min-height: 641px) and (max-height: 899px) {
  .homepage-pagination {
    position: fixed;
    bottom: 2rem;
    width: 63%;
  }
}

@media (max-height: 640px) {
  .homepage-pagination {
    position: fixed;
    bottom: 2rem;
    width: 71%;
  }
}

@media (max-width: 1056px) {
  .homepage-app-card-list-item {
    flex-basis: 50%;
  }
}

.homepage-body {
  overflow-y: hidden;

  a {
    color: inherit;
  }

  a:hover {
    color: inherit;
    text-decoration: none;
  }

  button.create-new-app-button {
    background-color: var(--indigo9);

  }




  .app-list {
    .app-card {
      height: 180px;
      max-height: 180px;
      border: 0.5px solid #b4bbc6;
      box-sizing: border-box;
      border-radius: 8px;
      overflow: hidden;

      .app-creation-time {
        span {
          color: var(--slate11) !important;
        }
      }

      .app-creator {
        font-weight: 500;
        font-size: 0.625rem;
        line-height: 12px;
        color: #292d37;
        white-space: nowrap;
        overflow: hidden;
        text-overflow: ellipsis;
      }

      .app-icon-main {
        background-color: $primary;

        .app-icon {
          img {
            height: 24px;
            width: 24px;
            filter: invert(100%) sepia(0%) saturate(0%) hue-rotate(17deg) brightness(104%) contrast(104%);
            vertical-align: middle;
          }
        }
      }

      .app-template-card-wrapper {
        .card-body {
          padding-left: 0px !important;
        }
      }

      .app-title {
        line-height: 20px;
        font-size: 1rem;
        font-weight: 400;
        color: #000000;
        overflow: hidden;
        max-height: 40px;
        text-overflow: ellipsis;
        display: -webkit-box;
        -webkit-line-clamp: 2;
        /* number of lines to show */
        line-clamp: 2;
        -webkit-box-orient: vertical;
      }

      button {
        font-size: 0.6rem;
        width: 100%;
      }

      .menu-ico {
        cursor: pointer;

        img {
          padding: 0px;
          height: 14px;
          width: 14px;
          vertical-align: unset;
        }
      }
    }

    .app-card.highlight {
      background-color: #f8f8f8;
      box-shadow: 0px 4px 4px rgba(0, 0, 0, 0.25);
      border: 0.5px solid $primary;

      .edit-button {
        box-sizing: border-box;
        border-radius: 6px;
        color: $primary-light;
        width: 113px;
        height: 28px;
        background: var(--indigo11) !important;
        border: none;
        color: var(--indigo4);
        padding: 4px 16px;
        gap: 6px;
        height: 28px;


        &:hover {
          background: var(--indigo10);

        }

        &:focus {
          box-shadow: 0px 0px 0px 4px var(--indigo6);
          background: var(--indigo10);
          outline: 0;
        }


        &:active {
          background: var(--indigo11);
          box-shadow: none;
        }
      }

      .launch-button {
        box-sizing: border-box;
        border-radius: 6px;
        color: var(--base);
        width: 113px;
        height: 28px;
        background: var(--base);
        border: 1px solid var(--slate7);
        color: var(--slate12);
        padding: 4px 16px;
        gap: 6px;
        height: 28px !important;


        &:hover {
          background: var(--slate8);
          color: var(--slate11);
          border: 1px solid var(--slate8);
          background: var(--base);
        }

        &:active {
          background: var(--base);
          box-shadow: none;
          border: 1px solid var(--slate12);
          color: var(--slate12);
        }

        &:focus {
          background: var(--base);
          color: var(--slate11);
          border: 1px solid var(--slate8);
          box-shadow: 0px 0px 0px 4px var(--slate6);
        }
      }

      .app-title {
        height: 20px;
        -webkit-line-clamp: 1;
        /* number of lines to show */
        line-clamp: 1;
      }
    }
  }
}

.template-library-modal {
  font-weight: 500;

  .modal-header {
    background-color: var(--base) !important;
    border-bottom: 1px solid var(--slate5);

  }

  .modal-dialog {
    max-width: 90%;
    height: 80%;

    .modal-content {
      height: 100%;
      padding: 0;


      .modal-body {
        height: 100%;
        padding: 0 10px;
        background-color: var(--base) !important;


        .container-fluid {
          height: 100%;
          padding: 0;

          .row {
            height: 100%;
          }
        }
      }
    }

    .modal-body,
    .modal-footer {
      background-color: #ffffff;
    }
  }

  .template-categories {
    .list-group-item {
      border: 0;
    }

    .list-group-item.active {
      background-color: #edf1ff;
      color: $primary-light;
      font-weight: 600;
    }
  }

  .template-app-list {
    .list-group-item {
      border: 0;
    }

    .list-group-item.active {
      background-color: #edf1ff;
      color: black;
    }
  }

  .template-display {
    display: flex;
    flex-direction: row;
    align-items: center;
    height: 100%;

    h3.title {
      font-weight: 600;
      line-height: 17px;
    }

    p.description {
      font-weight: 500;
      font-size: 13px;
      line-height: 15px;
      letter-spacing: -0.1px;
      color: #8092ab;
    }

    img.template-image {
      height: 75%;
      width: 85%;
      border: 0;
      padding: 0;
      object-fit: contain;
    }

    .template-spinner {
      width: 3rem;
      height: 3rem;
      margin: auto;
      position: absolute;
      top: 0;
      bottom: 0;
      left: 0;
      right: 0;
    }

    .row {
      margin-bottom: 0;
    }
  }

  .template-list {
    padding-top: 16px;

    .template-search-box {
      input {
        border-radius: 5px !important;
      }

      .input-icon {
        display: flex;
      }
    }

    .input-icon {
      .search-icon {
        display: block;
        position: absolute;
        left: 0;
        margin-right: 0.5rem;
      }

      .clear-icon {
        cursor: pointer;
        display: block;
        position: absolute;
        right: 0;
        margin-right: 0.5rem;
      }
    }

    .list-group-item.active {
      color: $primary;
    }
  }
}

.template-library-modal.dark-mode {

  .template-modal-control-column,
  .template-list-column,
  .categories-column,
  .modal-header {
    border-color: var(--slate5) !important;
  }

  .modal-body,
  .modal-footer,
  .modal-header,
  .modal-content {
    color: white;
    background-color: #2b394a;
  }

  .template-categories {
    .list-group-item {
      color: white;
      border: 0;
    }

    .list-group-item:hover {
      background-color: #232e3c;
    }

    .list-group-item.active {
      background-color: $primary-light;
      color: white;
      font-weight: 600;
    }
  }

  .template-app-list {
    .list-group-item {
      border: 0;
      color: white;
    }

    .list-group-item:hover {
      border: 0;
      background-color: #232e3c;
    }

    .list-group-item.active {
      background-color: $primary-light;
      color: white;
    }

    .no-results-item {
      background-color: var(--slate4);
      color: white;
    }
  }

  .template-list {
    .template-search-box {
      input {
        background-color: #2b394a;
        border-color: #232e3c;
        color: white;
      }
    }
  }
}

.fx-container {
  position: relative;
}

.fx-common {
  position: absolute;
  top: -37.5px;
  right: 0px;
}

.fx-button {
  color: #3E63DD;
  font-family: 'IBM Plex Mono';
  font-style: italic;
  font-weight: 500;
  font-size: 12px;
  line-height: 20px;
}

.fx-button:hover,
.fx-button.active {
  font-weight: 600;
  cursor: pointer;
}

.fx-container-eventmanager {
  position: relative;
}

.fx-container-eventmanager * .fx-outer-wrapper {
  position: absolute !important;
  top: 7px !important;
  right: -26px;
}

// targeting select component library class

.component-action-select *.css-1nfapid-container {
  width: 184px !important;
}

.component-action-select {
  .css-zz6spl-container {
    width: inherit;
  }

  &.fx-container-eventmanager {
    .fx-common {
      right: 0;
    }

    .custom-row {
      width: 100%
    }
  }

  .codeShow-active {
    display: flex;
    flex-direction: row-reverse;
    justify-content: space-between;

    .custom-row {
      width: 75%;
    }
  }

  .row.fx-container {
    .col {
      display: flex;
    }
  }
}

.fx-container-eventmanager *.fx-common {
  top: 6px !important;
  right: -34px;
}

.fx-container-eventmanager-code {
  padding-right: 15px !important;
}

.unselectable {
  -webkit-touch-callout: none;
  -webkit-user-select: none;
  -khtml-user-select: none;
  -moz-user-select: none;
  -ms-user-select: none;
  user-select: none;
}

.layout-buttons {
  span {
    color: $primary;
  }
}

.theme-dark {
  .accordion-button::after {
    background-image: url("data:image/svg+xml,%3Csvg id='SvgjsSvg1001' width='288' height='288' xmlns='http://www.w3.org/2000/svg' version='1.1' xmlns:xlink='http://www.w3.org/1999/xlink' xmlns:svgjs='http://svgjs.com/svgjs'%3E%3Cdefs id='SvgjsDefs1002'%3E%3C/defs%3E%3Cg id='SvgjsG1008' transform='matrix(1,0,0,1,0,0)'%3E%3Csvg xmlns='http://www.w3.org/2000/svg' fill='/fffff' viewBox='0 0 16 16' width='288' height='288'%3E%3Cpath fill-rule='evenodd' d='M1.646 4.646a.5.5 0 0 1 .708 0L8 10.293l5.646-5.647a.5.5 0 0 1 .708.708l-6 6a.5.5 0 0 1-.708 0l-6-6a.5.5 0 0 1 0-.708z' fill='%23ffffff' class='color000 svgShape'%3E%3C/path%3E%3C/svg%3E%3C/g%3E%3C/svg%3E");
  }

  .inspector {
    border: 1px solid $dark-background;
  }

  .homepage-body {
    .app-list {
      .app-title {
        line-height: 20px;
        font-size: 16px;
        font-weight: 400;
      }
    }
  }

  .layout-buttons {
    svg {
      filter: invert(89%) sepia(2%) saturate(127%) hue-rotate(175deg) brightness(99%) contrast(96%);
    }
  }

  .organization-list {
    margin-top: 5px;

    .btn {
      border: 0px;
    }

    .dropdown-toggle div {
      max-width: 200px;
      text-overflow: ellipsis;
      overflow: hidden;
    }
  }

  .left-menu {
    ul {
      li:not(.active):hover {
        color: $black;
      }
    }
  }

  .menu-ico,
  .folder-menu-icon {
    svg {
      path {
        fill: white !important;
      }
    }
  }
}

.pagination {
  .page-item.active {
    a.page-link {
      background-color: $primary-light;
    }
  }
}

.datasource-picker,
.stripe-operation-options {

  .select-search,
  .select-search-dark,
  .select-search__value input,
  .select-search-dark input {
    width: 224px !important;
    height: 32px !important;
    border-radius: $border-radius !important;
  }
}

.openapi-operation-options {

  .select-search,
  .select-search-dark,
  .select-search__value input,
  .select-search-dark input {
    height: 32px !important;
    border-radius: $border-radius !important;
  }
}

.openapi-operations-desc {
  padding-top: 12px;
}

.select-search {
  width: 100%;
  position: relative;
  box-sizing: border-box;
}

.select-search *,
.select-search *::after,
.select-search *::before {
  box-sizing: inherit;
}

.select-search-dark {
  .select-search-dark__input::placeholder {
    color: #E0E0E0;
  }
}

/**
 * Value wrapper
 */
.select-search__value {
  position: relative;
  z-index: 1;
}

.select-search__value::after {
  content: "";
  display: inline-block;
  position: absolute;
  top: calc(50% - 9px);
  right: 19px;
  width: 11px;
  height: 11px;
}

/**
 * Input
 */
.select-search__input {
  display: block;
  width: 100%;
  padding: 0.4375rem 0.75rem;
  font-size: 0.875rem;
  font-weight: 400;
  line-height: 1.4285714;
  color: #232e3c;
  background-color: #ffffff;
  background-clip: padding-box;
  border: 1px solid #dadcde;
  -webkit-appearance: none;
  -moz-appearance: none;
  appearance: none;
  border-radius: $border-radius !important;
  transition: border-color 0.15s ease-in-out, box-shadow 0.15s ease-in-out;
}

.select-search__input::-webkit-search-decoration,
.select-search__input::-webkit-search-cancel-button,
.select-search__input::-webkit-search-results-button,
.select-search__input::-webkit-search-results-decoration {
  -webkit-appearance: none;
}

.select-search__input:not([readonly]):focus {
  cursor: initial;
}

/**
 * Options wrapper
 */
.select-search__select {
  background: #ffffff;
  box-shadow: 0 0.0625rem 0.125rem rgba(0, 0, 0, 0.15);
}

/**
 * Options
 */
.select-search__options {
  list-style: none;
}

/**
 * Option row
 */
.select-search__row:not(:first-child) {
  border-top: 1px solid #eee;
}

/**
 * Option
 */
.select-search__option,
.select-search__not-found {
  display: block;
  height: 36px;
  width: 100%;
  padding: 0 16px;
  background: var(--base);
  border: none;
  outline: none;
  font-family: "Roboto", sans-serif;
  font-size: 14px;
  text-align: left;
  cursor: pointer;
}

.select-search--multiple .select-search__option {
  height: 48px;
}

.select-search__option.is-highlighted,
.select-search__option:not(.is-selected):hover {
  background: rgba(47, 204, 139, 0.1);
}

.select-search__option.is-highlighted.is-selected,
.select-search__option.is-selected:hover {
  background: #2eb378;
  color: #ffffff;
}

/**
 * Group
 */
.select-search__group-header {
  font-size: 10px;
  text-transform: uppercase;
  background: #eee;
  padding: 8px 16px;
}

/**
 * States
 */
.select-search.is-disabled {
  opacity: 0.5;
}

.select-search.is-loading .select-search__value::after {
  background-image: url("data:image/svg+xml,%3Csvg xmlns='http://www.w3.org/2000/svg' width='50' height='50' viewBox='0 0 50 50'%3E%3Cpath fill='%232F2D37' d='M25,5A20.14,20.14,0,0,1,45,22.88a2.51,2.51,0,0,0,2.49,2.26h0A2.52,2.52,0,0,0,50,22.33a25.14,25.14,0,0,0-50,0,2.52,2.52,0,0,0,2.5,2.81h0A2.51,2.51,0,0,0,5,22.88,20.14,20.14,0,0,1,25,5Z'%3E%3CanimateTransform attributeName='transform' type='rotate' from='0 25 25' to='360 25 25' dur='0.6s' repeatCount='indefinite'/%3E%3C/path%3E%3C/svg%3E");
  background-size: 11px;
}

.select-search:not(.is-disabled) .select-search__input {
  cursor: pointer;
}

/**
 * Modifiers
 */
.select-search--multiple {
  border-radius: 3px;
  overflow: hidden;
}

.select-search:not(.is-loading):not(.select-search--multiple) .select-search__value::after {
  transform: rotate(45deg);
  border-right: 1px solid #000;
  border-bottom: 1px solid #000;
  pointer-events: none;
}

.select-search--multiple .select-search__input {
  cursor: initial;
}

.select-search--multiple .select-search__input {
  border-radius: 3px 3px 0 0;
}

.select-search--multiple:not(.select-search--search) .select-search__input {
  cursor: default;
}

.select-search:not(.select-search--multiple) .select-search__input:hover {
  border-color: #2fcc8b;
}

.select-search:not(.select-search--multiple) .select-search__select {
  position: absolute;
  z-index: 2;
  right: 0;
  left: 0;
  border-radius: 3px;
  overflow: auto;
  max-height: 360px;
}

.select-search--multiple .select-search__select {
  position: relative;
  overflow: auto;
  max-height: 260px;
  border-top: 1px solid #eee;
  border-radius: 0 0 3px 3px;
}

.select-search__not-found {
  height: auto;
  padding: 16px;
  text-align: center;
  color: #888;
}

/**
* Select Search Dark Mode
*/
.select-search-dark {
  width: 100%;
  position: relative;
  box-sizing: border-box;
}

.select-search-dark *,
.select-search-dark *::after,
.select-search-dark *::before {
  box-sizing: inherit;
}

/**
 * Value wrapper
 */
.select-search-dark__value {
  position: relative;
  z-index: 1;
}

.select-search-dark__value::after {
  content: "";
  display: inline-block;
  position: absolute;
  top: calc(50% - 4px);
  right: 13px;
  width: 6px;
  height: 6px;
  filter: brightness(0) invert(1);
}

/**
 * Input
 */
.select-search-dark__input {
  display: block;
  width: 100%;
  font-size: 0.875rem;
  font-weight: 400;
  line-height: 1.4285714;
  color: #ffffff;
  background-color: #2b3547;
  background-clip: padding-box;
  border: 1px solid #232e3c;
  -webkit-appearance: none;
  -moz-appearance: none;
  appearance: none;
  border-radius: 0;
  transition: border-color 0.15s ease-in-out, box-shadow 0.15s ease-in-out;
}

.select-search-dark__input::-webkit-search-decoration,
.select-search-dark__input::-webkit-search-cancel-button,
.select-search-dark__input::-webkit-search-results-button,
.select-search-dark__input::-webkit-search-results-decoration {
  -webkit-appearance: none;
}

.select-search-dark__input:not([readonly]):focus {
  cursor: initial;
}

/**
 * Options
 */
.select-search-dark__options {
  list-style: none;
  padding: 0;
}

/**
 * Option row
 */
.select-search-dark__row:not(:first-child) {
  border-top: none;
}

/**
 * Option
 */
.select-search-dark__option,
.select-search-dark__not-found {
  display: block;
  height: 36px;
  width: 100%;
  padding: 0 16px;
  background-color: var(--base) !important;
  color: #ffffff !important;
  outline: none;
  font-family: "Roboto", sans-serif;
  font-size: 14px;
  text-align: left;
  cursor: pointer;
  border-radius: 0;

  &:hover {
    background-color: #2b3546 !important;
  }
}

.select-search-dark--multiple .select-search-dark__option {
  height: 48px;
}

/**
 * Group
 */
.select-search-dark__group-header {
  font-size: 10px;
  text-transform: uppercase;
  background: #eee;
  padding: 8px 16px;
}

/**
 * States
 */
.select-search-dark.is-disabled {
  opacity: 0.5;
}

.select-search-dark.is-loading .select-search-dark__value::after {
  background-image: url("data:image/svg+xml,%3Csvg xmlns='http://www.w3.org/2000/svg' width='50' height='50' viewBox='0 0 50 50'%3E%3Cpath fill='%232F2D37' d='M25,5A20.14,20.14,0,0,1,45,22.88a2.51,2.51,0,0,0,2.49,2.26h0A2.52,2.52,0,0,0,50,22.33a25.14,25.14,0,0,0-50,0,2.52,2.52,0,0,0,2.5,2.81h0A2.51,2.51,0,0,0,5,22.88,20.14,20.14,0,0,1,25,5Z'%3E%3CanimateTransform attributeName='transform' type='rotate' from='0 25 25' to='360 25 25' dur='0.6s' repeatCount='indefinite'/%3E%3C/path%3E%3C/svg%3E");
  background-size: 11px;
}

.select-search-dark:not(.is-disabled) .select-search-dark__input {
  cursor: pointer;
}

/**
 * Modifiers
 */
.select-search-dark--multiple {
  border-radius: 3px;
  overflow: hidden;
}

.select-search-dark:not(.is-loading):not(.select-search-dark--multiple) .select-search-dark__value::after {
  transform: rotate(45deg);
  border-right: 1px solid #000;
  border-bottom: 1px solid #000;
  pointer-events: none;
}

.select-search-dark--multiple .select-search-dark__input {
  cursor: initial;
}

.select-search-dark--multiple .select-search-dark__input {
  border-radius: 3px 3px 0 0;
}

.select-search-dark--multiple:not(.select-search-dark--search) .select-search-dark__input {
  cursor: default;
}

.select-search-dark:not(.select-search-dark--multiple) .select-search-dark__input:hover {
  border-color: #ffffff;
}

.select-search-dark:not(.select-search-dark--multiple) .select-search-dark__select {
  position: absolute;
  z-index: 2;
  right: 0;
  left: 0;
  border-radius: 3px;
  overflow: auto;
  max-height: 360px;
}

.select-search-dark--multiple .select-search-dark__select {
  position: relative;
  overflow: auto;
  max-height: 260px;
  border-top: 1px solid #eee;
  border-radius: 0 0 3px 3px;
}

.select-search-dark__not-found {
  height: auto;
  padding: 16px;
  text-align: center;
  color: #888;
}

.jet-table-footer {
  .table-footer {
    width: 100%;
  }
}

.jet-data-table-header {
  max-height: 50px;
}

.jet-data-table {
  thead {
    z-index: 2;
  }

  .table thead th:not(.rdtPrev):not(.rdtSwitch):not(.rdtNext):not(.dow) {
    display: flex !important;
  }

  .table-row:hover,
  .table-row:focus {
    background: rgba(lightBlue, 0.25);
  }

  .table-row.selected {
    --tblr-table-accent-bg: rgba(lightBlue, 0.25);
    background: rgba(lightBlue, 0.25);
    font-weight: 500;
  }

  td {
    min-height: 40px;
    overflow-x: initial;

    .text-container {
      padding: 0;
      margin: 0;
      border: 0;
      height: 100%;
      outline: none;
    }
  }

  td.spacious {
    min-height: 47px;
  }

  td.compact {
    min-height: 40px;
  }

  .has-dropdown,
  .has-multiselect,
  .has-text,
  .has-datepicker,
  .has-actions {
    padding: 0 5px;
  }

  .has-text,
  .has-actions {
    margin: 0;
  }

  .wrap-wrapper {
    white-space: normal !important;
    word-break: break-all;
  }

  .scroll-wrapper {
    overflow-x: auto;
  }

  .hide-wrapper {
    overflow-x: hidden !important;
  }

  td {

    .text-container:focus-visible,
    .text-container:focus,
    .text-container:focus-within,
    .text-container:hover {
      outline: none;
      height: 100%;
    }

    display: flex !important;

    .td-container {
      margin-top: auto;
      margin-bottom: auto;
    }

    .td-container:has(.action-button) {
      height: inherit !important;
    }
  }

  td {
    .text-container:focus {
      position: sticky;
      height: 120px;
      overflow-y: scroll;
      margin-top: -10px;
      padding: 10px;
      margin-left: -9px;
      background: white;
      box-shadow: rgba(15, 15, 15, 0.05) 0px 0px 0px 1px,
        rgba(15, 15, 15, 0.1) 0px 3px 6px, rgba(15, 15, 15, 0.2) 0px 9px 24px;

      :not(textarea) {
        white-space: initial;
      }
    }

    .text-container:focus-visible,
    .text-container:focus,
    .text-container:focus-within,
    .text-container:hover {
      outline: none;
    }

  }

  td {
    .text-container::-webkit-scrollbar {
      background: transparent;
      height: 0;
      width: 0;
    }
  }

  td::-webkit-scrollbar {
    background: transparent;
    height: 0;
    width: 0;
  }

  td:hover::-webkit-scrollbar {
    height: 4px;
    width: 4px;
  }

  .th {
    white-space: normal;
  }

  th:after {
    content: " ";
    position: relative;
    height: 0;
    width: 0;
  }

  .sort-desc:after {
    border-left: 5px solid transparent;
    border-right: 5px solid transparent;
    border-top: 5px solid #767676;
    border-bottom: 5px solid transparent;
    left: 0px;
    top: 7px;
  }

  .sort-asc:after {
    border-left: 5px solid transparent;
    border-right: 5px solid transparent;
    border-top: 0px solid transparent;
    border-bottom: 5px solid #767676;
    left: 0px;
    top: 7px;
  }
}

.jet-data-table::-webkit-scrollbar {
  background: transparent;
}

.jet-data-table::-webkit-scrollbar-track {
  background: transparent;
}

.jet-data-table:hover {
  overflow-x: auto;
  overflow-y: auto;
}

.jet-data-table {
  overflow: hidden;

  .form-check {
    margin-bottom: 0;
  }

  .form-check-inline {
    margin-right: 0;
  }

  .table-row {
    cursor: pointer;
  }

  thead {
    position: sticky;
    top: 0px;
    display: inline-block;

    tr {
      border-top: none;
    }
  }

  tbody {
    display: inline-block;
  }
}

.btn-primary {
  --tblr-btn-color: #{$primary-rgb};
  --tblr-btn-color-darker: #{$primary-rgb-darker};
  border-color: none;
}

.form-check-input:checked {
  background-color: var(--indigo9) !important;
  border-color: rgba(101, 109, 119, 0.24);
}

.btn:focus,
.btn:active,
.form-check-input:focus,
.form-check-input:active,
.form-control:focus,
th:focus,
tr:focus {
  outline: none !important;
  box-shadow: none;
}

.show-password-field {
  width: fit-content;

  .form-check-input {
    cursor: pointer;
  }

  .show-password-label {
    cursor: pointer;
  }
}

.select-search__option {
  color: rgb(90, 89, 89);
}

.select-search__option.is-selected {
  background: rgba(176, 176, 176, 0.07);
  color: #4d4d4d;
}

.select-search__option.is-highlighted.is-selected,
.select-search__option.is-selected:hover {
  background: rgba(66, 153, 225, 0.1);
  color: rgb(44, 43, 43);
}

.select-search__option.is-highlighted,
.select-search__option:hover {
  background: rgba(66, 153, 225, 0.1);
}

.select-search__options {
  margin-left: -33px;
}

.select-search__option.is-highlighted,
.select-search__option:not(.is-selected):hover {
  background: rgba(66, 153, 225, 0.1);
}

.select-search:not(.select-search--multiple) .select-search__input:hover {
  border-color: rgba(66, 153, 225, 0.1);
}

.DateInput_input {
  font-weight: 300;
  font-size: 14px;
  padding: 4px 7px 2px;
  padding: 4px 7px 2px;
  width: 100px !important;
  margin-left: 10px;
}

.jet-data-table {
  display: inline-block;
  height: 100%;

  thead {
    width: 100%;
  }

  .select-search:not(.is-loading):not(.select-search--multiple) .select-search__value::after {
    display: none;
  }

  .custom-select {
    .select-search:not(.select-search--multiple) .select-search__select {
      top: 0px;
      border: solid #9fa0a1 1px;
    }
  }

  .tags {
    width: 100%;
    min-height: 20px;

    .add-tag-button {
      display: none;
    }

    .tag {
      font-weight: 400;
      font-size: 0.85rem;
      letter-spacing: 0.04em;
      text-transform: none;

      .remove-tag-button {
        margin-left: 5px;
        margin-right: -7px;
        display: none;
      }
    }

    .form-control-plaintext {
      font-size: 12px;
    }

    .form-control-plaintext:hover,
    .form-control-plaintext:focus-visible {
      outline: none;
    }
  }

  .tags:hover {
    .add-tag-button {
      display: inline-flex;
    }
  }

  .tag:hover {
    .remove-tag-button {
      display: inline-flex;
    }
  }

  .th,
  .td {
    .resizer {
      display: inline-block;
      height: 100%;
      position: absolute;
      right: 0;
      top: 0;
      transform: translateX(50%);
      z-index: 1;
      touch-action: none;
      width: 2px;

      &.isResizing {
        background: rgb(179, 173, 173);
        width: 5px;
      }
    }
  }
}

.no-components-box {
  border: 1px dashed #3e525b;
}

.form-control-plaintext:focus-visible {
  outline: none;
  outline-width: thin;
  outline-style: solid;
  outline-color: $primary;
}

.form-control-plaintext:hover {
  outline: none;
  outline-width: thin;
  outline-style: solid;
  outline-color: rgba(66, 153, 225, 0.8);
}

.select-search__input:focus-visible {
  outline: none;
  outline-color: #4ac4d6;
}

.form-control-plaintext {
  padding: 5px;
}

.table-filters,
.table-add-new-row {
  position: absolute;
  top: 2.85rem;
  width: 80%;
  max-width: 700px;
  margin-right: 10%;
  right: 0;
  height: 300px;
  z-index: 100;
}

.code-builder {
  border: solid 1px #dadcde;
  border-radius: 2px;
  padding-top: 4px;

  .variables-dropdown {
    position: fixed;
    right: 0;
    width: 400px;
    z-index: 200;
    border: solid 1px #dadcde;

    .group-header {
      background: #f4f6fa;
    }
  }
}

.__react_component_tooltip {
  z-index: 10000;
}

.select-search__value::after {
  top: calc(50% - 2px);
  right: 15px;
  width: 5px;
  height: 5px;
}

.progress-bar {
  background-color: rgba(66, 153, 225, 0.7);
}

.popover-header {
  background-color: #f4f6fa;
  border-bottom: 0;
}

.popover-body {
  .form-label {
    font-size: 12px;
  }
}

/**
 * Home page app menu
 */
#popover-app-menu {
  border-radius: 4px;
  width: 150px;
  box-shadow: 0px 12px 16px -4px rgba(16, 24, 40, 0.08), 0px 4px 6px -2px rgba(16, 24, 40, 0.03);
  background: var(--base);
  color: var(--slate12);
  border: 1px solid var(--slate3);

  .popover-arrow {
    display: none;
  }

  .popover-body {
    padding: 16px 12px 0px 12px;
    color: var(--slate12);

    .field {
      font-weight: 500;
      font-size: 0.7rem;

      &__danger {
        color: var(--tomato9);
      }
    }
  }
}

.input-icon {
  .input-icon-addon {
    display: none;
  }
}

.input-icon:hover {
  .input-icon-addon {
    display: flex;
  }
}

.input-icon:focus {
  .input-icon-addon {
    display: flex;
  }
}

.sub-section {
  width: 100%;
  display: block;
}

.text-muted {
  color: #3e525b !important;
}

body {
  color: #3e525b;
}

.RichEditor-root {
  background: #ffffff;
  border: 1px solid #ddd;
  font-family: "Georgia", serif;
  font-size: 14px;
  padding: 15px;
  height: 100%;
}

.RichEditor-editor {
  border-top: 1px solid #ddd;
  cursor: text;
  font-size: 16px;
  margin-top: 10px;
}

.RichEditor-editor .public-DraftEditorPlaceholder-root,
.RichEditor-editor .public-DraftEditor-content {
  margin: 0 -15px -15px;
  padding: 15px;
}

.RichEditor-editor .public-DraftEditor-content {
  min-height: 100px;
  overflow-y: scroll;
}

.RichEditor-hidePlaceholder .public-DraftEditorPlaceholder-root {
  display: none;
}

.RichEditor-editor .RichEditor-blockquote {
  border-left: 5px solid #eee;
  color: #666;
  font-family: "Hoefler Text", "Georgia", serif;
  font-style: italic;
  margin: 16px 0;
  padding: 10px 20px;
}

.RichEditor-editor .public-DraftStyleDefault-pre {
  background-color: rgba(0, 0, 0, 0.05);
  font-family: "Inconsolata", "Menlo", "Consolas", monospace;
  font-size: 16px;
  padding: 20px;
}

.RichEditor-controls {
  font-family: "Helvetica", sans-serif;
  font-size: 14px;
  margin-bottom: 5px;
  user-select: none;
}

.dropmenu {
  position: relative;
  display: inline-block;
  margin-right: 16px;

  .dropdownbtn {
    color: #999;
    background: none;
    cursor: pointer;
    outline: none;
    border: none;
  }

  .dropdown-content {
    display: none;
    position: absolute;
    z-index: 2;
    width: 100%;
    align-items: center;
    border: 1px solid transparent;
    border-radius: 4px;
    box-shadow: 0 2px 6px 2px rgba(47, 54, 59, 0.15);

    a {
      text-decoration: none;
      width: 100%;
      position: relative;
      display: block;

      span {
        text-align: center;
        width: 100%;
        text-align: center;
        padding: 3px 0px;
      }
    }
  }
}

.dropmenu .dropdown-content a:hover {
  background-color: rgba(0, 0, 0, 0.05);
}

.dropmenu:hover {
  .dropdownbtn {
    color: #5890ff;
    background-color: rgba(0, 0, 0, 0.05);
    border-radius: 4px;
  }

  .dropdown-content {
    display: block;
  }
}

.RichEditor-styleButton {
  color: #999;
  cursor: pointer;
  margin-right: 16px;
  padding: 2px 0;
  display: inline-block;
}

.RichEditor-activeButton {
  color: #5890ff;
}

.transformation-editor {
  .CodeMirror {
    min-height: 70px;
  }
}

.chart-data-input {
  .CodeMirror {
    min-height: 370px;
    font-size: 0.8rem;
  }

  .code-hinter {
    min-height: 370px;
  }
}

.map-location-input {
  .CodeMirror {
    min-height: 120px;
    font-size: 0.8rem;
  }

  .code-hinter {
    min-height: 120px;
  }
}

.rdt {
  .form-control {
    height: 100%;
  }
}

.DateInput_input__focused {
  border-bottom: 2px solid $primary;
}

.CalendarDay__selected,
.CalendarDay__selected:active,
.CalendarDay__selected:hover {
  background: $primary;
  border: 1px double $primary;
}

.CalendarDay__selected_span {
  background: $primary;
  border: $primary;
}

.CalendarDay__selected_span:active,
.CalendarDay__selected_span:hover {
  background: $primary;
  border: 1px double $primary;
  color: #ffffff;
}

.CalendarDay__hovered_span:active,
.CalendarDay__hovered_span:hover {
  background: $primary;
  border: 1px double $primary;
  color: #ffffff;
}

.CalendarDay__hovered_span {
  background: #83b8e7;
  border: 1px double #83b8e7;
  color: #ffffff;
}

.table-responsive {
  margin-bottom: 0rem;
}

.code-hinter::-webkit-scrollbar {
  width: 0;
  height: 0;
  background: transparent;
}

.codehinter-query-editor-input {
  .CodeMirror {
    font-family: "Roboto", sans-serif;
    color: #263136;
    overflow: hidden;
    height: 50px !important;
  }

  .CodeMirror-vscrollbar {
    overflow: hidden;
  }

  .CodeMirror-focused {
    padding-top: 0;
    height: 50px;
  }

  .CodeMirror-scroll {
    position: absolute;
    top: 0;
    width: 100%;
  }
}

.field {
  .CodeMirror-scroll {
    position: static;
    top: 0;
  }

  .form-check {
    display: inline-block;
  }
}

.code-hinter {
  height: 36px;

  .form-control {
    .CodeMirror {
      font-family: "Roboto", sans-serif;
      height: 50px !important;
      max-height: 300px;
    }
  }

  .CodeMirror-vscrollbar,
  .CodeMirror-hscrollbar {
    background: transparent;
    height: 0;
    width: 0;
  }

  .CodeMirror-scroll {
    overflow: hidden !important;
    position: static;
    width: 100%;
  }
}

.CodeMirror-hints {
  font-family: "Roboto", sans-serif;
  font-size: 0.9rem;
  padding: 0px;
  z-index: $hints-z-index;

  li.CodeMirror-hint-active {
    background: $primary;
  }

  .CodeMirror-hint {
    padding: 4px;
    padding-left: 10px;
    padding-right: 10px;
  }
}

.cm-matchhighlight {
  color: #4299e1 !important;
  background: rgba(66, 153, 225, 0.1) !important;
}

.nav-tabs .nav-link {
  color: #3e525b;
  border-top-left-radius: 0px;
  border-top-right-radius: 0px;
}

.transformation-popover {
  padding: 14px;
  font-weight: 500;
  margin-bottom: 0px;
}

.transformation-editor {
  .CodeMirror {
    min-height: 220px;
  }
}

hr {
  margin: 1rem 0;
}

.query-hinter {
  min-height: 150px;
}

.codehinter-default-input {
  font-family: "Roboto", sans-serif;
  padding: 0.0475rem 0rem !important;
  display: block;
  width: 100%;
  font-size: 0.875rem;
  font-weight: 400;
  color: #232e3c;
  background-color: #ffffff;
  background-clip: padding-box;
  border: 1px solid #dadcde;
  -webkit-appearance: none;
  -moz-appearance: none;
  appearance: none;
  border-radius: 4px;
  transition: border-color 0.15s ease-in-out, box-shadow 0.15s ease-in-out;
  height: 30px;

  .CodeMirror {
    font-family: "Roboto", sans-serif;
  }

  .CodeMirror-placeholder {
    height: inherit !important;
    position: absolute !important;
    margin-top: 3px;
  }
}

.codehinter-query-editor-input {
  font-family: "Roboto", sans-serif;
  padding: 0.1775rem 0rem;
  display: block;
  width: 100%;
  font-size: 0.875rem;
  font-weight: 400;
  color: #232e3c;
  background-color: #ffffff;
  background-clip: padding-box;
  border: 1px solid #dadcde;
  border-radius: $border-radius;
  appearance: none;
  transition: border-color 0.15s ease-in-out, box-shadow 0.15s ease-in-out;
  height: 28px !important;
}

.editor {
  .modal-dialog {
    overflow-y: initial !important
  }

  .modal-dialog-scrollable .modal-content {
    max-height: 88% !important;
  }

}


.modal-component {


  .modal-body {
    padding: 0;
  }

  .modalWidget-config-handle {
    position: relative !important;
  }
}

.draggable-box {
  .config-handle {
    top: -20px;
    position: fixed;
    max-height: 10px;
    z-index: 100;
    min-width: 108px;

    .handle-content {
      cursor: move;
      color: #ffffff;
      background: $primary;
    }

    .badge {
      font-size: 9px;
      border-bottom-left-radius: 0;
      border-bottom-right-radius: 0;

      .delete-part {
        margin-left: 10px;
        float: right;
      }

      .delete-part::before {
        height: 12px;
        display: inline-block;
        width: 2px;
        background-color: rgba(255, 255, 255, 0.8);
        opacity: 0.5;
        content: "";
        vertical-align: middle;
      }
    }
  }
}

.draggable-box-in-editor:hover {
  z-index: 3 !important;
}

.modal-content {
  .config-handle {
    position: absolute;

    .badge {
      font-size: 9px;
    }
  }
}

.config-handle {
  display: block;
}

.apps-table {
  .app-title {
    font-size: 1rem;
  }

  .row {
    --tblr-gutter-x: 0rem;
  }
}


.theme-dark .wrapper {

  .navbar .navbar-nav .active>.nav-link,
  .navbar .navbar-nav .nav-link.active,
  .navbar .navbar-nav .nav-link.show,
  .navbar .navbar-nav .show>.nav-link {
    color: rgba(255, 255, 255, 0.7);
  }
}

.home-page,
.org-users-page {

  .navbar .navbar-nav .active>.nav-link,
  .navbar .navbar-nav .nav-link.active,
  .navbar .navbar-nav .nav-link.show,
  .navbar .navbar-nav .show>.nav-link {
    color: rgba(35, 46, 60, 0.7);
  }

  .nav-item {
    font-size: 0.9rem;
  }

  img.svg-icon {
    cursor: pointer;
    padding-left: 2px;
    border-radius: 10px;
  }

  img.svg-icon:hover {
    background-color: rgba(224, 214, 214, 0.507);
  }
}

.CodeMirror-placeholder {
  color: #9e9e9e !important;
  font-size: 0.7rem !important;
  margin-top: 2px !important;
  font-size: 12px !important;
}

.CodeMirror-code {
  font-weight: 300;
}

.btn-primary {
  border-color: transparent;
}

.text-widget {
  overflow: auto;
}

.text-widget::-webkit-scrollbar {
  width: 0;
  height: 0;
  background: transparent;
}

.input-group-flat:focus-within {
  box-shadow: none;
}

.map-widget {
  .place-search-input {
    box-sizing: border-box;
    border: 1px solid transparent;
    width: 240px;
    height: 32px;
    padding: 0 12px;
    border-radius: 3px;
    box-shadow: 0 2px 6px rgba(0, 0, 0, 0.3);
    font-size: 14px;
    outline: none;
    text-overflow: ellipses;
    position: absolute;
    left: 50%;
    margin-left: -120px;
  }

  .map-center {
    position: fixed;
    z-index: 1000;
  }
}

.events-toggle-active {
  .toggle-icon {
    transform: rotate(180deg);
  }
}

.events-toggle {
  .toggle-icon {
    display: inline-block;
    margin-left: auto;
    transition: 0.3s transform;
  }

  .toggle-icon:after {
    content: "";
    display: inline-block;
    vertical-align: 0.306em;
    width: 0.46em;
    height: 0.46em;
    border-bottom: 1px solid;
    border-left: 1px solid;
    margin-right: 0.1em;
    margin-left: 0.4em;
    transform: rotate(-45deg);
  }
}

.nav-link-title {
  font-weight: 500;
  font-size: 0.9rem;
}

.navbar-nav {
  .dropdown:hover {
    .dropdown-menu {
      display: block;
    }
  }
}

.app-version-container {
  min-height: 200px;
  height: 100%;
  display: flex !important;
  flex-direction: column;
}

.app-version-content {
  flex: 1;
  overflow: auto;
}

.query-manager-header {
  .nav-item {
    border-right: solid 1px #dadcde;
    background: 0 0;
  }

  .nav-link {
    height: 39px;
  }
}

input:focus-visible {
  outline: none;
}

.navbar-expand-md.navbar-light .nav-item.active:after {
  border: 1px solid $primary;
}

.org-users-page {
  .select-search__input {
    color: #617179;
  }

  .select-search-role {
    position: absolute;
    margin-top: -1rem;
  }

  .has-focus>.select-search__select>ul {
    margin-bottom: 0;
  }

  .select-search__option.is-selected {
    background: $primary;
    color: #ffffff;
  }
}

.encrypted-icon {
  margin-bottom: 0.25rem;
}

.widget-documentation-link {
  position: fixed;
  bottom: 0;
  background: #ffffff;
  width: 100%;
  z-index: 1;
}

.components-container {
  .draggable-box {
    cursor: move;
  }
}

.column-sort-row {
  border-radius: 4px;
}

.jet-button {
  &.btn-custom:hover {
    background: var(--tblr-btn-color-darker) !important;
  }
}

.editor-sidebar::-webkit-scrollbar {
  width: 0;
  height: 0;
  background: transparent;
  -ms-overflow-style: none;
}

.editor-sidebar {
  max-width: 300px;
  scrollbar-width: none;
  -ms-overflow-style: none;
}

.sketch-picker {
  position: absolute;
}

.color-picker-input {
  border: solid 1px rgb(223, 223, 223);
  cursor: pointer;
}

.app-sharing-modal {

  .form-control.is-invalid,
  .was-validated .form-control:invalid {
    border-color: #ffb0b0;
  }

  .form-check-input {
    cursor: pointer;
  }
}

.widgets-list {
  --tblr-gutter-x: 0px !important;
}

.input-with-icon {
  position: relative;
  display: flex;
  flex: 1;

  .icon-container {
    position: absolute;
    right: 10px;
    top: calc(50% - 10px);
    z-index: 3;
  }
}

.dynamic-variable-preview {
  min-height: 20px;
  max-height: 500px;
  overflow: auto;
  line-height: 20px;
  font-size: 12px;
  margin-top: -2px;
  word-wrap: break-word;
  border-bottom-left-radius: 3px;
  border-bottom-right-radius: 3px;
  box-sizing: border-box;
  font-family: "Source Code Pro", monospace;

  .heading {
    font-weight: 700;
    white-space: pre;
    text-transform: capitalize;
  }
}

.user-email:hover {
  text-decoration: none;
  cursor: text;
}

.theme-dark {
  .nav-item {
    background: 0 0;
  }

  .navbar .navbar-nav .active>.nav-link,
  .theme-dark .navbar .navbar-nav .nav-link.active,
  .theme-dark .navbar .navbar-nav .nav-link.show,
  .theme-dark .navbar .navbar-nav .show>.nav-link {
    color: #ffffff;
  }


  .form-check-label {
    color: white;
  }


  .left-sidebar .left-sidebar-item {
    border-bottom: 1px solid #333c48;
  }

  .nav-tabs .nav-link.active {
    color: #ffffff !important;
  }

  .nav-tabs .nav-link {
    color: #c3c3c3 !important;
  }

  .card-body> :last-child {
    color: #ffffff !important;
  }

  .form-control {
    border: 1px solid #324156;
  }

  .card {
    background-color: #324156;
  }

  .card .table tbody td a {
    color: inherit;
  }

  .DateInput {
    background: #1f2936;
  }

  .DateInput_input {
    background-color: #1f2936;
    color: #ffffff;
  }

  &.daterange-picker-widget {
    .DateRangePickerInput_arrow_svg {
      fill: #ffffff;
    }
  }

  .DateRangePickerInput {
    background-color: #1f2936;
  }

  .DateInput_input__focused {
    background: #1f2936;
  }

  .DateRangePickerInput__withBorder {
    border: 1px solid #1f2936;
  }

  .main .canvas-container .canvas-area {
    background: #2f3c4c;
  }

  .main .canvas-container {
    background-color: #2f3c4c;
  }

  .main .navigation-area {
    background-color: #2f3c4c !important;

    a.page-link {
      border-radius: 0;
      border: 0;
      color: white;
    }

    a.page-link:hover {
      color: white;
      background-color: #4D72FA;
    }

    a.page-link.active {
      color: white;
      background-color: #4D72FA;
    }
  }

  .rdtOpen .rdtPicker {
    color: black;
  }

  .editor .editor-sidebar .components-container .component-image-holder {
    background: #2f3c4c !important;
    border: 1px solid #2f3c4c !important;

    center,
    .component-title {
      filter: brightness(0) invert(1);
    }
  }

  .nav-tabs .nav-link:focus,
  .nav-tabs .nav-link:hover {
    border-color: transparent !important;
  }

  .modal-content,
  .modal-header {
    background-color: #1f2936;

    .text-muted {
      color: var(--slate09) !important;
    }
  }

  .modal-header {
    border-bottom: 1px solid rgba(255, 255, 255, 0.09) !important;
  }

  .canvas-container {
    background-color: #1f2936;
  }

  .editor .main .query-pane {
    border: solid rgba(255, 255, 255, 0.09) !important;
    border-width: 1px 0px 0px 0px !important;
  }

  .no-components-box {
    background-color: #1f2936 !important;

    center {
      color: white !important;
    }
  }

  .query-list {
    .text-muted {
      color: #ffffff !important;
    }

    .mute-text {
      color: #8092AB;
    }
  }

  .editor-sidebar {
    background-color: #1f2936 !important;
  }

  .editor-sidebar {
    border: solid rgba(255, 255, 255, 0.09);
    border-width: 0px 0px 0px 0px !important;

    .nav-tabs {
      border-bottom: 1px solid rgba(255, 255, 255, 0.09) !important;
    }
  }

  .editor .editor-sidebar .nav-tabs .nav-link {
    color: #ffffff;

    img {
      filter: brightness(0) invert(1);
    }
  }

  .jet-table {
    background-color: #1f2936 !important;
  }

  .jet-container {
    background-color: #1f2936;
  }

  .nav-tabs .nav-item.show .nav-link,
  .nav-tabs .nav-link.active {
    background-color: #2f3c4c;
    border-color: transparent !important;
  }

  .editor .main .query-pane .query-definition-pane .header {
    border: solid #ffffff17;
    border-width: 0px 0px 1px 0px !important;
    background: #1f2936;
  }

  .left-sidebar {
    .text-muted {
      color: #ffffff !important;
    }

    .left-sidebar-page-selector {
      .list-group {
        .list-group-item {
          border: solid #1d2a39 1px;
          color: white;
        }

        .list-group-item:hover {
          background-color: #1F2936;
        }

        .list-group-item.active {
          background-color: #1F2936;
        }
      }
    }
  }

  .app-title {
    color: var(--base) !important;
  }

  .RichEditor-root {
    background: #1f2936;
    border: 1px solid #2f3c4c;
  }

  .app-description {
    color: #ffffff !important;
  }

  .btn-light,
  .btn-outline-light {
    background-color: #42546a;
    --tblr-btn-color-text: #ffffff;

    img {
      filter: brightness(0) invert(1);
    }
  }

  .editor .left-sidebar .datasources-container tr {
    border-bottom: solid 1px rgba(255, 255, 255, 0.09);
  }

  .editor .left-sidebar .datasources-container .datasources-header {
    border: solid rgba(255, 255, 255, 0.09) !important;
    border-width: 0px 0px 1px 0px !important;
  }

  .query-manager-header .nav-item {
    border-right: solid 1px rgba(255, 255, 255, 0.09);

    .nav-link {
      color: #c3c3c3;
    }
  }

  .input-group-text {
    border: solid 1px rgba(255, 255, 255, 0.09) !important;
  }

  .app-users-list {
    .text-muted {
      color: #ffffff !important;
    }
  }

  .data-pane {
    border: solid #ffffff17 !important;
    border-width: 0px 1px 0px 0px !important;
  }

  .main .query-pane .data-pane .queries-container .queries-header {
    border: solid #ffffff17 !important;
    border-width: 0px 0px 1px 0px !important;

    .text-muted {
      color: #ffffff !important;
    }
  }

  .query-pane {
    background-color: #1f2936 !important;
    border-top: 2px solid var(--slate4) !important;
  }

  .input-icon .input-icon-addon img {
    filter: invert(1);
  }

  .svg-icon {
    filter: brightness(0) invert(1);
  }

  .badge {
    .svg-icon {
      filter: brightness(1) invert(0);
    }
  }

  .alert {
    background: transparent;

    .text-muted {
      color: #ffffff !important;
    }
  }

  .editor .editor-sidebar .inspector .header {
    border: solid rgba(255, 255, 255, 0.09) !important;
    border-width: 0px 0px 1px 0px !important;
  }

  .home-page-content {
    .hr-text {
      color: var(--slate11) !important;
      text-transform: lowercase !important;
      font-weight: 400;
      font-size: 12px;
      line-height: 20px;
    }
  }

  .hr-text {
    color: #ffffff !important;
  }

  .skeleton-line::after {
    background-image: linear-gradient(to right,
        #121212 0,
        #121212 40%,
        #121212 80%);
  }

  .app-icon-skeleton::after {
    background-image: linear-gradient(to right,
        #566177 0,
        #5a6170 40%,
        #4c5b79 80%);
  }

  .folder-icon-skeleton::after {
    background-image: linear-gradient(to right,
        #566177 0,
        #5a6170 40%,
        #4c5b79 80%);
  }

  .select-search__input {
    color: rgb(224, 224, 224);
    background-color: #2b3547;
    border: 1px solid #2b3547;
  }

  .select-search__select {
    background: #ffffff;
    box-shadow: 0 0.0625rem 0.125rem rgba(0, 0, 0, 0.15);
  }

  .select-search__row:not(:first-child) {
    border-top: 1px solid #eee;
  }

  .select-search__option,
  .select-search__not-found {
    background: #ffffff;
  }

  .select-search__option.is-highlighted,
  .select-search__option:not(.is-selected):hover {
    background: rgba(47, 204, 139, 0.1);
  }

  .select-search__option.is-highlighted.is-selected,
  .select-search__option.is-selected:hover {
    background: #2eb378;
    color: #ffffff;
  }

  .org-users-page {

    .user-email,
    .user-status {
      color: var(--slate12) !important;
    }
  }

  .org-users-page {
    .select-search__option.is-selected {
      background: $primary;
      color: #ffffff;
    }

    .select-search__option:not(.is-selected):hover {
      background: rgba(66, 153, 225, 0.1);
    }
  }

  .org-variables-page {

    .user-email,
    .user-status {
      filter: brightness(0) invert(1);
    }

    .btn-org-env {
      background: transparent;
    }
  }

  .org-variables-page {
    .select-search__option.is-selected {
      background: $primary;
      color: #ffffff;
    }

    .select-search__option:not(.is-selected):hover {
      background: rgba(66, 153, 225, 0.1);
    }
  }

  .react-json-view {
    background-color: transparent !important;
  }

  .codehinter-default-input {
    background-color: transparent;
    border: 1px solid #333c48;
  }

  .color-picker-input {
    border: solid 1px #333c48;
    height: 36px;
  }

  .codehinter-query-editor-input {
    background-color: #272822;
    border: 1px solid #2c3a4c;
    border-radius: 0;
  }

  .codehinter-query-editor-input .CodeMirror {
    height: 31px !important;
  }

  .codehinter-query-editor-input .CodeMirror {
    color: #c3c3c3 !important;
  }

  .select-search:not(.is-loading):not(.select-search--multiple) .select-search__value::after {
    transform: rotate(45deg);
    border-right: 1px solid #ffffff;
    border-bottom: 1px solid #ffffff;
  }

  .widget-documentation-link {
    background-color: #1f2936;
  }

  .widget-documentation-link a {
    color: rgb(66, 153, 225);
  }

  .app-version-name.form-select {
    border-color: $border-grey-dark;
  }

  .organization-list {
    .btn {
      background-color: #273342;
      color: #656d77;
    }
  }

  .page-item {
    a.page-link {
      color: white;
    }
  }
}

.main-wrapper {
  position: relative;
  min-height: 100%;
  min-width: 100%;
  background-color: white;
}

.main-wrapper.theme-dark {
  background-color: #2b394b;
}

.jet-table {
  .global-search-field {
    background: transparent;
  }
}

.jet-table-image-column {
  margin: 0 auto;
}

.modal-backdrop.show {
  opacity: 0.74;
}

.gui-select-wrappper .select-search__input {
  height: 30px;
}

.theme-dark .input-group-text,
.theme-dark .markdown>table thead th,
.theme-dark .table thead th {
  background: #1c252f;
  color: #ffffff;
}

.sketch-picker {
  z-index: 1000;
}

.no-padding {
  padding: 0;
}

.nav-tabs {
  font-weight: 300;
}

.nav-tabs .nav-link.active {
  border: 0;
  border-bottom: 1px solid $primary;
  font-weight: 400;
}

.table-no-divider {
  td {
    border-bottom-width: 0px;
    padding-left: 0;
  }
}

.no-border {
  border: 0 !important;
}

input[type="text"] {
  outline-color: #dadcde !important;
}

.widget-header {
  text-transform: capitalize;
  margin-top: 12px !important;
  font-weight: 500;
  font-size: 12px;
  line-height: 12px;
}

.query-manager-events {
  max-width: 400px;
}

.validation-without-icon {
  background-image: none !important;
}

.multiselect-widget {
  label.select-item {
    width: max-content;
    min-width: 100%;

    div.item-renderer {
      align-items: center;
      line-height: 15px;

      input {
        height: 15px;
        width: 15px;
      }
    }
  }

  .rmsc .dropdown-container {
    height: 100%;
    display: flex;
    align-items: center;
    border-radius: inherit;
  }

  .rmsc {
    height: 100%;
    border-radius: inherit;
  }

  .rmsc.dark {
    --rmsc-main: $primary-light;
    --rmsc-hover: #283647;
    --rmsc-selected: #1f2936;
    --rmsc-border: #333333;
    --rmsc-gray: #555555;
    --rmsc-bg: #1f2936;
    color: #ffffff;
  }
}

/* Hide scrollbar for Chrome, Safari and Opera */
.invitation-page::-webkit-scrollbar {
  display: none;
}

/* Hide scrollbar for IE, Edge and Firefox */
.invitation-page {
  -ms-overflow-style: none;
  /* IE and Edge */
  scrollbar-width: none;
  /* Firefox */
}

.show {
  display: block;
}

.hide {
  display: none;
}

.draggable-box:focus-within {
  z-index: 2 !important;
}

.cursor-wait {
  cursor: wait;
}

.cursor-text {
  cursor: text;
}

.cursor-none {
  cursor: none;
}

.theme-dark .event-action {
  filter: brightness(0) invert(1);
}

.event-action {
  filter: brightness(0) invert(0);
}

.disabled {
  pointer-events: none;
  opacity: 0.4;
}

.DateRangePicker {
  padding: 1.25px 5px;
}

.datepicker-widget {
  .input-field {
    min-height: 26px;
    padding: 0;
    padding-left: 2px;
  }

  td.rdtActive,
  td.rdtActive:hover {
    background-color: $primary;
  }

  .react-datepicker__day--selected {
    background-color: $primary-light;
  }
}

.daterange-picker-widget {
  .DateInput_input {
    min-height: 24px;
    line-height: normal;
    border-bottom: 0px;
    font-size: 0.85rem;
  }

  .DateRangePicker {
    padding: 0;
  }

  .DateRangePickerInput_arrow_svg {
    height: 17px;
  }

  .DateRangePickerInput {
    overflow: hidden;
    display: flex;
    justify-content: space-around;
    align-items: center;
  }

  .DateInput_fang {
    position: fixed;
    top: 57px !important;
  }
}

.fw-400 {
  font-weight: 400;
}

.fw-500 {
  font-weight: 500;
}

.ligh-gray {
  color: #656d77;
}

.nav-item {
  background: #ffffff;
  font-size: 14px;
  font-style: normal;
  font-weight: 400;
  line-height: 22px;
  letter-spacing: -0.1px;
  text-align: left;
}

.w-min-100 {
  min-width: 100px;
}

.nav-link {
  min-width: 100px;
  justify-content: center;
}

.nav-tabs .nav-link.active {
  font-weight: 400 !important;
  color: $primary !important;
}

.empty {
  padding-top: 1.5rem !important;
}

.empty-img {
  margin-bottom: 0 !important;

  img {
    height: 220px !important;
    width: 260.83px !important;
  }
}

.empty-action {
  margin-top: 0 !important;

  a+a.btn-loading::after {
    color: $primary;
  }
}

.empty-action a {
  height: 36px;
  border-radius: 4px;
  font-style: normal;
  font-weight: normal;
  font-size: 14px;
  line-height: 20px;
}

.empty-action a:first-child {
  margin-right: 24px;
}

.empty-action a:first-child:hover {
  color: #ffffff !important;
}

.empty-import-button {
  background: #ffffff !important;
  cursor: pointer;

  &:hover {
    border-color: rgba(101, 109, 119, 0.24) !important;
  }
}

.empty-welcome-header {
  font-style: normal;
  font-weight: 500;
  font-size: 32px;
  line-height: 40px;
  margin-bottom: 16px;
  margin-top: 40px;
  color: var(--slate12);
  font-family: Inter;
}

.homepage-empty-image {
  width: 100%;
}

.empty-title {
  font-style: normal;
  font-weight: 400;
  font-size: 14px;
  line-height: 20px;
  display: flex;
  align-items: center;
  color: var(--slate11) !important;
}

// template card styles
.template-card-wrapper {
  display: flex;
  flex-direction: row;
  background: #fffffc;
  border: 1px solid #d2ddec;
  box-sizing: border-box;
  border-radius: 8px;
  width: 299px;
  height: 100px;
}

.template-action-wrapper {
  display: flex;
  flex-direction: row !important;
  font-family: Inter;
  font-style: normal;
  font-weight: 500;
  font-size: 16px;
  line-height: 19px;
  color: $primary-light;

  p {
    margin-right: 16px;
  }
}

.template-card-title {
  font-family: Inter;
  font-style: normal;
  font-weight: 600;
  font-size: 18px;
  line-height: 22px;
  display: flex;
  align-items: center;
  color: #000000;
  margin-bottom: 3px !important;
  margin-top: 20px;
}

.template-card-details {
  align-items: center;
  display: flex;
  flex-direction: column;
  justify-content: center;
}

.template-icon-wrapper {
  width: 61.44px;
  height: 60px;
  top: 685px;
  background: #d2ddec;
  border-radius: 4px;
  margin: 20px 16.36px;
}

// template style end

.calendar-widget.compact {
  .rbc-time-view-resources .rbc-time-header-content {
    min-width: auto;
  }

  .rbc-time-view-resources .rbc-day-slot {
    min-width: 50px;
  }

  .rbc-time-view-resources .rbc-header,
  .rbc-time-view-resources .rbc-day-bg {
    width: 50px;
  }
}

.calendar-widget.dont-highlight-today {
  .rbc-today {
    background-color: inherit;
  }

  .rbc-current-time-indicator {
    display: none;
  }
}

.calendar-widget {
  padding: 10px;
  background-color: white;

  .rbc-day-slot .rbc-event,
  .rbc-day-slot .rbc-background-event {
    border-left: 3px solid #26598533;
  }

  .rbc-toolbar {
    font-size: 14px;
  }

  .rbc-event {
    .rbc-event-label {
      display: none;
    }
  }

  .rbc-off-range-bg {
    background-color: #f4f6fa;
  }

  .rbc-toolbar {
    .rbc-btn-group {
      button {
        box-shadow: none;
        border-radius: 0;
        border-width: 1px;
      }
    }
  }
}

//!for calendar widget week view with compact/spacious mode border fix
.resources-week-cls .rbc-time-column:nth-last-child(7n) {
  border-left: none !important;

  .rbc-timeslot-group {
    border-left: 2.5px solid #dadcde !important;
  }
}

.resources-week-cls .rbc-allday-cell {
  border: none !important;

  .rbc-row {
    border-left: 1.5px solid #dadcde;
    border-right: 1.5px solid #dadcde;
  }
}

.resources-week-cls .rbc-time-header-cell {
  border: none !important;
}

.resources-week-cls .rbc-time-view-resources .rbc-header {
  border-left: 1.5px solid #dadcde !important;
  border-right: 1.5px solid #dadcde !important;
}

.calendar-widget.hide-view-switcher {
  .rbc-toolbar {
    .rbc-btn-group:nth-of-type(3) {
      display: none;
    }
  }
}

.calendar-widget.dark-mode {
  background-color: #1d2a39;

  .rbc-toolbar {
    button {
      color: white;
    }

    button:hover,
    button.rbc-active {
      color: black;
    }
  }

  .rbc-off-range-bg {
    background-color: #2b394b;
  }

  .rbc-selected-cell {
    background-color: #22242d;
  }

  .rbc-today {
    background-color: #5a7ca8;
  }
}

.calendar-widget.dark-mode.dont-highlight-today {
  .rbc-today {
    background-color: inherit;
  }
}

.navbar .navbar-nav {
  min-height: 2rem;
}

.navbar-brand-image {
  height: 1.2rem;
}

.navbar .navbar-brand:hover,
.theme-dark .navbar .navbar-brand:hover {
  opacity: 1;
}

.nav-tabs .nav-link.active {
  font-weight: 400 !important;
  margin-bottom: -1px !important;
}

.nav-tabs .nav-link {
  font-weight: 400 !important;
  margin: 0 !important;
  height: 100%;
}

.code-editor-widget {
  border-radius: 0;

  .CodeMirror {
    border-radius: 0 !important;
    margin-top: -1px !important;
  }
}

.jet-listview {
  overflow-y: overlay;
  overflow-x: hidden;
}

.jet-listview::-webkit-scrollbar-track {
  background: transparent;

}

.jet-listview::-webkit-scrollbar-thumb {
  background: transparent;

}

.code-hinter-wrapper .popup-btn {
  position: absolute;
  display: none;
  cursor: pointer;
}

.code-hinter-wrapper:hover {
  .popup-btn {
    display: block !important;
    z-index: 1;
  }
}

.popup-btn {
  cursor: pointer !important;
  display: block;
}

.preview-icons {
  margin-top: -5px;
  width: 12px;
}

.resize-modal-portal {
  z-index: 3;

  .resize-modal {
    .modal-content {
      width: 100% !important;
      height: 100%;

      .modal-body {
        width: 100% !important;
        height: calc(100% - 44px) !important;

        .editor-container {
          height: 100%;

          .CodeMirror {
            height: 100% !important;
          }
        }
      }
    }

    .portal-header {
      width: 100% !important;
    }

    .resize-handle {
      cursor: move;
    }
  }
}

.modal-portal-wrapper {
  justify-content: center;
  align-items: center;
  position: fixed;
  position: absolute;
  left: 50%;
  top: 5%;

  .modal-body {
    width: 500px !important;
    height: 300px !important;
    padding: 0px !important;
  }

  transform: translate(-60%, 0%);
  height: 350px;
  width: auto;
  max-height: 500px;
  padding: 0px;

  .modal-content {
    border-radius: 5px !important;
  }

  .modal-body {
    width: 500px !important;
    height: 302px !important;
    padding: 0px !important;
    margin: 0px !important;
    margin-left: -1px !important; //fix the modal body code mirror margin

    border-top-left-radius: 0;
    border-top-right-radius: 0;
    border-bottom-left-radius: 5px;
    border-bottom-right-radius: 5px;
    border-bottom: 0.75px solid;
    border-left: 0.75px solid;
    border-right: 0.75px solid;

    @include theme-border($light-theme: true);

    &.dark-mode-border {
      @include theme-border($light-theme: false);
    }
  }

  .modal-dialog {
    margin-top: 4%;
  }

  .modal-header {
    padding: 0;
    font-size: 14px;
  }

  .editor-container {
    padding: 0px;

    .CodeMirror {
      border-radius: 0;
      margin: 0;
      width: 100% !important;
    }
  }

  .query-hinter {
    .CodeMirror-line {
      margin-left: 2rem !important;
    }

    .CodeMirror-cursors .CodeMirror-cursor {
      margin-left: 2rem !important;
    }
  }
}

.preview-block-portal {
  .bg-light {
    border-radius: 0 0 5px 5px;
    outline: 0.75px solid $light-green;
  }

  .bg-dark {
    margin-top: 1px;
    border-radius: 0 0 5px 5px;
    outline: 0.75px solid $light-green;
  }

  .dynamic-variable-preview {
    padding: 4px !important;
  }
}

.portal-header {
  display: flex;
  align-items: center;
  padding: 0.5rem 0.75rem;
  color: #656d77;
  background-color: #ffffffd9;
  background-clip: padding-box;
  border-top-left-radius: 5px !important;
  border-top-right-radius: 5px !important;
  width: 498px !important;
  outline: 0.75px solid;

  @include theme-border($light-theme: true, $outline: true);

  &.dark-mode-border {
    @include theme-border($light-theme: false, $outline: true);
  }
}

// close icon in inpector
[data-rb-event-key="close-inpector"] {
  position: absolute;
  right: -80px;
  background-color: #232e3c !important;
  width: 10% !important;
}

[data-rb-event-key="close-inpector-light"] {
  position: absolute;
  right: -80px;
  background-color: #ffffff !important;
  width: 10% !important;
}

.tabs-inspector {
  position: sticky;
  top: 0;

  .nav-item {
    width: 50%;
  }

  .nav-item:hover {
    border: 1px solid transparent;
  }

  .nav-item:not(.active) {
    border-bottom: 1px solid #e7eaef;
  }

  .nav-link.active {
    border: 1px solid transparent;
    border-bottom: 1px solid $primary;
    background: white;
  }
}

.tabs-inspector.dark {
  .nav-link.active {
    border-bottom: 1px solid $primary !important;
  }
}

.tabs-inspector {
  z-index: 2;
  background: white;

  &.dark {
    @extend .bg-dark;
  }
}

.close-icon {
  position: fixed;
  top: 84px;
  right: 3px;
  width: 60px;
  height: 22;
  border-bottom: 1px solid #e7eaef;
  display: flex;
  align-items: center;
  background-color: white;
  z-index: 2;

  .svg-wrapper {
    width: 100%;
    height: 70%;
    display: flex;
    align-items: center;
    justify-content: center;
    border-left: 1px solid #e7eaef;
    margin-left: 20px;

    .close-svg {
      cursor: pointer;
    }
  }
}

.tabs-inspector.nav-tabs {
  border: 0;
  width: 100%;
  padding: 8px 16px;
}

.bg-primary-lt {
  color: #ffffff !important;
  background: #6383db !important;
}

.tabbed-navbar .nav-item.active:after {
  margin-bottom: -0.25rem;
}

.app-name {
  width: 200px;
  left: 84px;
  top: 6px;
  position: absolute;
}

.app-name:hover {
  background: $bg-light;

  &.dark {
    @extend .bg-dark;
  }
}

.nav-auto-save {
  width: 325px;
  left: 485px;
  position: absolute;
  color: #36af8b;
}

.editor-header-actions {
  display: flex;
  color: #868aa5;
  white-space: nowrap;
  font-weight: 400;
  font-size: 12px;
  letter-spacing: 0.5px;

}

.undo-button,
.redo-button {
  display: flex;
  flex-direction: row;
  justify-content: center;
  align-items: center;
  padding: 6px;
  gap: 10px;
  width: 28px;
  height: 28px;
  background: #ECEEF0;
  border-radius: 6px;
  margin-right: 5px;
  flex: none;
  order: 0;
  flex-grow: 0;
}

.theme-dark {

  .undo-button,
  .redo-button {
    background: 0;
  }
}

.app-version-menu {
  position: absolute;
  right: 220px;
  padding: 4px 8px;
  min-width: 100px;
  max-width: 300px;
}

.app-version-menu-sm {
  height: 30px;
  display: flex;
  font-size: 12px;
}

.app-version-menu .dropdown-menu {
  left: -65px;
  width: 283px;
}

.app-version-menu .released {
  color: #36af8b;
}

.app-version-menu .released-subtext {
  font-size: 12px;
  color: #36af8b;
  padding: 0 8px;
}

.app-version-menu .create-link {
  margin: auto;
  width: 50%;
  padding-left: 10px;
}

.canvas-background-holder {
  display: flex;
  min-width: 120px;
  margin: auto;
}

.canvas-background-picker {
  position: fixed;
}

/**
 * Timer Widget
 */
.timer-wrapper {
  padding: 10px;

  .counter-container {
    font-size: 3em;
    padding-bottom: 5px;
    text-align: center;
  }
}

/**
 * Search Box
 */
.search-box-wrapper {
  input {
    width: 200px;
    border-radius: 5px !important;
    color: var(--slate12);
    background-color: var(--base);
  }

  .input-icon .form-control:not(:first-child),
  .input-icon .form-select:not(:last-child) {
    padding-left: 28px !important;
  }

  input:focus {
    width: 200px;
    background-color: var(--base);
  }

  .input-icon .input-icon-addon {
    display: flex;
  }

  .input-icon .input-icon-addon.end {
    pointer-events: auto;

    .tj-common-search-input-clear-icon {
      display: flex;
      flex-direction: row;
      justify-content: center;
      align-items: center;
      padding: 4px;
      width: 20px;
      height: 20px;
      background: var(--indigo3) !important;
      border-radius: 4px;
    }

    div {
      border-radius: 12px;
      color: #ffffff;
      padding: 1px;
      cursor: pointer;

      svg {
        height: 14px;
        width: 14px;
      }
    }
  }
}

.searchbox-wrapper {
  margin-top: 0 !important;

  .search-icon {
    margin: 0.30rem
  }

  input {
    border-radius: $border-radius !important;
    padding-left: 1.75rem !important;
  }
}

.fixedHeader {
  table thead {
    position: -webkit-sticky; // this is for all Safari (Desktop & iOS), not for Chrome
    position: sticky;
    top: 0;
    border-top: 0;
    z-index: 1; // any positive value, layer order is global
  }
}

/**
 * Folder List
 */
.folder-list {
  overflow-y: auto;

  .list-group-transparent .list-group-item.active {
    color: $primary;
    background-color: #edf1ff;

    .folder-ico {
      filter: invert(29%) sepia(84%) saturate(4047%) hue-rotate(215deg) brightness(98%) contrast(111%);
    }
  }

  .folder-ico.dark {
    filter: invert(1);
  }

  .list-group-item {
    padding: 0.5rem 0.75rem;
    overflow: hidden;
  }

  .list-group-item.all-apps-link {
    display: flex;
    align-items: center;
    color: var(--slate12);
    border-radius: 6px;

    &:active {
      background: var(--indigo4);
    }

    &:focus {
      box-shadow: 0px 0px 0px 4px #DFE3E6;
    }
  }

  .folder-info {
    display: contents;
    font-weight: 500 !important;
    display: flex;
    align-items: center;
    letter-spacing: -0.02em;
    text-transform: uppercase;
    color: var(--slate9);
  }

  .folder-create-btn {
    width: 28px;
    height: 28px;
    background: var(--base);
    border: 1px solid;
    border-color: var(--slate7);
    cursor: pointer;
    border-radius: 6px;
    display: flex;
    justify-content: center;
    align-items: center;
  }

  .menu-ico {
    cursor: pointer;
    border-radius: 13px;

    img {
      padding: 0px;
      height: 14px;
      width: 14px;
      vertical-align: unset;
    }
  }
}

/**
 * Home page modal
 */
.home-modal-backdrop {
  z-index: 9991;
}

.modal-content.home-modal-component {
  border-radius: 8px;
  overflow: hidden;
  background-color: var(--base);
  color: var(--slate12);
  box-shadow: 0px 12px 16px -4px rgba(16, 24, 40, 0.08), 0px 4px 6px -2px rgba(16, 24, 40, 0.03);

  .modal-header {
    border-bottom: 1px solid var(--slate5) !important;
  }

  .modal-header,
  .modal-body {
    padding: 16px 28px;
    background: var(--base);
  }

  .modal-title {
    font-size: 16px;
    font-weight: 500;
  }

  input {
    border-radius: 5px !important;
    background: var(--base);
  }

  .modal-main {
    padding-bottom: 32px;
  }

  .modal-footer-btn {
    justify-content: end;

    button {
      margin-left: 16px;
    }
  }
}

.home-modal-component-editor.dark {

  .modal-header,
  .modal-body {
    background-color: #232e3c;
    color: #fff;
  }

  .form-control {
    color: #fff;
    background-color: #232e3c !important;
  }

  .btn-close {
    filter: brightness(0) invert(1);
  }
}

.modal-content.home-modal-component.dark-theme {
  .btn-close {
    filter: brightness(0) invert(1);
  }
}

.home-modal-component {
  .btn-close {
    opacity: 1 !important;
  }
}

.modal-content.home-modal-component.dark {
  background-color: $bg-dark-light !important;
  color: $white !important;

  .modal-title {
    color: $white  !important;
  }

  .tj-version-wrap-sub-footer {
    background-color: $bg-dark-light  !important;
    border-top: 1px solid #3A3F42 !important;


    p {
      color: $white  !important;
    }
  }


  .current-version-wrap,
  .other-version-wrap {
    background: transparent !important;
  }

  .modal-header {
<<<<<<< HEAD
    background-color: $bg-dark-light  !important;
    color: $white  !important;
    border-bottom: 2px solid #3A3F42 !important;
=======
    background-color: $bg-dark-light !important;
>>>>>>> 838c16df
  }

  .btn-close {
    filter: brightness(0) invert(1);
  }

  .form-control {
    border-color: $border-grey-dark !important;
    color: inherit;
  }

  input {
    background-color: $bg-dark-light !important;
  }

  .form-select {
    background-color: $bg-dark !important;
    color: $white !important;
    border-color: $border-grey-dark !important;
  }

  .text-muted {
    color: $white !important;
  }
}

.radio-img {
  input {
    display: none;
  }

  .action-icon {
    width: 28px;
    height: 28px;
    background-position: center center;
    border-radius: 4px;
    display: flex;
    align-items: center;
    justify-content: center;
  }

  .action-icon {
    cursor: pointer;
    border: 1px solid $light-gray;
  }

  .action-icon:hover {
    background-color: #d2ddec;
  }

  input:checked+.action-icon {
    border-color: $primary;
    background-color: #7a95fb;
  }

  .tooltiptext {
    visibility: hidden;
    font-size: 12px;
    background-color: $black;
    color: #ffffff;
    text-align: center;
    padding: 5px 10px;
    position: absolute;
    border-radius: 15px;
    margin-top: 2px;
    z-index: 1;
    margin-left: -10px;
  }

  .tooltiptext::after {
    content: "";
    position: absolute;
    bottom: 100%;
    left: 50%;
    margin-left: -5px;
    border-width: 5px;
    border-style: solid;
    border-color: transparent transparent black transparent;
  }

  .action-icon:hover+.tooltiptext {
    visibility: visible;
  }

  input:checked+.action-icon:hover {
    background-color: #3650af;
  }
}

.icon-change-modal {
  ul {
    list-style-type: none;
    margin: 0 auto;
    text-align: center;
    display: grid;
    grid-template-columns: 1fr 1fr 1fr 1fr;

    li {
      float: left;
      border: 2px solid #8991a0;
      border-radius: 1.75px;
      cursor: pointer;

      img {
        width: 22px;
        height: 22px;
        filter: invert(59%) sepia(27%) saturate(160%) hue-rotate(181deg) brightness(91%) contrast(95%);
      }
    }

    li.selected {
      border: 2px solid $primary;

      img {
        filter: invert(27%) sepia(84%) saturate(5230%) hue-rotate(212deg) brightness(102%) contrast(100%);
      }
    }
  }
}

/**
 * Spinner Widget
 */
.spinner-container {
  display: flex;
  justify-content: center;
  align-items: center;
}

.animation-fade {
  animation-name: fade;
  animation-duration: 0.3s;
  animation-timing-function: ease-in;
}

@keyframes fade {
  0% {
    opacity: 0;
  }

  100% {
    opacity: 1;
  }
}

/**
 * Query panel
 */
.query-btn {
  cursor: pointer;
  height: 24px;
  width: 24px;
  padding: 0;
}

.query-btn.dark {
  filter: brightness(0) invert(1);
}

.button-family-secondary {
  @include button-outline($light-theme: true);
  height: 32px;
  width: 112px;
}

.button-family-secondary.dark {
  @include button-outline($light-theme: false);
}

// ** Query Panel: REST API Tabs **
.group-header {
  background: #d2ddec;
  border-radius: 4px;
  height: 28px !important;

  span {
    display: flex;
    justify-content: left;
    align-items: center;
  }
}

.raw-container.dark {
  background: #272822;
  padding: 5px;
}

// **Alert component**
.alert-component {
  border: 1px solid rgba(101, 109, 119, 0.16);
  background: #f5f7f9;

  a {
    color: $primary;
  }
}

.alert-component.dark {
  border: none !important;
  background-color: #333c48 !important;

  span {
    filter: brightness(0) invert(1);
  }
}

.codehinter-plugins.code-hinter {
  @extend .codehinter-default-input;

  .popup-btn {
    margin-top: 0.65rem !important;
  }

  .CodeMirror-placeholder,
  .CodeMirror pre.CodeMirror-line {
    height: 21px !important;
    position: absolute !important;
    margin-top: 3px !important;
  }

  .CodeMirror-cursor {
    height: inherit !important;
  }

  .CodeMirror-lines {
    height: 32px !important;
  }
}

//*button loading with spinner with primary color*//
.button-loading {
  position: relative;
  color: transparent !important;
  text-shadow: none !important;
  pointer-events: none;

  &:after {
    content: "";
    display: inline-block;
    vertical-align: text-bottom;
    border: 1.5px solid currentColor;
    border-right-color: transparent;
    border-radius: 50%;
    color: $primary;
    position: absolute;
    width: 12px;
    height: 12px;
    animation: spinner-border 0.75s linear infinite;
  }
}

.query-icon.dark {
  filter: brightness(0) invert(1);
}

//Rest-API Tab Panes
.tab-pane-body {
  margin-left: -2.5% !important;
}

//CodeMirror padding
.CodeMirror pre.CodeMirror-line,
.CodeMirror pre.CodeMirror-line-like {
  padding: 0 10px !important;
}

.comment-notification-nav-item {
  background: transparent;
  border: 0;
  font-size: 12px;
  font-weight: 500;
  opacity: 0.6;
  height: 28px;
  border-radius: 6px;
}

// comment styles ::override
.editor-sidebar {
  .nav-tabs {
    border-bottom: none !important;
  }

  .nav-tabs .nav-link.active {
    background-color: transparent !important;
  }

  .inspector-nav-item {
    background: transparent;
    border: 0;
    font-size: 12px;
    font-weight: 500;
    opacity: 0.6;
    height: 28px;
    border-radius: 6px;
  }

  .inspector-component-title-input-holder {
    padding: 16px 8px;
    margin: 0;
    padding-bottom: 0;
    display: flex;
    align-items: center;
  }
}

.comment-card-wrapper {
  border-top: 0.5px solid #e1e1e1 !important;
  margin-top: -1px !important;
}

div#driver-highlighted-element-stage,
div#driver-page-overlay {
  background: transparent !important;
  outline: 5000px solid rgba(0, 0, 0, 0.75);
}

.dark-theme-walkthrough#driver-popover-item {
  background-color: $bg-dark-light !important;
  border-color: rgba(101, 109, 119, 0.16) !important;

  .driver-popover-title {
    color: var(--base) !important;
  }

  .driver-popover-tip {
    border-color: transparent transparent transparent $bg-dark-light !important;
  }

  .driver-popover-description {
    color: #d9dcde !important;
  }

  .driver-popover-footer .driver-close-btn {
    color: #ffffff !important;
    text-shadow: none !important;
  }

  .driver-prev-btn,
  .driver-next-btn {
    text-shadow: none !important;
  }
}

#driver-popover-item {
  padding: 20px !important;

  .driver-prev-btn,
  .driver-next-btn,
  .driver-close-btn {
    border: none !important;
    background: none !important;
    padding-left: 0 !important;
    font-size: 14px !important;
  }

  .driver-next-btn,
  .driver-prev-btn {
    color: $primary !important;
  }

  .driver-disabled {
    color: $primary;
    opacity: 0.5;
  }

  .driver-popover-footer {
    margin-top: 20px !important;
  }
}

.pointer-events-none {
  pointer-events: none;
}

.popover.popover-dark-themed {
  background-color: $bg-dark-light;
  border-color: rgba(101, 109, 119, 0.16);


  .popover-body {
    color: #d9dcde !important;
  }

  .popover-header {
    background-color: var(--slate2);
    color: var(--slate11);
    border-bottom-color: var
  }
}

.toast-dark-mode {
  .btn-close {
    filter: brightness(0) invert(1);
  }
}

.editor .editor-sidebar .inspector .form-control-plaintext {
  padding: 2px 4px;
}

.tablr-gutter-x-0 {
  --tblr-gutter-x: 0 !important;
}

.widget-button>.btn-loading:after {
  border: 1px solid var(--loader-color);
  border-right-color: transparent;
}

.flip-dropdown-help-text {
  padding: 10px 5px 0 0;
  float: left;
  font-size: 14px;
  color: $light-gray;
}

.dynamic-form-row {
  margin-top: 20px !important;
  margin-bottom: 20px !important;
}

#transformation-popover-container {
  margin-bottom: -2px !important;
}

.canvas-codehinter-container {
  display: flex;
  flex-direction: row;
  width: 158px;
  height: 32px;
}

.hinter-canvas-input {
  display: flex;
  width: 120px;
  height: 32px;
  margin-top: 1px;

  .canvas-hinter-wrap {
    width: 120px;
    height: 32px;
  }
}

.hinter-canvas-input {
  .CodeMirror-sizer {
    border-right-width: 1px !important;
  }

  .cm-propert {
    color: #ffffff !important;
  }
}

.canvas-codehinter-container {
  .code-hinter-col {
    margin-bottom: 1px !important;
    width: 136px;
    height: 32px;
  }
}

.fx-canvas {
  padding: 2px;
  display: flex;
  border-radius: 4px;
  justify-content: center;
  font-weight: 400;
  align-items: center;

  div {
    background: #121212 !important;
    display: flex;
    justify-content: center;
    align-items: center;
    width: 39px;
    height: 32px;
  }

  .code-hinter-wrapper {
    width: 120px !important;
    height: 32px;
  }
}

.fx-canvas-light {
  div {
    background: #fff !important;
  }
}

.org-name {
  color: var(--slate12) !important;
  font-size: 12px;
}


.organization-list {
  margin-top: 4px;

  .btn {
    border: 0px;
  }

  .dropdown-toggle div {
    max-width: 200px;
    text-overflow: ellipsis;
    overflow: hidden;
  }

  .org-name {
    text-overflow: ellipsis;
    overflow: hidden;
    white-space: nowrap;
    width: 100%;
    font-weight: bold;
  }

  .org-actions div {
    color: $primary;
    cursor: pointer;
    font-size: 12px;
  }

  .dropdown-menu {
    min-width: 14rem;
  }

  .org-avatar {
    display: block;
  }

  .org-avatar:hover {
    .avatar {
      background: #fcfcfc no-repeat center/cover;
    }

    .arrow-container {
      svg {
        filter: invert(35%) sepia(17%) saturate(238%) hue-rotate(153deg) brightness(94%) contrast(89%);
      }
    }
  }

  .arrow-container {
    padding: 5px 0px;
  }

  .arrow-container {
    svg {
      cursor: pointer;
      height: 30px;
      width: 30px;
      padding: 0px 0px;
      filter: invert(50%) sepia(13%) saturate(208%) hue-rotate(153deg) brightness(99%) contrast(86%);
    }
  }

  .org-edit {
    span {
      color: $primary;
      cursor: pointer;
      font-size: 10px;
    }
  }

  .organization-switchlist {
    .back-btn {
      font-size: 12px;
      padding: 2px 0px;
      cursor: pointer;
    }

    .back-ico {
      cursor: pointer;

      svg {
        height: 20px;
        width: 20px;
        filter: invert(84%) sepia(13%) saturate(11%) hue-rotate(352deg) brightness(90%) contrast(91%);
      }
    }

    .dd-item-padding {
      padding: 0.5rem 0.75rem 0rem 0.75rem;
    }

    .search-box {
      margin-top: 10px;
    }

    .org-list {
      max-height: 60vh;
      overflow: auto;
    }

    .tick-ico {
      filter: invert(50%) sepia(13%) saturate(208%) hue-rotate(153deg) brightness(99%) contrast(86%);
    }

    .org-list-item {
      cursor: pointer;
    }

    .org-list-item:hover {
      .avatar {
        background: #fcfcfc no-repeat center/cover;
      }

      .tick-ico {
        filter: invert(35%) sepia(17%) saturate(238%) hue-rotate(153deg) brightness(94%) contrast(89%);
      }
    }
  }
}

.sso-button-footer-wrap {
  display: flex !important;
  justify-content: center;
  width: 100%;
}

.tj-icon {
  cursor: pointer;
}

#login-url,
#redirect-url {
  margin-bottom: 0px !important;
}

.git-encripted-label {
  color: var(--green9);
}

.card-header {
  border-bottom: 1px solid var(--slate5) !important;
}

.manage-sso-container {
  position: relative;
}

.sso-card-wrapper {
  background: var(--base);
  min-height: 100%;
  height: calc(100vh - 156px) !important;

  display: grid;
  grid-template-rows: auto 1fr auto;

  .card-header {
    border-bottom: 1px solid var(--slate5) !important;
  }

  .form-control {
    background: var(--base);
  }

  .sso-card-footer {
    display: flex;
    flex-direction: row;
    justify-content: flex-end;
    align-items: center;
    padding: 24px 32px;
    gap: 8px;
    width: 660px;
    height: 88px;
    border-top: 1px solid var(--slate5) !important;
    background: var(--base);
    margin-top: 0px !important;
  }
}

// Left Menu
.left-menu {
  background: var(--base);

  .tj-list-item {
    gap: 40px;
    width: 187px;
    height: 32px;
    white-space: nowrap;
    overflow: hidden;
    text-overflow: ellipsis;
  }

  .folder-list-selected {
    background-color: var(--indigo4);
  }

  ul {
    margin: 0px;
    padding: 0px;

    li {
      float: left;
      list-style: none;
      width: 100%;
      padding: 6px 8px;
      border-radius: 6px;
      cursor: pointer;
      margin: 3px 0px;
      color: var(--base-black) !important;
    }

    li.active {
      background-color: $primary;
      color: #ffffff;
    }

    li:not(.active):hover {
      background: var(--slate4);
      border-radius: 6px;
    }
  }
}

.enabled-tag {
  padding: 4px 16px;
  gap: 10px;
  width: 77px;
  height: 28px;
  background: var(--grass3);
  border-radius: 100px;
  color: var(--grass9);
  font-weight: 500;
}

.disabled-tag {
  padding: 4px 16px;
  gap: 10px;
  color: var(--tomato9);
  width: 81px;
  height: 28px;
  background: var(--tomato3);
  border-radius: 100px;
  font-weight: 500;
}

.manage-sso {
  .title-with-toggle {
    width: 100%;
    font-weight: 500;

    .card-title {
      color: var(--slate12) !important;
      font-weight: 500;
    }

    .form-check-input {
      width: 28px;
      height: 16px;
    }

    input[type="checkbox"] {
      /* Double-sized Checkboxes */
      -ms-transform: scale(1.5);
      /* IE */
      -moz-transform: scale(1.5);
      /* FF */
      -webkit-transform: scale(1.5);
      /* Safari and Chrome */
      -o-transform: scale(1.5);
      /* Opera */
      transform: scale(1.5);
      margin-top: 5px;
    }
  }
}

.help-text {
  overflow: auto;

  div {
    color: var(--slate11);
    font-style: normal;
    font-weight: 400;
    font-size: 12px;
    line-height: 20px;
  }
}


.org-invite-or {
  padding: 1rem 0rem;

  h2 {
    width: 100%;
    text-align: center;
    border-bottom: 1px solid #000;
    line-height: 0.1em;
    margin: 10px 0 20px;
  }

  h2 span {
    background: #ffffff;
    padding: 0 10px;
  }
}

.theme-dark .json-tree-container {
  .json-tree-node-icon {
    svg {
      filter: invert(89%) sepia(2%) saturate(127%) hue-rotate(175deg) brightness(99%) contrast(96%);
    }
  }

  .json-tree-svg-icon.component-icon {
    filter: brightness(0) invert(1);
  }

  .node-key-outline {
    height: 1rem !important;
    border: 1px solid transparent !important;
    color: #ccd4df;
  }

  .selected-node {
    border-color: $primary-light !important;
  }

  .json-tree-icon-container .selected-node>svg:first-child {
    filter: invert(65%) sepia(62%) saturate(4331%) hue-rotate(204deg) brightness(106%) contrast(97%);
  }

  .node-length-color {
    color: #b8c7fd;
  }

  .node-type {
    color: #8a96a6;
  }

  .group-border {
    border-color: rgb(97, 101, 111);
  }

  .action-icons-group {

    img,
    svg {
      filter: invert(89%) sepia(2%) saturate(127%) hue-rotate(175deg) brightness(99%) contrast(96%);
    }
  }

  .hovered-node.node-key.badge {
    color: #8092ab !important;
    border-color: #8092ab !important;
  }
}

.json-tree-container {
  .json-tree-svg-icon.component-icon {
    height: 16px;
    width: 16px;
  }

  .json-tree-icon-container {
    max-width: 20px;
    margin-right: 6px;
    font-family: 'IBM Plex Sans';
  }

  .node-type {
    color: var(--slate11);
    padding-top: 2px;
  }

  .json-tree-valuetype {
    font-size: 10px;
    padding-top: 2px;
  }

  .node-length-color {
    color: var(--indigo10);
    padding-top: 3px;
  }

  .json-tree-node-value {
    font-size: 11px;
  }

  .json-tree-node-string {
    color: var(--orange9);
  }

  .json-tree-node-boolean {
    color: var(--green9);
  }

  .json-tree-node-number {
    color: var(--orange9);
  }

  .json-tree-node-null {
    color: red;
  }

  .json-tree-node-date {
    color: rgb(98, 107, 103);
  }

  .group-border {
    border-left: 0.5px solid #dadcde;
    margin-top: 16px;
    margin-left: -12px;
  }

  .selected-node {
    border-color: $primary-light !important;
  }

  .selected-node .group-object-container .badge {
    font-weight: 400 !important;
    height: 1rem !important;
  }

  .group-object-container {
    margin-left: 0.72rem;
    margin-top: -16px;
  }

  .json-node-element {
    cursor: pointer;
  }

  .hide-show-icon {
    cursor: pointer;
    margin-left: 1rem;

    &:hover {
      color: $primary;
    }
  }

  // .action-icons-group {
  //   margin-right: 4rem !important;
  //   margin-left: 2rem !important;
  // }

  .action-icons-group {
    cursor: pointer;
  }

  .hovered-node {
    font-weight: 400 !important;
    height: 1rem !important;
    color: #8092ab;
  }

  .node-key {
    font-weight: 400 !important;
    margin-left: -0.25rem !important;
    justify-content: start !important;
    min-width: fit-content !important;
  }

  .node-key-outline {
    height: 1rem !important;
    border: 1px solid transparent !important;
    color: var(--slate12);
  }
}

.popover-more-actions {
  font-weight: 400 !important;

  &:hover {
    background: #d2ddec !important;
  }
}

.popover-dark-themed .popover-more-actions {
  color: #ccd4df;

  &:hover {
    background-color: #324156 !important;
  }
}

#json-tree-popover {
  padding: 0.25rem !important;
}

// Font sizes
.fs-9 {
  font-size: 9px !important;
}

.fs-10 {
  font-size: 10px !important;
}

.fs-12 {
  font-size: 12px !important;
}

.realtime-avatars {
  padding: 0px
}

.widget-style-field-header {
  font-family: "Inter";
  font-style: normal;
  font-weight: 500;
  font-size: 12px;
  line-height: 20px;
  color: #61656c;
}

.maintenance_container {
  width: 100%;
  height: 100vh;
  display: flex;
  justify-content: center;
  align-items: center;

  .card {
    .card-body {
      display: flex;
      height: 200px !important;
      align-items: center;
    }
  }
}

.list-timeline:not(.list-timeline-simple) .list-timeline-time {
  top: auto;
}

.widget-buttongroup {
  display: flex;
  flex-direction: column;
  justify-content: left;
  overflow: hidden !important;
}

.group-button {
  margin: 0px 10px 10px 0px;
  line-height: 1.499;
  font-weight: 400;
  white-space: nowrap;
  text-align: center;
  cursor: pointer;
  padding: 0 15px;
  font-size: 12px;
  border-radius: 4px;
  color: rgba(0, 0, 0, .65);
  background-color: #ffffff;
  border: 1px solid #d9d9d9;
  min-width: 40px;
  width: auto !important;
  height: 30px,
}

.widget-buttongroup-label {
  font-weight: 600;
  margin-right: 10px;
  color: #3e525b;
}

.editor-actions {
  border-bottom: 1px solid #eee;
  padding: 5px;
  display: flex;
  justify-content: end;
}

.autosave-indicator {
  color: #868aa5;
  white-space: nowrap;
  font-weight: 400;
  font-size: 12px;
  letter-spacing: 0.5px;
}

.autosave-indicator-saving {
  left: 44%;
}

.zoom-buttons {
  width: 20px !important;
  height: 25px !important;
  margin-left: 2px;

  span {
    transform: rotate(60deg);
  }
}

.zoom-button-wrapper {
  position: fixed;
  right: 0px;
  bottom: 5px;
}

.zoom-buttons {
  opacity: 0;
  visibility: hidden;
}

.image-widget-wrapper:hover button {
  opacity: 1 !important;
  visibility: visible;
}

.pdf-page-controls {
  background: white;
  border-radius: 4px;

  button {
    width: 36px;
    height: 36px;
    background: white;
    border: 0;
    font-size: 1.2em;
    border-radius: 4px;

    &:first-child {
      border-top-right-radius: 0;
      border-bottom-right-radius: 0;
    }

    &:last-child {
      border-top-left-radius: 0;
      border-bottom-left-radius: 0;
    }

    &:hover {
      background-color: #e6e6e6;
    }
  }

  span {
    font-family: inherit;
    font-size: 1em;
    padding: 0 0.5em;
    color: #000;
  }
}

//download button in pdf widget
.download-icon-outer-wrapper:hover {
  background-color: #e6e6e6 !important
}

.pdf-document {
  canvas {
    margin: 0px auto;
  }

  &:hover {
    .pdf-page-controls {
      opacity: 1;
    }
  }
}

.org-variables-page {
  .btn-org-env {
    width: 36px;
  }

  .encryption-input {
    width: fit-content;
  }

  .no-vars-text {
    display: block;
    text-align: center;
    margin-top: 100px;
  }
}

//Kanban board
.kanban-container.dark-themed {
  background-color: $bg-dark-light !important;

  .kanban-column {
    .card-header {
      background-color: #324156 !important;
    }
  }
}

.kanban-container {
  background-color: #fefefe;

  .kanban-column {
    background-color: #f4f4f4;
    padding: 0 !important;
    height: fit-content !important;

    .card-body {
      &:hover {
        overflow-y: auto !important;

        &::-webkit-scrollbar {
          width: 0 !important;
          height: 0 !important;
        }
      }
    }

    .card-header {
      background-color: #fefefe;

      .badge {
        font-size: 12px !important;
      }
    }

    .card-body .dnd-card {
      border-radius: 5px !important;
    }

    .dnd-card.card {
      height: 52px !important;
      padding: 5px !important;
    }

    .dnd-card.card.card-dark {
      background-color: $bg-dark !important;
    }
  }

  .kanban-board-add-group {
    justify-content: center;
    align-items: center;
    cursor: pointer;
    color: rgba(0, 0, 0, 0.5);
    background-color: transparent;
    border-style: dashed;
    border-color: rgba(0, 0, 0, 0.08);
    display: flex;
    flex-direction: column;
    grid-auto-rows: max-content;
    overflow: hidden;
    box-sizing: border-box;
    appearance: none;
    outline: none;
    margin: 10px;
    border-radius: 5px;
    min-width: 350px;
    height: 200px;
    font-size: 1em;
  }

  .add-card-btn {
    font-size: 1em;
    font-weight: 400;
    color: #3e525b;
    border-radius: 5px;
    padding: 5px;
    margin: 5px;
    background-color: transparent;
    border-style: dashed;
    border-color: rgba(0, 0, 0, 0.08);
    cursor: pointer;
    transition: all 0.2s ease-in-out;

    &:hover {
      background-color: #e6e6e6;
    }
  }
}

.cursor-pointer {
  cursor: pointer;
}

.cursor-text {
  cursor: text;
}

.cursor-not-allowed {
  cursor: none;
}

.bade-component {
  display: inline-flex;
  justify-content: center;
  align-items: center;
  overflow: hidden;
  user-select: none;
  padding: calc(0.25rem - 1px) 0.25rem;
  height: 1.25rem;
  border: 1px solid transparent;
  min-width: 1.25rem;
  font-weight: 600;
  font-size: .625rem;
  letter-spacing: .04em;
  text-transform: uppercase;
  vertical-align: bottom;
  border-radius: 4px;
}

// sso-helper-page
.sso-helper-container {
  width: 60vw;
  padding: 30px;
  box-shadow: rgba(0, 0, 0, 0.16) 0px 1px 4px;
  margin: 0 auto;
}

.sso-copy {
  margin-left: 10px;
  cursor: pointer;
}

#git-url,
#google-url {
  color: $primary;
  margin-left: 4px;
  word-break: break-all;
}

@media only screen and (max-width: 768px) {
  .sso-helper-container {
    width: 96vw;
    padding: 20px;
  }
}

.sso-helper-doc {
  line-height: 24px;
}

.sso-content-wrapper {
  margin: 0 auto;
  display: flex;
  flex-direction: column;
  align-items: self-start;
  padding: 20px;
  box-shadow: rgba(0, 0, 0, 0.02) 0px 1px 3px 0px, rgba(27, 31, 35, 0.15) 0px 0px 0px 1px;
  border-radius: 4px;
}

.workspace-status {
  display: flex;
  font-weight: 800;
  margin-bottom: 6px;
}

.sso-type {
  font-weight: 600;
  margin-bottom: 4px !important;
  display: flex;

  span {
    margin-right: 10px;
  }

  a {
    margin-left: 6px;

  }
}

.gg-album {
  box-sizing: border-box;
  position: relative;
  display: block;
  width: 18px;
  height: 18px;
  transform: scale(var(--ggs, 1));
  border-left: 7px solid transparent;
  border-right: 3px solid transparent;
  border-bottom: 8px solid transparent;
  box-shadow: 0 0 0 2px,
    inset 6px 4px 0 -4px,
    inset -6px 4px 0 -4px;
  border-radius: 3px
}

.gg-album::after,
.gg-album::before {
  content: "";
  display: block;
  box-sizing: border-box;
  position: absolute;
  width: 2px;
  height: 5px;
  background: currentColor;
  transform: rotate(46deg);
  top: 5px;
  right: 4px
}

.gg-album::after {
  transform: rotate(-46deg);
  right: 2px
}

.sso-helper-header {
  display: flex;
  align-items: center;

  span {
    margin-right: 10px;
  }
}

// sso end

// steps-widget
a.step-item-disabled {
  text-decoration: none;
}

.steps {
  overflow: hidden;
  margin: 0rem !important;
}

.step-item.active~.step-item:after,
.step-item.active~.step-item:before {
  background: #f3f5f5 !important;
}

.step-item.active:before {
  background: #ffffff !important;
}

.steps .step-item.active:before {
  border-color: #b4b2b2 !important;
}

.steps-item {
  color: var(--textColor) !important;
}

.step-item:before {
  background: var(--bgColor) !important;
  // remaining code
}

.step-item:after {
  background: var(--bgColor) !important;
}

.step-item.active~.step-item {
  color: var(--textColor) !important;
  ;
}

.notification-center-badge {
  top: 0;
  right: 0;
  position: absolute;
}

.notification-center {
  max-height: 500px;
  overflow: auto;
  margin-left: 11px !important;

  .empty {
    padding: 0 !important;

    .empty-img {
      font-size: 2.5em;
    }
  }

  .card {
    min-width: 400px;
    background: var(--base);
    color: var(--slate12);
    box-shadow: 0px 12px 16px -4px rgba(16, 24, 40, 0.08), 0px 4px 6px -2px rgba(16, 24, 40, 0.03);
  }

  .card-footer {
    background: var(--base);
    color: var(--slate12);
  }

  .spinner {
    min-height: 220px;
  }
}

// profile-settings css
.confirm-input {
  padding-right: 8px !important;
}

.user-group-actions {
  display: flex;
  gap: 8px;
}

input.hide-input-arrows {
  -moz-appearance: none;

  &::-webkit-outer-spin-button,
  &::-webkit-inner-spin-button {
    -webkit-appearance: none;
  }
}

.btn-org-env {
  width: 36px;
}

.custom-checkbox-tree {
  overflow-y: scroll;
  color: #3e525b;

  .react-checkbox-tree label:hover {
    background: none !important;
  }

  .rct-icons-fa4 {

    .rct-icon-expand-open,
    .rct-icon-expand-close {
      &::before {
        content: url("data:image/svg+xml,%3Csvg xmlns='http://www.w3.org/2000/svg' viewBox='0 0 1024 1024' focusable='false' data-icon='caret-down' width='12px' height='12px' fill='currentColor' aria-hidden='true'%3E%3Cpath d='M840.4 300H183.6c-19.7 0-30.7 20.8-18.5 35l328.4 380.8c9.4 10.9 27.5 10.9 37 0L858.9 335c12.2-14.2 1.2-35-18.5-35z'%3E%3C/path%3E%3C/svg%3E") !important;
      }
    }

    .rct-icon-expand-close {
      transform: rotate(-90deg);
      -webkit-transform: rotate(-90deg);
    }
  }
}

// sso enable/disable box
.tick-cross-info {
  .main-box {
    margin-right: 10px;
    border-radius: 5px;
  }

  .icon-box {
    padding: 7px 5px 7px 2px;
    color: #ffffff;

    .icon {
      stroke-width: 4.5px;
    }
  }

  .tick-box {
    border: 3px solid var(--indigo9);

    .icon-box {
      background: var(--indigo9);
    }
  }

  .cross-box {
    border: 3px solid $disabled;

    .icon-box {
      background: $disabled;
    }
  }
}

.icon-widget-popover {
  &.theme-dark {
    .popover-header {
      background-color: #232e3c;
      border-bottom: 1px solid #324156;
    }
  }

  .popover-header {
    padding-bottom: 0;
    background-color: #ffffff;

    .input-icon {
      margin-bottom: 0.5rem !important;
    }
  }

  .popover-body {
    padding: 0 0.5rem;

    .row {
      >div {
        overflow-x: hidden !important;
      }
    }

    .icon-list-wrapper {
      display: grid;
      grid-template-columns: repeat(10, 1fr);
      margin: 0.5rem 1rem 0.5rem 0.5rem;
    }

    .icon-element {
      cursor: pointer;
      border: 1px solid transparent;
      border-radius: $border-radius;

      &:hover {
        border: 1px solid $primary;
      }
    }
  }
}

.dark-theme-placeholder::placeholder {
  color: #C8C6C6;
}

.dark-multiselectinput {
  input {
    color: white;

    &::placeholder {
      color: #C8C6C6;
    }
  }
}


.dark-theme-placeholder::placeholder {
  color: #C8C6C6;
}

.dark-multiselectinput {
  input {
    color: white;

    &::placeholder {
      color: #C8C6C6;
    }
  }
}

// Language Selection Modal
.lang-selection-modal {
  font-weight: 500;

  .list-group {
    padding: 1rem 1.5rem;
    padding-top: 0;
    overflow-y: scroll;
    height: calc(100% - 68px);
  }

  .list-group-item {
    border: 0;

    p {
      margin-bottom: 0px;
      margin-top: 2px;
    }
  }

  .list-group-item.active {
    background-color: var(--indigo4);
    color: var(--slate12);
    font-weight: 600;
    margin-top: 0px;
  }

  .modal-body {
    height: 50vh;
    padding: 0;
  }

  .lang-list {
    height: 100%;

    .search-box {
      position: relative;
      margin: 1rem 1.5rem;
    }

    input {
      border-radius: 5px !important;
    }

    .input-icon {
      display: flex;
    }

    .input-icon {
      .search-icon {
        display: block;
        position: absolute;
        left: 0;
        margin-right: 0.5rem;
      }

      .clear-icon {
        cursor: pointer;
        display: block;
        position: absolute;
        right: 0;
        margin-right: 0.5rem;
      }
    }

    .list-group-item.active {
      color: $primary;
    }
  }
}

.lang-selection-modal.dark {
  .modal-header {
    border-color: #232e3c !important;
  }

  .modal-body,
  .modal-footer,
  .modal-header,
  .modal-content {
    color: white;
    background-color: #2b394a;
  }

  .list-group-item {
    color: white;
    border: 0;
  }

  .list-group-item:hover {
    background-color: #232e3c;
  }

  .list-group-item.active {
    background-color: #4d72fa;
    color: white;
    font-weight: 600;
  }

  .no-results-item {
    background-color: #2b394a;
    color: white;
  }

  input {
    background-color: #2b394a;
    border-color: #232e3c;
    color: white;
  }
}

// Language Selection Modal
.lang-selection-modal {
  font-weight: 500;

  .list-group {
    padding: 1rem 1.5rem;
    padding-top: 0;
    overflow-y: scroll;
    height: calc(100% - 68px);
  }

  .list-group-item {
    border: 0;

    p {
      margin-bottom: 0px;
      margin-top: 2px;
    }
  }

  .list-group-item.active {
    background-color: #edf1ff;
    color: #4d72fa;
    font-weight: 600;
    margin-top: 0px;
  }

  .modal-body {
    height: 50vh;
    padding: 0;
  }

  .lang-list {
    height: 100%;

    .search-box {
      position: relative;
      margin: 1rem 1.5rem;
    }

    input {
      border-radius: 5px !important;
    }

    .input-icon {
      display: flex;
    }

    .input-icon {
      .search-icon {
        display: block;
        position: absolute;
        left: 0;
        margin-right: 0.5rem;
      }

      .clear-icon {
        cursor: pointer;
        display: block;
        position: absolute;
        right: 0;
        margin-right: 0.5rem;
      }
    }

    .list-group-item.active {
      color: $primary;
    }
  }
}

.lang-selection-modal.dark {
  .modal-header {
    border-color: #232e3c !important;
  }

  .modal-body,
  .modal-footer,
  .modal-header,
  .modal-content {
    color: white;
    background-color: #2b394a;
  }

  .list-group-item {
    color: white;
    border: 0;
  }

  .list-group-item:hover {
    background-color: #232e3c;
  }

  .list-group-item.active {
    background-color: #4d72fa;
    color: white;
    font-weight: 600;
  }

  .no-results-item {
    background-color: #2b394a;
    color: white;
  }

  input {
    background-color: #2b394a;
    border-color: #232e3c;
    color: white;
  }
}

.org-users-page {
  .page-body {
    height: 100%;
  }
}

.user-group-container-wrap {
  margin: 20px auto 0 auto;
}

.dragged-column {
  z-index: 1001;
}

#storage-sort-popover {
  max-width: 800px;
  width: 800px;
  background-color: var(--base);
  box-sizing: border-box;
  box-shadow: 0px 12px 16px -4px rgba(16, 24, 40, 0.08), 0px 4px 6px -2px rgba(16, 24, 40, 0.03);
  border-radius: 4px;
  border: 1px solid var(--slate3) !important;
  left: 109px !important;
  top: 8px !important;
  position: absolute !important;


  .card-body,
  .card-footer {
    background: var(--base);
  }
}


#storage-filter-popover {
  max-width: 800px;
  width: 800px;
  background-color: var(--base);
  box-sizing: border-box;
  box-shadow: 0px 12px 16px -4px rgba(16, 24, 40, 0.08), 0px 4px 6px -2px rgba(16, 24, 40, 0.03);
  border-radius: 4px;
  border: 1px solid var(--slate3) !important;
  left: 193px !important;
  top: 10px !important;
  position: absolute !important;


  .card-body,
  .card-footer {
    background: var(--base);
  }
}

// Table set to full width
.jet-data-table thead {
  display: flex !important;

  tr {
    flex-grow: 1;

    th:last-child {
      flex: 1 1 auto;
    }
  }
}

tbody {
  width: 100% !important;
  flex-grow: 1;

  tr {
    width: 100% !important;

    td:last-child {
      flex: 1 1 auto;
    }
  }
}

.datepicker-widget.theme-dark {
  .react-datepicker__tab-loop {
    .react-datepicker__header {
      background-color: #232e3c;

      .react-datepicker__current-month,
      .react-datepicker__day-name,
      .react-datepicker__month-select,
      .react-datepicker__year-select {
        color: white;
      }

      .react-datepicker__month-select,
      .react-datepicker__year-select {
        background-color: transparent;
      }
    }

    .react-datepicker__month {
      background-color: #232e3c;

      .react-datepicker__day {
        color: white;

        &:hover {
          background-color: #636466;
        }
      }

      .react-datepicker__day--outside-month {
        opacity: 0.5;
      }
    }

    .react-datepicker {
      background-color: #232e3c;
    }
  }
}

.theme-dark .list-group-item {
  &:hover {
    background-color: #232e3c;
  }
}

.theme-dark {

  .CalendarMonth,
  .DayPickerNavigation_button,
  .CalendarDay,
  .CalendarMonthGrid,
  .DayPicker_focusRegion,
  .DayPicker {
    background-color: #232e3c;
  }

  .DayPicker_weekHeader_ul,
  .CalendarMonth_caption,
  .CalendarDay {
    color: white;
  }

  .CalendarDay__selected_span,
  .CalendarDay__selected_start,
  .CalendarDay__selected_end {
    background-color: #4D72FA;
    color: white;
  }

  .CalendarDay {
    border-color: transparent; //hiding the border around days in the dark theme

    &:hover {
      background-color: #636466;
    }
  }

  .DateInput_fangStroke {
    stroke: #232E3C;
    fill: #232E3C;
  }

  .DayPickerNavigation_svg__horizontal {
    fill: white;
  }

  .DayPicker__withBorder {
    border-radius: 0;
  }

  .DateRangePicker_picker {
    background-color: transparent;
  }
}

.link-widget {
  display: flex;
  align-items: center;
  overflow: auto;

  &.hover {
    a {
      &:hover {
        text-decoration: underline;
      }
    }
  }

  &.no-underline {
    a {
      text-decoration: none !important;
    }
  }

  &.underline {
    a {
      text-decoration: underline;
    }
  }

  &::-webkit-scrollbar {
    width: 0;
    height: 0;
    background: transparent;
  }
}

.import-export-footer-btns {
  margin: 0px !important;
}

.home-version-modal-component {
  border-bottom-right-radius: 0px !important;
  border-bottom-left-radius: 0px !important;
  box-shadow: 0px 12px 16px -4px rgba(16, 24, 40, 0.08),
    0px 4px 6px -2px rgba(16, 24, 40, 0.03) !important;
}

.current-version-label,
.other-version-label {
  color: var(--slate11);
}

.home-modal-component.modal-version-lists {
  width: 466px;
  height: 668px;
  background: var(--base);
  box-shadow: 0px 12px 16px -4px rgba(16, 24, 40, 0.08), 0px 4px 6px -2px rgba(16, 24, 40, 0.03);
  border-top-right-radius: 6px;
  border-top-right-radius: 6px;


  .modal-header {
    .btn-close {
      top: auto;
    }
  }
}

.modal-version-lists {
  max-height: 80vh;

  .modal-body {
    height: 80%;
    overflow: auto;
  }

  .export-creation-date {
    color: var(--slate11);
  }

  .modal-footer,
  .modal-header {
    padding-bottom: 24px;
    padding: 12px 28px;
    gap: 10px;
    width: 466px;
    height: 56px;
    background-color: var(--base);
  }

  .modal-footer {
    padding: 24px 32px;
    gap: 8px;
    width: 466px;
    height: 88px;
  }

  .tj-version-wrap-sub-footer {
    display: flex;
    flex-direction: row;
    padding: 16px 28px;
    gap: 10px;
    height: 52px;
    background: var(--base);
    border-top: 1px solid var(--slate5);
    border-bottom: 1px solid var(--slate5);



    p {
      font-weight: 400;
      font-size: 14px;
      line-height: 20px;
      color: var(--slate12);
    }
  }

  .version-wrapper {
    display: flex;
    justify-content: flex-start;
    padding: 0.75rem 0.25rem;
  }

  .current-version-wrap,
  .other-version-wrap {

    span:first-child {
      color: var(--slate12) !important;
    }
  }

  .current-version-wrap {
    background: var(--indigo3) !important;
    margin-bottom: 24px;
    border-radius: 6px;
    margin-top: 8px;
  }
}

.dropdown-table-column-hide-common {
  border-radius: 3px;
  height: auto;
  overflow-y: scroll;
  padding: 8px 16px;
  width: 20rem;
  max-height: 200px;
}

.dropdown-table-column-hide {
  background-color: #ffffff;
  box-shadow: 0 0 0 2px #0000001a;
}

.dropdown-table-column-hide-dark-themed {
  color: #ffffff !important;
  background-color: #1f2936 !important;
  box-shadow: 0 0 0 2px #9292921a;
}

.hide-column-table-text {
  margin: 0 !important;
}

.hide-column-name {
  padding-left: 10px !important;
}

.rest-methods-url {
  .cm-s-default {
    .cm-string-2 {
      color: #000;
    }
  }
}

.tooljet-database {

  .table-header,
  .table-name,
  .table-cell {
    white-space: nowrap;
    overflow: hidden;
    text-overflow: ellipsis;
  }

  .table-name {
    color: #000;
    width: 250px;
  }

  .table-left-sidebar {
    max-width: 288px;
  }

  .add-table-btn {
    height: 32px;
  }

  .table-header {
    background: #ECEEF0;
  }

  .table-header,
  .table-cell {
    max-width: 230px;
  }

  .add-more-columns-btn {
    background: var(--indigo3);
    font-weight: 500;
    color: var(--indigo9);
    font-size: 12px;
    border-radius: 600;
  }

  .delete-row-btn {
    max-width: 140px;
  }

  .table-list-item-popover {
    display: none;
  }

  .table-list-item:hover .table-list-item-popover {
    display: block;
  }
}

// download pop-up in the table widget
.table-widget-download-popup {
  .cursor-pointer {
    width: 130px;

    &:hover {
      font-weight: bolder;
    }
  }
}

.apploader {
  height: 100vh;

  .app-container {
    height: 100%;
    display: flex;
    flex-direction: column;
    justify-content: space-between;
  }

  .editor-header {
    height: 5%;
    background-color: #EEEEEE;
    display: flex;
    align-items: center;
    justify-content: space-between;

    .app-title-skeleton {
      width: 100px;
      height: 100%;
      display: flex;
      align-items: center;
      margin-left: 120px;
    }

    .right-buttons {
      display: flex;
      gap: 5px;
      align-items: center;
      margin-right: 10px;
    }
  }

  .editor-body {
    height: 100%;
  }

  .skeleton {
    padding: 5px;
  }

  .editor-left-panel {
    width: 48px;
    background-color: #EEEEEE;
    margin: 3px 0px 3px 3px;
    display: flex;
    flex-direction: column;
    justify-content: space-between;
    border-radius: 5px;

    .left-menu-items {
      display: flex;
      flex-direction: column;
      justify-content: space-between;
      gap: 5px;
      margin-top: 10px;
    }

    .bottom-items {
      margin-bottom: 10px;
    }
  }

  .editor-center {
    height: 100%;
    display: flex;
    flex-direction: column;
    gap: 5px;
    justify-content: space-between;

    .canvas {
      height: 100vh;
      background-color: #e6e6e6;
      border-radius: 5px;
      display: flex;
      justify-content: center;
    }

    .query-panel {
      height: 30%;
      display: flex;
      justify-content: space-between;
      gap: 5px;

      .queries {
        width: 30%;
        display: flex;
        flex-direction: column;
        gap: 5px;

        .queries-title {
          background-color: #EEEEEE;
          border-radius: 5px;
          height: 20%;
          padding: 5px 10px;
          display: flex;
          justify-content: space-between;
          align-items: center;
        }

        .query-list {
          background-color: #EEEEEE;
          border-radius: 5px;
          height: 80%;

          .query-list-item {
            margin: 10px;
            height: 35px;
          }
        }
      }

      .query-editor {
        width: 70%;
        height: 100%;
        display: flex;
        flex-direction: column;
        gap: 5px;

        .query-editor-header {
          background-color: #EEEEEE;
          border-radius: 5px;
          height: 20%;
          padding: 5px 10px;
          display: flex;
          justify-content: space-between;

          .query-actions {
            display: flex;
            align-items: center;
          }
        }

        .query-editor-body {
          background-color: #EEEEEE;
          height: 80%;
          border-radius: 5px;

          .button {
            margin-right: 10px;
          }
        }
      }
    }
  }

  .wrapper {
    padding: 3px 3px 3px 0px;
  }



  .right-bar {
    height: 100%;
    padding: 3px 3px 3px 0px;
    display: flex;
    flex-direction: column;
    justify-content: space-between;
    gap: 5px;

    .widget-list-header {
      height: 5%;
      background-color: #EEEEEE;
      border-radius: 5px;
    }

    .widget-list {
      height: 95%;
      background-color: #EEEEEE;
      border-radius: 5px;
      padding: 10px;

      .widgets {
        display: flex;
        justify-content: space-between;
      }
    }
  }
}

.subheader {
  margin-bottom: 12px;
}

.theme-dark {
  .layout-sidebar-icon {
    &:hover {
      background-color: #273342;
    }
  }

  .tooljet-database {

    .table-name,
    .subheader {
      color: var(--slate9);
    }

    .list-group-item.active {
      .table-name {
        color: #000;
      }
    }
  }

  .editor-header {
    background-color: #1F2936;
  }

  .editor-left-panel {
    background-color: #1F2936;
  }

  .editor-center {
    .canvas {
      background-color: #1F2936;
    }
  }

  .query-panel {
    .queries {
      .queries-title {
        background-color: #1F2936 !important;
      }

      .query-list {
        background-color: #1F2936 !important;
      }
    }

    .query-editor {
      .query-editor-header {
        background-color: #1F2936 !important;
      }

      .query-editor-body {
        background-color: #1F2936 !important;
      }
    }
  }

  .right-bar {
    .widget-list-header {
      background-color: #1F2936;
    }

    .widget-list {
      background-color: #1F2936;
    }
  }
}

:root {
  --tblr-breadcrumb-item-active-font-weight: 500;
  --tblr-breadcrumb-item-active-color: inherit;
}

.application-brand {
  position: relative;
  display: flex;
  justify-content: center;
}

.breadcrumb-item.active {
  font-weight: var(--tblr-breadcrumb-item-active-font-weight);
  color: var(--tblr-breadcrumb-item-active-color);
}

.app-icon-main {
  background: var(--indigo3) !important;
  border-radius: 6px !important;
  display: flex;
  justify-content: center;
  align-items: center;
  width: 48px;
  height: 48px;
}

.user-avatar-nav-item,
.audit-log-nav-item,
.notification-center-nav-item {
  border-radius: 4px;
}

.audit-log-nav-item {
  bottom: 40px;
}

.workspace-content-wrapper,
.database-page-content-wrap {
  background: var(--slate2);
}

.workspace-variable-table-card {
  margin: 0 auto;
  width: 880px;
}

.organization-page-sidebar {
  height: calc(100vh - 64px);
  max-width: 288px;
  background-color: var(--base);
  border-right: 1px solid var(--slate5) !important;
  display: grid !important;
  grid-template-rows: auto 1fr auto !important;
}

.marketplace-page-sidebar {
  height: calc(100vh - 64px);
  max-width: 288px;
  background-color: var(--base);
  border-right: 1px solid var(--slate5) !important;
  display: grid !important;
  grid-template-rows: auto 1fr auto !important;
}

.home-page-sidebar {
  max-width: 288px;
  background-color: var(--base);
  border-right: 1px solid var(--slate5);
  display: grid;
  grid-template-rows: auto 1fr auto;
}

.empty-home-page-image {
  margin-top: 14px;
}

.create-new-table-btn {
  width: 248px;

  button {
    height: 40px !important;

  }
}

.tooljet-database-sidebar {
  max-width: 288px;
  background: var(--base);
  border-right: 1px solid var(--slate5);


  .sidebar-container {
    height: 40px !important;
    padding-top: 1px !important;
    margin: 0 auto;
    display: flex;
    justify-content: center;
  }
}

.create-new-app-dropdown {
  width: 248px !important;


  .dropdown-toggle-split {
    border-left: 1px solid var(--indigo11) !important;
  }

  button {
    background-color: var(--indigo9) !important;
  }
}

.create-new-app-button {
  font-weight: 500;
  font-size: 14px;
  height: 40px;
  border-top-left-radius: 6px;
  border-bottom-left-radius: 6px;
}

.create-new-app-button+.dropdown-toggle {
  height: 40px;
  border-top-right-radius: 6px;
  border-bottom-right-radius: 6px;
}

.custom-select {
  .select-search-dark__value::after {
    content: none;
  }

  .select-search-dark__select,
  .select-search__select {
    min-width: fit-content;
    max-width: 100% !important;
  }
}

.jet-data-table td .textarea-dark-theme.text-container:focus {
  background-color: transparent !important;
}

.tooljet-logo-loader {
  height: 100vh;
  display: flex;
  align-items: center;
  justify-content: center;

  .loader-spinner {
    margin: 10px 87px;
  }
}

.page-body {
  height: calc(100vh - 1.25rem - 48px);
  min-height: 500px;
}

// buttons
.default-secondary-button {
  background-color: $color-light-indigo-03;
  color: $color-light-indigo-09;
  max-height: 28px;
  width: 76px;
  display: flex;
  flex-direction: row;
  justify-content: center;
  align-items: center;
  padding: 4px 16px;
  gap: 6px;
  font-weight: 500;
  border: 0 !important;

  .query-manager-btn-svg-wrapper {
    width: 16px !important;
    height: 16px !important;
    padding: 2.67px;
  }

  .query-manager-btn-name {
    min-width: 22px;
  }

  &:hover {
    background-color: $color-light-indigo-04;
    color: $color-light-indigo-10;
  }

  &:active {
    background-color: $color-light-indigo-04;
    color: $color-light-indigo-10;
    box-shadow: 0px 0px 0px 4px #C6D4F9;
    border-radius: 6px;
    border: 1px solid;
    outline: 0 !important;

    svg {
      path {
        fill: $color-light-indigo-10;
      }
    }
  }

  &:disabled {
    cursor: not-allowed;
    pointer-events: none;
    opacity: .65;
  }

  .query-run-svg {
    padding: 4px 2.67px;
  }
}

.default-secondary-button.theme-dark {
  background-color: #4D72FA !important;
  color: #F4F6FA !important;

  svg {
    path {
      fill: #F4F6FA !important;
    }
  }

  &:hover {
    border: 1px solid #4D72FA !important;
    background-color: #4D5EF0 !important;
    color: #FFFFFC !important;

    svg {
      path {
        fill: #FFFFFC !important;
      }
    }
  }

  &:active {
    border: 1px solid #4D72FA !important;
    background-color: #4D5EF0 !important;
    box-shadow: 0px 0px 0px 4px #4D72FA;
    border-radius: 6px;
  }
}

.default-tertiary-button {
  background-color: $color-light-base;
  color: $color-light-slate-12;
  border: 1px solid $color-light-slate-07;
  display: flex;
  flex-direction: row;
  justify-content: center;
  align-items: center;
  padding: 4px 16px;
  gap: 6px;
  max-height: 28px;
  font-weight: 500;
  height: 28px;
  cursor: pointer;
  white-space: nowrap;

  .query-btn-svg-wrapper {
    width: 16px !important;
    height: 16px !important;
    padding: 2.67px;
  }

  .query-btn-name {
    min-width: 22px;

  }

  &:hover {
    border: 1px solid $color-light-slate-08;
    color: $color-light-slate-11;

    svg {
      path {
        fill: $color-light-slate-11;
      }
    }
  }

  .query-create-run-svg {
    padding: 2px;
  }

  .query-preview-svg {
    padding: 2.67px 0.067px;
    width: 16px;
    height: 16px;
    margin: 6px 0;
  }

  &:active {
    border: 1px solid #C1C8CD;
    box-shadow: 0px 0px 0px 4px #DFE3E6;
    color: $color-light-slate-11;
    outline: 0;
  }
}

.default-tertiary-button.theme-dark {
  background-color: transparent;
  color: #4D5EF0 !important;
  border: 1px solid #4D5EF0 !important;

  svg {
    path {
      fill: #4D5EF0 !important;
    }
  }

  &:hover {
    border: 1px solid $color-dark-slate-08;
    color: #FFFFFC !important;
    background-color: #4D5EF0 !important;

    svg {
      path {
        fill: #FFFFFC !important;
      }
    }
  }

  &:active {
    border: 1px solid inherit;
    box-shadow: none;
    outline: 0;
  }
}

.default-tertiary-button.theme-dark.btn-loading {
  background-color: #4D5EF0 !important;
  color: transparent !important;

  svg {
    path {
      fill: transparent !important;
    }
  }
}

.default-tertiary-button.button-loading {
  background-color: transparent !important;
  color: transparent !important;

  svg {
    path {
      fill: transparent !important;
    }
  }
}

.disable-tertiary-button {
  color: $color-light-slate-08;
  background-color: $color-light-slate-03;
  pointer-events: none !important;

  svg {
    path {
      fill: $color-light-slate-08;
    }
  }

}

.disable-tertiary-button.theme-dark {
  color: $color-dark-slate-08;
  background-color: $color-dark-slate-03;
  pointer-events: none !important;

  svg {
    path {
      fill: $color-dark-slate-08;
    }
  }
}

.font-weight-500 {
  font-weight: 500;
}

.font-size-12 {
  font-size: 12px;
}

.toggle-query-editor-svg {
  width: 16px;
  height: 16px;
  padding: 2.88px 5.22px;
  display: flex;
  cursor: pointer;
}

.theme-dark {
  .org-avatar:hover {
    .avatar {
      background: #10141A no-repeat center/cover;
    }
  }
}

.app-creation-time {
  color: var(--slate11) !important;
  white-space: nowrap;
  overflow: hidden;
  text-overflow: ellipsis;
}

.font-weight-400 {
  font-weight: 400;
}

.border-indigo-09 {
  border: 1px solid $color-light-indigo-09;
}

.dark-theme-toggle-btn {
  height: 32px;
  display: flex;
  align-items: center;
  justify-content: center;

}

.dark-theme-toggle-btn-text {
  font-size: 14px;
  margin: 12px;
}

.maximum-canvas-height-input-field {
  width: 156px;
  height: 32px;
  padding: 6px 10px;
  gap: 17px;
  background: #FFFFFF;
  border: 1px solid #D7DBDF;
  border-radius: 6px;

}

.layout-header {
  position: fixed;
  right: 0;
  left: 56px;
  z-index: 1;
  background: var(--base);
  height: 64px;
}

.layout-sidebar-icon {
  &:hover {
    background: #ECEEF0;
  }

  &:focus {
    outline: #ECEEF0 auto 5px;
  }
}


.tj-dashboard-section-header {
  max-width: 288px;
  max-height: 64px;
  padding-top: 20px;
  padding-left: 20px;
  padding-bottom: 24px;
  border-right: 1px solid var(--slate5);
}

.layout-sidebar-icon {
  &:hover {
    background: #ECEEF0;
    border-radius: 4px;
  }

  &:focus {
    outline: #ECEEF0 auto 5px;
  }
}

.folder-menu-icon {
  visibility: hidden !important;
}

.folder-list-group-item:hover .folder-menu-icon {
  visibility: visible !important;
}

.folder-list-group-item {
  &:hover {
    background: #ECEEF0;
  }

  &:active {
    background: var(--indigo4);
  }

  &:focus {
    box-shadow: 0px 0px 0px 4px #DFE3E6;
  }

  .tj-text-xsm {
    white-space: nowrap;
    overflow: hidden;
    text-overflow: ellipsis;
  }

  .tj-folder-list {
    display: block;
  }
}


.app-versions-selector {
  display: inline-flex;
  align-items: center;
  width: 176px;
  height: 28px;
  position: absolute;
  left: 58%;
  border-radius: 6px;
}

.app-version-list-item {
  white-space: nowrap;
  overflow: hidden;
  text-overflow: ellipsis;
}

.app-version-name,
.app-version-released {
  font-weight: 400;
  font-size: 12px;
  line-height: 20px;
}

.app-version-name {
  max-width: 80px;
}

.custom-version-selector__option:hover .app-version-delete {
  display: block;
}

.editor .editor-sidebar {
  border-top: 1px solid var(--slate7);
}

.editor .navbar-brand {
  border-right: 1px solid var(--slate7);
  padding-bottom: 1rem;
  border-right: 1px solid var(--slate7);
  width: 48px;
  display: flex;
  justify-content: center;
}

.theme-dark {
  .editor .navbar-brand {
    border-right: 1px solid #333c48;
  }

  .realtime-avatars {
    border-right: 1px solid #333c48;
  }
}

.modal-backdrop {
  opacity: 0.5;
}

.canvas-area>.modal-backdrop {
  width: 100% !important;
  height: 100% !important;
}

.ds-delete-btn {
  display: none;
  border: none;
  background: none;
}

.ds-list-item:hover .ds-delete-btn {
  display: block;
}

.toojet-db-table-footer,
.home-page-footer {
  position: fixed;
  bottom: 0px;
  right: 0;
  left: 344px;
}

.home-page-footer {
  height: 52px;
  background-color: var(--base) !important;
}

.pagination-container {
  display: flex;
  padding: 0px;
  height: 20px;

  .form-control {
    padding: 0 4px;
    width: fit-content;
    max-width: 30px;
    text-align: center;
  }
}

.profile-card {
  box-shadow: 0px 12px 16px -4px rgba(16, 24, 40, 0.08), 0px 4px 6px -2px rgba(16, 24, 40, 0.03);
  border-radius: 6px;
  padding: 4px 0px;
  width: 84px;
  height: 86px;
  margin-left: 10px;
  background-color: var(--base);

  .dropdown-item {
    width: 84px;
    height: 36px;
    min-width: 84px !important;
  }

  svg {
    margin-left: 2px;
  }

  a {
    span {
      margin-left: 4px;
    }
  }
}

.theme-dark {
  .editor-header-actions {
    .current-layout {
      .bg-white {
        background-color: #232E3C !important;
      }

      svg {
        path {
          fill: white;
        }
      }
    }
  }

  .icon-tabler-x {
    stroke: white;
  }
}

.img-invert {
  img {
    filter: invert(1);
  }
}

.user-group-table {
  .selected-row {
    background-color: #ECEEF0;
  }

  .selected-row.dark {
    background-color: #232E3C;
  }
}

.notification-center.theme-dark {

  .empty-subtitle,
  .card-footer>span,
  .empty-title {
    color: white !important;
  }
}


// DASHBOARD SCROLL STYLES--->
.create-new-app-wrapper {
  margin: 0 auto;
  display: flex;
  justify-content: center;
  padding-top: 4px;
}

.home-page-sidebar {
  height: calc(100vh - 64px) !important; //64 is navbar height

  .folder-list-user {
    height: calc(100vh - 116px) !important; //64 is navbar height + 52 px footer
  }
}

.home-page-content {
  height: calc(100vh - 64px) !important;
  overflow-y: auto;
  background: var(--slate2);
}

.application-folders-list {
  height: 64px;
}

// DASHBOARD STYLES END

// TABLE
.table-left-sidebar {
  height: calc(100vh - 104px) !important; // 62px [navbar] +  40px [ add table and search ] + extra 2 px(border)
  overflow-y: auto;
}

.toojet-db-table-footer {
  height: 52px;
  background: var(--base) !important;
}

.home-app-card-header {
  margin-bottom: 32px;
}

.homepage-app-card {
  height: 166px;
  outline: 1px solid var(--slate3);
  box-shadow: 0px 1px 2px rgba(16, 24, 40, 0.05);
  border-radius: 6px;
  padding: 16px;
  background-color: var(--base) !important;

  .appcard-buttons-wrap {
    display: none;
  }

  .home-app-card-header {
    .menu-ico {
      visibility: hidden !important;
    }
  }

  &:hover {
    box-shadow: 0px 12px 16px -4px rgba(16, 24, 40, 0.08), 0px 4px 6px -2px rgba(16, 24, 40, 0.03);

    .home-app-card-header {
      margin-bottom: 12px;

      .menu-ico {
        visibility: visible !important;
      }
    }

    .app-creation-time-container {
      margin-bottom: 0px;
    }

    .app-card-name {
      margin-bottom: 0px;
    }

    .app-creation-time {
      display: none;
    }


    .appcard-buttons-wrap {
      display: flex;
      padding: 0px;
      gap: 12px;
      width: 240px;
      height: 28px;
      flex-direction: row;

    }

    .app-icon-main {
      width: 36px;
      height: 36px;

    }
  }
}

.app-creation-time-container {
  height: 16px;
}

.release-buttons {
  height: 45px;
  margin-bottom: 10px;
}

.global-settings-app-wrapper {
  max-width: 300px;
}

.version-manager-container {
  padding: 0.6rem;
}

// tooljet db fields styles [ query manager ]
.tj-db-field-wrapper {
  .code-hinter-wrapper {
    ::-webkit-scrollbar {
      display: none;
    }
  }

  .CodeMirror-sizer {
    min-height: 32px !important;
    width: 100%;
    border-right-width: 0px !important;
    padding: 0 !important;
    overflow-y: auto;

    .CodeMirror-lines {
      margin-top: 0px !important;
      min-height: 32px !important;
      padding: 0 !important;
    }
  }
}

.table-list-items#popover-contained {
  .popover-body {
    outline: 1px solid var(--slate3);
    background: var(--base);
    overflow: hidden;
  }

}

.table-list-item-popover.dark {
  svg {
    path {
      fill: white;
    }
  }
}

.theme-dark {
  .react-loading-skeleton {
    background-color: #2F3C4C !important;
    background-image: linear-gradient(90deg, #2F3C4C, #2F3C4C, #2F3C4C) !important;
  }
}

@keyframes up-and-down {
  to {
    opacity: 0.2;
    transform: translateY(-20px);

  }
}

.spin-loader {
  position: fixed;
  width: 100%;

  .load {
    display: flex;
    justify-content: center;
    margin: 200px auto;
  }

  .load div {
    width: 20px;
    height: 20px;
    background-color: #3E63DD;
    border-radius: 50%;
    margin: 0 5px;
    animation-name: #{up-and-down};
    animation-duration: 0.8s;
    animation-iteration-count: infinite;
    animation-direction: alternate;
  }

  .load .two {
    animation-delay: 0.3s;
  }

  .load .three {
    animation-delay: 0.6s;
  }
}

.organization-switch-modal {
  font-family: 'IBM Plex Sans';

  .modal-dialog {
    width: 376px;
  }

  .modal-content {
    background: linear-gradient(0deg, #FFFFFF, #FFFFFF),
      linear-gradient(0deg, #DFE3E6, #DFE3E6);
  }

  .modal-header {
    justify-content: center !important;
    flex-direction: column;
    padding: 40px 32px 20px 32px;

    .header-text {
      font-style: normal;
      font-weight: 600;
      font-size: 20px;
      line-height: 36px;
      margin: 24px 0 5px 0;
    }

    p {
      font-style: normal;
      font-weight: 400;
      font-size: 14px;
      line-height: 20px;
      color: #687076;
      text-align: Center;
      margin-bottom: 0px;
    }
  }

  .modal-body {
    padding: 18px 32px;

    .org-list {
      display: flex;
      flex-direction: column;

      .org-item {
        height: 50px;
        display: flex;
        align-items: center;
        padding: 0px 12px;
        cursor: default;

        input[type=radio] {
          margin-right: 16px;
          width: 16px;
          height: 16px;
        }

        .avatar {
          margin-right: 11px;
          color: #11181C;
          background-color: #F8FAFF;
          width: 34px !important;
          height: 34px !important;
        }

        span {
          font-style: normal;
          font-weight: 400;
          font-size: 12px;
          line-height: 20px;
          color: #11181C;
        }
      }

      .selected-item {
        border-radius: 6px;
        background-color: #F0F4FF;
      }
    }
  }

  .modal-footer {
    justify-content: center;
    padding: 24px 32px;
    border-top: 1px solid #DFE3E6;

    button {
      width: 100%;
      font-style: normal;
      font-weight: 600;
      font-size: 14px;
      line-height: 20px;
    }
  }
}

.organization-switch-modal.dark-mode {

  .modal-footer,
  .modal-header {
    border-color: #232e3c !important;

    p {
      color: rgba(255, 255, 255, 0.5) !important;
    }
  }

  .modal-body,
  .modal-footer,
  .modal-header,
  .modal-content {
    color: white;
    background-color: #2b394a;
  }

  .modal-content {
    border: none;
  }


  .modal-body {
    .org-list {
      span {
        color: white;
      }

      .selected-item {
        background-color: #232e3c;
      }
    }
  }
}

.datasources-category {
  color: var(--slate10);
}

.react-tooltip {
  font-size: .765625rem !important;
}

.tooltip {
  z-index: 10000;
}

.add-new-workspace-icon-wrap {
  display: flex;
  flex-direction: row;
  align-items: center;
  padding: 8px;
  width: 34px;
  height: 34px;
  background: var(--indigo3);
  border-radius: 6px;
}

.add-new-workspace-icon-old-wrap {
  display: none;
}

.add-workspace-button {
  padding: 8px 12px;
  gap: 11px;
  height: 50px;

  &:hover {
    background: var(--indigo3);
    margin: 0 auto;
    border-radius: 6px;
    padding-bottom: 10px;

    .add-new-workspace-icon-old-wrap {
      padding: 8px;
      width: 34px;
      height: 34px;
      background: var(--indigo9);
      border-radius: 6px;
      display: flex;
      justify-content: center;
      align-items: center;

    }

    .add-new-workspace-icon-wrap {
      display: none;

    }
  }

}

.tj-folder-list {
  display: flex;
  align-items: center;
  color: var(—-slate12) !important;
}

.app-card-name {
  color: var(—-slate12);
  margin-bottom: 2px;
  white-space: nowrap;
  overflow: hidden;
  text-overflow: ellipsis;
}

.dashboard-breadcrumb-header {
  display: flex;
  align-items: center;
}

.tj-version {
  margin-right: 44px;
  display: flex;
  align-items: center;
  color: var(--slate9);

}

.folder-list {
  color: var(—-slate9) !important;
}

.tj-folder-header {
  margin-bottom: 12px;
  height: 37px;
  cursor: pointer;
}

.tj-dashboard-header-title-wrap {
  display: flex;
  justify-content: center;
  align-items: center;
  color: var(--slate11);

  a {
    text-decoration: none;
  }
}

.theme-dark {
  .tj-onboarding-phone-input-wrapper {
    .flag-dropdown {
      background-color: #1f2936 !important;

      .country-list {
        background-color: #1f2936 !important;
        background: #1f2936;

        li {
          .country .highlight {
            background-color: #3a3f42;
            color: #000 !important;

            div {
              .country-name {
                color: #6b6b6b !important;
              }
            }

          }

          &:hover {
            background-color: #2b2f31;
          }

        }
      }
    }

  }

  .react-tel-input .country-list .country.highlight {
    color: #6b6b6b;
  }
}

.dashboard-breadcrumb-header-name {
  font-weight: 500 !important;
  color: var(—-slate12) !important;
}

.tj-dashboard-header-wrap {
  padding-top: 22px;
  padding-bottom: 22px;
  padding-left: 40px;
  height: 64px;
  border-bottom: 1px solid var(--slate5);
}

.dashboard-breadcrumb-header-name:hover {
  text-decoration: none !important;
}


.tj-avatar {
  border-radius: 6px;
  width: 36px;
  height: 36px;
  display: flex;
  justify-content: center;
  align-items: center;
  background-color: var(--slate3) !important;
  color: var(--slate11) !important;
  text-transform: uppercase;
  font-weight: 500;

  &:hover {
    background-color: var(--slate4);
  }

  &:focus {
    box-shadow: 0px 0px 0px 4px var(--indigo6);
    outline: 0;
  }

  &:active {
    box-shadow: none;
  }
}

.tj-current-org {
  span {
    color: var(--slate12);

  }
}


.sidebar-inner {
  align-items: center;
}

.workspace-drawer-wrap {
  background: var(--base);
}

.theme-dark {
  .drawer-wrap {
    background: var(--base);
  }
}

.users-table {
  background: var(--base);
  padding: 16px;
  width: 848px;
  margin: 0 auto;
  padding: 16px;

  tbody {

    tr>td>span,
    tr>td>a {
      white-space: nowrap;
      overflow: hidden;
      text-overflow: ellipsis;
      max-width: 140px;
    }
  }

  thead {
    tr {
      padding: 0px 6px;
      gap: 90px;
      width: 848px;
      height: 40px;
      display: flex;
      align-items: center;
      margin-top: 6px;
    }

    tr>th {
      background: var(--base) !important;
      border-bottom: none !important;
      padding: 0 !important;
      width: 282px;
    }
  }

  tr {
    background: var(--base);
    height: 66px;
    padding: 13px 0px;
    border-bottom: 1px solid var(--slate7);
    display: flex;
    justify-content: space-between;
  }

  tr>td {
    border-bottom-width: 0px !important;
    display: flex;
    align-items: center;
    flex: 16%;
    padding-left: 0px !important;
    padding-right: 0px !important;
    white-space: nowrap;
    overflow: hidden;
    text-overflow: ellipsis;
  }
}

.tj-input {
  padding: 6px 10px;
  gap: 17px;
  width: 161.25px;
  height: 32px;
  background: var(--base);
  border: 1px solid var(--slate7);
  border-radius: 6px;

  ::placeholder {
    color: var(--slate9) !important;
  }

}

.workspace-setting-buttons-wrap {
  display: flex;
  gap: 12px;
}

.workspace-settings-table-wrap {
  max-width: 880px;
  margin: 0 auto;
}

.workspace-settings-filters {
  display: flex;
  gap: 12px;
  flex-direction: row;
  align-items: center;
  position: relative;
}

.workspace-setting-table-wrapper {
  box-shadow: 0px 1px 2px rgba(16, 24, 40, 0.05);
  outline: 1px solid var(--slate7);
  background: var(--base);
  width: 880px;
  margin: 0 auto;
  border-radius: 6px;
  height: calc(100vh - 223px);
  position: relative;

}

.workspace-filter-text {
  color: var(--slate11);
  margin-bottom: 14px;
}

.singleuser-btn {
  padding: 6px 16px;
  gap: 6px;
  width: 152px;
  height: 32px;
  border-radius: 6px;

}

.multiuser-btn {
  padding: 6px 16px;
  gap: 6px;
  width: 189px;
  height: 32px;
  border-radius: 6px;

}

.workspace-page-header {
  width: 880px;
  margin: 0 auto !important;

  div:first-child {
    margin: 0 auto !important;
    width: 880px;

  }
}

.workspace-user-archive-btn {
  width: 95px;
  height: 28px;
}

.workspace-clear-filter {
  margin-left: 8px;
  color: var(--indigo9);
  font-weight: 600 !important;
}

.workspace-clear-filter-wrap {
  display: flex;
  align-items: center;
  width: 130px;
  justify-content: flex-end;
  position: absolute;
  right: 16px;
}

.tj-checkbox {
  border-color: var(--slate7);
}

.workspace-clipboard-wrap {
  display: flex;
  align-items: center;
  width: 162.67px;
  cursor: pointer;

  p {
    font-weight: 500 !important;
    margin-left: 5px;
  }

  span {
    display: flex;
    align-items: center;
  }
}

.workspace-user-status {
  margin-right: 22px;
  margin-left: 5px;
}

.worskpace-setting-table-gap {
  margin-top: 20px;
}

.tj-active {
  background: #46A758;
}

.tj-invited {
  background: #FFB224;
}

.tj-archive {
  background: #E54D2E;
}

.liner {
  height: 1px;
  background: var(--slate5);
  width: 880px;
  margin-top: 22px;
}

.edit-button {
  display: flex;
  flex-direction: row;
  justify-content: center;
  align-items: center;
  height: 28px;
}

.launch-button {
  display: flex;
  height: 28px;
  align-items: center;
  color: var(--slate12);
  justify-content: center;
}

.launch-button.tj-disabled-btn {
  cursor: not-allowed;
}

.breadcrumb-item {
  a {
    text-decoration: none !important;
    color: var(--slate12);
  }
}

.table-list-item {
  width: 248px;
}

.workspace-settings-filter-items {
  width: 161.25px;

  .css-13mf2tf-control {
    width: 161.25px !important;

  }

  .css-10lvx9i-Input {
    margin: 0 !important;
    padding: 0 !important;
  }

  .css-1bugkci-control,
  .css-42vs31,
  .css-ob45yj-menu {
    background-color: var(--base) !important;
    width: 161.25px !important;
  }

  .css-6t9fnh-control {
    border: 1px solid var(--slate7) !important;
    background: var(--base);
    color: var(--slate9);
    width: 161.25px;
    height: 32px;

    .css-1opnhvy-singleValue {
      color: var(--slate9) !important;

    }
  }

  input.tj-checkbox {
    background: var(--base) !important;
    color: var(--slate9);
    border: 1px solid var(--slate7) !important;

    ::placeholder {
      color: var(--slate9);
    }
  }
}


.tj-db-dataype {
  margin-left: 8px;
  color: var(--slate11);
}

.tj-database-column-header {
  color: var(--slate12);
  padding: 4px 4px 4px 8px !important;
  text-transform: capitalize !important;
  line-height: 0px !important;
  font-weight: 500 !important;
  font-size: 12px !important;
  line-height: 20px !important;
  color: var(--slate12) !important;

  &:first-child {
    display: flex !important;
    align-items: center !important;
    padding-left: 1rem !important;
  }

}

.tj-database-column-row {
  margin: 0;

  th:first-child {
    height: 28px;
  }

  th:first-child>div {
    height: 16px;
    width: 16px;
    display: flex;
    align-items: center;
    height: 28px;

    input {
      border-radius: 4px;
    }

  }
}

.tj-db-operaions-header {
  height: 48px;
  padding: 0 !important;
  display: flex;
  align-items: center;
  background-color: var(--base);

  .row {
    margin-left: 0px;
  }

  .col {
    padding-left: 0px;
    display: flex;
    gap: 8px;
    align-items: center;
  }
}

.add-new-column-btn {
  margin-left: 16px;
  width: 144px !important;
  height: 28px;
  border-radius: 6px;
  padding: 0 !important;
  display: flex;
  align-items: center;
  justify-content: center;
  background: transparent;
  color: var(--slate12);
  border: none;
}

.tj-db-filter-btn {
  width: 81px;
  height: 28px;
  border-radius: 6px;
  background: transparent;
  color: var(--slate12);
  border: none;
  display: flex;
  align-items: center;
  justify-content: center;
}

.tj-db-filter-btn-applied,
.tj-db-sort-btn-applied {
  display: flex !important;
  flex-direction: row !important;
  justify-content: center !important;
  align-items: center !important;
  padding: 4px 16px !important;
  width: 171px !important;
  height: 28px !important;
  background: var(--grass2) !important;
  border-radius: 6px !important;
}

.tj-db-filter-btn-active,
.tj-db-sort-btn-active {
  width: 81px !important;
  height: 28px !important;
  background: var(--indigo4) !important;
  border: 1px solid var(--indigo9) !important;
  border-radius: 6px !important;
  justify-content: center;
  color: var(--indigo9) !important;
}

.tj-db-header-add-new-row-btn {
  width: 125px;
  height: 28px;
  background: var(--indigo3);
  border-radius: 6px !important;
  display: flex;
  flex-direction: row;
  justify-content: center;
  align-items: center;
  gap: 6px;
  border: none;

  span {
    color: var(--indigo9);
  }
}

.tj-db-sort-btn {
  width: 75px;
  height: 28px;
  background: transparent;
  color: var(--slate12);
  border: none;
  display: flex;
  align-items: center;
  justify-content: center;
}

.edit-row-btn {
  background: transparent;
  color: var(--slate12);
  border: none;
  display: flex;
  align-items: center;
}

.workspace-variable-header {
  width: 880px;
  justify-content: end;
  margin: 0 auto;
  display: flex;
  padding: 0;
}

.add-new-variables-button {
  margin-bottom: 20px;
  width: 169px;
  height: 32px;
}

.org-users-page-sidebar,
.left-menu {
  padding: 16px;
  gap: 7px;
  width: 220px;
  border-right: 1px solid var(--slate5);
  overflow-y: auto;
  overflow-x: hidden;
}

.groups-header-wrap {
  display: flex;
  height: 36px;
  border-bottom: 1px solid var(--slate5);
}

.org-users-page-container {
  width: 880px;
  margin: 0 auto;
}

.groups-main-header-wrap {
  padding: 20px 0px 8px;
  gap: 10px;
  width: 612px;
  height: 56px;
  margin: 0 auto;
  display: flex;
  justify-content: space-between;

  p {
    white-space: nowrap;
    overflow: hidden;
    text-overflow: ellipsis;
  }

  .nav-tabs .nav-link.active {
    border-bottom: 2px solid var(--indigo9) !important;
  }
}

.form-check-input:disabled {
  background-color: var(--slate8) !important;
}

.manage-groups-body {
  padding: 24px;
  font-size: 12px;
  overflow-y: auto;
  height: calc(100vh - 300px);

}

.groups-sub-header-wrap {
  width: 612px;
  height: 36px;
  border-bottom: 1px solid var(--slate5) !important;

  .nav-link.active {
    border-bottom: 2px solid var(--indigo9) !important;
    border-color: var(--indigo9) !important;
  }

  .nav-item {
    font-weight: 500 !important;
    font-size: 12px !important;
  }


  p {
    width: 205px;
  }
}

.groups-btn-container {
  width: 880px;
  justify-content: space-between;
  margin: 0 auto;
  margin-bottom: 20px;
  height: 32px;
  align-items: center;

}

.org-users-page {
  margin: 0 auto;
}

.org-users-page-card-wrap {
  height: calc(100vh - 208px);
}

.org-users-page-card-wrap,
.manage-sso-wrapper-card {
  display: flex;
  flex-direction: row;
  background: var(--base);
  width: 880px;
  outline: 1px solid var(--slate5);
  box-shadow: 0px 1px 2px rgba(16, 24, 40, 0.05);
  border-radius: 6px;
}

.manage-sso-wrapper-card {
  margin: 0 auto;

  .card-body {
    overflow-y: auto;
    padding: 40px;
  }

  .card-header {
    padding: 0px 24px;
    width: 660px;
    height: 72px;
    border-bottom: 1px solid var(--slate5);

  }

  .form-check {
    margin-bottom: 0px !important;
    line-height: 24px;
    font-size: 16px;
  }
}

.groups-sidebar-nav {
  display: flex;
  flex-direction: row;
  align-items: center;
  padding: 6px 8px;
  gap: 40px;
  width: 188px;
  height: 32px;
  background: var(--base);
  border-radius: 6px;
  cursor: pointer;
}

.org-users-page-card-body {
  width: 660px;
}

.org-users-page {
  .nav-tabs .nav-link.active {
    background-color: transparent !important;
  }

  .nav-tabs .nav-item.show .nav-link,
  .nav-tabs .nav-link.active {
    border-color: var(--indigo9) !important;

  }

  .nav-link:hover {
    border-right: none !important;
    border-left: none !important;
    border-top: none !important;

    color: var(--indigo9);
  }
}

.groups-selected-row {
  background-color: var(--indigo4);
}

.add-apps-btn {
  width: 160px;
  height: 32px;
}

.groups-app-body-header {
  border-bottom: 1px solid var(--slate5);

  p {
    height: 36px;
    display: flex;
    align-items: center;
    width: 286px;
    color: var(--slate11);

  }

  p:first-child {
    width: 205px !important;
    margin-left: 12px;
  }

}

.manage-group-tab-icons {
  margin-right: 6px;
}

.manage-groups-no-apps-wrap {
  display: flex;
  justify-content: center;
  flex-direction: column;
  align-items: center;
  width: 602px;

  p {
    margin-top: 12px;
  }

  span {
    color: var(--slate11);
    margin-top: 4px;
  }

  div {
    width: 64px;
    height: 64px;
    background: var(--indigo3);
    border-radius: 12px;
    display: flex;
    justify-content: center;
    align-items: center;
    margin-top: 88px;
  }
}

.apps-permission-wrap {
  height: 72px;
  justify-content: center;
  gap: 12px;
}

.apps-folder-permission-wrap,
.apps--variable-permission-wrap {
  height: 44px;
}

.manage-group-permision-header {
  border-bottom: 1px solid var(--slate5);
  display: flex;

  p {
    padding: 8px 12px;
    gap: 10px;
    width: 206px;
    height: 36px;
    font-weight: 500;
    color: var(--slate11) !important;
  }

}

.permission-body {
  .form-check {
    margin-bottom: 0px !important;
  }

  tr {
    border-bottom: 1px solid var(--slate5);
    width: 612px !important;

  }

  td {
    font-size: 12px;
    font-weight: 500;
    line-height: 20px;
    letter-spacing: 0em;
    text-align: left;
    width: 206px !important;
    padding-left: 12px;

    div {
      padding-left: 12px;
    }
  }
}


.default-option-text {
  margin-left: 10px;
  margin-right: 16px;
  font-size: 11px !important;
}

.git-sso-help-text {
  color: var(--slate11);
}

.default-group-wrap {
  gap: 10px;
  width: 119px;
  height: 28px;
  display: flex;
  align-items: center;
  justify-content: center;
  background: var(--grass3);
  border-radius: 100px;
}

.sso-icon-wrapper {
  display: flex;
  flex-direction: row;
  justify-content: center;
  align-items: center;
  padding: 8px 8px 8px 16px;
  width: 251px;
  height: 56px;
  background: var(--slate3);
  border-radius: 6px;
  margin-top: 12px;
}

.sso-main-box {
  justify-content: center;
  background: var(--slate6);
  padding: 8px 16px;
  width: 96px;
  height: 40px;
  border-radius: 6px;
}

.default-danger-tag-wrap {
  gap: 10px;
  width: 113px;
  height: 28px;
  display: flex;
  align-items: center;
  justify-content: center;
  background: var(--tomato6);
  border-radius: 100px;
  margin-bottom: 16px;
}

.manage-group-users-info {
  height: 48px;
  width: 612px;
  border-radius: 6px;
  padding: 12px 24px 12px 24px;
  background: var(--slate3);
  border: 1px solid var(--slate5);
  border-radius: 6px;
  margin-bottom: 16px;

  p {
    color: var(--slate12);
    gap: 14px;
    display: flex;
    align-items: center;

  }
}

.name-avatar {
  display: flex;
  flex-direction: column;
  justify-content: center;
  align-items: center;
  gap: 10px;
  width: 36px;
  height: 36px;
  background-color: var(--slate3) !important;
  border-radius: 6px;
  color: var(--slate11);
  margin-right: 12px;
  text-transform: capitalize;
}

.manage-group-users-row {
  display: flex;
  flex-direction: row;
  align-items: baseline;
  padding: 12px 6px;
  width: 612px !important;
  height: 64px;
  border-bottom: 1px solid var(--slate5);

  p {
    width: 272px;
    white-space: nowrap;
    overflow: hidden;
    text-overflow: ellipsis;

    span {
      max-width: 150px;
      white-space: nowrap;
      overflow: hidden;
      text-overflow: ellipsis;
    }
  }

  &:hover .apps-remove-btn {
    display: flex;
  }
}

.manage-group-app-table-body {
  width: 602px !important;

  tr {
    display: flex;
    font-family: 'IBM Plex Sans';
    font-style: normal;
    font-weight: 400;
    font-size: 12px;
    line-height: 20px;
    color: var(--slate12);
  }
}

.apps-view-edit-wrap {
  display: flex;
  flex-direction: column;
  width: 51px;
  margin-right: 32px;
}

.apps-table-row {
  display: grid !important;
  grid-template-columns: 205px 286px 115px;

  td {
    padding: 12px;
    white-space: nowrap;
    overflow: hidden;
    text-overflow: ellipsis;
  }

  &:hover .apps-remove-btn {
    display: flex;
  }
}

.apps-remove-btn {
  width: 97px;
  height: 28px;
  font-weight: 600 !important;
}

.faded-text {
  color: var(--slate8);
}

.manage-groups-app-dropdown {
  width: 440px;
}

.create-new-group-button {
  width: 169px;
  height: 32px;
  border-radius: 6px;
}

.faded-input {
  background: var(--slate5);
}

.manage-group-table-head {
  display: flex;
  border-bottom: 1px solid var(--slate5);
  width: 612px;
  height: 36px;
  padding: 8px 12px;
  align-items: center;


  p {
    width: 272px !important;
    color: var(--slate11);
    font-weight: 500;
  }

}

.manage-groups-permission-apps {
  border-bottom: 1px solid var(--slate5);
}

.manage-groups-permission-apps,
.apps-folder-permission-wrap,
.apps-variable-permission-wrap {
  display: flex;
  align-items: center;
  padding: 12px;
  gap: 10px;

  div {
    width: 206px;
  }
}

.manage-groups-permission-apps,
.apps-variable-permission-wrap {
  gap: 10px;
  height: 72px;
}

.apps-folder-permission-wrap {
  height: 44px;
  border-bottom: 1px solid var(--slate5);
}

.delete-group {
  text-decoration: none !important;
  color: var(--tomato9) !important;
}

.delete-link,
.remove-decoration {
  text-decoration: none !important;
}

.edit-group {
  text-decoration: none !important;
  color: var(--slate12) !important;
}

.removed-decoration {
  text-decoration: none !important;
}

.rmsc .select-item.selected {
  color: var(--slate12) !important;
  background-color: var(--base) !important;
}

.manage-groups-app-dropdown {
  margin-right: 12px;

  .rmsc .dropdown-container:focus-within {
    border: 1px solid var(--indigo9) !important;
    box-shadow: 0px 0px 0px 2px #C6D4F9 !important;
  }

  .dropdown-heading-value {
    span {
      color: var(--slate12) !important;

    }
  }

  .multi-select {
    .dropdown-container {
      gap: 17px;
      width: 440px;
      height: 32px;
      background: var(--base);
      border: 1px solid var(--slate7);
      border-radius: 6px;
      display: flex;
      justify-content: center;
      align-items: center;
      margin-right: 12px;
    }

  }

  .dropdown-content {
    .panel-content {
      background: var(--base);
      border: 1px solid var(--slate3);
      box-shadow: 0px 12px 16px -4px rgba(16, 24, 40, 0.08), 0px 4px 6px -2px rgba(16, 24, 40, 0.03);
      border-radius: 6px;

      .select-panel {
        .search {
          border-bottom: 1px solid var(--slate5);
        }

        .search,
        input {
          background-color: var(--base) !important;
        }
      }

      input[type='checkbox'] {
        border: 1px solid red !important;
      }

      .select-item:hover {
        background-color: var(--slate3);
      }


      .item-renderer {
        span {
          font-size: 12px;
          color: var(--slate12)
        }
      }

    }
  }
}

.sso-form-wrap {
  .form-label {
    font-size: 12px;
    font-weight: 500px;
    margin-bottom: 4px !important;
    color: var(--slate12);
  }

  .form-check-label {
    font-size: 12px;
    font-size: 12px;
    line-height: 20px;
    color: var(--slate12);
  }
}

.allow-default-sso-helper-text {
  white-space: pre-line;
}

.password-disable-danger-wrap {
  padding: 16px;
  gap: 16px;
  width: 574px;
  height: 116px;
  background: var(--tomato3);
  border: 1px solid var(--tomato5);
  border-radius: 6px;
}

.sso-footer-save-btn {
  width: 157px;
  height: 40px;
}

.sso-footer-cancel-btn {

  width: 85px;
  height: 40px;
}

.danger-text-login {
  padding-left: 40px !important;
}

.tick-icon {
  width: 20px;
  height: 20px;
  background: var(--indigo9);
  border-radius: 4px;
}

.invite-user-drawer-wrap {
  display: grid;
  grid-template-rows: auto 1fr auto;
  height: 100vh;
}

.manage-users-drawer-footer {
  padding: 24px 32px;
  height: 88px;
  border-top: 1px solid var(--slate5) !important;
  display: flex;
  gap: 8px;
  justify-content: end;

  .invite-btn {
    width: 140px;
    height: 40px;
  }

  .cancel-btn {
    width: 85px;
    height: 40px;
  }
}


.tj-drawer-tabs-wrap {
  display: flex;
}

.invite-user-drawer-wrap {
  .card-header {
    flex-direction: column;
    display: flex;
    justify-content: space-between;
    padding: 0px !important;
  }

  .card-header-inner-wrap {
    justify-content: space-between;
    width: 100%;
    padding: 16px 20px;
    height: 64px;

  }

  .card-header-inner-wrap,
  .tj-drawer-tabs-container {
    display: flex;
  }

  .tj-drawer-tabs-container-outer {
    padding-top: 0px;
    gap: 10px;
    height: 68px;
  }

  .tj-drawer-tabs-container {
    padding: 2px;
    gap: 2px;

    width: 502px;
    height: 36px;
    background: var(--slate4);
    border-radius: 6px;

  }
}

.tj-drawer-tabs-btn {
  padding: 2px 4px;
  gap: 6px;
  width: 248px;
  height: 32px;
  box-shadow: 0px 1px 2px rgba(16, 24, 40, 0.05);
  border-radius: 4px;
  border: none;
  color: var(--slate11);
  display: flex;
  align-items: center;
  justify-content: center;
  background: var(--slate4);


  span {
    margin-left: 4px !important;
    font-weight: 500;

  }
}

.tj-drawer-tabs-btn-active {
  background: var(--base);
  color: var(--slate12);
}

.user-number-wrap {
  display: flex;
  flex-direction: column;
  align-items: center;
  padding: 8px;
  gap: 10px;
  width: 36px;
  height: 36px;
  background: var(--slate3);
  border-radius: 1000px;
}

.user-csv-template-wrap {
  display: flex;
  padding: 24px;
  gap: 14px;

  width: 486px;
  height: 152px;

  background: var(--orange3);

  border: 1px solid var(--orange6);
  border-radius: 6px;

  div {
    display: flex;
    flex-direction: column;

    p {
      margin-bottom: 12px;
    }

  }
}

.upload-user-form {
  display: flex;
  flex-direction: column;
  justify-content: center;
  align-items: center;
  padding: 60px 0px;
  gap: 36px;
  width: 486px;
  height: 244px;
  border: 2px dashed var(--indigo9);
  border-radius: 6px;
  align-items: center;
  margin: 24px auto;
  text-align: center;

  .select-csv-text {
    color: var(--indigo9);
    margin-bottom: 4px;
  }

  span {
    color: var(--slate11) !important;
  }
}

.download-template-btn {
  width: 184px;
  height: 32px;
  padding: 0px !important;
}

.csv-upload-icon-wrap {
  display: flex;
  flex-direction: row;
  justify-content: center;
  align-items: center;
  padding: 10px;
  gap: 10px;
  width: 64px;
  height: 64px;
  background: var(--indigo3);
  border-radius: 12px;
  margin: 0px auto 12px auto;
  cursor: pointer;
}

.user-csv-template-wrap {
  margin-top: 24px;
}


.manage-users-drawer-content-bulk {
  form {
    display: flex;
    flex-direction: column;
    justify-content: center;
    align-items: center;
  }

  .manage-users-drawer-content-bulk-download-prompt {
    display: flex;
    flex-direction: row !important;
    justify-content: center;
    align-items: flex-start !important;
  }
}


.manage-users-drawer-content {
  margin: 24px 32px;

  .invite-user-by-email {
    display: flex;
    flex-direction: column;
    justify-content: center;
    align-items: top;
  }

  .invite-user-by-email {
    display: flex;
  }

  .invite-email-body {
    width: 452px;

    input:not([type="checkbox"]) {
      padding: 6px 10px;
      height: 32px;
      color: var(--slate12);
    }
  }
}

.rmsc .item-renderer {
  align-items: center !important;
}

.tj-db-table {
  overflow-y: auto;
  height: 110px;

  table {
    border-collapse: collapse;
    width: 100%;
  }
}

.bounded-box {
  .sc-iwsKbI.lmGPCf {
    height: 100%;
    margin: auto;
    width: max-content;
    max-width: 100% !important;

    img {
      height: 100% !important;
    }

    .gVmiLs {
      width: auto !important;
    }
  }

  .css-tlfecz-indicatorContainer,
  .css-1gtu0rj-indicatorContainer {
    svg {
      width: 12px !important;
      height: 12px !important;
    }
  }

}

.sso-type-header {
  margin-left: 10px;
}

.groups-folder-list {
  padding: 6px 8px;
  gap: 40px;
  max-width: 188px;
  height: 32px;

  span {
    white-space: nowrap !important;
    overflow: hidden !important;
    text-overflow: ellipsis !important;
  }
}

.create-group-modal-footer {
  display: flex;
  align-items: center;
  gap: 8px;
  justify-content: end;
}

.add-users-button {
  width: 160px;
  height: 32px;
}

.sso-page-inputs {
  padding: 6px 10px;
  gap: 17px;
  width: 612px;
  height: 32px;
}

.workspace-settings-filter-wrap {
  background: var(--slate3);
  padding: 15px 16px;
  gap: 12px;
  width: 880px;
  height: 62px;
  border-right: 1px solid var(--slate7);
  border-top: 1px solid var(--slate7);
  border-left: 1px solid var(--slate7);
  box-shadow: 0px 1px 2px rgba(16, 24, 40, 0.05);
  border-top-left-radius: 6px;
  border-top-right-radius: 6px;
}


// users page
.css-1i2tit0-menu {
  margin: 0px !important;
  background: var(--base);
  box-shadow: 0px 4px 6px -2px #10182808 !important;

  .css-2kg7t4-MenuList {
    margin: 0px !important;
    padding: 0px !important;
    background: var(--base);
  }
}

.workspace-settings-nav-items {
  padding: 6px 8px;
  gap: 40px;
  width: 248px;
  height: 32px;
}

.new-app-dropdown {
  background: var(--base) !important;
  color: var(--slate12);
}

.workspace-variable-container-wrap {

  .card,
  thead {
    background: var(--base) !important;

    tr>th,
    tbody>tr>td {
      background: var(--base) !important;
    }
  }

}

.move-selected-app-to-text {
  p {
    white-space: nowrap;
    overflow: hidden;
    text-overflow: ellipsis;

    span {
      font-weight: 600;
    }
  }
}

.tj-org-dropdown {
  .dashboard-org-avatar {
    margin-right: 11px;
    display: flex;
    flex-direction: row;
    justify-content: center;
    align-items: center;
    padding: 7px 8px;
    gap: 10px;
    width: 34px;
    height: 34px;
    background: var(--slate4) !important;
    color: var(--slate9);
    border-radius: 6px;
  }

  .org-name {
    color: var(--slate12) !important;
    white-space: nowrap;
    overflow: hidden;
    text-overflow: ellipsis;
  }
}

.css-1q0xftk-menu {
  background-color: var(--base-black) !important;
  border: 1px solid hsl(197, 6.8%, 13.6%) !important;
  box-shadow: 0px 12px 16px -4px rgba(16, 24, 40, 0.08), 0px 4px 6px -2px rgba(16, 24, 40, 0.03) !important;

}

.css-4yo7x8-menu {
  background-color: var(--base) !important;
  border: 1px solid var(--slate3) !important;
  box-shadow: 0px 12px 16px -4px rgba(16, 24, 40, 0.08), 0px 4px 6px -2px rgba(16, 24, 40, 0.03) !important;
  border-radius: 6px !important;
}


.org-custom-select-header-wrap {
  border-bottom: 1px solid var(--slate5);
}

.btn-close:focus {
  box-shadow: none !important;
}

.template-card {
  padding: 16px;
  gap: 16px;
  width: 272px;
  height: 184px;
  background: var(--base);
  border: 1px solid var(--slate3);
  box-shadow: 0px 1px 2px rgba(16, 24, 40, 0.05);
  border-radius: 6px;
}

.see-all-temlplates-link {
  color: var(--indigo9) !important;
}

.template-card-img {
  padding: 0px;
  width: 240px;
  height: 112px;
  border-radius: 4px;
}

.confirm-dialogue-body {
  background: var(--base);
  color: var(--slate12);
}

.folder-header-icons-wrap {
  gap: 4px;
}

.tj-common-search-input {
  .input-icon-addon {
    padding-right: 8px;
    padding-left: 8px;

  }

  input {
    box-sizing: border-box;
    display: flex;
    flex-direction: row;
    align-items: center;
    padding: 4px 8px !important;
    gap: 16px;
    width: 248px !important;
    height: 28px !important;
    background: var(--base);
    border: 1px solid var(--slate7);
    border-radius: 6px;
    color: var(--slate12);
    padding-left: 33px !important;


    ::placeholder {
      color: var(--slate9);
      margin-left: 5px !important;
      padding-left: 5px !important;
      background-color: red !important;
    }

    &:hover {
      background: var(--slate2);
      border: 1px solid var(--slate8);
    }

    &:active {
      background: var(--indigo2);
      border: 1px solid var(--indigo9);
      box-shadow: 0px 0px 0px 2px #C6D4F9;
      outline: none;
    }

    &:focus-visible {
      background: var(--slate2);
      border: 1px solid var(--slate8);
      border-radius: 6px;
      outline: none;
      padding-left: 12px !important;
    }

    &:disabled {
      background: var(--slate3);
      border: 1px solid var(--slate7);
    }
  }


}

.search-icon-wrap {
  display: flex;
  flex-direction: row;
  justify-content: center;
  align-items: center;
  padding: 7px;
  gap: 8px;
  width: 28px;
  height: 28px;
  background: var(--base);
  border: 1px solid var(--slate7);
  border-radius: 6px;
  cursor: pointer;
}

.sidebar-list-wrap {
  margin-top: 24px;
  padding: 0px 20px 20px 20px;
  height: calc(100vh - 180px);
  overflow: auto;

  span {
    letter-spacing: -0.02em;
  }
}

.drawer-footer-btn-wrap,
.variable-form-footer {
  display: flex;
  flex-direction: row;
  justify-content: flex-end;
  align-items: center;
  padding: 24px 32px;
  gap: 8px;
  height: 88px;
  border-top: 1px solid var(--slate5);
  background: var(--base);
}

.drawer-card-title {
  padding: 16px;
  border-bottom: 1px solid var(--slate5);

  h3 {
    margin-bottom: 0px !important;
  }
}

.drawer-card-wrapper,
.variable-form-wrap {
  min-height: 100vh;
  display: grid;
  grid-template-rows: auto 1fr auto;
}

.add-new-datasource-header-container {
  margin-bottom: 24px;
  padding-top: 4px;
}

.folder-list-group-item {
  color: var(--slate12) !important;
}

.table-list-item,
.table-name {
  color: var(--slate12) !important;
}

// targetting all react select dropdowns

.css-1i2tit0-menu .css-2kg7t4-MenuList {
  div {
    background-color: var(--base-black);

    &:hover {
      background-color: hsl(198, 6.6%, 15.8%);
      ;
    }
  }
}

.css-ob45yj-menu .css-2kg7t4-MenuList {
  div {
    background-color: var(--base);

    &:hover {
      background-color: var(--slate4);
      ;
    }
  }
}

.selected-ds.row>img {
  padding: 0 !important;
}

.tj-user-table-wrapper {
  height: calc(100vh - 270px); //52+64+40+32+20+62
  overflow-y: auto;
  background: var(--base);
  border-right: 1px solid var(--slate7);
  border-bottom: 1px solid var(--slate7);
  border-left: 1px solid var(--slate7);
  box-shadow: 0px 1px 2px rgba(16, 24, 40, 0.05);
  border-bottom-left-radius: 6px;
  border-bottom-right-radius: 6px;

}

.user-filter-search {
  padding: 6px 10px;
  gap: 16px;
  width: 312px;
  height: 32px;
  background: var(--base);
  border: 1px solid var(--slate7);
  border-radius: 6px;

  &::placeholder {
    color: var(--slate9);
  }
}



//TJ APP INPUT
.tj-app-input {
  display: flex;
  flex-direction: column;
  font-family: 'IBM Plex Sans';
  font-style: normal;

  .text-danger {
    font-weight: 400 !important;
    font-size: 10px !important;
    line-height: 16px !important;
    color: var(--tomato10) !important;
  }

  label {
    font-family: 'IBM Plex Sans';
    font-style: normal;
    font-weight: 500;
    font-size: 12px;
    line-height: 20px;
    display: flex;
    align-items: center;
    color: var(--slate12);
    margin-bottom: 4px;
  }

  input.form-control,
  textarea,
  .form-control {
    gap: 16px !important;
    background: var(--base) !important;
    border: 1px solid var(--slate7) !important;
    border-radius: 6px !important;
    margin-bottom: 4px !important;
    color: var(--slate12) !important;

    &:hover {
      background: var(--slate1) !important;
      border: 1px solid var(--slate8) !important;
      -webkit-box-shadow: none !important;
      box-shadow: none !important;
      outline: none;
    }

    &:focus-visible {
      background: var(--indigo2) !important;
      border: 1px solid var(--indigo9) !important;
      box-shadow: none !important;
    }

  }

}



.tj-sub-helper-text {
  font-weight: 400;
  font-size: 10px;
  line-height: 16px;
}

.tj-input-success {
  color: var(--grass10);
}

.tj-input-warning {
  color: var(--orange10);
}

.tj-input-helper {
  color: var(--slate11);
}

.tj-input-error {
  color: var(--tomato10);
}

.tj-input-error-state {
  border: 1px solid var(--tomato9);
}

// TJ APP INPUT END

.search-input-container {
  display: flex;
}

// sidebar styles inside editor :: temporary
.theme-dark,
.dark-theme {
  .editor {
    .left-sidebar {
      background-color: #232e3c !important;
    }
  }
}

.tj-db-table {
  table {
    max-width: calc(100% - 28px);
  }

  .datatable {
    position: relative;
  }
}

.add-row-btn-database {
  position: absolute;
  top: 0;
  right: -28px;
  width: 28px;
  height: 28px;
  background: var(--slate7);
  border-width: 0px 1px 1px 1px;
  border-style: solid;
  border-color: var(--slate4);
  border-radius: 0px !important;
}

.add-col-btn-database {
  position: absolute;
  top: 28;
  left: 0px;
  width: 28px;
  height: 28px;
  background: var(--slate7);
  border-width: 0px 1px 1px 1px;
  border-style: solid;
  border-color: var(--slate4);
  border-radius: 0px !important;
}

// custom styles for users multiselect in manage users
.manage-groups-users-multiselect {
  gap: 17px;
  width: 440px;
  height: 32px;
  background: var(--base);
  border-radius: 6px;

  .dropdown-heading {
    height: 32px;
    padding: 6px 10px;
  }

  .dropdown-container {
    background: var(--base);
    border: 1px solid var(--slate7) !important;
  }

  .dropdown-content {
    border: 1px solid var(--slate3);
    box-shadow: 0px 12px 16px -4px rgba(16, 24, 40, 0.08), 0px 4px 6px -2px rgba(16, 24, 40, 0.03);
    border-radius: 6px;

    .search {
      input {
        background-color: var(--base);
        color: var(--slate12);
      }
    }
  }

  .rmsc,
  .dropdown-content,
  .panel-content,
  .search {
    background: var(--base) !important;
  }

  .options {
    .select-item {
      color: var(--slate12);

      &:hover {
        background: var(--slate4);
        border-radius: 6px;
      }
    }
  }
}

.select-search__options {
  .item-renderer {
    display: flex !important;
    justify-content: space-between;
    padding: 20px;
    cursor: pointer;
    flex-direction: row;

    div:first-child {
      display: flex;
    }

    p {
      margin-bottom: 0px !important;
      color: var(--slate12);
    }

    span {
      color: var(--slate11);
    }

    p,
    span {
      font-weight: 400;
      font-size: 12px;
      line-height: 20px;
    }
  }
}

.create-new-app-dropdown {
  .button:first-child {
    padding: 0 !important;
  }

  .dropdown-toggle::after {
    border: none !important;
    content: url("data:image/svg+xml,%3Csvg width='25' height='25' viewBox='0 0 25 25' fill='none' xmlns='http://www.w3.org/2000/svg'%3E%3Cpath fill-rule='evenodd' clip-rule='evenodd' d='M10.5 7.03906C10.5 6.34871 11.0596 5.78906 11.75 5.78906C12.4404 5.78906 13 6.34871 13 7.03906C13 7.72942 12.4404 8.28906 11.75 8.28906C11.0596 8.28906 10.5 7.72942 10.5 7.03906ZM10.5 12.0391C10.5 11.3487 11.0596 10.7891 11.75 10.7891C12.4404 10.7891 13 11.3487 13 12.0391C13 12.7294 12.4404 13.2891 11.75 13.2891C11.0596 13.2891 10.5 12.7294 10.5 12.0391ZM11.75 15.7891C11.0596 15.7891 10.5 16.3487 10.5 17.0391C10.5 17.7294 11.0596 18.2891 11.75 18.2891C12.4404 18.2891 13 17.7294 13 17.0391C13 16.3487 12.4404 15.7891 11.75 15.7891Z' fill='%23fff'/%3E%3C/svg%3E%0A");
    transform: rotate(360deg);
    width: 14px;
    margin: 0 !important;
    display: flex;
    align-items: center;
    justify-content: center;
    padding: 8px 0px 0px 0px;
  }
}

.sso-page-loader-card {
  background-color: var(--slate2) !important;
  height: 100%;

  .card-header {
    background-color: var(--slate2) !important;
  }
}

.workspace-nav-list-wrap {
  padding: 4px 20px 20px 20px;
  height: calc(100vh - 116px) !important;
}

.upload-user-form span.file-upload-error {
  color: var(--tomato10) !important;
}

.tj-onboarding-phone-input {
  width: 392px !important;
  height: 40px;
  padding: 8px 12px;
  gap: 8px;
  margin-bottom: 12px;
  background: #FFFFFF;
  border: 1px solid #D7DBDF !important;
  border-radius: 0px 4px 4px 0px !important;

  &:hover {
    border: 1px solid #466BF2 !important;
  }
}

.tj-onboarding-phone-input-wrapper {
  margin-bottom: 12px;
}

.theme-dark {
  .tj-onboarding-phone-input-wrapper {
    .flag-dropdown {
      background-color: #1f2936 !important;

      .country-list {
        background-color: #1f2936 !important;
        background: #1f2936;

        li {
          .country .highlight {
            background-color: #3a3f42;
            color: #000 !important;

            div {
              .country-name {
                color: #6b6b6b !important;
              }
            }

          }

          &:hover {
            background-color: #2b2f31;
          }

        }
      }
    }

  }

  .react-tel-input .country-list .country.highlight {
    color: #6b6b6b;
  }
}

#global-settings-popover {
  padding: 24px;
  gap: 20px;
  max-width: 377px !important;
  height: 316px !important;
  background: #FFFFFF;
  border: 1px solid #E6E8EB;
  box-shadow: 0px 32px 64px -12px rgba(16, 24, 40, 0.14);
  border-radius: 6px;
  margin-top: -13px;


  .input-with-icon {
    justify-content: end;
  }

  .form-check-input {
    padding-right: 8px;
  }

  .global-popover-div-wrap-width {
    width: 156px !important;
  }

  .form-switch {
    margin-bottom: 20px;
  }

  .global-popover-div-wrap {
    padding: 0px;
    gap: 75px;
    width: 329px;
    height: 32px;
    margin-bottom: 20px !important;
    justify-content: space-between;

    &:last-child {
      margin-bottom: 0px !important;
    }
  }
}

.global-popover-text {
  font-family: 'IBM Plex Sans';
  font-style: normal;
  font-weight: 500;
  font-size: 12px;
  line-height: 20px;
  color: #11181C;


}

.maximum-canvas-width-input-select {
  padding: 6px 10px;
  gap: 17px;
  width: 60px;
  height: 32px;
  background: #FFFFFF;
  border: 1px solid #D7DBDF;
  border-radius: 0px 6px 6px 0px;
}

.maximum-canvas-width-input-field {
  padding: 6px 10px;
  gap: 17px;
  width: 97px;
  height: 32px;
  background: #FFFFFF;
  border: 1px solid #D7DBDF;
  border-top-left-radius: 6px;
  border-bottom-left-radius: 6px;
  border-right: none !important;


}

.canvas-background-holder {
  padding: 6px 10px;
  gap: 6px;
  width: 120px;
  height: 32px;
  background: #FFFFFF;
  display: flex;
  align-items: center;
  border: 1px solid #D7DBDF;
  border-radius: 6px;
  flex-direction: row;
}

.export-app-btn {
  flex-direction: row;
  justify-content: center;
  align-items: center;
  padding: 6px 16px;
  gap: 6px;
  width: 158px;
  height: 32px;
  font-family: 'IBM Plex Sans';
  font-style: normal;
  font-weight: 600;
  font-size: 14px;
  line-height: 20px;
  color: #3E63DD;
  background: #F0F4FF;
  border-radius: 6px;
  border: none;
}

.tj-btn-tertiary {
  padding: 10px 20px;
  gap: 8px;
  width: 112px;
  height: 40px;
  background: #FFFFFF;
  border: 1px solid #D7DBDF;
  border-radius: 6px;

  &:hover {
    border: 1px solid #C1C8CD;
    color: #687076;
  }

  &:active {
    border: 1px solid #11181C;
    color: #11181C;
  }
}

.export-table-button {
  width: 135px;
  display: flex;
  align-items: center;
  justify-content: center;
}


#global-settings-popover.theme-dark {
  background-color: $bg-dark-light  !important;
  border: 1px solid #2B2F31;

  .global-popover-text {
    color: #fff !important;
  }

  .maximum-canvas-width-input-select {
    background-color: $bg-dark-light  !important;
    border: 1px solid #324156;
    color: $white;
  }

  .export-app-btn {
    background: #192140;
  }

  .fx-canvas div {
    background-color: transparent !important;
  }
}

.released-version-popup-container {
  width: 100%;
  position: absolute;
  display: flex;
  justify-content: center;
  top: 55px;

  .released-version-popup-cover {
    width: 250px;
    height: fit-content;
    margin: 0;
    z-index: 1;

    .popup-content {
      background-color: #121212;
      padding: 16px 18px 0px 16px;
      border-radius: 6px;

      p {
        font-size: 14px;
        font-family: IBM Plex Sans;
        color: #ECEDEE;
      }
    }
  }

  .error-shake {
    animation: shake 0.82s cubic-bezier(.36, .07, .19, .97) both;
    transform: translate3d(0, 0, 0);
    backface-visibility: hidden;
    perspective: 10000px;
  }

  @keyframes shake {

    10%,
    90% {
      transform: translate3d(-1px, 0, 0);
    }

    20%,
    80% {
      transform: translate3d(2px, 0, 0);
    }

    30%,
    50%,
    70% {
      transform: translate3d(-4px, 0, 0);
    }

    40%,
    60% {
      transform: translate3d(4px, 0, 0);
    }
  }

}

.profile-page-content-wrap {
  background-color: var(--slate2);
  padding-top: 40px;
}

.profile-page-card {
  background-color: var(--base);
  border-radius: 6px;
}

.all-apps-link-cotainer {
  border-radius: 6px !important;
}

.workspace-variable-table-card {
  height: calc(100vh - 208px);
}

.variables-table-wrapper {
  tr {
    border-width: 0px !important;
  }
}

.home-page-content-container {
  max-width: 880px;
}

@media only screen and (min-width: 1584px) and (max-width: 1727px) {

  .edit-button,
  .launch-button {
    width: 113px !important;
  }
}



@media only screen and (max-width: 1583px) and (min-width: 1312px) {

  .homepage-app-card-list-item {
    max-width: 264px;

    .edit-button,
    .launch-button {
      width: 109px !important;
    }
  }

}

@media only screen and (min-width: 1728px) {

  .homepage-app-card-list-item {
    max-width: 304px;

    .edit-button,
    .launch-button {
      width: 129px !important;
    }
  }

  .home-page-content-container {
    max-width: 976px;
  }

  .liner {
    width: 976px;
  }
}

@media only screen and (max-width: 992px) {
  .homepage-app-card-list-item-wrap {
    display: flex;
    justify-content: center;
    margin-left: auto;
    margin-right: auto;
    width: 100%;
    margin-top: 22px;
  }

  .homepage-app-card-list-item {
    max-width: 304px !important;
    flex-basis: 100%;

    .edit-button,
    .launch-button {
      width: 129px !important;
    }
  }
}

@media only screen and (min-width: 993px) and (max-width: 1311px) {
  .home-page-content-container {
    max-width: 568px;
  }

  .homepage-app-card-list-item-wrap {
    row-gap: 20px;
  }

  .homepage-app-card-list-item {
    max-width: 269px;
    flex-basis: 100%;

    .edit-button,
    .launch-button {
      width: 111.5px !important;
    }
  }

  .liner {
    width: 568px;
  }
}

.tj-docs-link {
  color: var(--indigo9) !important;
  text-decoration: none;
  list-style: none;
}

.datasource-copy-button {
  width: 87px;
  height: 32px;
}

.datasource-edit-btn {
  height: 27px;
  margin-left: 12px;
}

.datasource-edit-modal {

  .modal-content,
  .modal-body,
  .modal-header,
  .modal-title,
  .modal-body-content,
  .modal-sidebar,
  .card {
    background-color: var(--base) !important;
    color: var(--slate12) !important;
    border-color: var(--slate5) !important;
  }

  .datasource-modal-sidebar-footer {
    .footer-text {
      color: var(--slate12) !important;
    }
  }

  .form-control-plaintext {
    color: var(--slate12) !important;
  }

  .card {
    &:hover {
      background-color: var(--slate2) !important;
    }
  }
}

.org-edit-icon {
  width: 28px;
  height: 28px;
  border-radius: 6px;
  display: flex;
  justify-content: center;
  align-items: center;

  svg {
    height: 14px;
    width: 14px;
  }
}

.marketplace-body {
  height: calc(100vh - 64px) !important;
  overflow-y: auto;
  background: var(--slate2);
}

.plugins-card {
  background-color: var(--base);
  border: 1px solid var(--slate3);
  box-shadow: 0px 1px 2px rgba(16, 24, 40, 0.05);
  border-radius: 6px;
}

.template-source-name {
  color: var(--slate12) !important;
}

.marketplace-install {
  color: var(--indigo9);
}

.popover {
  .popover-arrow {
    display: none;
  }
}

.shareable-link {
  .input-group {
    .tj-app-input textarea {
      width: 600px;
      border-radius: 0px !important;
      margin-bottom: 0px !important;
      background-color: #efefef4d;
      color: #545454;
    }
  }
}

.theme-dark {
  .icon-widget-popover {
    .search-box-wrapper input {
      color: #f4f6fa !important;
    }

    .search-box-wrapper input:focus {
      background-color: #1c252f !important;
    }
  }

  .shareable-link {
    .tj-app-input textarea {
      background-color: #5e656e !important;
      color: #f4f6fa !important;
      border: none !important;
    }
  }

  .icon-widget-popover {
    .search-box-wrapper .input-icon-addon {
      min-width: 2.5rem !important;
    }

    .search-box-wrapper input {
      color: var(--base) !important;
    }
  }
}

.confirm-dialogue-modal {
  background: var(--base);
}

.table-editor-component-row {
  .rdt.cell-type-datepicker {
    margin-top: 0;
  }

  .has-multiselect {
    .select-search-input {
      margin-bottom: 0;
    }
  }
}

.theme-dark .card-container {
  background-color: #121212 !important
}

.version-select {
  .react-select__menu {
    .react-select__menu-list {
      max-height: 150px;
    }
  }
}

.generate-cell-value-component-div-wrapper {

  .form-control-plaintext:focus-visible {
    outline-color: #dadcde;
    border-radius: 4px;
  }

  .form-control-plaintext:hover {
    outline-color: #dadcde;
    border-radius: 4px;
  }
}

.dark-theme {
  .generate-cell-value-component-div-wrapper {

    .form-control-plaintext:focus-visible {
      filter: invert(-1);
    }

    .form-control-plaintext:hover {
      filter: invert(-1);
    }
  }
}

.workspace-folder-modal {
  .tj-app-input {
    padding-bottom: 0px !important;
  }

  .tj-input-error {
    height: 32px;
    color: #ED5F00;
    font-weight: 400;
    font-size: 10px;
    height: 0px;
    padding: 4px 0px 20px 0px;
  }
}

.jet-container-loading {
  margin: 0 auto;
  justify-content: center;
  align-items: center;
}

.jet-container-json-form {
  padding: 20px;

  .DateRangePickerInput {
    width: 100% !important;
  }

  .dropzone {
    aside {
      width: 100% !important;
    }
  }

  fieldset {
    width: 100%;

    .json-form-wrapper {
      margin-bottom: 4px;

      .widget-button {
        button {
          width: auto !important;
          min-width: 140px !important;
        }
      }
    }
  }
}

.freeze-scroll {
  #real-canvas {
    overflow: hidden;
  }
}

.badge-warning {
  background-color: var(--amber7) !important;
}

.workspace-variables-alert-banner {
  width: inherit;
  background-color: #FFF9ED;
  border-color: #FFE3A2;
  margin-bottom: 0px;
  padding: 8px 16px;
  border-radius: 0px;
  display: flex;
  justify-content: space-between;
  align-items: center;
  color: var(--amber8);
  font-size: 12px;
  font-weight: 500;
  line-height: 16px;
  letter-spacing: 0.4px;
  text-align: left;
  box-shadow: 0px 1px 2px rgba(16, 24, 40, 0.05);
}

.alert-banner-type-text {
  font-size: 12px;
  font-weight: 500;
  line-height: 16px;
  letter-spacing: 0.4px;
  text-align: left;
}

.tj-app-input .alert-component.workspace-variables-alert-banner {
  color: var(--amber8);
  border-color: var(--amber3);
}

.form-label-restricted {
  display: none;
}

.query-rename-input {

  &:focus,
  &:active {
    box-shadow: 0px 0px 0px 2px #C6D4F9;
    border: 1px solid var(--light-indigo-09, #3E63DD);
  }
}

.btn-query-panel-header {
  height: 28px;
  width: 28px;
  display: flex;
  align-items: center;
  justify-content: center;
  border-radius: 6px;
  background-color: transparent;
  border: none;

  &.active {
    background-color: var(--slate5) !important;
  }

  &:hover,
  &:focus {
    background-color: var(--slate4) !important;
  }
}

.tj-scrollbar {

  ::-webkit-scrollbar,
  &::-webkit-scrollbar {
    width: 16px;
    border-radius: 8px;
  }

  ::-webkit-scrollbar-thumb,
  &::-webkit-scrollbar-thumb {
    border: 4px solid var(--base);
    border-radius: 8px;
    background-color: var(--slate4) !important;
  }

  ::-webkit-scrollbar-track,
  &::-webkit-scrollbar-track {
    background-color: var(--base);
  }

}

.form-check>.form-check-input:not(:checked) {
  background-color: var(--base);
  border-color: var(--slate7);
}

/*
* remove this once whole app is migrated to new styles. use only `theme-dark` class everywhere. 
* This is added since some of the pages are in old theme and making changes to `theme-dark` styles can break UI style somewhere else 
*/
.tj-dark-mode {
  background-color: var(--base) !important;
  color: var(--base-black) !important;
}

.tj-list-btn {
  border-radius: 6px;

  &:hover {
    background-color: var(--slate4);
  }

  &.active {
    background-color: var(--slate5);
  }
}

.tj-list-option {
  &.active {
    background-color: var(--indigo2);
  }
}

.runjs-parameter-badge {
  max-width: 140px;
}

.release-buttons {
  .release-button {
    padding: 6px 16px;
    font-size: 14px;
  }

  .released-button {
    background-color: #F1F3F5;
    color: #C1C8CD;
  }
}<|MERGE_RESOLUTION|>--- conflicted
+++ resolved
@@ -4812,13 +4812,9 @@
   }
 
   .modal-header {
-<<<<<<< HEAD
     background-color: $bg-dark-light  !important;
     color: $white  !important;
     border-bottom: 2px solid #3A3F42 !important;
-=======
-    background-color: $bg-dark-light !important;
->>>>>>> 838c16df
   }
 
   .btn-close {
