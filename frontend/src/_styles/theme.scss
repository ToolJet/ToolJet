@import "./tabler.scss";
@import "./colors.scss";
@import "./z-index.scss";
@import "./mixins.scss";

// variables
$border-radius: 4px;

body {
  font-family: "Roboto", sans-serif;
}

input,
button {
  border-radius: 4px;
}

.btn:hover {
  border-color: $primary;
}

.btn-sm {
  padding: 4px 8px;
}

.padding-0 {
  padding: 0;
}

.font-500 {
  font-weight: 500;
}

.text-right {
  text-align: right;
}

.navbar {
  max-height: 48px;
  min-height: auto;

  .nav-item.active:after {
    bottom: 0 !important;
  }
}

.auth-main {
  height: 1000px;
  padding-top: calc(0.25 * 100vh);
  overflow: hidden;

  svg,
  img {
    height: 50px;
    width: 50px;
  }

  svg {
    color: #000000;
  }

  .col-4 {
    z-index: 1;
  }

  .horizontal-line {
    width: 100%;
    position: relative;
    border: 1px solid #b1b1b1;
    top: 25px;
    margin: 0px auto;
    z-index: 0;
  }
  .sso-ico {
    div {
      background-color: #ffffff;
    }
  }
}

.emoji-mart-scroll {
  border-bottom: 0;
  margin-bottom: 6px;
}

.emoji-mart-scroll + .emoji-mart-bar {
  display: none;
}

.accordion-item,
.accordion-button {
  background-color: inherit;
}

.accordion-button {
  font-weight: 400 !important;
  box-shadow: none !important;
}

.accordion-button:not(.collapsed) {
  padding-bottom: 0 !important;
}

.accordion-body {
  .form-label {
    font-weight: 400;
    font-size: 12px;
    color: #61656c;
  }
}
.editor {
  .header-container {
    max-width: 100%;
    padding: 0 15px;
  }

  .resizer-active {
    border: solid 1px $primary !important;

    .top-right,
    .top-left,
    .bottom-right,
    .bottom-left {
      background: white;
      border-radius: 10px;
      border: solid 1px $primary;
    }
  }

  .resizer-selected {
    outline-width: thin;
    outline-style: solid;
    outline-color: #ffda7e;
  }

  .query-manager {
    user-select: none;

    // .row {
    //   width: 605px;
    // }
    .btn {
      height: 31px;
    }

    .header {
      --tblr-gutter-x: 0rem;
    }

    .nav-header {
      color: #3e525b;
      .nav-tabs {
        border-bottom: 0;
      }
    }

    .query-details {
      margin-top: 25px;
    }

    .advanced-options-container {
      // margin-top: 42px !important;
    }

    .query-name-field input {
      max-width: 180px;
      font-weight: 600;
    }
  }

  .left-sidebar {
    scrollbar-width: none;
  }

  .left-sidebar::-webkit-scrollbar {
    width: 0;
    background: transparent;
  }

  .left-sidebar {
    height: 100%;
    width: 3%;
    position: fixed;
    z-index: 1;
    left: 0;
    overflow-x: hidden;
    flex: 1 1 auto;
    background-color: #fff;
    background-clip: border-box;
    border: solid rgba(0, 0, 0, 0.125);
    border-width: 0px 1px 3px 0px;

    .accordion-item {
      border: solid rgba(101, 109, 119, 0.16);
      border-width: 1px 0px 1px 0px;
    }

    .datasources-container {
      height: 50%;
      overflow-y: scroll;

      tr {
        border-color: #f1f1f1;
      }
    }

    .variables-container {
      height: 50%;
      overflow-y: scroll;
    }

    .variables-container::-webkit-scrollbar-thumb,
    .datasources-container::-webkit-scrollbar-thumb {
      background: transparent;
      height: 0;
      width: 0;
    }

    .variables-container::-webkit-scrollbar,
    .datasources-container::-webkit-scrollbar {
      width: 0;
      background: transparent;
      height: 0;
    }

    .variables-container,
    .datasources-container {
      scrollbar-width: none;
    }

    .datasources-container {
      bottom: 0;
      height: 500px;
      border: solid rgba(101, 109, 119, 0.16);
      border-width: 1px 0px 1px 0px;

      .datasources-header {
        border: solid rgba(0, 0, 0, 0.125);
        border-width: 0px 0px 1px 0px;
      }
    }
  }

  .editor-sidebar {
    height: 100%;
    position: fixed;
    z-index: 1;
    right: 0;
    overflow-x: hidden;
    width: 300px;
    flex: 1 1 auto;
    top: 45px;

    background-color: #fff;
    background-clip: border-box;
    border: solid rgba(0, 0, 0, 0.125);
    border-width: 0px 0px 0px 1px;

    .nav-tabs .nav-link {
      color: #3e525b;
      border-top-left-radius: 0px;
      border-top-right-radius: 0px;
    }

    .inspector {
      .inspector-add-button {
        background: inherit;
      }

      .inspector-add-button:hover {
        color: $primary;
        background: #eef3f9;
        border-radius: 4px;
      }

      .form-control-plaintext {
        padding: 0;
      }
      .header {
        padding-left: 20px;
        padding-right: 20px;
        border: solid rgba(0, 0, 0, 0.125);
        border-width: 0px 0px 1px 0px;
        height: 40px;

        .component-name {
          font-weight: 500;
        }

        .component-action-button {
          top: 8px;
          right: 10px;
          position: absolute;
        }
      }

      .properties-container {
        .field {
          .form-label {
            font-size: 12px;
          }

          .text-field {
            height: 30px;
            font-size: 12px;
          }

          .form-select {
            height: 30px;
            font-size: 12px;
          }

          .select-search__input {
            padding: 0.2375rem 0.75rem;
            font-size: 0.825rem;
          }
        }
      }
    }

    .components-container::-webkit-scrollbar {
      width: 0;
      height: 0;
      background: transparent;
    }

    .components-container::-webkit-scrollbar-thumb {
      background: transparent;
    }

    .components-container {
      scrollbar-width: none;
    }

    .components-container {
      height: 100%;
      overflow: auto;
      overflow-x: hidden;
      padding-bottom: 20%;

      .component-image-holder {
        border-radius: 0;
        transition: all 0.3s cubic-bezier(0.25, 0.8, 0.25, 1);
        border: 1px solid #d2ddec;
        box-sizing: border-box;
        border-radius: 4px;

        img {
          margin: 0 auto;
        }

        &:hover {
          background: rgba(66, 153, 225, 0.1);
        }
      }

      .component-title {
        display: block;
        margin-top: 10px;
        color: #3e525b;
        font-size: 10px;
        max-width: 100%;
        text-align: center;
        word-wrap: break-word;
      }

      .component-description {
        color: grey;
        font-size: 0.7rem;
      }
    }
  }

  .main {
    margin-left: 3%;
    width: 82%;
    top: 0;

    .canvas-container::-webkit-scrollbar {
      width: 0;
      background: transparent;
      height: 0;
    }

    .canvas-container {
      scrollbar-width: none;
    }

    .canvas-container::-webkit-scrollbar {
      width: 0;
      background: transparent;
    }

    .canvas-container {
      height: 100%;
      top: 45px;
      position: fixed;
      right: 300px;
      left: 3%;
      overflow-y: auto;
      overflow-x: scroll;
      -webkit-box-pack: center;
      justify-content: center;
      -webkit-box-align: center;
      align-items: center;

      .real-canvas {
        outline: 1px dotted transparent;
      }

      .show-grid {
        outline: 1px dotted #4d72da;
        background-image: linear-gradient(
            to right,
            rgba(194, 191, 191, 0.2) 1px,
            transparent 1px
          ),
          linear-gradient(
            to bottom,
            rgba(194, 191, 191, 0.2) 1px,
            transparent 1px
          );
      }

      .canvas-area {
        min-height: 2400px;
        background: #edeff5;
        margin: 0px auto;

        .resizer {
          border: solid 1px transparent;
        }
      }
    }

    .query-pane {
      scrollbar-width: none;
    }

    .query-pane::-webkit-scrollbar {
      width: 0;
      background: transparent;
    }

    .query-pane {
      height: 350px;
      position: fixed;
      left: 3%;
      right: 301px;
      bottom: 0;
      overflow-x: hidden;
      flex: 1 1 auto;

      background-color: #fff;
      background-clip: border-box;
      border: solid rgba(0, 0, 0, 0.125);
      border-width: 1px 0px 0px 0px;

      .table-responsive {
        scrollbar-width: none;
      }

      .table-responsive::-webkit-scrollbar {
        width: 0;
        background: transparent;
      }

      .query-row {
        cursor: pointer;
        border-radius: $border-radius;
        --tblr-gutter-x: 0rem;
        &:hover {
          background: #edf1ff !important;
        }
        .query-copy-button {
          display: none;
        }
      }

      .query-row-selected {
        background: #d2ddec !important;
        &:hover {
          background: #edf1ff !important;
        }
      }
      .query-row-selected.dark {
        background: #2b3546 !important;
      }
      .query-row.dark:hover {
        background: #404d66 !important;
      }

      .query-row:hover {
        .query-copy-button {
          display: inline-block;
        }
      }

      .main-row {
        height: 100%;
        --tblr-gutter-x: 0rem;
      }

      .query-definition-pane-wrapper {
        overflow-x: hidden;
        overflow-y: scroll;
        height: 100%;
        scrollbar-width: none; /* Firefox */
        -ms-overflow-style: none; /* Internet Explorer 10+ */

        &::-webkit-scrollbar {
          /* WebKit */
          width: 0;
          height: 0;
        }

        &::-webkit-scrollbar-thumb {
          background: transparent;
        }
      }

      .query-definition-pane {
        .header {
          border: solid rgba(0, 0, 0, 0.125);
          border-width: 0px 0px 1px 0px;
          background: white;
          z-index: 3;
          min-height: 41px;
        }

        .preview-header {
          border: solid rgba(0, 0, 0, 0.125);
          border-width: 0px 0px 1px 0px;
        }
      }

      .data-pane {
        border: solid rgba(0, 0, 0, 0.125);
        border-width: 0px 1px 0px 0px;
        overflow-x: hidden;
        overflow-y: scroll;
        height: 100%;
        min-height: 41px;
        scrollbar-width: none; /* Firefox */
        -ms-overflow-style: none; /* Internet Explorer 10+ */
        user-select: none;

        &::-webkit-scrollbar {
          /* WebKit */
          width: 0;
          height: 0;
        }

        &::-webkit-scrollbar-thumb {
          background: transparent;
        }

        .queries-container {
          width: 100%;
          .queries-header {
            border: solid rgba(0, 0, 0, 0.125);
            border-width: 0px 0px 1px 0px;
            height: 41px;
            padding-top: 1px;
            --tblr-gutter-x: 0rem;
          }

          .query-list::-webkit-scrollbar {
            width: 0;
            background: transparent;
          }

          tr {
            border-color: #f1f1f1;
          }
        }

        .header {
          height: 40px;
          text-align: center;
        }
      }
    }
  }

  @media screen and (max-height: 450px) {
    .sidebar {
      padding-top: 15px;
    }
    .sidebar a {
      font-size: 18px;
    }
  }
}

.viewer {
  .header-container {
    max-width: 100%;
  }

  .main {
    padding: 0px 10px;

    .canvas-container {
      scrollbar-width: none;
      width: 100%;
      // margin-left: 10%;
    }

    .canvas-container::-webkit-scrollbar {
      width: 0;
      background: transparent;
    }

    .canvas-container {
      height: 100%;
      position: fixed;
      left: 0;
      overflow-y: auto;
      overflow-x: auto;
      -webkit-box-pack: center;
      justify-content: center;
      -webkit-box-align: center;
      align-items: center;

      .canvas-area {
        width: 1280px;
        min-height: 2400px;
        background: #edeff5;
        margin: 0px auto;
        background-size: 80px 80px;
        background-repeat: repeat;
      }
    }
  }
}

.modal-header {
  padding: 0 1.5rem 0 1.5rem;
}

.page-body,
.homepage-body {
  height: 100vh;

  .list-group.list-group-transparent.dark .all-apps-link, .list-group-item-action.dark.active {
    background-color: $dark-background !important;
  }
}
.homepage-dropdown-style {
  min-width: 11rem;
  display: block;
  align-items: center;
  margin: 0;
  line-height: 1.4285714;
  width: 100%;
  padding: 0.5rem 0.75rem;
  font-weight: 400;
  white-space: nowrap;
  border: 0;
  cursor: pointer;
}
.homepage-dropdown-style:hover {
  background: rgba(101, 109, 119, 0.06);
}
.card-skeleton-container {
  border: 0.5px solid #b4bbc6;
  padding: 1rem;
  border-radius: 8px;
  height: 180px;
}

.app-icon-skeleton {
  background-color: #91a4f6;
  border-radius: 4px;
  margin-bottom: 20px;
  height: 40px;
  width: 40px;
}

.folder-icon-skeleton {
  display: inline-block;
  background-color: #858896;
  border-radius: 4px;
  height: 14px;
  width: 14px;
}

.folders-skeleton{
  padding: 9px 12px;
  height: 34px;
  margin-bottom: 4px;
}

.card-skeleton-button {
  height: 20px;
  width: 60px;
  background: #91a4f6;
  margin-top: 1rem;
  border-radius: 4px;
}
@media (min-height: 641px) and (max-height: 899px) {
  .homepage-pagination {
    position: fixed;
    bottom: 2rem;
    width: 63%;
  }
}
@media (max-height: 640px) {
  .homepage-pagination {
    position: fixed;
    bottom: 2rem;
    width: 71%;
  }
}
.homepage-body {
  overflow-y: hidden;
  a {
    color: inherit;
  }

  a:hover {
    color: inherit;
    text-decoration: none;
  }

  button.create-new-app-button {
    background-color: #4d72fa;
  }

  .app-list {
    .app-card {
      height: 180px;
      max-height: 180px;
      border: 0.5px solid #b4bbc6;
      box-sizing: border-box;
      border-radius: 8px;
      overflow: hidden;

      .app-creation-time {
        font-size: 0.625rem;
        line-height: 12px;
        color: #61656f;
      }

      .app-creator {
        font-weight: 500;
        font-size: 0.625rem;
        line-height: 12px;
        color: #292d37;
        white-space: nowrap;
        overflow: hidden;
        text-overflow: ellipsis;
      }

      .app-icon-main {
        background-color: $primary;
        border-radius: 4px;

        .app-icon {
          img {
            height: 24px;
            width: 24px;
            filter: invert(100%) sepia(0%) saturate(0%) hue-rotate(17deg)
              brightness(104%) contrast(104%);
            vertical-align: middle;
          }
        }
      }

      .app-title {
        line-height: 20px;
        font-size: 1rem;
        font-weight: 400;
        color: #000000;
        overflow: hidden;
        max-height: 40px;
        text-overflow: ellipsis;
        display: -webkit-box;
        -webkit-line-clamp: 2; /* number of lines to show */
        line-clamp: 2;
        -webkit-box-orient: vertical;
      }

      button {
        font-size: 0.6rem;
        width: 100%;
      }

      .menu-ico {
        cursor: pointer;
        padding: 3px;
        border-radius: 13px;
        &__open {
          background-color: #d2ddec;
        }
        img {
          padding: 0px;
          height: 14px;
          width: 14px;
          vertical-align: unset;
        }
      }
      .menu-ico:hover {
        background-color: #d2ddec;
      }
    }

    .app-card.highlight {
      background-color: #f8f8f8;
      box-shadow: 0px 4px 4px rgba(0, 0, 0, 0.25);
      border: 1px solid $primary;

      button.edit-button {
        background: #ffffff;
        border: 1px solid #4d72fa;
        box-sizing: border-box;
        border-radius: 4px;
        color: #4d72fa;
      }

      button.launch-button {
        background: #4d72fa;
        border: 1px solid #4d72fa;
        box-sizing: border-box;
        border-radius: 4px;
        color: #ffffff;
      }

      .app-title {
        height: 20px;
        -webkit-line-clamp: 1; /* number of lines to show */
        line-clamp: 1;
      }
    }
  }
}

.template-library-modal {
  font-weight: 500;

  .modal-dialog {
    max-width: 90%;
    height: 80%;

    .modal-content {
      height: 100%;
      padding: 0;

      .modal-body {
        height: 100%;
        padding: 0 10px;

        .container-fluid {
          height: 100%;
          padding: 0;

          .row {
            height: 100%;
          }
        }
      }
    }

    .modal-body,
    .modal-footer {
      background-color: #ffffff;
    }
  }

  .template-categories {
    .list-group-item {
      border: 0;
      // padding-bottom: 3px;
    }

    .list-group-item.active {
      background-color: #edf1ff;
      color: #4d72fa;
      font-weight: 600;
    }
  }

  .template-app-list {
    .list-group-item {
      border: 0;
      // padding-bottom: 3px;
    }

    .list-group-item.active {
      background-color: #edf1ff;
      color: black;
    }
  }

  .template-display {
    display: flex;
    flex-direction: row;
    align-items: center;
    height: 100%;

    h3.title {
      font-weight: 600;
      line-height: 17px;
    }

    p.description {
      font-weight: 500;
      font-size: 13px;
      line-height: 15px;
      letter-spacing: -0.1px;
      color: #8092ab;
    }

    img.template-image {
      height: 75%;
      width: 85%;
      border: 0;
      padding: 0;
      object-fit: contain;
    }

    .template-spinner{
      width: 3rem;
      height: 3rem;
      margin: auto;
      position: absolute;
      top: 0;
      bottom: 0;
      left: 0;
      right: 0
    }

    .row {
      margin-bottom: 0;
    }
  }

  .template-list {
    padding-top: 16px;

    .template-search-box {
      input {
        border-radius: 5px !important;
      }
      .input-icon {
        display: flex;
      }
    }

    .input-icon {
      .search-icon {
        display: block;
        position: absolute;
        left: 0;
        margin-right: 0.5rem;
      }

      .clear-icon {
        cursor: pointer;
        display: block;
        position: absolute;
        right: 0;
        margin-right: 0.5rem;
      }
    }

    .list-group-item.active {
      color: $primary;
    }
  }
}

.template-library-modal.dark-mode {
  .template-modal-control-column,
  .template-list-column,
  .categories-column,
  .modal-header {
    border-color: #232e3c !important;
  }

  .modal-body,
  .modal-footer,
  .modal-header,
  .modal-content {
    color: white;
    background-color: #2b394a;
  }

  .template-categories {
    .list-group-item {
      color: white;
      border: 0;
      // padding-bottom: 3px;
    }

    .list-group-item:hover {
      background-color: #232e3c;
    }

    .list-group-item.active {
      background-color: #4d72fa;
      color: white;
      font-weight: 600;
    }
  }

  .template-app-list {
    .list-group-item {
      border: 0;
      color: white;
      // padding-bottom: 3px;
    }

    .list-group-item:hover {
      border: 0;
      // color: red;
      background-color: #232e3c;
      // padding-bottom: 3px;
    }

    .list-group-item.active {
      background-color: #4d72fa;
      color: white;
    }

    .no-results-item {
      background-color: #2b394a;
      color: white;
    }
  }

  .template-list {
    .template-search-box {
      input {
        background-color: #2b394a;
        border-color: #232e3c;
        color: white;
      }
    }
  }
}

.fx-button {
  font-weight: 400;
}

.fx-button:hover,
.fx-button.active {
  font-weight: 600;
  color: #4d72fa;
  cursor: pointer;
}

.unselectable {
  -webkit-touch-callout: none;
  -webkit-user-select: none;
  -khtml-user-select: none;
  -moz-user-select: none;
  -ms-user-select: none;
  user-select: none;
}

.theme-dark {
  .accordion-button::after {
    background-image: url("data:image/svg+xml,%3Csvg id='SvgjsSvg1001' width='288' height='288' xmlns='http://www.w3.org/2000/svg' version='1.1' xmlns:xlink='http://www.w3.org/1999/xlink' xmlns:svgjs='http://svgjs.com/svgjs'%3E%3Cdefs id='SvgjsDefs1002'%3E%3C/defs%3E%3Cg id='SvgjsG1008' transform='matrix(1,0,0,1,0,0)'%3E%3Csvg xmlns='http://www.w3.org/2000/svg' fill='/fffff' viewBox='0 0 16 16' width='288' height='288'%3E%3Cpath fill-rule='evenodd' d='M1.646 4.646a.5.5 0 0 1 .708 0L8 10.293l5.646-5.647a.5.5 0 0 1 .708.708l-6 6a.5.5 0 0 1-.708 0l-6-6a.5.5 0 0 1 0-.708z' fill='%23ffffff' class='color000 svgShape'%3E%3C/path%3E%3C/svg%3E%3C/g%3E%3C/svg%3E");
  }

  .form-check-input:not(:checked) {
    background-image: url("data:image/svg+xml,%3csvg xmlns='http://www.w3.org/2000/svg' viewBox='-4 -4 8 8'%3e%3ccircle r='3' fill='%2390b5e2'/%3e%3c/svg%3e") !important;
  }

  .inspector {
    border: 1px solid $dark-background;
  }

  .user-avatar-nav-item {
    border-radius: 4px;
  }

  .homepage-body {
    .app-list {
      .app-card {
        .app-creation-time {
          color: #d1d8eb;
        }

        .app-creator {
          color: #c0d2ff;
        }
      }

      .app-card.highlight {
        background-color: #2c405c;

        button.edit-button {
          background: transparent;
          border: 1px solid #ffffff;
          color: #ffffff;
        }

        button.launch-button {
          background: #4d72fa;
          border: 1px solid #4d72fa;
          color: #ffffff;
        }
      }

      .app-title {
        line-height: 20px;
        font-size: 16px;
        font-weight: 400;
      }
    }
  }
  .layout-buttons {
   svg {
    filter: invert(89%) sepia(2%) saturate(127%) hue-rotate(175deg) brightness(99%) contrast(96%);
   }
    
  }
}

.pagination {
  .page-item.active {
    a.page-link {
      background-color: #4d72fa;
    }
  }
}

.datasource-picker,
.stripe-operation-options {
  .select-search,
  .select-search-dark,
  .select-search__value input,
  .select-search-dark input {
    width: 224px !important;
    height: 32px !important;
    border-radius: $border-radius !important;
  }
}

.select-search {
  width: 100%;
  position: relative;
  box-sizing: border-box;
}

.select-search *,
.select-search *::after,
.select-search *::before {
  box-sizing: inherit;
}

/**
 * Value wrapper
 */
.select-search__value {
  position: relative;
  z-index: 1;
}

.select-search__value::after {
  content: "";
  display: inline-block;
  position: absolute;
  top: calc(50% - 9px);
  right: 19px;
  width: 11px;
  height: 11px;
}

/**
 * Input
 */
.select-search__input {
  display: block;
  width: 100%;
  padding: 0.4375rem 0.75rem;
  font-size: 0.875rem;
  font-weight: 400;
  line-height: 1.4285714;
  color: #232e3c;
  background-color: #fff;
  background-clip: padding-box;
  border: 1px solid #dadcde;
  -webkit-appearance: none;
  -moz-appearance: none;
  appearance: none;
  // border-radius: 0;
  border-radius: $border-radius !important;
  transition: border-color 0.15s ease-in-out, box-shadow 0.15s ease-in-out;
}

.select-search__input::-webkit-search-decoration,
.select-search__input::-webkit-search-cancel-button,
.select-search__input::-webkit-search-results-button,
.select-search__input::-webkit-search-results-decoration {
  -webkit-appearance: none;
}

.select-search__input:not([readonly]):focus {
  cursor: initial;
}

/**
 * Options wrapper
 */
.select-search__select {
  background: #fff;
  box-shadow: 0 0.0625rem 0.125rem rgba(0, 0, 0, 0.15);
}

/**
 * Options
 */
.select-search__options {
  list-style: none;
}

/**
 * Option row
 */
.select-search__row:not(:first-child) {
  border-top: 1px solid #eee;
}

/**
 * Option
 */
.select-search__option,
.select-search__not-found {
  display: block;
  height: 36px;
  width: 100%;
  padding: 0 16px;
  background: #fff;
  border: none;
  outline: none;
  font-family: "Roboto", sans-serif;
  font-size: 14px;
  text-align: left;
  cursor: pointer;
}

.select-search--multiple .select-search__option {
  height: 48px;
}

.select-search__option.is-highlighted,
.select-search__option:not(.is-selected):hover {
  background: rgba(47, 204, 139, 0.1);
}

.select-search__option.is-highlighted.is-selected,
.select-search__option.is-selected:hover {
  background: #2eb378;
  color: #fff;
}

/**
 * Group
 */
.select-search__group-header {
  font-size: 10px;
  text-transform: uppercase;
  background: #eee;
  padding: 8px 16px;
}

/**
 * States
 */
.select-search.is-disabled {
  opacity: 0.5;
}

.select-search.is-loading .select-search__value::after {
  background-image: url("data:image/svg+xml,%3Csvg xmlns='http://www.w3.org/2000/svg' width='50' height='50' viewBox='0 0 50 50'%3E%3Cpath fill='%232F2D37' d='M25,5A20.14,20.14,0,0,1,45,22.88a2.51,2.51,0,0,0,2.49,2.26h0A2.52,2.52,0,0,0,50,22.33a25.14,25.14,0,0,0-50,0,2.52,2.52,0,0,0,2.5,2.81h0A2.51,2.51,0,0,0,5,22.88,20.14,20.14,0,0,1,25,5Z'%3E%3CanimateTransform attributeName='transform' type='rotate' from='0 25 25' to='360 25 25' dur='0.6s' repeatCount='indefinite'/%3E%3C/path%3E%3C/svg%3E");
  background-size: 11px;
}

.select-search:not(.is-disabled) .select-search__input {
  cursor: pointer;
}

/**
 * Modifiers
 */
.select-search--multiple {
  border-radius: 3px;
  overflow: hidden;
}

.select-search:not(.is-loading):not(.select-search--multiple)
  .select-search__value::after {
  transform: rotate(45deg);
  border-right: 1px solid #000;
  border-bottom: 1px solid #000;
  pointer-events: none;
}

.select-search--multiple .select-search__input {
  cursor: initial;
}

.select-search--multiple .select-search__input {
  border-radius: 3px 3px 0 0;
}

.select-search--multiple:not(.select-search--search) .select-search__input {
  cursor: default;
}

.select-search:not(.select-search--multiple) .select-search__input:hover {
  border-color: #2fcc8b;
}

.select-search:not(.select-search--multiple) .select-search__select {
  position: absolute;
  z-index: 2;
  right: 0;
  left: 0;
  border-radius: 3px;
  overflow: auto;
  max-height: 360px;
}

.select-search--multiple .select-search__select {
  position: relative;
  overflow: auto;
  max-height: 260px;
  border-top: 1px solid #eee;
  border-radius: 0 0 3px 3px;
}

.select-search__not-found {
  height: auto;
  padding: 16px;
  text-align: center;
  color: #888;
}

/**
* Select Search Dark Mode
*/
.select-search-dark {
  width: 100%;
  position: relative;
  box-sizing: border-box;
}

.select-search-dark *,
.select-search-dark *::after,
.select-search-dark *::before {
  box-sizing: inherit;
}

/**
 * Value wrapper
 */
.select-search-dark__value {
  position: relative;
  z-index: 1;
}

.select-search-dark__value::after {
  content: "";
  display: inline-block;
  position: absolute;
  top: calc(50% - 4px);
  right: 13px;
  width: 6px;
  height: 6px;
  filter: brightness(0) invert(1);
}

/**
 * Input
 */
.select-search-dark__input {
  display: block;
  width: 100%;
  padding: 0.4375rem 0.75rem;
  font-size: 0.875rem;
  font-weight: 400;
  line-height: 1.4285714;
  color: #fff;
  background-color: #2b3547;
  background-clip: padding-box;
  border: 1px solid #232e3c;
  -webkit-appearance: none;
  -moz-appearance: none;
  appearance: none;
  border-radius: 0;
  transition: border-color 0.15s ease-in-out, box-shadow 0.15s ease-in-out;
}

.select-search-dark__input::-webkit-search-decoration,
.select-search-dark__input::-webkit-search-cancel-button,
.select-search-dark__input::-webkit-search-results-button,
.select-search-dark__input::-webkit-search-results-decoration {
  -webkit-appearance: none;
}

.select-search-dark__input:not([readonly]):focus {
  cursor: initial;
}

/**
 * Options
 */
.select-search-dark__options {
  list-style: none;
  padding: 0;
}

/**
 * Option row
 */
.select-search-dark__row:not(:first-child) {
  border-top: none;
}

/**
 * Option
 */
.select-search-dark__option,
.select-search-dark__not-found {
  display: block;
  height: 36px;
  width: 100%;
  padding: 0 16px;
  background-color: $dark-background !important;
  color: #fff !important;
  border: none;
  outline: none;
  font-family: "Roboto", sans-serif;
  font-size: 14px;
  text-align: left;
  cursor: pointer;
  border-radius: 0;

  &:hover {
    background-color: #2b3546 !important;
  }
}

.select-search-dark--multiple .select-search-dark__option {
  height: 48px;
}

/**
 * Group
 */
.select-search-dark__group-header {
  font-size: 10px;
  text-transform: uppercase;
  background: #eee;
  padding: 8px 16px;
}

/**
 * States
 */
.select-search-dark.is-disabled {
  opacity: 0.5;
}

.select-search-dark.is-loading .select-search-dark__value::after {
  background-image: url("data:image/svg+xml,%3Csvg xmlns='http://www.w3.org/2000/svg' width='50' height='50' viewBox='0 0 50 50'%3E%3Cpath fill='%232F2D37' d='M25,5A20.14,20.14,0,0,1,45,22.88a2.51,2.51,0,0,0,2.49,2.26h0A2.52,2.52,0,0,0,50,22.33a25.14,25.14,0,0,0-50,0,2.52,2.52,0,0,0,2.5,2.81h0A2.51,2.51,0,0,0,5,22.88,20.14,20.14,0,0,1,25,5Z'%3E%3CanimateTransform attributeName='transform' type='rotate' from='0 25 25' to='360 25 25' dur='0.6s' repeatCount='indefinite'/%3E%3C/path%3E%3C/svg%3E");
  background-size: 11px;
}

.select-search-dark:not(.is-disabled) .select-search-dark__input {
  cursor: pointer;
}

/**
 * Modifiers
 */
.select-search-dark--multiple {
  border-radius: 3px;
  overflow: hidden;
}

.select-search-dark:not(.is-loading):not(.select-search-dark--multiple)
  .select-search-dark__value::after {
  transform: rotate(45deg);
  border-right: 1px solid #000;
  border-bottom: 1px solid #000;
  pointer-events: none;
}

.select-search-dark--multiple .select-search-dark__input {
  cursor: initial;
}

.select-search-dark--multiple .select-search-dark__input {
  border-radius: 3px 3px 0 0;
}

.select-search-dark--multiple:not(.select-search-dark--search)
  .select-search-dark__input {
  cursor: default;
}

.select-search-dark:not(.select-search-dark--multiple)
  .select-search-dark__input:hover {
  border-color: #fff;
}

.select-search-dark:not(.select-search-dark--multiple)
  .select-search-dark__select {
  position: absolute;
  z-index: 2;
  right: 0;
  left: 0;
  border-radius: 3px;
  overflow: auto;
  max-height: 360px;
}

.select-search-dark--multiple .select-search-dark__select {
  position: relative;
  overflow: auto;
  max-height: 260px;
  border-top: 1px solid #eee;
  border-radius: 0 0 3px 3px;
}

.select-search-dark__not-found {
  height: auto;
  padding: 16px;
  text-align: center;
  color: #888;
}

.jet-table-footer {
  .table-footer {
    width: 100%;
  }
}

.jet-data-table-header {
  max-height: 50px;
}

.jet-data-table {
  thead {
    z-index: 2;
  }

  .table-row:hover,
  .table-row:focus {
    background: rgba(lightBlue, 0.25);
  }

  .table-row.selected {
    --tblr-table-accent-bg: rgba(lightBlue, 0.25);
    background: rgba(lightBlue, 0.25);
    font-weight: 500;
  }

  td {
    min-height: 40px;
    overflow-x: initial;
    margin: auto;

    .text-container {
      padding: 0;
      margin: 0;
      border: 0;
      height: 100%;
      outline: none;
    }
  }

  td.spacious {
    min-height: 47px;
  }

  td.compact {
    min-height: 40px;
  }

  .has-dropdown,
  .has-multiselect,
  .has-text,
  .has-datepicker,
  .has-actions {
    padding: 0 5px;
  }

  .has-text,
  .has-actions {
    margin: 0;
  }

  td {
    .text-container:focus-visible,
    .text-container:focus,
    .text-container:focus-within,
    .text-container:hover {
      outline: none;
      height: 100%;
    }

    display: flex !important;

    .td-container {
      margin-top: auto;
      margin-bottom: auto;
    }
  }

  td {
    .text-container:focus {
      position: sticky;
      height: 120px;
      overflow-y: scroll;
      margin-top: -10px;
      padding: 10px;
      margin-left: -9px;
      background: white;
      box-shadow: rgba(15, 15, 15, 0/05) 0px 0px 0px 1px,
        rgba(15, 15, 15, 0.1) 0px 3px 6px, rgba(15, 15, 15, 0.2) 0px 9px 24px;
      white-space: initial;
    }

    .text-container:focus-visible,
    .text-container:focus,
    .text-container:focus-within,
    .text-container:hover {
      outline: none;
    }
  }

  td {
    .text-container::-webkit-scrollbar {
      background: transparent;
      height: 0;
      width: 0;
    }
  }

  td::-webkit-scrollbar {
    background: transparent;
    height: 0;
    width: 0;
  }
  .th {
    white-space: normal;
  }

  th:after {
    content: " ";
    position: relative;
    height: 0;
    width: 0;
  }

  .sort-desc:after {
    border-left: 5px solid transparent;
    border-right: 5px solid transparent;
    border-top: 5px solid #767676;
    border-bottom: 5px solid transparent;
    left: 6px;
    top: 8px;
  }

  .sort-asc:after {
    border-left: 5px solid transparent;
    border-right: 5px solid transparent;
    border-top: 0px solid transparent;
    border-bottom: 5px solid #767676;
    left: 6px;
    bottom: 8px;
  }
}

.jet-data-table::-webkit-scrollbar {
  background: transparent;
}

.jet-data-table::-webkit-scrollbar-track {
  background: transparent;
}

.jet-data-table:hover {
  overflow-x: overlay;
  overflow-y: overlay;
}

.jet-data-table {
  overflow: hidden;
  .form-check {
    margin-bottom: 0;
  }

  .form-check-inline {
    margin-right: 0;
  }

  .table-row {
    cursor: pointer;
  }

  thead {
    position: sticky;
    top: 0px;
    display: inline-block;

    tr {
      border-top: none;
    }
  }
  tbody {
    display: inline-block;
  }
}

.btn-primary {
  --tblr-btn-color: 77, 114, 250;
  --tblr-btn-color-darker: 77, 94, 240;
  border-color: none;
}

.form-check-input:checked {
  background-color: $primary;
  border-color: rgba(101, 109, 119, 0.24);
}

.btn:focus,
.btn:active,
.form-check-input:focus,
.form-check-input:active,
.form-control:focus,
th:focus,
tr:focus {
  outline: none !important;
  box-shadow: none;
}

// .jet-container {
//   // width: 100%;
// }

.select-search__option {
  color: rgb(90, 89, 89);
}

.select-search__option.is-selected {
  background: rgba(176, 176, 176, 0.07);
  color: #4d4d4d;
}

.select-search__option.is-highlighted.is-selected,
.select-search__option.is-selected:hover {
  background: rgba(66, 153, 225, 0.1);
  color: rgb(44, 43, 43);
}

.select-search__option.is-highlighted,
.select-search__option:hover {
  background: rgba(66, 153, 225, 0.1);
}

.select-search__options {
  margin-left: -33px;
}

.select-search__option.is-highlighted,
.select-search__option:not(.is-selected):hover {
  background: rgba(66, 153, 225, 0.1);
}

.select-search:not(.select-search--multiple) .select-search__input:hover {
  border-color: rgba(66, 153, 225, 0.1);
}

.DateInput_input {
  font-weight: 300;
  font-size: 14px;
  padding: 4px 7px 2px;
  padding: 4px 7px 2px;
  width: 100px !important;
  margin-left: 10px;
}

.jet-data-table {
  display: inline-block;
  height: 100%;

  thead {
    width: 100%;
  }

  .select-search:not(.is-loading):not(.select-search--multiple)
    .select-search__value::after {
    display: none;
  }

  .custom-select {
    .select-search:not(.select-search--multiple) .select-search__select {
      top: 0px;
      border: solid #9fa0a1 1px;
    }
  }

  .tags {
    width: 100%;
    min-height: 20px;

    .add-tag-button {
      display: none;
    }

    .tag {
      font-weight: 400;
      font-size: 0.85rem;
      letter-spacing: 0.04em;
      text-transform: none;

      .remove-tag-button {
        margin-left: 5px;
        margin-right: -7px;
        display: none;
      }
    }

    .form-control-plaintext {
      font-size: 12px;
    }

    .form-control-plaintext:hover,
    .form-control-plaintext:focus-visible {
      outline: none;
    }
  }

  .tags:hover {
    .add-tag-button {
      display: inline-flex;
    }
  }

  .tag:hover {
    .remove-tag-button {
      display: inline-flex;
    }
  }

  .th,
  .td {
    .resizer {
      display: inline-block;
      width: 5px;
      height: 100%;
      position: absolute;
      right: 0;
      top: 0;
      transform: translateX(50%);
      z-index: 1;
      touch-action: none;

      &.isResizing {
        background: rgb(179, 173, 173);
      }
    }
  }
}

.no-components-box {
  border: 1px dashed #3e525b;
}

.form-control-plaintext:focus-visible {
  outline: none;
  outline-width: thin;
  outline-style: solid;
  outline-color: $primary;
}

.form-control-plaintext:hover {
  outline: none;
  outline-width: thin;
  outline-style: solid;
  outline-color: rgba(66, 153, 225, 0.8);
}

.select-search__input:focus-visible {
  outline: none;
  outline-color: #4ac4d6;
}

.form-control-plaintext {
  padding: 5px;
}

.table-filters {
  position: absolute;
  bottom: 0;
  width: 80%;
  max-width: 700px;
  margin-right: 10%;
  right: 0;
  height: 300px;
  z-index: 100;
}

.code-builder {
  border: solid 1px #dadcde;
  border-radius: 2px;
  padding-top: 4px;

  .variables-dropdown {
    position: fixed;
    right: 0;
    width: 400px;
    z-index: 200;
    border: solid 1px #dadcde;

    .group-header {
      background: #f4f6fa;
    }
  }
}

.__react_component_tooltip {
  z-index: 10000;
}

.select-search__value::after {
  top: calc(50% - 2px);
  right: 15px;
  width: 5px;
  height: 5px;
}

.progress-bar {
  background-color: rgba(66, 153, 225, 0.7);
}

.popover-header {
  background-color: #f4f6fa;
}

.popover-body {
  .form-label {
    font-size: 12px;
  }
}

/**
 * Home page app menu
 */
#popover-app-menu {
  border-radius: 4px;
  width: 150px;
  box-shadow: 0px 3px 2px rgba(0, 0, 0, 0.25);

  .popover-body {
    padding: 16px 12px 0px 12px;

    .field {
      font-weight: 500;
      font-size: 0.7rem;

      &__danger {
        color: #ff6666;
      }
    }
  }
}

.input-icon {
  .input-icon-addon {
    display: none;
  }
}

.input-icon:hover {
  .input-icon-addon {
    display: flex;
  }
}

.input-icon:focus {
  .input-icon-addon {
    display: flex;
  }
}

.sub-section {
  width: 100%;
  display: block;
}

.text-muted {
  color: #3e525b !important;
}

body {
  color: #3e525b;
  overflow-y: hidden;
}

.RichEditor-root {
  background: #fff;
  border: 1px solid #ddd;
  font-family: "Georgia", serif;
  font-size: 14px;
  padding: 15px;
  height: 100%;
}

.RichEditor-editor {
  border-top: 1px solid #ddd;
  cursor: text;
  font-size: 16px;
  margin-top: 10px;
}

.RichEditor-editor .public-DraftEditorPlaceholder-root,
.RichEditor-editor .public-DraftEditor-content {
  margin: 0 -15px -15px;
  padding: 15px;
}

.RichEditor-editor .public-DraftEditor-content {
  min-height: 100px;
  overflow-y: scroll;
}

.RichEditor-hidePlaceholder .public-DraftEditorPlaceholder-root {
  display: none;
}

.RichEditor-editor .RichEditor-blockquote {
  border-left: 5px solid #eee;
  color: #666;
  font-family: "Hoefler Text", "Georgia", serif;
  font-style: italic;
  margin: 16px 0;
  padding: 10px 20px;
}

.RichEditor-editor .public-DraftStyleDefault-pre {
  background-color: rgba(0, 0, 0, 0.05);
  font-family: "Inconsolata", "Menlo", "Consolas", monospace;
  font-size: 16px;
  padding: 20px;
}

.RichEditor-controls {
  font-family: "Helvetica", sans-serif;
  font-size: 14px;
  margin-bottom: 5px;
  user-select: none;
}

.dropmenu {
  position: relative;
  display: inline-block;
  margin-right: 16px;

  .dropdownbtn {
    color: #999;
    background: none;
    cursor: pointer;
    outline: none;
    border: none;
  }

  .dropdown-content {
    display: none;
    position: absolute;
    z-index: 2;
    width: 100%;
    align-items: center;
    border: 1px solid transparent;
    border-radius: 4px;
    box-shadow: 0 2px 6px 2px rgba(47, 54, 59, 0.15);

    a {
      text-decoration: none;
      width: 100%;
      position: relative;
      display: block;

      span {
        text-align: center;
        width: 100%;
        text-align: center;
        padding: 3px 0px;
      }
    }
  }
}
.dropmenu .dropdown-content a:hover {
  background-color: rgba(0, 0, 0, 0.05);
}

.dropmenu:hover {
  .dropdownbtn {
    color: #5890ff;
    background-color: rgba(0, 0, 0, 0.05);
    border-radius: 4px;
  }

  .dropdown-content {
    display: block;
  }
}

.RichEditor-styleButton {
  color: #999;
  cursor: pointer;
  margin-right: 16px;
  padding: 2px 0;
  display: inline-block;
}

.RichEditor-activeButton {
  color: #5890ff;
}

.transformation-editor {
  .CodeMirror {
    min-height: 70px;
  }
}

.chart-data-input {
  .CodeMirror {
    min-height: 370px;
    font-size: 0.8rem;
  }
  .code-hinter {
    min-height: 370px;
  }
}

.map-location-input {
  .CodeMirror {
    min-height: 120px;
    font-size: 0.8rem;
  }
  .code-hinter {
    min-height: 120px;
  }
}

.rdt {
  .form-control {
    height: 100%;
  }
}

.DateInput_input__focused {
  border-bottom: 2px solid $primary;
}

.CalendarDay__selected,
.CalendarDay__selected:active,
.CalendarDay__selected:hover {
  background: $primary;
  border: 1px double $primary;
}

.CalendarDay__selected_span {
  background: $primary;
  border: $primary;
}

.CalendarDay__selected_span:active,
.CalendarDay__selected_span:hover {
  background: $primary;
  border: 1px double $primary;
  color: #fff;
}

.CalendarDay__hovered_span:active,
.CalendarDay__hovered_span:hover {
  background: $primary;
  border: 1px double $primary;
  color: #fff;
}

.CalendarDay__hovered_span {
  background: #83b8e7;
  border: 1px double #83b8e7;
  color: #fff;
}

.table-responsive {
  margin-bottom: 0rem;
}

.code-hinter::-webkit-scrollbar {
  width: 0;
  height: 0;
  background: transparent;
}

.codehinter-query-editor-input {
  .CodeMirror {
    font-family: "Roboto", sans-serif;
    color: #263136;
    overflow: hidden;
    height: 50px !important;
  }

  .CodeMirror-vscrollbar {
    overflow: hidden;
  }

  .CodeMirror-focused {
    padding-top: 0;
    height: 50px;
  }

  .CodeMirror-scroll {
    position: absolute;
    top: 0;
    width: 100%;
  }
}

.field {
  .CodeMirror-scroll {
    position: static;
    top: 0;
  }
}

.code-hinter {
  height: 36px;

  .form-control {
    .CodeMirror {
      font-family: "Roboto", sans-serif;
      height: 50px !important;
      max-height: 300px;
    }
  }

  .CodeMirror-vscrollbar,
  .CodeMirror-hscrollbar {
    background: transparent;
    height: 0;
    width: 0;
  }

  .CodeMirror-scroll {
    overflow: hidden !important;
    position: static;
    width: 100%;
  }
}

.CodeMirror-hints {
  font-family: "Roboto", sans-serif;
  font-size: 0.9rem;
  padding: 0px;
  z-index: $hints-z-index;

  li.CodeMirror-hint-active {
    background: $primary;
  }

  .CodeMirror-hint {
    padding: 4px;
    padding-left: 10px;
    padding-right: 10px;
  }
}

.cm-matchhighlight {
  color: #4299e1 !important;
  background: rgba(66, 153, 225, 0.1) !important;
}

.nav-tabs .nav-link {
  color: #3e525b;
  border-top-left-radius: 0px;
  border-top-right-radius: 0px;
}

.transformation-editor {
  .CodeMirror {
    min-height: 220px;
  }
}

hr {
  margin: 1rem 0;
}

.query-hinter {
  min-height: 150px;
}

.codehinter-default-input {
  font-family: "Roboto", sans-serif;
  padding: 0.0475rem 0rem !important;
  display: block;
  width: 100%;
  font-size: 0.875rem;
  font-weight: 400;
  color: #232e3c;
  background-color: #fff;
  background-clip: padding-box;
  border: 1px solid #dadcde;
  -webkit-appearance: none;
  -moz-appearance: none;
  appearance: none;
  border-radius: 4px;
  transition: border-color 0.15s ease-in-out, box-shadow 0.15s ease-in-out;
  height: 30px;

  .CodeMirror {
    font-family: "Roboto", sans-serif;
  }
}

.codehinter-query-editor-input {
  font-family: "Roboto", sans-serif;
  padding: 0.1775rem 0rem;
  display: block;
  width: 100%;
  font-size: 0.875rem;
  font-weight: 400;
  color: #232e3c;
  background-color: #fff;
  background-clip: padding-box;
  border: 1px solid #dadcde;
  border-radius: $border-radius;
  appearance: none;
  transition: border-color 0.15s ease-in-out, box-shadow 0.15s ease-in-out;
  height: 28px !important;
}

.modal-component {
  margin-top: 150px;
  .modal-body {
    padding: 0;
  }
}

.draggable-box {
  .config-handle {
    top: -20px;
    position: fixed;
    max-height: 10px;
    z-index: 100;
    min-width: 108px;

    .handle-content {
      cursor: move;
      color: $white;
      background: $primary;
    }

    .badge {
      font-size: 9px;
      border-bottom-left-radius: 0;
      border-bottom-right-radius: 0;

      .delete-part{
        margin-left: 10px;
        float: right;
      }

      .delete-part::before {
        height: 12px;
        display: inline-block;
        width: 2px;
        background-color: rgba(255,255,255,0.8);
        opacity: 0.5;
        content: '';
        vertical-align: middle;
      }
    }
  }
}

.draggable-box:hover {
  z-index: 3 !important;
}

.modal-content {
  .config-handle {
    position: absolute;

    .badge {
      font-size: 9px;
    }
  }
}

.config-handle {
  display: block;
}

.apps-table {
  .app-title {
    font-size: 1rem;
  }

  .row {
    --tblr-gutter-x: 0rem;
  }
}

.home-page,
.org-users-page {
  .navbar .navbar-nav .active > .nav-link,
  .navbar .navbar-nav .nav-link.active,
  .navbar .navbar-nav .nav-link.show,
  .navbar .navbar-nav .show > .nav-link {
    color: rgba(35, 46, 60, 0.7);
  }

  .nav-item {
    font-size: 0.9rem;
  }

  img.svg-icon {
    cursor: pointer;
    padding-left: 2px;
    border-radius: 10px;
  }

  img.svg-icon:hover {
    background-color: rgba(224, 214, 214, 0.507);
  }
}

.CodeMirror-placeholder {
  color: #9e9e9e !important;
  font-size: 0.7rem !important;
  margin-top: 2px !important;
  font-size: 12px !important;
}

.CodeMirror-code {
  font-weight: 300;
}

.btn-primary {
  border-color: transparent;
}

.text-widget {
  overflow: auto;
}

.text-widget::-webkit-scrollbar {
  width: 0;
  height: 0;
  background: transparent;
}

.input-group-flat:focus-within {
  box-shadow: none;
}

.map-widget {
  .place-search-input {
    box-sizing: border-box;
    border: 1px solid transparent;
    width: 240px;
    height: 32px;
    padding: 0 12px;
    border-radius: 3px;
    box-shadow: 0 2px 6px rgba(0, 0, 0, 0.3);
    font-size: 14px;
    outline: none;
    text-overflow: ellipses;
    position: absolute;
    left: 50%;
    margin-left: -120px;
  }

  .map-center {
    position: fixed;
    z-index: 1000;
  }
}

.events-toggle-active {
  .toggle-icon {
    transform: rotate(180deg);
  }
}

.events-toggle {
  .toggle-icon {
    display: inline-block;
    margin-left: auto;
    transition: 0.3s transform;
  }

  .toggle-icon:after {
    content: "";
    display: inline-block;
    vertical-align: 0.306em;
    width: 0.46em;
    height: 0.46em;
    border-bottom: 1px solid;
    border-left: 1px solid;
    margin-right: 0.1em;
    margin-left: 0.4em;
    transform: rotate(-45deg);
  }
}

.nav-link-title {
  font-weight: 500;
  font-size: 0.9rem;
}

.navbar-nav {
  .dropdown:hover {
    .dropdown-menu {
      display: block;
    }
  }
}

.query-manager-header {
  .nav-item {
    border-right: solid 1px #dadcde;
    background: 0 0;
  }

  .nav-link {
    height: 39px;
  }
}

input:focus-visible {
  outline: none;
}

.navbar-expand-md.navbar-light .nav-item.active:after {
  border: 1px solid $primary;
}

.org-users-page {
  .select-search__input {
    color: #617179;
  }
  .select-search-role {
    position: absolute;
    margin-top: -1rem;
  }

  .has-focus > .select-search__select > ul {
    margin-bottom: 0;
  }

  .select-search__option.is-selected {
    background: $primary;
    color: $white;
  }
}

.encrypted-icon {
  margin-bottom: 0.25rem;
}

.widget-documentation-link {
  position: fixed;
  bottom: 0;
  background: $white;
  width: 100%;
  z-index: 1;
}

.components-container {
  .draggable-box {
    cursor: move;
  }
}

.column-sort-row {
  border-radius: 4px;
}

.jet-button {
  &.btn-primary:hover {
    background: var(--tblr-btn-color-darker) !important;
  }
}

.editor-sidebar::-webkit-scrollbar {
  width: 0;
  height: 0;
  background: transparent;
  -ms-overflow-style: none;
}

.editor-sidebar {
  max-width: 300px;
  scrollbar-width: none;
  -ms-overflow-style: none;
}

.sketch-picker {
  position: absolute;
}

.color-picker-input {
  border: solid 1px rgb(223, 223, 223);
  cursor: pointer;
}

.app-sharing-modal {
  .form-control.is-invalid,
  .was-validated .form-control:invalid {
    border-color: #ffb0b0;
  }
}

.widgets-list {
  --tblr-gutter-x: 0px !important;
}

.input-with-icon {
  position: relative;
  display: flex;
  flex: 1;

  .icon-container {
    position: absolute;
    right: 10px;
    top: calc(50% - 10px);
    z-index: 3;
  }
}

.dynamic-variable-preview {
  min-height: 20px;
  max-height: 500px;
  overflow: auto;
  line-height: 20px;
  font-size: 12px;
  margin-top: -2px;
  word-wrap: break-word;
  border-bottom-left-radius: 3px;
  border-bottom-right-radius: 3px;
  box-sizing: border-box;
  font-family: "Source Code Pro", monospace;

  .heading {
    font-weight: 700;
    white-space: pre;
    text-transform: capitalize;
  }
}

.user-email:hover {
  text-decoration: none;
  cursor: text;
}

.theme-dark {
  .nav-item {
    background: 0 0;
  }
  .navbar .navbar-nav .active > .nav-link,
  .theme-dark .navbar .navbar-nav .nav-link.active,
  .theme-dark .navbar .navbar-nav .nav-link.show,
  .theme-dark .navbar .navbar-nav .show > .nav-link {
    color: #fff;
  }
  .form-check > .form-check-input:not(:checked) {
    background-color: #fff;
  }
  .form-switch > .form-check-input:not(:checked) {
    background-color: #47505d !important;
    background-image: url("data:image/svg+xml,%3csvg xmlns='http://www.w3.org/2000/svg' viewBox='-4 -4 8 8'%3e%3ccircle r='3' fill='%23CCD3DD'/%3E%3C/svg%3E") !important;
  }
  .form-check-label {
    color: white;
  }
  .left-sidebar .active {
    background: #333c48;
  }

  .left-sidebar .left-sidebar-item {
    border-bottom: 1px solid #333c48;
  }

  .nav-tabs .nav-link.active {
    color: #fff !important;
  }

  .nav-tabs .nav-link {
    color: #c3c3c3 !important;
  }

  .card-body > :last-child {
    color: #fff !important;
  }

  .form-control {
    border: 1px solid #324156;
  }

  .card {
    background-color: #324156 !important;
  }
  .card .table tbody td a {
    color: inherit;
  }

  .DateInput {
    background: #1f2936;
  }

  .DateInput_input {
    background-color: #1f2936;
  }

  .DateRangePickerInput {
    background-color: #1f2936;
  }

  .DateInput_input__focused {
    background: #1f2936;
  }

  .DateRangePickerInput__withBorder {
    border: 1px solid #1f2936;
  }

  .main .canvas-container .canvas-area {
    background: #2f3c4c;
  }

  .main .canvas-container {
    background-color: #2f3c4c;
  }

  .rdtOpen .rdtPicker {
    color: black;
  }

  .editor .editor-sidebar .components-container .component-image-holder {
    background: #2f3c4c !important;
    border: 1px solid #2f3c4c !important;

    center,
    .component-title {
      filter: brightness(0) invert(1);
    }
  }

  .nav-tabs .nav-link:focus,
  .nav-tabs .nav-link:hover {
    border-color: transparent !important;
  }

  .modal-content,
  .modal-header {
    background-color: #1f2936 !important;
    .text-muted {
      color: #fff !important;
    }
  }

  .modal-header {
    border-bottom: 1px solid rgba(255, 255, 255, 0.09) !important;
  }

  .canvas-container {
    background-color: #1f2936;
  }

  .editor .main .query-pane {
    border: solid rgba(255, 255, 255, 0.09) !important;
    border-width: 1px 0px 0px 0px !important;
  }

  .no-components-box {
    background-color: #1f2936 !important;

    center {
      filter: brightness(0) invert(1);
    }
  }

  .query-list {
    .text-muted {
      color: #fff !important;
    }
  }

  .left-sidebar,
  .editor-sidebar {
    background-color: #1f2936 !important;
  }

  .editor-sidebar {
    border: solid rgba(255, 255, 255, 0.09);
    border-width: 0px 0px 0px 0px !important;

    .nav-tabs {
      border-bottom: 1px solid rgba(255, 255, 255, 0.09) !important;
    }
  }

  .editor .editor-sidebar .nav-tabs .nav-link {
    color: #fff;
    img {
      filter: brightness(0) invert(1);
    }
  }

  .jet-table {
    background-color: #1f2936 !important;
  }

  .jet-container {
    background-color: #1f2936 !important;
  }

  .nav-tabs .nav-item.show .nav-link,
  .nav-tabs .nav-link.active {
    background-color: #2f3c4c;
    border-color: transparent !important;
  }

  .editor .main .query-pane .query-definition-pane .header {
    border: solid rgba(255, 255, 255, 0.09);
    border-width: 0px 0px 1px 0px !important;
    background: #1f2936;
  }

  .left-sidebar {
    border: solid rgba(255, 255, 255, 0.09);
    border-width: 0px 1px 3px 0px;
    .text-muted {
      color: #fff !important;
    }
  }

  .folder-list {
    color: #fff !important;
  }

  .app-title {
    color: #fff !important;
  }

  .RichEditor-root {
    background: #1f2936;
    border: 1px solid #2f3c4c;
  }

  .app-description {
    color: #fff !important;
  }

  .btn-light,
  .btn-outline-light {
    background-color: #42546a;
    --tblr-btn-color-text: #ffffff;
    img {
      filter: brightness(0) invert(1);
    }
  }

  .editor .left-sidebar .datasources-container tr {
    border-bottom: solid 1px rgba(255, 255, 255, 0.09);
  }

  .editor .left-sidebar .datasources-container .datasources-header {
    border: solid rgba(255, 255, 255, 0.09) !important;
    border-width: 0px 0px 1px 0px !important;
  }

  .query-manager-header .nav-item {
    border-right: solid 1px rgba(255, 255, 255, 0.09);
    .nav-link {
      color: #c3c3c3;
    }
  }

  .input-group-text {
    border: solid 1px rgba(255, 255, 255, 0.09) !important;
  }

  .app-users-list {
    .text-muted {
      color: #fff !important;
    }
  }

  .data-pane {
    border: solid rgba(255, 255, 255, 0.09) !important;
    border-width: 0px 1px 0px 0px !important;
  }

  .main .query-pane .data-pane .queries-container .queries-header {
    border: solid rgba(255, 255, 255, 0.09) !important;
    border-width: 0px 0px 1px 0px !important;

    .text-muted {
      color: #fff !important;
    }
  }

  .query-pane {
    background-color: #1f2936 !important;
  }

  .input-icon .input-icon-addon img {
    filter: invert(1);
  }

  .svg-icon {
    filter: brightness(0) invert(1);
  }

  .launch-btn {
    filter: brightness(0.4) !important;
    background: #8d9095;
  }

  .badge {
    .svg-icon {
      filter: brightness(1) invert(0);
    }
  }

  .alert {
    background: transparent;
    .text-muted {
      color: #fff !important;
    }
  }

  .editor .editor-sidebar .inspector .header {
    border: solid rgba(255, 255, 255, 0.09) !important;
    border-width: 0px 0px 1px 0px !important;
  }

  .hr-text {
    color: #fff !important;
  }

  .skeleton-line::after {
    background-image: linear-gradient(
      to right,
      #566177 0,
      #5a6170 40%,
      #4c5b79 80%
    );
  }

  .app-icon-skeleton::after {
    background-image: linear-gradient(
      to right,
      #566177 0,
      #5a6170 40%,
      #4c5b79 80%
    );
  }

  .folder-icon-skeleton::after {
    background-image: linear-gradient(
      to right,
      #566177 0,
      #5a6170 40%,
      #4c5b79 80%
    );
  }

  .select-search__input {
    color: rgb(224, 224, 224);
    background-color: #2b3547;
    border: 1px solid #2b3547;
  }

  .select-search__select {
    background: #fff;
    box-shadow: 0 0.0625rem 0.125rem rgba(0, 0, 0, 0.15);
  }

  .select-search__row:not(:first-child) {
    border-top: 1px solid #eee;
  }

  .select-search__option,
  .select-search__not-found {
    background: #fff;
  }

  .select-search__option.is-highlighted,
  .select-search__option:not(.is-selected):hover {
    background: rgba(47, 204, 139, 0.1);
  }

  .select-search__option.is-highlighted.is-selected,
  .select-search__option.is-selected:hover {
    background: #2eb378;
    color: #fff;
  }

  .org-users-page {
    .user-email,
    .user-status {
      filter: brightness(0) invert(1);
    }
  }

  .org-users-page {
    .select-search__option.is-selected {
      background: $primary;
      color: $white;
    }
    .select-search__option:not(.is-selected):hover {
      background: rgba(66, 153, 225, 0.1);
    }
  }

  .react-json-view {
    background-color: transparent !important;
  }

  .codehinter-default-input {
    background-color: transparent;
    border: 1px solid #333c48;
  }

  .color-picker-input {
    border: solid 1px #333c48;
    height: 36px;
  }

  .codehinter-query-editor-input {
    background-color: #272822;
    border: 1px solid #2c3a4c;
    border-radius: 0;
  }

  .codehinter-query-editor-input .CodeMirror {
    height: 31px !important;
  }

  .codehinter-query-editor-input .CodeMirror {
    color: #c3c3c3 !important;
  }

  .select-search:not(.is-loading):not(.select-search--multiple)
    .select-search__value::after {
    transform: rotate(45deg);
    border-right: 1px solid #fff;
    border-bottom: 1px solid #fff;
  }

  .widget-documentation-link {
    background-color: #1f2936;
  }

  .widget-documentation-link a {
    color: rgb(66, 153, 225);
  }

  .app-version-name.form-select {
    border-color: $border-grey-dark;
  }
}

.main-wrapper {
  position: relative;
  min-height: 100%;
  min-width: 100%;
  background-color: white;
}

.main-wrapper.theme-dark {
  background-color: #2b394b;
}

.jet-table {
  .global-search-field {
    background: transparent;
  }
}

.modal-backdrop.show {
  opacity: 0.74;
}

.gui-select-wrappper .select-search__input {
  height: 30px;
}

.theme-dark .input-group-text,
.theme-dark .markdown > table thead th,
.theme-dark .table thead th {
  background: #1c252f;
  color: #fff;
}

.sketch-picker {
  z-index: 1000;
}

.no-padding {
  padding: 0;
}

.nav-tabs {
  font-weight: 300;
}

.nav-tabs .nav-link.active {
  border: 0;
  border-bottom: 1px solid $primary;
  font-weight: 400;
}

.table-no-divider {
  td {
    border-bottom-width: 0px;
    padding-left: 0;
  }
}

.no-border {
  border-radius: 0 !important;
}

input[type="text"] {
  outline-color: #dadcde !important;
}

.widget-header {
  text-transform: capitalize;
  margin-top: 12px !important;
  font-weight: 500;
  font-size: 12px;
  line-height: 12px;
}

.query-manager-events {
  max-width: 400px;
}

.validation-without-icon {
  background-image: none !important;
}

.dropdown-widget,
.multiselect-widget {
  .form-label {
    margin-bottom: 0px;
  }

  .select-search__input {
    height: 100%;
  }

  .select-search__value {
    height: 100%;
  }

  .select-search {
    height: 100%;
  }

  .select-search__options {
    margin-bottom: 0 !important;

    .select-search__option {
      height: auto;
      min-height: 30px;
    }
  }
}

/* Hide scrollbar for Chrome, Safari and Opera */
.invitation-page::-webkit-scrollbar {
  display: none;
}

/* Hide scrollbar for IE, Edge and Firefox */
.invitation-page {
  -ms-overflow-style: none;  /* IE and Edge */
  scrollbar-width: none;  /* Firefox */
}

.show {
  display: block;
}
.hide {
  display: none;
}

.draggable-box:focus-within {
  z-index: 2 !important;
}

.cursor-wait {
  cursor: wait;
}
.cursor-text {
  cursor: text;
}
.cursor-none {
  cursor: none;
}
.theme-dark .event-action {
  filter: brightness(0) invert(1);
}

.event-action {
  filter: brightness(0) invert(0);
}

.disabled {
  pointer-events: none;
  opacity: 0.4;
}
.DateRangePicker {
  padding: 1.25px 5px;
}

.datepicker-widget {
  .input-field {
    min-height: 26px;
    padding: 0;
    padding-left: 2px;
  }

  td.rdtActive,
  td.rdtActive:hover {
    background-color: $primary;
  }
}

.daterange-picker-widget {
  .DateInput_input {
    min-height: 24px;
    line-height: normal;
    border-bottom: 0px;
    font-size: 0.85rem;
  }
  .DateRangePicker {
    padding: 0;
  }

  .DateRangePickerInput_arrow_svg {
    height: 17px;
  }

  .DateRangePickerInput {
    overflow: hidden;
  }

  .DateInput_fang {
    position: fixed;
    top: 57px !important;
  }
}

.fw-400 {
  font-weight: 400;
}

.fw-500 {
  font-weight: 500;
}

.ligh-gray {
  color: #656d77;
}

.nav-item {
  background: #fff;
  font-size: 14px;
  font-style: normal;
  font-weight: 400;
  line-height: 22px;
  letter-spacing: -0.1px;
  text-align: left;
}

.nav-link {
  min-width: 100px;
  justify-content: center;
}

.nav-tabs .nav-link.active {
  font-weight: 400 !important;
  color: $primary !important;
}
.empty {
  padding-top: 1.5rem !important;
}
.empty-img {
  margin-bottom: 0 !important;
  img {
    height: 220px !important;
    width: 260.83px !important;
  }
}
.empty-action {
  margin-top: 0 !important;
  
  a + a.btn-loading::after {
    color: $primary;
  }
}
.empty-action a {
  height: 36px;
  border-radius: 4px;
  font-style: normal;
  font-weight: normal;
  font-size: 14px;
  line-height: 20px;
}
.empty-action a:first-child {
  margin-right: 24px;
}
.empty-action a:first-child:hover {
  color: #ffffff !important;
}
.empty-import-button {
  color: #4d72fa !important ;
  background: #ffffff !important;
  border: 1px solid #4d72fa !important;
  cursor: pointer;
  position: relative;
  &:hover {
    background-color: #f4f6fa !important;
  }
}
.empty-welcome-header {
  font-style: normal;
  font-weight: bold;
  font-size: 32px;
  line-height: 39px;
  margin-bottom: 12px;
  margin-top: 40px;
  color: #000;
  font-family: Inter;
}
.empty-title {
  font-style: normal;
  font-weight: normal;
  font-size: 16px;
  line-height: 19px;
  display: flex;
  align-items: center;
  color: #5e5e5e;
  margin-bottom: 24px;
}
// template card styles
.template-card-wrapper {
  display: flex;
  flex-direction: row;
  background: #fffffc;
  border: 1px solid #d2ddec;
  box-sizing: border-box;
  border-radius: 8px;
  width: 299px;
  height: 100px;
}
.template-action-wrapper {
  display: flex;
  flex-direction: row !important;
  font-family: Inter;
  font-style: normal;
  font-weight: 500;
  font-size: 16px;
  line-height: 19px;
  color: #4d72fa;
  p {
    margin-right: 16px;
  }
}
.template-card-title {
  font-family: Inter;
  font-style: normal;
  font-weight: 600;
  font-size: 18px;
  line-height: 22px;
  display: flex;
  align-items: center;
  color: #000000;
  margin-bottom: 3px !important;
  margin-top: 20px;
}
.template-card-details {
  align-items: center;
  display: flex;
  flex-direction: column;
  justify-content: center;
}
.template-icon-wrapper {
  width: 61.44px;
  height: 60px;
  top: 685px;
  background: #d2ddec;
  border-radius: 4px;
  margin: 20px 16.36px;
}
// template style end

.calendar-widget.compact {
  .rbc-time-view-resources .rbc-time-header-content {
    min-width: auto;
  }

  .rbc-time-view-resources .rbc-day-slot {
    min-width: 50px;
  }

  .rbc-time-view-resources .rbc-header,
  .rbc-time-view-resources .rbc-day-bg {
    width: 50px;
  }
}

.calendar-widget.dont-highlight-today {
  .rbc-today {
    background-color: inherit;
  }

  .rbc-current-time-indicator {
    display: none;
  }
}

.calendar-widget {
  padding: 10px;
  background-color: white;

  .rbc-day-slot .rbc-event,
  .rbc-day-slot .rbc-background-event {
    border-left: 3px solid #26598533;
  }

  .rbc-toolbar {
    font-size: 14px;
  }

  .rbc-event {
    .rbc-event-label {
      display: none;
    }
  }

  .rbc-off-range-bg {
    background-color: #f4f6fa;
  }

  .rbc-toolbar {
    .rbc-btn-group {
      button {
        box-shadow: none;
        border-radius: 0;
        border-width: 1px;
      }
    }
  }
}

//!for calendar widget week view with compact/spacious mode border fix
.resources-week-cls .rbc-time-column:nth-last-child(7n) {
  border-left: none !important;
  .rbc-timeslot-group {
    border-left: 2.5px solid #dadcde !important;
  }
}
.resources-week-cls .rbc-allday-cell {
  border: none !important;
  .rbc-row {
    border-left: 1.5px solid #dadcde;
    border-right: 1.5px solid #dadcde;
  }
}
.resources-week-cls .rbc-time-header-cell {
  border: none !important;
}
.resources-week-cls .rbc-time-view-resources .rbc-header {
  border-left: 1.5px solid #dadcde !important;
  border-right: 1.5px solid #dadcde !important;
}

.calendar-widget.hide-view-switcher {
  .rbc-toolbar {
    .rbc-btn-group:nth-of-type(3) {
      display: none;
    }
  }
}

.calendar-widget.dark-mode {
  background-color: #1d2a39;

  .rbc-toolbar {
    button {
      color: white;
    }

    button:hover,
    button.rbc-active {
      color: black;
    }
  }

  .rbc-off-range-bg {
    background-color: #2b394b;
  }

  .rbc-selected-cell {
    background-color: #22242d;
  }

  .rbc-today {
    background-color: #5a7ca8;
  }
}

.calendar-widget.dark-mode.dont-highlight-today {
  .rbc-today {
    background-color: inherit;
  }
}

.navbar .navbar-nav {
  min-height: 2rem;
}

.navbar-brand-image {
  height: 1.2rem;
}

.navbar .navbar-brand:hover,
.theme-dark .navbar .navbar-brand:hover {
  opacity: 1;
}

.nav-tabs .nav-link.active {
  font-weight: 400 !important;
  margin-bottom: -1px !important;
}

.nav-tabs .nav-link {
  font-weight: 400 !important;
  margin: 0 !important;
  height: 100%;
}

.code-editor-widget {
  border-radius: 0;
  .CodeMirror {
    border-radius: 0 !important;
    margin-top: -1px !important;
  }
}

.jet-listview {
  overflow-y: overlay;
  overflow-x: hidden;

  // .rows {
  // }

  // .list-item {
  // }
}

.jet-listview::-webkit-scrollbar-track {
  background: transparent;
}

.jet-listview::-webkit-scrollbar-thumb {
  background: transparent;
}

.code-hinter-wrapper .popup-btn {
  position: absolute;
  display: none;
  cursor: pointer;
}

.code-hinter-wrapper:hover {
  .popup-btn {
    display: block !important;
    z-index: 1;
  }
}

.modal-portal-wrapper {
  justify-content: center;
  align-items: center;
  position: fixed;
  position: absolute;
  left: 50%;
  top: 40%;

  .modal-body {
    width: 500px !important;
    height: 300px !important;
    padding: 0px !important;
  }

  transform: translate(-60%, -60%);
  height: 350px;
  width: auto;
  max-height: 500px;
  padding: 0px;

  .modal-content {
    border-radius: 5px !important;
  }

  .modal-body {
    width: 500px !important;
    height: 302px !important;
    padding: 0px !important;
    margin: 0px !important;
    margin-left: -1px !important; //fix the modal body code mirror margin

    border-top-left-radius: 0;
    border-top-right-radius: 0;
    border-bottom-left-radius: 5px;
    border-bottom-right-radius: 5px;
    border-bottom: 0.75px solid;
    border-left: 0.75px solid;
    border-right: 0.75px solid;

    @include theme-border($light-theme: true);

    &.dark-mode-border {
      @include theme-border($light-theme: false);
    }
  }
  .modal-dialog {
    margin-top: 4%;
  }

  .modal-header {
    padding: 0;
    font-size: 14px;
  }

  .editor-container {
    padding: 0px;
    .CodeMirror {
      border-radius: 0;
      margin: 0;
      width: 100% !important;
    }
  }

  .query-hinter {
    .CodeMirror-line {
      margin-left: 2rem !important;
    }

    .CodeMirror-cursors .CodeMirror-cursor {
      margin-left: 2rem !important;
    }
  }
}

.preview-block-portal {
  .bg-light {
    border-radius: 0 0 5px 5px;
    outline: 0.75px solid $light-green;
  }

  .bg-dark {
    margin-top: 1px;
    border-radius: 0 0 5px 5px;
    outline: 0.75px solid $light-green;
  }

  .dynamic-variable-preview {
    padding: 4px !important;
  }
}

.portal-header {
  display: flex;
  align-items: center;
  padding: 0.5rem 0.75rem;
  color: #656d77;
  background-color: #ffffffd9;
  background-clip: padding-box;
  border-top-left-radius: 5px !important;
  border-top-right-radius: 5px !important;
  width: 498px !important;
  outline: 0.75px solid;

  @include theme-border($light-theme: true, $outline: true);

  &.dark-mode-border {
    @include theme-border($light-theme: false, $outline: true);
  }
}
.tabs-inspector {
  .nav-item {
    width: 50%;
  }

  .nav-item:hover {
    border: 1px solid transparent;
  }

  .nav-item:not(.active) {
    border-bottom: 1px solid #e7eaef;
  }

  .nav-link.active {
    border: 1px solid transparent;
    border-bottom: 1px solid $primary;
    background: white;
  }
}

.tabs-inspector.dark {
  .nav-link.active {
    border-bottom: 1px solid $primary!important;
  }
}

.close-icon {
  position: absolute;
  top: 0;
  right: 0;
  width: 20%;
  height: 22;
  border-bottom: 1px solid #e7eaef;
  display: flex;
  align-items: center;

  .svg-wrapper {
    width: 100%;
    height: 70%;
    display: flex;
    align-items: center;
    justify-content: center;
    border-left: 1px solid #e7eaef;
    margin-left: 20px;

    .close-svg {
      cursor: pointer;
    }
  }
}

.tabs-inspector.nav-tabs {
  border: 0;
  width: 81%;
}

.bg-primary-lt {
  color: #fff !important;
  background: #6383db !important;
}

.tabbed-navbar .nav-item.active:after {
  margin-bottom: -0.25rem;
}

.app-name {
  width: 325px;
  left: 150px;
  position: absolute;
}

.app-name:hover {
  background: $bg-light;
  &.dark {
    @extend .bg-dark;
  }
}

.nav-auto-save {
  width: 325px;
  left: 485px;
  position: absolute;
  color: #36af8b;
}

.layout-buttons {
  position: absolute;
  left: 50%;
}

.app-version-menu {
  position: absolute;
  right: 220px;
  padding: 4px 8px;
  min-width: 100px;
  max-width: 300px;
}

.app-version-menu-sm {
  height: 30px;
  display: inline-block;
  font-size: 12px;
}

.app-version-menu .dropdown-menu {
  left: -90px;
  width: 283px;
}

.app-version-menu .released {
  color: #36af8b;
}

.app-version-menu .released-subtext {
  font-size: 12px;
  color: #36af8b;
  padding: 0;
}

.app-version-menu .create-link {
  margin: auto;
  width: 50%;
  padding-left: 10px;
}

.canvas-background-holder {
  display: flex;
  justify-content: space-between;
  min-width: 120px;
  margin: auto;
  padding: 10px;
}

.canvas-background-picker {
  position: fixed;
}

/**
 * Timer Widget
 */
.timer-wrapper {
  padding: 10px;
  .counter-container {
    font-size: 3em;
    padding-bottom: 5px;
    text-align: center;
  }
}

/**
 * Search Box
 */
.search-box-wrapper {
  input {
    width: 200px;
    border-radius: 5px !important;
  }
  .input-icon .input-icon-addon {
    display: flex;
  }
  .input-icon .input-icon-addon.end {
    pointer-events: auto;
    div {
      background-color: #a6b6cc;
      border-radius: 12px;
      color: #ffffff;
      padding: 1px;
      cursor: pointer;
      svg {
        height: 14px;
        width: 14px;
      }
    }
  }
}

.searchbox-wrapper {
  margin-top: 0 !important;
  input {
    border-radius: $border-radius !important;
  }
}

.fixedHeader {
  table thead {
    position: -webkit-sticky; // this is for all Safari (Desktop & iOS), not for Chrome
    position: sticky;
    top: 0;
    border-top: 0;
    z-index: 1; // any positive value, layer order is global
  }
}

/**
 * Folder List
 */
.folder-list {
  color: #292d37;
  .list-group-transparent .list-group-item.active {
    color: $primary;
    background-color: #edf1ff;
    .folder-ico {
      filter: invert(29%) sepia(84%) saturate(4047%) hue-rotate(215deg)
        brightness(98%) contrast(111%);
    }
  }
  .list-group-item {
    padding: 0.5rem 0.75rem;
    overflow: hidden;
  }
  .list-group-item.all-apps-link {
    font-weight: 500;
  }
  .folder-info {
    color: #8991a0;
    font-size: 0.75rem;
    display: contents;
  }
  .folder-create-btn {
    color: #0565ff;
    cursor: pointer;
  }
}

/**
 * Home page modal
 */
.modal-content.home-modal-component {
  border-radius: 8px;
  overflow: hidden;
  background-color: #fefeff;
  color: #000000;
  .modal-header {
    border-bottom: 0px;
  }
  .modal-title {
    font-size: 1.1rem;
  }
  .btn-close {
    width: 3.5rem;
    height: 2.5rem;
  }
  .modal-body {
    padding-top: 0px;
  }
  input {
    border-radius: 5px !important;
  }
  .modal-main {
    padding-bottom: 5rem;
  }
  .modal-footer-btn {
    justify-content: end;
    button {
      margin-left: 16px;
    }
  }
}

.onboarding-modal.dark .modal-content {
  @extend .modal-content.home-modal-component.dark;
}

.modal-content.home-modal-component.dark {
  background-color: $bg-dark-light !important;
  color: $white !important;
  
  .modal-header {
    background-color: $bg-dark-light !important;
  }
  .btn-close {
    filter: brightness(0) invert(1);
  }

  .form-control {
    border-color: $border-grey-dark !important;
    color: inherit;
  }
  input {
    background-color: $bg-dark-light !important;
  }

  .form-select {
    background-color: $bg-dark!important;
    color: $white!important;
    border-color: $border-grey-dark!important;
  }
}

.radio-img {
  input {
    display: none;
  }

  .action-icon {
    width: 28px;
    height: 28px;
    background-position: center center;
    border-radius: 4px;
    display: flex;
    align-items: center;
    justify-content: center;
  }

  .action-icon {
    cursor: pointer;
    border: 1px solid $light-gray;
  }

  .action-icon:hover {
    background-color: #d2ddec;
  }

  input:checked + .action-icon {
    border-color: $primary;
    background-color: #7a95fb;
  }

  .tooltiptext {
    visibility: hidden;
    font-size: 12px;
    background-color: $black;
    color: $white;
    text-align: center;
    padding: 5px 10px;
    position: absolute;
    border-radius: 15px;
    margin-top: 2px;
    z-index: 1;
    margin-left: -10px;
  }

  .tooltiptext::after {
    content: "";
    position: absolute;
    bottom: 100%;
    left: 50%;
    margin-left: -5px;
    border-width: 5px;
    border-style: solid;
    border-color: transparent transparent black transparent;
  }

  .action-icon:hover + .tooltiptext {
    visibility: visible;
  }

  input:checked + .action-icon:hover {
    background-color: #3650af;
  }
}

.icon-change-modal {
  ul {
    list-style-type: none;

    li {
      float: left;
      border: 2px solid #8991a0;
      border-radius: 1.75px;
      cursor: pointer;

      img {
        width: 22px;
        height: 22px;
        filter: invert(59%) sepia(27%) saturate(160%) hue-rotate(181deg)
          brightness(91%) contrast(95%);
      }
    }

    li.selected {
      border: 2px solid #0565ff;

      img {
        filter: invert(27%) sepia(84%) saturate(5230%) hue-rotate(212deg)
          brightness(102%) contrast(100%);
      }
    }
  }
}
/**
 * Spinner Widget
 */
.spinner-container {
  display: flex;
  justify-content: center;
  align-items: center;
}

.animation-fade {
  animation-name: fade;
  animation-duration: 0.3s;
  animation-timing-function: linear;
}

@keyframes fade {
  0% {
    opacity: 0;
  }
  100% {
    opacity: 1;
  }
}

/**
 * Query panel
 */
.query-btn {
  cursor: pointer;
  height: 24px;
  width: 24px;
  padding: 0;
}

.query-btn.dark {
  filter: brightness(0) invert(1);
}

.button-family-secondary {
  @include button-outline($light-theme: true);
  height: 32px;
  width: 112px;
}

.button-family-secondary.dark {
  @include button-outline($light-theme: false);
}

.rest-methods-options {
  .select-search,
  .select-search-dark,
  .select-search__value input,
  .select-search-dark__value input {
    width: 90px !important;
    height: 32px !important;
    border-radius: $border-radius !important;
  }
}

.query-pane-restapi-tabs.dark {
  background: $bg-dark !important;
  border-color: $border-grey-dark !important;

  .list-group-item {
    color: $disabled !important;
    &:hover {
      background-color: #262b33 !important;
    }
  }
  .list-group-item.active {
    color: $white !important;
  }
}
.query-pane-restapi-tabs {
  background: #f7f9fc;
  border: 1px solid #d2ddec;
  box-sizing: border-box;
  border-radius: 4px;
  margin: 0px;
  height: fit-content;
  min-height: 160px;
  width: 100%;
  .row {
    height: inherit;

    .keys {
      border-right: 1px solid #d2ddec !important;
      min-height: 90px;
    }

    .keys.dark {
      border-color: $border-grey-dark !important;
    }
    .rest-api-tab-content {
      margin-top: 1rem;
      min-height: 160px;

      .rest-api-tabpanes {
        display: none;
      }

      .rest-api-tabpanes.active {
        display: block;
      }
    }
  }
}

.query-pane-rest-api-keys-list-group {
  margin-top: 1.25rem;
  .list-group-item {
    border: none !important;
    cursor: pointer;
    margin-bottom: 11px;
    font-weight: 600;
    font-size: 12px;
    line-height: 17px;
    padding: 3px !important;
    height: 22px;
    width: 72px;

    span {
      display: flex;
      justify-content: left;
      margin-left: 7px;
    }

    &:hover {
      border-radius: 4px !important;
      background-color: $bg-light;
    }
  }

  .list-group-item.active {
    border-radius: 4px !important;
    background-color: $primary !important;
    z-index: inherit !important;
  }
}

// ** Query Panel: REST API Tabs **
.group-header {
  background: #d2ddec;
  border-radius: 4px;
  height: 28px !important;
  span {
    display: flex;
    justify-content: left;
    align-items: center;
  }
}

// **Alert component**
.alert-component {
  border: 1px solid rgba(101, 109, 119, 0.16) !important;
  background: #f5f7f9;

  a {
    color: $primary;
  }
}

.alert-component.dark {
  border: none !important;
  background-color: #333c48 !important;

  span {
    filter: brightness(0) invert(1);
  }
}

.codehinter-plugins.code-hinter {
  @extend .codehinter-default-input;

  .popup-btn {
    margin-top: 0.65rem !important;
  }
  .CodeMirror pre.CodeMirror-line {
    height: 32px !important;
    margin-bottom: 6px !important;
  }
  .CodeMirror-placeholder {
    height: 21px !important;
    position: absolute !important;
    margin-top: 3px !important;
  }
  .CodeMirror-cursor {
    height: inherit !important;
  }
  .CodeMirror-lines {
    height: 32px !important;
  }
}

/**
 * *Stripe Query Select-search
 */

.stripe-operation-options .select-search__row .col-md-8 {
  margin-left: 45px !important;
}

.field-width-268 {
  width: 268px !important;

  input {
    border-radius: $border-radius !important;
  }
}

//*button loading with spinner with primary color*//
.button-loading {
  position: relative;
  color: transparent !important;
  text-shadow: none !important;
  pointer-events: none;

  &:after {
    content: "";
    display: inline-block;
    vertical-align: text-bottom;
    border: 1.5px solid currentColor;
    border-right-color: transparent;
    border-radius: 50%;
    color: $primary;
    position: absolute;
    width: 12px;
    height: 12px;
    // left: calc(50% - .5rem);
    // top: calc(50% - .5rem);
    animation: spinner-border 0.75s linear infinite;
  }
}

.query-icon.dark {
  filter: brightness(0) invert(1);
}

//Rest-API Tab Panes
.tab-pane-body {
  margin-left: -2.5% !important;
}

//CodeMirror padding
.CodeMirror pre.CodeMirror-line,
.CodeMirror pre.CodeMirror-line-like {
  padding: 0 8px !important;
}
// comment styles ::override
.editor-sidebar {
  .nav-tabs {
    border-bottom: none !important;
  }
  .nav-tabs .nav-link.active {
    background-color: transparent !important;
  }
}
.comment-card-wrapper {
  border-top: 0.5px solid #e1e1e1 !important;
  margin-top: -1px !important;
}

div#driver-highlighted-element-stage, div#driver-page-overlay {
  background: transparent !important;
  outline: 5000px solid rgba(0, 0, 0, .75)
}

.dark-theme-walkthrough#driver-popover-item {
  background-color: $bg-dark-light!important;
  border-color: rgba(101, 109, 119, 0.16)!important;

  .driver-popover-title {
    color: #fff !important;
  }
  .driver-popover-tip {
    border-color: transparent transparent transparent $bg-dark-light!important;
  }
  .driver-popover-description {
    color: #D9DCDE !important;
  }
  .driver-popover-footer .driver-close-btn {
    color: #fff!important;
    text-shadow: none!important;
  }

  .driver-prev-btn, .driver-next-btn {
    text-shadow: none!important;
  }
}

#driver-popover-item{
  padding: 20px !important;

  .driver-prev-btn,
  .driver-next-btn,
  .driver-close-btn{
    border: none !important;
    background: none !important;
    padding-left: 0 !important;
    font-size: 14px !important;
  }

  .driver-next-btn,
  .driver-prev-btn {
    color: $primary !important;
  }

  .driver-disabled{
    color: $primary;
    opacity: 0.5;
  }

  .driver-popover-footer{
    margin-top: 20px !important;
  }
}

.pointer-events-none {
  pointer-events: none;
}

.popover.popover-dark-themed {
  background-color: $bg-dark-light;
  border-color: rgba(101, 109, 119, 0.16); 
  .popover-body {
    color: #D9DCDE !important;
  }
}

.editor .editor-sidebar .inspector .form-control-plaintext {
  padding: 2px 4px;
}
.tablr-gutter-x-0 {
  --tblr-gutter-x: 0!important;
}
<<<<<<< HEAD
=======

.flip-dropdown-help-text{
  padding: 10px 5px 0 0;
  float: left;
  font-size: 14px;
  color: $light-gray;
}
>>>>>>> 89c954fe
<|MERGE_RESOLUTION|>--- conflicted
+++ resolved
@@ -4426,13 +4426,10 @@
 .tablr-gutter-x-0 {
   --tblr-gutter-x: 0!important;
 }
-<<<<<<< HEAD
-=======
 
 .flip-dropdown-help-text{
   padding: 10px 5px 0 0;
   float: left;
   font-size: 14px;
   color: $light-gray;
-}
->>>>>>> 89c954fe
+}