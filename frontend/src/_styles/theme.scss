@import "./tabler.scss";
@import "./colors.scss";
@import "./z-index.scss";
@import "./mixins.scss";
@import "./queryManager.scss";
@import "./onboarding.scss";
@import "./components.scss";
@import "./global-datasources.scss";
@import "./typography.scss";
@import "./designtheme.scss";
@import "./dropdown-custom.scss";
@import "./ui-operations.scss";
@import "./license.scss";
@import url('https://fonts.googleapis.com/css2?family=IBM+Plex+Sans:ital,wght@0,100;0,200;0,300;0,400;0,500;0,600;0,700;1,100;1,200;1,400;1,500;1,600;1,700&display=swap');
@import 'react-loading-skeleton/dist/skeleton.css';

// variables
$border-radius: 4px;


body {
  font-family: 'IBM Plex Sans';
}

body:has(.wrapper.audit-log) {
  overflow: hidden;
}

input,
button {
  border-radius: 4px;
}

.btn:hover {
  border-color: $primary;
}

.btn-sm {
  padding: 4px 8px;
}

.padding-0 {
  padding: 0;
}

.float-right {
  float: right;
}

.font-500 {
  font-weight: 500;
}

.color-inherit {
  color: inherit;
}

.text-right {
  text-align: right;
}

.navbar {
  max-height: 45px;
  min-height: auto;

  .nav-item.active:after {
    bottom: 0 !important;
  }
}

.rc-slider-track {
  background-color: $primary;
}

.rc-slider-handle {
  border-color: $primary;
}

.auth-main {
  height: 1000px;
  padding-top: calc(0.25 * 100vh);
  overflow: hidden;

  svg,
  img {
    height: 50px;
    width: 50px;
  }

  svg {
    color: #000000;
  }

  .col-4 {
    z-index: 1;
  }

  .horizontal-line {
    width: 100%;
    position: relative;
    border: 1px solid #b1b1b1;
    top: 25px;
    margin: 0px auto;
    z-index: 0;
  }

  .sso-ico {
    div {
      background-color: #ffffff;
    }
  }
}

.emoji-mart-scroll {
  border-bottom: 0;
  margin-bottom: 6px;
}

.emoji-mart-scroll+.emoji-mart-bar {
  display: none;
}

.accordion-item,
.accordion-button {
  background-color: inherit;
}

.accordion-button {
  font-weight: 400 !important;
  box-shadow: none !important;
}

.accordion-button:not(.collapsed) {
  padding-bottom: 0 !important;
}

.accordion-body {
  .form-label {
    font-weight: 400;
    font-size: 12px;
    color: #61656c;
  }

  .style-fx {
    margin-top: 3px !important;
  }
}

.editor {
  .header-container {
    max-width: 100%;
    padding: 0 10px 0 0;
    min-height: 45px;
  }

  .resizer-select,
  .resizer-active {
    border: solid 1px $primary  !important;

    .top-right,
    .top-left,
    .bottom-right,
    .bottom-left {
      background: white;
      border-radius: 10px;
      border: solid 1px $primary;
    }
  }

  .resizer-selected {
    outline-width: thin;
    outline-style: solid;
    outline-color: #ffda7e;
  }

  // query data source card style start

  .query-datasource-card-container,
  .header-query-datasource-card-container {
    display: flex;
    flex-direction: row;
    gap: 10px;
    flex-wrap: wrap;
  }

  .datasource-picker {
    margin-bottom: 24px;
    padding: 0 32px;
  }

  .header-query-datasource-card-container {
    margin-top: -10px;
  }

  .header-query-datasource-card {
    position: relative;
    display: flex;
    min-width: 0;
    word-wrap: break-word;
    background-color: rgba(66, 153, 225, 0.1) !important;
    background-clip: border-box;
    border-radius: 4px;
    height: 32px;
    width: 140px;
    padding: 6px;
    align-items: center;
    text-transform: capitalize;
    font-weight: 400 !important;
    background-color: #4299e11a;

    p {
      margin: 0 8px 0 12px;
    }
  }

  .query-datasource-card {
    position: relative;
    display: flex;
    min-width: 0;
    word-wrap: break-word;
    background-color: #ffffff;
    background-clip: border-box;
    border: 1px solid rgba(101, 109, 119, 0.16);
    border-radius: 4px;
    height: 46px;
    width: 200px;
    padding: 10px;
    align-items: center;
    cursor: pointer;
    transition: transform .2s;

    p {
      margin: 0 8px 0 15px;
    }

    &:hover {
      transform: scale(1.02);
      box-shadow: 0.1px 0.1px 0.1px 0.1px rgba(0, 0, 0, 0.3);
    }
  }

  // end :: data source card style

  .header-query-datasource-name {
    font-size: 0.8rem !important;
    padding-top: 0px !important;
  }

  .datasource-heading {
    display: flex;
    height: 32px;
    gap: 10px;
    align-items: center;

    p {
      font-size: 12px;
      padding-top: 0px;
      cursor: pointer;
    }
  }


  .left-sidebar {
    scrollbar-width: none;
  }

  .left-sidebar::-webkit-scrollbar {
    width: 0;
    background: transparent;
  }

  .left-sidebar-layout {
    display: flex;
    justify-content: center;
    font-size: 11px;
    align-items: center;
    letter-spacing: 0.2px;

    p {
      margin-bottom: 0px;
      margin-top: 8px;
    }
  }

  .left-sidebar {
    height: 100%;
    width: 48px;
    position: fixed;
    z-index: 2;
    left: 0;
    overflow-x: hidden;
    flex: 1 1 auto;
    background-color: #fff !important;
    background-clip: border-box;
    border: solid rgba(0, 0, 0, 0.125);
    border-width: 0px 1px 3px 0px;
    margin-top: 0px;
    padding-top: 0px;

    .accordion-item {
      border: solid rgba(101, 109, 119, 0.16);
      border-width: 1px 0px 1px 0px;
    }

    .datasources-container {
      height: 50%;
      overflow-y: scroll;

      tr {
        border-color: #f1f1f1;
      }
    }

    .variables-container {
      height: 50%;
      overflow-y: scroll;
    }

    .variables-container::-webkit-scrollbar-thumb,
    .datasources-container::-webkit-scrollbar-thumb {
      background: transparent;
      height: 0;
      width: 0;
    }

    .variables-container::-webkit-scrollbar,
    .datasources-container::-webkit-scrollbar {
      width: 0;
      background: transparent;
      height: 0;
    }

    .variables-container,
    .datasources-container {
      scrollbar-width: none;
    }

    .datasources-container {
      bottom: 0;
      height: 500px;
      border: solid rgba(101, 109, 119, 0.16);
      border-width: 1px 0px 1px 0px;

      .datasources-header {
        border: solid rgba(0, 0, 0, 0.125);
        border-width: 0px 0px 1px 0px;
      }
    }

    .left-sidebar-inspector {
      .card-body {
        padding: 1rem 0rem 1rem 1rem;
      }
    }

    .left-sidebar-page-selector {
      .add-new-page-button-container {
        width: 100%;
        margin-top: 10px;
      }
    }
  }

  .editor-sidebar {
    height: calc(100% - 45px);
    position: fixed;
    right: 0;
    overflow-x: hidden;
    width: 300px;
    flex: 1 1 auto;
    top: 45px;
    border-top: 1px solid var(--slate7);
    background-color: var(--base);
    background-clip: border-box;
    border: solid rgba(0, 0, 0, 0.125);
    border-width: 0px 0px 0px 1px;

    .nav-tabs .nav-link {
      color: #3e525b;
      border-top-left-radius: 0px;
      border-top-right-radius: 0px;
    }

    .inspector {
      .inspector-add-button {
        background: inherit;
      }

      .inspector-add-button:hover {
        color: $primary;
        background: #eef3f9;
        border-radius: 4px;
      }

      .form-control-plaintext {
        padding: 0;
      }

      .header {
        padding-left: 20px;
        padding-right: 20px;
        border: solid rgba(0, 0, 0, 0.125);
        border-width: 0px 0px 1px 0px;
        height: 40px;

        .component-name {
          font-weight: 500;
        }

        .component-action-button {
          top: 8px;
          right: 10px;
          position: absolute;
        }
      }

      .properties-container {
        .field {
          .form-label {
            font-size: 12px;
          }

          .text-field {
            height: 30px;
            font-size: 12px;
          }

          .form-select {
            height: 30px;
            font-size: 12px;
          }

          .select-search__input {
            padding: 0.2375rem 0.75rem;
            font-size: 0.825rem;
          }
        }
      }
    }

    .components-container::-webkit-scrollbar {
      width: 0;
      height: 0;
      background: transparent;
    }

    .components-container::-webkit-scrollbar-thumb {
      background: transparent;
    }

    .components-container {
      scrollbar-width: none;
    }

    .components-container {
      height: 100%;
      overflow: auto;
      overflow-x: hidden;
      padding-bottom: 20%;

      .component-image-holder {
        border-radius: 0;
        transition: all 0.3s cubic-bezier(0.25, 0.8, 0.25, 1);
        border: 1px solid #d2ddec;
        box-sizing: border-box;
        border-radius: 4px;

        img {
          margin: 0 auto;
        }

        &:hover {
          background: rgba(66, 153, 225, 0.1);
        }
      }

      .component-title {
        display: block;
        margin-top: 10px;
        color: #3e525b;
        font-size: 10px;
        max-width: 100%;
        text-align: center;
        word-wrap: break-word;
      }

      .component-description {
        color: grey;
        font-size: 0.7rem;
      }
    }
  }

  .main {
    // margin-left: 3%;
    // width: 82%;
    top: 0;
    height: calc(100vh - 84px);

    &.hide-scrollbar {
      .canvas-container::-webkit-scrollbar {
        height: 0;
      }
    }

    .canvas-container::-webkit-scrollbar {
      width: 0;
      background: transparent;
      // height: 0;
    }

    .canvas-container::-webkit-scrollbar-track {
      background: transparent !important;
    }

    .canvas-container {
      scrollbar-width: none;
    }

    .canvas-container {
      height: 100%;
      top: 45px;
      position: fixed;
      right: 300px;
      left: 48px;
      overflow-y: scroll;
      overflow-x: auto;
      -webkit-box-pack: center;
      justify-content: center;
      -webkit-box-align: center;
      align-items: center;

      .real-canvas {
        outline: 1px dotted transparent;
      }

      .show-grid {
        outline: 1px dotted #4d72da;
        background-image: linear-gradient(to right,
            rgba(194, 191, 191, 0.2) 1px,
            transparent 1px),
          linear-gradient(to bottom,
            rgba(194, 191, 191, 0.2) 1px,
            transparent 1px);
      }

      .canvas-area {
        min-height: 2400px;
        background: #edeff5;
        margin: 0px auto;

        .resizer {
          border: solid 1px transparent;
        }
      }
    }
  }

  @media screen and (max-height: 450px) {
    .sidebar {
      padding-top: 15px;
    }

    .sidebar a {
      font-size: 18px;
    }
  }
}

.viewer {
  .header-container {
    max-width: 100%;
  }

  .main {
    padding: 0px 10px;

    .canvas-container {
      scrollbar-width: auto;
      width: 100%;
    }

    .canvas-container::-webkit-scrollbar {
      background: transparent;
    }

    .canvas-container {
      height: 100%;
      position: fixed;
      left: 0;
      overflow-y: auto;
      overflow-x: auto;
      -webkit-box-pack: center;
      justify-content: center;
      -webkit-box-align: center;
      align-items: center;

      .canvas-area {
        width: 1280px;
        min-height: 2400px;
        background: #edeff5;
        margin: 0px auto;
        background-size: 80px 80px;
        background-repeat: repeat;
      }

      .navigation-area {
        background-color: #ECEEF0;
        padding: 1rem;

        a.page-link {
          border-radius: 0;
          border: 0;
        }

        a.page-link:hover {
          color: white;
          background-color: #4D72FA;
        }

        a.page-link.active {
          color: white;
          background-color: #4D72FA;
        }
      }

      .navigation-area.dark {
        background-color: #2b3546 !important;
      }
    }
  }
}

.modal-header {
  padding: 0 1.5rem 0 1.5rem;
}

.page-body,
.homepage-body {
  height: 100vh;

  .list-group.list-group-transparent.dark .all-apps-link,
  .list-group-item-action.dark.active {
    background-color: $dark-background  !important;
  }
}

.home-search-holder {
  height: 20px;
  width: 100%;
  margin-top: 32px;

  .search-box-wrapper {
    .input-icon {
      .input-icon-addon {
        padding-right: 6px;
      }
    }
  }

  .homepage-search {
    background: transparent;
    color: var(--slate12);
    height: 20px;

    &:focus {
      background: none;
    }
  }
}

.homepage-app-card-list-item-wrap {
  row-gap: 16px;
  column-gap: 32px;
  display: flex;
  margin-top: 22px;
}

.homepage-app-card-list-item {
  max-width: 272px;
  flex-basis: 33%;
  padding: 0 !important;
}

.homepage-dropdown-style {
  min-width: 11rem;
  display: block;
  align-items: center;
  margin: 0;
  line-height: 1.4285714;
  width: 100%;
  padding: 0.5rem 0.75rem !important;
  font-weight: 400;
  white-space: nowrap;
  border: 0;
  cursor: pointer;
  font-size: 12px;
}

.homepage-dropdown-style:hover {
  background: rgba(101, 109, 119, 0.06);
}

.card-skeleton-container {
  border: 0.5px solid #b4bbc6;
  padding: 1rem;
  border-radius: 8px;
  height: 180px;
}

.app-icon-skeleton {
  background-color: #91a4f6;
  border-radius: 4px;
  margin-bottom: 20px;
  height: 40px;
  width: 40px;
}

.folder-icon-skeleton {
  display: inline-block;
  background-color: #858896;
  border-radius: 4px;
  height: 14px;
  width: 14px;
}

.folders-skeleton {
  padding: 9px 12px;
  height: 34px;
  margin-bottom: 4px;
}

.card-skeleton-button {
  height: 20px;
  width: 60px;
  background: #91a4f6;
  margin-top: 1rem;
  border-radius: 4px;
}

@media (min-height: 641px) and (max-height: 899px) {
  .homepage-pagination {
    position: fixed;
    bottom: 2rem;
    width: 63%;
  }
}

@media (max-height: 640px) {
  .homepage-pagination {
    position: fixed;
    bottom: 2rem;
    width: 71%;
  }
}

@media (max-width: 1056px) {
  .homepage-app-card-list-item {
    flex-basis: 50%;
  }
}

.homepage-body {
  overflow-y: hidden;

  a {
    color: inherit;
  }

  a:hover {
    color: inherit;
    text-decoration: none;
  }

  button.create-new-app-button {
    background-color: var(--indigo9);

  }




  .app-list {
    .app-card {
      height: 180px;
      max-height: 180px;
      border: 0.5px solid #b4bbc6;
      box-sizing: border-box;
      border-radius: 8px;
      overflow: hidden;

      .app-creation-time {
        span {
          color: var(--slate11) !important;
        }
      }

      .app-creator {
        font-weight: 500;
        font-size: 0.625rem;
        line-height: 12px;
        color: #292d37;
        white-space: nowrap;
        overflow: hidden;
        text-overflow: ellipsis;
      }

      .app-icon-main {
        background-color: $primary;

        .app-icon {
          img {
            height: 24px;
            width: 24px;
            filter: invert(100%) sepia(0%) saturate(0%) hue-rotate(17deg) brightness(104%) contrast(104%);
            vertical-align: middle;
          }
        }
      }

      .app-template-card-wrapper {
        .card-body {
          padding-left: 0px !important;
        }
      }

      .app-title {
        line-height: 20px;
        font-size: 1rem;
        font-weight: 400;
        color: #000000;
        overflow: hidden;
        max-height: 40px;
        text-overflow: ellipsis;
        display: -webkit-box;
        -webkit-line-clamp: 2;
        /* number of lines to show */
        line-clamp: 2;
        -webkit-box-orient: vertical;
      }

      button {
        font-size: 0.6rem;
        width: 100%;
      }

      .menu-ico {
        cursor: pointer;

        img {
          padding: 0px;
          height: 14px;
          width: 14px;
          vertical-align: unset;
        }
      }
    }

    .app-card.highlight {
      background-color: #f8f8f8;
      box-shadow: 0px 4px 4px rgba(0, 0, 0, 0.25);
      border: 0.5px solid $primary;

      .edit-button {
        box-sizing: border-box;
        border-radius: 6px;
        color: $primary-light;
        width: 113px;
        height: 28px;
        background: var(--indigo11) !important;
        border: none;
        color: var(--indigo4);
        padding: 4px 16px;
        gap: 6px;
        height: 28px;


        &:hover {
          background: var(--indigo10);

        }

        &:focus {
          box-shadow: 0px 0px 0px 4px var(--indigo6);
          background: var(--indigo10);
          outline: 0;
        }


        &:active {
          background: var(--indigo11);
          box-shadow: none;
        }
      }

      .launch-button {
        box-sizing: border-box;
        border-radius: 6px;
        color: var(--base);
        width: 113px;
        height: 28px;
        background: var(--base);
        border: 1px solid var(--slate7);
        color: var(--slate12);
        padding: 4px 16px;
        gap: 6px;
        height: 28px !important;


        &:hover {
          background: var(--slate8);
          color: var(--slate11);
          border: 1px solid var(--slate8);
          background: var(--base);
        }

        &:active {
          background: var(--base);
          box-shadow: none;
          border: 1px solid var(--slate12);
          color: var(--slate12);
        }

        &:focus {
          background: var(--base);
          color: var(--slate11);
          border: 1px solid var(--slate8);
          box-shadow: 0px 0px 0px 4px var(--slate6);
        }
      }

      .app-title {
        height: 20px;
        -webkit-line-clamp: 1;
        /* number of lines to show */
        line-clamp: 1;
      }
    }
  }
}

.template-library-modal {
  font-weight: 500;

  .modal-header {
    background-color: var(--base) !important;
    border-bottom: 1px solid var(--slate5);

  }

  .modal-dialog {
    max-width: 90%;
    height: 80%;

    .modal-content {
      height: 100%;
      padding: 0;


      .modal-body {
        height: 100%;
        padding: 0 10px;
        background-color: var(--base) !important;


        .container-fluid {
          height: 100%;
          padding: 0;

          .row {
            height: 100%;
          }
        }
      }
    }

    .modal-body,
    .modal-footer {
      background-color: #ffffff;
    }
  }

  .template-categories {
    .list-group-item {
      border: 0;
    }

    .list-group-item.active {
      background-color: #edf1ff;
      color: $primary-light;
      font-weight: 600;
    }
  }

  .template-app-list {
    .list-group-item {
      border: 0;
    }

    .list-group-item.active {
      background-color: #edf1ff;
      color: black;
    }
  }

  .template-display {
    display: flex;
    flex-direction: row;
    align-items: center;
    height: 100%;

    h3.title {
      font-weight: 600;
      line-height: 17px;
    }

    p.description {
      font-weight: 500;
      font-size: 13px;
      line-height: 15px;
      letter-spacing: -0.1px;
      color: #8092ab;
    }

    img.template-image {
      height: 75%;
      width: 85%;
      border: 0;
      padding: 0;
      object-fit: contain;
    }

    .template-spinner {
      width: 3rem;
      height: 3rem;
      margin: auto;
      position: absolute;
      top: 0;
      bottom: 0;
      left: 0;
      right: 0;
    }

    .row {
      margin-bottom: 0;
    }
  }

  .template-list {
    padding-top: 16px;

    .template-search-box {
      input {
        border-radius: 5px !important;
      }

      .input-icon {
        display: flex;
      }
    }

    .input-icon {
      .search-icon {
        display: block;
        position: absolute;
        left: 0;
        margin-right: 0.5rem;
      }

      .clear-icon {
        cursor: pointer;
        display: block;
        position: absolute;
        right: 0;
        margin-right: 0.5rem;
      }
    }

    .list-group-item.active {
      color: $primary;
    }
  }
}

.template-library-modal.dark-mode {

  .template-modal-control-column,
  .template-list-column,
  .categories-column,
  .modal-header {
    border-color: var(--slate5) !important;
  }

  .modal-body,
  .modal-footer,
  .modal-header,
  .modal-content {
    color: white;
    background-color: #2b394a;
  }

  .template-categories {
    .list-group-item {
      color: white;
      border: 0;
    }

    .list-group-item:hover {
      background-color: #232e3c;
    }

    .list-group-item.active {
      background-color: $primary-light;
      color: white;
      font-weight: 600;
    }
  }

  .template-app-list {
    .list-group-item {
      border: 0;
      color: white;
    }

    .list-group-item:hover {
      border: 0;
      background-color: #232e3c;
    }

    .list-group-item.active {
      background-color: $primary-light;
      color: white;
    }

    .no-results-item {
      background-color: var(--slate4);
      color: white;
    }
  }

  .template-list {
    .template-search-box {
      input {
        background-color: #2b394a;
        border-color: #232e3c;
        color: white;
      }
    }
  }
}

.organizations-modal.dark-mode,
.user-edit-modal.dark-mode {
  .modal-header {
    border-color: #232e3c !important;
  }

  .modal-body,
  .modal-footer,
  .modal-header,
  .modal-content {
    color: white;
    background-color: #2b394a;
  }

  .user-table-header th {
    color: white;
    background-color: #1c252f;
  }
}

.fx-container {
  position: relative;
}

.fx-common {
  position: absolute;
  top: -37.5px;
  right: 0px;
}

.fx-button {
  font-weight: 400;
  font-size: 13px;
  color: #61656c;
}

.fx-button:hover,
.fx-button.active {
  font-weight: 600;
  color: $primary-light;
  cursor: pointer;
}

.fx-container-eventmanager {
  position: relative;
}

.fx-container-eventmanager * .fx-outer-wrapper {
  position: absolute !important;
  top: 7px !important;
  right: -26px;
}

// targeting select component library class

.component-action-select *.css-1nfapid-container {
  width: 184px !important;
}

.component-action-select {
  .css-zz6spl-container {
    width: inherit;
  }

  &.fx-container-eventmanager {
    .fx-common {
      right: 0;
    }

    .custom-row {
      width: 100%
    }
  }

  .codeShow-active {
    display: flex;
    flex-direction: row-reverse;
    justify-content: space-between;

    .custom-row {
      width: 75%;
    }
  }

  .row.fx-container {
    .col {
      display: flex;
    }
  }
}

.fx-container-eventmanager *.fx-common {
  top: 6px !important;
  right: -34px;
}

.fx-container-eventmanager-code {
  padding-right: 15px !important;
}

.unselectable {
  -webkit-touch-callout: none;
  -webkit-user-select: none;
  -khtml-user-select: none;
  -moz-user-select: none;
  -ms-user-select: none;
  user-select: none;
}

.layout-buttons {
  span {
    color: $primary;
  }
}

.theme-dark {
  .accordion-button::after {
    background-image: url("data:image/svg+xml,%3Csvg id='SvgjsSvg1001' width='288' height='288' xmlns='http://www.w3.org/2000/svg' version='1.1' xmlns:xlink='http://www.w3.org/1999/xlink' xmlns:svgjs='http://svgjs.com/svgjs'%3E%3Cdefs id='SvgjsDefs1002'%3E%3C/defs%3E%3Cg id='SvgjsG1008' transform='matrix(1,0,0,1,0,0)'%3E%3Csvg xmlns='http://www.w3.org/2000/svg' fill='/fffff' viewBox='0 0 16 16' width='288' height='288'%3E%3Cpath fill-rule='evenodd' d='M1.646 4.646a.5.5 0 0 1 .708 0L8 10.293l5.646-5.647a.5.5 0 0 1 .708.708l-6 6a.5.5 0 0 1-.708 0l-6-6a.5.5 0 0 1 0-.708z' fill='%23ffffff' class='color000 svgShape'%3E%3C/path%3E%3C/svg%3E%3C/g%3E%3C/svg%3E");
  }

  .inspector {
    border: 1px solid $dark-background;
  }

  .homepage-body {
    .app-list {
      .app-title {
        line-height: 20px;
        font-size: 16px;
        font-weight: 400;
      }
    }
  }

  .layout-buttons {
    svg {
      filter: invert(89%) sepia(2%) saturate(127%) hue-rotate(175deg) brightness(99%) contrast(96%);
    }
  }

  .organization-list {
    margin-top: 5px;

    .btn {
      border: 0px;
    }

    .dropdown-toggle div {
      max-width: 200px;
      text-overflow: ellipsis;
      overflow: hidden;
    }
  }

  .left-menu {
    ul {
      li:not(.active):hover {
        color: $black;
      }
    }
  }

  .menu-ico,
  .folder-menu-icon {
    svg {
      path {
        fill: white !important;
      }
    }
  }
}

.pagination {
  .page-item.active {
    a.page-link {
      background-color: $primary-light;
    }
  }
}

.datasource-picker,
.stripe-operation-options {

  .select-search,
  .select-search-dark,
  .select-search__value input,
  .select-search-dark input {
    width: 224px !important;
    height: 32px !important;
    border-radius: $border-radius  !important;
  }
}

.openapi-operation-options {

  .select-search,
  .select-search-dark,
  .select-search__value input,
  .select-search-dark input {
    height: 32px !important;
    border-radius: $border-radius  !important;
  }
}

.openapi-operations-desc {
  padding-top: 12px;
}

.select-search {
  width: 100%;
  position: relative;
  box-sizing: border-box;
}

.select-search *,
.select-search *::after,
.select-search *::before {
  box-sizing: inherit;
}

.select-search-dark {
  .select-search-dark__input::placeholder {
    color: #E0E0E0;
  }
}

/**
 * Value wrapper
 */
.select-search__value {
  position: relative;
  z-index: 1;
}

.select-search__value::after {
  content: "";
  display: inline-block;
  position: absolute;
  top: calc(50% - 9px);
  right: 19px;
  width: 11px;
  height: 11px;
}

/**
 * Input
 */
.select-search__input {
  display: block;
  width: 100%;
  padding: 0.4375rem 0.75rem;
  font-size: 0.875rem;
  font-weight: 400;
  line-height: 1.4285714;
  color: #232e3c;
  background-color: #ffffff;
  background-clip: padding-box;
  border: 1px solid #dadcde;
  -webkit-appearance: none;
  -moz-appearance: none;
  appearance: none;
  border-radius: $border-radius  !important;
  transition: border-color 0.15s ease-in-out, box-shadow 0.15s ease-in-out;
}

.select-search__input::-webkit-search-decoration,
.select-search__input::-webkit-search-cancel-button,
.select-search__input::-webkit-search-results-button,
.select-search__input::-webkit-search-results-decoration {
  -webkit-appearance: none;
}

.select-search__input:not([readonly]):focus {
  cursor: initial;
}

/**
 * Options wrapper
 */
.select-search__select {
  background: #ffffff;
  box-shadow: 0 0.0625rem 0.125rem rgba(0, 0, 0, 0.15);
}

/**
 * Options
 */
.select-search__options {
  list-style: none;
}

/**
 * Option row
 */
.select-search__row:not(:first-child) {
  border-top: 1px solid #eee;
}

/**
 * Option
 */
.select-search__option,
.select-search__not-found {
  display: block;
  height: 36px;
  width: 100%;
  padding: 0 16px;
  background: var(--base);
  border: none;
  outline: none;
  font-family: "Roboto", sans-serif;
  font-size: 14px;
  text-align: left;
  cursor: pointer;
}

.select-search--multiple .select-search__option {
  height: 48px;
}

.select-search__option.is-highlighted,
.select-search__option:not(.is-selected):hover {
  background: rgba(47, 204, 139, 0.1);
}

.select-search__option.is-highlighted.is-selected,
.select-search__option.is-selected:hover {
  background: #2eb378;
  color: #ffffff;
}

.audit-log {
  .select-search__option.is-selected {
    background: $primary;
    color: $white;
  }
 
  .page-body {
    margin-bottom: 0px;
  }

}

/**
 * Group
 */
.select-search__group-header {
  font-size: 10px;
  text-transform: uppercase;
  background: #eee;
  padding: 8px 16px;
}

/**
 * States
 */
.select-search.is-disabled {
  opacity: 0.5;
}

.select-search.is-loading .select-search__value::after {
  background-image: url("data:image/svg+xml,%3Csvg xmlns='http://www.w3.org/2000/svg' width='50' height='50' viewBox='0 0 50 50'%3E%3Cpath fill='%232F2D37' d='M25,5A20.14,20.14,0,0,1,45,22.88a2.51,2.51,0,0,0,2.49,2.26h0A2.52,2.52,0,0,0,50,22.33a25.14,25.14,0,0,0-50,0,2.52,2.52,0,0,0,2.5,2.81h0A2.51,2.51,0,0,0,5,22.88,20.14,20.14,0,0,1,25,5Z'%3E%3CanimateTransform attributeName='transform' type='rotate' from='0 25 25' to='360 25 25' dur='0.6s' repeatCount='indefinite'/%3E%3C/path%3E%3C/svg%3E");
  background-size: 8px;
  width: 8px;
  height: 8px;
}

.select-search:not(.is-disabled) .select-search__input {
  cursor: pointer;
}

/**
 * Modifiers
 */
.select-search--multiple {
  border-radius: 3px;
  overflow: hidden;
}

.select-search:not(.is-loading):not(.select-search--multiple) .select-search__value::after {
  transform: rotate(45deg);
  border-right: 1px solid #000;
  border-bottom: 1px solid #000;
  pointer-events: none;
}

.select-search--multiple .select-search__input {
  cursor: initial;
}

.select-search--multiple .select-search__input {
  border-radius: 3px 3px 0 0;
}

.select-search--multiple:not(.select-search--search) .select-search__input {
  cursor: default;
}

.select-search:not(.select-search--multiple) .select-search__input:hover {
  border-color: #2fcc8b;
}

.select-search:not(.select-search--multiple) .select-search__select {
  position: absolute;
  z-index: 2;
  right: 0;
  left: 0;
  border-radius: 3px;
  overflow: auto;
  max-height: 360px;
}

.select-search--multiple .select-search__select {
  position: relative;
  overflow: auto;
  max-height: 260px;
  border-top: 1px solid #eee;
  border-radius: 0 0 3px 3px;
}

.select-search__not-found {
  height: auto;
  padding: 16px;
  text-align: center;
  color: #888;
}

/**
* Select Search Dark Mode
*/
.select-search-dark {
  width: 100%;
  position: relative;
  box-sizing: border-box;
}

.select-search-dark *,
.select-search-dark *::after,
.select-search-dark *::before {
  box-sizing: inherit;
}

/**
 * Value wrapper
 */
.select-search-dark__value {
  position: relative;
}

.select-search-dark__value::after {
  content: "";
  display: inline-block;
  position: absolute;
  top: calc(50% - 4px);
  right: 13px;
  width: 6px;
  height: 6px;
  filter: brightness(0) invert(1);
}

/**
 * Input
 */
.select-search-dark__input {
  display: block;
  width: 100%;
  // padding: 0.4375rem 0.75rem;
  font-size: 0.875rem;
  font-weight: 400;
  line-height: 1.4285714;
  color: #ffffff;
  background-color: #2b3547;
  background-clip: padding-box;
  border: 1px solid #232e3c;
  -webkit-appearance: none;
  -moz-appearance: none;
  appearance: none;
  border-radius: 0;
  transition: border-color 0.15s ease-in-out, box-shadow 0.15s ease-in-out;
}

.select-search-dark__input::-webkit-search-decoration,
.select-search-dark__input::-webkit-search-cancel-button,
.select-search-dark__input::-webkit-search-results-button,
.select-search-dark__input::-webkit-search-results-decoration {
  -webkit-appearance: none;
}

.select-search-dark__input:not([readonly]):focus {
  cursor: initial;
}

/**
 * Options
 */
.select-search-dark__options {
  list-style: none;
  padding: 0;
}

/**
 * Option row
 */
.select-search-dark__row:not(:first-child) {
  border-top: none;
}

/**
 * Option
 */
.select-search-dark__option,
.select-search-dark__not-found {
  display: block;
  height: 36px;
  width: 100%;
  padding: 0 16px;
  background-color: var(--base) !important;
  color: #ffffff !important;
  outline: none;
  font-family: "Roboto", sans-serif;
  font-size: 14px;
  text-align: left;
  cursor: pointer;
  border-radius: 0;

  &:hover {
    background-color: #2b3546 !important;
  }
}

.select-search-dark--multiple .select-search-dark__option {
  height: 48px;
}

/**
 * Group
 */
.select-search-dark__group-header {
  font-size: 10px;
  text-transform: uppercase;
  background: #eee;
  padding: 8px 16px;
}

/**
 * States
 */
.select-search-dark.is-disabled {
  opacity: 0.5;
}

.select-search-dark.is-loading .select-search-dark__value::after {
  background-image: url("data:image/svg+xml,%3Csvg xmlns='http://www.w3.org/2000/svg' width='50' height='50' viewBox='0 0 50 50'%3E%3Cpath fill='%232F2D37' d='M25,5A20.14,20.14,0,0,1,45,22.88a2.51,2.51,0,0,0,2.49,2.26h0A2.52,2.52,0,0,0,50,22.33a25.14,25.14,0,0,0-50,0,2.52,2.52,0,0,0,2.5,2.81h0A2.51,2.51,0,0,0,5,22.88,20.14,20.14,0,0,1,25,5Z'%3E%3CanimateTransform attributeName='transform' type='rotate' from='0 25 25' to='360 25 25' dur='0.6s' repeatCount='indefinite'/%3E%3C/path%3E%3C/svg%3E");
  background-size: 11px;
}

.select-search-dark:not(.is-disabled) .select-search-dark__input {
  cursor: pointer;
}

/**
 * Modifiers
 */
.select-search-dark--multiple {
  border-radius: 3px;
  overflow: hidden;
}

.select-search-dark:not(.is-loading):not(.select-search-dark--multiple) .select-search-dark__value::after {
  transform: rotate(45deg);
  border-right: 1px solid #000;
  border-bottom: 1px solid #000;
  pointer-events: none;
}

.select-search-dark--multiple .select-search-dark__input {
  cursor: initial;
}

.select-search-dark--multiple .select-search-dark__input {
  border-radius: 3px 3px 0 0;
}

.select-search-dark--multiple:not(.select-search-dark--search) .select-search-dark__input {
  cursor: default;
}

.select-search-dark:not(.select-search-dark--multiple) .select-search-dark__input:hover {
  border-color: #ffffff;
}

.select-search-dark:not(.select-search-dark--multiple) .select-search-dark__select {
  position: absolute;
  z-index: 2;
  right: 0;
  left: 0;
  border-radius: 3px;
  overflow: auto;
  max-height: 360px;
}

.select-search-dark--multiple .select-search-dark__select {
  position: relative;
  overflow: auto;
  max-height: 260px;
  border-top: 1px solid #eee;
  border-radius: 0 0 3px 3px;
}

.select-search-dark__not-found {
  height: auto;
  padding: 16px;
  text-align: center;
  color: #888;
}

.jet-table-footer {
  .table-footer {
    width: 100%;
  }
}

.jet-data-table-header {
  max-height: 50px;
}

.jet-data-table {
  thead {
    z-index: 2;
  }

  .table thead th:not(.rdtPrev):not(.rdtSwitch):not(.rdtNext):not(.dow) {
    display: flex !important;
  }

  .table-row:hover,
  .table-row:focus {
    background: rgba(lightBlue, 0.25);
  }

  .table-row.selected {
    --tblr-table-accent-bg: rgba(lightBlue, 0.25);
    background: rgba(lightBlue, 0.25);
    font-weight: 500;
  }

  td {
    min-height: 40px;
    overflow-x: initial;

    .text-container {
      padding: 0;
      margin: 0;
      border: 0;
      height: 100%;
      outline: none;
    }
  }

  td.spacious {
    min-height: 47px;
  }

  td.compact {
    min-height: 40px;
  }

  .has-dropdown,
  .has-multiselect,
  .has-text,
  .has-datepicker,
  .has-actions {
    padding: 0 5px;
  }

  .has-text,
  .has-actions {
    margin: 0;
  }

  .wrap-wrapper {
    white-space: normal !important;
    word-break: break-all;
  }

  .scroll-wrapper {
    overflow-x: auto;
  }

  .hide-wrapper {
    overflow-x: hidden !important;
  }

  td {

    .text-container:focus-visible,
    .text-container:focus,
    .text-container:focus-within,
    .text-container:hover {
      outline: none;
      height: 100%;
    }

    display: flex !important;

    .td-container {
      margin-top: auto;
      margin-bottom: auto;
    }
    .td-container:has(.action-button){
      height: inherit !important;
    }
  }

  td {
    .text-container:focus {
      position: sticky;
      height: 120px;
      overflow-y: scroll;
      margin-top: -10px;
      padding: 10px;
      margin-left: -9px;
      background: white;
      box-shadow: rgba(15, 15, 15, 0.05) 0px 0px 0px 1px,
        rgba(15, 15, 15, 0.1) 0px 3px 6px, rgba(15, 15, 15, 0.2) 0px 9px 24px;
      white-space: initial;
    }

    .text-container:focus-visible,
    .text-container:focus,
    .text-container:focus-within,
    .text-container:hover {
      outline: none;
    }

  }

  td {
    .text-container::-webkit-scrollbar {
      background: transparent;
      height: 0;
      width: 0;
    }
  }

  td::-webkit-scrollbar {
    background: transparent;
    height: 0;
    width: 0;
  }

  td:hover::-webkit-scrollbar {
    height: 4px;
    width: 4px;
  }

  .th {
    white-space: normal;
  }

  th:after {
    content: " ";
    position: relative;
    height: 0;
    width: 0;
  }

  .sort-desc:after {
    border-left: 5px solid transparent;
    border-right: 5px solid transparent;
    border-top: 5px solid #767676;
    border-bottom: 5px solid transparent;
    left: 0px;
    top: 7px;
  }

  .sort-asc:after {
    border-left: 5px solid transparent;
    border-right: 5px solid transparent;
    border-top: 0px solid transparent;
    border-bottom: 5px solid #767676;
    left: 0px;
    top: 7px;
  }
}

.jet-data-table::-webkit-scrollbar {
  background: transparent;
}

.jet-data-table::-webkit-scrollbar-track {
  background: transparent;
}

.jet-data-table:hover {
  overflow-x: auto;
  overflow-y: auto;
}

.jet-data-table {
  overflow: hidden;

  .form-check {
    margin-bottom: 0;
  }

  .form-check-inline {
    margin-right: 0;
  }

  .table-row {
    cursor: pointer;
  }

  thead {
    position: sticky;
    top: 0px;
    display: inline-block;

    tr {
      border-top: none;
    }
  }

  tbody {
    display: inline-block;
  }
}

.btn-primary {
  --tblr-btn-color: #{$primary-rgb};
  --tblr-btn-color-darker: #{$primary-rgb-darker};
  border-color: none;
}

.form-check-input:checked {
  background-color: var(--indigo9) !important;
  border-color: rgba(101, 109, 119, 0.24);
}

.btn:focus,
.btn:active,
.form-check-input:focus,
.form-check-input:active,
.form-control:focus,
th:focus,
tr:focus {
  outline: none !important;
  box-shadow: none;
}

.show-password-field {
  width: fit-content;

  .form-check-input {
    cursor: pointer;
  }

  .show-password-label {
    cursor: pointer;
  }
}

.select-search__option {
  color: rgb(90, 89, 89);
}

.select-search__option.is-selected {
  background: rgba(176, 176, 176, 0.07);
  color: #4d4d4d;
}

.select-search__option.is-highlighted.is-selected,
.select-search__option.is-selected:hover {
  background: rgba(66, 153, 225, 0.1);
  color: rgb(44, 43, 43);
}

.select-search__option.is-highlighted,
.select-search__option:hover {
  background: rgba(66, 153, 225, 0.1);
}

.select-search__options {
  margin-left: -33px;
}

.select-search__option.is-highlighted,
.select-search__option:not(.is-selected):hover {
  background: rgba(66, 153, 225, 0.1);
}

.select-search:not(.select-search--multiple) .select-search__input:hover {
  border-color: rgba(66, 153, 225, 0.1);
}

.DateInput_input {
  font-weight: 300;
  font-size: 14px;
  padding: 4px 7px 2px;
  padding: 4px 7px 2px;
  width: 100px !important;
  margin-left: 10px;
}

.jet-data-table {
  display: inline-block;
  height: 100%;

  thead {
    width: 100%;
  }

  .select-search:not(.is-loading):not(.select-search--multiple) .select-search__value::after {
    display: none;
  }

  .custom-select {
    .select-search:not(.select-search--multiple) .select-search__select {
      top: 0px;
      border: solid #9fa0a1 1px;
    }
  }

  .tags {
    width: 100%;
    min-height: 20px;

    .add-tag-button {
      display: none;
    }

    .tag {
      font-weight: 400;
      font-size: 0.85rem;
      letter-spacing: 0.04em;
      text-transform: none;

      .remove-tag-button {
        margin-left: 5px;
        margin-right: -7px;
        display: none;
      }
    }

    .form-control-plaintext {
      font-size: 12px;
    }

    .form-control-plaintext:hover,
    .form-control-plaintext:focus-visible {
      outline: none;
    }
  }

  .tags:hover {
    .add-tag-button {
      display: inline-flex;
    }
  }

  .tag:hover {
    .remove-tag-button {
      display: inline-flex;
    }
  }

  .th,
  .td {
    .resizer {
      display: inline-block;
      height: 100%;
      position: absolute;
      right: 0;
      top: 0;
      transform: translateX(50%);
      z-index: 1;
      touch-action: none;
      width: 2px;

      &.isResizing {
        background: rgb(179, 173, 173);
        width: 5px;
      }
    }
  }
}

.no-components-box {
  border: 1px dashed #3e525b;
}

.form-control-plaintext:focus-visible {
  outline: none;
  outline-width: thin;
  outline-style: solid;
  outline-color: $primary;
}

.form-control-plaintext:hover {
  outline: none;
  outline-width: thin;
  outline-style: solid;
  outline-color: rgba(66, 153, 225, 0.8);
}

.select-search__input:focus-visible {
  outline: none;
  outline-color: #4ac4d6;
}

.form-control-plaintext {
  padding: 5px;
}

.table-filters,
.table-add-new-row {
  position: absolute;
  top: 2.85rem;
  width: 80%;
  max-width: 700px;
  margin-right: 10%;
  right: 0;
  height: 300px;
  z-index: 100;
}

.code-builder {
  border: solid 1px #dadcde;
  border-radius: 2px;
  padding-top: 4px;

  .variables-dropdown {
    position: fixed;
    right: 0;
    width: 400px;
    z-index: 200;
    border: solid 1px #dadcde;

    .group-header {
      background: #f4f6fa;
    }
  }
}

.__react_component_tooltip {
  z-index: 10000;
}

.select-search__value::after {
  top: calc(50% - 2px);
  right: 15px;
  width: 5px;
  height: 5px;
}

.progress-bar {
  background-color: rgba(66, 153, 225, 0.7);
}

.popover-header {
  background-color: #f4f6fa;
}

.popover-body {
  .form-label {
    font-size: 12px;
  }
}

/**
 * Home page app menu
 */
#popover-app-menu {
  border-radius: 4px;
  width: 150px;
  box-shadow: 0px 12px 16px -4px rgba(16, 24, 40, 0.08), 0px 4px 6px -2px rgba(16, 24, 40, 0.03);
  background: var(--base);
  color: var(--slate12);
  border: 1px solid var(--slate3);

  .popover-arrow {
    display: none;
  }

  .popover-body {
    padding: 16px 12px 0px 12px;
    color: var(--slate12);

    .field {
      font-weight: 500;
      font-size: 0.7rem;

      &__danger {
        color: var(--tomato9);
      }
    }
  }
}

.input-icon {
  .input-icon-addon {
    display: none;
  }
}

.input-icon:hover {
  .input-icon-addon {
    display: flex;
  }
}

.input-icon:focus {
  .input-icon-addon {
    display: flex;
  }
}

.sub-section {
  width: 100%;
  display: block;
}

.text-muted {
  color: #3e525b !important;
}

body {
  color: #3e525b;
}

.RichEditor-root {
  background: #ffffff;
  border: 1px solid #ddd;
  font-family: "Georgia", serif;
  font-size: 14px;
  padding: 15px;
  height: 100%;
}

.RichEditor-editor {
  border-top: 1px solid #ddd;
  cursor: text;
  font-size: 16px;
  margin-top: 10px;
}

.RichEditor-editor .public-DraftEditorPlaceholder-root,
.RichEditor-editor .public-DraftEditor-content {
  margin: 0 -15px -15px;
  padding: 15px;
}

.RichEditor-editor .public-DraftEditor-content {
  min-height: 100px;
  overflow-y: scroll;
}

.RichEditor-hidePlaceholder .public-DraftEditorPlaceholder-root {
  display: none;
}

.RichEditor-editor .RichEditor-blockquote {
  border-left: 5px solid #eee;
  color: #666;
  font-family: "Hoefler Text", "Georgia", serif;
  font-style: italic;
  margin: 16px 0;
  padding: 10px 20px;
}

.RichEditor-editor .public-DraftStyleDefault-pre {
  background-color: rgba(0, 0, 0, 0.05);
  font-family: "Inconsolata", "Menlo", "Consolas", monospace;
  font-size: 16px;
  padding: 20px;
}

.RichEditor-controls {
  font-family: "Helvetica", sans-serif;
  font-size: 14px;
  margin-bottom: 5px;
  user-select: none;
}

.dropmenu {
  position: relative;
  display: inline-block;
  margin-right: 16px;

  .dropdownbtn {
    color: #999;
    background: none;
    cursor: pointer;
    outline: none;
    border: none;
  }

  .dropdown-content {
    display: none;
    position: absolute;
    z-index: 2;
    width: 100%;
    align-items: center;
    border: 1px solid transparent;
    border-radius: 4px;
    box-shadow: 0 2px 6px 2px rgba(47, 54, 59, 0.15);

    a {
      text-decoration: none;
      width: 100%;
      position: relative;
      display: block;

      span {
        text-align: center;
        width: 100%;
        text-align: center;
        padding: 3px 0px;
      }
    }
  }
}

.dropmenu .dropdown-content a:hover {
  background-color: rgba(0, 0, 0, 0.05);
}

.dropmenu:hover {
  .dropdownbtn {
    color: #5890ff;
    background-color: rgba(0, 0, 0, 0.05);
    border-radius: 4px;
  }

  .dropdown-content {
    display: block;
  }
}

.RichEditor-styleButton {
  color: #999;
  cursor: pointer;
  margin-right: 16px;
  padding: 2px 0;
  display: inline-block;
}

.RichEditor-activeButton {
  color: #5890ff;
}

.transformation-editor {
  .CodeMirror {
    min-height: 70px;
  }
}

.chart-data-input {
  .CodeMirror {
    min-height: 370px;
    font-size: 0.8rem;
  }

  .code-hinter {
    min-height: 370px;
  }
}

.map-location-input {
  .CodeMirror {
    min-height: 120px;
    font-size: 0.8rem;
  }

  .code-hinter {
    min-height: 120px;
  }
}

.rdt {
  .form-control {
    height: 100%;
  }
}

.DateInput_input__focused {
  border-bottom: 2px solid $primary;
}

.CalendarDay__selected,
.CalendarDay__selected:active,
.CalendarDay__selected:hover {
  background: $primary;
  border: 1px double $primary;
}

.CalendarDay__selected_span {
  background: $primary;
  border: $primary;
}

.CalendarDay__selected_span:active,
.CalendarDay__selected_span:hover {
  background: $primary;
  border: 1px double $primary;
  color: #ffffff;
}

.CalendarDay__hovered_span:active,
.CalendarDay__hovered_span:hover {
  background: $primary;
  border: 1px double $primary;
  color: #ffffff;
}

.CalendarDay__hovered_span {
  background: #83b8e7;
  border: 1px double #83b8e7;
  color: #ffffff;
}

.table-responsive {
  margin-bottom: 0rem;
}

.code-hinter::-webkit-scrollbar {
  width: 0;
  height: 0;
  background: transparent;
}

.codehinter-query-editor-input {
  .CodeMirror {
    font-family: "Roboto", sans-serif;
    color: #263136;
    overflow: hidden;
    height: 50px !important;
  }

  .CodeMirror-vscrollbar {
    overflow: hidden;
  }

  .CodeMirror-focused {
    padding-top: 0;
    height: 50px;
  }

  .CodeMirror-scroll {
    position: absolute;
    top: 0;
    width: 100%;
  }
}

.field {
  .CodeMirror-scroll {
    position: static;
    top: 0;
  }
}

.code-hinter {
  height: 36px;

  .form-control {
    .CodeMirror {
      font-family: "Roboto", sans-serif;
      height: 50px !important;
      max-height: 300px;
    }
  }

  .CodeMirror-vscrollbar,
  .CodeMirror-hscrollbar {
    background: transparent;
    height: 0;
    width: 0;
  }

  .CodeMirror-scroll {
    overflow: hidden !important;
    position: static;
    width: 100%;
  }
}

.CodeMirror-hints {
  font-family: "Roboto", sans-serif;
  font-size: 0.9rem;
  padding: 0px;
  z-index: $hints-z-index;

  li.CodeMirror-hint-active {
    background: $primary;
  }

  .CodeMirror-hint {
    padding: 4px;
    padding-left: 10px;
    padding-right: 10px;
  }
}

.cm-matchhighlight {
  color: #4299e1 !important;
  background: rgba(66, 153, 225, 0.1) !important;
}

.nav-tabs .nav-link {
  color: #3e525b;
  border-top-left-radius: 0px;
  border-top-right-radius: 0px;
}

.transformation-popover {
  padding: 14px;
  font-weight: 500;
  margin-bottom: 0px;
}

.transformation-editor {
  .CodeMirror {
    min-height: 220px;
  }
}

hr {
  margin: 1rem 0;
}

.query-hinter {
  min-height: 150px;
}

.codehinter-default-input {
  font-family: "Roboto", sans-serif;
  padding: 0.0475rem 0rem !important;
  display: block;
  width: 100%;
  font-size: 0.875rem;
  font-weight: 400;
  color: #232e3c;
  background-color: #ffffff;
  background-clip: padding-box;
  border: 1px solid #dadcde;
  -webkit-appearance: none;
  -moz-appearance: none;
  appearance: none;
  border-radius: 4px;
  transition: border-color 0.15s ease-in-out, box-shadow 0.15s ease-in-out;
  height: 30px;

  .CodeMirror {
    font-family: "Roboto", sans-serif;
  }

  .CodeMirror-placeholder {
    height: inherit !important;
    position: absolute !important;
    margin-top: 3px;
  }
}

.codehinter-query-editor-input {
  font-family: "Roboto", sans-serif;
  padding: 0.1775rem 0rem;
  display: block;
  width: 100%;
  font-size: 0.875rem;
  font-weight: 400;
  color: #232e3c;
  background-color: #ffffff;
  background-clip: padding-box;
  border: 1px solid #dadcde;
  border-radius: $border-radius;
  appearance: none;
  transition: border-color 0.15s ease-in-out, box-shadow 0.15s ease-in-out;
  height: 28px !important;
}

.editor {
  .modal-dialog {
    overflow-y: initial !important
  }

  .modal-dialog-scrollable .modal-content {
    max-height: 88% !important;
  }

}


.modal-component {


  .modal-body {
    padding: 0;
  }

  .modalWidget-config-handle {
    position: relative !important;
  }
}

.draggable-box {
  .config-handle {
    top: -20px;
    position: fixed;
    max-height: 10px;
    z-index: 100;
    min-width: 108px;

    .handle-content {
      cursor: move;
      color: #ffffff;
      background: $primary;
    }

    .badge {
      font-size: 9px;
      border-bottom-left-radius: 0;
      border-bottom-right-radius: 0;

      .delete-part {
        margin-left: 10px;
        float: right;
      }

      .delete-part::before {
        height: 12px;
        display: inline-block;
        width: 2px;
        background-color: rgba(255, 255, 255, 0.8);
        opacity: 0.5;
        content: "";
        vertical-align: middle;
      }
    }
  }
}

.draggable-box-in-editor:hover {
  z-index: 3 !important;
}

.modal-content {
  .config-handle {
    position: absolute;

    .badge {
      font-size: 9px;
    }
  }
}

.config-handle {
  display: block;
}

.apps-table {
  .app-title {
    font-size: 1rem;
  }

  .row {
    --tblr-gutter-x: 0rem;
  }
}


.theme-dark .wrapper {

  .navbar .navbar-nav .active>.nav-link,
  .navbar .navbar-nav .nav-link.active,
  .navbar .navbar-nav .nav-link.show,
  .navbar .navbar-nav .show>.nav-link {
    color: rgba(255, 255, 255, 0.7);
  }
}

.home-page,
.org-users-page {

  .navbar .navbar-nav .active>.nav-link,
  .navbar .navbar-nav .nav-link.active,
  .navbar .navbar-nav .nav-link.show,
  .navbar .navbar-nav .show>.nav-link {
    color: rgba(35, 46, 60, 0.7);
  }

  .nav-item {
    font-size: 0.9rem;
  }

  img.svg-icon {
    cursor: pointer;
    padding-left: 2px;
    border-radius: 10px;
  }

  img.svg-icon:hover {
    background-color: rgba(224, 214, 214, 0.507);
  }
}

.CodeMirror-placeholder {
  color: #9e9e9e !important;
  font-size: 0.7rem !important;
  margin-top: 2px !important;
  font-size: 12px !important;
}

.CodeMirror-code {
  font-weight: 300;
}

.btn-primary {
  border-color: transparent;
}

.text-widget {
  overflow: auto;
}

.text-widget::-webkit-scrollbar {
  width: 0;
  height: 0;
  background: transparent;
}

.input-group-flat:focus-within {
  box-shadow: none;
}

.map-widget {
  .place-search-input {
    box-sizing: border-box;
    border: 1px solid transparent;
    width: 240px;
    height: 32px;
    padding: 0 12px;
    border-radius: 3px;
    box-shadow: 0 2px 6px rgba(0, 0, 0, 0.3);
    font-size: 14px;
    outline: none;
    text-overflow: ellipses;
    position: absolute;
    left: 50%;
    margin-left: -120px;
  }

  .map-center {
    position: fixed;
    z-index: 1000;
  }
}

.events-toggle-active {
  .toggle-icon {
    transform: rotate(180deg);
  }
}

.events-toggle {
  .toggle-icon {
    display: inline-block;
    margin-left: auto;
    transition: 0.3s transform;
  }

  .toggle-icon:after {
    content: "";
    display: inline-block;
    vertical-align: 0.306em;
    width: 0.46em;
    height: 0.46em;
    border-bottom: 1px solid;
    border-left: 1px solid;
    margin-right: 0.1em;
    margin-left: 0.4em;
    transform: rotate(-45deg);
  }
}

.nav-link-title {
  font-weight: 500;
  font-size: 0.9rem;
}

.navbar-nav {
  .dropdown:hover {
    .dropdown-menu {
      display: block;
    }
  }
}

.app-version-container {
  min-height: 200px;
  height: 100%;
  display: flex !important;
  flex-direction: column;
}

.app-version-content {
  flex: 1;
  overflow: auto;
}

.query-manager-header {
  .nav-item {
    border-right: solid 1px #dadcde;
    background: 0 0;
  }

  .nav-link {
    height: 39px;
  }
}

input:focus-visible {
  outline: none;
}

.navbar-expand-md.navbar-light .nav-item.active:after {
  border: 1px solid $primary;
}

.org-users-page {
  .select-search__input {
    color: #617179;
  }

  .select-search-role {
    position: absolute;
    margin-top: -1rem;
  }

  .has-focus>.select-search__select>ul {
    margin-bottom: 0;
  }

  .select-search__option.is-selected {
    background: $primary;
    color: #ffffff;
  }
}

.encrypted-icon {
  margin-bottom: 0.25rem;
}

.widget-documentation-link {
  position: fixed;
  bottom: 0;
  background: #ffffff;
  width: 100%;
  z-index: 1;
}

.components-container {
  .draggable-box {
    cursor: move;
  }
}

.column-sort-row {
  border-radius: 4px;
}

.jet-button {
  &.btn-custom:hover {
    background: var(--tblr-btn-color-darker) !important;
  }
}

.editor-sidebar::-webkit-scrollbar {
  width: 0;
  height: 0;
  background: transparent;
  -ms-overflow-style: none;
}

.editor-sidebar {
  max-width: 300px;
  scrollbar-width: none;
  -ms-overflow-style: none;
}

.sketch-picker {
  position: absolute;
}

.color-picker-input {
  border: solid 1px rgb(223, 223, 223);
  cursor: pointer;
}

.app-sharing-modal {

  .form-control.is-invalid,
  .was-validated .form-control:invalid {
    border-color: #ffb0b0;
  }

  .form-check-input {
    cursor: pointer;
  }
}

.widgets-list {
  --tblr-gutter-x: 0px !important;
}

.input-with-icon {
  position: relative;
  display: flex;
  flex: 1;

  .icon-container {
    position: absolute;
    right: 10px;
    top: calc(50% - 10px);
    z-index: 3;
  }
}

.dynamic-variable-preview {
  min-height: 20px;
  max-height: 500px;
  overflow: auto;
  line-height: 20px;
  font-size: 12px;
  margin-top: -2px;
  word-wrap: break-word;
  border-bottom-left-radius: 3px;
  border-bottom-right-radius: 3px;
  box-sizing: border-box;
  font-family: "Source Code Pro", monospace;

  .heading {
    font-weight: 700;
    white-space: pre;
    text-transform: capitalize;
  }
}

.user-email:hover {
  text-decoration: none;
  cursor: text;
}

.theme-dark {
  .nav-item {
    background: 0 0;
  }

  .audit-log {

    .card-footer {
      background: var(--base);
      color: var(--slate12);
    }

    .select-search__option:not(.is-selected),
    .select-search__select {
      background: #2c3547;
      color: $white;
    }

    .select-search__option.is-selected:hover,
    .select-search__option:not(.is-selected):hover,
    .select-search__option.is-selected {
      background: #1F2936;
      color: $white;
      border-radius: 0px;
    }
  }

  .navbar .navbar-nav .active>.nav-link,
  .theme-dark .navbar .navbar-nav .nav-link.active,
  .theme-dark .navbar .navbar-nav .nav-link.show,
  .theme-dark .navbar .navbar-nav .show>.nav-link {
    color: #ffffff;
  }


  .form-check-label {
    color: white;
  }


  .left-sidebar .left-sidebar-item {
    border-bottom: 1px solid #333c48;
  }

  .nav-tabs .nav-link.active {
    color: #ffffff !important;
  }

  .nav-tabs .nav-link {
    color: #c3c3c3 !important;
  }

  .card-body> :last-child {
    color: #ffffff !important;
  }

  .form-control {
    border: 1px solid #324156;
  }

  .card {
    background-color: #324156;
  }

  .card .table tbody td a {
    color: inherit;
  }

  .DateInput {
    background: #1f2936;
  }

  .DateInput_input {
    background-color: #1f2936;
    color: #ffffff;
  }

  &.daterange-picker-widget {
    .DateRangePickerInput_arrow_svg {
      fill: #ffffff;
    }
  }

  .DateRangePickerInput {
    background-color: #1f2936;
  }

  .DateInput_input__focused {
    background: #1f2936;
  }

  .DateRangePickerInput__withBorder {
    border: 1px solid #1f2936;
  }

  .main .canvas-container .canvas-area {
    background: #2f3c4c;
  }

  .main .canvas-container {
    background-color: #2f3c4c;
  }

  .main .navigation-area {
    background-color: #2f3c4c !important;

    a.page-link {
      border-radius: 0;
      border: 0;
      color: white;
    }

    a.page-link:hover {
      color: white;
      background-color: #4D72FA;
    }

    a.page-link.active {
      color: white;
      background-color: #4D72FA;
    }
  }

  .rdtOpen .rdtPicker {
    color: black;
  }

  .editor .editor-sidebar .components-container .component-image-holder {
    background: #2f3c4c !important;
    border: 1px solid #2f3c4c !important;

    center,
    .component-title {
      filter: brightness(0) invert(1);
    }
  }

  .nav-tabs .nav-link:focus,
  .nav-tabs .nav-link:hover {
    border-color: transparent !important;
  }

  .modal-content,
  .modal-header {
    background-color: #1f2936;

    .text-muted {
      color: var(--slate09) !important;
    }
  }

  .modal-header {
    border-bottom: 1px solid rgba(255, 255, 255, 0.09) !important;
  }

  .canvas-container {
    background-color: #1f2936;
  }

  .editor .main .query-pane {
    border: solid rgba(255, 255, 255, 0.09) !important;
    border-width: 1px 0px 0px 0px !important;
  }

  .no-components-box {
    background-color: #1f2936 !important;

    center {
      color: white !important;
    }
  }

  .query-list {
    .text-muted {
      color: #ffffff !important;
    }

    .mute-text {
      color: #8092AB;
    }
  }

  .editor-sidebar {
    background-color: #1f2936 !important;
  }

  .editor-sidebar {
    border: solid rgba(255, 255, 255, 0.09);
    border-width: 0px 0px 0px 0px !important;

    .nav-tabs {
      border-bottom: 1px solid rgba(255, 255, 255, 0.09) !important;
    }
  }

  .editor .editor-sidebar .nav-tabs .nav-link {
    color: #ffffff;

    img {
      filter: brightness(0) invert(1);
    }
  }

  .jet-table {
    background-color: #1f2936 !important;
  }

  .jet-container {
    background-color: #1f2936;
  }

  .nav-tabs .nav-item.show .nav-link,
  .nav-tabs .nav-link.active {
    background-color: #2f3c4c;
    border-color: transparent !important;
  }

  .editor .main .query-pane .query-definition-pane .header {
    border: solid #ffffff17;
    border-width: 0px 0px 1px 0px !important;
    background: #1f2936;
  }

  .left-sidebar {
    .text-muted {
      color: #ffffff !important;
    }

    .left-sidebar-page-selector {
      .list-group {
        .list-group-item {
          border: solid #1d2a39 1px;
          color: white;
        }

        .list-group-item:hover {
          background-color: #1F2936;
        }

        .list-group-item.active {
          background-color: #1F2936;
        }
      }
    }
  }

  .app-title {
    color: var(--base) !important;
  }

  .RichEditor-root {
    background: #1f2936;
    border: 1px solid #2f3c4c;
  }

  .app-description {
    color: #ffffff !important;
  }

  .btn-light,
  .btn-outline-light {
    background-color: #42546a;
    --tblr-btn-color-text: #ffffff;

    img {
      filter: brightness(0) invert(1);
    }
  }

  .editor .left-sidebar .datasources-container tr {
    border-bottom: solid 1px rgba(255, 255, 255, 0.09);
  }

  .editor .left-sidebar .datasources-container .datasources-header {
    border: solid rgba(255, 255, 255, 0.09) !important;
    border-width: 0px 0px 1px 0px !important;
  }

  .query-manager-header .nav-item {
    border-right: solid 1px rgba(255, 255, 255, 0.09);

    .nav-link {
      color: #c3c3c3;
    }
  }

  .input-group-text {
    border: solid 1px rgba(255, 255, 255, 0.09) !important;
  }

  .app-users-list {
    .text-muted {
      color: #ffffff !important;
    }
  }

  .data-pane {
    border: solid #ffffff17 !important;
    border-width: 0px 1px 0px 0px !important;
  }

  .main .query-pane .data-pane .queries-container .queries-header {
    border: solid #ffffff17 !important;
    border-width: 0px 0px 1px 0px !important;

    .text-muted {
      color: #ffffff !important;
    }
  }

  .query-pane {
    background-color: #1f2936 !important;
  }

  .input-icon .input-icon-addon img {
    filter: invert(1);
  }

  .svg-icon {
    filter: brightness(0) invert(1);
  }

  .badge {
    .svg-icon {
      filter: brightness(1) invert(0);
    }
  }

  .alert {
    background: transparent;

    .text-muted {
      color: #ffffff !important;
    }
  }

  .editor .editor-sidebar .inspector .header {
    border: solid rgba(255, 255, 255, 0.09) !important;
    border-width: 0px 0px 1px 0px !important;
  }

  .home-page-content {
    .hr-text {
      color: var(--slate11) !important;
      text-transform: lowercase !important;
      font-weight: 400;
      font-size: 12px;
      line-height: 20px;
    }
  }

  .hr-text {
    color: #ffffff !important;
  }

  .skeleton-line::after {
    background-image: linear-gradient(to right,
        #121212 0,
        #121212 40%,
        #121212 80%);
  }

  .app-icon-skeleton::after {
    background-image: linear-gradient(to right,
        #566177 0,
        #5a6170 40%,
        #4c5b79 80%);
  }

  .folder-icon-skeleton::after {
    background-image: linear-gradient(to right,
        #566177 0,
        #5a6170 40%,
        #4c5b79 80%);
  }

  .select-search__input {
    color: rgb(224, 224, 224);
    background-color: #2b3547;
    border: 1px solid #2b3547;
  }

  .select-search__select {
    background: #ffffff;
    box-shadow: 0 0.0625rem 0.125rem rgba(0, 0, 0, 0.15);
  }

  .select-search__row:not(:first-child) {
    border-top: 1px solid #eee;
  }

  .select-search__option,
  .select-search__not-found {
    background: #ffffff;
  }

  .select-search__option.is-highlighted,
  .select-search__option:not(.is-selected):hover {
    background: rgba(47, 204, 139, 0.1);
  }

  .select-search__option.is-highlighted.is-selected,
  .select-search__option.is-selected:hover {
    background: #2eb378;
    color: #ffffff;
  }

  .org-users-page {

    .user-email,
    .user-type,
    .workspaces,
    .user-status {
      color: var(--slate12) !important;
    }
  }

  .org-users-page {
    .select-search__option.is-selected {
      background: $primary;
      color: #ffffff;
    }

    .select-search__option:not(.is-selected):hover {
      background: rgba(66, 153, 225, 0.1);
    }
  }

  .org-variables-page {

    .user-email,
    .user-status {
      filter: brightness(0) invert(1);
    }

    .btn-org-env {
      background: transparent;
    }
  }

  .org-variables-page {
    .select-search__option.is-selected {
      background: $primary;
      color: #ffffff;
    }

    .select-search__option:not(.is-selected):hover {
      background: rgba(66, 153, 225, 0.1);
    }
  }

  .react-json-view {
    background-color: transparent !important;
  }

  .codehinter-default-input {
    background-color: transparent;
    border: 1px solid #333c48;
  }

  .color-picker-input {
    border: solid 1px #333c48;
    height: 36px;
  }

  .codehinter-query-editor-input {
    background-color: #272822;
    border: 1px solid #2c3a4c;
    border-radius: 0;
  }

  .codehinter-query-editor-input .CodeMirror {
    height: 31px !important;
  }

  .codehinter-query-editor-input .CodeMirror {
    color: #c3c3c3 !important;
  }

  .select-search:not(.is-loading):not(.select-search--multiple) .select-search__value::after {
    transform: rotate(45deg);
    border-right: 1px solid #ffffff;
    border-bottom: 1px solid #ffffff;
  }

  .widget-documentation-link {
    background-color: #1f2936;
  }

  .widget-documentation-link a {
    color: rgb(66, 153, 225);
  }

  .app-version-name.form-select {
    border-color: $border-grey-dark;
  }

  .organization-list {
    .btn {
      background-color: #273342;
      color: #656d77;
    }
  }

  .oidc-button {
    .btn-loading:after {
      color: $white;
    }
  }

  .page-item {
    a.page-link {
      color: white;
    }
  }

  .tj-ms-count {
    background-color: #273342;
    color: $white;
  }

  .tj-ms-preview {
    color: #273342;
  }

  .tj-dashed-tooltip {
    border-color: $white;
  }
}

.main-wrapper {
  position: relative;
  min-height: 100%;
  min-width: 100%;
  background-color: white;
}

.main-wrapper.theme-dark {
  background-color: #2b394b;
}

.jet-table {
  .global-search-field {
    background: transparent;
  }
}

.jet-table-image-column {
  margin: 0 auto;
}

.modal-backdrop.show {
  opacity: 0.74;
}

.gui-select-wrappper .select-search__input {
  height: 30px;
}

.theme-dark .input-group-text,
.theme-dark .markdown>table thead th,
.theme-dark .table thead th {
  background: #1c252f;
  color: #ffffff;
}

.sketch-picker {
  z-index: 1000;
}

.no-padding {
  padding: 0;
}

.nav-tabs {
  font-weight: 300;
}

.nav-tabs .nav-link.active {
  border: 0;
  border-bottom: 1px solid $primary;
  font-weight: 400;
}

.table-no-divider {
  td {
    border-bottom-width: 0px;
    padding-left: 0;
  }
}

.no-border {
  border: 0 !important;
}

input[type="text"] {
  outline-color: #dadcde !important;
}

.widget-header {
  text-transform: capitalize;
  margin-top: 12px !important;
  font-weight: 500;
  font-size: 12px;
  line-height: 12px;
}

.query-manager-events {
  max-width: 400px;
}

.validation-without-icon {
  background-image: none !important;
}

.multiselect-widget {
  label.select-item {
    width: max-content;
    min-width: 100%;

    div.item-renderer {
      align-items: center;
      line-height: 15px;

      input {
        height: 15px;
        width: 15px;
      }
    }
  }

  .rmsc .dropdown-container {
    height: 100%;
    display: flex;
    align-items: center;
    border-radius: inherit;
  }

  .rmsc {
    height: 100%;
    border-radius: inherit;
  }

  .rmsc.dark {
    --rmsc-main: $primary-light;
    --rmsc-hover: #283647;
    --rmsc-selected: #1f2936;
    --rmsc-border: #333333;
    --rmsc-gray: #555555;
    --rmsc-bg: #1f2936;
    color: #ffffff;
  }
}

/* Hide scrollbar for Chrome, Safari and Opera */
.invitation-page::-webkit-scrollbar {
  display: none;
}

/* Hide scrollbar for IE, Edge and Firefox */
.invitation-page {
  -ms-overflow-style: none;
  /* IE and Edge */
  scrollbar-width: none;
  /* Firefox */
}

.show {
  display: block;
}

.hide {
  display: none;
}

.draggable-box:focus-within {
  z-index: 2 !important;
}

.cursor-wait {
  cursor: wait;
}

.cursor-text {
  cursor: text;
}

.cursor-none {
  cursor: none;
}

.theme-dark .event-action {
  filter: brightness(0) invert(1);
}

.event-action {
  filter: brightness(0) invert(0);
}

.disabled {
  pointer-events: none;
  opacity: 0.4;
}

.DateRangePicker {
  padding: 1.25px 5px;
}

.datepicker-widget {
  .input-field {
    min-height: 26px;
    padding: 0;
    padding-left: 2px;
  }

  td.rdtActive,
  td.rdtActive:hover {
    background-color: $primary;
  }

  .react-datepicker__day--selected {
    background-color: $primary-light;
  }
}

.daterange-picker-widget {
  .DateInput_input {
    min-height: 24px;
    line-height: normal;
    border-bottom: 0px;
    font-size: 0.85rem;
  }

  .DateRangePicker {
    padding: 0;
  }

  .DateRangePickerInput_arrow_svg {
    height: 17px;
  }

  .DateRangePickerInput {
    overflow: hidden;
    display: flex;
    justify-content: space-around;
    align-items: center;
  }

  .DateInput_fang {
    position: fixed;
    top: 57px !important;
  }
}

.fw-400 {
  font-weight: 400;
}

.fw-500 {
  font-weight: 500;
}

.ligh-gray {
  color: #656d77;
}

.nav-item {
  background: #ffffff;
  font-size: 14px;
  font-style: normal;
  font-weight: 400;
  line-height: 22px;
  letter-spacing: -0.1px;
  text-align: left;
}

.w-min-100 {
  min-width: 100px;
}

.nav-link {
  min-width: 100px;
  justify-content: center;
}

.nav-tabs .nav-link.active {
  font-weight: 400 !important;
  color: $primary  !important;
}

.empty {
  padding-top: 1.5rem !important;
}

.empty-img {
  margin-bottom: 0 !important;

  img {
    height: 220px !important;
    width: 260.83px !important;
  }
}

.empty-action {
  margin-top: 0 !important;

  a+a.btn-loading::after {
    color: $primary;
  }
}

.empty-action a {
  height: 36px;
  border-radius: 4px;
  font-style: normal;
  font-weight: normal;
  font-size: 14px;
  line-height: 20px;
}

.empty-action a:first-child {
  margin-right: 24px;
}

.empty-action a:first-child:hover {
  color: #ffffff !important;
}

.empty-import-button {
  background: #ffffff !important;
  cursor: pointer;

  &:hover {
    border-color: rgba(101, 109, 119, 0.24) !important;
  }
}

.empty-welcome-header {
  font-style: normal;
  font-weight: 500;
  font-size: 32px;
  line-height: 40px;
  margin-bottom: 16px;
  margin-top: 40px;
  color: var(--slate12);
  font-family: Inter;
}

.homepage-empty-image {
  width: 100%;
}

.empty-title {
  font-style: normal;
  font-weight: 400;
  font-size: 14px;
  line-height: 20px;
  display: flex;
  align-items: center;
  color: var(--slate11) !important;
}

// template card styles
.template-card-wrapper {
  display: flex;
  flex-direction: row;
  background: #fffffc;
  border: 1px solid #d2ddec;
  box-sizing: border-box;
  border-radius: 8px;
  width: 299px;
  height: 100px;
}

.template-action-wrapper {
  display: flex;
  flex-direction: row !important;
  font-family: Inter;
  font-style: normal;
  font-weight: 500;
  font-size: 16px;
  line-height: 19px;
  color: $primary-light;

  p {
    margin-right: 16px;
  }
}

.template-card-title {
  font-family: Inter;
  font-style: normal;
  font-weight: 600;
  font-size: 18px;
  line-height: 22px;
  display: flex;
  align-items: center;
  color: #000000;
  margin-bottom: 3px !important;
  margin-top: 20px;
}

.template-card-details {
  align-items: center;
  display: flex;
  flex-direction: column;
  justify-content: center;
}

.template-icon-wrapper {
  width: 61.44px;
  height: 60px;
  top: 685px;
  background: #d2ddec;
  border-radius: 4px;
  margin: 20px 16.36px;
}

// template style end

.calendar-widget.compact {
  .rbc-time-view-resources .rbc-time-header-content {
    min-width: auto;
  }

  .rbc-time-view-resources .rbc-day-slot {
    min-width: 50px;
  }

  .rbc-time-view-resources .rbc-header,
  .rbc-time-view-resources .rbc-day-bg {
    width: 50px;
  }
}

.calendar-widget.dont-highlight-today {
  .rbc-today {
    background-color: inherit;
  }

  .rbc-current-time-indicator {
    display: none;
  }
}

.calendar-widget {
  padding: 10px;
  background-color: white;

  .rbc-day-slot .rbc-event,
  .rbc-day-slot .rbc-background-event {
    border-left: 3px solid #26598533;
  }

  .rbc-toolbar {
    font-size: 14px;
  }

  .rbc-event {
    .rbc-event-label {
      display: none;
    }
  }

  .rbc-off-range-bg {
    background-color: #f4f6fa;
  }

  .rbc-toolbar {
    .rbc-btn-group {
      button {
        box-shadow: none;
        border-radius: 0;
        border-width: 1px;
      }
    }
  }
}

//!for calendar widget week view with compact/spacious mode border fix
.resources-week-cls .rbc-time-column:nth-last-child(7n) {
  border-left: none !important;

  .rbc-timeslot-group {
    border-left: 2.5px solid #dadcde !important;
  }
}

.resources-week-cls .rbc-allday-cell {
  border: none !important;

  .rbc-row {
    border-left: 1.5px solid #dadcde;
    border-right: 1.5px solid #dadcde;
  }
}

.resources-week-cls .rbc-time-header-cell {
  border: none !important;
}

.resources-week-cls .rbc-time-view-resources .rbc-header {
  border-left: 1.5px solid #dadcde !important;
  border-right: 1.5px solid #dadcde !important;
}

.calendar-widget.hide-view-switcher {
  .rbc-toolbar {
    .rbc-btn-group:nth-of-type(3) {
      display: none;
    }
  }
}

.calendar-widget.dark-mode {
  background-color: #1d2a39;

  .rbc-toolbar {
    button {
      color: white;
    }

    button:hover,
    button.rbc-active {
      color: black;
    }
  }

  .rbc-off-range-bg {
    background-color: #2b394b;
  }

  .rbc-selected-cell {
    background-color: #22242d;
  }

  .rbc-today {
    background-color: #5a7ca8;
  }
}

.calendar-widget.dark-mode.dont-highlight-today {
  .rbc-today {
    background-color: inherit;
  }
}

.navbar .navbar-nav {
  min-height: 2rem;
}

.navbar-brand-image {
  height: 1.2rem;
}

.navbar .navbar-brand:hover,
.theme-dark .navbar .navbar-brand:hover {
  opacity: 1;
}

.nav-tabs .nav-link.active {
  font-weight: 400 !important;
  margin-bottom: -1px !important;
}

.nav-tabs .nav-link {
  font-weight: 400 !important;
  margin: 0 !important;
  height: 100%;
}

.code-editor-widget {
  border-radius: 0;

  .CodeMirror {
    border-radius: 0 !important;
    margin-top: -1px !important;
  }
}

.jet-listview {
  overflow-y: overlay;
  overflow-x: hidden;
}

.jet-listview::-webkit-scrollbar-track {
  background: transparent;

}

.jet-listview::-webkit-scrollbar-thumb {
  background: transparent;

}

.code-hinter-wrapper .popup-btn {
  position: absolute;
  display: none;
  cursor: pointer;
}

.code-hinter-wrapper:hover {
  .popup-btn {
    display: block !important;
    z-index: 1;
  }
}

.popup-btn {
  cursor: pointer !important;
  display: block;
}

.preview-icons {
  margin-top: -5px;
  width: 12px;
}

.resize-modal-portal {
  z-index: 3;

  .resize-modal {
    .modal-content {
      width: 100% !important;
      height: 100%;

      .modal-body {
        width: 100% !important;
        height: calc(100% - 44px) !important;

        .editor-container {
          height: 100%;

          .CodeMirror {
            height: 100% !important;
          }
        }
      }
    }

    .portal-header {
      width: 100% !important;
    }

    .resize-handle {
      cursor: move;
    }
  }
}

.modal-portal-wrapper {
  justify-content: center;
  align-items: center;
  position: fixed;
  position: absolute;
  left: 50%;
  top: 5%;

  .modal-body {
    width: 500px !important;
    height: 300px !important;
    padding: 0px !important;
  }

  transform: translate(-60%, 0%);
  height: 350px;
  width: auto;
  max-height: 500px;
  padding: 0px;

  .modal-content {
    border-radius: 5px !important;
  }

  .modal-body {
    width: 500px !important;
    height: 302px !important;
    padding: 0px !important;
    margin: 0px !important;
    margin-left: -1px !important; //fix the modal body code mirror margin

    border-top-left-radius: 0;
    border-top-right-radius: 0;
    border-bottom-left-radius: 5px;
    border-bottom-right-radius: 5px;
    border-bottom: 0.75px solid;
    border-left: 0.75px solid;
    border-right: 0.75px solid;

    @include theme-border($light-theme: true);

    &.dark-mode-border {
      @include theme-border($light-theme: false);
    }
  }

  .modal-dialog {
    margin-top: 4%;
  }

  .modal-header {
    padding: 0;
    font-size: 14px;
  }

  .editor-container {
    padding: 0px;

    .CodeMirror {
      border-radius: 0;
      margin: 0;
      width: 100% !important;
    }
  }

  .query-hinter {
    .CodeMirror-line {
      margin-left: 2rem !important;
    }

    .CodeMirror-cursors .CodeMirror-cursor {
      margin-left: 2rem !important;
    }
  }
}

.preview-block-portal {
  .bg-light {
    border-radius: 0 0 5px 5px;
    outline: 0.75px solid $light-green;
  }

  .bg-dark {
    margin-top: 1px;
    border-radius: 0 0 5px 5px;
    outline: 0.75px solid $light-green;
  }

  .dynamic-variable-preview {
    padding: 4px !important;
  }
}

.portal-header {
  display: flex;
  align-items: center;
  padding: 0.5rem 0.75rem;
  color: #656d77;
  background-color: #ffffffd9;
  background-clip: padding-box;
  border-top-left-radius: 5px !important;
  border-top-right-radius: 5px !important;
  width: 498px !important;
  outline: 0.75px solid;

  @include theme-border($light-theme: true, $outline: true);

  &.dark-mode-border {
    @include theme-border($light-theme: false, $outline: true);
  }
}

// close icon in inpector
[data-rb-event-key="close-inpector"] {
  position: absolute;
  right: -80px;
  background-color: #232e3c !important;
  width: 10% !important;
}

[data-rb-event-key="close-inpector-light"] {
  position: absolute;
  right: -80px;
  background-color: #ffffff !important;
  width: 10% !important;
}

.tabs-inspector {
  position: sticky;
  top: 0;

  .nav-item {
    width: 50%;
  }

  .nav-item:hover {
    border: 1px solid transparent;
  }

  .nav-item:not(.active) {
    border-bottom: 1px solid #e7eaef;
  }

  .nav-link.active {
    border: 1px solid transparent;
    border-bottom: 1px solid $primary;
    background: white;
  }
}

.tabs-inspector.dark {
  .nav-link.active {
    border-bottom: 1px solid $primary  !important;
  }
}

.tabs-inspector {
  z-index: 2;
  background: white;

  &.dark {
    @extend .bg-dark;
  }
}

.close-icon {
  position: fixed;
  top: 84px;
  right: 3px;
  width: 60px;
  height: 22;
  border-bottom: 1px solid #e7eaef;
  display: flex;
  align-items: center;
  background-color: white;
  z-index: 2;

  .svg-wrapper {
    width: 100%;
    height: 70%;
    display: flex;
    align-items: center;
    justify-content: center;
    border-left: 1px solid #e7eaef;
    margin-left: 20px;

    .close-svg {
      cursor: pointer;
    }
  }
}

.tabs-inspector.nav-tabs {
  border: 0;
  width: 100%;
  padding: 8px 16px;
}

.bg-primary-lt {
  color: #ffffff !important;
  background: #6383db !important;
}

.tabbed-navbar .nav-item.active:after {
  margin-bottom: -0.25rem;
}

.app-name {
  width: 200px;
  left: 84px;
  top: 6px;
  position: absolute;
}

.app-name:hover {
  background: $bg-light;

  &.dark {
    @extend .bg-dark;
  }
}

.nav-auto-save {
  width: 325px;
  left: 485px;
  position: absolute;
  color: #36af8b;
}

.editor-header-actions {
  display: flex;
  color: #868aa5;
  white-space: nowrap;
  font-weight: 400;
  font-size: 12px;
  letter-spacing: 0.5px;

}

.undo-button,
.redo-button {
  display: flex;
  flex-direction: row;
  justify-content: center;
  align-items: center;
  padding: 6px;
  gap: 10px;
  width: 28px;
  height: 28px;
  background: #ECEEF0;
  border-radius: 6px;
  margin-right: 5px;
  flex: none;
  order: 0;
  flex-grow: 0;
}

.theme-dark {

  .undo-button,
  .redo-button {
    background: 0;
  }
}

.app-version-menu {
  position: absolute;
  right: 220px;
  padding: 4px 8px;
  min-width: 100px;
  max-width: 300px;
}

.app-version-menu-sm {
  height: 30px;
  display: flex;
  font-size: 12px;
}

.app-version-menu .dropdown-menu {
  left: -65px;
  width: 283px;
}

.app-version-menu .released {
  color: #36af8b;
}

.app-version-menu .released-subtext {
  font-size: 12px;
  color: #36af8b;
  padding: 0 8px;
}

.app-version-menu .create-link {
  margin: auto;
  width: 50%;
  padding-left: 10px;
}

.canvas-background-holder {
  display: flex;
  justify-content: space-between;
  min-width: 120px;
  margin: auto;
  padding: 10px;
}

.canvas-background-picker {
  position: fixed;
}

/**
 * Timer Widget
 */
.timer-wrapper {
  padding: 10px;

  .counter-container {
    font-size: 3em;
    padding-bottom: 5px;
    text-align: center;
  }
}

/**
 * Search Box
 */
.search-box-wrapper {
  input {
    width: 200px;
    border-radius: 5px !important;
    color: var(--slate12);
    background-color: var(--base);
  }

  .input-icon .form-control:not(:first-child),
  .input-icon .form-select:not(:last-child) {
    padding-left: 28px !important;
  }

  input:focus {
    width: 200px;
    background-color: var(--base);
  }

  .input-icon .input-icon-addon {
    display: flex;
  }

  .input-icon .input-icon-addon.end {
    pointer-events: auto;

    .tj-common-search-input-clear-icon {
      display: flex;
      flex-direction: row;
      justify-content: center;
      align-items: center;
      padding: 4px;
      width: 20px;
      height: 20px;
      background: var(--indigo3) !important;
      border-radius: 4px;
    }

    div {
      border-radius: 12px;
      color: #ffffff;
      padding: 1px;
      cursor: pointer;

      svg {
        height: 14px;
        width: 14px;
      }
    }
  }
}

.searchbox-wrapper {
  margin-top: 0 !important;

  .search-icon {
    margin: 0.30rem
  }

  input {
    border-radius: $border-radius  !important;
    padding-left: 1.75rem !important;
    border-radius: $border-radius  !important;
  }
}

.fixedHeader {
  table thead {
    position: -webkit-sticky; // this is for all Safari (Desktop & iOS), not for Chrome
    position: sticky;
    top: 0;
    border-top: 0;
    z-index: 1; // any positive value, layer order is global
  }
}

/**
 * Folder List
 */
.folder-list {
  overflow-y: auto;

  .list-group-transparent .list-group-item.active {
    color: $primary;
    background-color: #edf1ff;

    .folder-ico {
      filter: invert(29%) sepia(84%) saturate(4047%) hue-rotate(215deg) brightness(98%) contrast(111%);
    }
  }

  .folder-ico.dark {
    filter: invert(1);
  }

  .list-group-item {
    padding: 0.5rem 0.75rem;
    overflow: hidden;
  }

  .list-group-item.all-apps-link {
    display: flex;
    align-items: center;
    color: var(--slate12);
    border-radius: 6px;

    &:active {
      background: var(--indigo4);
    }

    &:focus {
      box-shadow: 0px 0px 0px 4px #DFE3E6;
    }
  }

  .folder-info {
    display: contents;
    font-weight: 500 !important;
    display: flex;
    align-items: center;
    letter-spacing: -0.02em;
    text-transform: uppercase;
    color: var(--slate9);
  }

  .folder-create-btn {
    width: 28px;
    height: 28px;
    background: var(--base);
    border: 1px solid;
    border-color: var(--slate7);
    cursor: pointer;
    border-radius: 6px;
    display: flex;
    justify-content: center;
    align-items: center;
  }

  .menu-ico {
    cursor: pointer;
    border-radius: 13px;

    img {
      padding: 0px;
      height: 14px;
      width: 14px;
      vertical-align: unset;
    }
  }
}

/**
 * Home page modal
 */
.home-modal-backdrop {
  z-index: 9991;
}

.modal-content.home-modal-component {
  border-radius: 8px;
  overflow: hidden;
  background-color: var(--base);
  color: var(--slate12);
  box-shadow: 0px 12px 16px -4px rgba(16, 24, 40, 0.08), 0px 4px 6px -2px rgba(16, 24, 40, 0.03);

  .modal-header {
    border-bottom: 1px solid var(--slate5) !important;
  }

  .modal-header,
  .modal-body {
    padding: 16px 28px;
    background: var(--base);
  }

  .modal-title {
    font-size: 16px;
    font-weight: 500;
  }

  input {
    border-radius: 5px !important;
    background: var(--base);
  }

  .modal-main {
    padding-bottom: 32px;
  }

  .modal-footer-btn {
    justify-content: end;

    button {
      margin-left: 16px;
    }
  }
}

.home-modal-component-editor.dark {

  .modal-header,
  .modal-body {
    background-color: #232e3c;
    color: #fff;
  }

  .form-control {
    color: #fff;
    background-color: #232e3c !important;
  }

  .btn-close {
    filter: brightness(0) invert(1);
  }
}

.modal-content.home-modal-component.dark-theme {
  .btn-close {
    filter: brightness(0) invert(1);
  }
}

.home-modal-component {
  .btn-close {
    opacity: 1 !important;
  }
}

.modal-content.home-modal-component.dark {
  background-color: $bg-dark-light  !important;
  color: $white  !important;

  .modal-header {
    background-color: $bg-dark-light  !important;
  }

  .btn-close {
    filter: brightness(0) invert(1);
  }

  .form-control {
    border-color: $border-grey-dark  !important;
    color: inherit;
  }

  input {
    background-color: $bg-dark-light  !important;
  }

  .form-select {
    background-color: $bg-dark  !important;
    color: $white  !important;
    border-color: $border-grey-dark  !important;
  }

  .text-muted {
    color: $white  !important;
  }
}

.radio-img {
  input {
    display: none;
  }

  .action-icon {
    width: 28px;
    height: 28px;
    background-position: center center;
    border-radius: 4px;
    display: flex;
    align-items: center;
    justify-content: center;
  }

  .action-icon {
    cursor: pointer;
    border: 1px solid $light-gray;
  }

  .action-icon:hover {
    background-color: #d2ddec;
  }

  input:checked+.action-icon {
    border-color: $primary;
    background-color: #7a95fb;
  }

  .tooltiptext {
    visibility: hidden;
    font-size: 12px;
    background-color: $black;
    color: #ffffff;
    text-align: center;
    padding: 5px 10px;
    position: absolute;
    border-radius: 15px;
    margin-top: 2px;
    z-index: 1;
    margin-left: -10px;
  }

  .tooltiptext::after {
    content: "";
    position: absolute;
    bottom: 100%;
    left: 50%;
    margin-left: -5px;
    border-width: 5px;
    border-style: solid;
    border-color: transparent transparent black transparent;
  }

  .action-icon:hover+.tooltiptext {
    visibility: visible;
  }

  input:checked+.action-icon:hover {
    background-color: #3650af;
  }
}

.icon-change-modal {
  ul {
    list-style-type: none;
    margin: 0 auto;
    text-align: center;
    display: grid;
    grid-template-columns: 1fr 1fr 1fr 1fr;

    li {
      float: left;
      border: 2px solid #8991a0;
      border-radius: 1.75px;
      cursor: pointer;

      img {
        width: 22px;
        height: 22px;
        filter: invert(59%) sepia(27%) saturate(160%) hue-rotate(181deg) brightness(91%) contrast(95%);
      }
    }

    li.selected {
      border: 2px solid $primary;

      img {
        filter: invert(27%) sepia(84%) saturate(5230%) hue-rotate(212deg) brightness(102%) contrast(100%);
      }
    }
  }
}

/**
 * Spinner Widget
 */
.spinner-container {
  display: flex;
  justify-content: center;
  align-items: center;
}

.animation-fade {
  animation-name: fade;
  animation-duration: 0.3s;
  animation-timing-function: ease-in;
}

@keyframes fade {
  0% {
    opacity: 0;
  }

  100% {
    opacity: 1;
  }
}

/**
 * Query panel
 */
.query-btn {
  cursor: pointer;
  height: 24px;
  width: 24px;
  padding: 0;
}

.query-btn.dark {
  filter: brightness(0) invert(1);
}

.button-family-secondary {
  @include button-outline($light-theme: true);
  height: 32px;
  width: 112px;
}

.button-family-secondary.dark {
  @include button-outline($light-theme: false);
}

// ** Query Panel: REST API Tabs **
.group-header {
  background: #d2ddec;
  border-radius: 4px;
  height: 28px !important;

  span {
    display: flex;
    justify-content: left;
    align-items: center;
  }
}

.raw-container.dark {
  background: #272822;
  padding: 5px;
}

// **Alert component**
.alert-component {
  border: 1px solid rgba(101, 109, 119, 0.16);
  background: #f5f7f9;

  a {
    color: $primary;
  }
}

.alert-component.dark {
  border: none !important;
  background-color: #333c48 !important;

  span {
    filter: brightness(0) invert(1);
  }
}

.codehinter-plugins.code-hinter {
  @extend .codehinter-default-input;

  .popup-btn {
    margin-top: 0.65rem !important;
  }

  .CodeMirror-placeholder,
  .CodeMirror pre.CodeMirror-line {
    height: 21px !important;
    position: absolute !important;
    margin-top: 3px !important;
  }

  .CodeMirror-cursor {
    height: inherit !important;
  }

  .CodeMirror-lines {
    height: 32px !important;
  }
}

//*button loading with spinner with primary color*//
.button-loading {
  position: relative;
  color: transparent !important;
  text-shadow: none !important;
  pointer-events: none;

  &:after {
    content: "";
    display: inline-block;
    vertical-align: text-bottom;
    border: 1.5px solid currentColor;
    border-right-color: transparent;
    border-radius: 50%;
    color: $primary;
    position: absolute;
    width: 12px;
    height: 12px;
    animation: spinner-border 0.75s linear infinite;
  }
}

.query-icon.dark {
  filter: brightness(0) invert(1);
}

//Rest-API Tab Panes
.tab-pane-body {
  margin-left: -2.5% !important;
}

//CodeMirror padding
.CodeMirror pre.CodeMirror-line,
.CodeMirror pre.CodeMirror-line-like {
  padding: 0 10px !important;
}

.comment-notification-nav-item {
  background: transparent;
  border: 0;
  font-size: 12px;
  font-weight: 500;
  opacity: 0.6;
  height: 28px;
  border-radius: 6px;
}

// comment styles ::override
.editor-sidebar {
  .nav-tabs {
    border-bottom: none !important;
  }

  .nav-tabs .nav-link.active {
    background-color: transparent !important;
  }

  .inspector-nav-item {
    background: transparent;
    border: 0;
    font-size: 12px;
    font-weight: 500;
    opacity: 0.6;
    height: 28px;
    border-radius: 6px;
  }

  .inspector-component-title-input-holder {
    padding: 16px 8px;
    margin: 0;
    padding-bottom: 0;
    display: flex;
    align-items: center;
  }
}

.comment-card-wrapper {
  border-top: 0.5px solid #e1e1e1 !important;
  margin-top: -1px !important;
}

div#driver-highlighted-element-stage,
div#driver-page-overlay {
  background: transparent !important;
  outline: 5000px solid rgba(0, 0, 0, 0.75);
}

.dark-theme-walkthrough#driver-popover-item {
  background-color: $bg-dark-light  !important;
  border-color: rgba(101, 109, 119, 0.16) !important;

  .driver-popover-title {
    color: var(--base) !important;
  }

  .driver-popover-tip {
    border-color: transparent transparent transparent $bg-dark-light  !important;
  }

  .driver-popover-description {
    color: #d9dcde !important;
  }

  .driver-popover-footer .driver-close-btn {
    color: #ffffff !important;
    text-shadow: none !important;
  }

  .driver-prev-btn,
  .driver-next-btn {
    text-shadow: none !important;
  }
}

#driver-popover-item {
  padding: 20px !important;

  .driver-prev-btn,
  .driver-next-btn,
  .driver-close-btn {
    border: none !important;
    background: none !important;
    padding-left: 0 !important;
    font-size: 14px !important;
  }

  .driver-next-btn,
  .driver-prev-btn {
    color: $primary  !important;
  }

  .driver-disabled {
    color: $primary;
    opacity: 0.5;
  }

  .driver-popover-footer {
    margin-top: 20px !important;
  }
}

.pointer-events-none {
  pointer-events: none;
}

.popover.popover-dark-themed {
  background-color: $bg-dark-light;
  border-color: rgba(101, 109, 119, 0.16);


  .popover-body {
    color: #d9dcde !important;
  }
}

.toast-dark-mode {
  .btn-close {
    filter: brightness(0) invert(1);
  }
}

.editor .editor-sidebar .inspector .form-control-plaintext {
  padding: 2px 4px;
}

.tablr-gutter-x-0 {
  --tblr-gutter-x: 0 !important;
}

.widget-button>.btn-loading:after {
  border: 1px solid var(--loader-color);
  border-right-color: transparent;
}

.flip-dropdown-help-text {
  padding: 10px 5px 0 0;
  float: left;
  font-size: 14px;
  color: $light-gray;
}

#transformation-popover-container {
  margin-left: 80px !important;
  margin-bottom: -2px !important;
}

.canvas-codehinter-container {
  display: flex;
  flex-direction: row;
}

.hinter-canvas-input {
  .canvas-hinter-wrap {
    width: 135px;
    height: 42px !important;
  }
}

.hinter-canvas-input {
  width: 180px !important;
  display: flex;
  padding: 4px;
  height: 41.2px !important;
  margin-top: 1px;

  .CodeMirror-sizer {
    border-right-width: 1px !important;
  }

  .cm-propert {
    color: #ffffff !important;
  }
}

.canvas-codehinter-container {
  .code-hinter-col {
    margin-bottom: 1px !important;
  }
}

.fx-canvas {
  background: #1c252f;
  padding: 2px;
  display: flex;
  height: 41px;
  border: solid 1px rgba(255, 255, 255, 0.09) !important;
  border-radius: 4px;
  justify-content: center;
  font-weight: 400;

  div {
    background: #1c252f !important;
    width: 35px !important;
    display: flex;
    justify-content: center;
    align-items: center;
    height: 36px;
  }
}

.fx-canvas-light {
  background: #f4f6fa !important;
  border: 1px solid #dadcde !important;

  div {
    background: #f4f6fa !important;
  }
}

.org-name {
  color: var(--slate12) !important;
  font-size: 12px;
}


.organization-list {
  margin-top: 4px;

  .btn {
    border: 0px;
  }

  .dropdown-toggle div {
    max-width: 200px;
    text-overflow: ellipsis;
    overflow: hidden;
  }

  .org-name {
    text-overflow: ellipsis;
    overflow: hidden;
    white-space: nowrap;
    width: 100%;
    font-weight: bold;
  }

  .org-actions div {
    color: $primary;
    cursor: pointer;
    font-size: 12px;
  }

  .dropdown-menu {
    min-width: 14rem;
  }

  .org-avatar {
    display: block;
  }

  .org-avatar:hover {
    .avatar {
      background: #fcfcfc no-repeat center/cover;
    }

    .arrow-container {
      svg {
        filter: invert(35%) sepia(17%) saturate(238%) hue-rotate(153deg) brightness(94%) contrast(89%);
      }
    }
  }

  .arrow-container {
    padding: 5px 0px;
  }

  .arrow-container {
    svg {
      cursor: pointer;
      height: 30px;
      width: 30px;
      padding: 0px 0px;
      filter: invert(50%) sepia(13%) saturate(208%) hue-rotate(153deg) brightness(99%) contrast(86%);
    }
  }

  .org-edit {
    span {
      color: $primary;
      cursor: pointer;
      font-size: 10px;
    }
  }

  .organization-switchlist {
    .back-btn {
      font-size: 12px;
      padding: 2px 0px;
      cursor: pointer;
    }

    .back-ico {
      cursor: pointer;

      svg {
        height: 20px;
        width: 20px;
        filter: invert(84%) sepia(13%) saturate(11%) hue-rotate(352deg) brightness(90%) contrast(91%);
      }
    }

    .dd-item-padding {
      padding: 0.5rem 0.75rem 0rem 0.75rem;
    }

    .search-box {
      margin-top: 10px;
    }

    .org-list {
      max-height: 60vh;
      overflow: auto;
    }

    .tick-ico {
      filter: invert(50%) sepia(13%) saturate(208%) hue-rotate(153deg) brightness(99%) contrast(86%);
    }

    .org-list-item {
      cursor: pointer;
    }

    .org-list-item:hover {
      .avatar {
        background: #fcfcfc no-repeat center/cover;
      }

      .tick-ico {
        filter: invert(35%) sepia(17%) saturate(238%) hue-rotate(153deg) brightness(94%) contrast(89%);
      }
    }
  }
}

.sso-button-footer-wrap {
  display: flex !important;
  justify-content: center;
  width: 100%;
}

.tj-icon {
  cursor: pointer;
}

#login-url,
#redirect-url {
  margin-bottom: 0px !important;
}

.git-encripted-label {
  color: var(--green9);
}

.card-header {
  border-bottom: 1px solid var(--slate5) !important;
}

.manage-sso-container {
  position: relative;
}

.sso-card-wrapper {
  background: var(--base);
  min-height: 100%;
  height: calc(100vh - 156px) !important;

  display: grid;
  grid-template-rows: auto 1fr auto;

  .card-header {
    border-bottom: 1px solid var(--slate5) !important;
  }

  .form-control {
    background: var(--base);
  }

  .sso-card-footer {
    display: flex;
    flex-direction: row;
    justify-content: flex-end;
    align-items: center;
    padding: 24px 32px;
    gap: 8px;
    width: 660px;
    height: 88px;
    border-top: 1px solid var(--slate5) !important;
    background: var(--base);
    margin-top: 0px !important;
  }
}

// Left Menu
.left-menu {
  background: var(--base);

  .tj-list-item {
    gap: 40px;
    width: 187px;
    height: 32px;
    white-space: nowrap;
    overflow: hidden;
    text-overflow: ellipsis;
  }

  .folder-list-selected {
    background-color: var(--indigo4);
  }

  ul {
    margin: 0px;
    padding: 0px;

    li {
      float: left;
      list-style: none;
      width: 100%;
      padding: 6px 8px;
      border-radius: 6px;
      cursor: pointer;
      margin: 3px 0px;
      color: var(--base-black) !important;
    }

    li.active {
      background-color: $primary;
      color: #ffffff;
    }

    li:not(.active):hover {
      background: var(--slate4);
      border-radius: 6px;
    }
  }
}

.enabled-tag {
  padding: 4px 16px;
  gap: 10px;
  width: 77px;
  height: 28px;
  background: var(--grass3);
  border-radius: 100px;
  color: var(--grass9);
  font-weight: 500;
}

.disabled-tag {
  padding: 4px 16px;
  gap: 10px;
  color: var(--tomato9);
  width: 81px;
  height: 28px;
  background: var(--tomato3);
  border-radius: 100px;
  font-weight: 500;
}

.manage-sso {
  .title-with-toggle {
    width: 100%;
    font-weight: 500;

    .card-title {
      color: var(--slate12) !important;
      font-weight: 500;
    }

    .form-check-input {
      width: 28px;
      height: 16px;
    }

    input[type="checkbox"] {
      /* Double-sized Checkboxes */
      -ms-transform: scale(1.5);
      /* IE */
      -moz-transform: scale(1.5);
      /* FF */
      -webkit-transform: scale(1.5);
      /* Safari and Chrome */
      -o-transform: scale(1.5);
      /* Opera */
      transform: scale(1.5);
      margin-top: 5px;
    }
  }
}

.help-text {
  overflow: auto;

  div {
    color: var(--slate11);
    font-style: normal;
    font-weight: 400;
    font-size: 12px;
    line-height: 20px;
  }
}


.org-invite-or {
  padding: 1rem 0rem;

  h2 {
    width: 100%;
    text-align: center;
    border-bottom: 1px solid #000;
    line-height: 0.1em;
    margin: 10px 0 20px;
  }

  h2 span {
    background: #ffffff;
    padding: 0 10px;
  }
}

.theme-dark .json-tree-container {
  .json-tree-node-icon {
    svg {
      filter: invert(89%) sepia(2%) saturate(127%) hue-rotate(175deg) brightness(99%) contrast(96%);
    }
  }

  .json-tree-svg-icon.component-icon {
    filter: brightness(0) invert(1);
  }

  .node-key-outline {
    height: 1rem !important;
    border: 1px solid transparent !important;
    color: #ccd4df;
  }

  .selected-node {
    border-color: $primary-light  !important;
  }

  .json-tree-icon-container .selected-node>svg:first-child {
    filter: invert(65%) sepia(62%) saturate(4331%) hue-rotate(204deg) brightness(106%) contrast(97%);
  }

  .node-length-color {
    color: #b8c7fd;
  }

  .node-type {
    color: #8a96a6;
  }

  .group-border {
    border-color: rgb(97, 101, 111);
  }

  .action-icons-group {

    img,
    svg {
      filter: invert(89%) sepia(2%) saturate(127%) hue-rotate(175deg) brightness(99%) contrast(96%);
    }
  }

  .hovered-node.node-key.badge {
    color: #8092ab !important;
    border-color: #8092ab !important;
  }
}

.json-tree-container {
  .json-tree-svg-icon.component-icon {
    height: 16px;
    width: 16px;
  }

  .json-tree-icon-container {
    max-width: 20px;
    margin-right: 6px;
  }

  .node-type {
    color: #a6b6cc;
    padding-top: 2px;
  }

  .json-tree-valuetype {
    font-size: 10px;
    padding-top: 2px;
  }

  .node-length-color {
    color: #3650af;
    padding-top: 3px;
  }

  .json-tree-node-value {
    font-size: 11px;
  }

  .json-tree-node-string {
    color: #f6820c;
  }

  .json-tree-node-boolean {
    color: #3eb25f;
  }

  .json-tree-node-number {
    color: #f4b2b0;
  }

  .json-tree-node-null {
    color: red;
  }

  .json-tree-node-date {
    color: rgb(98, 107, 103);
  }

  .group-border {
    border-left: 0.5px solid #dadcde;
    margin-top: 16px;
    margin-left: -12px;
  }

  .selected-node {
    border-color: $primary-light  !important;
  }

  .selected-node .group-object-container .badge {
    font-weight: 400 !important;
    height: 1rem !important;
  }

  .group-object-container {
    margin-left: 0.72rem;
    margin-top: -16px;
  }

  .json-node-element {
    cursor: pointer;
  }

  .hide-show-icon {
    cursor: pointer;
    margin-left: 1rem;

    &:hover {
      color: $primary;
    }
  }

  // .action-icons-group {
  //   margin-right: 4rem !important;
  //   margin-left: 2rem !important;
  // }

  .action-icons-group {
    cursor: pointer;
  }

  .hovered-node {
    font-weight: 400 !important;
    height: 1rem !important;
    color: #8092ab;
  }

  .node-key {
    font-weight: 400 !important;
    margin-left: -0.25rem !important;
    justify-content: start !important;
    min-width: fit-content !important;
  }

  .node-key-outline {
    height: 1rem !important;
    border: 1px solid transparent !important;
    color: #3e525b;
  }
}

.popover-more-actions {
  font-weight: 400 !important;

  &:hover {
    background: #d2ddec !important;
  }
}

.popover-dark-themed .popover-more-actions {
  color: #ccd4df;

  &:hover {
    background-color: #324156 !important;
  }
}

#json-tree-popover {
  padding: 0.25rem !important;
}

// Font sizes
.fs-9 {
  font-size: 9px !important;
}

.fs-10 {
  font-size: 10px !important;
}

.fs-12 {
  font-size: 12px !important;
}

.realtime-avatars {
  padding: 0px
}

.widget-style-field-header {
  font-family: "Inter";
  font-style: normal;
  font-weight: 500;
  font-size: 12px;
  line-height: 20px;
  color: #61656c;
}

.maintenance_container {
  width: 100%;
  height: 100vh;
  display: flex;
  justify-content: center;
  align-items: center;

  .card {
    .card-body {
      display: flex;
      height: 200px !important;
      align-items: center;
    }
  }
}

.list-timeline:not(.list-timeline-simple) .list-timeline-time {
  top: auto;
}

.widget-buttongroup {
  display: flex;
  flex-direction: column;
  justify-content: left;
  overflow: hidden !important;
}

.group-button {
  margin: 0px 10px 10px 0px;
  line-height: 1.499;
  font-weight: 400;
  white-space: nowrap;
  text-align: center;
  cursor: pointer;
  padding: 0 15px;
  font-size: 12px;
  border-radius: 4px;
  color: rgba(0, 0, 0, .65);
  background-color: #ffffff;
  border: 1px solid #d9d9d9;
  min-width: 40px;
  width: auto !important;
  height: 30px,
}

.widget-buttongroup-label {
  font-weight: 600;
  margin-right: 10px;
  color: #3e525b;
}

.editor-actions {
  border-bottom: 1px solid #eee;
  padding: 5px;
  display: flex;
  justify-content: end;
}

.autosave-indicator {
  color: #868aa5;
  white-space: nowrap;
  font-weight: 400;
  font-size: 12px;
  letter-spacing: 0.5px;
}

.autosave-indicator-saving {
  left: 44%;
}

.zoom-buttons {
  width: 20px !important;
  height: 25px !important;
  margin-left: 2px;

  span {
    transform: rotate(60deg);
  }
}

.zoom-button-wrapper {
  position: fixed;
  right: 0px;
  bottom: 5px;
}

.zoom-buttons {
  opacity: 0;
  visibility: hidden;
}

.image-widget-wrapper:hover button {
  opacity: 1 !important;
  visibility: visible;
}

.pdf-page-controls {
  background: white;
  border-radius: 4px;

  button {
    width: 36px;
    height: 36px;
    background: white;
    border: 0;
    font-size: 1.2em;
    border-radius: 4px;

    &:first-child {
      border-top-right-radius: 0;
      border-bottom-right-radius: 0;
    }

    &:last-child {
      border-top-left-radius: 0;
      border-bottom-left-radius: 0;
    }

    &:hover {
      background-color: #e6e6e6;
    }
  }

  span {
    font-family: inherit;
    font-size: 1em;
    padding: 0 0.5em;
    color: #000;
  }
}

//download button in pdf widget
.download-icon-outer-wrapper:hover {
  background-color: #e6e6e6 !important
}

.pdf-document {
  canvas {
    margin: 0px auto;
  }

  &:hover {
    .pdf-page-controls {
      opacity: 1;
    }
  }
}

.org-variables-page {
  .btn-org-env {
    width: 36px;
  }

  .encryption-input {
    width: fit-content;
  }

  .no-vars-text {
    display: block;
    text-align: center;
    margin-top: 100px;
  }
}

//Kanban board
.kanban-container.dark-themed {
  background-color: $bg-dark-light  !important;

  .kanban-column {
    .card-header {
      background-color: #324156 !important;
    }
  }
}

.kanban-container {
  background-color: #fefefe;

  .kanban-column {
    background-color: #f4f4f4;
    padding: 0 !important;
    height: fit-content !important;

    .card-body {
      &:hover {
        overflow-y: auto !important;

        &::-webkit-scrollbar {
          width: 0 !important;
          height: 0 !important;
        }
      }
    }

    .card-header {
      background-color: #fefefe;

      .badge {
        font-size: 12px !important;
      }
    }

    .card-body .dnd-card {
      border-radius: 5px !important;
    }

    .dnd-card.card {
      height: 52px !important;
      padding: 5px !important;
    }

    .dnd-card.card.card-dark {
      background-color: $bg-dark  !important;
    }
  }

  .kanban-board-add-group {
    justify-content: center;
    align-items: center;
    cursor: pointer;
    color: rgba(0, 0, 0, 0.5);
    background-color: transparent;
    border-style: dashed;
    border-color: rgba(0, 0, 0, 0.08);
    display: flex;
    flex-direction: column;
    grid-auto-rows: max-content;
    overflow: hidden;
    box-sizing: border-box;
    appearance: none;
    outline: none;
    margin: 10px;
    border-radius: 5px;
    min-width: 350px;
    height: 200px;
    font-size: 1em;
  }

  .add-card-btn {
    font-size: 1em;
    font-weight: 400;
    color: #3e525b;
    border-radius: 5px;
    padding: 5px;
    margin: 5px;
    background-color: transparent;
    border-style: dashed;
    border-color: rgba(0, 0, 0, 0.08);
    cursor: pointer;
    transition: all 0.2s ease-in-out;

    &:hover {
      background-color: #e6e6e6;
    }
  }
}

.cursor-pointer {
  cursor: pointer;
}

.cursor-text {
  cursor: text;
}

.cursor-not-allowed {
  cursor: none;
}

.bade-component {
  display: inline-flex;
  justify-content: center;
  align-items: center;
  overflow: hidden;
  user-select: none;
  padding: calc(0.25rem - 1px) 0.25rem;
  height: 1.25rem;
  border: 1px solid transparent;
  min-width: 1.25rem;
  font-weight: 600;
  font-size: .625rem;
  letter-spacing: .04em;
  text-transform: uppercase;
  vertical-align: bottom;
  border-radius: 4px;
}

// sso-helper-page
.sso-helper-container {
  width: 60vw;
  padding: 30px;
  box-shadow: rgba(0, 0, 0, 0.16) 0px 1px 4px;
  margin: 0 auto;
}

.sso-copy {
  margin-left: 10px;
  cursor: pointer;
}

#git-url,
#google-url {
  color: $primary;
  margin-left: 4px;
  word-break: break-all;
}

@media only screen and (max-width: 768px) {
  .sso-helper-container {
    width: 96vw;
    padding: 20px;
  }
}

.sso-helper-doc {
  line-height: 24px;
}

.sso-content-wrapper {
  margin: 0 auto;
  display: flex;
  flex-direction: column;
  align-items: self-start;
  padding: 20px;
  box-shadow: rgba(0, 0, 0, 0.02) 0px 1px 3px 0px, rgba(27, 31, 35, 0.15) 0px 0px 0px 1px;
  border-radius: 4px;
}

.workspace-status {
  display: flex;
  font-weight: 800;
  margin-bottom: 6px;
}

.sso-type {
  font-weight: 600;
  margin-bottom: 4px !important;
  display: flex;

  span {
    margin-right: 10px;
  }

  a {
    margin-left: 6px;

  }
}

.gg-album {
  box-sizing: border-box;
  position: relative;
  display: block;
  width: 18px;
  height: 18px;
  transform: scale(var(--ggs, 1));
  border-left: 7px solid transparent;
  border-right: 3px solid transparent;
  border-bottom: 8px solid transparent;
  box-shadow: 0 0 0 2px,
    inset 6px 4px 0 -4px,
    inset -6px 4px 0 -4px;
  border-radius: 3px
}

.gg-album::after,
.gg-album::before {
  content: "";
  display: block;
  box-sizing: border-box;
  position: absolute;
  width: 2px;
  height: 5px;
  background: currentColor;
  transform: rotate(46deg);
  top: 5px;
  right: 4px
}

.gg-album::after {
  transform: rotate(-46deg);
  right: 2px
}

.sso-helper-header {
  display: flex;
  align-items: center;

  span {
    margin-right: 10px;
  }
}

// sso end

// steps-widget
a.step-item-disabled {
  text-decoration: none;
}

.steps {
  overflow: hidden;
  margin: 0rem !important;
}

.step-item.active~.step-item:after,
.step-item.active~.step-item:before {
  background: #f3f5f5 !important;
}

.step-item.active:before {
  background: #ffffff !important;
}

.steps .step-item.active:before {
  border-color: #b4b2b2 !important;
}

.steps-item {
  color: var(--textColor) !important;
}

.step-item:before {
  background: var(--bgColor) !important;
  // remaining code
}

.step-item:after {
  background: var(--bgColor) !important;
}

.step-item.active~.step-item {
  color: var(--textColor) !important;
  ;
}

.notification-center-badge {

  margin-top: 0px;
  margin-left: 10px;
  margin-bottom: 15px;
  position: absolute;
  right: 0;
}

.notification-center {
  max-height: 500px;
  overflow: auto;
  margin-left: 11px !important;

  .empty {
    padding: 0 !important;

    .empty-img {
      font-size: 2.5em;
    }
  }

  .card {
    min-width: 400px;
    background: var(--base);
    color: var(--slate12);
    box-shadow: 0px 12px 16px -4px rgba(16, 24, 40, 0.08), 0px 4px 6px -2px rgba(16, 24, 40, 0.03);
  }

  .card-footer {
    background: var(--base);
    color: var(--slate12);
  }

  .spinner {
    min-height: 220px;
  }
}

// profile-settings css
.confirm-input {
  padding-right: 8px !important;
}

.user-group-actions {
  display: flex;
  gap: 8px;
}

input.hide-input-arrows {
  -moz-appearance: none;

  &::-webkit-outer-spin-button,
  &::-webkit-inner-spin-button {
    -webkit-appearance: none;
  }
}

.btn-org-env {
  width: 36px;
}

.custom-checkbox-tree {
  overflow-y: scroll;
  color: #3e525b;

  .react-checkbox-tree label:hover {
    background: none !important;
  }

  .rct-icons-fa4 {

    .rct-icon-expand-open,
    .rct-icon-expand-close {
      &::before {
        content: url("data:image/svg+xml,%3Csvg xmlns='http://www.w3.org/2000/svg' viewBox='0 0 1024 1024' focusable='false' data-icon='caret-down' width='12px' height='12px' fill='currentColor' aria-hidden='true'%3E%3Cpath d='M840.4 300H183.6c-19.7 0-30.7 20.8-18.5 35l328.4 380.8c9.4 10.9 27.5 10.9 37 0L858.9 335c12.2-14.2 1.2-35-18.5-35z'%3E%3C/path%3E%3C/svg%3E") !important;
      }
    }

    .rct-icon-expand-close {
      transform: rotate(-90deg);
      -webkit-transform: rotate(-90deg);
    }
  }
}

// sso enable/disable box
.tick-cross-info {
  .main-box {
    margin-right: 10px;
    border-radius: 5px;
  }

  .icon-box {
    padding: 7px 5px 7px 2px;
    color: #ffffff;

    .icon {
      stroke-width: 4.5px;
    }
  }

  .tick-box {
    border: 3px solid var(--indigo9);

    .icon-box {
      background: var(--indigo9);
    }
  }

  .cross-box {
    border: 3px solid $disabled;

    .icon-box {
      background: $disabled;
    }
  }
}

.oidc-button {
  .btn-loading:after {
    color: $primary;
  }
}

.icon-widget-popover {
  &.theme-dark {
    .popover-header {
      background-color: #232e3c;
      border-bottom: 1px solid #324156;
    }
  }

  .popover-header {
    padding-bottom: 0;
    background-color: #ffffff;

    .input-icon {
      margin-bottom: 0.5rem !important;
    }
  }

  .popover-body {
    padding: 0 0.5rem;

    .row {
      >div {
        overflow-x: hidden !important;
      }
    }

    .icon-list-wrapper {
      display: grid;
      grid-template-columns: repeat(10, 1fr);
      margin: 0.5rem 1rem 0.5rem 0.5rem;
    }

    .icon-element {
      cursor: pointer;
      border: 1px solid transparent;
      border-radius: $border-radius;

      &:hover {
        border: 1px solid $primary;
      }
    }
  }
}

.dark-theme-placeholder::placeholder {
  color: #C8C6C6;
}

.dark-multiselectinput {
  input {
    color: white;

    &::placeholder {
      color: #C8C6C6;
    }
  }
}


.dark-theme-placeholder::placeholder {
  color: #C8C6C6;
}

.dark-multiselectinput {
  input {
    color: white;

    &::placeholder {
      color: #C8C6C6;
    }
  }
}

// Language Selection Modal
.lang-selection-modal {
  font-weight: 500;

  .list-group {
    padding: 1rem 1.5rem;
    padding-top: 0;
    overflow-y: scroll;
    height: calc(100% - 68px);
  }

  .list-group-item {
    border: 0;

    p {
      margin-bottom: 0px;
      margin-top: 2px;
    }
  }

  .list-group-item.active {
    background-color: var(--indigo4);
    color: var(--slate12);
    font-weight: 600;
    margin-top: 0px;
  }

  .modal-body {
    height: 50vh;
    padding: 0;
  }

  .lang-list {
    height: 100%;

    .search-box {
      position: relative;
      margin: 1rem 1.5rem;
    }

    input {
      border-radius: 5px !important;
    }

    .input-icon {
      display: flex;
    }

    .input-icon {
      .search-icon {
        display: block;
        position: absolute;
        left: 0;
        margin-right: 0.5rem;
      }

      .clear-icon {
        cursor: pointer;
        display: block;
        position: absolute;
        right: 0;
        margin-right: 0.5rem;
      }
    }

    .list-group-item.active {
      color: $primary;
    }
  }
}

.lang-selection-modal.dark {
  .modal-header {
    border-color: #232e3c !important;
  }

  .modal-body,
  .modal-footer,
  .modal-header,
  .modal-content {
    color: white;
    background-color: #2b394a;
  }

  .list-group-item {
    color: white;
    border: 0;
  }

  .list-group-item:hover {
    background-color: #232e3c;
  }

  .list-group-item.active {
    background-color: #4d72fa;
    color: white;
    font-weight: 600;
  }

  .no-results-item {
    background-color: #2b394a;
    color: white;
  }

  input {
    background-color: #2b394a;
    border-color: #232e3c;
    color: white;
  }
}

// Language Selection Modal
.lang-selection-modal {
  font-weight: 500;

  .list-group {
    padding: 1rem 1.5rem;
    padding-top: 0;
    overflow-y: scroll;
    height: calc(100% - 68px);
  }

  .list-group-item {
    border: 0;

    p {
      margin-bottom: 0px;
      margin-top: 2px;
    }
  }

  .list-group-item.active {
    background-color: #edf1ff;
    color: #4d72fa;
    font-weight: 600;
    margin-top: 0px;
  }

  .modal-body {
    height: 50vh;
    padding: 0;
  }

  .lang-list {
    height: 100%;

    .search-box {
      position: relative;
      margin: 1rem 1.5rem;
    }

    input {
      border-radius: 5px !important;
    }

    .input-icon {
      display: flex;
    }

    .input-icon {
      .search-icon {
        display: block;
        position: absolute;
        left: 0;
        margin-right: 0.5rem;
      }

      .clear-icon {
        cursor: pointer;
        display: block;
        position: absolute;
        right: 0;
        margin-right: 0.5rem;
      }
    }

    .list-group-item.active {
      color: $primary;
    }
  }
}

.lang-selection-modal.dark {
  .modal-header {
    border-color: #232e3c !important;
  }

  .modal-body,
  .modal-footer,
  .modal-header,
  .modal-content {
    color: white;
    background-color: #2b394a;
  }

  .list-group-item {
    color: white;
    border: 0;
  }

  .list-group-item:hover {
    background-color: #232e3c;
  }

  .list-group-item.active {
    background-color: #4d72fa;
    color: white;
    font-weight: 600;
  }

  .no-results-item {
    background-color: #2b394a;
    color: white;
  }

  input {
    background-color: #2b394a;
    border-color: #232e3c;
    color: white;
  }
}

.org-users-page {
  .page-body {
    height: 100%;
  }
}

.user-group-container-wrap {
  margin: 20px auto 0 auto;
}

.dragged-column {
  z-index: 1001;
}

#storage-sort-popover {
  max-width: 800px;
  width: 800px;
  background-color: var(--base);
  box-sizing: border-box;
  box-shadow: 0px 12px 16px -4px rgba(16, 24, 40, 0.08), 0px 4px 6px -2px rgba(16, 24, 40, 0.03);
  border-radius: 4px;
  border: 1px solid var(--slate3) !important;
  left: 109px !important;
  top: 8px !important;
  position: absolute !important;


  .card-body,
  .card-footer {
    background: var(--base);
  }
}


#storage-filter-popover {
  max-width: 800px;
  width: 800px;
  background-color: var(--base);
  box-sizing: border-box;
  box-shadow: 0px 12px 16px -4px rgba(16, 24, 40, 0.08), 0px 4px 6px -2px rgba(16, 24, 40, 0.03);
  border-radius: 4px;
  border: 1px solid var(--slate3) !important;
  left: 193px !important;
  top: 10px !important;
  position: absolute !important;


  .card-body,
  .card-footer {
    background: var(--base);
  }
}

// Table set to full width
.jet-data-table thead {
  display: flex !important;

  tr {
    flex-grow: 1;

    th:last-child {
      flex: 1 1 auto;
    }
  }
}

tbody {
  width: 100% !important;
  flex-grow: 1;

  tr {
    width: 100% !important;

    td:last-child {
      flex: 1 1 auto;
    }
  }
}

.datepicker-widget.theme-dark {
  .react-datepicker__tab-loop {
    .react-datepicker__header {
      background-color: #232e3c;

      .react-datepicker__current-month,
      .react-datepicker__day-name,
      .react-datepicker__month-select,
      .react-datepicker__year-select {
        color: white;
      }

      .react-datepicker__month-select,
      .react-datepicker__year-select {
        background-color: transparent;
      }
    }

    .react-datepicker__month {
      background-color: #232e3c;

      .react-datepicker__day {
        color: white;

        &:hover {
          background-color: #636466;
        }
      }

      .react-datepicker__day--outside-month {
        opacity: 0.5;
      }
    }

    .react-datepicker {
      background-color: #232e3c;
    }
  }
}

.theme-dark .list-group-item {
  &:hover {
    background-color: #232e3c;
  }
}

.theme-dark {

  .CalendarMonth,
  .DayPickerNavigation_button,
  .CalendarDay,
  .CalendarMonthGrid,
  .DayPicker_focusRegion,
  .DayPicker {
    background-color: #232e3c;
  }

  .DayPicker_weekHeader_ul,
  .CalendarMonth_caption,
  .CalendarDay {
    color: white;
  }

  .CalendarDay__selected_span,
  .CalendarDay__selected_start,
  .CalendarDay__selected_end {
    background-color: #4D72FA;
    color: white;
  }

  .CalendarDay {
    border-color: transparent; //hiding the border around days in the dark theme

    &:hover {
      background-color: #636466;
    }
  }

  .DateInput_fangStroke {
    stroke: #232E3C;
    fill: #232E3C;
  }

  .DayPickerNavigation_svg__horizontal {
    fill: white;
  }

  .DayPicker__withBorder {
    border-radius: 0;
  }

  .DateRangePicker_picker {
    background-color: transparent;
  }
}

.link-widget {
  display: flex;
  align-items: center;
  overflow: auto;

  &.hover {
    a {
      &:hover {
        text-decoration: underline;
      }
    }
  }

  &.no-underline {
    a {
      text-decoration: none !important;
    }
  }

  &.underline {
    a {
      text-decoration: underline;
    }
  }

  &::-webkit-scrollbar {
    width: 0;
    height: 0;
    background: transparent;
  }
}

.home-modal-component.modal-version-lists {
  .modal-header {
    .btn-close {
      top: auto;
    }
  }
}

.modal-version-lists {
  max-height: 80vh;

  .modal-body {
    height: 80%;
    overflow: auto;
  }

  .modal-footer,
  .modal-header {
    height: 10%;
  }

  .version-wrapper {
    display: flex;
    justify-content: flex-start;
    padding: 0.75rem 0.25rem;
    border: 1px solid var(--slate7);
  }
}

.dropdown-table-column-hide-common {
  border-radius: 3px;
  height: auto;
  overflow-y: scroll;
  padding: 8px 16px;
  width: 20rem;
  max-height: 200px;
}

.dropdown-table-column-hide {
  background-color: #ffffff;
  box-shadow: 0 0 0 2px #0000001a;
}

.dropdown-table-column-hide-dark-themed {
  color: #ffffff !important;
  background-color: #1f2936 !important;
  box-shadow: 0 0 0 2px #9292921a;
}

.hide-column-table-text {
  margin: 0 !important;
}

.hide-column-name {
  padding-left: 10px !important;
}

.rest-methods-url {
  .cm-s-default {
    .cm-string-2 {
      color: #000;
    }
  }
}

.tooljet-database {

  .table-header,
  .table-name,
  .table-cell {
    white-space: nowrap;
    overflow: hidden;
    text-overflow: ellipsis;
  }

  .table-name {
    color: #000;
    width: 250px;
  }

  .table-left-sidebar {
    max-width: 288px;
  }

  .add-table-btn {
    height: 32px;
  }

  .table-header {
    background: #ECEEF0;
  }

  .table-header,
  .table-cell {
    max-width: 230px;
  }

  .add-more-columns-btn {
    background: var(--indigo3);
    font-weight: 500;
    color: var(--indigo9);
    font-size: 12px;
    border-radius: 600;
  }

  .delete-row-btn {
    max-width: 140px;
  }

  .table-list-item-popover {
    display: none;
  }

  .table-list-item:hover .table-list-item-popover {
    display: block;
  }
}

// download pop-up in the table widget
.table-widget-download-popup {
  .cursor-pointer {
    width: 130px;

    &:hover {
      font-weight: bolder;
    }
  }
}

.apploader {
  height: 100vh;

  .app-container {
    height: 100%;
    display: flex;
    flex-direction: column;
    justify-content: space-between;
  }

  .editor-header {
    height: 5%;
    background-color: #EEEEEE;
    display: flex;
    align-items: center;
    justify-content: space-between;

    .app-title-skeleton {
      width: 100px;
      height: 100%;
      display: flex;
      align-items: center;
      margin-left: 120px;
    }

    .right-buttons {
      display: flex;
      gap: 5px;
      align-items: center;
      margin-right: 10px;
    }
  }

  .editor-body {
    height: 100%;
  }

  .skeleton {
    padding: 5px;
  }

  .editor-left-panel {
    width: 48px;
    background-color: #EEEEEE;
    margin: 3px 0px 3px 3px;
    display: flex;
    flex-direction: column;
    justify-content: space-between;
    border-radius: 5px;

    .left-menu-items {
      display: flex;
      flex-direction: column;
      justify-content: space-between;
      gap: 5px;
      margin-top: 10px;
    }

    .bottom-items {
      margin-bottom: 10px;
    }
  }

  .editor-center {
    height: 100%;
    display: flex;
    flex-direction: column;
    gap: 5px;
    justify-content: space-between;

    .canvas {
      height: 100vh;
      background-color: #e6e6e6;
      border-radius: 5px;
      display: flex;
      justify-content: center;
    }

    .query-panel {
      height: 30%;
      display: flex;
      justify-content: space-between;
      gap: 5px;

      .queries {
        width: 30%;
        display: flex;
        flex-direction: column;
        gap: 5px;

        .queries-title {
          background-color: #EEEEEE;
          border-radius: 5px;
          height: 20%;
          padding: 5px 10px;
          display: flex;
          justify-content: space-between;
          align-items: center;
        }

        .query-list {
          background-color: #EEEEEE;
          border-radius: 5px;
          height: 80%;

          .query-list-item {
            margin: 10px;
            height: 35px;
          }
        }
      }

      .query-editor {
        width: 70%;
        height: 100%;
        display: flex;
        flex-direction: column;
        gap: 5px;

        .query-editor-header {
          background-color: #EEEEEE;
          border-radius: 5px;
          height: 20%;
          padding: 5px 10px;
          display: flex;
          justify-content: space-between;

          .query-actions {
            display: flex;
            align-items: center;
          }
        }

        .query-editor-body {
          background-color: #EEEEEE;
          height: 80%;
          border-radius: 5px;

          .button {
            margin-right: 10px;
          }
        }
      }
    }
  }

  .wrapper {
    padding: 3px 3px 3px 0px;
  }


  .right-bar {
    height: 100%;
    padding: 3px 3px 3px 0px;
    display: flex;
    flex-direction: column;
    justify-content: space-between;
    gap: 5px;

    .widget-list-header {
      height: 5%;
      background-color: #EEEEEE;
      border-radius: 5px;
    }

    .widget-list {
      height: 95%;
      background-color: #EEEEEE;
      border-radius: 5px;
      padding: 10px;

      .widgets {
        display: flex;
        justify-content: space-between;
      }
    }
  }
}

.subheader {
  margin-bottom: 12px;
}

.theme-dark {
  .layout-sidebar-icon {
    &:hover {
      background-color: #273342;
    }
  }

  .tooljet-database {

    .table-name,
    .subheader {
      color: var(--slate9);
    }

    .list-group-item.active {
      .table-name {
        color: #000;
      }
    }
  }

  .editor-header {
    background-color: #1F2936;
  }

  .editor-left-panel {
    background-color: #1F2936;
  }

  .editor-center {
    .canvas {
      background-color: #1F2936;
    }
  }

  .query-panel {
    .queries {
      .queries-title {
        background-color: #1F2936 !important;
      }

      .query-list {
        background-color: #1F2936 !important;
      }
    }

    .query-editor {
      .query-editor-header {
        background-color: #1F2936 !important;
      }

      .query-editor-body {
        background-color: #1F2936 !important;
      }
    }
  }

  .right-bar {
    .widget-list-header {
      background-color: #1F2936;
    }

    .widget-list {
      background-color: #1F2936;
    }
  }
}

:root {
  --tblr-breadcrumb-item-active-font-weight: 500;
  --tblr-breadcrumb-item-active-color: inherit;
}

.application-brand {
  position: relative;
  display: flex;
  justify-content: center;
}

.breadcrumb-item.active {
  font-weight: var(--tblr-breadcrumb-item-active-font-weight);
  color: var(--tblr-breadcrumb-item-active-color);
}

.app-icon-main {
  background: var(--indigo3) !important;
  border-radius: 6px !important;
  display: flex;
  justify-content: center;
  align-items: center;
  width: 48px;
  height: 48px;
}

.user-avatar-nav-item,
.audit-log-nav-item,
.notification-center-nav-item {
  border-radius: 4px;
}

.audit-log-nav-item {
  bottom: 40px;
}

.workspace-content-wrapper,
.database-page-content-wrap,
.instance-settings-wrapper {
  background: var(--slate2);
}

.audit-logs-nav-item {
  position: fixed;
  bottom: 100px;
  left: 8px;
}

.home-page-sidebar,
.workspace-variable-table-card,
.org-wrapper {
  margin: 0 auto;
  width: 880px;
}

.organization-page-sidebar {
  height: calc(100vh - 64px);
  max-width: 288px;
  background-color: var(--base);
  border-right: 1px solid var(--slate5) !important;
  display: grid !important;
  grid-template-rows: auto 1fr auto !important;
}
.marketplace-page-sidebar {
  height: calc(100vh - 64px);
  max-width: 288px;
  background-color: var(--base);
  border-right: 1px solid var(--slate5) !important;
  display: grid !important;
  grid-template-rows: auto 1fr auto !important;
}

.marketplace-page-sidebar {
  height: calc(100vh - 64px);
  max-width: 288px;
  background-color: var(--base);
  border-right: 1px solid var(--slate5) !important;
  display: grid !important;
  grid-template-rows: auto 1fr auto !important;
}

.home-page-sidebar {
  max-width: 288px;
  background-color: var(--base);
  border-right: 1px solid var(--slate5);
  display: grid;
  grid-template-rows: auto 1fr auto;
}

.empty-home-page-image {
  margin-top: 14px;
}

.create-new-table-btn {
  width: 248px;

  button {
    height: 40px !important;

  }
}

.tooljet-database-sidebar {
  max-width: 288px;
  background: var(--base);
  border-right: 1px solid var(--slate5);


  .sidebar-container {
    height: 40px !important;
    padding-top: 1px !important;
    margin: 0 auto;
    display: flex;
    justify-content: center;
  }
}

.create-new-app-dropdown {
  width: 248px !important;


  .dropdown-toggle-split {
    border-left: 1px solid var(--indigo11) !important;
  }

  button {
    background-color: var(--indigo9) !important;
  }
}

.create-new-app-button {
  font-weight: 500;
  font-size: 14px;
  height: 40px;
  border-top-left-radius: 6px;
  border-bottom-left-radius: 6px;
}

.create-new-app-button+.dropdown-toggle {
  height: 40px;
  border-top-right-radius: 6px;
  border-bottom-right-radius: 6px;
}

.custom-select {
  .select-search-dark__value::after {
    content: none;
  }

  .select-search-dark__select,
  .select-search__select {
    min-width: fit-content;
    max-width: 100% !important;
  }
}

.jet-data-table td .textarea-dark-theme.text-container:focus {
  background-color: transparent !important; 
}

.app-environment-menu {
  display: flex;
  align-items: center;
  min-width: 170px;
  max-width: 180px;
  height: 28px;
  font-size: 12px;
  margin-left: 1rem;

  .app-environment-list-item {
    white-space: nowrap;
    overflow: hidden;
    text-overflow: ellipsis;
  }
  
  .app-environment-name {
    font-weight: 400;
    font-size: 12px;
    line-height: 20px;
  }
}

.tooljet-logo-loader {
  height: 100vh;
  display: flex;
  align-items: center;
  justify-content: center;

  .loader-spinner {
    margin: 10px 87px;
  }
}

.page-body {
  height: calc(100vh - 1.25rem - 48px);
  min-height: 500px;
}

// buttons
.default-secondary-button {
  background-color: $color-light-indigo-03;
  color: $color-light-indigo-09;
  max-height: 28px;
  width: 76px;
  display: flex;
  flex-direction: row;
  justify-content: center;
  align-items: center;
  padding: 4px 16px;
  gap: 6px;
  font-weight: 500;
  border: 0 !important;

  .query-manager-btn-svg-wrapper {
    width: 16px !important;
    height: 16px !important;
    padding: 2.67px;
  }

  .query-manager-btn-name {
    min-width: 22px;
  }

  &:hover {
    background-color: $color-light-indigo-04;
    color: $color-light-indigo-10;
  }

  &:active {
    background-color: $color-light-indigo-04;
    color: $color-light-indigo-10;
    box-shadow: 0px 0px 0px 4px #C6D4F9;
    border-radius: 6px;
    border: 1px solid;
    outline: 0 !important;

    svg {
      path {
        fill: $color-light-indigo-10;
      }
    }
  }

  .query-run-svg {
    padding: 4px 2.67px;
  }
}

.default-secondary-button.theme-dark {
  background-color: #4D72FA !important;
  color: #F4F6FA !important;

  svg {
    path {
      fill: #F4F6FA !important;
    }
  }

  &:hover {
    border: 1px solid #4D72FA !important;
    background-color: #4D5EF0 !important;
    color: #FFFFFC !important;

    svg {
      path {
        fill: #FFFFFC !important;
      }
    }
  }

  &:active {
    border: 1px solid #4D72FA !important;
    background-color: #4D5EF0 !important;
    box-shadow: 0px 0px 0px 4px #4D72FA;
    border-radius: 6px;
  }
}

.default-tertiary-button {
  background-color: $color-light-base;
  color: $color-light-slate-12;
  border: 1px solid $color-light-slate-07;
  display: flex;
  flex-direction: row;
  justify-content: center;
  align-items: center;
  padding: 4px 16px;
  gap: 6px;
  max-height: 28px;
  font-weight: 500;
  height: 28px;
  cursor: pointer;
  white-space: nowrap;

  .query-btn-svg-wrapper {
    width: 16px !important;
    height: 16px !important;
    padding: 2.67px;
  }

  .query-btn-name {
    min-width: 22px;

  }

  &:hover {
    border: 1px solid $color-light-slate-08;
    color: $color-light-slate-11;

    svg {
      path {
        fill: $color-light-slate-11;
      }
    }
  }

  .query-create-run-svg {
    padding: 2px;
  }

  .query-preview-svg {
    padding: 2.67px 0.067px;
    width: 16px;
    height: 16px;
    margin: 6px 0;
  }

  &:active {
    border: 1px solid #C1C8CD;
    box-shadow: 0px 0px 0px 4px #DFE3E6;
    color: $color-light-slate-11;
    outline: 0;
  }
}

.default-tertiary-button.theme-dark {
  background-color: transparent;
  color: #4D5EF0 !important;
  border: 1px solid #4D5EF0 !important;

  svg {
    path {
      fill: #4D5EF0 !important;
    }
  }

  &:hover {
    border: 1px solid $color-dark-slate-08;
    color: #FFFFFC !important;
    background-color: #4D5EF0 !important;

    svg {
      path {
        fill: #FFFFFC !important;
      }
    }
  }

  &:active {
    border: 1px solid inherit;
    box-shadow: none;
    outline: 0;
  }
}

.default-tertiary-button.theme-dark.btn-loading {
  background-color: #4D5EF0 !important;
  color: transparent !important;

  svg {
    path {
      fill: transparent !important;
    }
  }
}

.default-tertiary-button.button-loading {
  background-color: transparent !important;
  color: transparent !important;

  svg {
    path {
      fill: transparent !important;
    }
  }
}

.disable-tertiary-button {
  color: $color-light-slate-08;
  background-color: $color-light-slate-03;
  pointer-events: none !important;

  svg {
    path {
      fill: $color-light-slate-08;
    }
  }

}

.disable-tertiary-button.theme-dark {
  color: $color-dark-slate-08;
  background-color: $color-dark-slate-03;
  pointer-events: none !important;

  svg {
    path {
      fill: $color-dark-slate-08;
    }
  }
}

.font-weight-500 {
  font-weight: 500;
}

.font-size-12 {
  font-size: 12px;
}

.toggle-query-editor-svg {
  width: 16px;
  height: 16px;
  padding: 2.88px 5.22px;
  display: flex;
  cursor: pointer;
}

.theme-dark {
  .org-avatar:hover {
    .avatar {
      background: #10141A no-repeat center/cover;
    }
  }
}

.app-creation-time {
  color: var(--slate11) !important;
  white-space: nowrap;
  overflow: hidden;
  text-overflow: ellipsis;
}

.font-weight-400 {
  font-weight: 400;
}

.border-indigo-09 {
  border: 1px solid $color-light-indigo-09;
}

.dark-theme-toggle-btn {
  height: 32px;
  display: flex;
  align-items: center;
  justify-content: center;

}

.dark-theme-toggle-btn-text {
  font-size: 14px;
  margin: 12px;
}

.maximum-canvas-height-input-field {
  width: 90px;
}

.layout-header {
  position: fixed;
  right: 0;
  left: 56px;
  z-index: 1;
  background: var(--base);
  height: 64px;
}

.layout-sidebar-icon {
  &:hover {
    background: #ECEEF0;
  }

  &:focus {
    outline: #ECEEF0 auto 5px;
    background: #3756C5;
    box-shadow: none;
  }

  &:disabled,
  &[disabled] {
    background: linear-gradient(0deg, #F3F4F6, #F3F4F6);
    box-shadow: none;
    color: #D1D5DB;
  }
}

.tj-text-input-error-state {
  font-weight: 400;
  font-size: 11px;
  line-height: 16px;
  margin-top: 2px !important;
  color: #EB1414;
}

.onboarding-radio-checked {
  border: 1px solid #466BF2 !important;
  box-shadow: none;
}

.onboarding-bubbles {
  width: 8px !important;
  height: 8px !important;
  background: #D1D5DB !important;
  margin-right: 8px;
  border-radius: 100%;
}

.onboarding-bubbles-selected {
  width: 8px !important;
  height: 8px !important;
  background: #466BF2 !important;
  margin-right: 8px;
  border-radius: 100%;
}

.onboarding-bubbles-active {
  background: #466BF2 !important;
  width: 16px !important;
  height: 16px !important;
  margin-right: 8px;
  border-radius: 100%;
}

.onboarding-bubbles-completed {
  background: #D1D5DB;
}

.onboarding-bubbles-wrapper {
  display: flex;
  flex-direction: row;
  align-items: center;
}

.onboarding-progress-cloud {
  margin-bottom: 32px;
  display: flex;
  align-items: center;
}

.onboarding-progress {
  margin-bottom: 32px;
  display: grid;
}

.onboarding-progress-layout-cloud {
  grid-template-columns: 3fr 6fr 3fr;
  margin-bottom: 40px;
  display: grid;
}

.onboarding-progress-layout {
  grid-template-columns: 12fr;
  margin-bottom: 40px;
  display: grid;
}

.onboarding-bubbles-container {
  margin-left: auto;
  margin-right: auto;
}

.onboarding-header-wrapper {
  display: flex;
  flex-direction: column;
  align-items: center;
}

.onboarding-back-button,
.onboarding-front-button {

  font-size: 12px;
  line-height: 20px;
  color: #6B7380;
  display: flex !important;
  flex-direction: row !important;
  align-items: center;
  cursor: pointer;

  .onboarding-back-text {
    margin-left: 12px;
    color: #D7DBDF;
  }

  p,
  .onboarding-skip-text {
    margin-bottom: 0 !important;
    color: #D7DBDF;
    font-weight: 600;
    font-size: 14px;
  }

  .onboarding-skip-text {
    margin-right: 12px !important;
  }
}

// .home-page {
//   height: 100vh;
// }

.info-screen-description {
  margin-bottom: 0px !important;
  font-family: 'Roboto';
  font-style: normal;
  font-weight: 400;
  font-size: 14px;
  line-height: 24px;
  color: #4B5563;
  line-height: 24px;
}

.separator-onboarding,
.separator-signup {
  .separator {
    width: 100%;

    h2 {
      width: 100%;
      text-align: center;
      border-bottom: 1px solid #E4E7EB;
      line-height: 0.1em;
      font-size: 14px;
      margin: 26px 0 26px;
    }

    h2 span {
      color: #9BA3AF;
      background: #fff;
      padding: 0 18px;
    }
  }
}

// login ,signin
.separator-signup {
  .separator {
    width: 100%;

    h2 {
      margin: 36px 0 36px !important;
    }
  }
}


.common-auth-section-whole-wrapper {
  display: flex;
  flex-direction: row;

  .common-auth-section-right-wrapper {
    width: 29.16%;
    border-left: 1px solid #E4E7EB;
    overflow: hidden;
  }

  .common-auth-section-left-wrapper {
    width: 70.83%;
    position: relative;

    .common-auth-section-left-wrapper-grid {
      display: grid;
      height: calc(100% - 64px);

      form {
        display: flex !important;
        justify-content: center;
        align-items: center !important;
      }
    }

  }

  .common-auth-container-wrapper {
    display: flex;
    flex-direction: column;
    align-items: center;
    width: 352px;
    margin: 0px auto 0px auto;
  }

  .login-sso-wrapper {
    padding: 6px 16px;
    gap: 5px;
    width: 352px;
    height: 40px;
    display: flex;
    flex-direction: row;
    justify-content: center;
    align-items: center;
    margin-bottom: 12px;
    background: #FFFFFF;
    border: 1px solid #D1D5DB;
    border-radius: 4px;

    &:hover {
      border: 1px solid #D1D5DB;
      box-shadow: 0px 0px 0px 4px #E4E7EB;
    }
  }
}

.sso-info-text {
  font-weight: 600;
  font-size: 14px;
  line-height: 24px;
  margin-left: 11px;
}

.sso-button {
  background-color: #fff;
  cursor: pointer;

  img {
    width: 32px;
  }
}


.tj-dashboard-section-header {
  max-width: 288px;
  max-height: 64px;
  padding-top: 20px;
  padding-left: 20px;
  padding-bottom: 24px;
  border-right: 1px solid var(--slate5);
}

.layout-sidebar-icon {
  &:hover {
    background: #ECEEF0;
    border-radius: 4px;
  }

  &:focus {
    outline: #ECEEF0 auto 5px;
  }
}

.folder-menu-icon {
  visibility: hidden !important;
}

.folder-list-group-item:hover .folder-menu-icon {
  visibility: visible !important;
}

.folder-list-group-item {
  &:hover {
    background: #ECEEF0;
  }

  &:active {
    background: var(--indigo4);
  }

  &:focus {
    box-shadow: 0px 0px 0px 4px #DFE3E6;
  }

  .tj-text-xsm {
    white-space: nowrap;
    overflow: hidden;
    text-overflow: ellipsis;
  }

  .tj-folder-list {
    display: block;
  }
}


.app-versions-selector {
  display: inline-flex;
  align-items: center;
  width: 176px;
  height: 28px;
  border-radius: 6px;
}

.app-version-list-item {
  white-space: nowrap;
  overflow: hidden;
  text-overflow: ellipsis;
}

.app-version-name,
.app-version-released {
  font-weight: 400;
  font-size: 12px;
  line-height: 20px;
}

.app-version-name {
  max-width: 80px;
}

.custom-version-selector__option:hover .app-version-delete {
  display: block;
}

.editor .editor-sidebar {
  border-top: 1px solid var(--slate7);
}

.editor .navbar-brand {
  border-right: 1px solid var(--slate7);
  padding-bottom: 1rem;
  border-right: 1px solid var(--slate7);
  width: 48px;
  display: flex;
  justify-content: center;
}

.theme-dark {
  .editor .navbar-brand {
    border-right: 1px solid #333c48;
  }

  .realtime-avatars {
    border-right: 1px solid #333c48;
  }
}

.modal-backdrop {
  opacity: 0.5;
}

.canvas-area>.modal-backdrop {
  width: 100% !important;
  height: 100% !important;
}

.ds-delete-btn {
  display: none;
  border: none;
  background: none;
}

.ds-list-item:hover .ds-delete-btn {
  display: block;
}

.toojet-db-table-footer,
.home-page-footer {
  position: fixed;
  bottom: 0px;
  right: 0;
  left: 344px;
}

.home-page-footer {
  height: 52px;
  background-color: var(--base) !important;
}

.pagination-container {
  display: flex;
  padding: 0px;
  height: 20px;

  .form-control {
    padding: 0 4px;
    width: fit-content;
    max-width: 30px;
    text-align: center;
  }
}

.profile-card {
  box-shadow: 0px 12px 16px -4px rgba(16, 24, 40, 0.08), 0px 4px 6px -2px rgba(16, 24, 40, 0.03);
  border-radius: 6px;
  padding: 4px 0px;
  width: 84px;
  height: 86px;
  margin-left: 10px;
  background-color: var(--base);

  .dropdown-item {
    width: 84px;
    height: 36px;
    min-width: 84px !important;
  }

  svg {
    margin-left: 2px;
  }

  a {
    span {
      margin-left: 4px;
    }
  }
}

.theme-dark {
  .editor-header-actions {
    .current-layout {
      .bg-white {
        background-color: #232E3C !important;
      }

      svg {
        path {
          fill: white;
        }
      }
    }
  }

  .icon-tabler-x {
    stroke: white;
  }
}

.img-invert {
  img {
    filter: invert(1);
  }
}

.user-group-table {
  .selected-row {
    background-color: #ECEEF0;
  }

  .selected-row.dark {
    background-color: #232E3C;
  }
}

.notification-center.theme-dark {

  .empty-subtitle,
  .card-footer>span,
  .empty-title {
    color: white !important;
  }
}


// DASHBOARD SCROLL STYLES--->
.create-new-app-wrapper {
  margin: 0 auto;
  display: flex;
  justify-content: center;
  padding-top: 4px;
}

.home-page-sidebar {
  height: calc(100vh - 64px) !important; //64 is navbar height

  .folder-list-user {
    height: calc(100vh - 116px) !important; //64 is navbar height + 52 px footer
  }
}

.home-page-content {
  height: calc(100vh - 64px) !important;
  overflow-y: auto;
  background: var(--slate2);
}

.application-folders-list {
  height: 64px;
}

// DASHBOARD STYLES END

// TABLE
.table-left-sidebar {
  height: calc(100vh - 104px) !important; // 62px [navbar] +  40px [ add table and search ] + extra 2 px(border)
  overflow-y: auto;
}

.toojet-db-table-footer {
  height: 52px;
  background: var(--base) !important;
}

.home-app-card-header {
  margin-bottom: 32px;
}

.homepage-app-card {
  height: 166px;
  outline: 1px solid var(--slate3);
  box-shadow: 0px 1px 2px rgba(16, 24, 40, 0.05);
  border-radius: 6px;
  padding: 16px;
  background-color: var(--base) !important;

  .appcard-buttons-wrap {
    display: none;
  }

  .home-app-card-header {
    .menu-ico {
      visibility: hidden !important;
    }
  }

  &:hover {
    box-shadow: 0px 12px 16px -4px rgba(16, 24, 40, 0.08), 0px 4px 6px -2px rgba(16, 24, 40, 0.03);

    .home-app-card-header {
      margin-bottom: 12px;

      .menu-ico {
        visibility: visible !important;
      }
    }

    .app-creation-time-container {
      margin-bottom: 0px;
    }

    .app-card-name {
      margin-bottom: 0px;
    }

    .app-creation-time {
      display: none;
    }


    .appcard-buttons-wrap {
      display: flex;
      padding: 0px;
      gap: 12px;
      width: 240px;
      height: 28px;
      flex-direction: row;

    }

    .app-icon-main {
      width: 36px;
      height: 36px;

    }
  }
}

.app-creation-time-container {
  height: 16px;
}

.release-buttons {
  height: 45px;
  margin-bottom: 10px;
}

.global-settings-app-wrapper {
  max-width: 300px;
}

.version-manager-container {
  padding: 0.6rem;
}

// tooljet db fields styles [ query manager ]
.tj-db-field-wrapper {
  .code-hinter-wrapper {
    ::-webkit-scrollbar {
      display: none;
    }
  }

  .CodeMirror-sizer {
    min-height: 32px !important;
    width: 100%;
    border-right-width: 0px !important;
    padding: 0 !important;
    overflow-y: auto;

    .CodeMirror-lines {
      margin-top: 0px !important;
      min-height: 32px !important;
      padding: 0 !important;
    }
  }
}

.table-list-items#popover-contained {
  .popover-body {
    outline: 1px solid var(--slate3);
    background: var(--base);
    overflow: hidden;
  }

}

.table-list-item-popover.dark {
  svg {
    path {
      fill: white;
    }
  }
}

.theme-dark{
  .audit-log{
    .rdtPicker{
      background-color: #2B394A;
      color: #fff;
      .rdtDay:hover{
        background-color: #636466;
      }
    }
    .card-body{
      .count-main{
       background-color: inherit !important;
       color: #fff !important;
     }
    }
  }
  .react-loading-skeleton {
    background-color: #2F3C4C !important;
    background-image: linear-gradient(90deg, #2F3C4C, #2F3C4C, #2F3C4C) !important;
  }
}

@keyframes up-and-down {
  to {
    opacity: 0.2;
    transform: translateY(-20px);

  }
}

.spin-loader {
  position: fixed;
  width: 100%;

  .load {
    display: flex;
    justify-content: center;
    margin: 200px auto;
  }

  .load div {
    width: 20px;
    height: 20px;
    background-color: #3E63DD;
    border-radius: 50%;
    margin: 0 5px;
    animation-name: #{up-and-down};
    animation-duration: 0.8s;
    animation-iteration-count: infinite;
    animation-direction: alternate;
  }

  .load .two {
    animation-delay: 0.3s;
  }

  .load .three {
    animation-delay: 0.6s;
  }
}

.organization-switch-modal {
  font-family: 'IBM Plex Sans';

  .modal-dialog {
    width: 376px;
  }

  .modal-content {
    background: linear-gradient(0deg, #FFFFFF, #FFFFFF),
      linear-gradient(0deg, #DFE3E6, #DFE3E6);
  }

  .modal-header {
    justify-content: center !important;
    flex-direction: column;
    padding: 40px 32px 20px 32px;

    .header-text {
      font-style: normal;
      font-weight: 600;
      font-size: 20px;
      line-height: 36px;
      margin: 24px 0 5px 0;
    }

    p {
      font-style: normal;
      font-weight: 400;
      font-size: 14px;
      line-height: 20px;
      color: #687076;
      text-align: Center;
      margin-bottom: 0px;
    }
  }

  .modal-body {
    padding: 18px 32px;

    .org-list {
      display: flex;
      flex-direction: column;

      .org-item {
        height: 50px;
        display: flex;
        align-items: center;
        padding: 0px 12px;
        cursor: default;

        input[type=radio] {
          margin-right: 16px;
          width: 16px;
          height: 16px;
        }

        .avatar {
          margin-right: 11px;
          color: #11181C;
          background-color: #F8FAFF;
          width: 34px !important;
          height: 34px !important;
        }

        span {
          font-style: normal;
          font-weight: 400;
          font-size: 12px;
          line-height: 20px;
          color: #11181C;
        }
      }

      .selected-item {
        border-radius: 6px;
        background-color: #F0F4FF;
      }
    }
  }

  .modal-footer {
    justify-content: center;
    padding: 24px 32px;
    border-top: 1px solid #DFE3E6;

    button {
      width: 100%;
      font-style: normal;
      font-weight: 600;
      font-size: 14px;
      line-height: 20px;
    }
  }
}

.organization-switch-modal.dark-mode {

  .modal-footer,
  .modal-header {
    border-color: #232e3c !important;

    p {
      color: rgba(255, 255, 255, 0.5) !important;
    }
  }

  .modal-body,
  .modal-footer,
  .modal-header,
  .modal-content {
    color: white;
    background-color: #2b394a;
  }

  .modal-content {
    border: none;
  }


  .modal-body {
    .org-list {
      span {
        color: white;
      }

      .selected-item {
        background-color: #232e3c;
      }
    }
  }
}

.datasources-category {
  color: var(--slate10);
}

.react-tooltip {
  font-size: .765625rem !important;
}

.tooltip {
  z-index: 10000;
}

.add-new-workspace-icon-wrap {
  display: flex;
  flex-direction: row;
  align-items: center;
  padding: 8px;
  width: 34px;
  height: 34px;
  background: var(--indigo3);
  border-radius: 6px;
}

.add-new-workspace-icon-old-wrap {
  display: none;
}

.add-workspace-button {
  padding: 8px 12px;
  gap: 11px;
  height: 50px;

  &:hover {
    background: var(--indigo3);
    margin: 0 auto;
    border-radius: 6px;
    padding-bottom: 10px;

    .add-new-workspace-icon-old-wrap {
      padding: 8px;
      width: 34px;
      height: 34px;
      background: var(--indigo9);
      border-radius: 6px;
      display: flex;
      justify-content: center;
      align-items: center;

    }

    .add-new-workspace-icon-wrap {
      display: none;

    }
  }

}

.tj-folder-list {
  display: flex;
  align-items: center;
  color: var(—-slate12) !important;
}

.app-card-name {
  color: var(—-slate12);
  margin-bottom: 2px;
  white-space: nowrap;
  overflow: hidden;
  text-overflow: ellipsis;
}

.dashboard-breadcrumb-header {
  display: flex;
  align-items: center;
}

.tj-version {
  margin-right: 44px;
  display: flex;
  align-items: center;
  color: var(--slate9);

}

.folder-list {
  color: var(—-slate9) !important;
}

.tj-folder-header {
  margin-bottom: 12px;
  height: 37px;
  cursor: pointer;
}

.tj-dashboard-header-title-wrap {
  display: flex;
  justify-content: center;
  align-items: center;
  color: var(--slate11);

  a {
    text-decoration: none;
  }
}

.theme-dark {
  .tj-onboarding-phone-input-wrapper {
    .flag-dropdown {
      background-color: #1f2936 !important;

      .country-list {
        background-color: #1f2936 !important;
        background: #1f2936;

        li {
          .country .highlight {
            background-color: #3a3f42;
            color: #000 !important;

            div {
              .country-name {
                color: #6b6b6b !important;
              }
            }

          }

          &:hover {
            background-color: #2b2f31;
          }

        }
      }
    }

  }

  .react-tel-input .country-list .country.highlight {
    color: #6b6b6b;
  }
}

.dashboard-breadcrumb-header-name {
  font-weight: 500 !important;
  color: var(—-slate12) !important;
}

.tj-dashboard-header-wrap {
  padding-top: 22px;
  padding-bottom: 22px;
  padding-left: 40px;
  height: 64px;
  border-bottom: 1px solid var(--slate5);
}

.dashboard-breadcrumb-header-name:hover {
  text-decoration: none !important;
}


.tj-avatar {
  border-radius: 6px;
  width: 36px;
  height: 36px;
  display: flex;
  justify-content: center;
  align-items: center;
  background-color: var(--slate3) !important;
  color: var(--slate11) !important;
  text-transform: uppercase;
  font-weight: 500;

  &:hover {
    background-color: var(--slate4);
  }

  &:focus {
    box-shadow: 0px 0px 0px 4px var(--indigo6);
    outline: 0;
  }

  &:active {
    box-shadow: none;
  }
}

.tj-current-org {
  span {
    color: var(--slate12);

  }
}


.sidebar-inner {
  align-items: center;
}

.workspace-drawer-wrap {
  background: var(--base);
}

.theme-dark {
  .drawer-wrap {
    background: var(--base);
  }
}

.users-table {
  background: var(--base);
  padding: 16px;
  width: 848px;
  margin: 0 auto;
  padding: 16px;

  tbody {

    tr>td>span,
    tr>td>a {
      white-space: nowrap;
      overflow: hidden;
      text-overflow: ellipsis;
      max-width: 140px;
    }
  }

  thead {
    tr {
      padding: 0px 6px;
      gap: 90px;
      width: 848px;
      height: 40px;
      display: flex;
      align-items: center;
      margin-top: 6px;
    }

    tr>th {
      background: var(--base) !important;
      border-bottom: none !important;
      padding: 0 !important;
      width: 282px;
    }
  }

  tr {
    background: var(--base);
    height: 66px;
    padding: 13px 0px;
    border-bottom: 1px solid var(--slate7);
    display: flex;
    justify-content: space-between;
  }

  tr>td {
    border-bottom-width: 0px !important;
    display: flex;
    align-items: center;
    flex: 16%;
    padding-left: 0px !important;
    padding-right: 0px !important;
    white-space: nowrap;
    overflow: hidden;
    text-overflow: ellipsis;
  }
}

.tj-input {
  padding: 6px 10px;
  gap: 17px;
  width: 161.25px;
  height: 32px;
  background: var(--base);
  border: 1px solid var(--slate7);
  border-radius: 6px;

  ::placeholder {
    color: var(--slate9) !important;
  }

}

.workspace-setting-buttons-wrap {
  display: flex;
  gap: 12px;
}

.workspace-settings-table-wrap {
  max-width: 880px;
  margin: 0 auto;
}

.workspace-settings-filters {
  display: flex;
  gap: 12px;
  flex-direction: row;
  align-items: center;
  position: relative;
}

.workspace-setting-table-wrapper {
  box-shadow: 0px 1px 2px rgba(16, 24, 40, 0.05);
  outline: 1px solid var(--slate7);
  background: var(--base);
  width: 880px;
  margin: 0 auto;
  border-radius: 6px;
  height: calc(100vh - 223px);
  position: relative;

}

.workspace-filter-text {
  color: var(--slate11);
  margin-bottom: 14px;
}

.singleuser-btn {
  padding: 6px 16px;
  gap: 6px;
  width: 152px;
  height: 32px;
  border-radius: 6px;

}

.multiuser-btn {
  padding: 6px 16px;
  gap: 6px;
  width: 189px;
  height: 32px;
  border-radius: 6px;

}

.workspace-page-header {
  width: 880px;
  margin: 0 auto !important;

  div:first-child {
    margin: 0 auto !important;
    width: 880px;

  }
}

.workspace-user-archive-btn {
  width: 95px;
  height: 28px;
}

.workspace-clear-filter {
  margin-left: 8px;
  color: var(--indigo9);
  font-weight: 600 !important;
}

.workspace-clear-filter-wrap {
  display: flex;
  align-items: center;
  width: 130px;
  justify-content: flex-end;
  position: absolute;
  right: 16px;
}

.tj-checkbox {
  border-color: var(--slate7);
}

.workspace-clipboard-wrap {
  display: flex;
  align-items: center;
  width: 162.67px;
  cursor: pointer;

  p {
    font-weight: 500 !important;
    margin-left: 5px;
  }

  span {
    display: flex;
    align-items: center;
  }
}

.workspace-user-status {
  margin-right: 22px;
  margin-left: 5px;
}

.worskpace-setting-table-gap {
  margin-top: 20px;
}

.tj-active {
  background: #46A758;
}

.tj-invited {
  background: #FFB224;
}

.tj-archive {
  background: #E54D2E;
}

.liner {
  height: 1px;
  background: var(--slate5);
  width: 880px;
  margin-top: 22px;
}

.edit-button {
  display: flex;
  flex-direction: row;
  justify-content: center;
  align-items: center;
  height: 28px;
}

.launch-button {
  display: flex;
  height: 28px;
  align-items: center;
  color: var(--slate12);
  justify-content: center;
}

.launch-button.tj-disabled-btn {
  cursor: not-allowed;
}

.breadcrumb-item {
  a {
    text-decoration: none !important;
    color: var(--slate12);
  }
}

.table-list-item {
  width: 248px;
}

.workspace-settings-filter-items {
  width: 161.25px;

  .css-13mf2tf-control {
    width: 161.25px !important;

  }

  .css-10lvx9i-Input {
    margin: 0 !important;
    padding: 0 !important;
  }

  .css-1bugkci-control,
  .css-42vs31,
  .css-ob45yj-menu {
    background-color: var(--base) !important;
    width: 161.25px !important;
  }

  .css-6t9fnh-control {
    border: 1px solid var(--slate7) !important;
    background: var(--base);
    color: var(--slate9);
    width: 161.25px;
    height: 32px;

    .css-1opnhvy-singleValue {
      color: var(--slate9) !important;

    }
  }

  input.tj-checkbox {
    background: var(--base) !important;
    color: var(--slate9);
    border: 1px solid var(--slate7) !important;

    ::placeholder {
      color: var(--slate9);
    }
  }
}


.tj-db-dataype {
  margin-left: 8px;
  color: var(--slate11);
}

.tj-database-column-header {
  color: var(--slate12);
  padding: 4px 4px 4px 8px !important;
  text-transform: capitalize !important;
  line-height: 0px !important;
  font-weight: 500 !important;
  font-size: 12px !important;
  line-height: 20px !important;
  color: var(--slate12) !important;

  &:first-child {
    display: flex !important;
    align-items: center !important;
    padding-left: 1rem !important;
  }

}

.tj-database-column-row {
  margin: 0;

  th:first-child {
    height: 28px;
  }

  th:first-child>div {
    height: 16px;
    width: 16px;
    display: flex;
    align-items: center;
    height: 28px;

    input {
      border-radius: 4px;
    }

  }
}

.tj-db-operaions-header {
  height: 48px;
  padding: 0 !important;
  display: flex;
  align-items: center;
  background-color: var(--base);

  .row {
    margin-left: 0px;
  }

  .col {
    padding-left: 0px;
    display: flex;
    gap: 8px;
    align-items: center;
  }
}

.add-new-column-btn {
  margin-left: 16px;
  width: 144px !important;
  height: 28px;
  border-radius: 6px;
  padding: 0 !important;
  display: flex;
  align-items: center;
  justify-content: center;
  background: transparent;
  color: var(--slate12);
  border: none;
}

.tj-db-filter-btn {
  width: 81px;
  height: 28px;
  border-radius: 6px;
  background: transparent;
  color: var(--slate12);
  border: none;
  display: flex;
  align-items: center;
  justify-content: center;
}

.tj-db-filter-btn-applied,
.tj-db-sort-btn-applied {
  display: flex !important;
  flex-direction: row !important;
  justify-content: center !important;
  align-items: center !important;
  padding: 4px 16px !important;
  width: 171px !important;
  height: 28px !important;
  background: var(--grass2) !important;
  border-radius: 6px !important;
}

.tj-db-filter-btn-active,
.tj-db-sort-btn-active {
  width: 81px !important;
  height: 28px !important;
  background: var(--indigo4) !important;
  border: 1px solid var(--indigo9) !important;
  border-radius: 6px !important;
  justify-content: center;
  color: var(--indigo9) !important;
}

.tj-db-header-add-new-row-btn {
  width: 125px;
  height: 28px;
  background: var(--indigo3);
  border-radius: 6px !important;
  display: flex;
  flex-direction: row;
  justify-content: center;
  align-items: center;
  gap: 6px;
  border: none;

  span {
    color: var(--indigo9);
  }
}

.tj-db-sort-btn {
  width: 75px;
  height: 28px;
  background: transparent;
  color: var(--slate12);
  border: none;
  display: flex;
  align-items: center;
  justify-content: center;
}

.edit-row-btn {
  background: transparent;
  color: var(--slate12);
  border: none;
  display: flex;
  align-items: center;
}

.workspace-variable-header {
  width: 880px;
  justify-content: end;
  margin: 0 auto;
  display: flex;
  padding: 0;
}

.add-new-variables-button {
  margin-bottom: 20px;
  width: 169px;
  height: 32px;
}

.org-users-page-sidebar,
.left-menu {
  padding: 16px;
  gap: 7px;
  width: 220px;
  border-right: 1px solid var(--slate5);
  overflow-y: auto;
  overflow-x: hidden;
}

.groups-header-wrap {
  display: flex;
  height: 36px;
  border-bottom: 1px solid var(--slate5);
}

.org-users-page-container {
  width: 880px;
  margin: 0 auto;
}

.groups-main-header-wrap {
  padding: 20px 0px 8px;
  gap: 10px;
  width: 612px;
  height: 56px;
  margin: 0 auto;
  display: flex;
  justify-content: space-between;

  p {
    white-space: nowrap;
    overflow: hidden;
    text-overflow: ellipsis;
  }

  .nav-tabs .nav-link.active {
    border-bottom: 2px solid var(--indigo9) !important;
  }
}

.form-check-input:disabled {
  background-color: var(--slate8) !important;
}

.manage-groups-body {
  padding: 24px;
  font-size: 12px;
  overflow-y: auto;
  height: calc(100vh - 300px);

}

.groups-sub-header-wrap {
  width: 612px;
  height: 36px;
  border-bottom: 1px solid var(--slate5) !important;

  .nav-link.active {
    border-bottom: 2px solid var(--indigo9) !important;
    border-color: var(--indigo9) !important;
  }

  .nav-item {
    font-weight: 500 !important;
    font-size: 12px !important;
  }


  p {
    width: 205px;
  }
}

.groups-btn-container {
  width: 880px;
  justify-content: space-between;
  margin: 0 auto;
  margin-bottom: 20px;
  height: 32px;
  align-items: center;

}

.org-users-page {
  margin: 0 auto;
}

.org-users-page-card-wrap {
  height: calc(100vh - 208px);
}

.org-users-page-card-wrap,
.org-settings-wrapper-card {
  display: flex;
  flex-direction: row;
  background: var(--base);
  width: 880px;
  outline: 1px solid var(--slate5);
  box-shadow: 0px 1px 2px rgba(16, 24, 40, 0.05);
  border-radius: 6px;
}

.org-settings-wrapper-card {
  margin: 0 auto;

  .card-body {
    overflow-y: auto;
    padding: 40px;
  }

  .card-header {
    padding: 0px 24px;
    width: 660px;
    height: 72px;
    border-bottom: 1px solid var(--slate5);

  }

  .form-check {
    margin-bottom: 0px !important;
    line-height: 24px;
    font-size: 16px;
  }
}

.groups-sidebar-nav {
  display: flex;
  flex-direction: row;
  align-items: center;
  padding: 6px 8px;
  gap: 40px;
  width: 188px;
  height: 32px;
  background: var(--base);
  border-radius: 6px;
  cursor: pointer;
}

.org-users-page-card-body {
  width: 660px;
}

.org-users-page {
  .nav-tabs .nav-link.active {
    background-color: transparent !important;
  }

  .nav-tabs .nav-item.show .nav-link,
  .nav-tabs .nav-link.active {
    border-color: var(--indigo9) !important;

  }

  .nav-link:hover {
    border-right: none !important;
    border-left: none !important;
    border-top: none !important;

    color: var(--indigo9);
  }
}

.groups-selected-row {
  background-color: var(--indigo4);
}

.add-apps-btn {
  width: 160px;
  height: 32px;
}

.groups-app-body-header,
.groups-datasource-body-header {
  border-bottom: 1px solid var(--slate5);

  p {
    height: 36px;
    display: flex;
    align-items: center;
    width: 286px;
    color: var(--slate11);

  }

  p:first-child {
    width: 205px !important;
    margin-left: 12px;
  }

}

.manage-group-tab-icons {
  margin-right: 6px;
}

.manage-groups-no-apps-wrap {
  display: flex;
  justify-content: center;
  flex-direction: column;
  align-items: center;
  width: 602px;

  p {
    margin-top: 12px;
  }

  span {
    color: var(--slate11);
    margin-top: 4px;
  }

  div {
    width: 64px;
    height: 64px;
    background: var(--indigo3);
    border-radius: 12px;
    display: flex;
    justify-content: center;
    align-items: center;
    margin-top: 88px;
  }
}

.apps-permission-wrap {
  height: 72px;
  justify-content: center;
  gap: 12px;
}

.apps-folder-permission-wrap,
.apps--variable-permission-wrap {
  height: 44px;
}

.manage-group-permision-header {
  border-bottom: 1px solid var(--slate5);
  display: flex;

  p {
    padding: 8px 12px;
    gap: 10px;
    width: 206px;
    height: 36px;
    font-weight: 500;
    color: var(--slate11) !important;
  }

}

.permission-body {
  .form-check {
    margin-bottom: 0px !important;
  }

  tr {
    border-bottom: 1px solid var(--slate5);
    width: 612px !important;

  }

  td {
    font-size: 12px;
    font-weight: 500;
    line-height: 20px;
    letter-spacing: 0em;
    text-align: left;
    width: 206px !important;
    padding-left: 12px;

    div {
      padding-left: 12px;
    }
  }
}


.default-option-text {
  margin-left: 10px;
  margin-right: 16px;
  font-size: 11px !important;
}

.git-sso-help-text {
  color: var(--slate11);
}

.default-group-wrap {
  gap: 10px;
  width: 119px;
  height: 28px;
  display: flex;
  align-items: center;
  justify-content: center;
  background: var(--grass3);
  border-radius: 100px;
}

.sso-icon-wrapper {
  display: flex;
  flex-direction: row;
  justify-content: center;
  align-items: center;
  padding: 8px 8px 8px 16px;
  width: 251px;
  height: 56px;
  background: var(--slate3);
  border-radius: 6px;
  margin-top: 12px;
}

.sso-main-box {
  justify-content: center;
  background: var(--slate6);
  padding: 8px 16px;
  width: 96px;
  height: 40px;
  border-radius: 6px;
}

.default-danger-tag-wrap {
  gap: 10px;
  width: 113px;
  height: 28px;
  display: flex;
  align-items: center;
  justify-content: center;
  background: var(--tomato6);
  border-radius: 100px;
  margin-bottom: 16px;
}

.manage-group-users-info {
  height: 48px;
  width: 612px;
  border-radius: 6px;
  padding: 12px 24px 12px 24px;
  background: var(--slate3);
  border: 1px solid var(--slate5);
  border-radius: 6px;
  margin-bottom: 16px;

  p {
    color: var(--slate12);
    gap: 14px;
    display: flex;
    align-items: center;

  }
}

.name-avatar {
  display: flex;
  flex-direction: column;
  justify-content: center;
  align-items: center;
  gap: 10px;
  width: 36px;
  height: 36px;
  background-color: var(--slate3) !important;
  border-radius: 6px;
  color: var(--slate11);
  margin-right: 12px;
  text-transform: capitalize;
}

.manage-group-users-row {
  display: flex;
  flex-direction: row;
  align-items: baseline;
  padding: 12px 6px;
  width: 612px !important;
  height: 64px;
  border-bottom: 1px solid var(--slate5);

  p {
    width: 272px;
    white-space: nowrap;
    overflow: hidden;
    text-overflow: ellipsis;

    span {
      max-width: 150px;
      white-space: nowrap;
      overflow: hidden;
      text-overflow: ellipsis;
    }
  }

  &:hover .apps-remove-btn,
  .datasources-remove-btn {
    display: flex;
  }
}

.manage-group-app-table-body,
.manage-group-datasource-table-body {
  width: 602px !important;

  tr {
    display: flex;
    font-family: 'IBM Plex Sans';
    font-style: normal;
    font-weight: 400;
    font-size: 12px;
    line-height: 20px;
    color: var(--slate12);
  }
}

.apps-view-edit-wrap,
.datasources-view-edit-wrap {
  display: flex;
  flex-direction: column;
  width: 51px;
  margin-right: 32px;
}

.apps-table-row,
.datasources-table-row {
  display: grid !important;
  grid-template-columns: 205px 286px 115px;

  td {
    padding: 12px;
    white-space: nowrap;
    overflow: hidden;
    text-overflow: ellipsis;
  }

  &:hover .apps-remove-btn,
  .datasources-remove-btn {
    display: flex;
  }
}

.apps-remove-btn,
.datasources-remove-btn {
  width: 97px;
  height: 28px;
  font-weight: 600 !important;
}

.faded-text {
  color: var(--slate8);
}

.manage-groups-app-dropdown,
.manage-groups-datasource-dropdown {
  width: 440px;
}

.create-new-group-button {
  width: 169px;
  height: 32px;
  border-radius: 6px;
}

.faded-input {
  background: var(--slate5);
}

.manage-group-table-head {
  display: flex;
  border-bottom: 1px solid var(--slate5);
  width: 612px;
  height: 36px;
  padding: 8px 12px;
  align-items: center;


  p {
    width: 272px !important;
    color: var(--slate11);
    font-weight: 500;
  }

}

.manage-groups-permission-apps {
  border-bottom: 1px solid var(--slate5);
}

.manage-groups-permission-apps,
.apps-folder-permission-wrap,
.datasource-permissions-wrap,
.apps-variable-permission-wrap {
  display: flex;
  align-items: center;
  padding: 12px;
  gap: 10px;

  div {
    width: 206px;
  }
}

.manage-groups-permission-apps,
.apps-variable-permission-wrap {
  gap: 10px;
  height: 72px;
}

.datasource-permissions-wrap {
  border-top: 1px solid var(--slate5);
}

.apps-folder-permission-wrap {
  height: 44px;
  border-bottom: 1px solid var(--slate5);
}

.delete-group {
  text-decoration: none !important;
  color: var(--tomato9) !important;
}

.delete-link,
.remove-decoration {
  text-decoration: none !important;
}

.edit-group {
  text-decoration: none !important;
  color: var(--slate12) !important;
}

.removed-decoration {
  text-decoration: none !important;
}

.rmsc .select-item.selected {
  color: var(--slate12) !important;
  background-color: var(--base) !important;
}

.manage-groups-app-dropdown,
.manage-groups-datasource-dropdown {
  margin-right: 12px;

  .rmsc .dropdown-container:focus-within {
    border: 1px solid var(--indigo9) !important;
    box-shadow: 0px 0px 0px 2px #C6D4F9 !important;
  }

  .dropdown-heading-value {
    span {
      color: var(--slate12) !important;

    }
  }

  .multi-select {
    .dropdown-container {
      gap: 17px;
      width: 440px;
      height: 32px;
      background: var(--base);
      border: 1px solid var(--slate7);
      border-radius: 6px;
      display: flex;
      justify-content: center;
      align-items: center;
      margin-right: 12px;
    }

  }

  .dropdown-content {
    .panel-content {
      background: var(--base);
      border: 1px solid var(--slate3);
      box-shadow: 0px 12px 16px -4px rgba(16, 24, 40, 0.08), 0px 4px 6px -2px rgba(16, 24, 40, 0.03);
      border-radius: 6px;

      .select-panel {
        .search {
          border-bottom: 1px solid var(--slate5);
        }

        .search,
        input {
          background-color: var(--base) !important;
        }
      }

      input[type='checkbox'] {
        border: 1px solid red !important;
      }

      .select-item:hover {
        background-color: var(--slate3);
      }


      .item-renderer {
        span {
          font-size: 12px;
          color: var(--slate12)
        }
      }

    }
  }
}

.sso-form-wrap {
  .form-label {
    font-size: 12px;
    font-weight: 500px;
    margin-bottom: 4px !important;
    color: var(--slate12);
  }

  .form-check-label {
    font-size: 12px;
    font-size: 12px;
    line-height: 20px;
    color: var(--slate12);
  }
}

.allow-default-sso-helper-text {
  white-space: pre-line;
}

.password-disable-danger-wrap {
  padding: 16px;
  gap: 16px;
  width: 574px;
  height: 116px;
  background: var(--tomato3);
  border: 1px solid var(--tomato5);
  border-radius: 6px;
}

.sso-footer-save-btn {
  width: 157px;
  height: 40px;
}

.sso-footer-cancel-btn {

  width: 85px;
  height: 40px;
}

.danger-text-login {
  padding-left: 40px !important;
}

.tick-icon {
  width: 20px;
  height: 20px;
  background: var(--indigo9);
  border-radius: 4px;
}

.invite-user-drawer-wrap {
  display: grid;
  grid-template-rows: auto 1fr auto;
  height: 100vh;
}

.manage-users-drawer-footer {
  padding: 24px 32px;
  height: 88px;
  border-top: 1px solid var(--slate5) !important;
  display: flex;
  gap: 8px;
  justify-content: end;

  .invite-btn {
    width: 140px;
    height: 40px;
  }

  .cancel-btn {
    width: 85px;
    height: 40px;
  }
}


.tj-drawer-tabs-wrap {
  display: flex;
}

.invite-user-drawer-wrap {
  .card-header {
    flex-direction: column;
    display: flex;
    justify-content: space-between;
    padding: 0px !important;
  }

  .card-header-inner-wrap {
    justify-content: space-between;
    width: 100%;
    padding: 16px 20px;
    height: 64px;

  }

  .card-header-inner-wrap,
  .tj-drawer-tabs-container {
    display: flex;
  }

  .tj-drawer-tabs-container-outer {
    padding-top: 0px;
    gap: 10px;
    height: 68px;
  }

  .tj-drawer-tabs-container {
    padding: 2px;
    gap: 2px;

    width: 502px;
    height: 36px;
    background: var(--slate4);
    border-radius: 6px;

  }
}

.tj-drawer-tabs-btn {
  padding: 2px 4px;
  gap: 6px;
  width: 248px;
  height: 32px;
  box-shadow: 0px 1px 2px rgba(16, 24, 40, 0.05);
  border-radius: 4px;
  border: none;
  color: var(--slate11);
  display: flex;
  align-items: center;
  justify-content: center;
  background: var(--slate4);


  span {
    margin-left: 4px !important;
    font-weight: 500;

  }
}

.tj-drawer-tabs-btn-active {
  background: var(--base);
  color: var(--slate12);
}

.user-number-wrap {
  display: flex;
  flex-direction: column;
  align-items: center;
  padding: 8px;
  gap: 10px;
  width: 36px;
  height: 36px;
  background: var(--slate3);
  border-radius: 1000px;
}

.user-csv-template-wrap {
  display: flex;
  padding: 24px;
  gap: 14px;

  width: 486px;
  height: 152px;

  background: var(--orange3);

  border: 1px solid var(--orange6);
  border-radius: 6px;

  div {
    display: flex;
    flex-direction: column;

    p {
      margin-bottom: 12px;
    }

  }
}

.upload-user-form {
  display: flex;
  flex-direction: column;
  justify-content: center;
  align-items: center;
  padding: 60px 0px;
  gap: 36px;
  width: 486px;
  height: 244px;
  border: 2px dashed var(--indigo9);
  border-radius: 6px;
  align-items: center;
  margin: 24px auto;
  text-align: center;

  .select-csv-text {
    color: var(--indigo9);
    margin-bottom: 4px;
  }

  span {
    color: var(--slate11) !important;
  }
}

.download-template-btn {
  width: 184px;
  height: 32px;
  padding: 0px !important;
}

.csv-upload-icon-wrap {
  display: flex;
  flex-direction: row;
  justify-content: center;
  align-items: center;
  padding: 10px;
  gap: 10px;
  width: 64px;
  height: 64px;
  background: var(--indigo3);
  border-radius: 12px;
  margin: 0px auto 12px auto;
  cursor: pointer;
}

.user-csv-template-wrap {
  margin-top: 24px;
}


.manage-users-drawer-content-bulk {
  form {
    display: flex;
    flex-direction: column;
    justify-content: center;
    align-items: center;
  }

  .manage-users-drawer-content-bulk-download-prompt {
    display: flex;
    flex-direction: row !important;
    justify-content: center;
    align-items: flex-start !important;
  }
}


.manage-users-drawer-content {
  margin: 24px 32px;

  div:first-child {
    display: flex;
    flex-direction: column;
    justify-content: center;
    align-items: top;
  }

  .invite-user-by-email {
    display: flex;
  }

  .invite-email-body {
    width: 452px;

    input {
      padding: 6px 10px;
      width: 470px;
      height: 32px;
      color: var(--slate12);
    }
  }
}

.tj-db-table {
  overflow-y: auto;
  height: 110px;

  table {
    border-collapse: collapse;
    width: 100%;
  }
}

.bounded-box {
  .sc-iwsKbI.lmGPCf {
    height: 100%;
    margin: auto;
    width: max-content;
    max-width: 100% !important;

    img {
      height: 100% !important;
    }

    .gVmiLs {
      width: auto !important;
    }
  }

  .css-tlfecz-indicatorContainer,
  .css-1gtu0rj-indicatorContainer {
    svg {
      width: 12px !important;
      height: 12px !important;
    }
  }

}

.sso-type-header {
  margin-left: 10px;
}

.groups-folder-list {
  padding: 6px 8px;
  gap: 40px;
  max-width: 188px;
  height: 32px;

  span {
    white-space: nowrap !important;
    overflow: hidden !important;
    text-overflow: ellipsis !important;
  }
}

.create-group-modal-footer {
  display: flex;
  align-items: center;
  gap: 8px;
  justify-content: end;
}

.add-users-button {
  width: 160px;
  height: 32px;
}

.sso-page-inputs {
  padding: 6px 10px;
  gap: 17px;
  width: 612px;
  height: 32px;
}

.workspace-settings-filter-wrap {
  background: var(--slate3);
  padding: 15px 16px;
  gap: 12px;
  width: 880px;
  height: 62px;
  border-right: 1px solid var(--slate7);
  border-top: 1px solid var(--slate7);
  border-left: 1px solid var(--slate7);
  box-shadow: 0px 1px 2px rgba(16, 24, 40, 0.05);
  border-top-left-radius: 6px;
  border-top-right-radius: 6px;
}


// users page
.css-1i2tit0-menu {
  margin: 0px !important;
  background: var(--base);
  box-shadow: 0px 4px 6px -2px #10182808 !important;

  .css-2kg7t4-MenuList {
    margin: 0px !important;
    padding: 0px !important;
    background: var(--base);
  }
}

.workspace-settings-nav-items {
  padding: 6px 8px;
  gap: 40px;
  width: 248px;
  height: 32px;
}

.new-app-dropdown {
  background: var(--base) !important;
  color: var(--slate12);
}

.workspace-variable-container-wrap {

  .card,
  thead {
    background: var(--base) !important;

    tr>th,
    tbody>tr>td {
      background: var(--base) !important;
    }
  }

}

.move-selected-app-to-text {
  p {
    white-space: nowrap;
    overflow: hidden;
    text-overflow: ellipsis;

    span {
      font-weight: 600;
    }
  }
}

.tj-org-dropdown {
  .dashboard-org-avatar {
    margin-right: 11px;
    display: flex;
    flex-direction: row;
    justify-content: center;
    align-items: center;
    padding: 7px 8px;
    gap: 10px;
    width: 34px;
    height: 34px;
    background: var(--slate4) !important;
    color: var(--slate9);
    border-radius: 6px;
  }

  .org-name {
    color: var(--slate12) !important;
    white-space: nowrap;
    overflow: hidden;
    text-overflow: ellipsis;
  }
}

.css-1q0xftk-menu {
  background-color: var(--base-black) !important;
  border: 1px solid hsl(197, 6.8%, 13.6%) !important;
  box-shadow: 0px 12px 16px -4px rgba(16, 24, 40, 0.08), 0px 4px 6px -2px rgba(16, 24, 40, 0.03) !important;

}

.css-4yo7x8-menu {
  background-color: var(--base) !important;
  border: 1px solid var(--slate3) !important;
  box-shadow: 0px 12px 16px -4px rgba(16, 24, 40, 0.08), 0px 4px 6px -2px rgba(16, 24, 40, 0.03) !important;
  border-radius: 6px !important;
}


.org-custom-select-header-wrap {
  border-bottom: 1px solid var(--slate5);
}

.btn-close:focus {
  box-shadow: none !important;
}

.template-card {
  padding: 16px;
  gap: 16px;
  width: 272px;
  height: 184px;
  background: var(--base);
  border: 1px solid var(--slate3);
  box-shadow: 0px 1px 2px rgba(16, 24, 40, 0.05);
  border-radius: 6px;
}

.see-all-temlplates-link {
  color: var(--indigo9) !important;
}

.template-card-img {
  padding: 0px;
  width: 240px;
  height: 112px;
  border-radius: 4px;
}

.confirm-dialogue-body {
  background: var(--base);
  color: var(--slate12);
}

.folder-header-icons-wrap {
  gap: 4px;
}

.tj-common-search-input {
  .input-icon-addon {
    padding-right: 8px;
    padding-left: 8px;

  }

  input {
    box-sizing: border-box;
    display: flex;
    flex-direction: row;
    align-items: center;
    padding: 4px 8px !important;
    gap: 16px;
    width: 248px !important;
    height: 28px !important;
    background: var(--base);
    border: 1px solid var(--slate7);
    border-radius: 6px;
    color: var(--slate12);
    padding-left: 33px !important;


    ::placeholder {
      color: var(--slate9);
      margin-left: 5px !important;
      padding-left: 5px !important;
      background-color: red !important;
    }

    &:hover {
      background: var(--slate2);
      border: 1px solid var(--slate8);
    }

    &:active {
      background: var(--indigo2);
      border: 1px solid var(--indigo9);
      box-shadow: 0px 0px 0px 2px #C6D4F9;
      outline: none;
    }

    &:focus-visible {
      background: var(--slate2);
      border: 1px solid var(--slate8);
      border-radius: 6px;
      outline: none;
      padding-left: 12px !important;
    }

    &:disabled {
      background: var(--slate3);
      border: 1px solid var(--slate7);
    }
  }


}

.search-icon-wrap {
  display: flex;
  flex-direction: row;
  justify-content: center;
  align-items: center;
  padding: 7px;
  gap: 8px;
  width: 28px;
  height: 28px;
  background: var(--base);
  border: 1px solid var(--slate7);
  border-radius: 6px;
  cursor: pointer;
}

.sidebar-list-wrap {
  margin-top: 24px;
  padding: 0px 20px 20px 20px;
  height: calc(100vh - 180px);
  overflow: auto;

  span {
    letter-spacing: -0.02em;
  }
}

.drawer-footer-btn-wrap,
.variable-form-footer {
  display: flex;
  flex-direction: row;
  justify-content: flex-end;
  align-items: center;
  padding: 24px 32px;
  gap: 8px;
  height: 88px;
  border-top: 1px solid var(--slate5);
  background: var(--base);
}

.drawer-card-title {
  padding: 16px;
  border-bottom: 1px solid var(--slate5);

  h3 {
    margin-bottom: 0px !important;
  }
}

.drawer-card-wrapper,
.variable-form-wrap {
  min-height: 100vh;
  display: grid;
  grid-template-rows: auto 1fr auto;
}

.add-new-datasource-header-container {
  margin-bottom: 24px;
  padding-top: 4px;
}

.folder-list-group-item {
  color: var(--slate12) !important;
}

.table-list-item,
.table-name {
  color: var(--slate12) !important;
}

// targetting all react select dropdowns

.css-1i2tit0-menu .css-2kg7t4-MenuList {
  div {
    background-color: var(--base-black);

    &:hover {
      background-color: hsl(198, 6.6%, 15.8%);
      ;
    }
  }
}

.css-ob45yj-menu .css-2kg7t4-MenuList {
  div {
    background-color: var(--base);

    &:hover {
      background-color: var(--slate4);
      ;
    }
  }
}

.selected-ds.row>img {
  padding: 0 !important;
}

.tj-user-table-wrapper {
  height: calc(100vh - 270px); //52+64+40+32+20+62
  overflow-y: auto;
  background: var(--base);
  border-right: 1px solid var(--slate7);
  border-bottom: 1px solid var(--slate7);
  border-left: 1px solid var(--slate7);
  box-shadow: 0px 1px 2px rgba(16, 24, 40, 0.05);
  border-bottom-left-radius: 6px;
  border-bottom-right-radius: 6px;

}

.user-filter-search {
  padding: 6px 10px;
  gap: 16px;
  width: 312px;
  height: 32px;
  background: var(--base);
  border: 1px solid var(--slate7);
  border-radius: 6px;

  &::placeholder {
    color: var(--slate9);
  }
}



//TJ APP INPUT
.tj-app-input {
  display: flex;
  flex-direction: column;
  font-family: 'IBM Plex Sans';
  font-style: normal;

  .text-danger {
    font-weight: 400 !important;
    font-size: 10px !important;
    line-height: 16px !important;
    color: var(--tomato10) !important;
  }

  label {
    font-family: 'IBM Plex Sans';
    font-style: normal;
    font-weight: 500;
    font-size: 12px;
    line-height: 20px;
    display: flex;
    align-items: center;
    color: var(--slate12);
    margin-bottom: 4px;
  }

  input.form-control,
  textarea,
  .form-control {
    gap: 16px !important;
    background: var(--base) !important;
    border: 1px solid var(--slate7) !important;
    border-radius: 6px !important;
    margin-bottom: 4px !important;
    color: var(--slate12) !important;

    &:hover {
      background: var(--slate1) !important;
      border: 1px solid var(--slate8) !important;
      -webkit-box-shadow: none !important;
      box-shadow: none !important;
      outline: none;
    }

    &:focus-visible {
      background: var(--indigo2) !important;
      border: 1px solid var(--indigo9) !important;
      box-shadow: none !important;
    }

  }

}



.tj-sub-helper-text {
  font-weight: 400;
  font-size: 10px;
  line-height: 16px;
}

.tj-input-success {
  color: var(--grass10);
}

.tj-input-warning {
  color: var(--orange10);
}

.tj-input-helper {
  color: var(--slate11);
}

.tj-input-error {
  color: var(--tomato10);
}

.tj-input-error-state {
  border: 1px solid var(--tomato9);
}

// TJ APP INPUT END

.search-input-container {
  display: flex;
}

// sidebar styles inside editor :: temporary
.theme-dark,
.dark-theme {
  .editor {
    .left-sidebar {
      background-color: #232e3c !important;
    }
  }
}

.tj-db-table {
  table {
    max-width: calc(100% - 28px);
  }

  .datatable {
    position: relative;
  }
}

.add-row-btn-database {
  position: absolute;
  top: 0;
  right: -28px;
  width: 28px;
  height: 28px;
  background: var(--slate7);
  border-width: 0px 1px 1px 1px;
  border-style: solid;
  border-color: var(--slate4);
  border-radius: 0px !important;
}

.add-col-btn-database {
  position: absolute;
  top: 28;
  left: 0px;
  width: 28px;
  height: 28px;
  background: var(--slate7);
  border-width: 0px 1px 1px 1px;
  border-style: solid;
  border-color: var(--slate4);
  border-radius: 0px !important;
}

// custom styles for users multiselect in manage users
.manage-groups-users-multiselect {
  gap: 17px;
  width: 440px;
  height: 32px;
  background: var(--base);
  border-radius: 6px;

  .dropdown-heading {
    height: 32px;
    padding: 6px 10px;
  }

  .dropdown-container {
    background: var(--base);
    border: 1px solid var(--slate7) !important;
  }

  .dropdown-content {
    border: 1px solid var(--slate3);
    box-shadow: 0px 12px 16px -4px rgba(16, 24, 40, 0.08), 0px 4px 6px -2px rgba(16, 24, 40, 0.03);
    border-radius: 6px;

    .search {
      input {
        background-color: var(--base);
        color: var(--slate12);
      }
    }
  }

  .rmsc,
  .dropdown-content,
  .panel-content,
  .search {
    background: var(--base) !important;
  }

  .options {
    .select-item {
      color: var(--slate12);

      &:hover {
        background: var(--slate4);
        border-radius: 6px;
      }
    }
  }
}

.select-search__options {
  .item-renderer {
    display: flex !important;
    justify-content: space-between;
    padding: 20px;
    cursor: pointer;
    flex-direction: row;

    div:first-child {
      display: flex;
    }

    p {
      margin-bottom: 0px !important;
      color: var(--slate12);
    }

    span {
      color: var(--slate11);
    }

    p,
    span {
      font-weight: 400;
      font-size: 12px;
      line-height: 20px;
    }
  }
}

.create-new-app-dropdown {
  .button:first-child {
    padding: 0 !important;
  }

  .dropdown-toggle::after {
    border: none !important;
    content: url("data:image/svg+xml,%3Csvg width='25' height='25' viewBox='0 0 25 25' fill='none' xmlns='http://www.w3.org/2000/svg'%3E%3Cpath fill-rule='evenodd' clip-rule='evenodd' d='M10.5 7.03906C10.5 6.34871 11.0596 5.78906 11.75 5.78906C12.4404 5.78906 13 6.34871 13 7.03906C13 7.72942 12.4404 8.28906 11.75 8.28906C11.0596 8.28906 10.5 7.72942 10.5 7.03906ZM10.5 12.0391C10.5 11.3487 11.0596 10.7891 11.75 10.7891C12.4404 10.7891 13 11.3487 13 12.0391C13 12.7294 12.4404 13.2891 11.75 13.2891C11.0596 13.2891 10.5 12.7294 10.5 12.0391ZM11.75 15.7891C11.0596 15.7891 10.5 16.3487 10.5 17.0391C10.5 17.7294 11.0596 18.2891 11.75 18.2891C12.4404 18.2891 13 17.7294 13 17.0391C13 16.3487 12.4404 15.7891 11.75 15.7891Z' fill='%23fff'/%3E%3C/svg%3E%0A");
    transform: rotate(360deg);
    width: 14px;
    margin: 0 !important;
    display: flex;
    align-items: center;
    justify-content: center;
    padding: 8px 0px 0px 0px;
  }
}

.sso-page-loader-card {
  background-color: var(--slate2) !important;
  height: 100%;

  .card-header {
    background-color: var(--slate2) !important;
  }
}

.workspace-nav-list-wrap {
  padding: 4px 20px 20px 20px;
  height: calc(100vh - 116px) !important;
}

.upload-user-form span.file-upload-error {
  color: var(--tomato10) !important;
}

.tj-onboarding-phone-input {
  width: 392px !important;
  height: 40px;
  padding: 8px 12px;
  gap: 8px;
  margin-bottom: 12px;
  background: #FFFFFF;
  border: 1px solid #D7DBDF !important;
  border-radius: 0px 4px 4px 0px !important;

  &:hover {
    border: 1px solid #466BF2 !important;
  }
}

.tj-onboarding-phone-input-wrapper {
  margin-bottom: 12px;
}

.theme-dark {
  .tj-onboarding-phone-input-wrapper {
    .flag-dropdown {
      background-color: #1f2936 !important;

      .country-list {
        background-color: #1f2936 !important;
        background: #1f2936;

        li {
          .country .highlight {
            background-color: #3a3f42;
            color: #000 !important;

            div {
              .country-name {
                color: #6b6b6b !important;
              }
            }

          }

          &:hover {
            background-color: #2b2f31;
          }

        }
      }
    }

  }

  .react-tel-input .country-list .country.highlight {
    color: #6b6b6b;
  }
}

.released-version-popup-container {
  width: 100%;
  position: absolute;
  display: flex;
  justify-content: center;
  top: 55px;

  .released-version-popup-cover {
    width: 250px;
    height: fit-content;
    margin: 0;
    z-index: 1;

    .popup-content {
      background-color: #121212;
      padding: 16px 18px 0px 16px;
      border-radius: 6px;
      p {
        font-size: 14px;
        font-family: IBM Plex Sans;
        color: #ECEDEE;
      }
    }
  }

  .error-shake {
    animation: shake 0.82s cubic-bezier(.36, .07, .19, .97) both;
    transform: translate3d(0, 0, 0);
    backface-visibility: hidden;
    perspective: 10000px;
  }

  @keyframes shake {

    10%,
    90% {
      transform: translate3d(-1px, 0, 0);
    }

    20%,
    80% {
      transform: translate3d(2px, 0, 0);
    }

    30%,
    50%,
    70% {
      transform: translate3d(-4px, 0, 0);
    }

    40%,
    60% {
      transform: translate3d(4px, 0, 0);
    }
  }

}
.profile-page-content-wrap {
  background-color: var(--slate2);
  padding-top: 40px;
}

.profile-page-card {
  background-color: var(--base);
  border-radius: 6px;
}

.all-apps-link-cotainer {
  border-radius: 6px !important;
}

.workspace-variable-table-card {
  height: calc(100vh - 208px);
}

.variables-table-wrapper {
  tr {
    border-width: 0px !important;
  }
}

.home-page-content-container {
  max-width: 880px;
}

@media only screen and (min-width: 1584px) and (max-width: 1727px) {

  .edit-button,
  .launch-button {
    width: 113px !important;
  }
}



@media only screen and (max-width: 1583px) and (min-width: 1312px) {

  .homepage-app-card-list-item {
    max-width: 264px;

    .edit-button,
    .launch-button {
      width: 109px !important;
    }
  }

}

@media only screen and (min-width: 1728px) {

  .homepage-app-card-list-item {
    max-width: 304px;

    .edit-button,
    .launch-button {
      width: 129px !important;
    }
  }

  .home-page-content-container {
    max-width: 976px;
  }

  .liner {
    width: 976px;
  }
}

@media only screen and (max-width: 992px) {
  .homepage-app-card-list-item-wrap {
    display: flex;
    justify-content: center;
    margin-left: auto;
    margin-right: auto;
    width: 100%;
    margin-top: 22px;
  }

  .homepage-app-card-list-item {
    max-width: 304px !important;
    flex-basis: 100%;

    .edit-button,
    .launch-button {
      width: 129px !important;
    }
  }
}

@media only screen and (min-width: 993px) and (max-width: 1311px) {
  .home-page-content-container {
    max-width: 568px;
  }

  .homepage-app-card-list-item-wrap {
    row-gap: 20px;
  }

  .homepage-app-card-list-item {
    max-width: 269px;
    flex-basis: 100%;

    .edit-button,
    .launch-button {
      width: 111.5px !important;
    }
  }

  .liner {
    width: 568px;
  }
}

.tj-docs-link {
  color: var(--indigo9) !important;
  text-decoration: none;
  list-style: none;
}

.datasource-copy-button {
  width: 87px;
  height: 32px;
}

.datasource-edit-btn {
  height: 27px;
  margin-left: 12px;
}

.datasource-edit-modal {

  .modal-content,
  .modal-body,
  .modal-header,
  .modal-title,
  .modal-body-content,
  .modal-sidebar,
  .card {
    background-color: var(--base) !important;
    color: var(--slate12) !important;
    border-color: var(--slate5) !important;
  }

  .datasource-modal-sidebar-footer {
    .footer-text {
      color: var(--slate12) !important;
    }
  }

  .form-control-plaintext {
    color: var(--slate12) !important;
  }

  .card {
    &:hover {
      background-color: var(--slate2) !important;
    }
  }
}

.org-edit-icon {
  width: 28px;
  height: 28px;
  border-radius: 6px;
  display: flex;
  justify-content: center;
  align-items: center;

  svg {
    height: 14px;
    width: 14px;
  }
}

.marketplace-page-sidebar {
  height: calc(100vh - 64px);
  max-width: 288px;
  background-color: var(--base);
  border-right: 1px solid var(--slate5) !important;
  display: grid !important;
  grid-template-rows: auto 1fr auto !important;
}

.marketplace-body {
  height: calc(100vh - 64px) !important;
  overflow-y: auto;
  background: var(--slate2);
}

.plugins-card {
  background-color: var(--base);
  border: 1px solid var(--slate3);
  box-shadow: 0px 1px 2px rgba(16, 24, 40, 0.05);
  border-radius: 6px;
}

.template-source-name {
  color: var(--slate12) !important;
}

.marketplace-install {
  color: var(--indigo9);
}

.popover {
  .popover-arrow {
    display: none;
  }
}

.shareable-link {
  .input-group {
    .tj-app-input textarea {
      width: 600px;
      border-radius: 0px !important;
      margin-bottom: 0px !important;
      background-color: #efefef4d;
      color: #545454;
    }
  }
}

.confirm-dialogue-modal {
  background: var(--base);
}

.theme-dark {
  .icon-widget-popover {
    .search-box-wrapper input {
      color: #f4f6fa !important;
    }

    .search-box-wrapper input:focus {
      background-color: #1c252f !important;
    }
  }

  .shareable-link {
    .tj-app-input textarea {
      background-color: #5e656e !important;
      color: #f4f6fa !important;
      border: none !important;
    }
  }

  .icon-widget-popover {
    .search-box-wrapper .input-icon-addon {
      min-width: 2.5rem !important;
    }

    .search-box-wrapper input {
      color: var(--base) !important;
    }
  }
}

.instance-all-users{
  .users-table {
    tbody {
      tr>td>span,
      tr>td>a {
        max-width: 140px;
      }
    }

    thead {
      tr {
        gap: 0px;
      }
  
      tr>th {
        min-width: 140px;
      }
    }
  
    tr>td {
      max-width: 140px;
    }

  }
}

.instance-settings-page, .audit-log {
  width: 880px;
  margin: 0 auto;

  .card {
    background: var(--base);
    border: 1px solid var(--slate7) !important;
    box-shadow: 0px 1px 2px rgba(16, 24, 40, 0.05) !important;

    .card-header {
      background: var(--slate3);
      padding: 15px 16px;
      gap: 12px;
      height: 62px;
      border-top-left-radius: 6px;
      border-top-right-radius: 6px;
    }
  }
}

.workspace-folder-modal {
  .tj-app-input {
    padding-bottom: 0px !important;
  }

  .tj-input-error {
    height: 32px;
    color: #ED5F00;
    font-weight: 400;
    font-size: 10px;
    height: 0px;
    padding: 4px 0px 20px 0px;
  }
}

.table-editor-component-row {
  .rdt.cell-type-datepicker {
    margin-top: 0;
  }

  .has-multiselect {
    .select-search-input {
      margin-bottom: 0;
    }
  }
}

.audit-log {
  background-color: var(--slate2);
  width: unset;

  .tj-ms {
    width: unset;
  }

  .filter-by-section {
    height: 90px;
  }

  .select-search__select{
    .select-search__options {
      margin-left: -24px;
      margin-bottom: 0px;

      .select-search__row {
        button {
          overflow: hidden !important;
          text-overflow: ellipsis !important;
          white-space: nowrap;
          border-radius: 0;
        }
        :hover {
          background-color: var(--slate3) !important;
        }
      }
    }
  }

  .select-search-dark__select {
    padding: 0px;
    border: none;

    .select-search-dark__options {
      margin-bottom: 0px;

    .select-search-dark__option,
      .select-search-dark__not-found {
        background-color: var(--base);
        color: var(--slate12);
        border: 1px solid var(--slate5);
        box-shadow: 0px 32px 64px -12px rgba(16, 24, 40, 0.14);
        margin: 0 auto;
      }
    }
  }
}
.theme-dark .card-container {
  background-color: #121212 !important
}

.version-select {
  .react-select__menu {
    .react-select__menu-list {
      max-height: 150px;
    }
  }
}

.workspace-folder-modal {
  .tj-app-input {
    padding-bottom: 0px !important;
  }

  .tj-input-error {
    height: 32px;
    color: #ED5F00;
    font-weight: 400;
    font-size: 10px;
    height: 0px;
    padding: 4px 0px 20px 0px;
  }
}

.jet-container-loading {
  margin: 0 auto;
  justify-content: center;
  align-items: center;
}

.jet-container-json-form {
  padding: 20px;

  .DateRangePickerInput {
    width: 100% !important;
  }

  .dropzone {
    aside {
      width: 100% !important;
    }
  }

  fieldset {
    width: 100%;

    .json-form-wrapper {
      margin-bottom: 4px;

      .widget-button {
        button {
          width: auto !important;
          min-width: 140px !important;
        }
      }
    }
  }
}

.freeze-scroll {
  #real-canvas {
    overflow: hidden;
  }
}
<<<<<<< HEAD
.custom-css-input-container span.cm-error {
  background-color: transparent;
  text-decoration: underline;
  text-decoration-color: red;
  text-decoration-style: dashed;
}

.org-settings-info {
  background-color: var(--slate2);
  border: 1px solid var(--slate3);
=======

.form-label-restricted {
  display: none;
>>>>>>> 8b080528
}<|MERGE_RESOLUTION|>--- conflicted
+++ resolved
@@ -11208,7 +11208,6 @@
     overflow: hidden;
   }
 }
-<<<<<<< HEAD
 .custom-css-input-container span.cm-error {
   background-color: transparent;
   text-decoration: underline;
@@ -11219,9 +11218,8 @@
 .org-settings-info {
   background-color: var(--slate2);
   border: 1px solid var(--slate3);
-=======
+}
 
 .form-label-restricted {
   display: none;
->>>>>>> 8b080528
 }