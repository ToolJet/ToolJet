@import "./tabler.scss";
@import "./colors.scss";
@import "./z-index.scss";
@import "./mixins.scss";
@import "./queryManager.scss";
@import "./onboarding.scss";
@import "./components.scss";
@import "./global-datasources.scss";
@import "./typography.scss";
@import "./designtheme.scss";
@import "./dropdown-custom.scss";
@import "./ui-operations.scss";
@import "./license.scss";
@import 'react-loading-skeleton/dist/skeleton.css';
@import './table-component.scss';
@import './groups-permissions.scss';
@import 'tailwindcss/base';
@import 'tailwindcss/components';
@import 'tailwindcss/utilities';
@import "./componentdesign.scss";
@import './pages-sidebar.scss';
@import './modules.scss';
@import "./rocket/card.scss";
@import "../HomePage/styles/homepage.scss";

/* ibm-plex-sans-100 - latin */
@font-face {
  font-display: swap;
  /* Check https://developer.mozilla.org/en-US/docs/Web/CSS/@font-face/font-display for other options. */
  font-family: 'IBM Plex Sans';
  font-style: normal;
  font-weight: 100;
  src: url('/assets/fonts/ibm-plex-sans-v19-latin/ibm-plex-sans-v19-latin-100.woff2') format('woff2');
  /* Chrome 36+, Opera 23+, Firefox 39+, Safari 12+, iOS 10+ */
}

/* ibm-plex-sans-100italic - latin */
@font-face {
  font-display: swap;
  /* Check https://developer.mozilla.org/en-US/docs/Web/CSS/@font-face/font-display for other options. */
  font-family: 'IBM Plex Sans';
  font-style: italic;
  font-weight: 100;
  src: url('/assets/fonts/ibm-plex-sans-v19-latin/ibm-plex-sans-v19-latin-100italic.woff2') format('woff2');
  /* Chrome 36+, Opera 23+, Firefox 39+, Safari 12+, iOS 10+ */
}

/* ibm-plex-sans-200 - latin */
@font-face {
  font-display: swap;
  /* Check https://developer.mozilla.org/en-US/docs/Web/CSS/@font-face/font-display for other options. */
  font-family: 'IBM Plex Sans';
  font-style: normal;
  font-weight: 200;
  src: url('/assets/fonts/ibm-plex-sans-v19-latin/ibm-plex-sans-v19-latin-200.woff2') format('woff2');
  /* Chrome 36+, Opera 23+, Firefox 39+, Safari 12+, iOS 10+ */
}

/* ibm-plex-sans-200italic - latin */
@font-face {
  font-display: swap;
  /* Check https://developer.mozilla.org/en-US/docs/Web/CSS/@font-face/font-display for other options. */
  font-family: 'IBM Plex Sans';
  font-style: italic;
  font-weight: 200;
  src: url('/assets/fonts/ibm-plex-sans-v19-latin/ibm-plex-sans-v19-latin-200italic.woff2') format('woff2');
  /* Chrome 36+, Opera 23+, Firefox 39+, Safari 12+, iOS 10+ */
}

/* ibm-plex-sans-300 - latin */
@font-face {
  font-display: swap;
  /* Check https://developer.mozilla.org/en-US/docs/Web/CSS/@font-face/font-display for other options. */
  font-family: 'IBM Plex Sans';
  font-style: normal;
  font-weight: 300;
  src: url('/assets/fonts/ibm-plex-sans-v19-latin/ibm-plex-sans-v19-latin-300.woff2') format('woff2');
  /* Chrome 36+, Opera 23+, Firefox 39+, Safari 12+, iOS 10+ */
}

/* ibm-plex-sans-300italic - latin */
@font-face {
  font-display: swap;
  /* Check https://developer.mozilla.org/en-US/docs/Web/CSS/@font-face/font-display for other options. */
  font-family: 'IBM Plex Sans';
  font-style: italic;
  font-weight: 300;
  src: url('/assets/fonts/ibm-plex-sans-v19-latin/ibm-plex-sans-v19-latin-300italic.woff2') format('woff2');
  /* Chrome 36+, Opera 23+, Firefox 39+, Safari 12+, iOS 10+ */
}

/* ibm-plex-sans-regular - latin */
@font-face {
  font-display: swap;
  /* Check https://developer.mozilla.org/en-US/docs/Web/CSS/@font-face/font-display for other options. */
  font-family: 'IBM Plex Sans';
  font-style: normal;
  font-weight: 400;
  src: url('/assets/fonts/ibm-plex-sans-v19-latin/ibm-plex-sans-v19-latin-regular.woff2') format('woff2');
  /* Chrome 36+, Opera 23+, Firefox 39+, Safari 12+, iOS 10+ */
}

/* ibm-plex-sans-italic - latin */
@font-face {
  font-display: swap;
  /* Check https://developer.mozilla.org/en-US/docs/Web/CSS/@font-face/font-display for other options. */
  font-family: 'IBM Plex Sans';
  font-style: italic;
  font-weight: 400;
  src: url('/assets/fonts/ibm-plex-sans-v19-latin/ibm-plex-sans-v19-latin-italic.woff2') format('woff2');
  /* Chrome 36+, Opera 23+, Firefox 39+, Safari 12+, iOS 10+ */
}

/* ibm-plex-sans-500 - latin */
@font-face {
  font-display: swap;
  /* Check https://developer.mozilla.org/en-US/docs/Web/CSS/@font-face/font-display for other options. */
  font-family: 'IBM Plex Sans';
  font-style: normal;
  font-weight: 500;
  src: url('/assets/fonts/ibm-plex-sans-v19-latin/ibm-plex-sans-v19-latin-500.woff2') format('woff2');
  /* Chrome 36+, Opera 23+, Firefox 39+, Safari 12+, iOS 10+ */
}

/* ibm-plex-sans-500italic - latin */
@font-face {
  font-display: swap;
  /* Check https://developer.mozilla.org/en-US/docs/Web/CSS/@font-face/font-display for other options. */
  font-family: 'IBM Plex Sans';
  font-style: italic;
  font-weight: 500;
  src: url('/assets/fonts/ibm-plex-sans-v19-latin/ibm-plex-sans-v19-latin-500italic.woff2') format('woff2');
  /* Chrome 36+, Opera 23+, Firefox 39+, Safari 12+, iOS 10+ */
}

/* ibm-plex-sans-600 - latin */
@font-face {
  font-display: swap;
  /* Check https://developer.mozilla.org/en-US/docs/Web/CSS/@font-face/font-display for other options. */
  font-family: 'IBM Plex Sans';
  font-style: normal;
  font-weight: 600;
  src: url('/assets/fonts/ibm-plex-sans-v19-latin/ibm-plex-sans-v19-latin-600.woff2') format('woff2');
  /* Chrome 36+, Opera 23+, Firefox 39+, Safari 12+, iOS 10+ */
}

/* ibm-plex-sans-600italic - latin */
@font-face {
  font-display: swap;
  /* Check https://developer.mozilla.org/en-US/docs/Web/CSS/@font-face/font-display for other options. */
  font-family: 'IBM Plex Sans';
  font-style: italic;
  font-weight: 600;
  src: url('/assets/fonts/ibm-plex-sans-v19-latin/ibm-plex-sans-v19-latin-600italic.woff2') format('woff2');
  /* Chrome 36+, Opera 23+, Firefox 39+, Safari 12+, iOS 10+ */
}

/* ibm-plex-sans-700 - latin */
@font-face {
  font-display: swap;
  /* Check https://developer.mozilla.org/en-US/docs/Web/CSS/@font-face/font-display for other options. */
  font-family: 'IBM Plex Sans';
  font-style: normal;
  font-weight: 700;
  src: url('/assets/fonts/ibm-plex-sans-v19-latin/ibm-plex-sans-v19-latin-700.woff2') format('woff2');
  /* Chrome 36+, Opera 23+, Firefox 39+, Safari 12+, iOS 10+ */
}

/* ibm-plex-sans-700italic - latin */
@font-face {
  font-display: swap;
  /* Check https://developer.mozilla.org/en-US/docs/Web/CSS/@font-face/font-display for other options. */
  font-family: 'IBM Plex Sans';
  font-style: italic;
  font-weight: 700;
  src: url('/assets/fonts/ibm-plex-sans-v19-latin/ibm-plex-sans-v19-latin-700italic.woff2') format('woff2');
  /* Chrome 36+, Opera 23+, Firefox 39+, Safari 12+, iOS 10+ */
}

.transparent-scrollbar {
  &::-webkit-scrollbar {
    width: 6px;
    height: 50px;
  }

  &::-webkit-scrollbar-track {
    background: transparent;
  }

  &::-webkit-scrollbar-thumb {
    background-color: #E4E7EB;
    border-radius: 10px;
    border: 3px solid transparent;
  }

  &::-webkit-scrollbar-thumb:hover {
    background-color: #E4E7EB;
  }
}

@layer base {

  input[type='number']::-webkit-outer-spin-button,
  input[type='number']::-webkit-inner-spin-button,
  input[type='number'] {
    -webkit-appearance: none;
    margin: 0;
    -moz-appearance: textfield !important;
  }
}

@layer utilities {
  .tw-hide-scrollbar {
    // scrollbar-color: transparent transparent;

    &::-webkit-scrollbar-thumb {
      background: transparent;
    }

    &::-webkit-scrollbar-track {
      background: transparent;
    }
  }

  .tw-show-scrollbar {
    // scrollbar-color: var(--slate8);

    &::-webkit-scrollbar-thumb {
      background: var(--slate8);
    }

    &::-webkit-scrollbar-track {
      background: transparent;
    }
  }
}

// variables
$border-radius: 4px;


body {
  font-family: 'IBM Plex Sans';
  // color: var(--text-default) !important;
}

body:has(.wrapper.audit-log) {
  overflow: hidden;
}

body:has(.wrapper.audit-log) {
  overflow: hidden;
}

input,
button {
  border-radius: 4px;
}

.btn:hover {
  border-color: $primary;
}

.btn-sm {
  padding: 4px 8px;
}

.padding-0 {
  padding: 0;
}

.float-right {
  float: right;
}

.font-500 {
  font-weight: 500;
}

.color-inherit {
  color: inherit;
}

.text-right {
  text-align: right;
}

.navbar {
  max-height: 48px;
  min-height: auto;
  background-color: var(--base) !important;
  border-bottom: 1px solid var(--slate5);

  .nav-item.active:after {
    bottom: 0 !important;
  }
}

.rc-slider-track {
  background-color: $primary;
}

.rc-slider-handle {
  border-color: $primary;
}

.auth-main {
  height: 1000px;
  padding-top: calc(0.25 * 100vh);
  overflow: hidden;

  svg,
  img {
    height: 50px;
    width: 50px;
  }

  svg {
    color: #000000;
  }

  .col-4 {
    z-index: 1;
  }

  .horizontal-line {
    width: 100%;
    position: relative;
    border: 1px solid #b1b1b1;
    top: 25px;
    margin: 0px auto;
    z-index: 0;
  }

  .sso-ico {
    div {
      background-color: #ffffff;
    }
  }
}

.emoji-mart-scroll {
  border-bottom: 0;
  margin-bottom: 6px;
}

.emoji-mart-scroll+.emoji-mart-bar {
  display: none;
}

.accordion-item {
  border: none;
  border-width: 0px 0px 1px 0px;
}


.accordion-item,
.accordion-button {
  background-color: inherit;
}

.editor-sidebar {
  .accordion-button {
    border-radius: 0px !important;
  }
}


.accordion-button {
  font-size: 14px;
  font-weight: 500 !important;
  box-shadow: none !important;
  color: var(--slate12) !important;
  padding: 16px 16px !important;
  display: flex;
  justify-content: space-between;
  align-items: center;
}

.accordion-button.inspector::after {
  display: none;
}

.accordion-item-trigger {
  transition: transform 0.3s;
  display: inherit !important;
  height: 1rem;
  width: 1rem;
  padding: 0.25rem;
}

.accordion-item-trigger:not(.collapsed) {
  transform: rotate(90deg);
}

.accordion-button::after {
  background-image: url('data:image/svg+xml,<svg xmlns="http://www.w3.org/2000/svg" width="13" height="12" viewBox="0 0 13 12" fill="none"><path d="M8.83684 3L4.4484 3C3.86955 3 3.5089 3.62791 3.80056 4.1279L5.99478 7.88943C6.28419 8.38556 7.00104 8.38556 7.29045 7.88943L9.48467 4.1279C9.77634 3.62791 9.41568 3 8.83684 3Z" fill="%2311181C"/></svg>');
}

.accordion-button:not(.collapsed)::after {
  background-image: url('data:image/svg+xml,<svg xmlns="http://www.w3.org/2000/svg" width="13" height="12" viewBox="0 0 13 12" fill="none"><path d="M8.83684 3L4.4484 3C3.86955 3 3.5089 3.62791 3.80056 4.1279L5.99478 7.88943C6.28419 8.38556 7.00104 8.38556 7.29045 7.88943L9.48467 4.1279C9.77634 3.62791 9.41568 3 8.83684 3Z" fill="%2311181C"/></svg>');
}


.accordion-body {
  padding: 1rem !important;

  .form-label {
    font-weight: 400;
    font-size: 12px;
    color: var(--slate12);
  }

  .style-fx {
    margin-top: 3px !important;
  }
}

.editor {
  header {
    position: fixed;
    width: 100%;
    top: 0px;
    left: 0px;
  }

  .header-container {
    max-width: 100%;
    padding: 0px;
  }

  .resizer-select,
  .resizer-active {

    .top-right,
    .top-left,
    .bottom-right,
    .bottom-left {
      background: white;
      border-radius: 10px;
      border: solid 1px $primary;
    }
  }

  .resizer-selected {
    outline-width: thin;
    outline-style: solid;
    outline-color: #ffda7e;
  }

  // query data source card style start

  .query-datasource-card-container,
  .header-query-datasource-card-container {
    display: flex;
    flex-direction: row;
    gap: 10px;
    flex-wrap: wrap;
  }

  .datasource-picker {
    margin-bottom: 24px;
    width: 475px;
    margin: auto;

    a {
      color: var(--indigo9);
      text-decoration: none;
    }
  }

  .header-query-datasource-card-container {
    margin-top: -10px;
  }

  .header-query-datasource-card {
    position: relative;
    display: flex;
    min-width: 0;
    word-wrap: break-word;
    background-color: rgba(66, 153, 225, 0.1) !important;
    background-clip: border-box;
    border-radius: 4px;
    height: 32px;
    width: 140px;
    padding: 6px;
    align-items: center;
    text-transform: capitalize;
    font-weight: 400 !important;
    background-color: #4299e11a;

    p {
      margin: 0 8px 0 12px;
    }
  }

  .query-datasource-card {
    position: relative;
    display: flex;
    min-width: 0;
    word-wrap: break-word;
    background-color: #ffffff;
    background-clip: border-box;
    border: 1px solid rgba(101, 109, 119, 0.16);
    border-radius: 4px;
    height: 46px;
    width: 200px;
    padding: 10px;
    align-items: center;
    cursor: pointer;
    transition: transform .2s;

    p {
      margin: 0 8px 0 15px;
    }

    &:hover {
      transform: scale(1.02);
      box-shadow: 0.1px 0.1px 0.1px 0.1px rgba(0, 0, 0, 0.3);
    }
  }

  // end :: data source card style

  .header-query-datasource-name {
    font-size: 0.8rem !important;
    padding-top: 0px !important;
  }

  .datasource-heading {
    display: flex;
    height: 32px;
    gap: 10px;
    align-items: center;

    p {
      font-size: 12px;
      padding-top: 0px;
      cursor: pointer;
    }
  }


  .left-sidebar {
    scrollbar-width: none;
  }

  .left-sidebar::-webkit-scrollbar {
    width: 0;
    background: transparent;
  }

  .left-sidebar-layout {
    display: flex;
    justify-content: center;
    font-size: 11px;
    align-items: center;
    letter-spacing: 0.2px;

    p {
      margin-bottom: 0px;
      margin-top: 8px;
    }
  }

  .left-sidebar {
    height: 100%;
    width: 48px;
    position: fixed;
    z-index: 2;
    left: 0;
    overflow-x: hidden;
    flex: 1 1 auto;
    background-clip: border-box;
    margin-top: 48px;
    padding-top: 8px;
    background: var(--base) !important;

    .accordion-item {
      border: solid var(--slate5);
      border-width: 1px 0px 1px 0px;
    }

    .datasources-container {
      height: 50%;
      overflow-y: scroll;

      tr {
        border-color: #f1f1f1;
      }
    }

    .variables-container {
      height: 50%;
      overflow-y: scroll;
    }

    .variables-container::-webkit-scrollbar-thumb,
    .datasources-container::-webkit-scrollbar-thumb {
      background: transparent;
      height: 0;
      width: 0;
    }

    .variables-container::-webkit-scrollbar,
    .datasources-container::-webkit-scrollbar {
      width: 0;
      background: transparent;
      height: 0;
    }

    .variables-container,
    .datasources-container {
      scrollbar-width: none;
    }

    .datasources-container {
      bottom: 0;
      height: 500px;
      border: solid rgba(101, 109, 119, 0.16);
      border-width: 1px 0px 1px 0px;

      .datasources-header {
        border: solid rgba(0, 0, 0, 0.125);
        border-width: 0px 0px 1px 0px;
      }
    }

    .left-sidebar-inspector {
      .card-body {
        padding: 1rem 0rem 1rem 1rem;
      }
    }

    .left-sidebar-page-selector {
      .add-new-page-button-container {
        width: 100%;
        margin-top: 10px;
      }
    }
  }

  .editor-sidebar {
    position: fixed;
    right: 48px;
    overflow: hidden;
    width: 300px;
    flex: 1 1 auto;
    top: 48px;
    border-left: 1px solid var(--slate5);
    background-color: var(--base);
    background-clip: border-box;
    height: 100vh;
    z-index: 2;

    >div {
      background-color: var(--base);
    }

    .empty-configuration-header {
      display: flex;
      padding: 4px 12px;
      align-items: center;
      justify-content: space-between;
      border-bottom: 1px solid var(--border-weak);

      .header {
        color: var(--text-default);
        font-weight: 500;
        font-size: 12px;
        padding: 7px 6px;
      }
    }

    .no-component-selected {
      flex-direction: column;
      height: 100%;
      padding: 0px 32px;

      .heading {
        color: var(--text-default);
        margin-top: 16px;
      }

      .sub-heading {
        color: var(--text-default);
        text-align: center;
      }
    }


    .inspector {
      .form-control-plaintext {
        padding: 0;
        color: var(--slate12);
      }

      .header {
        padding-left: 20px;
        padding-right: 20px;
        border: solid rgba(0, 0, 0, 0.125);
        border-width: 0px 0px 1px 0px;
        height: 40px;

        .component-name {
          font-weight: 500;
        }

        .component-action-button {
          top: 8px;
          right: 10px;
          position: absolute;
        }
      }

      .properties-container {
        .field {
          .form-label {
            font-size: 12px;
          }

          .text-field {
            height: 30px;
            font-size: 12px;
          }

          .form-select {
            height: 30px;
            font-size: 12px;
          }

          .select-search__input {
            padding: 0.2375rem 0.75rem;
            font-size: 0.825rem;
          }
        }
      }
    }

    .components-container::-webkit-scrollbar {
      width: 0;
      height: 0;
      background: transparent;
    }

    .components-container::-webkit-scrollbar-thumb {
      background: transparent;
    }

    .components-container {
      scrollbar-width: none;
    }

    .components-container {
      height: 100%;
      overflow: auto;
      overflow-x: hidden;
      padding-bottom: 20%;

      ::placeholder {
        color: var(--slate9);

      }

      .component-image-holder {
        border-radius: 0;
        transition: all 0.3s cubic-bezier(0.25, 0.8, 0.25, 1);
        box-sizing: border-box;
        border-radius: 4px;
        background-color: var(--slate3);

        img {
          margin: 0 auto;
        }

        &:hover {
          background-color: var(--slate4);
          border: 1px solid var(--slate4, #E6E8EB);
        }

        &:active {
          background-color: var(--slate4);
          border: 1px solid var(--slate6, #DFE3E6);
        }
      }

      .component-title {
        margin-top: 4px;
        max-width: 100%;
        text-align: center;
        word-wrap: break-word;
        color: var(--slate12);
        text-align: center;
        font-size: 10px;
        font-style: normal;
        font-weight: 400;
        line-height: 13px;
        height: 26px;
        width: 72px;
      }

      .component-description {
        color: grey;
        font-size: 0.7rem;
      }
    }
  }

  .main {
    top: 0;
    height: calc(100vh - 42px); // check

    &.hide-scrollbar {
      .canvas-container::-webkit-scrollbar {
        height: 0;
      }
    }

    .canvas-container::-webkit-scrollbar {
      width: 0;
      background: transparent;
    }

    .canvas-container::-webkit-scrollbar-track {
      background: transparent !important;
    }

    :hover {
      .canvas-container {
        scrollbar-width: thin;
        &::-webkit-scrollbar-track {
          background: transparent !important;
        }
      }
    }

    .canvas-container {
      height: 100%;
      top: 48px;
      position: fixed;
      // right: 300px;
      left: 48px;
      overflow-y: hidden;
      overflow-x: hidden;
      -webkit-box-pack: center;
      justify-content: center;
      -webkit-box-align: center;
      align-items: center;
      scrollbar-color: var(--interactive-selected) transparent;

      &::-webkit-scrollbar-track {
        background: transparent;
      }

       &::-webkit-scrollbar-thumb {
        background: var(--interactive-default) !important;
        border-radius: 3px;
      }

      .real-canvas {
        outline: 1px dotted transparent;
      }

      .show-grid {
        outline: 1px dotted #4d72da;
        background-image: linear-gradient(to right,
            rgba(194, 191, 191, 0.2) 1px,
            transparent 1px),
          linear-gradient(to bottom,
            rgba(194, 191, 191, 0.2) 1px,
            transparent 1px);

      }

      .canvas-area {
        // background: #F9F9FB;
        margin: 0px auto;

        .resizer {
          outline: solid 1px transparent;
        }
      }
    }
  }

  .viewer .main {
    height: auto !important;

    .canvas-container {
      top: 0;
      right: 0;
      scrollbar-width: thin;
      scrollbar-color: #6a727c4d transparent;

      &::-webkit-scrollbar-thumb {
        background-color: #6a727c4d !important;
      }
    }
  }

  @media screen and (max-height: 450px) {
    .sidebar {
      padding-top: 15px;
    }

    .sidebar a {
      font-size: 18px;
    }
  }
}

.viewer {
  .header-container {
    max-width: 100%;
  }

  .main {
    padding: 0px 10px;

    .canvas-container {
      scrollbar-width: auto;
      width: 100%;
    }


    .canvas-container::-webkit-scrollbar {
      background: transparent;
    }

    .canvas-container {
      height: 100%;
      position: fixed;
      left: 0;
      overflow-y: auto;
      overflow-x: auto;
      -webkit-box-pack: center;
      justify-content: center;
      -webkit-box-align: center;
      align-items: center;

      .canvas-area {
        width: 1280px;
        // background: #F9F9FB;
        margin: 0px auto;
        background-size: 80px 80px;
        background-repeat: repeat;
      }

    }
  }
}

.modal-header {
  padding: 0 1.5rem 0 1.5rem;
}

.page-body,
.homepage-body {
  height: 100vh;

  .list-group.list-group-transparent.dark .all-apps-link,
  .list-group-item-action.dark.active {
    background-color: $dark-background !important;
  }
}

.card-skeleton-container {
  border: 0.5px solid #b4bbc6;
  padding: 1rem;
  border-radius: 8px;
  height: 180px;
}

.app-icon-skeleton {
  background-color: #ECEEF0 !important;
  border-radius: 4px;
  margin-bottom: 20px;
  height: 40px;
  width: 40px;
}

.folder-icon-skeleton {
  display: inline-block;
  background-color: #858896;
  border-radius: 4px;
  height: 14px;
  width: 14px;
}

.folders-skeleton {
  padding: 9px 12px;
  height: 34px;
  margin-bottom: 4px;
}

.card-skeleton-button {
  height: 20px;
  width: 60px;
  background: #91a4f6;
  margin-top: 1rem;
  border-radius: 4px;
}

@media (min-height: 641px) and (max-height: 899px) {
  .homepage-pagination {
    position: fixed;
    bottom: 2rem;
    width: 63%;
  }
}

@media (max-height: 640px) {
  .homepage-pagination {
    position: fixed;
    bottom: 2rem;
    width: 71%;
  }
}

@media (max-width: 1056px) {
  .homepage-app-card-list-item {
    flex-basis: 50%;
  }
}

.homepage-body {
  overflow-y: hidden;

  a {
    color: inherit;
  }

  a:hover {
    color: inherit;
    text-decoration: none;
  }

  button.create-new-app-button {
    background-color: var(--indigo9);

  }




  .app-list {
    .app-card {
      height: 180px;
      max-height: 180px;
      border: 0.5px solid #b4bbc6;
      box-sizing: border-box;
      border-radius: 8px;
      overflow: hidden;

      .app-creation-time {
        span {
          color: var(--slate11) !important;
        }
      }

      .app-creator {
        font-weight: 500;
        font-size: 0.625rem;
        line-height: 12px;
        color: #292d37;
        white-space: nowrap;
        overflow: hidden;
        text-overflow: ellipsis;
      }

      .app-icon-main {
        background-color: $primary;

        .app-icon {
          img {
            height: 24px;
            width: 24px;
            filter: invert(100%) sepia(0%) saturate(0%) hue-rotate(17deg) brightness(104%) contrast(104%);
            vertical-align: middle;
          }
        }
      }

      .app-template-card-wrapper {
        .card-body {
          padding-left: 0px !important;
        }
      }

      .app-title {
        line-height: 20px;
        font-size: 1rem;
        font-weight: 400;
        color: #000000;
        overflow: hidden;
        max-height: 40px;
        text-overflow: ellipsis;
        display: -webkit-box;
        -webkit-line-clamp: 2;
        /* number of lines to show */
        line-clamp: 2;
        -webkit-box-orient: vertical;
      }

      button {
        font-size: 0.6rem;
        width: 100%;
      }

      .menu-ico {
        cursor: pointer;

        img {
          padding: 0px;
          height: 14px;
          width: 14px;
          vertical-align: unset;
        }
      }
    }

    .app-card.highlight {
      background-color: #f8f8f8;
      box-shadow: 0px 4px 4px rgba(0, 0, 0, 0.25);
      border: 0.5px solid $primary;

      .edit-button {
        box-sizing: border-box;
        border-radius: 6px;
        color: $primary-light;
        width: 113px;
        height: 28px;
        background: var(--indigo11) !important;
        border: none;
        color: var(--indigo4);
        padding: 4px 16px;
        gap: 6px;
        height: 28px;


        &:hover {
          background: var(--indigo10);

        }

        &:focus {
          box-shadow: 0px 0px 0px 4px var(--indigo6);
          background: var(--indigo10);
          outline: 0;
        }


        &:active {
          background: var(--indigo11);
          box-shadow: none;
        }
      }

      .launch-button {
        box-sizing: border-box;
        border-radius: 6px;
        color: var(--slate12);
        width: 113px;
        height: 28px;
        background: var(--base);
        border: 1px solid var(--slate7);
        color: var(--slate12);
        padding: 4px 16px;
        gap: 6px;
        height: 28px !important;


        &:hover {
          background: var(--slate8);
          color: var(--slate11);
          border: 1px solid var(--slate8);
          background: var(--base);
        }

        &:active {
          background: var(--base);
          box-shadow: none;
          border: 1px solid var(--slate12);
          color: var(--slate12);
        }

        &:focus {
          background: var(--base);
          color: var(--slate11);
          border: 1px solid var(--slate8);
          box-shadow: 0px 0px 0px 4px var(--slate6);
        }
      }

      .app-title {
        height: 20px;
        -webkit-line-clamp: 1;
        /* number of lines to show */
        line-clamp: 1;
      }
    }
  }
}


.template-library-modal {
  font-weight: 500;

  .modal-header {
    background-color: var(--surfaces-surface-01) !important;
    border-bottom: 1px solid var(--slate5);

  }

  .modal-dialog {
    max-width: 90%;
    height: 80%;

    .modal-content {
      height: 100%;
      padding: 0;


      .modal-body {
        height: 80%;
        padding: 0 10px;
        background-color: var(--surfaces-surface-01) !important;


        .container-fluid {
          height: 100%;
          padding: 0;

          .row {
            height: 100%;
          }
        }
      }
    }

    .modal-body,
    .modal-footer {
      background-color: #ffffff;
    }
  }

  .template-categories {
    .list-group-item {
      border: 0;
    }

    .list-group-item.active {
      background-color: #edf1ff;
      color: $primary-light;
      font-weight: 600;
    }
  }

  .template-app-list {
    .list-group-item {
      border: 0;
    }

    .list-group-item.active {
      background-color: #edf1ff;
      color: black;
    }
  }

  .template-display {
    display: flex;
    flex-direction: row;
    align-items: center;
    height: 100%;

    h3.title {
      font-weight: 600;
      line-height: 17px;
    }

    p.description {
      font-weight: 500;
      font-size: 13px;
      line-height: 15px;
      letter-spacing: -0.1px;
      color: #8092ab;
    }

    img.template-image {
      height: 75%;
      width: 85%;
      border: 0;
      padding: 0;
      object-fit: contain;
    }

    .template-spinner {
      width: 3rem;
      height: 3rem;
      margin: auto;
      position: absolute;
      top: 0;
      bottom: 0;
      left: 0;
      right: 0;
    }

    .row {
      margin-bottom: 0;
    }
  }

  .template-list {
    padding-top: 16px;

    .template-search-box {
      input {
        border-radius: 5px !important;
      }

      .input-icon {
        display: flex;
      }
    }

    .input-icon {
      .search-icon {
        display: block;
        position: absolute;
        left: 0;
        margin-right: 0.5rem;
      }

      .clear-icon {
        cursor: pointer;
        display: block;
        position: absolute;
        right: 0;
        margin-right: 0.5rem;
      }
    }

    .list-group-item.active {
      color: $primary;
    }
  }
}

.template-library-modal.dark-mode {

  .template-modal-control-column,
  .template-list-column,
  .categories-column,
  .modal-header {
    border-color: var(--slate5) !important;
  }

  .modal-body {
    height: 80%;
    padding: 0 10px;
    background-color: var(--surfaces-surface-01) !important;

    .container-fluid {
      height: 100%;
      padding: 0;

      .row {
        height: 100%;
      }
    }
  }

  .modal-footer,
  .modal-header,
  .modal-content {
    color: white;
    background-color: var(--surfaces-surface-01);
  }

  .template-categories {
    .list-group-item {
      color: white;
      border: 0;
    }

    .list-group-item:hover {
      background-color: #232e3c;
    }

    .list-group-item.active {
      background-color: $primary-light;
      color: white;
      font-weight: 600;
    }
  }

  .template-app-list {
    .list-group-item {
      border: 0;
      color: white;
    }

    .list-group-item:hover {
      border: 0;
      background-color: #232e3c;
    }

    .list-group-item.active {
      background-color: $primary-light;
      color: white;
    }

    .no-results-item {
      background-color: var(--slate4);
      color: white;
    }
  }

  .template-list {
    .template-search-box {
      input {
        background-color: #2b394a;
        border-color: #232e3c;
        color: white;
      }
    }
  }
}

.organizations-modal.dark-mode,
.user-edit-modal.dark-mode {
  .modal-header {
    border-color: #232e3c !important;
  }

  .modal-body,
  .modal-footer,
  .modal-header,
  .modal-content {
    color: white;
    background-color: #2b394a;
  }

  .user-table-header th {
    color: white;
    background-color: #1c252f;
  }
}

.fx-container {
  position: relative;
}

.fx-common {
  margin-right: 12px;
}

.fx-button {
  border-radius: 6px;

  svg {
    margin: 2px 4px;
  }
}

.fx-button:hover {
  background-color: var(--slate4);
  cursor: pointer;
}

.fx-button.active {
  background-color: var(--indigo5);
  cursor: pointer;
}



.fx-container-eventmanager {
  position: relative;
}

.fx-container-eventmanager * .fx-outer-wrapper {
  position: absolute !important;
  top: 7px !important;
  right: -26px;
}

// targeting select component library class

.component-action-select *.css-1nfapid-container {
  width: 184px !important;
}

.component-action-select {
  .css-zz6spl-container {
    width: inherit;
  }

  &.fx-container-eventmanager {
    .fx-common {
      right: 0;
    }

    .custom-row {
      width: 100%
    }
  }

  .codeShow-active {
    display: flex;
    flex-direction: row-reverse;
    justify-content: space-between;

    .custom-row {
      width: 75%;
    }
  }

  .row.fx-container {
    .col {
      display: flex;
    }
  }
}

.fx-container-eventmanager *.fx-common {
  top: 6px !important;
  right: -34px;
}

.fx-container-eventmanager-code {
  padding-right: 15px !important;
}

.unselectable {
  -webkit-touch-callout: none;
  -webkit-user-select: none;
  -khtml-user-select: none;
  -moz-user-select: none;
  -ms-user-select: none;
  user-select: none;
}

.layout-buttons {
  span {
    color: $primary;
  }
}

.inspector {
  .tab-content {
    overflow-y: auto;
    // TAB HEADER HEIGHT + FOOTER HEIGHT + Extra padding = 120px
    height: calc(100vh - 10.4rem);
    // Hide scrollbar
    -ms-overflow-style: none;
    /* IE and Edge */
    scrollbar-width: none;
    /* Firefox */
    border-top: 1px solid var(--slate5) !important;
  }

  &.module-editor-inspector {
    .tab-content {
      border-top: none !important;
    }
  }

  /* Hide scrollbar for Chrome, Safari and Opera */
  /* Hide scrollbar for Chrome, Safari and Opera */
  .tab-content::-webkit-scrollbar {
    display: none;
  }

  .accordion:last-child {
    margin-bottom: 45px !important;
  }

  .field-type-vertical-line {
    position: relative;
    width: 0;
    height: 2rem;
    border-left: 1px solid var(--slate5);
    content: '';
    margin-right: -2.75rem;

  }

  .code-hinter-vertical-line {
    position: relative;
    width: 0;
    border-left: 1px solid var(--slate5);
    content: '';
    margin-right: 1rem;
  }

  .code-hinter-wrapper {
    min-width: 0;
  }

  .inspector-field-number {
    background-color: var(--slate1);
    border: none;
    color: var(--slate12);
    width: 8.063rem; //129px
    border: 1px solid var(--slate7);
    padding: 6px 10px;
  }
}


.theme-dark {
  .accordion-button::after {
    background-image: url('data:image/svg+xml,<svg xmlns="http://www.w3.org/2000/svg" width="12" height="13" viewBox="0 0 12 13" fill="none"><path d="M8.19426 3.5L3.80582 3.5C3.22697 3.5 2.86632 4.12791 3.15798 4.6279L5.35221 8.38943C5.64161 8.88556 6.35846 8.88556 6.64787 8.38943L8.8421 4.6279C9.13376 4.12791 8.77311 3.5 8.19426 3.5Z" fill="%23ffffff"/></svg>');
  }

  .homepage-body {
    .app-list {
      .app-title {
        line-height: 20px;
        font-size: 16px;
        font-weight: 400;
      }
    }
  }

  .layout-buttons {
    svg {
      filter: invert(89%) sepia(2%) saturate(127%) hue-rotate(175deg) brightness(99%) contrast(96%);
    }
  }

  .organization-list {
    margin-top: 5px;

    .btn {
      border: 0px;
    }

    .dropdown-toggle div {
      max-width: 200px;
      text-overflow: ellipsis;
      overflow: hidden;
    }
  }

  .left-menu {
    ul {
      li:not(.active):hover {
        color: $black;
      }
    }
  }

  .menu-ico,
  .folder-menu-icon {
    svg {
      path {
        fill: white !important;
      }
    }
  }
}

.pagination {
  .page-item.active {
    a.page-link {
      background-color: var(--cc-primary-brand);
    }
  }
}

.datasource-picker,
.stripe-operation-options {

  .select-search,
  .select-search-dark,
  .select-search__value input,
  .select-search-dark input {
    width: 224px !important;
    height: 32px !important;
    border-radius: $border-radius !important;
  }
}

.openapi-operation-options {

  .select-search,
  .select-search-dark,
  .select-search__value input,
  .select-search-dark input {
    height: 32px !important;
    border-radius: $border-radius !important;
  }
}

.openapi-operations-desc {
  padding-top: 12px;
}

.select-search {
  width: 100%;
  position: relative;
  box-sizing: border-box;
}

.select-search *,
.select-search *::after,
.select-search *::before {
  box-sizing: inherit;
}

.select-search-dark {
  .select-search-dark__input::placeholder {
    color: #E0E0E0;
  }
}

/**
 * Value wrapper
 */
.select-search__value {
  position: relative;
}

.select-search__value::after {
  content: "";
  display: inline-block;
  position: absolute;
  top: calc(50% - 9px);
  right: 19px;
  width: 11px;
  height: 11px;
}

/**
 * Input
 */
.select-search__input {
  display: block;
  width: 100%;
  padding: 0.4375rem 0.75rem;
  font-size: 0.875rem;
  font-weight: 400;
  line-height: 1.4285714;
  color: var(--slate12);
  background-color: var(--base);
  background-clip: padding-box;
  border: 1px solid var(--slate7);
  -webkit-appearance: none;
  -moz-appearance: none;
  appearance: none;
  border-radius: $border-radius !important;
  transition: border-color 0.15s ease-in-out, box-shadow 0.15s ease-in-out;
}

.select-search__input::-webkit-search-decoration,
.select-search__input::-webkit-search-cancel-button,
.select-search__input::-webkit-search-results-button,
.select-search__input::-webkit-search-results-decoration {
  -webkit-appearance: none;
}

.select-search__input:not([readonly]):focus {
  cursor: initial;
}

/**
 * Options wrapper
 */
.select-search__select {
  background: #ffffff;
  box-shadow: 0 0.0625rem 0.125rem rgba(0, 0, 0, 0.15);
}

/**
 * Options
 */
.select-search__options {
  list-style: none;
}

/**
 * Option row
 */
.select-search__row:not(:first-child) {
  border-top: 1px solid #eee;
}

/**
 * Option
 */
.select-search__option,
.select-search__not-found {
  display: block;
  height: 36px;
  width: 100%;
  padding: 0 16px;
  background: var(--base);
  border: none;
  outline: none;
  font-family: "Roboto", sans-serif;
  font-size: 14px;
  text-align: left;
  cursor: pointer;
}

.select-search--multiple .select-search__option {
  height: 48px;
}

.select-search__option.is-highlighted,
.select-search__option:not(.is-selected):hover {
  background: rgba(47, 204, 139, 0.1);
}

.select-search__option.is-highlighted.is-selected,
.select-search__option.is-selected:hover {
  background: #2eb378;
  color: #ffffff;
}

.audit-log {
  .select-search__option.is-selected {
    background: $primary;
    color: $white;
  }

  .page-body {
    margin-bottom: 0px;
  }

}

/**
 * Group
 */
.select-search__group-header {
  font-size: 10px;
  text-transform: uppercase;
  background: #eee;
  padding: 8px 16px;
}

/**
 * States
 */
.select-search.is-disabled {
  opacity: 0.5;
}

.select-search.is-loading .select-search__value::after {
  background-image: url("data:image/svg+xml,%3Csvg xmlns='http://www.w3.org/2000/svg' width='50' height='50' viewBox='0 0 50 50'%3E%3Cpath fill='%232F2D37' d='M25,5A20.14,20.14,0,0,1,45,22.88a2.51,2.51,0,0,0,2.49,2.26h0A2.52,2.52,0,0,0,50,22.33a25.14,25.14,0,0,0-50,0,2.52,2.52,0,0,0,2.5,2.81h0A2.51,2.51,0,0,0,5,22.88,20.14,20.14,0,0,1,25,5Z'%3E%3CanimateTransform attributeName='transform' type='rotate' from='0 25 25' to='360 25 25' dur='0.6s' repeatCount='indefinite'/%3E%3C/path%3E%3C/svg%3E");
  background-size: 8px;
  width: 8px;
  height: 8px;
}

.select-search:not(.is-disabled) .select-search__input {
  cursor: pointer;
}

/**
 * Modifiers
 */
.select-search--multiple {
  border-radius: 3px;
  overflow: hidden;
}

.select-search:not(.is-loading):not(.select-search--multiple) .select-search__value::after {
  transform: rotate(45deg);
  border-right: 1px solid #000;
  border-bottom: 1px solid #000;
  pointer-events: none;
}

.select-search--multiple .select-search__input {
  cursor: initial;
}

.select-search--multiple .select-search__input {
  border-radius: 3px 3px 0 0;
}

.select-search--multiple:not(.select-search--search) .select-search__input {
  cursor: default;
}

.select-search:not(.select-search--multiple) .select-search__input:hover {
  border-color: #2fcc8b;
}

.select-search:not(.select-search--multiple) .select-search__select {
  position: absolute;
  z-index: 2;
  right: 0;
  left: 0;
  border-radius: 3px;
  overflow: auto;
  max-height: 360px;
}

.select-search--multiple .select-search__select {
  position: relative;
  overflow: auto;
  max-height: 260px;
  border-top: 1px solid #eee;
  border-radius: 0 0 3px 3px;
}

.select-search__not-found {
  height: auto;
  padding: 16px;
  text-align: center;
  color: #888;
}

/**
* Select Search Dark Mode
*/
.select-search-dark {
  width: 100%;
  position: relative;
  box-sizing: border-box;
}

.select-search-dark *,
.select-search-dark *::after,
.select-search-dark *::before {
  box-sizing: inherit;
}

/**
 * Value wrapper
 */
.select-search-dark__value {
  position: relative;
}

.select-search-dark__value::after {
  content: "";
  display: inline-block;
  position: absolute;
  top: calc(50% - 4px);
  right: 13px;
  width: 6px;
  height: 6px;
  filter: brightness(0) invert(1);
}

/**
 * Input
 */
.select-search-dark__input {
  display: block;
  width: 100%;
  font-size: 0.875rem;
  font-weight: 400;
  line-height: 1.4285714;
  color: #ffffff;
  background-color: #2b3547;
  background-clip: padding-box;
  border: 1px solid #232e3c;
  -webkit-appearance: none;
  -moz-appearance: none;
  appearance: none;
  border-radius: 0;
  transition: border-color 0.15s ease-in-out, box-shadow 0.15s ease-in-out;
}

.select-search-dark__input::-webkit-search-decoration,
.select-search-dark__input::-webkit-search-cancel-button,
.select-search-dark__input::-webkit-search-results-button,
.select-search-dark__input::-webkit-search-results-decoration {
  -webkit-appearance: none;
}

.select-search-dark__input:not([readonly]):focus {
  cursor: initial;
}

/**
 * Options
 */
.select-search-dark__options {
  list-style: none;
  padding: 0;
}

/**
 * Option row
 */
.select-search-dark__row:not(:first-child) {
  border-top: none;
}

/**
 * Option
 */
.select-search-dark__option,
.select-search-dark__not-found {
  display: block;
  height: 36px;
  width: 100%;
  padding: 0 16px;
  background-color: var(--base) !important;
  color: #ffffff !important;
  outline: none;
  font-family: "Roboto", sans-serif;
  font-size: 14px;
  text-align: left;
  cursor: pointer;
  border-radius: 0;

  &:hover {
    background-color: #2b3546 !important;
  }
}

.select-search-dark--multiple .select-search-dark__option {
  height: 48px;
}

/**
 * Group
 */
.select-search-dark__group-header {
  font-size: 10px;
  text-transform: uppercase;
  background: #eee;
  padding: 8px 16px;
}

/**
 * States
 */
.select-search-dark.is-disabled {
  opacity: 0.5;
}

.select-search-dark.is-loading .select-search-dark__value::after {
  background-image: url("data:image/svg+xml,%3Csvg xmlns='http://www.w3.org/2000/svg' width='50' height='50' viewBox='0 0 50 50'%3E%3Cpath fill='%232F2D37' d='M25,5A20.14,20.14,0,0,1,45,22.88a2.51,2.51,0,0,0,2.49,2.26h0A2.52,2.52,0,0,0,50,22.33a25.14,25.14,0,0,0-50,0,2.52,2.52,0,0,0,2.5,2.81h0A2.51,2.51,0,0,0,5,22.88,20.14,20.14,0,0,1,25,5Z'%3E%3CanimateTransform attributeName='transform' type='rotate' from='0 25 25' to='360 25 25' dur='0.6s' repeatCount='indefinite'/%3E%3C/path%3E%3C/svg%3E");
  background-size: 11px;
}

.select-search-dark:not(.is-disabled) .select-search-dark__input {
  cursor: pointer;
}

/**
 * Modifiers
 */
.select-search-dark--multiple {
  border-radius: 3px;
  overflow: hidden;
}

.select-search-dark:not(.is-loading):not(.select-search-dark--multiple) .select-search-dark__value::after {
  transform: rotate(45deg);
  border-right: 1px solid #000;
  border-bottom: 1px solid #000;
  pointer-events: none;
}

.select-search-dark--multiple .select-search-dark__input {
  cursor: initial;
}

.select-search-dark--multiple .select-search-dark__input {
  border-radius: 3px 3px 0 0;
}

.select-search-dark--multiple:not(.select-search-dark--search) .select-search-dark__input {
  cursor: default;
}

.select-search-dark:not(.select-search-dark--multiple) .select-search-dark__input:hover {
  border-color: #ffffff;
}

.select-search-dark:not(.select-search-dark--multiple) .select-search-dark__select {
  position: absolute;
  z-index: 2;
  right: 0;
  left: 0;
  border-radius: 3px;
  overflow: auto;
  max-height: 360px;
}

.select-search-dark--multiple .select-search-dark__select {
  position: relative;
  overflow: auto;
  max-height: 260px;
  border-top: 1px solid #eee;
  border-radius: 0 0 3px 3px;
}

.select-search-dark__not-found {
  height: auto;
  padding: 16px;
  text-align: center;
  color: #888;
}

// jet-table-footer is common class used in other components other than table
.jet-table-footer {
  .table-footer {
    width: 100%;
  }
}

.btn-primary {
  --tblr-btn-color: #{$primary-rgb};
  --tblr-btn-color-darker: #{$primary-rgb-darker};
  border-color: none;
}

.form-check-input:checked {
  background-color: var(--indigo9);
  border-color: rgba(101, 109, 119, 0.24);
}

#passwordLogin:checked {
  background-color: #E54D2E;
  border-color: rgba(101, 109, 119, 0.24);
}

.btn:focus,
.btn:active,
.form-check-input:focus,
.form-check-input:active,
.form-control:focus,
th:focus,
tr:focus {
  outline: none !important;
  box-shadow: none;
}

.show-password-field {
  width: fit-content;

  .form-check-input {
    cursor: pointer;
  }

  .show-password-label {
    cursor: pointer;
  }
}

.select-search__option {
  color: rgb(90, 89, 89);
}

.select-search__option.is-selected {
  background: rgba(176, 176, 176, 0.07);
  color: #4d4d4d;
}

.select-search__option.is-highlighted.is-selected,
.select-search__option.is-selected:hover {
  background: rgba(66, 153, 225, 0.1);
  color: rgb(44, 43, 43);
}

.select-search__option.is-highlighted,
.select-search__option:hover {
  background: rgba(66, 153, 225, 0.1);
}

.select-search__options {
  margin-left: -33px;
}

.select-search__option.is-highlighted,
.select-search__option:not(.is-selected):hover {
  background: rgba(66, 153, 225, 0.1);
}

.select-search:not(.select-search--multiple) .select-search__input:hover {
  border-color: rgba(66, 153, 225, 0.1);
}

.DateInput_input {
  font-weight: 300;
  font-size: 14px;
  padding: 4px 7px 2px;
  padding: 4px 7px 2px;
  width: 100px !important;
  margin-left: 10px;
}

.no-components-box {
  border: 1px dashed #3e525b;
}

.form-control-plaintext:focus-visible {
  outline: none;
  outline-width: thin;
  outline-style: solid;
  outline-color: $primary;
}

.form-control-plaintext:hover {
  outline: none;
  outline-width: thin;
  outline-style: solid;
  outline-color: rgba(66, 153, 225, 0.8);
}

.select-search__input:focus-visible {
  outline: none;
  outline-color: #4ac4d6;
}

.form-control-plaintext {
  padding: 5px;
}

.code-builder {
  border: solid 1px #dadcde;
  border-radius: 2px;
  padding-top: 4px;

  .variables-dropdown {
    position: fixed;
    right: 0;
    width: 400px;
    z-index: 200;
    border: solid 1px #dadcde;

    .group-header {
      background: #f4f6fa;
    }
  }
}

.__react_component_tooltip {
  z-index: 10000;
}

.select-search__value::after {
  top: calc(50% - 2px);
  right: 15px;
  width: 5px;
  height: 5px;
}

.progress-bar {
  background-color: rgba(66, 153, 225, 0.7);
}

.popover-header {
  background-color: #f4f6fa;
  border-bottom: 0;
}

.popover-body {
  background-color: var(--base);
  color: var(--slate12);
  border-radius: 6px;

  .form-label {
    font-size: 12px;
  }
}

/**
 * Home page app menu
 */
#popover-app-menu {
  border-radius: 4px;
  width: 150px;
  box-shadow: var(--elevation-200-box-shadow);
  background: var(--surfaces-surface-01);
  color: var(--text-default);
  border: 1px solid var(--border-default);

  .popover-arrow {
    display: none;
  }

  .popover-body {
    padding: 16px 12px 0px 12px;
    color: var(--slate12);

    .field {
      font-weight: 500;
      font-size: 0.7rem;

      &__danger {
        color: var(--tomato9);
      }
    }
  }
}

.input-icon {
  .input-icon-addon {
    display: none;
  }
}

.input-icon:hover {
  .input-icon-addon {
    display: flex;
  }
}

.input-icon:focus {
  .input-icon-addon {
    display: flex;
  }
}

.sub-section {
  width: 100%;
  display: block;
}

.text-muted {
  color: #3e525b !important;
}

body {
  color: #3e525b;
}

.RichEditor-root {
  background: var(--cc-surface1-surface);
  border: 1px solid var(--cc-default-border);
  font-family: "Georgia", serif;
  font-size: 14px;
  padding: 15px;
  height: 100%;
}

.RichEditor-editor {
  border-top: 1px solid #ddd;
  cursor: text;
  font-size: 16px;
  margin-top: 10px;
}

.RichEditor-editor .public-DraftEditorPlaceholder-root,
.RichEditor-editor .public-DraftEditor-content {
  margin: 0 -15px -15px;
  padding: 15px;
}

.RichEditor-controls {
  .dropmenu {
    .dropdownbtn {
      color: var(--cc-placeholder-text);

      &:hover {
        color: var(--cc-primary-brand);
      }
    }

    .dropdown-content {
      color: var(--cc-placeholder-text);
    }
  }
}

.RichEditor-editor .public-DraftEditor-content {
  min-height: 100px;
  overflow-y: scroll;
  color: var(--cc-primary-text);
}

.RichEditor-hidePlaceholder .public-DraftEditorPlaceholder-root {
  display: none;
}

.RichEditor-editor .RichEditor-blockquote {
  border-left: 5px solid #eee;
  color: #666;
  font-family: "Hoefler Text", "Georgia", serif;
  font-style: italic;
  margin: 16px 0;
  padding: 10px 20px;
}

.RichEditor-editor .public-DraftStyleDefault-pre {
  background-color: rgba(0, 0, 0, 0.05);
  font-family: "Inconsolata", "Menlo", "Consolas", monospace;
  font-size: 16px;
  padding: 20px;
  color: #0000009c;
}

.RichEditor-controls {
  font-family: "Helvetica", sans-serif;
  font-size: 14px;
  margin-bottom: 5px;
  user-select: none;
}

.dropmenu {
  position: relative;
  display: inline-block;
  margin-right: 16px;

  .dropdownbtn {
    color: #999;
    background: none;
    cursor: pointer;
    outline: none;
    border: none;
  }

  .dropdown-content {
    display: none;
    position: absolute;
    z-index: 2;
    width: 100%;
    align-items: center;
    border: 1px solid transparent;
    border-radius: 4px;
    box-shadow: 0 2px 6px 2px rgba(47, 54, 59, 0.15);

    a {
      text-decoration: none;
      width: 100%;
      position: relative;
      display: block;

      span {
        text-align: center;
        width: 100%;
        text-align: center;
        padding: 3px 0px;
      }
    }
  }
}

.dropmenu .dropdown-content a:hover {
  background-color: rgba(0, 0, 0, 0.05);
}

.dropmenu:hover {
  .dropdownbtn {
    color: var(--cc-primary-brand);
    background-color: rgba(0, 0, 0, 0.05);
    border-radius: 4px;
  }

  .dropdown-content {
    display: block;
  }
}

.RichEditor-styleButton {
  color: #999;
  cursor: pointer;
  margin-right: 16px;
  padding: 2px 0;
  display: inline-block;
}

.RichEditor-activeButton {
  color: #5890ff;
}


.chart-data-input {
  .CodeMirror {
    min-height: 370px;
    font-size: 0.8rem;
  }

  .code-hinter {
    min-height: 370px;
  }
}

.map-location-input {
  .CodeMirror {
    min-height: 120px;
    font-size: 0.8rem;
  }

  .code-hinter {
    min-height: 120px;
  }
}

.rdt {
  .form-control {
    height: 100%;
  }
}

.DateInput_input__focused {
  border-bottom: 2px solid $primary;
}

.CalendarDay__selected,
.CalendarDay__selected:active,
.CalendarDay__selected:hover {
  background: var(--cc-primary-brand);
  border: 1px double var(--cc-primary-brand);
}

.CalendarDay__selected_span {
  background: var(--cc-primary-brand);
  border: var(--cc-primary-brand);
}

.CalendarDay__selected_span:active,
.CalendarDay__selected_span:hover {
  background: var(--cc-primary-brand);
  border: 1px double var(--cc-primary-brand);
  color: #ffffff;
}

.CalendarDay__hovered_span:active,
.CalendarDay__hovered_span:hover {
  background: var(--cc-primary-brand);
  border: 1px double var(--cc-primary-brand);
  color: #ffffff;
}

.CalendarDay__hovered_span {
  background: var(--cc-primary-brand);
  border: 1px double var(--cc-primary-brand);
  color: #ffffff;
}

.table-responsive {
  margin-bottom: 0rem;
}

.code-hinter::-webkit-scrollbar {
  width: 0;
  height: 0;
  background: transparent;
}

.codehinter-query-editor-input {
  .CodeMirror {
    font-family: "Roboto", sans-serif;
    color: #263136;
    overflow: hidden;
    height: 50px !important;
  }

  .CodeMirror-vscrollbar {
    overflow: hidden;
  }

  .CodeMirror-focused {
    padding-top: 0;
    height: 50px;
  }

  .CodeMirror-scroll {
    position: absolute;
    top: 0;
    width: 100%;
  }
}

.field {
  .CodeMirror-scroll {
    position: static;
    top: 0;
  }

  .form-check {
    display: inline-block;
  }
}

.code-hinter {
  .form-control {
    .CodeMirror {
      font-family: "Roboto", sans-serif;
      height: 50px !important;
      max-height: 300px;
    }
  }

  .CodeMirror-vscrollbar,
  .CodeMirror-hscrollbar {
    background: transparent;
    height: 0;
    width: 0;
  }

  .CodeMirror-scroll {
    overflow: hidden !important;
    position: static;
    width: 100%;
  }
}

.CodeMirror-hints {
  font-family: "Roboto", sans-serif;
  font-size: 0.9rem;
  padding: 0px;
  z-index: $hints-z-index;

  li.CodeMirror-hint-active {
    background: $primary;
  }

  .CodeMirror-hint {
    padding: 4px;
    padding-left: 10px;
    padding-right: 10px;
  }
}

.cm-matchhighlight {
  color: #4299e1 !important;
  background: rgba(66, 153, 225, 0.1) !important;
}

.nav-tabs .nav-link {
  color: #3e525b;
  border-top-left-radius: 0px;
  border-top-right-radius: 0px;
}

.transformation-popover {
  padding: 14px;
  font-weight: 500;
  margin-bottom: 0px;
}


hr {
  margin: 1rem 0;
}

.query-hinter {
  min-height: 150px;
}

.codehinter-default-input {
  font-family: "Roboto", sans-serif;
  display: block;
  width: 100%;
  font-size: 0.875rem;
  font-weight: 400;
  color: var(--slate9);
  background-color: var(--base) !important;
  background-clip: padding-box;
  border: 1px solid var(--slate7);
  -webkit-appearance: none;
  -moz-appearance: none;
  appearance: none;
  border-radius: 4px;
  transition: border-color 0.15s ease-in-out, box-shadow 0.15s ease-in-out;
  height: 30px;

  .CodeMirror {
    font-family: "Roboto", sans-serif;
  }

  .CodeMirror-placeholder {
    height: inherit !important;
    position: absolute !important;
    margin-top: 3px;
  }
}

.codehinter-query-editor-input {
  font-family: "Roboto", sans-serif;
  padding: 0.1775rem 0rem;
  display: block;
  width: 100%;
  font-size: 0.875rem;
  font-weight: 400;
  color: #232e3c;
  background-color: #ffffff;
  background-clip: padding-box;
  border: 1px solid #dadcde;
  border-radius: $border-radius;
  appearance: none;
  transition: border-color 0.15s ease-in-out, box-shadow 0.15s ease-in-out;
  height: 28px !important;
}

.editor {
  .modal-dialog {
    overflow-y: initial !important
  }

  .modal-dialog-scrollable:not(.modal-fullscreen) .modal-content {
    max-height: 88% !important;
  }

  .modal-dialog-scrollable.modal-fullscreen .modal-content {
    max-height: 100% !important;
  }

  .modal-dialog-scrollable.modal-fullscreen .modal-content.modal-component {
    // Modal header height
    padding-bottom: 0;
  }
}


.modal-component {


  .modal-body {
    padding: 0;
  }

  .modalWidget-config-handle {
    position: relative !important;
  }
}

.multiple-components-config-handle {
  position: absolute;
  left: 54px;
  top: -20px;
  transform: translate(-50%, 0px);
  width: 110px;
}


.config-handle {
  top: -20px;
  position: fixed;
  max-height: 10px;
  z-index: 100;
  min-width: 108px;

  &.module-container {
    .handle-content {
      cursor: move;
      color: #fff;
      background: #c6cad0 !important;
    }
  }
}


.config-handle,
.multiple-components-config-handle {
  .handle-content {
    cursor: move;
    color: #ffffff;
    background: $primary;
  }

  .badge {
    font-size: 9px;
    border-bottom-left-radius: 0;
    border-bottom-right-radius: 0;

    .delete-part {
      margin-left: 10px;
      float: right;
    }

    .delete-part::before {
      height: 12px;
      display: inline-block;
      width: 2px;
      background-color: rgba(255, 255, 255, 0.8);
      opacity: 0.5;
      content: "";
      vertical-align: middle;
    }
  }
}

.draggable-box-in-editor:hover {
  z-index: 3 !important;
}

.config-handle:hover,
.config-handle {
  visibility: visible;
}

.config-handle {
  visibility: hidden;
  transition: all .15s ease-in-out;
}

.canvas-area #modal-container .modal-component>.config-handle {
  visibility: visible !important;
}

.modal-content {
  .config-handle {
    position: absolute;

    .badge {
      font-size: 9px;
    }
  }
}

.config-handle {
  display: flex;
}

.apps-table {
  .app-title {
    font-size: 1rem;
  }

  .row {
    --tblr-gutter-x: 0rem;
  }
}


.theme-dark .wrapper {

  .navbar .navbar-nav .active>.nav-link,
  .navbar .navbar-nav .nav-link.active,
  .navbar .navbar-nav .nav-link.show,
  .navbar .navbar-nav .show>.nav-link {
    color: rgba(255, 255, 255, 0.7);
  }
}

.home-page,
.org-users-page {

  .navbar .navbar-nav .active>.nav-link,
  .navbar .navbar-nav .nav-link.active,
  .navbar .navbar-nav .nav-link.show,
  .navbar .navbar-nav .show>.nav-link {
    color: rgba(35, 46, 60, 0.7);
  }

  .nav-item {
    font-size: 0.9rem;
  }

  img.svg-icon {
    cursor: pointer;
    padding-left: 2px;
    border-radius: 10px;
  }

  img.svg-icon:hover {
    background-color: rgba(224, 214, 214, 0.507);
  }
}




.CodeMirror-placeholder {
  color: #9e9e9e !important;
  font-size: 0.7rem !important;
  font-size: 12px !important;
}

.CodeMirror-code {
  font-weight: 300;
}

.btn-primary {
  border-color: transparent;
}

.text-widget {
  overflow: auto;
}

.text-widget::-webkit-scrollbar {
  width: 0;
  height: 0;
  background: transparent;
}

.input-group-flat:focus-within {
  box-shadow: none;
}

.map-widget {
  .place-search-input {
    box-sizing: border-box;
    border: 1px solid transparent;
    width: 240px;
    height: 32px;
    padding: 0 12px;
    border-radius: 3px;
    box-shadow: 0 2px 6px rgba(0, 0, 0, 0.3);
    font-size: 14px;
    outline: none;
    text-overflow: ellipses;
    position: absolute;
    left: 50%;
    margin-left: -120px;
  }

  .map-center {
    position: fixed;
    z-index: 1000;
  }
}

.events-toggle-active {
  .toggle-icon {
    transform: rotate(180deg);
  }
}

.events-toggle {
  .toggle-icon {
    display: inline-block;
    margin-left: auto;
    transition: 0.3s transform;
  }

  .toggle-icon:after {
    content: "";
    display: inline-block;
    vertical-align: 0.306em;
    width: 0.46em;
    height: 0.46em;
    border-bottom: 1px solid;
    border-left: 1px solid;
    margin-right: 0.1em;
    margin-left: 0.4em;
    transform: rotate(-45deg);
  }
}

.nav-link-title {
  font-weight: 500;
  font-size: 0.9rem;
}

.navbar-nav {
  .dropdown:hover {
    .dropdown-menu {
      display: block;
    }
  }
}

.app-version-container {
  min-height: 200px;
  height: 100%;
  display: flex !important;
  flex-direction: column;
}

.app-version-content {
  flex: 1;
  overflow: auto;
}

.query-manager-header {
  .nav-item {
    border-right: solid 1px #dadcde;
    background: 0 0;
  }

  .nav-link {
    height: 39px;
  }
}

input:focus-visible {
  outline: none;
}

.navbar-expand-md.navbar-light .nav-item.active:after {
  border: 1px solid $primary;
}

.org-users-page {
  .select-search__input {
    color: #617179;
  }

  .select-search-role {
    position: absolute;
    margin-top: -1rem;
  }

  .has-focus>.select-search__select>ul {
    margin-bottom: 0;
  }

  .select-search__option.is-selected {
    background: $primary;
    color: #ffffff;
  }
}

.encrypted-icon {
  margin-bottom: 0.25rem;
}

.widget-documentation-link {
  position: fixed;
  bottom: 0;
  background: var(--indigo3);
  width: 18.75rem; // 300px
  z-index: 999;
  padding: 12px 18px;
  display: flex;
  justify-content: space-between;
  cursor: pointer;

  .widget-documentation-link-text {
    margin-left: 10px;
    font-weight: 500;
    color: var(--slate12);
  }

  &:hover {
    background: var(--indigo4);
  }

  a {
    &:hover {
      text-decoration: none;
    }
  }
}

.components-container {
  .draggable-box {
    cursor: move;
  }
}

.column-sort-row {
  border-radius: 6px;
  background-color: var(--slate3);

  .event-handler-text {
    font-size: 12px;
    line-height: 20px;
    color: var(--slate12);
    font-weight: 500;
  }

  .event-name-text {
    font-size: 12px;
    line-height: 20px;
    color: var(--slate11);
    font-weight: 400;
    border-radius: 4px;
  }

  .card-body {
    color: var(--slate12);
  }
}

.jet-tabs {
  overflow-y: auto
}

.jet-btn {
  outline: none;
  border: 1px solid;

  &:hover {
    background: var(--tblr-btn-color-darker) !important;
  }

  &:active {
    background: var(--tblr-btn-color-clicked) !important;
  }
}

.jet-button {
  outline: none;
  border: 1px solid;
}

.editor-sidebar::-webkit-scrollbar {
  width: 0;
  height: 0;
  background: transparent;
  -ms-overflow-style: none;
}

.editor-sidebar {
  max-width: 300px;
  scrollbar-width: none;
  -ms-overflow-style: none;
}

.sketch-picker {
  position: relative;
  top: 0px;
  border-radius: 6px !important;
  border: 1px solid var(--slate5, #E6E8EB) !important;
  background: var(--slate1, #FBFCFD) !important;
  width: 210px !important; //adjusted with padding
  box-shadow: 0px 4px 6px -2px rgba(16, 24, 40, 0.03), 0px 12px 16px -4px rgba(16, 24, 40, 0.08) !important;
  color: var(--slate12);

  .flexbox-fix:nth-child(3) {
    div:nth-child(1) {
      input {
        width: 100% !important;
      }

      label {
        color: var(--slate12) !important;
      }
    }
  }
}

.boxshadow-picker {
  .sketch-picker {
    left: -209px !important;
    position: absolute !important;
  }
}


.color-picker-input {
  border: solid 1px rgb(223, 223, 223);
  cursor: pointer;

  &:hover {
    .color-reset {
      display: flex;
    }
  }
}

.color-reset {
  display: none;
  align-items: center;
  justify-content: center;
  height: 20px;
  width: 25px;
  margin-right: 5px;
  border-radius: 5px;

  &:hover {
    background: var(--slate1);
  }
}

.app-sharing-modal {

  .form-control.is-invalid,
  .was-validated .form-control:invalid {
    border-color: #ffb0b0;
  }

  .form-check-input {
    cursor: pointer;
  }
}

.widgets-list {
  --tblr-gutter-x: 0px !important;
  // padding-right: 4px;
  // padding-left: 3px;
}

.global-settings-width-input-container {
  position: relative;
  display: flex;
  flex: 1;

  input,
  .dropdown-max-canvas-width-type {
    border: 1px solid var(--slate7, #3A3F42);
    background: var(--slate1, #151718);
    color: var(--slate12);
    padding: 6px 10px;
  }

  input {
    border-radius: 6px 0px 0px 6px;

    &:focus {
      background-color: var(--base);
    }
  }

  .dropdown-max-canvas-width-type {
    border-radius: 0px 6px 6px 0px;
    gap: 17px;


    &:focus-visible {
      outline: none;
    }

  }
}

.input-with-icon {
  position: relative;
  display: flex;
  flex: 1;

  input {
    border-radius: 0px 6px 6px 0px !important;
    color: var(--slate12);
    background-color: var(--base);

    &:focus-visible {
      background-color: var(--base);

    }

  }

  .icon-container {
    position: absolute;
    right: 10px;
    top: calc(50% - 10px);
    z-index: 3;
  }
}

.dynamic-variable-preview {
  min-height: 20px;
  max-height: 500px;
  overflow: auto;
  line-height: 20px;
  font-size: 12px;
  margin-top: -2px;
  word-wrap: break-word;
  border-bottom-left-radius: 3px;
  border-bottom-right-radius: 3px;
  box-sizing: border-box;
  font-family: "Source Code Pro", monospace;
  word-break: break-all;

  .heading {
    font-weight: 700;
    white-space: pre;
    text-transform: capitalize;
  }
}

.user-email:hover {
  text-decoration: none;
  cursor: text;
}

.theme-dark {
  .nav-item {
    background: 0 0;
  }

  .audit-log {

    .card-footer {
      background: var(--page-default);
      color: var(--slate12);
    }

    .select-search__option:not(.is-selected),
    .select-search__select {
      background: #2c3547;
      color: $white;
    }

    .select-search__option.is-selected:hover,
    .select-search__option:not(.is-selected):hover,
    .select-search__option.is-selected {
      background: #1F2936;
      color: $white;
      border-radius: 0px;
    }
  }

  .navbar .navbar-nav .active>.nav-link,
  .theme-dark .navbar .navbar-nav .nav-link.active,
  .theme-dark .navbar .navbar-nav .nav-link.show,
  .theme-dark .navbar .navbar-nav .show>.nav-link {
    color: #ffffff;
  }


  .form-check-label {
    color: white;
  }

  .nav-tabs .nav-link {
    color: #c3c3c3 !important;
  }

  .card-body> :last-child {
    color: #ffffff !important;
  }

  .card .table tbody td a {
    color: inherit;
  }

  .card .table tbody td .html-cell a {
    color: #206bc4;
  }

  .DateInput {
    background: #1f2936;
  }

  .DateInput_input {
    background-color: #1f2936;
    color: #ffffff;
  }

  &.daterange-picker-widget {
    .DateRangePickerInput_arrow_svg {
      fill: #ffffff;
    }
  }

  .DateRangePickerInput {
    background-color: #1f2936;
  }

  .DateInput_input__focused {
    background: #1f2936;
  }

  .DateRangePickerInput__withBorder {
    border: 1px solid #1f2936;
  }

  .main .canvas-container .canvas-area {
    // background: #2f3c4c;
  }


  .main .navigation-area {

    a.page-link {
      border-radius: 0;
      border: 0;
      color: white;
    }

    a.page-link:hover {
      color: white;
      background-color: #4D72FA;
    }

    a.page-link.active {
      color: white;
      background-color: #4D72FA;
    }
  }

  .rdtOpen .rdtPicker {
    color: black;
  }

  .editor .editor-sidebar .components-container .component-image-holder {
    background: hsl(200, 7.0%, 8.8%); //slate1
    border-radius: 6px;
    margin-bottom: 4px;
  }

  .nav-tabs .nav-link:hover {
    border-left-color: transparent !important;
    border-top-color: transparent !important;
    border-right-color: transparent !important;

  }

  .modal-content,
  .modal-header {
    background-color: var(--surfaces-surface-01);

    .text-muted {
      color: var(--slate9) !important;
    }
  }

  .modal-header {
    border-bottom: 1px solid rgba(255, 255, 255, 0.09) !important;
  }

  .no-components-box {
    background-color: var(--slate4) !important;

    center {
      color: white !important;
    }
  }

  .query-list {
    .text-muted {
      color: #ffffff !important;
    }

    .mute-text {
      color: #8092AB;
    }
  }

  .editor .editor-sidebar .nav-tabs .nav-link {
    color: #ffffff;

    img {
      filter: brightness(0) invert(1);
    }
  }

  .jet-container {
    background-color: #1f2936;
  }

  .nav-tabs .nav-item.show .nav-link,
  .nav-tabs .nav-link.active {
    background-color: #2f3c4c;
  }


  .left-sidebar {
    .text-muted {
      color: #ffffff !important;
    }

    .left-sidebar-page-selector {
      .list-group {
        .list-group-item {
          border: solid #1d2a39 1px;
          color: white;
        }

        .list-group-item:hover {
          background-color: #1F2936;
        }

        .list-group-item.active {
          background-color: #1F2936;
        }
      }
    }
  }

  .app-title {
    color: var(--slate12) !important;
  }

  .RichEditor-root {
    background: #1f2936;
    border: 1px solid var(--cc-default-border);
  }

  .app-description {
    color: #ffffff !important;
  }

  .btn-light,
  .btn-outline-light {
    background-color: #42546a;
    --tblr-btn-color-text: #ffffff;

    img {
      filter: brightness(0) invert(1);
    }
  }

  .editor .left-sidebar .datasources-container tr {
    border-bottom: solid 1px rgba(255, 255, 255, 0.09);
  }

  .editor .left-sidebar .datasources-container .datasources-header {
    border: solid rgba(255, 255, 255, 0.09) !important;
    border-width: 0px 0px 1px 0px !important;
  }

  .query-manager-header .nav-item {
    border-right: solid 1px rgba(255, 255, 255, 0.09);

    .nav-link {
      color: #c3c3c3;
    }
  }

  .input-group-text {
    border: solid 1px rgba(255, 255, 255, 0.09) !important;
  }

  .app-users-list {
    .text-muted {
      color: #ffffff !important;
    }
  }

  .main .query-pane .data-pane .queries-container .queries-header {
    border-width: 0px 0px 1px 0px !important;

    .text-muted {
      color: #ffffff !important;
    }
  }

  .query-pane {
    border-top: 1px solid var(--slate5) !important;
  }

  .input-icon .input-icon-addon img {
    filter: invert(1);
  }

  .svg-icon {
    filter: brightness(0) invert(1);
  }

  .badge {
    .svg-icon {
      filter: brightness(1) invert(0);
    }
  }

  .alert {
    background: transparent;

    .text-muted {
      color: #ffffff !important;
    }
  }

  .home-page-content {
    .hr-text {
      color: var(--slate11) !important;
      text-transform: lowercase !important;
      font-weight: 400;
      font-size: 12px;
      line-height: 20px;
    }
  }

  .hr-text {
    color: #ffffff !important;
  }

  .skeleton-line::after {
    background-image: linear-gradient(to right,
        #121212 0,
        #121212 40%,
        #121212 80%);
  }

  .app-icon-skeleton::after {
    background-image: linear-gradient(to right,
        #566177 0,
        #5a6170 40%,
        #4c5b79 80%);
  }

  .app-icon-skeleton {
    background-color: #3A4251 !important;
  }

  .folder-icon-skeleton::after {
    background-image: linear-gradient(to right,
        #566177 0,
        #5a6170 40%,
        #4c5b79 80%);
  }

  .select-search__input {
    color: rgb(224, 224, 224);
    background-color: #2b3547;
    border: 1px solid #2b3547;
  }

  .select-search__select {
    background: #ffffff;
    box-shadow: 0 0.0625rem 0.125rem rgba(0, 0, 0, 0.15);
  }

  .select-search__row:not(:first-child) {
    border-top: 1px solid #eee;
  }

  .select-search__option,
  .select-search__not-found {
    background: #ffffff;
  }

  .select-search__option.is-highlighted,
  .select-search__option:not(.is-selected):hover {
    background: rgba(47, 204, 139, 0.1);
  }

  .select-search__option.is-highlighted.is-selected,
  .select-search__option.is-selected:hover {
    background: #2eb378;
    color: #ffffff;
  }

  .org-users-page {

    .user-email,
    .user-type,
    .workspaces,
    .user-status {
      color: var(--slate12) !important;
    }
  }

  .org-users-page {
    .select-search__option.is-selected {
      background: $primary;
      color: #ffffff;
    }

    .select-search__option:not(.is-selected):hover {
      background: rgba(66, 153, 225, 0.1);
    }
  }

  .org-variables-page {

    .user-email,
    .user-status {
      filter: brightness(0) invert(1);
    }

    .btn-org-env {
      background: transparent;
    }
  }

  .org-variables-page {
    .select-search__option.is-selected {
      background: $primary;
      color: #ffffff;
    }

    .select-search__option:not(.is-selected):hover {
      background: rgba(66, 153, 225, 0.1);
    }
  }

  .org-constant-bg {
    background-color: var(--page-default);
  }

  .react-json-view {
    background-color: transparent !important;
  }

  .codehinter-query-editor-input .CodeMirror {
    height: 31px !important;
  }

  .select-search:not(.is-loading):not(.select-search--multiple) .select-search__value::after {
    transform: rotate(45deg);
    border-right: 1px solid #ffffff;
    border-bottom: 1px solid #ffffff;
  }

  .app-version-name.form-select {
    border-color: $border-grey-dark;
  }

  .organization-list {
    .btn {
      background-color: #273342;
      color: #656d77;
    }
  }

  .oidc-button {
    .btn-loading:after {
      color: $white;
    }
  }

  .page-item {
    a.page-link {
      color: white;
    }
  }

  .tj-ms-count {
    background-color: #273342;
    color: $white;
  }

  .tj-ms-preview {
    color: #273342;
  }

  .tj-dashed-tooltip {
    border-color: white;
  }
}

.main-wrapper {
  position: relative;
  min-height: 100%;
  min-width: 100%;
  background-color: white;
}

.main-wrapper.theme-dark {
  position: relative;
  min-height: 100%;
  min-width: 100%;
  background-color: var(--page-weak);
}

.jet-table {
  .global-search-field {
    background: transparent;
  }
}

.jet-table-image-column {
  width: 100%;
}

.modal-backdrop.show {
  opacity: 0.74;
}

.gui-select-wrappper .select-search__input {
  height: 30px;
}

.theme-dark .input-group-text,
.theme-dark .markdown>table thead th,
.theme-dark .table thead th {
  background: #1c252f;
  color: #ffffff;
}

.sketch-picker {
  z-index: 1000;
}

.no-padding {
  padding: 0;
}

.nav-tabs {
  font-weight: 300;
  border-bottom: 1px solid var(--border-weak);
}

.nav-tabs .nav-link.active {
  border: 0;
  border-bottom: 1px solid $primary;
  font-weight: 400;
}

.table-no-divider {
  td {
    border-bottom-width: 0px;
    padding-left: 0;
  }
}

.no-border {
  border: 0 !important;
}

input[type="text"] {
  outline-color: var(--border-default) !important;
  border-color: var(--border-default) !important;

}

.widget-header {
  text-transform: capitalize;
  color: var(--slate11, #687076);
  font-size: 12px;
  font-style: normal;
  font-weight: 500;
  line-height: 20px;
  color: var(--slate11);
}

.query-manager-events {
  max-width: 400px;
  width: 330px;
}

.validation-without-icon {
  background-image: none !important;
}

.multiselect-widget {
  label.select-item {
    width: max-content;
    min-width: 100%;

    div.item-renderer {
      align-items: center;
      line-height: 15px;

      input {
        height: 15px;
        width: 15px;
      }
    }
  }

  .rmsc .dropdown-container {
    height: 100%;
    display: flex;
    align-items: center;
    border-radius: inherit;
  }

  .rmsc {
    --rmsc-main: var(--cc-primary-brand);
    height: 100%;
    border-radius: inherit;
  }

  .rmsc.dark {
    --rmsc-hover: #283647;
    --rmsc-selected: #1f2936;
    --rmsc-border: #333333;
    --rmsc-gray: #555555;
    --rmsc-bg: #1f2936;
    color: #ffffff;
  }
}

/* Hide scrollbar for Chrome, Safari and Opera */
.invitation-page::-webkit-scrollbar {
  display: none;
}

/* Hide scrollbar for IE, Edge and Firefox */
.invitation-page {
  -ms-overflow-style: none;
  /* IE and Edge */
  scrollbar-width: none;
  /* Firefox */
}

.show {
  display: block;
}

.hide {
  display: none;
}

.draggable-box:focus-within {
  z-index: 2 !important;
}

.cursor-wait {
  cursor: wait;
}

.cursor-text {
  cursor: text;
}

.cursor-none {
  cursor: none;
}

.disabled {
  pointer-events: none;
  opacity: 0.5;
}

.enable-edit-fields {
  pointer-events: auto !important;
  opacity: 1 !important;
}

.DateRangePicker {
  padding: 1.25px 5px;
}

.datepicker-widget {
  .input-field {
    min-height: 26px;
    padding: 0;
    padding-left: 2px;
  }

  td.rdtActive,
  td.rdtActive:hover {
    background-color: $primary;
  }

  .react-datepicker__day--selected {
    background-color: var(--cc-primary-brand);
  }
}

.daterange-picker-widget {
  .DateInput_input {
    min-height: 24px;
    line-height: normal;
    border-bottom: 0px;
    font-size: 0.85rem;
  }

  .DateRangePicker {
    padding: 0;
  }

  .DateRangePickerInput_arrow_svg {
    height: 17px;
  }

  .DateRangePickerInput {
    overflow: hidden;
    display: flex;
    justify-content: space-around;
    align-items: center;
  }

  .DateInput_fang {
    position: fixed;
    top: 57px !important;
  }
}

.form-ele {
  .DateRangePicker_picker {
    top: 40px !important;
  }

  .daterange-picker-widget {
    .DateInput_fang {
      visibility: hidden !important;
    }
  }
}

.fw-400 {
  font-weight: 400;
}

.fw-500 {
  font-weight: 500;
}

.ligh-gray {
  color: #656d77;
}

.nav-item {
  background: #ffffff;
  font-size: 14px;
  font-style: normal;
  font-weight: 400;
  line-height: 22px;
  letter-spacing: -0.1px;
  text-align: left;
}

.w-min-100 {
  min-width: 100px;
}

.nav-link {
  min-width: 100px;
  justify-content: center;
}

.nav-tabs .nav-link.active {
  font-weight: 400 !important;
  color: $primary !important;
}

.empty {
  padding-top: 1.5rem !important;
}

.empty-img {
  margin-bottom: 0 !important;

  img {
    height: 220px !important;
    width: 260.83px !important;
  }
}

.empty-action {
  margin-top: 0 !important;

  a+a.btn-loading::after {
    color: $primary;
  }
}

.empty-action a {
  height: 36px;
  border-radius: 4px;
  font-style: normal;
  font-weight: normal;
  font-size: 14px;
  line-height: 20px;
}

.empty-action a:first-child {
  margin-right: 24px;
}

.empty-action a:first-child:hover {
  color: #ffffff !important;
}

.empty-import-button {
  background: #ffffff !important;
  cursor: pointer;

  &:hover {
    border-color: rgba(101, 109, 119, 0.24) !important;
  }
}

.empty-welcome-header {
  font-style: normal;
  font-weight: 500;
  font-size: 32px;
  line-height: 40px;
  margin-bottom: 16px;
  margin-top: 40px;
  color: var(--slate12);
  font-family: Inter;
}

.homepage-empty-image {
  width: 100%;
}

.empty-title {
  font-style: normal;
  font-weight: 400;
  font-size: 14px;
  line-height: 20px;
  display: flex;
  align-items: center;
  color: var(--slate11) !important;
}

// template card styles
.template-card-wrapper {
  display: flex;
  flex-direction: row;
  background: #fffffc;
  border: 1px solid #d2ddec;
  box-sizing: border-box;
  border-radius: 8px;
  width: 299px;
  height: 100px;
}

.template-action-wrapper {
  display: flex;
  flex-direction: row !important;
  font-family: Inter;
  font-style: normal;
  font-weight: 500;
  font-size: 16px;
  line-height: 19px;
  color: $primary-light;

  p {
    margin-right: 16px;
  }
}

.template-card-title {
  font-family: Inter;
  font-style: normal;
  font-weight: 600;
  font-size: 18px;
  line-height: 22px;
  display: flex;
  align-items: center;
  color: #000000;
  margin-bottom: 3px !important;
  margin-top: 20px;
}

.template-card-details {
  align-items: center;
  display: flex;
  flex-direction: column;
  justify-content: center;
}

.template-icon-wrapper {
  width: 61.44px;
  height: 60px;
  top: 685px;
  background: #d2ddec;
  border-radius: 4px;
  margin: 20px 16.36px;
}

// template style end

.calendar-widget.compact {
  .rbc-time-view-resources .rbc-time-header-content {
    min-width: auto;
  }

  .rbc-time-view-resources .rbc-day-slot {
    min-width: 50px;
  }

  .rbc-time-view-resources .rbc-header,
  .rbc-time-view-resources .rbc-day-bg {
    width: 50px;
  }
}

.calendar-widget.dont-highlight-today {
  .rbc-today {
    background-color: inherit;
  }

  .rbc-current-time-indicator {
    display: none;
  }
}

.calendar-widget {
  padding: 10px;
  background-color: white;
  background-color: var(--cc-primary-brand) !important;
  border: transparent;

  .rbc-day-slot .rbc-event,
  .rbc-day-slot .rbc-background-event {
    border-left: 3px solid #26598533;
  }

  .rbc-toolbar {
    font-size: 14px;
  }

  .rbc-event {
    background-color: var(--primary-brand) !important;
    border: transparent;

    .rbc-event-label {
      display: none;
    }

  }

  .rbc-off-range-bg {
    background-color: #f4f6fa;
  }

  .rbc-toolbar {
    .rbc-btn-group {
      button {
        box-shadow: none;
        border-radius: 0;
        border-width: 1px;
      }
    }
  }
}

//!for calendar widget week view with compact/spacious mode border fix
.resources-week-cls .rbc-time-column:nth-last-child(7n) {
  border-left: none !important;

  .rbc-timeslot-group {
    border-left: 2.5px solid #dadcde !important;
  }
}

.resources-week-cls .rbc-allday-cell {
  border: none !important;

  .rbc-row {
    border-left: 1.5px solid #dadcde;
    border-right: 1.5px solid #dadcde;
  }
}

.resources-week-cls .rbc-time-header-cell {
  border: none !important;
}

.resources-week-cls .rbc-time-view-resources .rbc-header {
  border-left: 1.5px solid #dadcde !important;
  border-right: 1.5px solid #dadcde !important;
}

.calendar-widget.hide-view-switcher {
  .rbc-toolbar {
    .rbc-btn-group:nth-of-type(3) {
      display: none;
    }
  }
}

.calendar-widget.dark-mode {
  background-color: #1d2a39;

  .rbc-toolbar {
    button {
      color: white;
    }

    button:hover,
    button.rbc-active {
      color: black;
    }
  }

  .rbc-off-range-bg {
    background-color: #2b394b;
  }

  .rbc-selected-cell {
    background-color: #22242d;
  }

  .rbc-today {
    background-color: #5a7ca8;
  }
}

.calendar-widget.dark-mode.dont-highlight-today {
  .rbc-today {
    background-color: inherit;
  }
}

.navbar-brand-image {
  height: 1.2rem;
}

.navbar .navbar-brand:hover,
.theme-dark .navbar .navbar-brand:hover {
  opacity: 1;
}

.nav-tabs .nav-link.active {
  font-weight: 400 !important;
  margin-bottom: -1px !important;
}

.nav-tabs .nav-link {
  font-weight: 400 !important;
  margin: 0 !important;
  height: 100%;
}

.code-editor-widget {
  border-radius: 0;

  .CodeMirror {
    border-radius: 0 !important;
    margin-top: -1px !important;
  }
}

.jet-listview {
  overflow-y: overlay;
  overflow-x: hidden;
}

.jet-listview::-webkit-scrollbar-track {
  background: transparent;
}

.jet-listview::-webkit-scrollbar-thumb {
  background: transparent;

}

.code-hinter-wrapper .popup-btn {
  position: absolute;
  display: none;
  cursor: pointer;
}

.code-hinter-wrapper:hover {
  .popup-btn {
    display: block !important;
    z-index: 1;
  }
}

.popup-btn {
  cursor: pointer !important;
  display: block;
  padding: 2px;
  border-radius: 4px;
  border: 1px solid rgba(204, 209, 213, 1);
}

.preview-icons {
  margin-top: -5px;
  width: 12px;
}

.resize-modal-portal {
  z-index: 3;

  .resize-modal {
    .modal-content {
      width: 100% !important;
      height: 100%;
      background-color: var(--slate3) !important;
      border: none !important;

      .modal-body {
        width: 100% !important;
        height: calc(100% - 44px) !important;
        border: none !important;

        .editor-container {
          height: 100%;

          .CodeMirror {
            height: 100% !important;
            border: 1px solid var(--slate5, #26292B);
            border-bottom-left-radius: 6px;
            border-bottom-right-radius: 6px;
          }

          .CodeMirror-scroll,
          .CodeMirror-gutters,
          .CodeMirror {
            background-color: var(--slate3) !important;
          }
        }
      }
    }

    .portal-header {}

    .resize-handle {
      cursor: move;
    }
  }
}

.modal-portal-wrapper {
  justify-content: center;
  align-items: center;
  position: fixed;
  position: absolute;
  left: 50%;
  top: 5%;
  z-index: 1400;
  transform: translate(-60%, 0%);
  height: 350px;
  width: auto;
  max-height: 500px;
  padding: 0px;

  .modal-body {
    width: 500px !important;
    height: 300px !important;
    padding: 0px !important;
  }


  .modal-content {
    border-radius: 5px !important;
  }

  .modal-body {
    width: 500px !important;
    height: 302px !important;
    padding: 0px !important;
    margin: 0px !important;
    margin-left: -1px !important; //fix the modal body code mirror margin

    border-top-left-radius: 0;
    border-top-right-radius: 0;
    border-bottom-left-radius: 5px;
    border-bottom-right-radius: 5px;
    border-bottom: 0.75px solid;
    border-left: 0.75px solid;
    border-right: 0.75px solid;

    @include theme-border($light-theme: true);

    &.dark-mode-border {
      @include theme-border($light-theme: false);
    }
  }

  .modal-dialog {
    margin-top: 4%;
  }

  .modal-header {
    padding: 0;
    font-size: 14px;
  }

  .editor-container {
    padding: 0px;

    .CodeMirror {
      border-radius: 0;
      margin: 0;
      width: 100% !important;
    }
  }

  .query-hinter {
    .CodeMirror-line {
      margin-left: 2rem !important;
    }

    .CodeMirror-cursors .CodeMirror-cursor {
      margin-left: 2rem !important;
    }
  }
}

.preview-block-portal {
  .bg-light {
    border-radius: 0 0 5px 5px;
    outline: 0.75px solid $light-green;
  }

  .bg-dark {
    margin-top: 1px;
    border-radius: 0 0 5px 5px;
    outline: 0.75px solid $light-green;
  }

  .dynamic-variable-preview {
    padding: 4px !important;
  }
}

.color-icon {
  width: 18px;
  height: 18px;
  border-radius: 6px;
  background-color: #ffffff;
  border: 1px solid var(--Border-default, #CCD1D5);
  box-shadow: 0px 1px 0px 0px #e5e5e5;
}

.portal-header {
  display: flex;
  align-items: center;
  padding: 0.5rem 0.75rem;
  color: var(--text-default);
  background-color: var(--surfaces-surface-01) !important;
  background-clip: padding-box;
  border-top-left-radius: 4px !important;
  border-top-right-radius: 4px !important;
  width: 100% !important;
  outline: none !important;
  border: 1px solid var(--borders-disabled-on-white, #E4E7EB);

  margin: -1px;
  @include theme-border($light-theme: true, $outline: true);

  &.dark-mode-border {
    @include theme-border($light-theme: false, $outline: true);
  }
}

// close icon in inpector
[data-rb-event-key="close-inpector"] {
  position: absolute;
  right: -80px;
  background-color: #232e3c !important;
  width: 10% !important;
}

[data-rb-event-key="close-inpector-light"] {
  position: absolute;
  right: -80px;
  background-color: #ffffff !important;
  width: 10% !important;
}

.tabs-inspector {
  position: sticky;
  top: 0;

  .nav-item {
    width: 50%;
  }

  .nav-item:hover {
    border: 1px solid transparent;
  }

  .nav-item:not(.active) {
    border-bottom: 1px solid #e7eaef;
  }

  .nav-link.active {
    border: 1px solid transparent;
    border-bottom: 1px solid $primary;
    background: white;
  }
}

.tabs-inspector.dark {
  .nav-link.active {
    border-bottom: 1px solid $primary !important;
  }
}

.tabs-inspector {
  z-index: 2;
  background: white;

  &.dark {
    @extend .bg-dark;
  }
}

.close-icon {
  position: fixed;
  top: 84px;
  right: 3px;
  width: 60px;
  height: 22;
  border-bottom: 1px solid #e7eaef;
  display: flex;
  align-items: center;
  background-color: white;
  z-index: 2;

  .svg-wrapper {
    width: 100%;
    height: 70%;
    display: flex;
    align-items: center;
    justify-content: center;
    border-left: 1px solid #e7eaef;
    margin-left: 20px;

    .close-svg {
      cursor: pointer;
    }
  }
}

.tabs-inspector.nav-tabs {
  border: 0;
  width: 100%;
  padding: 8px 16px;
}

.bg-primary-lt {
  color: #ffffff !important;
  background: #6383db !important;
}

.tabbed-navbar .nav-item.active:after {
  margin-bottom: -0.25rem;
}

.app-name {
  width: 200px;
  margin-left: 12px;

  .form-control-plaintext {
    background-color: var(--base);
    border: none !important;
  }

  .form-control-plaintext:hover {
    outline: none;
    border: 1px solid var(--slate6) !important;
    background: var(--slate2);
  }

  .form-control-plaintext:focus {
    outline: none;
    border: 1px solid var(--indigo9) !important;
    background: var(--slate2);
  }

}

.app-name:hover {
  background: $bg-light;

  input:disabled {
    outline-style: none
  }

  &.dark {
    @extend .bg-dark;
  }
}

.nav-auto-save {
  width: 325px;
  left: 485px;
  position: absolute;
  color: #36af8b;
}

.editor-header-actions {
  display: flex;
  color: #868aa5;
  white-space: nowrap;
  font-weight: 400;
  font-size: 12px;
  letter-spacing: 0.5px;

  @media screen and (max-width: 768px) {
    width: 100%;
  }
}

.undo-button,
.redo-button {
  display: flex;
  flex-direction: row;
  justify-content: center;
  align-items: center;
  padding: 6px;
  gap: 10px;
  width: 28px;
  height: 28px;
  background: #ECEEF0;
  border-radius: 6px;
  margin-right: 5px;
  flex: none;
  order: 0;
  flex-grow: 0;
}

.theme-dark {

  .undo-button,
  .redo-button {
    background: 0;
  }
}

.app-version-menu {
  position: absolute;
  right: 220px;
  padding: 4px 8px;
  min-width: 100px;
  max-width: 300px;
}

.app-version-menu-sm {
  height: 30px;
  display: flex;
  font-size: 12px;
}

.app-version-menu .dropdown-menu {
  left: -65px;
  width: 283px;
}

.app-version-menu .released {
  color: #36af8b;
}

.app-version-menu .released-subtext {
  font-size: 12px;
  color: #36af8b;
  padding: 0 8px;
}

.app-version-menu .create-link {
  margin: auto;
  width: 50%;
  padding-left: 10px;
}

.canvas-background-holder {
  display: flex;
  min-width: 120px;
  margin: auto;
}

.canvas-background-picker {
  position: fixed;
}

/**
 * Timer Widget
 */
.timer-wrapper {
  padding: 10px;

  .counter-container {
    font-size: 3em;
    padding-bottom: 5px;
    text-align: center;
  }
}

.fixedHeader {
  table thead {
    position: -webkit-sticky; // this is for all Safari (Desktop & iOS), not for Chrome
    position: sticky;
    top: 0;
    border-top: 0;
    z-index: 1; // any positive value, layer order is global
  }
}

/**
 * Folder List
 */
.folder-list {
  overflow-y: auto;
  scrollbar-width: thin;
  scrollbar-color: #888 transparent;

  &:hover {
    &::-webkit-scrollbar {
      display: block;
      width: 5px;
    }

    &::-webkit-scrollbar-thumb {
      background-color: #888;
    }

    &::-webkit-scrollbar-track {
      background-color: transparent;
    }
  }

  .list-group-transparent .list-group-item.active {
    color: $primary;
    background-color: #edf1ff;

    .folder-ico {
      filter: invert(29%) sepia(84%) saturate(4047%) hue-rotate(215deg) brightness(98%) contrast(111%);
    }
  }

  .folder-ico.dark {
    filter: invert(1);
  }

  .list-group-item {
    padding: 0.5rem 0.75rem;
    overflow: hidden;
  }

  .list-group-item.all-apps-link {
    display: flex;
    align-items: center;
    color: var(--slate12);
    border-radius: 6px;

    &:active {
      background: var(--indigo4);
    }

    &:focus {
      box-shadow: 0px 0px 0px 4px #DFE3E6;
    }
  }

  .folder-info {
    display: contents;
    font-weight: 500 !important;
    display: flex;
    align-items: center;
    letter-spacing: -0.02em;
    text-transform: uppercase;
    color: var(--slate9);
  }

  .folder-create-btn {
    width: 28px;
    height: 28px;
    background: var(--base);
    border: 1px solid;
    border-color: var(--slate7);
    cursor: pointer;
    border-radius: 6px;
    display: flex;
    justify-content: center;
    align-items: center;
  }

  .menu-ico {
    cursor: pointer;
    border-radius: 13px;

    img {
      padding: 0px;
      height: 14px;
      width: 14px;
      vertical-align: unset;
    }
  }
}

/**
 * Home page modal
 */
.home-modal-backdrop {
  z-index: 9991;
}

.modal-content.home-modal-component {
  border-radius: 8px;
  overflow: hidden;
  background-color: var(--surfaces-surface-01);
  color: var(--slate12);
  box-shadow: 0px 12px 16px -4px rgba(16, 24, 40, 0.08), 0px 4px 6px -2px rgba(16, 24, 40, 0.03);

  .modal-header {
    border-bottom: 1px solid var(--slate5) !important;
  }

  .modal-header,
  .modal-body {
    padding: 16px 28px;
    background: var(--surfaces-surface-01);
  }

  .modal-title {
    font-size: 16px;
    font-weight: 500;
  }

  input:not([type=checkbox]) {
    border-radius: 5px !important;
    background: var(--surfaces-surface-01);
    color: var(--slate12);
  }

  .modal-main {
    padding-bottom: 32px;
  }

  .modal-footer-btn {

    &>*:nth-child(2) {
      margin-left: 16px;
    }
  }
}

.home-modal-component-editor.dark {

  .modal-header,
  .modal-body {
    background-color: var(--surfaces-surface-01);
    color: #fff;
  }

  .form-control {
    color: #fff;
    background-color: var(--surfaces-surface-01) !important;
  }

  .btn-close {
    filter: brightness(0) invert(1);
  }
}

.modal-content.home-modal-component.dark-theme {
  .btn-close {
    filter: brightness(0) invert(1);
  }
}

.home-modal-component {
  .btn-close {
    opacity: 1 !important;
  }
}

.modal-content.home-modal-component.dark {
  background-color: $bg-dark-light !important;
  color: $white !important;

  .modal-title {
    color: $white !important;
  }

  .tj-version-wrap-sub-footer {
    background-color: $bg-dark-light !important;
    border-top: 1px solid #3A3F42 !important;


    p {
      color: $white !important;
    }
  }


  .current-version-wrap,
  .other-version-wrap {
    background: transparent !important;
  }

  .modal-header {
    background-color: var(--surfaces-surface-01) !important;
    color: $white !important;
    border-bottom: 2px solid #3A3F42 !important;
  }

  .btn-close {
    filter: brightness(0) invert(1);
  }

  .form-control {
    border-color: $border-grey-dark !important;
    color: inherit;
  }

  input {
    background-color: var(--surfaces-surface-01) !important;
  }

  .form-select {
    background-color: $bg-dark !important;
    color: $white !important;
    border-color: $border-grey-dark !important;
  }

  .text-muted {
    color: $white !important;
  }
}

.radio-img {
  input {
    display: none;
  }

  .action-icon {
    width: 28px;
    height: 28px;
    background-position: center center;
    border-radius: 4px;
    display: flex;
    align-items: center;
    justify-content: center;
  }

  .action-icon {
    cursor: pointer;
    border: 1px solid $light-gray;
  }

  .action-icon:hover {
    background-color: #d2ddec;
  }

  input:checked+.action-icon {
    border-color: $primary;
    background-color: #7a95fb;
  }

  .tooltiptext {
    visibility: hidden;
    font-size: 12px;
    background-color: $black;
    color: #ffffff;
    text-align: center;
    padding: 5px 10px;
    position: absolute;
    border-radius: 15px;
    margin-top: 2px;
    z-index: 1;
    margin-left: -10px;
  }

  .tooltiptext::after {
    content: "";
    position: absolute;
    bottom: 100%;
    left: 50%;
    margin-left: -5px;
    border-width: 5px;
    border-style: solid;
    border-color: transparent transparent black transparent;
  }

  .action-icon:hover+.tooltiptext {
    visibility: visible;
  }

  input:checked+.action-icon:hover {
    background-color: #3650af;
  }
}

.icon-change-modal {
  ul {
    list-style-type: none;
    margin: 0 auto;
    text-align: center;
    display: grid;
    grid-template-columns: 1fr 1fr 1fr 1fr;

    li {
      float: left;
      border: 2px solid #8991a0;
      border-radius: 1.75px;
      cursor: pointer;

      img {
        width: 22px;
        height: 22px;
        filter: invert(59%) sepia(27%) saturate(160%) hue-rotate(181deg) brightness(91%) contrast(95%);
      }
    }

    li.selected {
      border: 2px solid $primary;

      img {
        filter: invert(27%) sepia(84%) saturate(5230%) hue-rotate(212deg) brightness(102%) contrast(100%);
      }
    }
  }
}

/**
 * Spinner Widget
 */
.spinner-container {
  display: flex;
  justify-content: center;
  align-items: center;
}

.animation-fade {
  animation-name: fade;
  animation-duration: 0.3s;
  animation-timing-function: ease-in;
}

@keyframes fade {
  0% {
    opacity: 0;
  }

  100% {
    opacity: 1;
  }
}

/**
 * Query panel
 */
.query-btn {
  cursor: pointer;
  height: 24px;
  width: 24px;
  padding: 0;
}

.query-btn.dark {
  filter: brightness(0) invert(1);
}

.button-family-secondary {
  @include button-outline($light-theme: true);

  & {

    height: 32px;
    width: 112px;
  }
}

.button-family-secondary.dark {
  @include button-outline($light-theme: false);
}

// ** Query Panel: REST API Tabs **
.group-header {
  background: #d2ddec;
  border-radius: 4px;
  height: 28px !important;

  span {
    display: flex;
    justify-content: left;
    align-items: center;
  }
}

.raw-container.dark {
  background: #272822;
  padding: 5px;
}

// **Alert component**
.alert-component {
  border: 1px solid rgba(101, 109, 119, 0.16);
  background: var(--base);
  border-radius: 6px;

  a {
    color: $primary;
  }
}

.theme-dark .alert-component {
  background: var(--slate2) !important;
  border-color: var(--slate4) !important;

  a {
    color: $primary;
  }
}



.codehinter-plugins.code-hinter {
  @extend .codehinter-default-input;

  .popup-btn {
    margin-top: 0.65rem !important;
  }

  .CodeMirror-placeholder,
  .CodeMirror pre.CodeMirror-line {
    height: 21px !important;
    position: absolute !important;
    margin-top: 3px !important;
  }

  .CodeMirror-cursor {
    height: inherit !important;
  }

  .CodeMirror-lines {
    height: 32px !important;
    padding: 7px 0px !important;
  }
}

//*button loading with spinner with primary color*//
.button-loading {
  position: relative;
  color: transparent !important;
  text-shadow: none !important;
  pointer-events: none;

  &:after {
    content: "";
    display: inline-block;
    vertical-align: text-bottom;
    border: 1.5px solid currentColor;
    border-right-color: transparent;
    border-radius: 50%;
    color: $primary;
    position: absolute;
    width: 12px;
    height: 12px;
    animation: spinner-border 0.75s linear infinite;
  }
}

.query-icon.dark {
  filter: brightness(0) invert(1);
}

//Rest-API Tab Panes
.tab-pane-body {
  margin-left: -2.5% !important;
}

//CodeMirror padding
.CodeMirror pre.CodeMirror-line,
.CodeMirror pre.CodeMirror-line-like {
  padding: 0 10px !important;
}

.comment-notification-nav-item {
  background: transparent;
  border: 0;
  font-size: 12px;
  font-weight: 500;
  opacity: 0.6;
  height: 28px;
  border-radius: 6px;
}

// comment styles ::override
.editor-sidebar {
  .nav-tabs .nav-link.active {
    background-color: transparent !important;
  }

  .inspector-nav-item {
    background: transparent;
    border: 0;
    font-size: 12px;
    font-weight: 500;
    opacity: 0.6;
    height: 28px;
    border-radius: 6px;
  }

  .inspector-component-title-input-holder {
    padding: 4px 12px;
    margin: 0;
    display: flex;
    align-items: center;
    height: 36px;
    flex-direction: column;
    justify-content: center;

    .icon-btn {
      width: 32px;
      height: 32px;
    }
  }
}

.comment-card-wrapper {
  border-top: 0.5px solid var(--slate5) !important;
  margin-top: -1px !important;

  .card {
    background-color: var(--base);
  }
}

div#driver-highlighted-element-stage,
div#driver-page-overlay {
  background: transparent !important;
  outline: 5000px solid rgba(0, 0, 0, 0.75);
}

.dark-theme-walkthrough#driver-popover-item {
  background-color: $bg-dark-light !important;
  border-color: rgba(101, 109, 119, 0.16) !important;

  .driver-popover-title {
    color: white !important;
  }

  .driver-popover-tip {
    border-color: transparent transparent transparent $bg-dark-light !important;
  }

  .driver-popover-description {
    color: #d9dcde !important;
  }

  .driver-popover-footer .driver-close-btn {
    color: #ffffff !important;
    text-shadow: none !important;
  }

  .driver-prev-btn,
  .driver-next-btn {
    text-shadow: none !important;
  }
}

#driver-popover-item {
  padding: 20px !important;

  .driver-prev-btn,
  .driver-next-btn,
  .driver-close-btn {
    border: none !important;
    background: none !important;
    padding-left: 0 !important;
    font-size: 14px !important;
  }

  .driver-next-btn,
  .driver-prev-btn {
    color: $primary !important;
  }

  .driver-disabled {
    color: $primary;
    opacity: 0.5;
  }

  .driver-popover-footer {
    margin-top: 20px !important;
  }
}

.pointer-events-none {
  pointer-events: none;
}

.popover.popover-dark-themed {
  background-color: $bg-dark-light;
  border-color: rgba(101, 109, 119, 0.16);


  .popover-body {
    color: #d9dcde !important;
  }

  .popover-header {
    background-color: var(--slate2);
    color: var(--slate11);
    border-bottom-color: var
  }
}

.toast-dark-mode {
  .btn-close {
    filter: brightness(0) invert(1);
  }
}

.editor .editor-sidebar .inspector .inspector-edit-widget-name {
  padding: 4px 8px;
  color: var(--slate12);
  border: 1px solid transparent;
  border-radius: 6px;
  background-color: var(--base);

  &:hover {
    background-color: var(--slate4);
    border: 1px solid var(--slate7);
  }

  &:focus {
    border: 1px solid var(--indigo9) !important;
    background-color: var(--indigo2);
    box-shadow: 0px 0px 0px 1px #C6D4F9;
  }
}

.tablr-gutter-x-0 {
  --tblr-gutter-x: 0 !important;
}

.widget-button>.btn-loading:after {
  border: 1px solid var(--loader-color);
  border-right-color: transparent;
}

.flip-dropdown-help-text {
  padding: 10px 5px 0 0;
  float: left;
  font-size: 14px;
  color: var(--slate-12);
}

.dynamic-form-element {
  flex: 1 !important;
}

.dynamic-form-row {
  margin-top: 16px !important;
  // margin-bottom: 16px !important;
}

#transformation-popover-container {
  margin-bottom: -2px !important;
}

.canvas-codehinter-container {
  display: flex;
  flex-direction: row;
  width: 158px;
}

.hinter-canvas-input {
  display: flex;
  width: 120px;
  height: auto !important;
  margin-top: 1px;

  .canvas-hinter-wrap {
    width: 126x;
    border: 1px solid var(--slate7);
  }
}

.hinter-canvas-input {
  display: flex;
  padding: 4px;
  margin-top: 1px;

  .CodeMirror-sizer {
    border-right-width: 1px !important;
  }

  .cm-propert {
    color: #ffffff !important;
  }
}

.canvas-codehinter-container {
  .code-hinter-col {
    margin-bottom: 1px !important;
    width: 136px;
    height: auto !important;
  }
}

.fx-canvas {
  background: var(--slate4);
  padding: 0px;
  display: flex;
  height: 32px;
  width: 32px;
  border: solid 1px rgba(255, 255, 255, 0.09) !important;
  border-radius: 4px;
  justify-content: center;
  font-weight: 400;
  align-items: center;

  div {
    background: var(--slate4) !important;
    display: flex;
    justify-content: center;
    align-items: center;
    height: 30px;
    padding: 0px;
  }
}

.org-name {
  color: var(--slate12) !important;
  font-size: 12px;
}


.organization-list {
  margin-top: 4px;

  .btn {
    border: 0px;
  }

  .dropdown-toggle div {
    max-width: 200px;
    text-overflow: ellipsis;
    overflow: hidden;
  }

  .org-name {
    text-overflow: ellipsis;
    overflow: hidden;
    white-space: nowrap;
    width: 100%;
    font-weight: bold;
  }

  .org-actions div {
    color: $primary;
    cursor: pointer;
    font-size: 12px;
  }

  .dropdown-menu {
    min-width: 14rem;
  }

  .org-avatar {
    display: block;
  }

  .org-avatar:hover {
    .avatar {
      background: #fcfcfc no-repeat center/cover;
    }

    .arrow-container {
      svg {
        filter: invert(35%) sepia(17%) saturate(238%) hue-rotate(153deg) brightness(94%) contrast(89%);
      }
    }
  }

  .arrow-container {
    padding: 5px 0px;
  }

  .arrow-container {
    svg {
      cursor: pointer;
      height: 30px;
      width: 30px;
      padding: 0px 0px;
      filter: invert(50%) sepia(13%) saturate(208%) hue-rotate(153deg) brightness(99%) contrast(86%);
    }
  }

  .org-edit {
    span {
      color: $primary;
      cursor: pointer;
      font-size: 10px;
    }
  }

  .organization-switchlist {
    .back-btn {
      font-size: 12px;
      padding: 2px 0px;
      cursor: pointer;
    }

    .back-ico {
      cursor: pointer;

      svg {
        height: 20px;
        width: 20px;
        filter: invert(84%) sepia(13%) saturate(11%) hue-rotate(352deg) brightness(90%) contrast(91%);
      }
    }

    .dd-item-padding {
      padding: 0.5rem 0.75rem 0rem 0.75rem;
    }

    .search-box {
      margin-top: 10px;
    }

    .org-list {
      max-height: 60vh;
      overflow: auto;
    }

    .tick-ico {
      filter: invert(50%) sepia(13%) saturate(208%) hue-rotate(153deg) brightness(99%) contrast(86%);
    }

    .org-list-item {
      cursor: pointer;
    }

    .org-list-item:hover {
      .avatar {
        background: #fcfcfc no-repeat center/cover;
      }

      .tick-ico {
        filter: invert(35%) sepia(17%) saturate(238%) hue-rotate(153deg) brightness(94%) contrast(89%);
      }
    }
  }
}

.sso-button-footer-wrap {
  display: flex !important;
  justify-content: center;
  width: 100%;
}

.tj-icon {
  cursor: pointer;
}

#login-url,
#redirect-url {
  margin-bottom: 0px !important;
}

.git-encripted-label {
  color: var(--green9);
}

.card-header {
  border-bottom: 1px solid var(--slate5) !important;
}

.manage-sso-container {
  position: relative;
}

.sso-card-wrapper {
  background: var(--surfaces-surface-01);
  min-height: 100%;
  // height: calc(100vh - 156px) !important;

  display: grid;
  grid-template-rows: auto 1fr auto;

  .card-header {
    border-bottom: 1px solid var(--slate5) !important;
  }

  .form-control {
    background: var(--base);
  }

  .open-id-sso-card {
    border-bottom: none !important;
  }

  .sso-card-footer {
    display: flex;
    flex-direction: row;
    justify-content: flex-end;
    align-items: center;
    padding: 24px 32px;
    gap: 8px;
    width: 400px;
    height: 88px;
    border-top: 1px solid var(--slate5) !important;
    background: var(--base);
    margin-top: 0px !important;
  }
}

.form-footer.sso-card-footer {
  border-top: 0 !important;
}

.workspace-settings-page {
  width: 880px;
  margin: 0 auto;
  background: var(--surfaces-surface-01);

  .card {
    width: 880px;

    .card-header {
      padding: 24px 24px;
      gap: 12px;
      height: 72px;
      border-top-left-radius: 6px;
      border-top-right-radius: 6px;

      .title-banner-wrapper {
        display: flex;
        align-items: center;
        justify-content: space-between;
        width: 878px;
      }

    }

    .form-label {
      font-size: 12px;
      font-weight: 500px;
      margin-bottom: 4px !important;
      color: var(--slate12);
    }

    .card-footer {
      display: flex;
      justify-content: flex-end;
      align-items: center;
      padding: 24px 32px;
      gap: 8px;
      border-top: 1px solid var(--border-weak) !important;
      background: var(--surfaces-surface-01);
      margin-top: 0px !important;
      align-Self: 'stretch';
      height: 88px;
    }

    .card-footer {
      border-top: 1px solid var(--border-weak) !important;
      background: var(--surfaces-surface-01);
    }

    .card-body {
      height: 467px;
      padding: 24px;

      .form-group {
        .tj-app-input {
          .form-control {
            &:disabled {
              background: var(--slate3) !important;
            }
          }
        }
      }
    }
  }
}

// Left Menu
.left-menu {
  background: var(--base);

  .tj-list-item {
    gap: 40px;
    width: 187px;
    height: 32px;
    white-space: nowrap;
    overflow: hidden;
    text-overflow: ellipsis;
  }

  .folder-list-selected {
    background-color: var(--indigo4);
  }

  ul {
    margin: 0px;
    padding: 0px;

    li {
      float: left;
      list-style: none;
      width: 100%;
      padding: 6px 8px;
      border-radius: 6px;
      cursor: pointer;
      margin: 3px 0px;
      color: var(--base-black) !important;
    }

    li.active {
      background-color: $primary;
      color: #ffffff;
    }

    li:not(.active):hover {
      background: var(--slate4);
      border-radius: 6px;
    }
  }
}

.enabled-tag {
  padding: 4px 16px;
  gap: 10px;
  width: 77px;
  height: 28px;
  background: var(--grass3);
  border-radius: 100px;
  color: var(--grass9);
  font-weight: 500;
}

.disabled-tag {
  padding: 4px 16px;
  gap: 10px;
  color: var(--tomato9);
  width: 81px;
  height: 28px;
  background: var(--tomato3);
  border-radius: 100px;
  font-weight: 500;
}

.manage-sso {
  .title-with-toggle {
    width: 100%;
    font-weight: 500;

    .card-title {
      color: var(--slate12) !important;
      font-weight: 500;
    }

    .form-check-input {
      width: 28px;
      height: 16px;
    }

    input[type="checkbox"] {
      /* Double-sized Checkboxes */
      -ms-transform: scale(1.5);
      /* IE */
      -moz-transform: scale(1.5);
      /* FF */
      -webkit-transform: scale(1.5);
      /* Safari and Chrome */
      -o-transform: scale(1.5);
      /* Opera */
      transform: scale(1.5);
      margin-top: 5px;
    }
  }
}

.help-text {
  overflow: auto;

  div {
    color: var(--slate11);
    font-style: normal;
    font-weight: 400;
    font-size: 12px;
    line-height: 20px;
  }
}


.org-invite-or {
  padding: 1rem 0rem;

  h2 {
    width: 100%;
    text-align: center;
    border-bottom: 1px solid #000;
    line-height: 0.1em;
    margin: 10px 0 20px;
  }

  h2 span {
    background: #ffffff;
    padding: 0 10px;
  }
}

.theme-dark .json-tree-container {
  .json-tree-node-icon {
    svg {
      filter: invert(89%) sepia(2%) saturate(127%) hue-rotate(175deg) brightness(99%) contrast(96%);
    }
  }

  .json-tree-svg-icon.component-icon {
    filter: brightness(0) invert(1);
  }

  .node-key-outline {
    height: 1rem !important;
    border: 1px solid transparent !important;
    color: #ccd4df;
  }

  .selected-node {
    border-color: $primary-light !important;
  }

  .json-tree-icon-container .selected-node>svg:first-child {
    filter: invert(65%) sepia(62%) saturate(4331%) hue-rotate(204deg) brightness(106%) contrast(97%);
  }

  .node-length-color {
    color: #b8c7fd;
  }

  .node-type {
    color: #8a96a6;
  }

  .group-border {
    border-color: rgb(97, 101, 111);
  }

  .action-icons-group {


    img,
    svg {
      filter: invert(89%) sepia(2%) saturate(127%) hue-rotate(175deg) brightness(99%) contrast(96%);
    }
  }

  .hovered-node.node-key.badge {
    color: #8092ab !important;
    border-color: #8092ab !important;
  }

}

.json-tree-container {

  .inspector-json-node {
    .color-primary {
      color: $primary;
    }

    .node-key-outline {
      height: 1rem !important;
      border: 1px solid transparent !important;
      color: var(--slate12);
    }

    &:hover {
      .action-icons-group {
        visibility: visible;
        pointer-events: all;
      }

      .hovered-json-node {
        font-weight: 400 !important;
        height: 1rem !important;
        color: #8092ab;
      }

      .hovered-json-node-border.node-key.badge {
        border-color: $primary !important;
      }

      .node-key-outline.node-key.badge {
        border-color: #8092ab !important;
      }
    }
  }

  .json-tree-svg-icon.component-icon {
    height: 16px;
    width: 16px;
  }

  .json-tree-icon-container {
    max-width: 20px;
    margin-right: 6px;
    font-family: 'IBM Plex Sans';
  }

  .node-type {
    color: var(--slate11);
    padding-top: 2px;
  }

  .json-tree-valuetype {
    font-size: 10px;
    padding-top: 2px;
  }

  .node-length-color {
    color: var(--indigo10);
    padding-top: 3px;
  }

  .json-tree-node-value {
    font-size: 11px;
  }

  .json-tree-node-string {
    color: var(--orange9);
  }

  .json-tree-node-boolean {
    color: var(--green9);
  }

  .json-tree-node-number {
    color: var(--orange9);
  }

  .json-tree-node-null {
    color: red;
  }

  .json-tree-node-date {
    color: rgb(98, 107, 103);
  }

  .group-border {
    border-left: 0.5px solid #dadcde;
    margin-top: 16px;
    margin-left: -12px;
  }

  .selected-node {
    border-color: $primary-light !important;
  }

  .selected-node .group-object-container .badge {
    font-weight: 400 !important;
    height: 1rem !important;
  }

  .group-object-container {
    margin-left: 0.72rem;
    margin-top: -16px;
  }

  .json-node-element {
    cursor: pointer;
  }

  .hide-show-icon {
    cursor: pointer;
    margin-left: 1rem;

    &:hover {
      color: $primary;
    }
  }


  .action-icons-group {
    visibility: hidden;
    pointer-events: none;
    cursor: pointer;
  }

  .hovered-node {
    font-weight: 400 !important;
    height: 1rem !important;
    color: #8092ab;
  }

  .node-key {
    font-weight: 400 !important;
    margin-left: -0.25rem !important;
    justify-content: flex-start !important;
    min-width: fit-content !important;
  }

  .node-key-outline {
    height: 1rem !important;
    border: 1px solid transparent !important;
    color: var(--slate12);
  }

}






.popover-more-actions {
  font-weight: 400 !important;

  &:hover {
    background: #d2ddec !important;
  }
}

.popover-dark-themed .popover-more-actions {
  color: #ccd4df;

  &:hover {
    background-color: #324156 !important;
  }
}

#json-tree-popover {
  padding: 0.25rem !important;
}

// Font sizes
.fs-9 {
  font-size: 9px !important;
}

.fs-10 {
  font-size: 10px !important;
}

.fs-12 {
  font-size: 12px !important;
}

.realtime-avatars {
  padding: 0px;
  margin-left: 8px;
}

.widget-style-field-header {
  font-family: "Inter";
  font-style: normal;
  font-weight: 500;
  font-size: 12px;
  line-height: 20px;
  color: #61656c;
}

.maintenance_container {
  width: 100%;
  height: 100vh;
  display: flex;
  justify-content: center;
  align-items: center;

  .card {
    .card-body {
      display: flex;
      height: 200px !important;
      align-items: center;
    }
  }
}

.list-timeline:not(.list-timeline-simple) .list-timeline-time {
  top: auto;
}

.widget-buttongroup {
  display: flex;
  flex-direction: column;
  justify-content: left;
  overflow: hidden !important;
}

.group-button {
  margin: 0px 10px 10px 0px;
  line-height: 1.499;
  font-weight: 400;
  white-space: nowrap;
  text-align: center;
  cursor: pointer;
  padding: 0 15px;
  font-size: 12px;
  border-radius: 4px;
  color: rgba(0, 0, 0, .65);
  background-color: #ffffff;
  border: 1px solid #d9d9d9;
  min-width: 40px;
  width: auto !important;
  height: 30px,
}

.widget-buttongroup-label {
  font-weight: 600;
  margin-right: 10px;
  color: #3e525b;
}

.editor-actions {
  border-bottom: 1px solid #eee;
  padding: 5px;
  display: flex;
  justify-content: flex-end
}

.autosave-indicator {
  color: var(--slate10, #7E868C);
}

.pdf-page-controls {
  background: white;
  border-radius: 4px;

  button {
    width: 36px;
    height: 36px;
    background: white;
    border: 0;
    font-size: 1.2em;
    border-radius: 4px;

    &:first-child {
      border-top-right-radius: 0;
      border-bottom-right-radius: 0;
    }

    &:last-child {
      border-top-left-radius: 0;
      border-bottom-left-radius: 0;
    }

    &:hover {
      background-color: #e6e6e6;
    }
  }

  span {
    font-family: inherit;
    font-size: 1em;
    padding: 0 0.5em;
    color: #000;
  }
}

//download button in pdf widget
.download-icon-outer-wrapper:hover {
  background-color: #e6e6e6 !important
}

.pdf-document {
  canvas {
    margin: 0px auto;
  }

  &:hover {
    .pdf-page-controls {
      opacity: 1;
    }
  }
}

.org-variables-page {
  .btn-org-env {
    width: 36px;
  }

  .encryption-input {
    width: fit-content;
  }

  .no-vars-text {
    display: block;
    text-align: center;
    margin-top: 100px;
  }
}

.org-constant-page {
  .card-footer {
    background: var(--page-weak);
    color: var(--slate12);
  }
}

.tj-input-error-state {
  border: 1px solid var(--tomato9) !important;
}



.tj-input-element {
  gap: 16px;
  background: var(--base);
  border: 1px solid var(--slate7);
  border-radius: 6px;
  margin-bottom: 4px;
  display: block;
  width: 100%;
  padding: .4375rem .75rem;
  font-size: .875rem;
  font-weight: 400;
  line-height: 1.4285714;
  color: var(--slate12);
  background-clip: padding-box;
  -webkit-appearance: none;
  -moz-appearance: none;
  appearance: none;
  transition: border-color .15s ease-in-out, box-shadow .15s ease-in-out;

  &:hover {
    background: var(--slate1);
    border: 1px solid var(--slate8);
    -webkit-box-shadow: none;
    box-shadow: none;
    outline: none;
  }

  &:focus-visible {
    background: var(--slate1);
    border: 1px solid var(--indigo9);
    outline: none;
  }

  &:active {
    background: var(--indigo2);
    border: 1px solid var(--indigo9);
    box-shadow: none;
  }

  &:disabled {
    background: var(--slate3);
    border: 1px solid var(--slate8);
    color: var(--slate9);
    cursor: not-allowed;
  }

  &::placeholder {
    color: var(--slate9);
    font-weight: 400;
  }
}


//Kanban board
.kanban-container.dark-themed {
  background-color: $bg-dark-light !important;

  .kanban-column {
    .card-header {
      background-color: #324156 !important;
    }
  }
}

.kanban-container {
  background-color: #fefefe;

  .kanban-column {
    background-color: #f4f4f4;
    padding: 0 !important;
    height: fit-content !important;

    .card-body {
      &:hover {
        overflow-y: auto !important;

        &::-webkit-scrollbar {
          width: 0 !important;
          height: 0 !important;
        }
      }
    }

    .card-header {
      background-color: #fefefe;

      .badge {
        font-size: 12px !important;
      }
    }

    .card-body .dnd-card {
      border-radius: 5px !important;
    }

    .dnd-card.card {
      height: 52px !important;
      padding: 5px !important;
    }

    .dnd-card.card.card-dark {
      background-color: $bg-dark !important;
    }
  }

  .kanban-board-add-group {
    justify-content: center;
    align-items: center;
    cursor: pointer;
    color: rgba(0, 0, 0, 0.5);
    background-color: transparent;
    border-style: dashed;
    border-color: rgba(0, 0, 0, 0.08);
    display: flex;
    flex-direction: column;
    grid-auto-rows: max-content;
    overflow: hidden;
    box-sizing: border-box;
    appearance: none;
    outline: none;
    margin: 10px;
    border-radius: 5px;
    min-width: 350px;
    height: 200px;
    font-size: 1em;
  }

  .add-card-btn {
    font-size: 1em;
    font-weight: 400;
    color: #3e525b;
    border-radius: 5px;
    padding: 5px;
    margin: 5px;
    background-color: transparent;
    border-style: dashed;
    border-color: rgba(0, 0, 0, 0.08);
    cursor: pointer;
    transition: all 0.2s ease-in-out;

    &:hover {
      background-color: #e6e6e6;
    }
  }
}

.cursor-pointer {
  cursor: pointer;
}

.cursor-text {
  cursor: text;
}

.cursor-not-allowed {
  cursor: none;
}

.bade-component {
  display: inline-flex;
  justify-content: center;
  align-items: center;
  overflow: hidden;
  user-select: none;
  padding: calc(0.25rem - 1px) 0.25rem;
  height: 1.25rem;
  border: 1px solid transparent;
  min-width: 1.25rem;
  font-weight: 600;
  font-size: .625rem;
  letter-spacing: .04em;
  text-transform: uppercase;
  vertical-align: bottom;
  border-radius: 4px;
}

// sso-helper-page
.sso-helper-container {
  width: 60vw;
  padding: 30px;
  box-shadow: rgba(0, 0, 0, 0.16) 0px 1px 4px;
  margin: 0 auto;
}

.sso-copy {
  margin-left: 10px;
  cursor: pointer;
}

#git-url,
#google-url {
  color: $primary;
  margin-left: 4px;
  word-break: break-all;
}

@media only screen and (max-width: 768px) {
  .sso-helper-container {
    width: 96vw;
    padding: 20px;
  }
}

.sso-helper-doc {
  line-height: 24px;
}

.sso-content-wrapper {
  margin: 0 auto;
  display: flex;
  flex-direction: column;
  align-items: self-start;
  padding: 20px;
  box-shadow: rgba(0, 0, 0, 0.02) 0px 1px 3px 0px, rgba(27, 31, 35, 0.15) 0px 0px 0px 1px;
  border-radius: 4px;
}

.workspace-status {
  display: flex;
  font-weight: 800;
  margin-bottom: 6px;
}

.sso-type {
  font-weight: 600;
  margin-bottom: 4px !important;
  display: flex;

  span {
    margin-right: 10px;
  }

  a {
    margin-left: 6px;

  }
}

.gg-album {
  box-sizing: border-box;
  position: relative;
  display: block;
  width: 18px;
  height: 18px;
  transform: scale(var(--ggs, 1));
  border-left: 7px solid transparent;
  border-right: 3px solid transparent;
  border-bottom: 8px solid transparent;
  box-shadow: 0 0 0 2px,
    inset 6px 4px 0 -4px,
    inset -6px 4px 0 -4px;
  border-radius: 3px
}

.gg-album::after,
.gg-album::before {
  content: "";
  display: block;
  box-sizing: border-box;
  position: absolute;
  width: 2px;
  height: 5px;
  background: currentColor;
  transform: rotate(46deg);
  top: 5px;
  right: 4px
}

.gg-album::after {
  transform: rotate(-46deg);
  right: 2px
}

.sso-helper-header {
  display: flex;
  align-items: center;

  span {
    margin-right: 10px;
  }
}

// sso end

// steps-widget
a.step-item-disabled {
  text-decoration: none;
  opacity: 0.5;
}

.steps {
  overflow: hidden;
  margin: 0rem !important;
}

.step-item.active~.step-item:after,
.step-item.active~.step-item:before {
  background: var(--incompletedAccent) !important;
}

.step-item.active:before {
  background: transparent !important;
}

.steps .step-item.active:before {
  border-color: var(--completedAccent) !important;
}

.steps-item {
  color: var(--textColor) !important;
}


.step-item {
  &.completed-label {
    color: var(--completedLabel) !important;
  }

  &.incompleted-label {
    color: var(--incompletedLabel) !important;
  }

  &.active-label {
    color: var(--currentStepLabel) !important;
  }
}

.step-item:before {
  background-color: var(--completedAccent) !important;
  // remaining code
}

.step-item:after {
  background: var(--completedAccent) !important;
}


.notification-center-badge {

  margin-top: 0px;
  margin-left: 10px;
  margin-bottom: 15px;
  position: absolute;
  right: 6px;
}

.notification-center {
  max-height: 500px;
  min-width: 420px;
  overflow: auto;
  margin-left: 11px !important;

  .empty {
    padding: 0 !important;

    .empty-img {
      font-size: 2.5em;
    }
  }

  .card {
    min-width: 400px;
    background: var(--surfaces-surface-01);
    color: var(--text-default);
    box-shadow: var(--elevation-400-box-shadow);
  }

  .card-footer {
    background: var(--surfaces-surface-01);
    color: var(--slate12);
  }

  .spinner {
    min-height: 100px;
  }
}

// profile-settings css
.confirm-input {
  padding-right: 8px !important;
}

.user-group-actions {
  display: flex;
  gap: 8px;
  justify-content: right;
}

input.hide-input-arrows {
  -moz-appearance: none;

  &::-webkit-outer-spin-button,
  &::-webkit-inner-spin-button {
    -webkit-appearance: none;
  }
}

.btn-org-env {
  width: 36px;
}







.custom-checkbox-tree {
  overflow-y: scroll;
  color: #3e525b;

  .react-checkbox-tree label:hover {
    background: none !important;
  }

  .rct-icons-fa4 {

    .rct-icon-expand-open,
    .rct-icon-expand-close {
      &::before {
        content: url("data:image/svg+xml,%3Csvg xmlns='http://www.w3.org/2000/svg' viewBox='0 0 1024 1024' focusable='false' data-icon='caret-down' width='12px' height='12px' fill='currentColor' aria-hidden='true'%3E%3Cpath d='M840.4 300H183.6c-19.7 0-30.7 20.8-18.5 35l328.4 380.8c9.4 10.9 27.5 10.9 37 0L858.9 335c12.2-14.2 1.2-35-18.5-35z'%3E%3C/path%3E%3C/svg%3E") !important;
      }
    }

    .rct-icon-expand-close {
      transform: rotate(-90deg);
      -webkit-transform: rotate(-90deg);
    }
  }
}

// sso enable/disable box
.tick-cross-info {
  .main-box {
    margin-right: 10px;
    border-radius: 5px;
  }

  .icon-box {
    padding: 7px 5px 7px 2px;
    color: #ffffff;

    .icon {
      stroke-width: 4.5px;
    }
  }

  .tick-box {
    border: 3px solid var(--indigo9);

    .icon-box {
      background: var(--indigo9);
    }
  }

  .cross-box {
    border: 3px solid $disabled;

    .icon-box {
      background: $disabled;
    }
  }
}

.oidc-button {
  .btn-loading:after {
    color: $primary;
  }
}

.icon-widget-popover {
  &.theme-dark {
    .popover-header {
      background-color: #232e3c;
      border-bottom: 1px solid #324156;
    }

    .popover-body {
      background-color: #232e3c;
      border-radius: 6px;
    }
  }

  .popover-header {
    padding-bottom: 0;
    background-color: #ffffff;

    .input-icon {
      margin-bottom: 0.5rem !important;
    }
  }

  .popover-body {
    padding: 0 0.5rem;

    .row {
      >div {
        overflow-x: hidden !important;
      }
    }

    .icon-list-wrapper {
      display: grid;
      grid-template-columns: repeat(10, 1fr);
      margin: 0.5rem 1rem 0.5rem 0.5rem;
    }

    .icon-element {
      cursor: pointer;
      border: 1px solid transparent;
      border-radius: $border-radius;

      &:hover {
        border: 1px solid $primary;
      }
    }
  }
}

.dark-theme-placeholder::placeholder {
  color: #C8C6C6;
}

.dark-multiselectinput {
  input {
    color: white;

    &::placeholder {
      color: #C8C6C6;
    }
  }
}


.dark-multiselectinput {
  input {
    color: white;

    &::placeholder {
      color: #C8C6C6;
    }
  }
}

// Language Selection Modal
.lang-selection-modal {
  font-weight: 500;

  .list-group {
    padding: 1rem 1.5rem;
    padding-top: 0;
    overflow-y: scroll;
    height: calc(100% - 68px);
  }

  .list-group-item {
    border: 0;

    p {
      margin-bottom: 0px;
      margin-top: 2px;
    }
  }

  .list-group-item.active {
    background-color: var(--indigo4);
    color: var(--slate12);
    font-weight: 600;
    margin-top: 0px;
  }

  .modal-body {
    height: 50vh;
    padding: 0;
  }

  .lang-list {
    height: 100%;

    .search-box {
      position: relative;
      margin: 1rem 1.5rem;
    }

    input {
      border-radius: 5px !important;
    }

    .input-icon {
      display: flex;
    }

    .input-icon {
      .search-icon {
        display: block;
        position: absolute;
        left: 0;
        margin-right: 0.5rem;
      }

      .clear-icon {
        cursor: pointer;
        display: block;
        position: absolute;
        right: 0;
        margin-right: 0.5rem;
      }
    }

    .list-group-item.active {
      color: $primary;
    }
  }
}

.lang-selection-modal.dark {
  .modal-header {
    border-color: #232e3c !important;
  }

  .modal-body,
  .modal-footer,
  .modal-header,
  .modal-content {
    color: white;
    background-color: #2b394a;
  }

  .list-group-item {
    color: white;
    border: 0;
  }

  .list-group-item:hover {
    background-color: #232e3c;
  }

  .list-group-item.active {
    background-color: #4d72fa;
    color: white;
    font-weight: 600;
  }

  .no-results-item {
    background-color: #2b394a;
    color: white;
  }

  input {
    background-color: #2b394a;
    border-color: #232e3c;
    color: white;
  }
}

// Language Selection Modal
.lang-selection-modal {
  font-weight: 500;

  .list-group {
    padding: 1rem 1.5rem;
    padding-top: 0;
    overflow-y: scroll;
    height: calc(100% - 68px);
  }

  .list-group-item {
    border: 0;

    p {
      margin-bottom: 0px;
      margin-top: 2px;
    }
  }

  .list-group-item.active {
    background-color: #edf1ff;
    color: #4d72fa;
    font-weight: 600;
    margin-top: 0px;
  }

  .modal-body {
    height: 50vh;
    padding: 0;
  }

  .lang-list {
    height: 100%;

    .search-box {
      position: relative;
      margin: 1rem 1.5rem;
    }

    input {
      border-radius: 5px !important;
    }

    .input-icon {
      display: flex;
    }

    .input-icon {
      .search-icon {
        display: block;
        position: absolute;
        left: 0;
        margin-right: 0.5rem;
      }

      .clear-icon {
        cursor: pointer;
        display: block;
        position: absolute;
        right: 0;
        margin-right: 0.5rem;
      }
    }

    .list-group-item.active {
      color: $primary;
    }
  }
}

.lang-selection-modal.dark {
  .modal-header {
    border-color: #232e3c !important;
  }

  .modal-body,
  .modal-footer,
  .modal-header,
  .modal-content {
    color: white;
    background-color: #2b394a;
  }

  .list-group-item {
    color: white;
    border: 0;
  }

  .list-group-item:hover {
    background-color: #232e3c;
  }

  .list-group-item.active {
    background-color: #4d72fa;
    color: white;
    font-weight: 600;
  }

  .no-results-item {
    background-color: #2b394a;
    color: white;
  }

  input {
    background-color: #2b394a;
    border-color: #232e3c;
    color: white;
  }
}

.org-users-page {
  .page-body {
    height: 100%;
  }
}

.user-group-container-wrap {
  margin: 20px auto 0 auto;
}

.dragged-column {
  z-index: 1001;
}

#storage-sort-popover {
  max-width: 800px;
  width: 800px;
  background-color: var(--base);
  box-sizing: border-box;
  box-shadow: 0px 12px 16px -4px rgba(16, 24, 40, 0.08), 0px 4px 6px -2px rgba(16, 24, 40, 0.03);
  border-radius: 4px;
  border: 1px solid var(--slate3) !important;



  .card-body,
  .card-footer {
    background: var(--base);
  }
}


#storage-filter-popover {
  max-width: 800px;
  width: 800px;
  background-color: var(--base);
  box-sizing: border-box;
  box-shadow: 0px 12px 16px -4px rgba(16, 24, 40, 0.08), 0px 4px 6px -2px rgba(16, 24, 40, 0.03);
  border-radius: 4px;
  border: 1px solid var(--slate3) !important;



  .card-body,
  .card-footer {
    background: var(--base);
  }
}

.filter-header {
  width: 100%;
  height: 56px;
  padding: 0 24px;
  display: flex;
  align-items: center;
  justify-content: space-between;
  color: var(--text-default);
  border-bottom: 1px solid var(--border-weak);

  .filter-heading {
    font-family: IBM Plex Sans;
    font-size: 14px;
    font-weight: 500;
    line-height: 20px;
    text-align: left;
  }
}

tbody {
  width: 100% !important;
  flex-grow: 1;

  tr {
    width: 100% !important;

    td:last-child {
      flex: 1 1 auto;
    }
  }
}

.react-datepicker__day,
.tj-datepicker-widget-month-selector,
.tj-datepicker-widget-year-selector,
.react-datepicker__year-text,
.react-datepicker__month-text {
  color: var(--cc-primary-text) !important;
}

.react-datepicker__day--outside-month,
.react-datepicker__day-name {
  color: var(--cc-placeholder-text) !important;
}

.react-datepicker__month-text--selected {
  color: #fff !important;
}

.datepicker-widget.theme-dark {
  .react-datepicker__tab-loop {
    .react-datepicker__header {
      background-color: #232e3c;

      .react-datepicker__current-month,
      .react-datepicker__day-name,
      .react-datepicker__month-select,
      .react-datepicker__year-select {
        color: white;

      }

      .react-datepicker__month-select,
      .react-datepicker__year-select {
        background-color: transparent;

        option {
          background-color: #232e3c;
        }
      }
    }

    .react-datepicker__month {
      background-color: #232e3c;



      .react-datepicker__day {


        &:hover {
          background-color: #636466;
        }
      }

      .react-datepicker__day--outside-month {
        opacity: 0.5;
      }
    }

    .react-datepicker {
      background-color: #232e3c;
    }
  }
}

.theme-dark .list-group-item {
  &:hover {
    background-color: #232e3c;
  }
}

.theme-dark {

  .CalendarMonth,
  .DayPickerNavigation_button,
  .CalendarDay,
  .CalendarMonthGrid,
  .DayPicker_focusRegion,
  .DayPicker {
    background-color: #232e3c;
  }

  .DayPicker_weekHeader_ul,
  .CalendarMonth_caption,
  .CalendarDay {
    color: white;
  }

  .CalendarDay__selected_span,
  .CalendarDay__selected_start,
  .CalendarDay__selected_end {
    background-color: #4D72FA;
    color: white;
  }

  .CalendarDay {
    border-color: transparent; //hiding the border around days in the dark theme

    &:hover {
      background-color: #636466;
    }
  }

  .DateInput_fangStroke {
    stroke: #232E3C;
    fill: #232E3C;
  }

  .DayPickerNavigation_svg__horizontal {
    fill: white;
  }

  .DayPicker__withBorder {
    border-radius: 0;
  }

  .DateRangePicker_picker {
    background-color: transparent;
  }
}

.link-widget {
  overflow: auto;

  &.hover {
    a {
      &:hover {
        text-decoration: underline;
      }
    }
  }

  &.no-underline {
    a {
      text-decoration: none !important;
    }
  }

  &.underline {
    a {
      text-decoration: underline;
    }
  }

  &::-webkit-scrollbar {
    width: 0;
    height: 0;
    background: transparent;
  }
}

.import-export-footer-btns {
  margin: 0px !important;
}

.home-version-modal-component {
  border-bottom-right-radius: 0px !important;
  border-bottom-left-radius: 0px !important;
  box-shadow: 0px 12px 16px -4px rgba(16, 24, 40, 0.08),
    0px 4px 6px -2px rgba(16, 24, 40, 0.03) !important;
}

.current-version-label,
.other-version-label {
  color: var(--slate11);
}

.home-modal-component.modal-version-lists {
  width: 466px;
  height: 668px;
  background: var(--base);
  box-shadow: 0px 12px 16px -4px rgba(16, 24, 40, 0.08), 0px 4px 6px -2px rgba(16, 24, 40, 0.03);
  border-top-right-radius: 6px;
  border-top-right-radius: 6px;


  .modal-header {
    .btn-close {
      top: auto;
    }
  }
}

.modal-version-lists {
  max-height: 80vh;

  .modal-body {
    height: 80%;
    overflow: auto;
  }

  .export-creation-date {
    color: var(--slate11);
  }

  .modal-footer,
  .modal-header {
    padding-bottom: 24px;
    padding: 12px 28px;
    gap: 10px;
    width: 466px;
    height: 56px;
    background-color: var(--base);
  }

  .modal-footer {
    padding: 24px 32px;
    gap: 8px;
    width: 466px;
    height: 88px;
  }

  .tj-version-wrap-sub-footer {
    display: flex;
    flex-direction: row;
    padding: 16px 28px;
    gap: 10px;
    height: 52px;
    background: var(--base);
    border-top: 1px solid var(--slate5);
    border-bottom: 1px solid var(--slate5);



    p {
      font-weight: 400;
      font-size: 14px;
      line-height: 20px;
      color: var(--slate12);
    }
  }

  .version-wrapper {
    display: flex;
    justify-content: flex-start;
    padding: 0.75rem 0.25rem;
  }

  .current-version-wrap,
  .other-version-wrap {

    span:first-child {
      color: var(--slate12) !important;
    }
  }

  .current-version-wrap {
    background: var(--indigo3) !important;
    margin-bottom: 24px;
    border-radius: 6px;
    margin-top: 8px;
  }
}

.rest-methods-url {
  .cm-s-default {
    .cm-string-2 {
      color: #000;
    }
  }
}

.tooljet-database {

  .tj-db-headerText {
    white-space: nowrap;
    overflow: hidden;
    text-overflow: ellipsis;
    width: 78%;
  }

  .table-header,
  .table-name,
  .table-cell {
    white-space: nowrap;
    overflow: hidden;
    text-overflow: ellipsis;
    cursor: pointer;

    input.form-control {
      border: none;
      padding: 0px !important;
    }
  }

  .table-cell-dark {
    color: #ffffff;
  }

  .table-cell-hover-background {
    background-color: #F8F9FA;
    padding: 0rem;
    max-width: 230px;

    input.form-control {
      border: none !important;
      margin: 0px !important;
      padding: 0px !important;
      background-color: #F8F9FA;
    }
  }

  .table-cell-hover-background-dark {
    background-color: #242f3c;
    padding: 0rem;
    max-width: 230px;
    color: #ffffff;

    input.form-control {
      border: none !important;
      margin: 0px !important;
      padding: 0px !important;
      background-color: #242f3c !important;
    }
  }

  .table-editable-parent-cell {
    max-width: 230px;
    background-color: var(--indigo2) !important;
    cursor: pointer;
    padding: 0rem;

    .form-control {
      background-color: var(--indigo2) !important;
      border: none !important;
      padding: 0;
      margin: 0px !important;
      border-radius: 0px;
    }

    .popover-body {
      margin-top: 10px;
    }
  }

  .tjdb-cell-error {
    padding: 0rem;
    border-top: 1.5px solid var(--Tomato-09, #E54D2E) !important;
    border-bottom: 1.5px solid var(--Tomato-09, #E54D2E) !important;
    border-right: 1.5px solid var(--Tomato-09, #E54D2E) !important;
    border-left: 1.5px solid var(--Tomato-09, #E54D2E) !important;
  }

  .tjdb-column-select-border {
    border-left: 1.5px solid transparent;
    border-right: 1.5px solid transparent;
    border-top: 1.5px solid transparent;
    border-bottom: 1.5px solid transparent;
  }

  .table-columnHeader-click {
    background-color: #F8F9FA;
    padding: 0;
    max-width: 230px;

    .tjdb-column-select-border {
      border-left-color: #3E63DD !important;
      border-right-color: #3E63DD !important;
    }

    input.form-control {
      border: none !important;
      padding: 0px !important;
      margin: 0px !important;
      background-color: #F8F9FA;
    }
  }

  .table-columnHeader-click-dark {
    background-color: #242f3c;
    padding: 0;
    max-width: 230px;
    color: #ffffff;

    .tjdb-column-select-border {
      border-left-color: white !important;
      border-right-color: white !important;
    }

    input.form-control {
      border: none !important;
      margin: 0px !important;
      padding: 0px !important;
      background-color: #242f3c;
    }
  }

  .row-tj:first-child {
    .tjdb-column-select-border {
      border-top: 1.5px solid transparent;
    }

    .table-columnHeader-click {
      .tjdb-column-select-border {
        border-top-color: #3E63DD !important;
      }
    }

    .table-columnHeader-click-dark {
      .tjdb-column-select-border {
        border-top-color: white !important;
      }
    }
  }

  .row-tj:last-of-type {
    .tjdb-column-select-border {
      border-bottom: 1.5px solid transparent;
    }

    .table-columnHeader-click {
      .tjdb-column-select-border {
        border-bottom-color: #3E63DD !important;
      }
    }

    .table-columnHeader-click-dark {
      .tjdb-column-select-border {
        border-bottom-color: white !important;
      }
    }
  }

  .table-name {
    color: #000;
    width: 250px;
  }

  .table-left-sidebar {
    max-width: 288px;
  }

  .add-table-btn {
    height: 32px;
  }

  .table-header-click {
    background: #DFE3E6;

    .tjdb-menu-icon-parent {
      background: #E6E8EB !important;
      border-radius: 10px !important;

      .tjdb-menu-icon {
        display: block;
        cursor: pointer;
      }
    }
  }

  .table-header {
    background: #ECEEF0;
  }

  .table-header:hover {
    background: #E6E8EB;

    .tjdb-menu-icon {
      display: block;
      cursor: pointer;
    }
  }

  .table-header-dark:hover {

    .tjdb-menu-icon {
      display: block;
      cursor: pointer;
    }
  }

  .table-header,
  .table-cell {
    max-width: 230px !important;
  }

  .table-cell {
    padding: 0;

    input[type="checkbox"] {
      accent-color: var(--cc-primary-brand);
      background-color: var(--cc-surface1-surface);
    }

    input[type="checkbox"]:checked::before {
      background-color: var(--cc-surface1-surface);
    }
  }

  .add-more-columns-btn {
    background: var(--indigo3);
    font-weight: 500;
    color: var(--indigo9);
    font-size: 12px;
    border-radius: 600;
  }

  .delete-row-btn {
    max-width: 140px;
  }

  .tjdb-table-row {
    height: 36px;

    &:not(.table-row-selected):hover {
      background: var(--slate2);

      td:nth-child(1),
      td:nth-child(2) {
        background: var(--slate2);
      }

      .tjdb-checkbox-cell {
        display: block !important;
      }
    }

  }
}

.apploader {
  height: 100vh;

  &.module-mode {
    height: 100%;
    display: flex;
    justify-content: center;
    align-items: center;
  }

  .app-container {
    height: 100%;
    display: flex;
    flex-direction: column;
    justify-content: space-between;
  }

  .editor-header {
    height: 5%;
    background-color: #EEEEEE;
    display: flex;
    align-items: center;
    justify-content: space-between;

    .app-title-skeleton {
      width: 100px;
      height: 100%;
      display: flex;
      align-items: center;
      margin-left: 120px;
    }

    .right-buttons {
      display: flex;
      gap: 5px;
      align-items: center;
      margin-right: 10px;
    }
  }

  .editor-body {
    height: 100%;
  }

  .skeleton {
    padding: 5px;
  }

  .editor-left-panel {
    width: 48px;
    background-color: #EEEEEE;
    margin: 3px 0px 3px 3px;
    display: flex;
    flex-direction: column;
    justify-content: space-between;
    border-radius: 5px;

    .left-menu-items {
      display: flex;
      flex-direction: column;
      justify-content: space-between;
      gap: 5px;
      margin-top: 10px;
    }

    .bottom-items {
      margin-bottom: 10px;
    }
  }

  .editor-center {
    height: 100%;
    display: flex;
    flex-direction: column;
    gap: 5px;
    justify-content: space-between;

    .canvas {
      height: 100vh;
      background-color: var(--base);
      border-radius: 5px;
      display: flex;
      justify-content: center;
    }

    .query-panel {
      height: 30%;
      display: flex;
      justify-content: space-between;
      gap: 5px;

      .queries {
        width: 30%;
        display: flex;
        flex-direction: column;
        gap: 5px;

        .queries-title {
          background-color: #EEEEEE;
          border-radius: 5px;
          height: 20%;
          padding: 5px 10px;
          display: flex;
          justify-content: space-between;
          align-items: center;
        }

        .query-list {
          background-color: #EEEEEE;
          border-radius: 5px;
          height: 80%;

          .query-list-item {
            margin: 10px;
            height: 35px;
          }
        }
      }

      .query-editor {
        width: 70%;
        height: 100%;
        display: flex;
        flex-direction: column;
        gap: 5px;

        .query-editor-header {
          background-color: #EEEEEE;
          border-radius: 5px;
          height: 20%;
          padding: 5px 10px;
          display: flex;
          justify-content: space-between;

          .query-actions {
            display: flex;
            align-items: center;
          }
        }

        .query-editor-body {
          background-color: #EEEEEE;
          height: 80%;
          border-radius: 5px;

          .button {
            margin-right: 10px;
          }
        }
      }
    }
  }

  .wrapper {
    padding: 3px 3px 3px 0px;
  }


  .right-bar {
    height: 100%;
    padding: 3px 3px 3px 0px;
    display: flex;
    flex-direction: column;
    justify-content: space-between;
    gap: 5px;

    .widget-list-header {
      height: 5%;
      background-color: #EEEEEE;
      border-radius: 5px;
    }

    .widget-list {
      height: 95%;
      background-color: #EEEEEE;
      border-radius: 5px;
      padding: 10px;

      .widgets {
        display: flex;
        justify-content: space-between;
      }
    }
  }
}

.subheader {
  margin-bottom: 12px;
}

.theme-dark {
  .layout-sidebar-icon {
    &:hover {
      background-color: #273342;
    }
  }

  .tooljet-database {

    .table-name,
    .subheader {
      color: var(--slate9);
    }

    .list-group-item.active {
      .table-name {
        color: #000;
      }
    }
  }

  .editor-header {
    background-color: #1F2936;
  }

  .editor-left-panel {
    background-color: #1F2936;
  }


  .query-panel {
    .queries {
      .queries-title {
        background-color: #1F2936 !important;
      }

      .query-list {
        background-color: #1F2936 !important;
      }
    }

    .query-editor {
      .query-editor-header {
        background-color: #1F2936 !important;
      }

      .query-editor-body {
        background-color: #1F2936 !important;
      }
    }
  }

  .right-bar {
    .widget-list-header {
      background-color: #1F2936;
    }

    .widget-list {
      background-color: #1F2936;
    }
  }
}

:root {
  --tblr-breadcrumb-item-active-font-weight: 500;
  --tblr-breadcrumb-item-active-color: inherit;
}

.application-brand {
  a {
    height: 48px;
    position: relative;
    display: flex;
    justify-content: center;
    align-items: center;
  }
}

.breadcrumb-item.active {
  font-weight: var(--tblr-breadcrumb-item-active-font-weight);
  color: var(--tblr-breadcrumb-item-active-color);
}

.settings-nav-item,
.audit-log-nav-item,
.notification-center-nav-item {
  border-radius: 4px;
}

.settings-nav-item {
  height: 32px;
  width: 32px;

  &.active {
    background-color: var(--indigo4);
  }
}

.audit-log-nav-item {
  bottom: 40px;
}

.workspace-content-wrapper {
  overflow-x: auto;
  overflow-y: auto;
  padding-left: 20px;
}

.workspace-content-wrapper {
  background-color: var(--page-weak);
  height: calc(100vh - 64px) !important;
}

.audit-logs-nav-item {
  position: fixed;
  bottom: 100px;
  left: 8px;
}

.home-page-sidebar,
.workspace-variable-table-card,
.org-wrapper {
  margin: 0 auto;
  width: 880px;
}

.organization-page-sidebar {
  height: calc(100vh - 48px);
  max-width: 288px;
  background-color: var(--page-weak);
  border-right: 1px solid var(--border-weak) !important;
  display: flex !important;
  flex-direction: column !important;
  position: relative;

  .trial-banner {
    position: absolute;
    bottom: 50px;
    max-height: 130px;
    min-width: 255px;

    svg {
      width: 48px;
    }
  }
}

.marketplace-page-sidebar {
  height: calc(100vh - 48px);
  max-width: 272px;
  background-color: var(--page-weak);
  border-right: 1px solid var(--border-weak) !important;
  display: grid !important;
  grid-template-rows: auto 1fr auto !important;
  position: fixed;
}

.home-page-sidebar {
  max-width: 288px;
  background-color: var(--page-weak);
  border-right: 1px solid var(--border-weak);
  display: grid;
  grid-template-rows: auto 1fr auto;

  @media only screen and (max-width: 767px) {
    display: none;
  }
}

.empty-home-page-image {
  margin-top: 14px;
}


.create-new-app-dropdown {
  width: 248px !important;


  .dropdown-toggle-split {
    border-left: 1px solid var(--indigo11) !important;

    &:disabled {
      background-color: var(--slate6) !important;
      border-left: 1px solid var(--slate6) !important;
    }
  }

  button {
    background-color: var(--indigo9) !important;
  }
}

.create-new-app-button {
  font-weight: 500;
  font-size: 14px;
  height: 40px;
  border-top-left-radius: 6px;
  border-bottom-left-radius: 6px;

  &:disabled {
    background-color: var(--slate6) !important;
    color: var(--slate9) !important;
  }
}

.create-new-app-button+.dropdown-toggle {
  height: 40px;
  border-top-right-radius: 6px;
  border-bottom-right-radius: 6px;
}

.custom-select {
  .select-search-dark__value::after {
    content: none;
  }

  .select-search-dark__select,
  .select-search__select {
    min-width: fit-content;
    max-width: 100% !important;
  }
}

.jet-data-table td .textarea-dark-theme.text-container:focus {
  background-color: transparent !important;
}

.app-environment-menu {
  display: flex;
  align-items: center;
  min-width: 170px;
  max-width: 180px;
  height: 28px;
  font-size: 12px;
  margin-left: 1rem;

  @media screen and (max-width: 767px) {
    margin-left: 0 !important;
    width: 100%;
    max-width: unset !important;
  }

  .app-environment-list-item {
    white-space: nowrap;
    overflow: hidden;
    text-overflow: ellipsis;
  }

  .app-environment-name {
    font-weight: 400;
    font-size: 12px;
    line-height: 20px;
  }
}

.tooljet-logo-loader {
  height: 100vh;
  display: flex;
  align-items: center;
  justify-content: center;

  .loader-spinner {
    margin: 10px 87px;
  }
}

.page-body {
  height: calc(100vh - 1.25rem - 48px);
  min-height: 500px;
}

// buttons
.default-secondary-button {
  background-color: $color-light-indigo-03;
  color: $color-light-indigo-09;
  max-height: 28px;
  width: 76px;
  display: flex;
  flex-direction: row;
  justify-content: center;
  align-items: center;
  padding: 4px 16px;
  gap: 6px;
  font-weight: 500;
  border: 0 !important;

  .query-manager-btn-svg-wrapper {
    width: 16px !important;
    height: 16px !important;
    padding: 2.67px;
  }

  .query-manager-btn-name {
    min-width: 22px;
  }

  &:hover {
    background-color: $color-light-indigo-04;
    color: $color-light-indigo-10;
  }

  &:active {
    background-color: $color-light-indigo-04;
    color: $color-light-indigo-10;
    box-shadow: 0px 0px 0px 4px #C6D4F9;
    border-radius: 6px;
    border: 1px solid;
    outline: 0 !important;

    svg {
      path {
        fill: $color-light-indigo-10;
      }
    }
  }

  &:disabled {
    cursor: not-allowed;
    pointer-events: none;
    opacity: .65;
  }

  .query-run-svg {
    padding: 4px 2.67px;
  }
}

.default-secondary-button.theme-dark {
  background-color: #4D72FA !important;
  color: #F4F6FA !important;

  svg {
    path {
      fill: #F4F6FA !important;
    }
  }

  &:hover {
    border: 1px solid #4D72FA !important;
    background-color: #4D5EF0 !important;
    color: #FFFFFC !important;

    svg {
      path {
        fill: #FFFFFC !important;
      }
    }
  }

  &:active {
    border: 1px solid #4D72FA !important;
    background-color: #4D5EF0 !important;
    box-shadow: 0px 0px 0px 4px #4D72FA;
    border-radius: 6px;
  }
}

.default-tertiary-button {
  background-color: $color-light-base;
  color: $color-light-slate-12;
  border: 1px solid $color-light-slate-07;
  display: flex;
  flex-direction: row;
  justify-content: center;
  align-items: center;
  padding: 4px 16px;
  gap: 6px;
  max-height: 28px;
  font-weight: 500;
  height: 28px;
  cursor: pointer;
  white-space: nowrap;

  .query-btn-svg-wrapper {
    width: 16px !important;
    height: 16px !important;
    padding: 2.67px;
  }

  .query-btn-name {
    min-width: 22px;

  }

  &:hover {
    border: 1px solid $color-light-slate-08;
    color: $color-light-slate-11;

    svg {
      path {
        fill: $color-light-slate-11;
      }
    }
  }

  .query-create-run-svg {
    padding: 2px;
  }

  .query-preview-svg {
    padding: 2.67px 0.067px;
    width: 16px;
    height: 16px;
    margin: 6px 0;
  }

  &:active {
    border: 1px solid #C1C8CD;
    box-shadow: 0px 0px 0px 4px #DFE3E6;
    color: $color-light-slate-11;
    outline: 0;
  }
}

.default-tertiary-button.theme-dark {
  background-color: transparent;
  color: #4D5EF0 !important;
  border: 1px solid #4D5EF0 !important;

  svg {
    path {
      fill: #4D5EF0 !important;
    }
  }

  &:hover {
    border: 1px solid $color-dark-slate-08;
    color: #FFFFFC !important;
    background-color: #4D5EF0 !important;

    svg {
      path {
        fill: #FFFFFC !important;
      }
    }
  }

  &:active {
    border: 1px solid inherit;
    box-shadow: none;
    outline: 0;
  }
}

.default-tertiary-button.theme-dark.btn-loading {
  background-color: #4D5EF0 !important;
  color: transparent !important;

  svg {
    path {
      fill: transparent !important;
    }
  }
}

.default-tertiary-button.button-loading {
  background-color: transparent !important;
  color: transparent !important;

  svg {
    path {
      fill: transparent !important;
    }
  }
}

.disable-tertiary-button {
  color: $color-light-slate-08;
  background-color: $color-light-slate-03;
  pointer-events: none !important;

  svg {
    path {
      fill: $color-light-slate-08;
    }
  }

}

.disable-tertiary-button.theme-dark {
  color: $color-dark-slate-08;
  background-color: $color-dark-slate-03;
  pointer-events: none !important;

  svg {
    path {
      fill: $color-dark-slate-08;
    }
  }
}

.query-manager-btn-shortcut {
  color: var(--text-disabled) !important;
}

.font-weight-500 {
  font-weight: 500;
}

.font-size-12 {
  font-size: 12px;
}

.toggle-query-editor-svg {
  width: 16px;
  height: 16px;
  padding: 2.88px 5.22px;
  display: flex;
  cursor: pointer;
}

.theme-dark {
  .org-avatar:hover {
    .avatar {
      background: #10141A no-repeat center/cover;
    }
  }
}

.app-creation-time {
  color: var(--slate11) !important;
  white-space: nowrap;
  overflow: hidden;
  text-overflow: ellipsis;
}

.font-weight-400 {
  font-weight: 400;
}

.font-weight-600 {
  font-weight: 600;
}

.border-indigo-09 {
  border: 1px solid $color-light-indigo-09;
}

.dark-theme-toggle-btn {
  height: 32px;
  display: flex;
  align-items: center;
  justify-content: center;

}

.dark-theme-toggle-btn-text {
  font-size: 14px;
  margin: 12px;
}

.maximum-canvas-height-input-field {
  width: 156px;
  height: 32px;
  padding: 6px 10px;
  gap: 17px;
  background: #FFFFFF;
  border: 1px solid #D7DBDF;
  border-radius: 6px;

}

.layout-header {
  position: fixed;
  right: 0;
  left: 48px;
  z-index: 1;
  background: var(--page-weak);
  height: 48px;

  @media only screen and (max-width: 767px) {
    border-bottom: 1px solid var(--border-weak);

    .row {
      display: flex;

      .tj-dashboard-section-header {
        width: unset;
        border-right: none;
      }

      .app-header-label {
        display: none;
      }
    }
  }
}

.layout-sidebar-icon {
  &:hover {
    background: #ECEEF0;
  }

  &:focus {
    outline: #ECEEF0 auto 5px;
    background: #3756C5;
    box-shadow: none;
  }

  &:disabled,
  &[disabled] {
    background: linear-gradient(0deg, #F3F4F6, #F3F4F6);
    box-shadow: none;
    color: #D1D5DB;
  }
}

.tj-text-input-error-state {
  font-weight: 400;
  font-size: 11px;
  line-height: 16px;
  margin-top: 2px !important;
  color: #EB1414;
}

.input-error {
  border: 1px solid #EB1414;
}

.onboarding-radio-checked {
  border: 1px solid #466BF2 !important;
  box-shadow: none;
}

.onboarding-bubbles {
  width: 8px !important;
  height: 8px !important;
  background: #D1D5DB !important;
  margin-right: 8px;
  border-radius: 100%;
}

.onboarding-bubbles-selected {
  width: 8px !important;
  height: 8px !important;
  background: #466BF2 !important;
  margin-right: 8px;
  border-radius: 100%;
}

.onboarding-bubbles-active {
  background: #466BF2 !important;
  width: 16px !important;
  height: 16px !important;
  margin-right: 8px;
  border-radius: 100%;
}

.onboarding-bubbles-completed {
  background: #D1D5DB;
}

.onboarding-bubbles-wrapper {
  display: flex;
  flex-direction: row;
  align-items: center;
}

.onboarding-progress-cloud {
  margin-bottom: 32px;
  display: flex;
  align-items: center;
}

.onboarding-progress {
  margin-bottom: 32px;
  display: grid;
}

.onboarding-progress-layout-cloud {
  grid-template-columns: 3fr 6fr 3fr;
  margin-bottom: 40px;
  display: grid;
}

.onboarding-progress-layout {
  grid-template-columns: 12fr;
  margin-bottom: 40px;
  display: grid;
}

.onboarding-bubbles-container {
  margin-left: auto;
  margin-right: auto;
}

.onboarding-header-wrapper {
  display: flex;
  flex-direction: column;
  align-items: center;
}

.onboarding-back-button,
.onboarding-front-button {

  font-size: 12px;
  line-height: 20px;
  color: #6B7380;
  display: flex !important;
  flex-direction: row !important;
  align-items: center;
  cursor: pointer;

  .onboarding-back-text {
    margin-left: 12px;
    color: #D7DBDF;
  }

  p,
  .onboarding-skip-text {
    margin-bottom: 0 !important;
    color: #D7DBDF;
    font-weight: 600;
    font-size: 14px;
  }

  .onboarding-skip-text {
    margin-right: 12px !important;
  }
}


.info-screen-description {
  margin-bottom: 0px !important;
  font-style: normal;
  font-weight: 400;
  font-size: 14px;
  line-height: 24px;
  color: #4B5563;
  line-height: 24px;
}

.separator-onboarding,
.separator-signup {
  .separator {
    width: 100%;

    h2 {
      width: 100%;
      text-align: center;
      border-bottom: 1px solid #E4E7EB;
      line-height: 0.1em;
      font-size: 14px;
      margin: 26px 0 26px;
    }

    h2 span {
      color: #9BA3AF;
      background: #fff;
      padding: 0 18px;
    }
  }
}

// login ,signin
.separator-signup {
  .separator {
    width: 100%;

    h2 {
      margin: 36px 0 36px !important;
    }
  }
}


.common-auth-section-whole-wrapper {
  display: flex;
  flex-direction: row;

  .common-auth-section-right-wrapper {
    width: 29.16%;
    border-left: 1px solid #E4E7EB;
    overflow: hidden;
  }

  .common-auth-section-left-wrapper {
    width: 70.83%;
    position: relative;

    .common-auth-section-left-wrapper-grid {
      display: grid;
      height: calc(100% - 64px);

      form {
        display: flex !important;
        justify-content: center;
        align-items: center !important;
      }
    }

  }

  .common-auth-container-wrapper {
    display: flex;
    flex-direction: column;
    align-items: center;
    width: 352px;
    margin: 0px auto 0px auto;
  }

  .login-sso-wrapper {
    padding: 6px 16px;
    gap: 5px;
    width: 352px;
    height: 40px;
    display: flex;
    flex-direction: row;
    justify-content: center;
    align-items: center;
    margin-bottom: 12px;
    background: #FFFFFF;
    border: 1px solid #D1D5DB;
    border-radius: 4px;

    &:hover {
      border: 1px solid #D1D5DB;
      box-shadow: 0px 0px 0px 4px #E4E7EB;
    }
  }
}

.sso-info-text {
  font-weight: 600;
  font-size: 14px;
  line-height: 24px;
  margin-left: 11px;
}

.sso-button {
  background-color: #fff;
  cursor: pointer;

  img {
    width: 32px;
  }
}


.tj-dashboard-section-header {
  background-color: var(--page-weak);
  max-width: 288px;
  height: 48px;
  max-height: 64px;
  padding-top: 8px;
  padding-left: 20px;
  padding-bottom: 8px;
  border-right: 1px solid var(--border-weak);
  display: flex;
  align-items: center;
  // justify-content: center;

  &[data-name="Audit logs"],
  &[data-name="Workspace constants"],
  &[data-name="Profile settings"] {
    border-right: none;
    border-bottom: 1px solid var(--border-weak);

    .paid-feature-banner {
      margin-left: 15px;
    }
  }

  &[data-name="Audit logs"] {
    flex: 1 0 0%;
    max-width: unset;
  }
}

.layout-sidebar-icon {
  &:hover {
    background: #ECEEF0;
    border-radius: 4px;
  }

  &:focus {
    outline: #ECEEF0 auto 5px;
  }
}

.folder-menu-icon {
  visibility: hidden !important;
}

.folder-list-group-item:hover .folder-menu-icon {
  visibility: visible !important;
}

.folder-list-group-item {
  &:hover {
    background: #ECEEF0;
  }

  &:active {
    background: var(--indigo4);
  }

  &:focus {
    box-shadow: 0px 0px 0px 4px #DFE3E6;
  }

  .tj-text-xsm {
    white-space: nowrap;
    overflow: hidden;
    text-overflow: ellipsis;
  }

  .tj-folder-list {
    display: block;
  }
}


.app-versions-selector {
  display: inline-flex;
  align-items: center;
  width: 176px;
  height: 28px;
  border-radius: 6px;

  .react-select__control {
    background-color: var(--page-default);
    border: none !important;
  }

  @media screen and (max-width: 767px) {
    width: 100%;
  }
}

.app-version-list-item {
  white-space: nowrap;
  overflow: hidden;
  text-overflow: ellipsis;
}

.app-version-name,
.app-version-released {
  font-weight: 400;
  font-size: 12px;
  line-height: 20px;
}

.app-version-name {
  max-width: 80px;
}

.custom-version-selector__option:hover .app-version-delete {
  display: block;
}

.editor .navbar-brand {
  border-right: 1px solid var(--slate5);
  width: 48px;
  display: flex;
  justify-content: center;
}


.modal-backdrop {
  opacity: 0.5;
  z-index: 1060;
}

.canvas-area>.modal-backdrop {
  width: 100% !important;
  height: 100% !important;
}

.ds-delete-btn {
  display: none;
  border: none;
  background: none;
}

.ds-list-item:hover .ds-delete-btn {
  display: block;
}

.toojet-db-table-footer,
.toojet-db-table-footer-collapse,
.home-page-footer {
  position: fixed;
  bottom: 0px;
}


.pagination-container {
  display: flex;
  padding: 0px;
  height: 20px !important;

  .form-control {
    padding: 0 4px;
    width: fit-content;
    width: 30px !important;
    height: 20px !important;
    margin-bottom: 0px !important;
    text-align: center;
  }

  .form-control-pagination {
    padding: 0 4px;
    width: fit-content;
    width: 30px !important;
    height: 20px !important;
    text-align: center;
    margin-bottom: 0px;
    gap: 16px !important;
    background: var(--base) !important;
    border: 1px solid var(--slate7) !important;
    border-radius: 6px;
    color: var(--slate12) !important;
    transition: none;
    padding-left: 0.4375rem;
    padding-right: 0.4375rem;
    padding-top: 0.75rem;
    padding-bottom: 0.75rem;
    overflow-x: auto;
    white-space: nowrap;


    &:hover {
      background: var(--slate1) !important;
      border: 1px solid var(--slate8) !important;
      -webkit-box-shadow: none !important;
      box-shadow: none !important;
      outline: none;
    }

    &:focus-visible {
      background: var(--indigo2) !important;
      border: 1px solid var(--indigo9) !important;
      box-shadow: none !important;
    }

    &.input-error-border {
      border-color: #DB4324 !important;
    }

    &:-webkit-autofill {
      box-shadow: 0 0 0 1000px var(--base) inset !important;
      -webkit-text-fill-color: var(--slate12) !important;

      &:hover {
        box-shadow: 0 0 0 1000px var(--slate1) inset !important;
        -webkit-text-fill-color: var(--slate12) !important;
      }

      &:focus-visible {
        box-shadow: 0 0 0 1000px var(--indigo2) inset !important;
        -webkit-text-fill-color: var(--slate12) !important;
      }
    }
  }

  @media only screen and (max-width: 768px) {
    .unstyled-button {
      height: unset;
      width: unset;

      img {
        width: 20px;
        height: 20px;
        margin-left: 0px !important;
        margin-right: 0px !important;
      }
    }
  }
}

.settings-card {
  box-shadow: 0px 12px 16px -4px rgba(16, 24, 40, 0.08), 0px 4px 6px -2px rgba(16, 24, 40, 0.03);
  border-radius: 6px;
  margin-left: 10px;
  background-color: var(--base);
  min-width: 170px;
  z-index: 3;

  .dropdown-item {
    padding: 8px;
    height: 36px;
    min-width: 84px !important;
  }

  svg {
    margin-left: 2px;
  }

  a {
    span {
      margin-left: 4px;
    }
  }
}

.logo-nav-card {
  transform: translate(5px, 50px) !important;
  z-index: 101;
}

.theme-dark {
  .editor-header-actions {
    .current-layout {
      .bg-white {
        background-color: #151718 !important;
      }
    }
  }

  .icon-tabler-x {
    stroke: white;
  }
}

.img-invert {
  img {
    filter: invert(1);
  }
}

.user-group-table {
  .selected-row {
    background-color: #ECEEF0;
  }

  .selected-row.dark {
    background-color: #232E3C;
  }
}

.notification-center.theme-dark {

  .empty-subtitle,
  .card-footer>span,
  .empty-title {
    color: white !important;
  }
}


// DASHBOARD SCROLL STYLES--->
.create-new-app-license-wrapper {
  display: flex;
  align-items: center;
  flex-direction: column;
}

.create-new-app-wrapper {
  margin: 0 auto;
  display: flex;
  justify-content: center;
  flex-direction: column;
  align-items: center;
  padding-top: 4px;
}

.home-page-content {
  background-color: var(--page-weak);
  height: calc(100vh - 48px) !important;
  overflow-y: auto;
  position: relative;

  .filter-container {
    display: none;
  }

  .org-selector-mobile {
    display: none;
  }

  @media only screen and (max-width: 768px) {
    .filter-container {
      display: flex;
      align-items: center;
      justify-content: space-between;
      margin: 2rem 1rem;
    }

    .footer-container {
      position: absolute;
      width: 100%;
      bottom: 0px;
      right: unset;
      left: unset;

      .org-selector-mobile {
        display: block;
        background-color: var(--slate1);

        .tj-org-select {
          width: 100%;
          padding: 0px 10px;

          .react-select__control {
            width: 100%;
          }
        }
      }
    }
  }
}

.application-folders-list {
  height: 64px;
}

// DASHBOARD STYLES END

.app-creation-time-container {
  height: 16px;
}

.release-buttons {
  height: 48px;
  gap: 4px;
}

.global-settings-app-wrapper {
  max-width: 350px;
  margin-right: 10px;
}

.version-manager-container {
  padding: 0.6rem;

  @media screen and (max-width: 767px) {
    padding: 0 !important;
    width: 100%;
  }
}

.git-sync-btn {
  display: flex;
  align-items: center;
  justify-content: center;
  cursor: pointer;
  background: var(--indigo3);
  border-radius: 6px;
  width: 36px;
  height: 36px;
  margin: auto 5px;
}

.git-sync-btn.disabled-action-tooltip {
  opacity: 1;
  background: var(--slate3);

  .license-tooltip {
    opacity: 1;
  }


  rect {
    fill: var(--slate3);
  }

  svg {
    path {
      fill: var(--slate8);
    }
  }
}

.env-version-container {
  padding-right: 100px;
}

// tooljet db fields styles [ query manager ]
.tj-db-field-wrapper {
  .code-hinter-wrapper {
    ::-webkit-scrollbar {
      display: none;
    }
  }

  .CodeMirror-sizer {
    min-height: 32px !important;
    width: 100%;
    border-right-width: 0px !important;
    padding: 0 !important;
    overflow-y: auto;

    .CodeMirror-lines {
      margin-top: 0px !important;
      min-height: 32px !important;
    }
  }
}

.table-list-items#popover-contained {
  .popover-body {
    outline: 1px solid var(--slate3);
    background: var(--base);
    overflow: hidden;
  }

}

.table-list-item-popover.dark {
  svg {
    path {
      fill: white;
    }
  }
}

.react-loading-skeleton {
  background-color: var(--interactive-default);
  // background-image: linear-gradient(90deg, #2F3C4C, #2F3C4C, #2F3C4C) !important;
}

.theme-dark {
  .audit-log {
    .rdtPicker {
      background-color: #2B394A;
      color: #fff;

      .rdtDay:hover {
        background-color: #636466;
      }
    }

    .card-body {
      .count-main {
        background-color: inherit !important;
        color: #fff !important;
      }
    }
  }

  .react-loading-skeleton {
    background-color: var(--interactive-default);
    background-image: linear-gradient(90deg, #2F3C4C, #2F3C4C, #2F3C4C) !important;
  }

  .react-loading-skeleton::after {
    background-image: linear-gradient(90deg, #2F3C4C, #3A4251, #2F3C4C) !important;
  }
}

@keyframes up-and-down {
  to {
    opacity: 0.2;
    transform: translateY(-20px);

  }
}

.spin-loader {
  position: fixed;
  width: 100%;

  .load {
    display: flex;
    justify-content: center;
  }

  .load div {
    width: 20px;
    height: 20px;
    background-color: var(--indigo9);
    border-radius: 50%;
    margin: 0 5px;
    animation-name: #{up-and-down};
    animation-duration: 0.8s;
    animation-iteration-count: infinite;
    animation-direction: alternate;
  }

  .load .two {
    animation-delay: 0.3s;
  }

  .load .three {
    animation-delay: 0.6s;
  }
}

.organization-switch-modal {
  font-family: 'IBM Plex Sans';

  .modal-dialog {
    width: 376px;
  }

  .cursor-pointer {
    margin-left: auto;
    margin-right: 10px;
    margin-top: 10px;
  }

  .modal-content {
    background: linear-gradient(0deg, #FFFFFF, #FFFFFF),
      linear-gradient(0deg, #DFE3E6, #DFE3E6);
  }

  .modal-header {
    padding: 10px 10px 20px 5px;
    flex-direction: column;

    .header-text {
      font-style: normal;
      font-weight: 600;
      font-size: 20px;
      line-height: 36px;
      margin: 24px 0 5px 0;
    }

    p {
      margin: 15px 22px 0px 27px;
      font-style: normal;
      font-weight: 400;
      font-size: 14px;
      line-height: 20px;
      color: #687076;
      text-align: Center;
      margin-bottom: 0px;
    }
  }

  .modal-body {
    max-height: 300px;
    overflow: auto;
    padding: 18px 32px;

    .org-list {
      display: flex;
      flex-direction: column;


      .org-item {
        height: 50px;
        display: flex;
        align-items: center;
        padding: 0px 12px;
        cursor: default;

        input[type=radio] {
          margin-right: 16px;
          width: 16px;
          height: 16px;
        }

        .avatar {
          margin-right: 11px;
          color: #11181C;
          background-color: #F8FAFF;
          width: 34px !important;
          height: 34px !important;
        }

        span {
          font-style: normal;
          font-weight: 400;
          font-size: 12px;
          line-height: 20px;
          color: #11181C;
        }
      }

      .selected-item {
        border-radius: 6px;
        background-color: #F0F4FF;
      }
    }
  }

  .modal-footer {
    justify-content: center;
    padding: 24px 32px;
    border-top: 1px solid #DFE3E6;

    .switch-ws-btn {
      &:disabled {
        background-color: var(--slate3);
        color: var(--slate11);
      }

    }

    button {
      width: 100%;
      font-style: normal;
      font-weight: 600;
      font-size: 14px;
      line-height: 20px;
    }
  }
}

.organization-switch-modal.dark-mode {

  .modal-footer,
  .modal-header {
    border-color: #232e3c !important;

    p {
      color: rgba(255, 255, 255, 0.5) !important;
    }
  }

  .modal-body,
  .modal-footer,
  .modal-header,
  .modal-content {
    color: white;
    background-color: #2b394a;
  }

  .modal-content {
    border: none;
  }


  .modal-body {
    .org-list {
      span {
        color: white;
      }

      .selected-item {
        background-color: #232e3c;
      }
    }
  }
}

.datasources-category {
  color: var(--slate10);
}

.react-tooltip {
  font-size: .765625rem !important;
}

.tooltip {
  z-index: 10000;
}

.add-new-workspace-icon-wrap {
  display: flex;
  flex-direction: row;
  align-items: center;
  padding: 8px;
  width: 34px;
  height: 34px;
  background: var(--indigo3);
  border-radius: 6px;
}

.add-new-workspace-icon-old-wrap {
  display: none;
}

.add-workspace-button {
  padding: 8px 12px;
  gap: 11px;
  height: 50px;

  &:hover {
    background: var(--indigo3);
    margin: 0 auto;
    border-radius: 6px;
    padding-bottom: 10px;

    .add-new-workspace-icon-old-wrap {
      padding: 8px;
      width: 34px;
      height: 34px;
      background: var(--indigo9);
      border-radius: 6px;
      display: flex;
      justify-content: center;
      align-items: center;

    }

    .add-new-workspace-icon-wrap {
      display: none;

    }
  }

}

.tj-folder-list {
  display: flex;
  align-items: center;
  color: var(—-slate12) !important;
}



.no-active-organization-modal {
  font-family: 'IBM Plex Sans';

  .modal-dialog {
    width: 350px;
  }

  .cursor-pointer {
    margin-left: auto;
    margin-right: 10px;
    margin-top: 10px;
  }

  .modal-content {
    background: linear-gradient(0deg, #FFFFFF, #FFFFFF),
      linear-gradient(0deg, #DFE3E6, #DFE3E6);
  }

  .modal-header {
    padding: 5px 10px 20px 5px;
    flex-direction: column;

    .header-text {
      font-style: normal;
      font-weight: 600;
      font-size: 20px;
      line-height: 36px;
      margin: 24px 0 5px 0;
    }

    p {
      margin: 15px 22px 0px 27px;
      font-style: normal;
      font-weight: 400;
      font-size: 14px;
      line-height: 20px;
      color: #687076;
      text-align: Center;
      margin-bottom: 0px;
    }
  }
}

.no-active-organization-modal.dark-mode {

  .modal-footer,
  .modal-header {
    border-color: #232e3c !important;

    p {
      color: rgba(255, 255, 255, 0.5) !important;
    }
  }

  .modal-body,
  .modal-footer,
  .modal-header,
  .modal-content {
    color: white;
    background-color: #2b394a;
  }

  .modal-content {
    border: none;
  }
}

.app-card-name {
  color: var(—-slate12);
  margin-bottom: 2px;
  white-space: nowrap;
  overflow: hidden;
  text-overflow: ellipsis;
}

.dashboard-breadcrumb-header {
  display: flex;
  align-items: center;
}

.tj-version {
  display: flex;
  align-items: center;
  color: var(--text-disabled);

}

.folder-list {
  color: var(—-slate9) !important;
}

.tj-folder-header {
  margin-bottom: 12px;
  height: 37px;
  cursor: pointer;
}

.tj-dashboard-header-title-wrap {
  display: flex;
  justify-content: center;
  align-items: center;
  color: var(--slate11);

  .with-border {
    border-bottom: 1px solid var(--border-weak) !important;
  }

  a {
    text-decoration: none;
  }
}

.theme-dark {
  .tj-onboarding-phone-input-wrapper {
    .flag-dropdown {
      background-color: #1f2936 !important;

      .country-list {
        background-color: #1f2936 !important;
        background: #1f2936;

        li {
          .country .highlight {
            background-color: #3a3f42;
            color: #000 !important;

            div {
              .country-name {
                color: #6b6b6b !important;
              }
            }

          }

          &:hover {
            background-color: #2b2f31;
          }

        }
      }
    }

  }

  .react-tel-input .country-list .country.highlight {
    color: #6b6b6b;
  }
}

.dashboard-breadcrumb-header-name {
  font-weight: 500 !important;
  color: var(—-slate12) !important;
}

.tj-dashboard-header-wrap {
  background-color: var(--page-default);
  padding-top: 8px;
  padding-bottom: 8px;
  padding-left: 32px;
  padding-right: 32px;
  height: 48px;
  border-bottom: 1px solid var(--slate5);

  @media only screen and (max-width: 768px) {
    border-bottom: none;
  }
}

.dashboard-breadcrumb-header-name:hover {
  text-decoration: none !important;
}


.tj-avatar {
  border-radius: 6px;
  width: 36px;
  height: 36px;
  display: flex;
  justify-content: center;
  align-items: center;
  background-color: var(--slate3) !important;
  color: var(--slate11) !important;
  text-transform: uppercase;
  font-weight: 500;

  &:hover {
    background-color: var(--slate4);
  }

  &:focus {
    box-shadow: 0px 0px 0px 4px var(--indigo6);
    outline: 0;
  }

  &:active {
    box-shadow: none;
  }
}

.tj-current-org {
  span {
    color: var(--slate12);

  }
}


.sidebar-inner {
  align-items: center;
}

.workspace-drawer-wrap {
  background: var(--base);
}

.theme-dark {
  .drawer-wrap {
    background: var(--base);
  }
}

.users-table {
  background: var(--base);
  padding: 16px;
  margin: 0 auto;
  padding: 16px;

  tbody {
    tr {
      td {
        border-bottom-width: 0px !important;
        display: flex;
        align-items: center;
        flex: 9%;
        padding-left: 0px !important;
        padding-right: 0px !important;
        white-space: nowrap;
        overflow: hidden;
        text-overflow: ellipsis;

        &[data-name="status-header"] {
          max-width: 160px !important;
        }

        &[data-name="name-header"] {
          max-width: 210px !important;
        }

        &[data-name="meta-header"] {
          max-width: 80px !important;
        }

        &[data-name="role-header"] {
          max-width: 108px !important;
        }

        span,
        a {
          white-space: nowrap;
          overflow: hidden;
          text-overflow: ellipsis;
          max-width: 140px;
        }
      }
    }
  }

  thead {
    tr {
      padding: 6px 24px 0px 24px;
      gap: 8px;
      height: 40px;
      display: flex;
      align-items: center;
    }

    tr>th {
      background: var(--page-weak) !important;
      border-bottom: none !important;
      padding: 0 !important;
      width: 230px;

      &[data-name="name-header"] {
        max-width: 210px !important;
      }

      &[data-name="meta-header"] {
        width: 80px !important;
      }

      &[data-name="role-header"] {
        width: 108px !important;
      }

      &[data-name="status-header"] {
        width: 160px !important;
      }
    }
  }

  tr {
    background: var(--page-weak);
    height: 66px;
    padding: 13px 24px;
    border-bottom: 1px solid var(--border-weak);
    display: flex;
    justify-content: space-between;
    gap: 8px;
  }

  tr>td {
    border-bottom-width: 0px !important;
    display: flex;
    align-items: center;
    flex: 9%;
    padding-left: 0px !important;
    padding-right: 0px !important;
    white-space: nowrap;
    overflow: hidden;
    text-overflow: ellipsis;

    &[data-name="name-header"] {
      max-width: 210px !important;
    }

    &[data-name="role-header"],
    &[data-name="meta-header"] {
      max-width: 88px !important;
    }

    &[data-name="status-header"] {
      width: 160px !important;
    }
  }

  .metadata {
    padding: 20px;
    font-weight: 400;
  }

  .metadata.empty {
    padding-left: 25px;
    font-weight: 500;
  }
}

.user-actions-button {
  justify-content: flex-end !important;
  flex: 0 0 auto !important;
}

.tj-input {
  padding: 6px 10px;
  gap: 17px;
  width: 161.25px;
  height: 32px;
  background: var(--base);
  border: 1px solid var(--slate7);
  border-radius: 6px;

  ::placeholder {
    color: var(--slate9) !important;
  }

}

.workspace-setting-buttons-wrap {
  display: flex;
  gap: 12px;
}

.workspace-settings-table-wrap {
  max-width: 880px;
  margin: 0 auto;

  &:hover {
    .tj-user-table-wrapper {
      padding-right: 0px;
    }

    ::-webkit-scrollbar {
      display: block;
      width: 4px;
    }

    ::-webkit-scrollbar-track {
      background: var(--base);
    }

    ::-webkit-scrollbar-thumb {
      background: var(--slate7);
      border-radius: 6px;
    }
  }
}


.manage-workspace-table-wrap {
  max-width: 880px;
  min-height: 595px;
  border: 1px solid var(--slate5);
  border-radius: 6px;
  margin: 10px auto;
  background-color: var(--page-weak);
  display: flex;
  flex-direction: column;

  .tab-spinner {
    width: 200px;
    height: 200px;
  }

  .pagination-container-box {
    align-items: center;
    justify-content: center;
    display: flex;
    padding-bottom: 15px;
    margin-top: auto;
    padding-top: 13px;
    border-top: 1px solid var(--slate5) !important;

    .pagination-container {
      align-items: center;
      justify-content: center;
      display: flex;
    }
  }




  .tab-content-ws {
    height: 504px;
  }

  .worskspace-sub-header-wrap-nav-ws {
    width: 100%;
    height: 64px;
    border-bottom: 1px solid var(--surfaces-surface-01);
    display: flex;

    .nav-link.active {
      border-bottom: 2px solid var(--indigo9) !important;
      border-color: var(--indigo9) !important;

    }

    .nav-item {
      font-weight: 500 !important;
      font-size: 12px !important;
      padding: 6px 8px 6px 8px;
      align-items: flex-end;
      color: var(--slate11);

    }

    .nav-tabs {
      border: none;
      padding-left: 16px;
    }

    p {
      width: 205px;
    }
  }

  .workspace-search-bar {
    display: flex;
    justify-content: end;
    align-items: center;
    padding: 0;
    padding: 6px 10px 6px 10px;

    .ws-filter-search {
      width: 300px;
      height: 32px;

    }
  }

  .worspace-list-table-body-header {
    border-bottom: 1px solid var(--slate5);
    display: flex;
    height: 40px;
    align-items: center;

    p {
      height: 5px;
      display: flex;
      align-items: center;
      width: 100%;
      color: var(--slate11);

    }

    p:first-child {
      width: 285px !important;
      margin-left: 10px;
    }
  }

  .ws-list-table {
    padding: 16px;
    width: 100%;
    height: 100%;



    .loader-container {
      display: flex;
      align-items: center;
      justify-content: center;
      height: 40vh;
      /* Set the height of the container to the full viewport height */

      .primary-spin-loader {
        width: 100px;
        height: 100px;
      }
    }

    .ws-empty-icon {
      height: 130px;
      width: 400px;
      margin: 100px auto;
      display: flex;

      p {
        text-align: center;
      }
    }
  }
}

.manage-workspace-table-wrap.dark-mode {
  border: 1px solid var(--border-weak) !important;
  border-radius: 6px !important;

  .worskspace-sub-header-wrap-nav-ws {
    background-color: var(--surfaces-surface-01) !important;
    border-bottom: 1px solid var(--border-weak) !important;

  }

  .tab-content-ws {
    background-color: var(--surfaces-surface-01) !important;
  }

  .pagination-container-box {
    background-color: var(--surfaces-surface-01) !important;
  }

  .workspace-table-row {
    border-bottom: 1px solid var(--border-weak);
  }

  .worspace-list-table-body-header {
    border-bottom: 1px solid var(--border-weak);
  }

}

.workspace-settings-filters {
  display: flex;
  gap: 12px;
  flex-direction: row;
  align-items: center;
  position: relative;
}

.workspace-setting-table-wrapper {
  box-shadow: 0px 1px 2px rgba(16, 24, 40, 0.05);
  outline: 1px solid var(--border-weak);
  width: 880px;
  margin: 0 auto;
  border-radius: 6px;
  height: calc(100vh - 223px);
  position: relative;

}

.workspace-filter-text {
  color: var(--slate11);
  margin-bottom: 14px;
}

.singleuser-btn {
  padding: 6px 16px;
  gap: 6px;
  width: 152px;
  height: 32px;
  border-radius: 6px;

}

.multiuser-btn {
  padding: 6px 16px;
  gap: 6px;
  width: 189px;
  height: 32px;
  border-radius: 6px;

}

.workspace-page-header {
  width: 880px;
  margin: 0 auto !important;

  div:first-child {
    margin: 10px auto !important;
    width: 880px;

  }

  .user-limits {
    column-gap: 8px;

    .limit {
      width: 140px !important;
      display: flex;
      flex-direction: column;
      align-items: center;
      padding: 5px 10px 10px !important;
      background-color: var(--base);
      border-radius: 5px;
      border: 1px solid var(--slate5);
      font-size: 12px;
      margin: 10px 0 10px 0;

      .count {
        font-weight: 500;
        font-size: 14px;
      }

      div {
        width: unset !important;
        font-size: 11px;
        margin-bottom: 2px !important;
      }
    }
  }
}

.header-table-flex {
  display: flex;
  flex-direction: column;
}

.workspace-constant-header {
  width: 880px;
  margin: 0 auto !important;
}

.workspace-constant-header {
  width: 880px;
  margin: 0 auto !important;
}

.workspace-user-archive-btn {
  width: 95px;
  height: 28px;
}

.workspace-clear-filter {
  margin-left: 8px;
  color: var(--indigo9);
  font-weight: 600 !important;
}

.workspace-clear-filter-wrap {
  display: flex;
  align-items: center;
  width: 130px;
  justify-content: flex-end;
  position: absolute;
  right: 16px;
}

.tj-checkbox {
  border-color: var(--slate7);
}

.workspace-clipboard-wrap {
  display: flex;
  align-items: center;
  cursor: pointer;

  p {
    font-weight: 500 !important;
    margin-left: 3px;
    color: var(--slate11);
  }

  span {
    display: flex;
    align-items: center;
  }
}

.workspace-user-status {
  margin-right: 22px;
  margin-left: 5px;
  color: var(--slate12);
}

.worskpace-setting-table-gap {
  margin-top: 20px;
}

.tj-active {
  background: #46A758;
}

.tj-invited {
  background: #FFB224;
}

.tj-archive {
  background: #E54D2E;
}

.liner {
  height: 1px;
  background: var(--slate5);
  width: 880px;
  margin-top: 22px;
}

.edit-button {
  display: flex;
  flex-direction: row;
  justify-content: center;
  align-items: center;
  height: 28px;
  text-decoration: none;
}

.launch-button {
  display: flex;
  height: 28px;
  align-items: center;
  color: var(--slate12);
  justify-content: center;
  text-decoration: none;
}

.launch-button.tj-disabled-btn {
  cursor: not-allowed;
}

.breadcrumb-item {
  a {
    text-decoration: none !important;
    color: var(--slate12);
  }
}

.table-list-item {
  width: 248px;
}

.workspace-settings-filter-items {
  width: 161.25px;

  .css-13mf2tf-control {
    width: 161.25px !important;

  }

  .css-10lvx9i-Input {
    margin: 0 !important;
    padding: 0 !important;
  }

  .css-1bugkci-control,
  .css-42vs31,
  .css-ob45yj-menu {
    background-color: var(--base) !important;
    width: 161.25px !important;
  }

  .css-6t9fnh-control {
    border: 1px solid var(--slate7) !important;
    background: var(--base);
    color: var(--slate9);
    width: 161.25px;
    height: 32px;

    .css-1opnhvy-singleValue {
      color: var(--slate9) !important;

    }
  }

  input.tj-checkbox {
    background: var(--base) !important;
    color: var(--slate9);
    border: 1px solid var(--slate7) !important;

    ::placeholder {
      color: var(--slate9);
    }
  }
}


.tj-db-dataype {
  color: var(--slate11);
}

.tj-database-column-header {
  color: var(--slate12);
  padding: 4px 4px 4px 8px !important;
  text-transform: none !important;
  line-height: 0px !important;
  font-weight: 500 !important;
  font-size: 12px !important;
  line-height: 20px !important;
  color: var(--slate12) !important;

  &:first-child {

    padding-left: 1rem !important;
  }

}

.tj-database-column-row {
  margin: 0;
  width: 300px;


  th:first-child>div {
    height: 16px;
    width: 16px;
    display: flex;
    align-items: center;

    input {
      border-radius: 4px;
    }

  }
}

.workspace-variable-header {
  width: 880px;
  margin: 0 auto;
  display: flex;
  padding: 0;
}

.workspace-variables-alert-banner {
  width: inherit;
  background-color: #FFF9ED;
  border-color: #FFE3A2;
}

.codehinter.alert-component.workspace-variables-alert-banner {
  color: var(--amber8);
  border-color: var(--amber3);
}

.workspace-variables-alert-banner {
  width: inherit;
  background-color: #EBF9EB;
  border-color: #46A758;
}

.codehinter.alert-component.workspace-constants-alert-banner {
  color: #46A758;
  border-color: #EBF9EB;
  background-color: #EBF9EB;
  font-size: 12px;
}

.add-new-variables-button {
  margin-bottom: 20px;
  width: 169px;
  height: 32px;
}

.org-users-page-sidebar,
.left-menu {
  padding: 16px;
  gap: 7px;
  width: 220px;
  border-right: 1px solid var(--slate5);
  overflow-y: auto;
  overflow-x: hidden;

  .group-banner {
    svg {
      display: none;
    }
  }

  .license-banner {
    svg {
      display: inline-block;
      width: 54%;
    }
  }


}

.groups-header-wrap {
  display: flex;
  height: 36px;
  border-bottom: 1px solid var(--slate5);
}

.org-users-page-container {
  width: 880px;
  margin: 0 auto;
}

.group-duplcate-modal-body {
  margin-top: 20px;

  .check-row {
    margin-left: 5px;
    margin-bottom: 10px;
  }
}

.groups-main-header-wrap {
  padding: 20px 0px 8px;
  gap: 10px;
  width: 612px;
  height: 56px;
  margin: 0 auto;
  display: flex;
  justify-content: space-between;

  p {
    white-space: nowrap;
    overflow: hidden;
    text-overflow: ellipsis;
    color: var(--slate12)
  }

  .nav-tabs .nav-link.active {
    border-bottom: 2px solid var(--indigo9) !important;
  }
}

.form-check-input:disabled {
  background-color: var(--slate8) !important;
}

.manage-groups-body {
  padding: 12px 12px 10px 12px;
  font-size: 12px;
  height: calc(100vh - 300px);

  .group-users-list-container {
    height: calc(100vh - 300px - 100px);
    /* Set a fixed height */
    overflow-y: auto;
    /* Enable vertical scrolling */
    border-bottom: 1px solid var(--slate6) !important;
  }

}

.groups-sub-header-wrap {
  // width: 612px;
  height: 36px;
  border-bottom: 1px solid var(--slate5) !important;

  .nav-link.active {
    border-bottom: 2px solid var(--indigo9) !important;
    border-color: var(--indigo9) !important;
  }

  .nav-item {
    font-weight: 500 !important;
    font-size: 12px !important;
  }


  p {
    width: 205px;
  }
}

.groups-btn-container {
  width: 880px;
  justify-content: space-between;
  margin: 0 auto;
  margin-bottom: 20px;
  height: 32px;
  align-items: center;

}

.org-users-page {
  margin: 0 auto;
}

.org-users-page-card-wrap {
  height: calc(100vh - 208px);
}

.org-users-page-card-wrap,
.org-settings-wrapper-card {
  display: flex;
  flex-direction: row;
  background: var(--surfaces-surface-01);
  width: 880px;
  outline: 1px solid var(--border-weak);
  border-radius: 6px;
  max-height: calc(100vh - 156px);
}

.org-settings-wrapper-card {
  margin: 0 auto;

  .card-body {
    overflow-y: auto;
    padding: 40px;
  }

  .card-header {
    padding: 0px 24px;
    width: 660px;
    height: 72px;
    border-bottom: 1px solid var(--border-weak);

  }

  .form-check {
    margin-bottom: 0px !important;
    line-height: 24px;
    font-size: 16px;
  }
}

.groups-sidebar-nav {
  display: flex;
  flex-direction: row;
  align-items: center;
  padding: 6px 8px;
  gap: 40px;
  width: 188px;
  height: 32px;
  background: var(--surfaces-surface-01);
  border-radius: 6px;
  cursor: pointer;
}

.org-users-page-card-body {
  width: 660px;
}

.org-users-page-animation-fade {
  height: 100%;
}

.org-users-page {
  .nav-tabs .nav-link.active {
    background-color: transparent !important;
  }

  .nav-tabs .nav-item.show .nav-link,
  .nav-tabs .nav-link.active {
    border-color: var(--indigo9) !important;

  }

  .nav-link:hover {
    border-right: none !important;
    border-left: none !important;
    border-top: none !important;

    color: var(--indigo9);
  }
}

.groups-selected-row {
  background-color: var(--indigo4);
}

.add-apps-btn {
  width: 160px;
  height: 32px;
}

.groups-app-body-header,
.groups-datasource-body-header {
  border-bottom: 1px solid var(--slate5);

  p {
    height: 36px;
    display: flex;
    align-items: center;
    width: 286px;
    color: var(--slate11);

  }

  p:first-child {
    width: 205px !important;
    margin-left: 12px;
  }

}

.manage-group-tab-icons {
  margin-right: 6px;
}

.manage-groups-no-apps-wrap {
  display: flex;
  justify-content: center;
  flex-direction: column;
  align-items: center;
  width: 602px;

  p {
    margin-top: 12px;
  }

  span {
    color: var(--slate11);
    margin-top: 4px;
  }

  div {
    width: 64px;
    height: 64px;
    background: var(--indigo3);
    border-radius: 12px;
    display: flex;
    justify-content: center;
    align-items: center;
    margin-top: 88px;
  }

}

.apps-permission-wrap {
  height: auto;
  justify-content: center;
  min-width: 300px;
  flex-grow: 1;
  gap: 12px;
}



.apps-folder-permission-wrap,
.apps--variable-permission-wrap {
  height: auto;
}

.manage-group-permision-header {
  border-bottom: 1px solid var(--slate5);
  display: flex;

  p {
    padding: 8px 12px;
    gap: 10px;
    width: 230px;
    height: 36px;
    font-weight: 500;
    color: var(--slate11) !important;
  }

}

.permission-body {

  .form-check {
    margin-bottom: 0px !important;
  }

  tr {
    border-bottom: 1px solid var(--slate5);
    width: 612px !important;

  }

  td {
    font-size: 12px;
    font-weight: 500;
    line-height: 20px;
    letter-spacing: 0em;
    text-align: left;
    width: 206px !important;
    padding-left: 12px;

    div {
      padding-left: 12px;
    }
  }
}


.default-option-text {
  margin-left: 10px;
  margin-right: 16px;
  font-size: 11px !important;
}

.git-sso-help-text {
  color: var(--slate11);
}

.default-group-wrap {
  gap: 10px;
  width: 130px;
  height: 32px;
  display: flex;
  align-items: center;
  justify-content: center;
  background: var(--indigo3);
  border-radius: 100px;
  border: 2px solid var(--indigo7);
  color: var(--indigo9);

  path {
    fill: var(--indigo9);
  }
}

.default-group-wrap-small {
  gap: 4px;
  width: 121px;
  height: 28px;
  display: flex;
  align-items: center;
  justify-content: center;
  background: var(--indigo3);
  border-radius: 6px;
  padding: 5px 10px;

  p {
    font-weight: 500 !important;
    line-height: 18px !important;
    color: var(--indigo9);
    font-family: 'IBM Plex Sans', sans-serif;
  }
}

.sso-icon-wrapper {
  display: flex;
  flex-direction: row;
  justify-content: center;
  align-items: center;
  padding: 8px 8px 8px 16px;
  width: 251px;
  height: 56px;
  background: var(--slate3);
  border-radius: 6px;
  margin-top: 12px;
}

.sso-main-box {
  justify-content: center;
  background: var(--slate6);
  padding: 8px 16px;
  width: 96px;
  height: 40px;
  border-radius: 6px;
}

.default-danger-tag-wrap {
  gap: 10px;
  width: 113px;
  height: 28px;
  display: flex;
  align-items: center;
  justify-content: center;
  background: var(--tomato6);
  border-radius: 100px;
  margin-bottom: 16px;
}

.manage-group-users-info {
  height: 48px;
  width: 612px;
  border-radius: 6px;
  padding: 12px 24px 12px 24px;
  background: var(--slate3);
  border: 1px solid var(--slate5);
  border-radius: 6px;
  margin-bottom: 16px;

  p {
    color: var(--slate12);
    gap: 14px;
    display: flex;
    align-items: center;

  }
}

.name-avatar {
  display: flex;
  flex-direction: column;
  justify-content: center;
  align-items: center;
  gap: 10px;
  width: 36px;
  height: 36px;
  background-color: var(--slate3) !important;
  border-radius: 6px;
  color: var(--slate11);
  margin-right: 12px;
  text-transform: capitalize;
}




.manage-group-users-row {
  display: flex;
  flex-direction: row;
  align-items: center;
  padding: 12px 6px;
  width: 612px !important;
  height: 64px;
  border-bottom: 1px solid var(--slate5);

  p {
    width: 262px;
    white-space: nowrap;
    overflow: hidden;
    text-overflow: ellipsis;

    span {
      max-width: 140px;
      white-space: nowrap;
      overflow: hidden;
      text-overflow: ellipsis;
    }
  }

  &:hover .apps-remove-btn,
  .datasources-remove-btn {
    display: flex;
  }

  .edit-role-btn {
    margin-left: auto;
    margin-right: 20px;
    display: flex;
    align-items: center;
    padding-top: 5px;
  }
}

.manage-group-app-table-body,
.manage-group-datasource-table-body {
  width: 602px !important;

  tr {
    display: flex;
    font-family: 'IBM Plex Sans';
    font-style: normal;
    font-weight: 400;
    font-size: 12px;
    line-height: 20px;
    color: var(--slate12);
  }
}

.apps-view-edit-wrap,
.datasources-view-edit-wrap {
  display: flex;
  flex-direction: column;
  width: 51px;
  margin-right: 32px;
}

.apps-table-row,
.datasources-table-row {
  display: grid !important;
  grid-template-columns: 205px 286px 115px;

  td {
    padding: 12px;
    white-space: nowrap;
    overflow: hidden;
    text-overflow: ellipsis;
  }

  &:hover .apps-remove-btn,
  .datasources-remove-btn {
    display: flex;
  }
}

.apps-remove-btn,
.datasources-remove-btn {
  width: 97px;
  height: 28px;
  font-weight: 600 !important;
}

.faded-text {
  color: var(--slate8);
}

.manage-groups-app-dropdown,
.manage-groups-datasource-dropdown {
  width: 440px;
}

.create-new-group-button {
  width: 169px;
  height: 32px;
  border-radius: 6px;
}

.faded-input {
  background: var(--slate5);
}

.manage-group-table-head {
  display: flex;
  border-bottom: 1px solid var(--slate5);
  width: 612px;
  height: 36px;
  padding: 8px 12px 8px 2px;
  align-items: center;


  p {
    width: 272px !important;
    color: var(--slate11);
    font-weight: 500;
  }

  .edit-role-btn {
    margin-left: auto;
    margin-right: 50px;
    display: flex;
    width: 20px;
    align-items: center;
    padding-top: 5px;
  }

}

.manage-groups-permission-apps,
.apps-constant-permission-wrap {
  border-bottom: 1px solid var(--slate5);
}

.manage-groups-permission-apps,
.apps-folder-permission-wrap,
.datasource-permissions-wrap,
.apps-variable-permission-wrap,
.apps-constant-permission-wrap {
  display: flex;
  align-items: center;
  padding: 12px;
  gap: 10px;

  div {
    width: 206px;
  }
}

.manage-groups-permission-apps,
.apps-variable-permission-wrap,
.apps-constant-permission-wrap {
  gap: 10px;
  height: auto;
}

.datasource-permissions-wrap {
  border-top: 1px solid var(--slate5);
}

.apps-folder-permission-wrap,
.apps-variable-permission-wrap {
  height: auto;
  border-bottom: 1px solid var(--slate5);
}

.delete-group {
  text-decoration: none !important;
  color: var(--tomato9) !important;
}

.delete-link,
.remove-decoration {
  text-decoration: none !important;
}

.edit-group {
  text-decoration: none !important;
  color: var(--slate12) !important;
}

.removed-decoration {
  text-decoration: none !important;
}

.rmsc .select-item.selected {
  color: var(--slate12) !important;
  background-color: var(--base) !important;
}

.manage-groups-app-dropdown,
.manage-constants-dropdown,
.manage-groups-datasource-dropdown {
  .rmsc.multi-select {
    .dropdown-container {
      gap: 17px;
      height: 32px;
      background: var(--base);
      border: 1px solid var(--slate7);
      border-radius: 6px;
      display: flex;
      justify-content: center;
      align-items: center;
      margin-right: 12px;
    }

    .dropdown-content {
      .panel-content {
        background: var(--base);
        border: 1px solid var(--slate3);
        box-shadow: 0px 12px 16px -4px rgba(16, 24, 40, 0.08), 0px 4px 6px -2px rgba(16, 24, 40, 0.03);
        border-radius: 6px;
        align-items: center;


        .select-item:hover {
          background-color: var(--slate3);
        }

        input {
          color: var(--slate11);

          &:focus {
            background: unset !important
          }
        }

        .item-renderer {
          align-items: center;

          span {
            font-size: 12px;
            color: var(--slate12)
          }
        }
      }
    }
  }
}




.manage-groups-app-dropdown {
  margin-right: 12px;

  .rmsc .dropdown-container:focus-within {
    border: 1px solid var(--indigo9) !important;
    box-shadow: 0px 0px 0px 2px #C6D4F9 !important;
  }

  input {
    color: var(--slate12);
    background-color: unset !important;
  }

  .dropdown-heading-value {
    span {
      color: var(--slate12) !important;

    }
  }

  .multi-select {
    .dropdown-container {
      gap: 17px;
      width: 440px;
      height: 32px;
      background: var(--base);
      border: 1px solid var(--slate7);
      border-radius: 6px;
      display: flex;
      justify-content: center;
      align-items: center;
      margin-right: 12px;
    }

  }

  .dropdown-content {
    .panel-content {
      background: var(--base);
      border: 1px solid var(--slate3);
      box-shadow: 0px 12px 16px -4px rgba(16, 24, 40, 0.08), 0px 4px 6px -2px rgba(16, 24, 40, 0.03);
      border-radius: 6px;

      .select-panel {
        .search {
          border-bottom: 1px solid var(--slate5);
        }

        .search,
        input {
          background-color: var(--base) !important;
        }
      }

      input[type='checkbox'] {
        border: 1px solid red !important;
      }

      .select-item:hover {
        background-color: var(--slate3);
      }


      .item-renderer {
        align-items: center !important;

        span {
          font-size: 12px;
          color: var(--slate12)
        }
      }

    }
  }
}

.manage-constants-dropdown {
  .rmsc.multi-select {
    .dropdown-container {
      gap: 17px;
      height: 32px;
      background: var(--base);
      border: 1px solid var(--slate7);
      border-radius: 6px;
      display: flex;
      justify-content: center;
      align-items: center;
      margin-right: 12px;
    }

    .dropdown-content {
      .panel-content {
        background: var(--base);
        border: 1px solid var(--slate3);
        box-shadow: 0px 12px 16px -4px rgba(16, 24, 40, 0.08), 0px 4px 6px -2px rgba(16, 24, 40, 0.03);
        border-radius: 6px;
        align-items: center;


        .select-item:hover {
          background-color: var(--slate3);
        }

        .item-renderer {
          align-items: center;

          span {
            font-size: 12px;
            color: var(--slate12)
          }
        }
      }
    }
  }
}


.sso-form-wrap {
  .form-label {
    font-size: 12px;
    font-weight: 500px;
    margin-bottom: 4px !important;
    color: var(--slate12);
  }

  .form-check-label {
    font-size: 12px;
    font-size: 12px;
    line-height: 20px;
    color: var(--slate12);
  }
}

.allow-default-sso-helper-text {
  white-space: pre-line;
}

.password-disable-danger-wrap {
  padding: 16px;
  gap: 16px;
  width: 574px;
  height: 116px;
  background: var(--tomato3);
  border: 1px solid var(--tomato5);
  border-radius: 6px;
}

.sso-footer-save-btn {
  height: 40px;
}

.sso-footer-cancel-btn {

  width: 85px;
  height: 40px;
}

.danger-text-login {
  padding-left: 40px !important;
}

.tick-icon {
  width: 20px;
  height: 20px;
  background: var(--indigo9);
  border-radius: 4px;
}

.invite-user-drawer-wrap {
  display: grid;
  grid-template-rows: auto 1fr auto;
  height: 100vh;
}

.manage-users-drawer-footer {
  padding: 24px 32px;
  height: 88px;
  border-top: 1px solid var(--slate5) !important;
  display: flex;
  gap: 8px;

  justify-content: flex-end;

  .invite-btn {
    width: 140px;
    height: 40px;
  }

  .cancel-btn {
    width: 85px;
    height: 40px;
  }
}


.tj-drawer-tabs-wrap {
  display: flex;
}

.invite-user-drawer-wrap {
  .card-header {
    flex-direction: column;
    display: flex;
    justify-content: space-between;
    padding: 0px !important;
  }

  .card-header-inner-wrap {
    justify-content: space-between;
    width: 100%;
    padding: 16px 20px;
    height: 64px;

  }

  .card-header-inner-wrap,
  .tj-drawer-tabs-container {
    display: flex;
  }

  .tj-drawer-tabs-container-outer {
    padding-top: 0px;
    gap: 10px;
    height: 68px;
  }

  .tj-drawer-tabs-container {
    padding: 2px;
    gap: 2px;

    width: 502px;
    height: 36px;
    background: var(--slate4);
    border-radius: 6px;

  }
}

.tj-drawer-tabs-btn {
  padding: 2px 4px;
  gap: 6px;
  width: 248px;
  height: 32px;
  box-shadow: 0px 1px 2px rgba(16, 24, 40, 0.05);
  border-radius: 4px;
  border: none;
  color: var(--slate11);
  display: flex;
  align-items: center;
  justify-content: center;
  background: var(--slate4);


  span {
    margin-left: 4px !important;
    font-weight: 500;

  }
}

.tj-drawer-tabs-btn-active {
  background: var(--base);
  color: var(--slate12);
}

.user-number-wrap {
  display: flex;
  flex-direction: column;
  align-items: center;
  padding: 8px;
  gap: 10px;
  width: 36px;
  height: 36px;
  background: var(--slate3);
  border-radius: 1000px;
}

.user-csv-template-wrap {
  display: flex;
  padding: 24px;
  gap: 14px;

  width: 486px;
  height: 152px;

  background: var(--orange3);

  border: 1px solid var(--orange6);
  border-radius: 6px;

  div {
    display: flex;
    flex-direction: column;

    p {
      margin-bottom: 12px;
    }

  }
}

.upload-user-form {
  display: flex;
  flex-direction: column;
  justify-content: center;
  align-items: center;
  padding: 60px 0px;
  gap: 36px;
  width: 486px;
  border: 2px dashed var(--indigo9);
  border-radius: 6px;
  align-items: center;
  margin: 24px auto;
  text-align: center;

  .select-csv-text {
    color: var(--indigo9);
    margin-bottom: 4px;
  }

  span {
    color: var(--slate11) !important;
  }
}

.download-template-btn {
  width: 184px;
  height: 32px;
  padding: 0px !important;
}

.csv-upload-icon-wrap {
  display: flex;
  flex-direction: row;
  justify-content: center;
  align-items: center;
  padding: 10px;
  gap: 10px;
  width: 64px;
  height: 64px;
  background: var(--indigo3);
  border-radius: 12px;
  margin: 0px auto 12px auto;
  cursor: pointer;
}


.manage-users-drawer-content-bulk {
  margin: 24px 15px;

  form {
    display: flex;
    flex-direction: column;
    justify-content: center;
    align-items: center;
  }

  .manage-users-drawer-content-bulk-download-prompt {
    display: flex;
    flex-direction: row !important;
    justify-content: center;
    align-items: flex-start !important;
  }
}


.manage-users-drawer-content {
  margin: 24px 15px;

  .invite-user-by-email {
    display: flex;
    flex-direction: column;
    justify-content: center;
    align-items: top;
  }

  .invite-user-by-email {
    display: flex;
  }

  input[name="email"]:disabled,
  input[name="fullName"]:disabled {
    background-color: var(--slate3) !important;
    color: var(--slate9) !important
  }

  .invite-email-body {
    width: 452px;

    input:not([type="checkbox"]) {
      padding: 6px 10px;
      height: 32px;
      color: var(--slate12);
    }
  }
}

.rmsc .item-renderer {
  align-items: center !important;
}

.tj-db-table {
  overflow-y: auto;
  height: 110px;

  table {
    border-collapse: separate;
    border-spacing: 0;
    width: max-content;

    .row-tj {
      border-width: 0px !important;
    }
  }
}

.bounded-box {
  .sc-iwsKbI.lmGPCf {
    height: 100%;
    margin: auto;
    width: max-content;
    max-width: 100% !important;

    img {
      height: 100% !important;
    }

    .gVmiLs {
      width: auto !important;
    }
  }

  .css-tlfecz-indicatorContainer,
  .css-1gtu0rj-indicatorContainer {
    svg {
      width: 12px !important;
      height: 12px !important;
    }
  }

}

.sso-type-header {
  margin-left: 10px;
}

.groups-folder-list {
  padding: 6px 8px;
  gap: 40px;
  max-width: 188px;
  height: 32px;

  span {
    white-space: nowrap !important;
    overflow: hidden !important;
    text-overflow: ellipsis !important;
  }

  .tooltip {
    opacity: 0.7;
  }

  .groups-list-option-button {
    background-color: var(--base) !important;
    width: 24px;
    height: 24px;
    padding: 7px 0px 7px 0px;

    &:focus-visible {
      border: none !important;
      outline: none !important;
      box-shadow: none !important;
    }
  }



}

.create-group-modal-footer {
  display: flex;
  align-items: center;
  gap: 8px;
  justify-content: flex-end
}

.add-users-button {
  width: 160px;
  height: 32px;
}

.sso-page-inputs {
  padding: 6px 10px;
  gap: 17px;
  width: 612px;
  height: 32px;
}

.popover-group-menu {
  border-radius: 4px;
  width: 190px;
  box-shadow: 0px 12px 16px -4px rgba(16, 24, 40, 0.08), 0px 4px 6px -2px rgba(16, 24, 40, 0.03);
  background: var(--base);
  color: var(--slate12);
  border: 1px solid var(--slate3);

  .popover-arrow {
    display: none;
  }

  .popover-body {
    padding: 6px;
    color: var(--slate12);

    .field {

      width: 100%;
      margin: 0 0 0 0;
      height: 36px;
      justify-content: center;
      align-items: center;
      display: flex;

      .option-row {
        width: 100%;
        height: 100%;
        font-weight: 400;
        font-size: 12px;
        justify-content: left;
        align-items: center;
        display: flex;
        z-index: 999999999;
      }

      .disable {
        color: var(--slate9);
      }

      .disable {
        color: var(--slate9);

        &.dark-theme {
          color: var(--slate11);
        }
      }

      .disable {
        color: var(--slate7);

        &.dark-theme {
          color: var(--slate11);
        }
      }

      .disable {
        color: var(--slate7);

        &.dark-theme {
          color: var(--slate11);
        }
      }

      &__danger {
        color: var(--tomato9);
      }

      :hover {
        background-color: var(--slate3);
      }
    }
  }
}

.workspace-settings-filter-wrap {
  background: var(--page-weak);
  padding: 15px 16px;
  gap: 12px;
  width: 880px;
  height: 62px;
  border: 1px solid var(--border-weak);
  border-top-left-radius: 6px;
  border-top-right-radius: 6px;
}


// users page
.css-1i2tit0-menu {
  margin: 0px !important;
  background: var(--base);
  box-shadow: 0px 4px 6px -2px #10182808 !important;

  .css-2kg7t4-MenuList {
    margin: 0px !important;
    padding: 0px !important;
    background: var(--base);
  }
}

.workspace-settings-nav-items {
  padding: 6px 8px;
  gap: 40px;
  width: 248px;
  height: 32px;
}

.new-app-dropdown {
  background: var(--surfaces-surface-01) !important;
  color: var(--slate12);
}

.workspace-variable-container-wrap {
  &.constants-list {
    overflow: auto;
  }

  .card,
  thead {
    background: var(--page-weak) !important;

    tr>th,
    tbody>tr>td {
      background: var(--page-weak) !important;
    }
  }

}

.move-selected-app-to-text {
  p {
    white-space: nowrap;
    overflow: hidden;
    text-overflow: ellipsis;

    span {
      font-weight: 600;
    }
  }
}

.tj-org-dropdown {
  .dashboard-org-avatar {
    margin-right: 11px;
    display: flex;
    flex-direction: row;
    justify-content: center;
    align-items: center;
    padding: 7px 8px;
    gap: 10px;
    width: 24px;
    height: 24px;
    background: var(--slate4) !important;
    color: var(--slate9);
    border-radius: 6px;
  }

  .current-org-avatar {
    margin-right: 11px;
    display: flex;
    flex-direction: row;
    justify-content: center;
    align-items: center;
    padding: 7px 8px;
    gap: 10px;
    width: 24px;
    height: 24px;
    border-radius: 6px;
  }

  .current-org-indicator {
    padding: 0px 8px 0px 8px;
    margin-left: auto;
    margin-right: 5px;
  }

  .current-org-indicator {
    display: none;
  }

  &:hover .current-org-indicator {
    display: block;
  }

  .org-name {
    color: var(--slate12) !important;
    white-space: nowrap;
    overflow: hidden;
    text-overflow: ellipsis;
  }
}

.org-dropdown-shadow {
  box-shadow: var(--elevation-400-box-shadow)
}


.css-1q0xftk-menu {
  background-color: var(--base-black) !important;
  border: 1px solid hsl(197, 6.8%, 13.6%) !important;
  box-shadow: 0px 12px 16px -4px rgba(16, 24, 40, 0.08), 0px 4px 6px -2px rgba(16, 24, 40, 0.03) !important;

}

.css-4yo7x8-menu {
  background-color: var(--base) !important;
  border: 1px solid var(--slate3) !important;
  box-shadow: 0px 12px 16px -4px rgba(16, 24, 40, 0.08), 0px 4px 6px -2px rgba(16, 24, 40, 0.03) !important;
  border-radius: 6px !important;
}

.select-header-font {
  font-size: 14px;
  font-weight: 500;
  line-height: 20px;
  color: var(--text-default);

}


.org-custom-select-header-wrap {
  border-bottom: 1px solid var(--slate5);

  .select-header-font {
    font-size: 14px;
    font-weight: 500;
    line-height: 20px;
    color: var(--text-default);

  }
}

.btn-close:focus {
  box-shadow: none !important;
}

.template-card {
  padding: 16px;
  gap: 16px;
  min-width: 280px;
  max-width: 100%;
  height: 210px;
  background: var(--base);
  border: 1px solid var(--slate3);
  box-shadow: 0px 1px 2px rgba(16, 24, 40, 0.05);
  border-radius: 6px;
}

.see-all-temlplates-link {
  color: var(--indigo9) !important;
}

.template-card-img {
  padding: 0px;
  width: 100%;
  height: 77.5%;
  border-radius: 4px;
}

.confirm-dialogue-body {
  background: var(--surfaces-surface-01);
  color: var(--slate12);
}

.folder-header-icons-wrap {
  gap: 4px;
}

.tj-common-search-input {
  .input-icon-addon {
    padding-right: 8px;
    padding-left: 8px;

  }

  input {
    box-sizing: border-box;
    display: flex;
    flex-direction: row;
    align-items: center;
    padding: 4px 8px !important;
    gap: 16px;
    width: 248px !important;
    height: 28px !important;
    background: var(--base);
    border: 1px solid var(--slate7);
    border-radius: 6px;
    color: var(--slate12);
    padding-left: 33px !important;


    ::placeholder {
      color: var(--slate9);
      margin-left: 5px !important;
      padding-left: 5px !important;
      background-color: red !important;
    }

    &:hover {
      background: var(--slate2);
      border: 1px solid var(--slate8);
    }

    &:active {
      background: var(--indigo2);
      border: 1px solid var(--indigo9);
      box-shadow: 0px 0px 0px 2px #C6D4F9;
      outline: none;
    }

    &:focus-visible {
      background: var(--slate2);
      border: 1px solid var(--slate8);
      border-radius: 6px;
      outline: none;
      padding-left: 12px !important;
    }

    &:disabled {
      background: var(--slate3);
      border: 1px solid var(--slate7);
    }
  }


}

.search-icon-wrap {
  display: flex;
  flex-direction: row;
  justify-content: center;
  align-items: center;
  padding: 7px;
  gap: 8px;
  width: 28px;
  height: 28px;
  background: var(--base);
  border: 1px solid var(--slate7);
  border-radius: 6px;
  cursor: pointer;
}

.sidebar-list-wrap {
  margin-top: 24px;
  padding: 0px 20px 20px 20px;
  flex-grow: 1;
  overflow: auto;

  span {
    letter-spacing: -0.02em;
  }

  &::-webkit-scrollbar {
    width: 6.5px;
  }

  &::-webkit-scrollbar-thumb {
    background-color: transparent;
  }

  &::-webkit-scrollbar-track {
    background-color: transparent;
  }

  &:hover::-webkit-scrollbar-thumb {
    background-color: #A1A6AD;
  }
}

.sidebar-list-wrap-with-banner {
  margin-top: 24px;
  padding: 0px 20px 20px 20px;
  height: calc(100vh - 408px);
  overflow: auto;

  span {
    letter-spacing: -0.02em;
  }
}

.sidebar-list-wrap.sidebar-list-wrap-with-banner.isAdmin {
  height: calc(100vh - 371px);

  &.resource-limit-reached {
    height: calc(100vh - 371px);
  }
}

.drawer-footer-btn-wrap,
.variable-form-footer {
  display: flex;
  flex-direction: row;
  justify-content: flex-end;
  align-items: center;
  padding: 16px 24px;
  gap: 8px;
  height: 72px;
  border-top: 1px solid var(--border-weak);
  background: var(--surfaces-surface-01);
}

.drawer-card-title {
  padding: 16px 20px;
  border-bottom: 1px solid var(--border-weak);
  height: 64px;

  h3 {
    margin-bottom: 0px !important;
    font-size: 18px;
    font-weight: 500;
    line-height: 28px;
  }
}

.drawer-card-wrapper,
.variable-form-wrap {
  min-height: 100vh;
  display: grid;
  grid-template-rows: auto 1fr auto;
}

.add-new-datasource-header-container {
  margin-bottom: 24px;
  padding-top: 4px;
}

.folder-list-group-item {
  color: var(--slate12) !important;
}

.table-list-item,
.table-name {
  color: var(--slate12) !important;
}

// targetting all react select dropdowns

.css-1i2tit0-menu .css-2kg7t4-MenuList {
  div {
    background-color: var(--base-black);

    &:hover {
      background-color: hsl(198, 6.6%, 15.8%);
      ;
    }
  }
}

.css-ob45yj-menu .css-2kg7t4-MenuList {
  div {
    background-color: var(--base);

    &:hover {
      background-color: var(--slate4);
      ;
    }
  }
}

.selected-ds.row>img {
  padding: 0 !important;
}

.tj-user-table-wrapper {
  height: calc(100vh - 392px); //52+64+40+32+20+62
  overflow-y: auto;
  background: var(--page-weak);
  border-right: 1px solid var(--slate7);
  border-bottom: 1px solid var(--slate7);
  border-left: 1px solid var(--slate7);
  box-shadow: 0px 1px 2px rgba(16, 24, 40, 0.05);
  border-bottom-left-radius: 6px;
  border-bottom-right-radius: 6px;


  .user-detail {
    display: flex;
    flex-direction: column;
  }

}

.user-filter-search {
  padding: 6px 10px;
  gap: 16px;
  width: 312px;
  height: 32px;
  background: var(--base);
  border: 1px solid var(--slate7);
  border-radius: 6px;

  &::placeholder {
    color: var(--slate9);
  }
}



//TJ APP INPUT
.tj-app-input,
.edit-row-container {
  display: flex;
  flex-direction: column;
  font-family: 'IBM Plex Sans';
  font-style: normal;
  position: relative;

  .text-danger {
    font-weight: 400 !important;
    font-size: 10px !important;
    line-height: 16px !important;
    color: var(--tomato10) !important;
  }

  label {
    font-family: 'IBM Plex Sans';
    font-style: normal;
    font-weight: 500;
    font-size: 12px;
    line-height: 20px;
    display: flex;
    align-items: center;
    color: var(--slate12);
    margin-bottom: 4px;
  }

  input.form-control,
  textarea,
  .form-control {
    gap: 16px !important;
    background: var(--base) !important;
    border: 1px solid var(--slate7) !important;
    border-radius: 6px !important;
    margin-bottom: 4px !important;
    color: var(--slate12) !important;
    transition: none;
    font-weight: 400;

    &:hover {
      background: var(--slate1) !important;
      border: 1px solid var(--slate8) !important;
      -webkit-box-shadow: none !important;
      box-shadow: none !important;
      outline: none;
    }

    &:focus-visible {
      background: var(--indigo2) !important;
      border: 1px solid var(--indigo9) !important;
      box-shadow: none !important;
    }

    &.input-error-border {
      border-color: #DB4324 !important;
    }

    &:-webkit-autofill {
      box-shadow: 0 0 0 1000px var(--base) inset !important;
      -webkit-text-fill-color: var(--slate12) !important;

      &:hover {
        box-shadow: 0 0 0 1000px var(--slate1) inset !important;
        -webkit-text-fill-color: var(--slate12) !important;
      }

      &:focus-visible {
        box-shadow: 0 0 0 1000px var(--indigo2) inset !important;
        -webkit-text-fill-color: var(--slate12) !important;
      }
    }

    &::placeholder {
      font-size: 12px;
      line-height: 20px;
    }

  }

  input.dynamic-form-encrypted-field[type="password"] {
    &:disabled {
      padding-right: 35px !important;
    }
  }

  .design-component-inputs textarea {

    &.valid-textarea {
      border: 1.5px solid #519b62 !important;
    }

    &.invalid-textarea {
      border: 1.5px solid #e26367 !important;
    }
  }

}

.tj-app-input-wrapper {
  display: flex;

  .eye-icon {
    position: absolute;
    right: 8px;
    top: 5px;
    cursor: pointer;
  }

  .copy-icon {
    position: absolute;
    right: 8px;
    top: 5px;
    cursor: pointer;
  }

  .form-control {
    padding-right: 2.2rem;
  }
}



.tj-sub-helper-text {
  font-weight: 400;
  font-size: 10px;
  line-height: 16px;
}

.tj-input-success {
  color: var(--grass10);
}

.tj-input-warning {
  color: var(--orange10);
}

.tj-input-helper {
  color: var(--slate11);
}

.tj-input-error {
  color: var(--tomato10);
}

.tj-input-error-state {
  border: 1px solid var(--tomato9);
}

// TJ APP INPUT END

.search-input-container {
  display: flex;
}

// sidebar styles inside editor :: temporary
.theme-dark,
.dark-theme {
  .codehinter.alert-component.workspace-variables-alert-banner {
    color: #ffecbb !important;
    background-color: #3a3f41 !important;
    border-color: #4d5156 !important;
  }
}

.add-icon-column {
  position: sticky;
  top: 0;
  z-index: 1;
  right: 0;
  padding: 0px !important;
  width: 30px;
  height: 31px;
  border-radius: 0px !important;
  background: var(--color-light-slate-04, #ECEEF0) !important;
  cursor: pointer;

  .icon-styles {
    font-size: 14px !important;
    font-weight: 400;
    color: black;
  }
}

.add-icon-column-dark {
  position: sticky;
  top: 0;
  z-index: 1;
  right: 0;
  padding: 0px !important;
  width: 30px;
  height: 31px;
  border-radius: 0px !important;
  cursor: pointer;

  .icon-styles {
    width: 100% !important;
    height: 100% !important;
    background: #1c252f !important;
    border: 1px solid #374150 !important;
    font-size: 14px !important;
    font-weight: 400;
    color: white;
  }
}

.add-icon-row {
  position: sticky;
  bottom: 0;
  left: 0px;
  width: 29px;
  height: 31px;
  background: var(--slate7);
  border-width: 0px 1px 1px 1px;
  border-style: solid;
  border-radius: 0px;
  border-color: var(--slate4);
  border-radius: 0px !important;
  font-size: 14px !important;
  font-weight: 400;
  display: flex;
  align-items: center;
  justify-content: center;
  cursor: pointer;
}

.add-icon-row-dark {
  position: sticky;
  bottom: 0;
  left: 0px;
  width: 29px;
  height: 31px;
  background: var(--slate7);
  border-width: 0px 1px 1px 1px;
  border-style: solid;
  border-radius: 0px;
  background: #1c252f !important;
  border: 1px solid #374150 !important;
  font-size: 14px !important;
  font-weight: 400;
  color: white;
  display: flex;
  align-items: center;
  justify-content: center;
  cursor: pointer;
  z-index: 2;
}

// custom styles for users multiselect in manage users
.manage-groups-users-multiselect {
  gap: 17px;
  width: 440px;
  height: 32px;
  background: var(--base);
  border-radius: 6px;

  .dropdown-heading {
    height: 32px;
    padding: 6px 10px;
  }

  .dropdown-container {
    background: var(--base);
    border: 1px solid var(--slate7) !important;
  }

  .dropdown-content {
    border: 1px solid var(--slate3);
    box-shadow: 0px 12px 16px -4px rgba(16, 24, 40, 0.08), 0px 4px 6px -2px rgba(16, 24, 40, 0.03);
    border-radius: 6px;

    .search {
      input {
        background-color: var(--base);
        color: var(--slate12);
      }
    }
  }

  .rmsc,
  .dropdown-content,
  .panel-content,
  .search {
    background: var(--base) !important;
  }

  .options {
    .select-item {
      color: var(--slate12);

      &:hover {
        background: var(--slate4);
        border-radius: 6px;
      }
    }
  }
}

.select-search__options {
  .item-renderer {
    display: flex !important;
    justify-content: space-between;
    padding: 20px;
    cursor: pointer;
    flex-direction: row;

    div:first-child {
      display: flex;
    }

    p {
      margin-bottom: 0px !important;
      color: var(--slate12);
    }

    span {
      color: var(--slate11);
    }

    p,
    span {
      font-weight: 400;
      font-size: 12px;
      line-height: 20px;
    }
  }
}

.create-new-app-dropdown {
  .button:first-child {
    padding: 0 !important;
  }

  .dropdown-toggle::after {
    border: none !important;
    content: url("data:image/svg+xml,%3Csvg width='25' height='25' viewBox='0 0 25 25' fill='none' xmlns='http://www.w3.org/2000/svg'%3E%3Cpath fill-rule='evenodd' clip-rule='evenodd' d='M10.5 7.03906C10.5 6.34871 11.0596 5.78906 11.75 5.78906C12.4404 5.78906 13 6.34871 13 7.03906C13 7.72942 12.4404 8.28906 11.75 8.28906C11.0596 8.28906 10.5 7.72942 10.5 7.03906ZM10.5 12.0391C10.5 11.3487 11.0596 10.7891 11.75 10.7891C12.4404 10.7891 13 11.3487 13 12.0391C13 12.7294 12.4404 13.2891 11.75 13.2891C11.0596 13.2891 10.5 12.7294 10.5 12.0391ZM11.75 15.7891C11.0596 15.7891 10.5 16.3487 10.5 17.0391C10.5 17.7294 11.0596 18.2891 11.75 18.2891C12.4404 18.2891 13 17.7294 13 17.0391C13 16.3487 12.4404 15.7891 11.75 15.7891Z' fill='%23fff'/%3E%3C/svg%3E%0A");
    transform: rotate(360deg);
    width: 14px;
    margin: 0 !important;
    display: flex;
    align-items: center;
    justify-content: center;
    padding: 8px 0px 0px 0px;
  }
}

.sso-page-loader-card {
  background-color: var(--slate2) !important;
  height: 100%;

  .card-header {
    background-color: var(--slate2) !important;
  }
}

.workspace-nav-list-wrap {
  flex-grow: 1;
  padding: 12px 24px;
  width: 100%;
  box-sizing: border-box;
}

.upload-user-form span.file-upload-error {
  color: var(--tomato10) !important;
  margin-top: 12px 0px 0px 0px;
}

.tj-onboarding-phone-input {
  width: 392px !important;
  height: 40px;
  padding: 8px 12px;
  gap: 8px;
  margin-bottom: 12px;
  background: #FFFFFF;
  border: 1px solid #D7DBDF !important;
  border-radius: 0px 4px 4px 0px !important;

  &:hover {
    border: 1px solid #466BF2 !important;
  }
}

.tj-onboarding-phone-input-wrapper {
  margin-bottom: 12px;
}

.theme-dark {
  .tj-onboarding-phone-input-wrapper {
    .flag-dropdown {
      background-color: #1f2936 !important;

      .country-list {
        background-color: #1f2936 !important;
        background: #1f2936;

        li {
          .country .highlight {
            background-color: #3a3f42;
            color: #000 !important;

            div {
              .country-name {
                color: #6b6b6b !important;
              }
            }
          }

          &:hover {
            background-color: #2b2f31;
          }
        }
      }
    }
  }

  .react-tel-input .country-list .country.highlight {
    color: #6b6b6b;
  }
}

#global-settings-popover {
  padding: 24px;
  gap: 20px;
  max-width: 377px !important;
  height: 316px !important;
  background: #FFFFFF;
  border: 1px solid #E6E8EB;
  box-shadow: 0px 32px 64px -12px rgba(16, 24, 40, 0.14);
  border-radius: 6px;
  margin-top: -13px;

  .input-with-icon {
    justify-content: flex-end
  }

  .form-check-input {
    padding-right: 8px;
  }

  .global-popover-div-wrap-width {
    width: 156px !important;
  }

  .form-switch {
    margin-bottom: 20px;
  }

  .global-popover-div-wrap {
    padding: 0px;
    gap: 75px;
    width: 329px;
    height: 32px;
    margin-bottom: 20px !important;
    justify-content: space-between;

    &:last-child {
      margin-bottom: 0px !important;
    }
  }
}

.global-popover-text {
  font-family: 'IBM Plex Sans';
  font-style: normal;
  font-weight: 500;
  font-size: 12px;
  line-height: 20px;
  color: #11181C;
}

.maximum-canvas-width-input-select {
  padding: 6px 10px;
  gap: 17px;
  width: 60px;
  height: 32px;
  background: #FFFFFF;
  border: 1px solid #D7DBDF;
  border-radius: 0px 6px 6px 0px;
}

.maximum-canvas-width-input-field {
  padding: 6px 10px;
  gap: 17px;
  width: 97px;
  height: 32px;
  background: #FFFFFF;
  border: 1px solid #D7DBDF;
  border-top-left-radius: 6px;
  border-bottom-left-radius: 6px;
  border-right: none !important;
}

.canvas-background-holder {
  padding: 6px 10px;
  gap: 6px;
  width: 120px;
  height: 32px;
  background: #FFFFFF;
  display: flex;
  align-items: center;
  border: 1px solid #D7DBDF;
  border-radius: 6px;
  flex-direction: row;
}

.export-app-btn {
  flex-direction: row;
  justify-content: center;
  align-items: center;
  padding: 6px 16px;
  gap: 6px;
  width: 158px;
  height: 32px;
  font-family: 'IBM Plex Sans';
  font-style: normal;
  font-weight: 600;
  font-size: 14px;
  line-height: 20px;
  color: #3E63DD;
  background: #F0F4FF;
  border-radius: 6px;
  border: none;
}

.tj-btn-tertiary {
  padding: 10px 20px;
  gap: 8px;
  width: 112px;
  height: 40px;
  background: #FFFFFF;
  border: 1px solid #D7DBDF;
  border-radius: 6px;

  &:hover {
    border: 1px solid #C1C8CD;
    color: #687076;
  }

  &:active {
    border: 1px solid #11181C;
    color: #11181C;
  }
}

.export-table-button {
  display: flex;
  align-items: center;
  justify-content: center;
}

#global-settings-popover.theme-dark {
  background-color: $bg-dark-light !important;
  border: 1px solid #2B2F31;

  .maximum-canvas-width-input-select {
    background-color: $bg-dark-light !important;
    border: 1px solid #324156;
    color: $white;
  }

  .export-app-btn {
    background: #192140;
  }

  .fx-canvas div {
    background-color: transparent !important;
  }
}

.released-version-popup-container {
  width: 100%;
  position: absolute;
  display: flex;
  justify-content: center;
  top: 65px;

  .released-version-popup-cover {
    width: 250px;
    height: fit-content;
    margin: 0;
    z-index: 1;

    .popup-content {
      background-color: #121212;
      padding: 16px 18px 0px 16px;
      border-radius: 6px;

      p {
        font-size: 14px;
        font-family: IBM Plex Sans;
        color: #ECEDEE;
      }
    }
  }

  .error-shake {
    animation: shake 0.82s cubic-bezier(.36, .07, .19, .97) both;
    transform: translate3d(0, 0, 0);
    backface-visibility: hidden;
    perspective: 10000px;
  }

  @keyframes shake {

    10%,
    90% {
      transform: translate3d(-1px, 0, 0);
    }

    20%,
    80% {
      transform: translate3d(2px, 0, 0);
    }

    30%,
    50%,
    70% {
      transform: translate3d(-4px, 0, 0);
    }

    40%,
    60% {
      transform: translate3d(4px, 0, 0);
    }
  }
}

.profile-page-content-wrap {
  background-color: var(--page-weak);
  padding-top: 40px;
}

.profile-page-card {
  background-color: var(--surfaces-surface-01);
  border-radius: 6px;
}

.all-apps-link-cotainer {
  border-radius: 6px !important;
}

.workspace-variable-table-card {
  height: calc(100vh - 208px);
}

.workspace-constant-table-card {
  margin: 0 auto;
  width: 880px;
  min-height: calc(100vh - 308px);

  .manage-constant-wrapper-card {
    max-height: calc(100vh - 260px);
  }

  .empty-state-org-constants {
    padding-top: 5rem;

    .info {
      color: var(--slate11);
    }
  }

  .workspace-constant-card-body {
    min-height: calc(100vh - 408px);
  }

  .constant-table-wrapper {
    height: calc(100vh - 403px);
    overflow-y: auto;
    height: 100%;
  }

  .constant-table-card {
    min-height: 420px;

    .p-3-constants {
      padding: 1rem !important;
    }
  }

  .card-footer {
    border-top: none !important;
  }

  .left-menu .tj-list-item {
    width: 148px
  }
}

.variables-table-wrapper {
  tr {
    border-width: 0px !important;
  }
}

.constant-table-wrapper {
  tr {
    border-width: 0px !important;
  }
}

.tj-docs-link {
  color: var(--indigo9) !important;
  text-decoration: none;
  list-style: none;
}

.datasource-copy-button {
  width: 87px;
  height: 32px;
}

.datasource-edit-btn {
  height: 27px;
  margin-left: 12px;
}

.datasource-edit-modal {

  .modal-content,
  .modal-body,
  .modal-header,
  .modal-title,
  .modal-body-content,
  .modal-sidebar,
  .card {
    background-color: var(--page-weak) !important;
    color: var(--slate12) !important;
    border-color: var(--border-weak) !important;
  }

  .datasource-modal-sidebar-footer {
    .footer-text {
      color: var(--slate12) !important;
    }
  }

  .form-control-plaintext {
    color: var(--slate12) !important;
  }

  .card {
    &:hover {
      background-color: var(--slate2) !important;
    }
  }

  input:disabled {
    background-color: var(--slate3) !important;
  }

  textarea:disabled {
    background-color: var(--slate3) !important;
  }

  .react-select__control--is-disabled {
    background-color: var(--slate3) !important;
  }
}

.org-edit-icon {
  width: 28px;
  height: 28px;
  border-radius: 6px;
  display: flex;
  justify-content: center;
  align-items: center;

  svg {
    height: 14px;
    width: 14px;
  }
}

.marketplace-body {
  height: calc(100vh - 64px) !important;
  overflow-y: auto;
  background-color: var(--page-weak);
}

.plugins-card {

  .card-body-alignment {
    min-height: 145px;
    display: flex;
    flex-direction: column;
    justify-content: space-between;
  }
}

.tag-container {
  width: 38px;
  height: 18px;
  background: linear-gradient(271.34deg, rgba(255, 95, 109, 0.12) -88.47%, rgba(255, 195, 113, 0.12) 94.89%);
  border-radius: 100px;
  display: flex;
  align-items: center;
  justify-content: center;
  padding: 1px 7px;

  span {
    font-size: 11px;
    line-height: 16px;
    font-weight: 500;
    background: linear-gradient(96.1deg, #FF5F6D -15.44%, #FFC371 99.37%);
    -webkit-background-clip: text;
    -webkit-text-fill-color: transparent;
  }
}

.template-source-name {
  color: var(--slate12) !important;
}

.marketplace-install {
  color: var(--indigo9);
}

.popover {
  .popover-arrow {
    display: none;
  }
}

.shareable-link {
  .input-group {
    .input-group-text {
      border-color: var(--slate7);
      color: var(--slate12);
      background-color: var(--slate3);
    }

    .app-name-slug-input {
      input {
        border-color: var(--grass9);
      }
    }
  }

  .input-group {
    display: flex;

    .tj-app-input textarea {
      width: 600px;
      border-radius: 0px !important;
      margin-bottom: 0px !important;
      background-color: #efefef4d;
      color: #545454;
    }
  }
}

.confirm-dialogue-modal {
  background: var(--base);

  .modal-header {
    background: var(--base);
    color: var(--slate12);
    border-bottom: 1px solid var(--slate5);
  }
}

.gitsync-modal-body {
  align-items: center;
  justify-content: center;
  display: flex;

  .p {
    width: auto;
  }

  .loader {
    border: 4px solid #f3f3f3;
    border-top: 4px solid #3498db;
    border-radius: 50%;
    width: 40px;
    height: 40px;
    animation: spin 1s linear infinite;
  }

  @keyframes spin {
    0% {
      transform: rotate(0deg);
    }

    100% {
      transform: rotate(360deg);
    }
  }
}

.box-container {
  border: 1px solid #ccc;
  background-color: #f0f0f0;
  border-radius: 8px;
  box-shadow: 0px 2px 4px rgba(0, 0, 0, 0.1);

  .box-content {
    padding: 10px;
    /* Add padding for spacing inside the box */

    p {
      max-width: 100%;
      margin: 0px;
      word-wrap: break-word;
      /* Ensure the paragraph wraps within the box */
    }
  }


}





.theme-dark {
  .icon-widget-popover {
    .search-box-wrapper input {
      color: #f4f6fa !important;
    }

    .search-box-wrapper input:focus {
      background-color: #1c252f !important;
    }
  }

  .shareable-link {
    .tj-app-input textarea {
      background-color: #5e656e !important;
      color: #f4f6fa !important;
      border: none !important;
    }
  }

  .icon-widget-popover {
    .search-box-wrapper .input-icon-addon {
      min-width: 2.5rem !important;
    }

    .search-box-wrapper input {
      color: var(--slate12) !important;
    }
  }

  .shareable-link-container,
  .app-slug-container {
    .field-name {
      color: var(--slate-12) !important;
    }

    input.slug-input {
      background: #1f2936 !important;
      color: #f4f6fa !important;
      border-color: #324156 !important;
    }

    .applink-text {
      background-color: #2b394b !important;
    }

    .input-group-text {
      background-color: #2b394b !important;
    }

    .tj-text-input {
      border-color: #324156 !important;
    }

    .input-with-icon {
      .form-control {
        background-color: #1f2936 !important;
        border-color: #3E4B5A !important;
        color: #fff !important;
      }
    }
  }

}

.dark-theme {
  .manage-app-users-footer {
    .default-secondary-button {
      background-color: var(--indigo9);
      color: var(--base-black);
    }
  }
}

.instance-all-users {
  .users-table {
    tbody {
      tr>td>span {
        max-width: 85px;
      }

      tr>td>a {
        max-width: 140px;
      }
    }

    thead {
      tr {
        gap: 0px;
      }

      tr>th {
        min-width: 203px;
      }
    }

    .workspace-folder-modal {
      .tj-text-input.dark {
        background: #202425;
        border-color: var(--slate7) !important;
      }
    }

    .slug-ellipsis {
      white-space: nowrap;
      overflow: hidden;
      text-overflow: ellipsis;
      width: 150px;
    }

  }
}

.audit-log {
  width: 880px;
  margin: 0 auto;

  .card {
    background: var(--base);
    border: 1px solid var(--slate7) !important;
    box-shadow: 0px 1px 2px rgba(16, 24, 40, 0.05) !important;

    .card-header {
      background: var(--slate3);
      padding: 15px 16px;
      gap: 12px;
      height: 62px;
      border-top-left-radius: 6px;
      border-top-right-radius: 6px;
    }

    .form-label {
      font-size: 12px;
      font-weight: 500px;
      margin-bottom: 4px !important;
      color: var(--slate12);
    }
  }
}

.break-all {
  word-break: break-all;
}

.instance-settings-page {
  width: 880px;
  margin: 0 auto;
  background: var(--surfaces-surface-01);

  .page-wrapper {
    margin-bottom: 50px !important;
  }

  .card {
    background: var(--surfaces-surface-01);
    width: 880px;

    .card-header {
      padding: 24px 24px;
      gap: 12px;
      height: 72px;
      border-top-left-radius: 6px;
      border-top-right-radius: 6px;

      .title-banner-wrapper {
        display: flex;
        align-items: center;
        justify-content: space-between;
        width: 878px;
      }

    }

    .form-label {
      font-size: 12px;
      font-weight: 500px;
      margin-bottom: 4px !important;
      color: var(--slate12);
    }

    .card-footer {
      display: flex;
      justify-content: flex-end;
      align-items: center;
      padding: 24px 32px;
      gap: 8px;
      border-top: 1px solid var(--border-weak) !important;
      background: var(--surfaces-surface-01);
      margin-top: 0px !important;
      align-Self: 'stretch';
      height: 88px;
    }

    .card-body {
      height: 467px;
      padding: 24px;

      .form-group {
        .tj-app-input {
          .form-control {
            &:disabled {
              background: var(--slate3) !important;
            }
          }
        }
      }
    }

    .form-group.tj-app-input {
      margin-bottom: 0rem !important;
    }
  }
}

.workspace-folder-modal {
  .tj-text-input.dark {
    background: #202425;
    border-color: var(--slate7) !important;
  }
}

.slug-ellipsis {
  white-space: nowrap;
  overflow: hidden;
  text-overflow: ellipsis;
  width: 150px;
}

.app-slug-container,
.shareable-link-container,
.workspace-folder-modal {
  .tj-app-input {
    padding-bottom: 0px !important;
  }

  .label {
    font-weight: 400;
    font-size: 10px;
    height: 0px;
    padding: 4px 0px 16px 0px;
  }

  .tj-input-error {
    color: var(--tomato10);
  }

  .tj-text-input {
    width: auto !important;
    background: var(--slate3);
    color: var(--slate9);
    height: auto !important;
    margin-bottom: 5px;
    border-color: var(--slate7);

    &:hover {
      box-shadow: none;
    }

    &:active {
      border: 1px solid #D7DBDF;
      box-shadow: none;
    }
  }

  .input-with-icon {
    flex: none;

    .icon-container {
      right: 20px;
      top: calc(50% - 13px);
    }
  }

  .label-info {
    color: #687076;
  }

  .label-success {
    color: #3D9A50;
  }


  .workspace-spinner {
    color: #889096 !important;
    width: 16px;
    height: 16px;
    align-self: center;
  }

  .cancel-btn {
    color: var(--indigo9);
  }
}

.confirm-dialogue-modal {
  background: var(--base);
}

.table-editor-component-row {
  .rdt.cell-type-datepicker {
    margin-top: 0;
  }

  .has-multiselect {
    .select-search-input {
      margin-bottom: 0;
    }
  }
}

.audit-log {
  background-color: var(--page-weak);
  width: unset;

  .tj-ms {
    width: unset;
  }

  .filter-by-section {
    height: 90px;
  }

  .select-search__select {
    .select-search__options {
      margin-left: -24px;
      margin-bottom: 0px;

      .select-search__row {
        button {
          overflow: hidden !important;
          text-overflow: ellipsis !important;
          white-space: nowrap;
          border-radius: 0;
        }

        :hover {
          background-color: var(--slate3) !important;
        }
      }
    }
  }

  .select-search-dark__select {
    padding: 0px;
    border: none;

    .select-search-dark__options {
      margin-bottom: 0px;

      .select-search-dark__option,
      .select-search-dark__not-found {
        background-color: var(--base);
        color: var(--slate12);
        border: 1px solid var(--slate5);
        box-shadow: 0px 32px 64px -12px rgba(16, 24, 40, 0.14);
        margin: 0 auto;
      }
    }
  }
}

.theme-dark .card-container {
  background-color: #121212 !important
}

.version-select {
  .react-select__menu {
    .react-select__menu-list {
      max-height: 150px;
    }
  }
}

.generate-cell-value-component-div-wrapper {

  .form-control-plaintext:focus-visible {
    outline-color: #dadcde;
    border-radius: 4px;
  }

  .form-control-plaintext:hover {
    outline-color: #dadcde;
    border-radius: 4px;
  }
}

.dark-theme {
  .generate-cell-value-component-div-wrapper {

    .form-control-plaintext:focus-visible {
      filter: invert(-1);
    }

    .form-control-plaintext:hover {
      filter: invert(-1);
    }
  }
}

.progress-bar {
  width: 100%;
  height: 6px;
  background-color: var(--amber4);
  border-radius: 10px;
  overflow: hidden;
}

.progress {
  height: 100%;
  transition: width 0.5s ease-in-out;
}

.app-slug-container,
.workspace-folder-modal {
  .tj-app-input {
    padding-bottom: 0px !important;

    .is-invalid {
      border-color: var(--tomato10) !important;
    }

    .is-invalid:focus {
      border-color: var(--tomato10) !important;
    }
  }

  .tj-input-error {
    height: 32px;
    color: var(--tomato10);
    font-weight: 400;
    font-size: 10px;
    height: 0px;
    padding: 4px 0px 16px 0px;
  }
}

.jet-container-loading {
  margin: 0 auto;
  justify-content: center;
  align-items: center;
}

.jet-container-json-form {
  padding: 20px;

  .DateRangePickerInput {
    width: 100% !important;
  }

  .dropzone {
    aside {
      width: 100% !important;
    }
  }

  fieldset {
    width: 100%;

    .json-form-wrapper {
      margin-bottom: 4px;

      // overrides properties of text widget in custom schema form
      .text-widget {
        height: 100% !important;
      }

      .text-widget[style*="font-size: 14px;"] {
        // height: 21px !important;

        div {
          overflow-y: visible !important;
        }
      }

      .text-widget[style*="font-size: 20px;"] {
        // height: 30px !important;
        background-color: red;

        div {
          overflow-y: visible !important;
        }
      }


      .widget-button {
        button {
          width: auto !important;
          min-width: 140px !important;
        }
      }
    }
  }
}

.freeze-scroll {
  #real-canvas {
    overflow: hidden;
  }
}

.custom-css-input-container span.cm-error {
  background-color: transparent;
  text-decoration: underline;
  text-decoration-color: red;
  text-decoration-style: dashed;
}

.custom-styles-wrapper {
  height: calc(100vh - 156px);
  overflow: auto;

  .card-title {
    padding-left: 30px;
  }
}

.org-settings-info {
  background-color: var(--slate2);
  border: 1px solid var(--slate3);
}

.badge-warning {
  background-color: var(--amber7) !important;
}

.workspace-variables-alert-banner {
  width: inherit;
  background-color: #FFF9ED;
  border-color: #FFE3A2;
  margin-bottom: 0px;
  padding: 8px 16px;
  border-radius: 0px;
  display: flex;
  justify-content: space-between;
  align-items: center;
  color: var(--amber8);
  font-size: 12px;
  font-weight: 500;
  line-height: 16px;
  letter-spacing: 0.4px;
  text-align: left;
  box-shadow: 0px 1px 2px rgba(16, 24, 40, 0.05);
  border-radius: 6px;
}

.alert-banner-type-text {
  font-size: 12px;
  font-weight: 500;
  line-height: 16px;
  letter-spacing: 0.4px;
  text-align: left;
}

.tj-app-input .alert-component.workspace-variables-alert-banner {
  color: var(--amber8);
  border-color: var(--amber3);
}

.form-label-restricted {
  display: none;
}

.ldap-login-page {
  .common-auth-signup-container-wrapper {
    margin-top: 150px;
  }

  .ldap-login-header {
    margin-bottom: 10px;

    h2 {
      color: #111827;
      font-size: 44px;
      font-weight: 400;
    }
  }

  .signup-password-hide-img {
    top: 24%;
  }

  .ldap-form {
    display: flex;
    flex-direction: column;
    align-items: center;
  }
}

#tooltip-for-org-constant-cell,
#tooltip-for-org-input-disabled {
  padding: 12px 16px !important;
  white-space: pre-line !important;
  max-width: 500px !important;
  z-index: 1 !important;

  .react-tooltip-arrow {
    background: inherit !important;
  }
}

.query-rename-input {

  &:focus,
  &:active {
    box-shadow: 0px 0px 0px 2px #C6D4F9;
    border: 1px solid var(--light-indigo-09, var(--indigo9));
  }
}

.btn-query-panel-header {
  height: 28px;
  width: 28px;
  display: flex;
  align-items: center;
  justify-content: center;
  border-radius: 6px;
  background-color: transparent;
  border: none;

  &.active {
    background-color: var(--slate5) !important;
  }

  &:hover,
  &:focus {
    background-color: var(--slate4) !important;
  }
}

.tjdb-dashboard-scrollbar {
  width: 403px !important;

  .action-description {
    color: var(--slate9);
    font-size: 12px;
    margin-left: 20px;
  }

  .tj-foreignKey {
    .tj-secondary-btn {
      font-size: 12px;
      background: transparent !important;
      display: flex;
      justify-content: flex-end;
    }
  }

}

.tjdb-rowForm-scrollbar {
  width: 494px !important;

  .action-description {
    color: var(--slate9);
    font-size: 12px;
    margin-left: 20px;
  }

  .tj-foreignKey {
    .tj-secondary-btn {
      font-size: 12px;
      background: transparent !important;
      display: flex;
      justify-content: flex-end;

      svg {
        path {
          fill: #3e63dd !important
        }
      }

    }
  }
}


.tjdb-mainCellEdit-scrollbar {
  width: 300px !important;

  .tjdb-cellmenu-error,
  .tjdb-cellmenu-loader {
    height: 177px;
  }

  .action-description {
    color: var(--slate9);
    font-size: 12px;
    margin-left: 20px;
  }

  .tj-foreignKey {
    .tj-secondary-btn {
      font-size: 12px;
      background: transparent !important;
      display: flex;
      justify-content: flex-end;

      svg {
        path {
          fill: #3e63dd !important
        }
      }

    }
  }
}


.tjdb-cellEdit-scrollbar {
  width: 266px !important;

  .action-description {
    color: var(--slate9);
    font-size: 12px;
    margin-left: 20px;
  }

  .tj-foreignKey {
    .tj-secondary-btn {
      font-size: 12px;
      background: transparent !important;
      display: flex;
      justify-content: flex-end;

      svg {
        path {
          fill: #3e63dd !important
        }
      }

    }
  }
}

.tj-scrollbar {

  ::-webkit-scrollbar,
  &::-webkit-scrollbar {
    width: 16px;
    border-radius: 8px;
  }

  ::-webkit-scrollbar-thumb,
  &::-webkit-scrollbar-thumb {
    border: 4px solid var(--base);
    border-radius: 8px;
    background-color: var(--slate4) !important;
  }

  ::-webkit-scrollbar-track,
  &::-webkit-scrollbar-track {
    background-color: var(--base);
  }

}

.form-check>.form-check-input:not(:checked) {
  background-color: var(--base);
  border-color: var(--slate7);
}

/*
* remove this once whole app is migrated to new styles. use only `theme-dark` class everywhere.
* This is added since some of the pages are in old theme and making changes to `theme-dark` styles can break UI style somewhere else
*/
.tj-dark-mode {
  background-color: var(--base) !important;
  color: var(--base-black) !important;
}

.tj-list-btn {
  border-radius: 6px;

  &:hover {
    background-color: var(--slate4);
  }

  &.active {
    background-color: var(--slate5);
  }
}

.tj-list-option {
  &.active {
    background-color: var(--indigo2);
  }
}

.runjs-parameter-badge {
  max-width: 104px;
  height: 28px !important;
  padding: 2px 6px !important;
}

.release-buttons {
  .release-button {
    display: flex;
    padding: 4px 12px;
    align-items: center;
    gap: 8px;
    flex: 1 0 0;
    width: 84px;
    height: 28px;
    cursor: pointer;
  }

  .released-button {
    background-color: #F1F3F5;
    color: #C1C8CD;
  }

  .nav-item {
    background-color: transparent !important;
  }
}

.modal-divider {
  border-top: 1px solid #dee2e6;
  padding: 10px;
}

.dark-theme-modal-divider {
  border-top: 1px solid var(--slate5) !important;
  padding: 10px;

  .nav-item {
    background-color: transparent !important;
  }
}

.app-slug-container {
  .label {
    font-size: 9px !important;
  }
}

.shareable-link-container {
  .copy-container {
    width: 0px;
    margin-right: -12px;
  }

  .form-check-label {
    font-size: 12px;
    margin-left: 8px;
    color: var(--base-slate-12);
  }

  .label-success,
  .label-updated,
  .tj-input-error,
  .label-info {
    font-size: 10px;
    padding-top: 10px;
  }

  .input-with-icon {
    .form-control {
      height: 100%;
      border-radius: 0px !important;
      padding-right: 40px;
    }

    .is-invalid:focus {
      border-color: var(--tomato9) !important;
    }

    .icon-container {
      right: 12px;
      top: calc(50% - 11px);

      .spinner-border {
        width: 20px;
        height: 20px;
      }
    }
  }

  .input-group-text {
    background: var(--slate3);
    color: var(--slate9);
  }
}

.manage-app-users-footer {
  padding-bottom: 20px;
  margin-top: 18px;

  .default-secondary-button {
    width: auto !important;
    padding: 18px;
  }
}

.share-disabled {
  opacity: 0.4;
}

.license-tooltip {
  .nav-item {
    line-height: 0px;
  }
}

// Editor revamp styles
.main-wrapper {
  .editor {
    .header>.navbar {
      background-color: var(--base) !important;
      border-bottom: 1px solid var(--slate5);
      z-index: 10;
    }
  }
}

.custom-gap-2 {
  gap: 2px
}

// ToolJet Database buttons

.component-image-wrapper {
  background-color: var(--slate3) !important;
  border-radius: 6px;
}

// .components-container {
//   margin-left: 16px;
//   margin-right: 16px;
// }

.draggable-box-wrapper {
  height: 86px;
  width: 72px;
  margin-bottom: 4px;
}

.component-card-group-wrapper {
  display: flex;
  flex-wrap: wrap;
  column-gap: 22px;
}

.component-card-group-container {
  display: flex;
  row-gap: 12px;
  flex-direction: column;
  padding-bottom: 12px;
  padding-top: 12px;
  margin-left: 16px;
  margin-right: 16px;
}

.widgets-manager-header {
  color: var(--slate12);
  font-size: 14px;
  font-style: normal;
  font-weight: 500;
  line-height: 20px;
  /* 142.857% */
  margin-top: 16px;
  margin-bottom: 12px;
}

.components-container {
  .tj-input {
    margin-bottom: 16px;
  }
}

.tj-widgets-search-input {
  width: 266px;
  height: 32px;
  border-radius: 6px;
  background-color: var(--base) !important;
  font-size: 12px;
  font-style: normal;
  font-weight: 400;
  line-height: 20px;
  margin-left: 16px;
  margin-right: 16px;
}

.release-button {
  color: var(--indigo-01, #FDFDFE);
  font-family: IBM Plex Sans;
  font-size: 12px;
  font-style: normal;
  font-weight: 600;
  line-height: 20px;
  /* 166.667% */
  display: flex;
  padding: 4px 12px;
  align-items: center;
  gap: 8px;
  flex: 1 0 0;
}

.editor-header-icon {
  border-radius: 6px;
  border: 1px solid var(--bases-transparent, rgba(255, 255, 255, 0.00));
  background: var(--indigo3);
  display: flex;
  padding: 7px;
  justify-content: center;
  align-items: center;
  gap: 8px;
  height: 28px;
  width: 28px;
}

.tj-header-avatar {
  display: flex;
  font-weight: 500;
  width: 27px;
  height: 26px;
  padding: 4px 6px;
  flex-direction: column;
  justify-content: center;
  align-items: center;
  gap: 10px;
  flex-shrink: 0;
  margin-bottom: 0px !important;
  border-radius: 100% !important;
  margin-left: -8px;
  background-color: var(--slate5) !important;
  color: var(--slate10) !important
}

.undo-redo-container {
  position: absolute;
  top: 10px;
  display: flex;
  right: 222px;
  justify-content: center;
  align-items: center;
  height: 28px;
  gap: 2px;

  div {
    display: flex;
    justify-content: center;
    align-items: center;
    height: 28px;
    width: 28px;
    border-radius: 6px;
  }
}

.sidebar-panel-header {
  color: var(--slate12);
  padding-left: 4px;
}

.modal-content {
  background: var(--base);
  color: var(--slate12);
}

.main-editor-canvas {
  background-color: var(--base);
}

.event-manager-popover {
  border: none;
  /* Shadow/03 */
  box-shadow: 0px 4px 6px -2px rgba(16, 24, 40, 0.03), 0px 12px 16px -4px rgba(16, 24, 40, 0.08);

  .popover-body {
    background-color: var(--base);
    color: var(--slate12);
    border: 1px solid var(--slate3, #F1F3F5);
    border-radius: 6px;
  }

}

.copilot-toggle {
  font-family: IBM Plex Sans;
  font-size: 12px;
  font-style: normal;
  font-weight: 500;
  background-color: transparent !important;
  display: flex;
  align-items: center;
}

.copilot-codehinter-wrap {
  .CodeMirror.cm-s-monokai.CodeMirror-wrap {
    border-radius: 0px;
  }
}

.avatar-list-stacked {
  display: flex;
}

.avatar-list-stacked .avatar {
  margin-right: 0px !important;
}

.navbar-right-section {
  border-left: 1px solid var(--slate5);
}

.modal-header {
  background-color: var(--base);
  border-bottom: 1px solid var(--slate5);
}

.sidebar-debugger {
  .nav-item {
    button:hover {
      border-top-color: transparent;
      border-left-color: transparent;
      border-right-color: transparent;
    }
  }
}

.tj-app-version-text {
  color: var(--pink9);
}

.left-sidebar-comments {
  position: absolute;
  left: 0;
  bottom: 48px;
}

.popover-body {
  background-color: var(--base);
  color: var(--slate12);
  border-radius: 6px;
}

.popover {
  border: none;
  border-radius: 6px;
  border: 1px solid var(--slate3, #F1F3F5);
  background: var(--slate1, #FBFCFD);
  box-shadow: 0px 2px 4px -2px rgba(16, 24, 40, 0.06), 0px 4px 8px -2px rgba(16, 24, 40, 0.10);
}

.canvas-codehinter-container {
  .sketch-picker {
    left: 70px !important;
    top: 207px;
    position: absolute !important;
  }
}

.debugger-card-body {
  margin-top: 8px;
  margin-bottom: 16px;
}

.left-sidebar-header-btn {
  background-color: var(--base) !important;
  width: 28px;
  height: 28px;
  padding: 7px !important;

  &:focus-visible {
    border: none !important;
    outline: none !important;
    box-shadow: none !important;
  }
}



.navbar-seperator {
  border: 1px solid var(--slate5, #2B2F31);
  background: var(--slate1, #151718);
  width: 1px;
  height: 19px;
  margin-left: 8px;
  margin-right: 8px;
}

.CodeMirror {
  background: var(--base);
}

.color-picker-input {
  border: solid 1px #333c48;
  height: 36px;
  background-color: var(--slate1);
  border: 1px solid var(--slate7);

  &:hover {
    background-color: var(--slate4);
    border: 1px solid var(--slate8);

  }
}

#popover-basic-2 {
  .sketch-picker {
    left: 7px;
    width: 170px !important;
    position: absolute !important;

  }
}

.custom-gap-8 {
  gap: 8px;
}

.color-slate-11 {
  color: var(--slate11) !important;
}

.custom-gap-7 {
  gap: 7px
}

.custom-gap-6 {
  gap: 6px
}

.custom-gap-2 {
  gap: 2px
}

.custom-gap-4 {
  gap: 4px;
}

.text-black-000 {
  color: var(--text-black-000) !important;
}

.custom-gap-12 {
  gap: 12px
}

#inspector-tabpane-properties {
  .accordion {
    .accordion-item:last-child {
      border-bottom: none !important;
    }
  }
}

.share-disabled {
  opacity: 0.4;
}

// Editor revamp styles
.main-wrapper {
  .editor {
    .header>.navbar {
      background-color: var(--base) !important;
      border-bottom: 1px solid var(--slate5);
      z-index: 10;
    }
  }
}

.custom-gap-2 {
  gap: 2px
}

// ToolJet Database buttons

.component-image-wrapper {
  background-color: var(--slate3) !important;
  border-radius: 6px;
}

// .components-container {
//   margin-left: 16px;
//   margin-right: 16px;
// }

.draggable-box-wrapper {
  height: 86px;
  width: 72px;
  margin-bottom: 4px;
}

.component-card-group-wrapper {
  display: flex;
  flex-wrap: wrap;
  column-gap: 22px;
}

.component-card-group-container {
  display: flex;
  row-gap: 12px;
  flex-direction: column;
  padding-bottom: 12px;
  padding-top: 12px;
}

.widgets-manager-header {
  color: var(--slate12);
  font-size: 14px;
  font-style: normal;
  font-weight: 500;
  line-height: 20px;
  /* 142.857% */
  margin-top: 16px;
  margin-bottom: 12px;
}

.components-container {
  .tj-input {
    margin-bottom: 16px;
  }
}

.tj-widgets-search-input {
  width: 266px;
  height: 32px;
  border-radius: 6px;
  background-color: var(--base) !important;
  font-size: 12px;
  font-style: normal;
  font-weight: 400;
  line-height: 20px;
}

.release-button {
  color: var(--indigo-01, #FDFDFE);
  font-family: IBM Plex Sans;
  font-size: 12px;
  font-style: normal;
  font-weight: 600;
  line-height: 20px;
  /* 166.667% */
  display: flex;
  padding: 4px 12px;
  align-items: center;
  gap: 8px;
  flex: 1 0 0;
}

.editor-header-icon {
  border-radius: 6px;
  border: 1px solid var(--bases-transparent, rgba(255, 255, 255, 0.00));
  background: var(--indigo3);
  display: flex;
  padding: 7px;
  justify-content: center;
  align-items: center;
  gap: 8px;
  height: 28px;
  width: 28px;
}

.tj-header-avatar {
  display: flex;
  font-weight: 500;
  width: 27px;
  height: 26px;
  padding: 4px 6px;
  flex-direction: column;
  justify-content: center;
  align-items: center;
  gap: 10px;
  flex-shrink: 0;
  margin-bottom: 0px !important;
  border-radius: 100% !important;
  margin-left: -8px;
  background-color: var(--slate5) !important;
  color: var(--slate10) !important
}

.undo-redo-container {
  position: absolute;
  top: 10px;
  display: flex;
  right: 222px;
  justify-content: center;
  align-items: center;
  height: 28px;
  gap: 2px;

  div {
    display: flex;
    justify-content: center;
    align-items: center;
    height: 28px;
    width: 28px;
    border-radius: 6px;
  }
}

.sidebar-panel-header {
  color: var(--slate12);
  padding-left: 4px;
}

.modal-content {
  background: var(--surfaces-surface-01);
  color: var(--slate12);
}

.main-editor-canvas {
  background-color: var(--base);
}

.event-manager-popover {
  border: none;
  /* Shadow/03 */
  box-shadow: 0px 4px 6px -2px rgba(16, 24, 40, 0.03), 0px 12px 16px -4px rgba(16, 24, 40, 0.08);

  .popover-body {
    background-color: var(--base);
    color: var(--slate12);
    border: 1px solid var(--slate3, #F1F3F5);
    border-radius: 6px;
  }

}

.copilot-toggle {
  font-family: IBM Plex Sans;
  font-size: 12px;
  font-style: normal;
  font-weight: 500;
  background-color: transparent !important;
  display: flex;
  align-items: center;
}

.copilot-codehinter-wrap {
  .CodeMirror.cm-s-monokai.CodeMirror-wrap {
    border-radius: 0px;
  }
}

.avatar-list-stacked {
  display: flex;
}

.avatar-list-stacked .avatar {
  margin-right: 0px !important;
}

.navbar-right-section {
  border-left: 1px solid var(--slate5);
}

.modal-header {
  background-color: var(--base);
  border-bottom: 1px solid var(--slate5);
}

.sidebar-debugger {
  .nav-item {
    button:hover {
      border-top-color: transparent;
      border-left-color: transparent;
      border-right-color: transparent;
    }
  }
}

.tj-app-version-text {
  color: var(--pink9);
}

.left-sidebar-comments {
  position: absolute;
  left: 0;
  bottom: 48px;
}

.popover-body {
  background-color: var(--base);
  color: var(--slate12);
  border-radius: 6px;
}

.popover {
  border: none;
  border-radius: 6px;
  border: 1px solid var(--slate3, #F1F3F5);
  background: var(--slate1, #FBFCFD);
  box-shadow: 0px 2px 4px -2px rgba(16, 24, 40, 0.06), 0px 4px 8px -2px rgba(16, 24, 40, 0.10);
}

.canvas-codehinter-container {
  .sketch-picker {
    left: 70px !important;
    top: 207px;
  }
}

.debugger-card-body {
  margin-top: 8px;
  margin-bottom: 16px;
}

.left-sidebar-header-btn {
  background-color: var(--base) !important;
  width: 28px;
  height: 28px;
  padding: 7px !important;

  &:focus-visible {
    border: none !important;
    outline: none !important;
    box-shadow: none !important;
  }
}


.navbar-seperator {
  border: 1px solid var(--slate5, #2B2F31);
  background: var(--slate1, #151718);
  width: 1px;
  height: 19px;
  margin-left: 8px;
  margin-right: 8px;
}

.CodeMirror {
  background: var(--base);
}

.color-picker-input {
  border: solid 1px #333c48;
  height: 36px;
  background-color: var(--slate1);
  border: 1px solid var(--slate7);

  &:hover {
    background-color: var(--slate4);
    border: 1px solid var(--slate8);

  }
}

#popover-basic-2 {
  .sketch-picker {
    left: 7px;
    width: 170px !important;
  }
}

.custom-gap-8 {
  gap: 8px;
}

.color-slate-11 {
  color: var(--slate11) !important;
}

.custom-gap-6 {
  gap: 6px
}

.custom-gap-2 {
  gap: 2px
}

.custom-gap-3 {
  gap: 3px;
}

.custom-gap-4 {
  gap: 4px;
}

.text-black-000 {
  color: var(--text-black-000) !important;
}

.custom-gap-12 {
  gap: 12px
}

.custom-gap-16 {
  gap: 16px;
}

.text-black-000 {
  color: var(--text-black-000) !important;
}

.overflow-tooltip {
  .tooltip-inner {
    max-width: 100%;
  }
}

.tooltip-inner {
  border-radius: 8px;
}

#inspector-tabpane-properties {
  .accordion {
    .accordion-item:last-child {
      border-bottom: none !important;
    }
  }
}

.share-disabled {
  opacity: 0.4;
}

.bold-text {
  font-weight: 500;
}

// Editor revamp styles
.main-wrapper {
  .editor {
    .header>.navbar {
      background-color: var(--base) !important;
      border-bottom: 1px solid var(--slate5);
    }
  }
}

.custom-gap-2 {
  gap: 2px
}

// ToolJet Database buttons

.component-image-wrapper {
  background-color: var(--slate3) !important;
  border-radius: 6px;
}

// .components-container {
//   margin-left: 16px;
//   margin-right: 16px;
// }

.draggable-box-wrapper {
  height: 86px;
  width: 72px;
  margin-bottom: 4px;
}

.component-card-group-wrapper {
  display: flex;
  flex-wrap: wrap;
  column-gap: 22px;
}

.component-card-group-container {
  display: flex;
  row-gap: 12px;
  flex-direction: column;
  padding-bottom: 12px;
  padding-top: 12px;
}

.widgets-manager-header {
  color: var(--slate12);
  font-size: 14px;
  font-style: normal;
  font-weight: 500;
  line-height: 20px;
  /* 142.857% */
  margin-top: 16px;
  margin-bottom: 12px;
}

.components-container {
  .tj-input {
    margin-bottom: 16px;
  }
}

.tj-widgets-search-input {
  width: 266px;
  height: 32px;
  border-radius: 6px;
  background-color: var(--base) !important;
  font-size: 12px;
  font-style: normal;
  font-weight: 400;
  line-height: 20px;
}

.release-button {
  color: var(--indigo-01, #FDFDFE);
  font-family: IBM Plex Sans;
  font-size: 12px;
  font-style: normal;
  font-weight: 600;
  line-height: 20px;
  /* 166.667% */
  display: flex;
  padding: 4px 12px;
  align-items: center;
  gap: 8px;
  flex: 1 0 0;
}

.editor-header-icon {
  border-radius: 6px;
  border: 1px solid var(--bases-transparent, rgba(255, 255, 255, 0.00));
  background: var(--indigo3);
  display: flex;
  padding: 7px;
  justify-content: center;
  align-items: center;
  gap: 8px;
  height: 28px;
  width: 28px;
}

.tj-header-avatar {
  display: flex;
  font-weight: 500;
  width: 27px;
  height: 26px;
  padding: 4px 6px;
  flex-direction: column;
  justify-content: center;
  align-items: center;
  gap: 10px;
  flex-shrink: 0;
  margin-bottom: 0px !important;
  border-radius: 100% !important;
  margin-left: -8px;
  background-color: var(--slate5) !important;
  color: var(--slate10) !important
}

.undo-redo-container {
  position: absolute;
  top: 10px;
  display: flex;
  right: 222px;
  justify-content: center;
  align-items: center;
  height: 28px;
  gap: 2px;

  div {
    display: flex;
    justify-content: center;
    align-items: center;
    height: 28px;
    width: 28px;
    border-radius: 6px;
  }
}

.sidebar-panel-header {
  color: var(--slate12);
  padding-left: 4px;
}

.modal-content {
  background: var(--surfaces-surface-01);
  color: var(--slate12);
}

.main-editor-canvas {
  background-color: var(--base);
}

.event-manager-popover {
  border: none;
  /* Shadow/03 */
  box-shadow: 0px 4px 6px -2px rgba(16, 24, 40, 0.03), 0px 12px 16px -4px rgba(16, 24, 40, 0.08);

  .popover-body {
    background-color: var(--base);
    color: var(--slate12);
    border: 1px solid var(--slate3, #F1F3F5);
    border-radius: 6px;
  }

}

.copilot-toggle {
  font-family: IBM Plex Sans;
  font-size: 12px;
  font-style: normal;
  font-weight: 500;
  background-color: transparent !important;
  display: flex;
  align-items: center;
}

.copilot-codehinter-wrap {
  .CodeMirror.cm-s-monokai.CodeMirror-wrap {
    border-radius: 0px;
  }
}

.avatar-list-stacked {
  display: flex;
}

.avatar-list-stacked .avatar {
  margin-right: 0px !important;
}

.navbar-right-section {
  border-left: 1px solid var(--slate5);
}

.modal-header {
  background-color: var(--base);
  border-bottom: 1px solid var(--slate5);
}

.sidebar-debugger {
  .nav-item {
    button:hover {
      border-top-color: transparent;
      border-left-color: transparent;
      border-right-color: transparent;
    }
  }
}

.tj-app-version-text {
  color: var(--pink9);
}

.left-sidebar-comments {
  position: absolute;
  left: 0;
  bottom: 48px;
}

.popover-body {
  background-color: var(--surfaces-surface-01);
  color: var(--slate12);
  border-radius: 6px;
}

.popover {
  border: none;
  border-radius: 6px;
  border: 1px solid var(--slate3, #F1F3F5);
  background: var(--slate1, #FBFCFD);
  box-shadow: 0px 2px 4px -2px rgba(16, 24, 40, 0.06), 0px 4px 8px -2px rgba(16, 24, 40, 0.10);
}

.canvas-codehinter-container {
  align-items: center;
  gap: 5px;

  .sketch-picker {
    left: 70px !important;
    top: 207px;
  }

  .hinter-canvas-input {
    width: 160px;
    padding: 0px;

    .canvas-hinter-wrap-container {
      width: 155px;
    }
  }

  .fx-canvas {
    background-color: transparent !important;
    cursor: pointer;
    border: none !important;

    .fx-button {
      height: 24px;
      width: 26px;
      opacity: 0;
      visibility: hidden;
      transition: opacity 0.1s ease, visibility 0.1s ease;
    }

    .fx-button.active {
      opacity: 1;
      visibility: visible;
      display: flex;
      background-color: var(--indigo5) !important;
    }

    &:hover {
      .fx-button {
        opacity: 1;
        visibility: visible;
        display: flex;
      }
    }
  }


}

.debugger-card-body {
  margin-top: 8px;
  margin-bottom: 16px;
}

.left-sidebar-header-btn {
  background-color: var(--base) !important;
  width: 28px;
  height: 28px;
  padding: 7px !important;

  &:focus-visible {
    border: none !important;
    outline: none !important;
    box-shadow: none !important;
  }
}

.navbar-seperator {
  border: 1px solid var(--slate5, #2B2F31);
  background: var(--slate1, #151718);
  width: 1px;
  height: 19px;
  margin-left: 8px;
  margin-right: 8px;
}

.CodeMirror {
  background: var(--base);
}

.color-picker-input {
  border: solid 1px #333c48;
  height: 36px;
  background-color: var(--interactive-default);
  border: 1px solid var(--slate7);

  &:hover {
    background-color: var(--slate4);
    border: 1px solid var(--slate8);

  }
}

#popover-basic-2 {
  .sketch-picker {
    left: 7px;
    width: 170px !important;
  }
}

.custom-gap-8 {
  gap: 8px;
}

.color-slate-11 {
  color: var(--slate11) !important;
}

.custom-gap-6 {
  gap: 6px
}

// ToolJet Database buttons

.ghost-black-operation {
  border: 1px solid transparent !important;
  padding: 4px 10px;
}

.custom-gap-2 {
  gap: 2px
}

.custom-gap-4 {
  gap: 4px;
}

.text-black-000 {
  color: var(--text-black-000) !important;
}

.custom-gap-12 {
  gap: 12px
}

.overflow-tooltip {
  .tooltip-inner {
    max-width: 100%;
  }
}

#inspector-tabpane-properties {
  .accordion {
    .accordion-item:last-child {
      border-bottom: none !important;
    }
  }
}


.bold-text {
  font-weight: 500;
}

.saml-sso-conf {
  .saml-footer {
    display: block !important;
  }

  .text-indigo-09 {
    color: $color-light-indigo-09;
  }

  .card-body {
    padding-bottom: 0px !important;
  }
}

.add-datasource-btn-workflows {
  width: 195px;
  margin-top: 8px;
  position: sticky;
  bottom: 0;
  font-size: 12px;
}

.react-flow__panel {
  bottom: 50px
}

.add-datasource-btn-workflows {
  width: 195px;
  margin-top: 8px;
  position: sticky;
  bottom: 0;
  font-size: 12px;
}

.react-flow__panel {
  bottom: 50px
}

.connect-to-repository-container {
  width: 70%;
  display: flex;
  flex-direction: column;
  align-items: center;
  text-align: center;
  margin: auto;

  a {
    text-decoration: none;
    color: unset !important;
  }

  .tj-btn-right-icon {
    svg {
      path {
        fill: var(--indigo9);
      }
    }
  }
}

.git-sync-modal,
.modal-base {

  .create-commit-container,
  .commit-info,
  .pull-container,
  .pushpull-container {
    height: 260px !important;

    .form-control {
      font-weight: 400;
      font-size: 12px;
      line-height: 20px;
      color: var(--slate12);
    }

    .form-group {
      .tj-input-error-state {
        border: 1px solid var(--tomato9) !important;
      }

      .tj-input-error {
        color: var(--tomato10) !important;
      }
    }

    .info-text {
      color: var(--slate10);
    }

    .tj-input-error {
      color: var(--tomato10);
    }

    .form-control.disabled {
      background-color: var(--slate3) !important;
      color: var(--slate9) !important;
    }

    .last-commit-info {
      background: var(--slate3);

      .message-info {
        display: flex;
        justify-content: space-between;
      }

      .author-info {
        font-size: 10px;
        color: var(--slate11);
      }
    }

    .check-for-updates {
      display: flex;
      align-items: center;
      color: var(--indigo9);

      svg {
        path {
          fill: var(--indigo9);
        }

        rect {
          fill: none;
        }
      }

      .loader-container {
        height: unset !important;

        .primary-spin-loader {
          width: 18px;
          height: 18px;
          margin-right: 5px;
        }
      }
    }
  }



  .modal-footer {
    border-top: 1px solid var(--slate5);
    padding: 1rem;

    .tj-btn-left-icon {
      svg {
        width: 20px;
        height: 20px;

        path {
          fill: var(--indigo1);
        }
      }
    }

    .tj-large-btn {
      font-weight: 500;
      font-size: 14px;
    }
  }

  .modal-body {
    .loader-container {
      display: flex;
      justify-content: center;
      align-items: center;
      height: 180px;
    }
  }

  .modal-base {
    .tj-text-xxsm {
      color: var(--slate11);
    }
  }

  .modal-header {
    border-bottom: 1px solid var(--slate5) !important;

    .modal-title {
      color: var(--slate12);
    }

  }
}

.custom-gap-7 {
  gap: 7px
}

.card-table {
  overflow: visible;
}

.groups-name-cell {
  transition: 0.3s all;
  border-radius: 6px;
  position: relative !important;
  overflow: visible !important;

  .groups-name-container {
    display: flex;
    column-gap: 8px;
    text-overflow: ellipsis;
    overflow: hidden;
    white-space: nowrap;
    max-width: 210px;
  }

  .group-chip {
    padding: 2px 8px;
    margin: 0;
    border-radius: 6px;
    background-color: var(--slate3);
    color: var(--slate11);
    min-height: 24px;
    text-overflow: ellipsis;
    overflow: hidden;
    white-space: nowrap;
    max-width: 95px;
  }

  .all-groups-list {
    position: absolute;
    width: 100%;
    top: 41px;
    display: flex;
    flex-direction: column;
    background: var(--slate1);
    align-items: flex-start;
    border-radius: 6px;
    border: 1px solid var(--slate1);
    box-shadow: 0px 4px 6px -2px rgba(16, 24, 40, 0.03), 0px 12px 16px -4px rgba(16, 24, 40, 0.08);
    padding: 9px 10px;
    gap: 10px;
    cursor: default;
    max-height: 240px;
    overflow: auto;
    left: 0px;
    z-index: 1;
  }
}

.groups-name-cell[data-active="true"] {
  background: var(--gray5) !important;

  .groups-name-container {
    padding-left: 6px;
  }

  .group-chip {
    max-width: unset !important;
    min-height: 28px !important;
  }
}

.groups-hover {
  &:hover {
    background: var(--slate3);
    cursor: pointer;
  }
}

.user-actions-menu-container {
  border: 1px solid var(--slate8);
  border-radius: 6px;

  &:hover {
    background: var(--slate4);
  }

  .actions-menu-icon {
    fill: var(--slate8);
    width: 20px !important;
    height: 20px !important;
    cursor: pointer;

    path {
      fill: var(--slate12) !important;
    }
  }
}

.primary-spin-loader {
  width: 43px;
  height: 43px;
  border: 3px solid var(--indigo6);
  border-bottom-color: var(--indigo9);
  border-radius: 50%;
  display: inline-block;
  box-sizing: border-box;
  animation: rotation 1s linear infinite;
}

@keyframes rotation {
  0% {
    transform: rotate(0deg);
  }

  100% {
    transform: rotate(360deg);
  }
}

.commit-changes {
  display: flex;
  gap: 6px;
}

.disabled-action-tooltip {
  opacity: 0.4;
}

.overflow-tooltip {
  .tooltip-inner {
    max-width: 100%;
  }
}

.card-table {
  overflow: visible;
}

.groups-name-cell {
  transition: 0.3s all;
  border-radius: 6px;
  position: relative !important;
  overflow: visible !important;

  .groups-name-container {
    display: flex;
    column-gap: 8px;
  }

  .group-chip {
    padding: 5px 8px;
    border-radius: 6px;
    background-color: var(--slate3);
    color: var(--slate11);
  }

  .all-groups-list {
    position: absolute;
    width: 100%;
    top: 41px;
    display: flex;
    flex-direction: column;
    background: var(--slate1);
    align-items: flex-start;
    border-radius: 6px;
    border: 1px solid var(--slate1);
    box-shadow: 0px 4px 6px -2px rgba(16, 24, 40, 0.03), 0px 12px 16px -4px rgba(16, 24, 40, 0.08);
    padding: 9px 10px;
    gap: 15px;
    cursor: default;
    max-height: 240px;
    overflow: auto;
    left: 0px;
    z-index: 1;
  }
}

.groups-name-cell[data-active="true"] {
  background: var(--gray5) !important;

  .groups-name-container {
    padding-left: 6px;
  }
}

.groups-hover {
  &:hover {
    background: var(--slate3);
    cursor: pointer;
  }
}

.user-actions-menu-container {
  border: 1px solid var(--slate8);
  border-radius: 6px;

  &:hover {
    background: var(--slate4);
  }

  .actions-menu-icon {
    fill: var(--slate8);
    width: 20px !important;
    height: 20px !important;
    cursor: pointer;

    path {
      fill: var(--slate12) !important;
    }
  }
}

#popover-user-menu {
  box-shadow: 0px 2px 4px -2px var(--indigo1), 0px 4px 8px -2px var(--indigo1);

  .popover-body {
    padding: 0rem 0.8rem;
    min-width: 160px;
  }

  button {
    color: var(--slate12);
    border: none !important;

    &:hover {
      background: none !important;
    }
  }

  .edit-user-btn {
    svg {
      fill: var(--slate9);

      path {
        fill: var(--slate9);
      }
    }
  }

  .user-archive {
    color: var(--tomato9);

    &:hover {
      color: var(--tomato9) !important;
    }
  }
}

.divider {
  border-top: 1px solid var(--slate6);
}

.workspace-constants-wrapper {
  background-color: var(--page-default);
  height: calc(100vh - 64px);
  display: flex;
  align-items: center;
  justify-content: center;
  padding-top: 1.5rem;
}

.blank-page-wrapper {
  @media only screen and (max-width: 768px) {
    display: none;
  }
}

.blank-page-wrapper-mobile {
  display: none !important;

  @media only screen and (max-width: 768px) {
    transform: translateY(50%);
    display: flex !important;
    align-items: center;
    justify-content: center;
  }
}

.reset-password-info-banner {
  width: inherit;
  background-color: #F8FAFF;
  border-color: #D9E2FC;
  padding-top: 4px !important;
  padding-bottom: 4px !important;
  padding-left: 12px !important;
  padding-right: 12px !important;
}

.tj-text-input-wrapper {
  .signup-password-wrapper {
    .tj-text-input {
      width: 290px !important;
      background: var(--slate3);
      color: var(--slate9);
      height: auto !important;
      margin-bottom: 5px;
      border-color: var(--slate7);
    }
  }
}

.tj-text-input-icon-wrapper {
  .signup-password-wrapper {
    .tj-text-input {
      width: 320px !important;
      background: #F1F3F5;
      color: var(--slate9);
      height: 38px !important;
      margin-bottom: 10px;
      border-color: var(--slate7) !important;
    }

    .icon-wrapper {
      position: absolute;
      right: 10px;
      top: 50%;
      transform: translateY(-50%);
      align-items: center;
      gap: 5px;
      /* space between icons */
    }
  }
}

.modal-custom-height {
  height: 700px !important;
  /* Set the desired width */
}

textarea.tj-text-input-widget {
  resize: none !important;
  overflow-y: auto !important;
}

.tj-text-input-widget {
  border: 1px solid var(--borders-default);
  background-color: var(--surfaces-surface-01);
  width: 100%;
  padding: 0px;
  z-index: 2;

  &:disabled {
    background-color: var(--surfaces-surface-03);
  }

  &:hover:not(:focus):not([data-ignore-hover="true"]) {
    border: 1px solid var(--tblr-input-border-color-darker) !important;
  }

  &.is-invalid {
    border: 1px solid var(--cc-error-systemStatus) !important; // For example, a red border for invalid input
  }

  &:focus {
    outline: none !important;
    border: 1px solid var(--primary-accent-strong);

  }

  &:active {
    outline: none !important;
  }

  &::placeholder {
    color: var(--text-placeholder) !important;
  }
}

.icon-style-container {
  width: 142px;
  height: 32px;
  display: flex;
  align-items: center;
  border-radius: 6px;
  padding: 2px;
}

.visibility-eye {
  position: absolute;
  top: 50%;
  right: -5px;
  transform: translate(-50%, -50%);
}

.label-hinter-margin {
  margin-bottom: 4px;
}

.CodeMirror-placeholder {
  min-width: 265px !important;
}

.tj-number-input-element {

  // Remove increment/decrement arrows
  input::-webkit-outer-spin-button,
  input::-webkit-inner-spin-button {
    -webkit-appearance: none;
    margin: 0;
  }

  /* Firefox */
  input[type=number] {
    -moz-appearance: textfield;
  }
}

.inspector-color-input-popover {
  left: -96px !important;
}

.tj-number-input-widget {
  input[type="number"] {
    -moz-appearance: textfield !important;
  }
}

.rest-api-options-codehinter {
  height: 100%;

  .cm-content>.cm-line {
    // max-width: 357px !important;
  }
}

.rest-api-codehinter-key-field {
  .cm-content>.cm-line {
    // max-width: 184px !important;
  }
}

.rest-api-codehinter-key-field,
.rest-api-url-codehinter,
.rest-api-options-codehinter {
  .cm-content>.cm-line {
    white-space: pre-wrap;
    word-wrap: break-word;
  }
}

.fx-button-container {
  opacity: 0;
  transition: opacity 0.3s ease;
}

.show-fx-button-container {
  opacity: 1 !important;
}

.wrapper-div-code-editor:hover .fx-button-container {
  opacity: 1;
}

.add-new-group-modal {
  .modal-title {
    display: flex;
    align-items: center;

    .paid-feature-banner {
      margin-left: 8px;
    }
  }
}

.action-description-highlighter {
  color: var(--indigo9) !important;
}

.read-docs-fk {

  .tooltip-inner {
    padding: 8px 10px 8px 10px !important;
    font-size: 12px;
    line-height: 20px;
    font-weight: 400;
    text-align: center;
  }

  .tooltip-outer {
    // box-shadow: 0px 4px 6px -2px #10182808 ,0px 12px 16px -4px #10182814 !important;
  }
}

.change-margin {
  margin-bottom: 10px !important;
}

.inspector-validation-date-picker {
  .react-datepicker-wrapper {
    input {
      width: 100%;
      border: 1px solid var(--slate7);
      padding: 5px 5px;
      background-color: var(--base);
      color: var(--slate12)
    }
  }

  .dark-theme {
    .react-datepicker__day {
      color: white;
    }
  }
}

#popover-user-menu {
  box-shadow: 0px 2px 4px -2px var(--indigo1), 0px 4px 8px -2px var(--indigo1);
}

.rest-api-options-codehinter {
  .cm-content>.cm-line {
    // max-width: 357px !important;
  }
}

.rest-api-codehinter-key-field {
  .cm-content>.cm-line {
    // max-width: 184px !important;
  }
}

.rest-api-codehinter-key-field,
.rest-api-url-codehinter,
.rest-api-options-codehinter {
  .cm-content>.cm-line {
    white-space: pre-wrap;
    word-wrap: break-word;
  }
}

.fx-button-container {
  opacity: 0;
  transition: opacity 0.3s ease;
}

.wrapper-div-code-editor:hover .fx-button-container {
  opacity: 1;
}

.canvas-container {
  scrollbar-color: transparent;
  scrollbar-width: thin;

  &::-webkit-scrollbar {
    background-color: transparent;
    width: 6px;
    scrollbar-width: thin;
  }

  &::-webkit-scrollbar-track {
    background-color: transparent;
    scrollbar-width: thin;
  }

  &::-webkit-scrollbar-thumb {
    background-color: transparent;
  }

  &:hover {
    scrollbar-color: #6a727c4d;

    &::-webkit-scrollbar-thumb {
      background-color: #6a727c4d !important;
    }
  }
}

.jet-listview {
  &:hover {
    &::-webkit-scrollbar-thumb {
      background-color: #6a727c4d !important;
    }
  }
}

.dark-theme {
  .canvas-container {
    &:hover {
      scrollbar-color: #6a727c4d;

      &::-webkit-scrollbar-thumb {
        background-color: #6a727c4d !important;
      }
    }
  }

  .jet-listview {
    &:hover {

      &::-webkit-scrollbar-thumb {
        background-color: #6a727c4d !important;
      }
    }
  }
}

.number-input-arrow {
  &:hover {
    background-color: var(--interactive-overlays-fill-hover) !important;
  }

  &:active {
    background-color: var(--interactive-overlays-fill-pressed) !important;
  }
}

.modal-base {
  .modal-footer {
    padding: 1rem;

    .tj-btn-left-icon {
      svg {
        width: 20px;
        height: 20px;

        path {
          fill: var(--indigo1);
        }
      }
    }

    .tj-large-btn {
      font-weight: 500;
      font-size: 14px;
    }
  }
}

.component-spinner {
  animation: l13 1s infinite linear;
  position: absolute;
}

@keyframes l13 {
  100% {
    transform: rotate(1turn)
  }
}

.widget-version-identifier {
  position: absolute;
  top: 0px;
  border-radius: 0px 8px 0px 8px;
  height: 16px;
  width: 35px;
  font-size: 10px;
  color: var(--text-on-solid) !important;
  font-weight: 500;
}

.widget-version-old-identifier {
  background-color: #BF4F03;
  @extend .widget-version-identifier
}

.widget-version-new-identifier {
  background-color: #1E823B;
  @extend .widget-version-identifier
}

.tjdb-display-time-pill {
  height: 12px;
  gap: 10px;
  border-radius: 100px 100px 100px 100px;
  padding: 8px 8px;
  background: var(--Slate-07, #D7DBDF);
  color: var(--Slate-11, #687076);
  display: flex;
  justify-content: center;
  align-items: center;
  font-size: 10px !important;
  line-height: 12px;
}

.tjdb-table-tooltip {
  width: max-content !important;

  .tooltip-inner {
    max-width: max-content !important;
    width: max-content !important;

    .foreignKey-relation-tooltip {
      span {
        text-align: left;
      }
    }

  }
}

.tjdb-cell-tooltip {
  max-width: 420px !important;

  .tooltip-inner {
    max-width: 100% !important;
  }
}

div.ds-svg-container img {
  padding: 2px;
}

.custom-textarea-height {
  height: 300px;
  min-height: 300px;
}


.dropdown-multiselect-widget-custom-menu-list {
  box-shadow: var(--elevation-400-box-shadow) !important;
  border-radius: 8px;

  .multiselect-custom-menulist-select-all {
    display: flex;
    padding: 8px 16px;
    background-color: var(--surfaces-surface-01) !important;
    color: var(--text-primary);

    &:hover {
      background-color: var(--interactive-overlays-fill-hover) !important;
      cursor: pointer;
      border-radius: 8px;
    }
  }

  .form-check-input:disabled {
    background-color: var(--surfaces-surface-03) !important;
  }
}

.dropdown-multiselect-widget-search-box-wrapper {
  border-bottom: 1px solid var(--borders-weak-disabled);
  display: flex;
  padding: 8px 10px;
  flex-direction: column;
  align-items: flex-start;
  gap: 4px;
  align-self: stretch;
  height: 40px;
  justify-content: center;
  display: flex;
  flex-direction: row;
  align-items: center;
  background-color: var(--cc-surface1-surface) !important;
  border-top-left-radius: 8px;
  border-top-right-radius: 8px;

  .dropdown-multiselect-widget-search-box {
    width: 100%;
    box-sizing: 'border-box';
    border: none;
    border-radius: 0;
    background: transparent;
    color: var(--slate12);
    gap: 16px;
    color: var(--cc-primary-text);

    input::placeholder {
      color: var(--cc-placeholder-text);
    }

  }

}

.mb-0 {
  margin-bottom: 0px !important;
}

.tabs-component {
  .tab-pane {
    top: initial;
  }
}


.tabs-list {
  .list-group-item {
    margin-bottom: 0 !important;
    background-color: var(--interactive-default) !important;
  }

  .active-column-list {
    background-color: var(--interactive-hover) !important;
  }

  .list-group-item:hover {
    background-color: var(--interactive-hover) !important;
  }

}

fieldset:disabled {
  .json-form-wrapper-disabled {
    opacity: 0.5;
    pointer-events: none;
    filter: grayscale(100%);
  }
}

.debugger-card-body {
  .json-tree-container {
    margin-bottom: 10px;
  }
}

.pdf-retry-button {
  background-color: var(--cc-primary-brand);
  color: var(--text-on-solid);
  width: 100px;
  border-radius: 6px;
  height: 28px;
  --tblr-btn-color-darker: #000000;
  --tblr-btn-color-clicked: #000000;
  --loader-color: #ffffff;
  border-color: rgb(67, 104, 227);
  padding: 0px 12px;
  justify-content: center;
  align-items: center;
  flex-direction: row-reverse;
  justify-content: center;
  gap: 6px;

  >div {
    overflow: hidden;

    >span {
      max-width: 100%;
      min-width: 0px;

      >p {
        font-weight: 500;
        margin: 0px;
        padding: 0px;
        color: var(--text-on-solid);
      }
    }
  }




  .user-not-found-svg {
    display: flex;
    align-items: center;
    justify-content: center;
    background: var(--slate3);
    width: 36px;
    height: 36px;
    padding: 4px;
  }
}

.add-params-btn {
  border: 1px solid var(--border-default, #CCD1D5) !important;
  border-radius: 6px;
  box-shadow: 0px 1px 0px 0px #0000001A;
  padding-left: 10px;
  padding-right: 10px;
  height: 28px;

  &:hover {
    background-color: var(--slate4) !important;
  }

  &:active {
    background-color: var(--slate5) !important;
  }
}

.datepicker-validation-half {
  flex: 1 1 calc(50% - 8px);
}


.date-validation-wrapper {
  margin-bottom: 3px;

  .field {
    height: 24px;
  }

  .code-flex-wrapper {
    flex-wrap: wrap;
  }

}

.tj-inspector-datepicker {
  background-color: #fff !important;
}


.react-datepicker__day--disabled {
  color: #ccc !important;
}

.react-datepicker__time-list {
  li.react-datepicker__time-list-item--disabled.react-datepicker__time-list-item {
    color: #ccc !important;
  }
}

.inspector-validation-date-picker {
  .react-datepicker-wrapper {
    input {
      background-color: #fff;
    }

    input.dark-theme {
      background-color: var(--slate3);
      color: var(--slate12);
    }

  }

}



.datetimepicker-component,
#component-portal,
.custom-inspector-validation-time-picker {





  .react-datepicker__month-container {
    background-color: var(--cc-surface1-surface) !important;
    border-top-left-radius: 10px !important;
    border-bottom-left-radius: 10px !important;
  }

  .custom-time-input {
    background-color: var(--cc-surface1-surface) !important;
  }

  .datepicker-component {
    .react-datepicker {
      border-radius: 10px;
      box-shadow: 8px 8px 16px 0px #3032331A;
      height: auto;
      background-color: var(--cc-surface1-surface) !important;
    }
  }


  .react-datepicker-time-component {
    border-radius: 10px;
    width: auto;

    .custom-time-input {
      border-left: none;
      border-radius: 10px !important;
      box-shadow: 8px 8px 16px 0px #3032331A;
    }

    .time-input-body {
      padding-bottom: 0px;
      background-color: var(--cc-surface1-surface);
    }

    .time-col {
      height: 200px;
      color: var(--cc-primary-text);
    }

    .react-datepicker {
      border-radius: 10px;
      box-shadow: 8px 8px 16px 0px #3032331A;
    }

    .react-datepicker-time__input-container {
      border-radius: 10px;
    }
  }


  .dark-theme {

    .react-datepicker__year-text,
    .react-datepicker__month-text {
      color: #fff;
    }

    .react-datepicker__year-text:hover,
    .react-datepicker__month-text:hover {
      background-color: #9ba1a6;
    }
  }

  .tj-datepicker-widget-year-selector:hover,
  .tj-datepicker-widget-month-selector:hover {
    padding: 1px 6px;
  }

  .react-datepicker {
    display: grid;
    grid-auto-flow: column;
    border-top-right-radius: 0rem;
    border-bottom-right-radius: 0rem;
  }

  .react-datepicker-year-component {
    .react-datepicker__year {
      display: flex;
      justify-content: center;
      align-items: center;
    }

    .react-datepicker__year-wrapper {
      display: grid;
      grid-template-columns: repeat(3, 1fr);
      max-width: unset;
      gap: 10px;
    }

    .react-datepicker {
      border-radius: 10px;
    }

    .react-datepicker__header--custom {
      height: 34px;
      margin-bottom: 14px;
      background-color: var(--cc-surface1-surface) !important;
    }

    .react-datepicker__year--container {
      height: 208px;
      width: 250px;
      box-shadow: 8px 8px 16px 0px #3032331A;
      border-radius: 10px;
      background-color: var(--cc-surface1-surface);
    }

    .react-datepicker__year-text--selected {
      background-color: var(--cc-primary-brand) !important;
      height: 24px;
      width: 61.33px;
      border-radius: 8px;
      color: #fff;
    }

    .react-datepicker__year-text {
      font-family: 'IBM Plex Sans';
      font-size: 12px;
      line-height: 16px;
      text-align: center;
      font-weight: 400;
      height: 24px;
      width: 61.33px;
      justify-content: center;
      align-items: center;
      display: flex;
    }
  }

  .react-datepicker-month-component {
    .react-datepicker {
      border-radius: 11px;
      background-color: var(--cc-surface1-surface);
    }

    .react-datepicker__header--custom {
      height: 34px;
      margin-bottom: 14px;
      background-color: var(--cc-surface1-surface);
    }

    .react-datepicker__month-container {
      height: 208px;
      width: 250px;
      box-shadow: 8px 8px 16px 0px #3032331A;
      border-radius: 10px;
    }

    .react-datepicker__monthPicker {
      display: flex;
      flex-direction: column;
      gap: 10px;
    }

    .react-datepicker__month-text--selected {
      background-color: var(--cc-primary-brand) !important;
      height: 24px;
      width: 61.33px;
      border-radius: 8px;
      color: #fff;
    }

    .react-datepicker__month-wrapper {
      display: flex;
      gap: 24px;
    }

    .react-datepicker__month-text {
      font-family: 'IBM Plex Sans';
      font-size: 12px;
      line-height: 16px;
      text-align: center;
      font-weight: 400;
      height: 24px;
      width: 61.33px;
      justify-content: center;
      align-items: center;
      display: flex;
    }
  }

  .is-invalid {
    border: 1px solid var(--status-error-strong) !important; // For example, a red border for invalid input
  }

  .react-datepicker__month-container {
    width: 100%;
    width: 250px;
  }

  .react-datepicker__input-time-container {
    margin: 0px;
    width: 100%;
    border-top-right-radius: 0.3rem;
    border-bottom-right-radius: 0.3rem;
    box-shadow: 8px 8px 16px 0px #3032331A;
  }

  .disabled-time {
    color: #ccc !important;
    pointer-events: none;
  }

  .react-datepicker-time__input {
    margin-left: 0px !important;
    ;

    .dark-time-input {
      color: #f4f6fa !important;
      background-color: var(--surfaces-surface-01) !important;
    }
  }

  .react-datepicker-wrapper {
    width: 100%;
  }

  .react-datepicker-time__caption {
    display: none;
  }

  .custom-time-input {
    background-color: #fff;
    border-left: 1px solid #CCD1D5;
    border-top-right-radius: 10px;
    border-bottom-right-radius: 10px;
  }

  .time-header {
    width: 62px;
    height: 35px;
    padding: 8px 6px 7px 6px;
    justify-content: center;
    align-items: center;
    display: flex;
    border-bottom: 1px solid #CCD1D5;
    font-weight: 500;
    font-family: 'IBM Plex Sans';
    color: var(--cc-placeholder-text);
    background-color: var(--cc-surface1-surface);
  }

  .time-input-body {
    padding-bottom: 12px;
  }

  .time-col {
    margin-top: 5px;
    overflow-y: auto;
    overflow-x: hidden;
    scrollbar-width: none;
    height: 265px;
    width: 62px;
    color: var(--cc-primary-text) !important;
  }

  .selected-time {
    background-color: var(--cc-primary-brand) !important;
    border-radius: 6px;
    color: #fff;
  }

  .time-item {
    width: 50px;
    height: 22px;
    display: flex;
    justify-content: center;
    align-items: center;
    margin: 2px 6px;
    font-size: 11px;
    cursor: pointer;
  }

  .time-item:hover {
    background-color: var(--interactive-overlays-fill-hover);
    border-radius: 6px;
  }

  .react-datepicker-popper[data-placement^=top] {
    padding-bottom: 0px;
  }
}



.create-app-with-ai-prompt-wrapper {
  padding: 16px 0;

  header {
    display: flex;
    gap: 12px;
    padding: 16px 24px;
    border-radius: 8px;
    background: var(--bg-surface-layer-01);
    box-shadow: var(--elevation-000-box-shadow);
    border: 1px solid var(--border-weak);

    .left {
      border-radius: 24px;
      display: flex;
      width: 44px;
      height: 44px;
      padding: 3px 3px 6px 3px;
      justify-content: center;
      align-items: center;
      gap: 8px;
    }

    .right {
      h3 {
        margin: 0;
        color: var(--text-placeholder, #6A727C);
        font-family: "IBM Plex Sans";
        font-size: 12px;
        font-style: normal;
        font-weight: 400;
        line-height: 18px;
      }

      h2 {
        margin: 0;
        color: var(--text-default, #1B1F24);
        font-size: 16px;
        font-style: normal;
        font-weight: 400;
        line-height: 24px;
      }
    }

    .learn-about-tooljet-ai {
      align-self: flex-end;
      margin-left: auto;

      span {
        color: var(--text-default, #1B1F24);

        /* small/medium */
        font-family: "IBM Plex Sans";
        font-size: 11px;
        font-style: normal;
        font-weight: 500;
        line-height: 16px;
        /* 145.455% */
        margin-left: 4px;
      }
    }
  }



  section {
    border-radius: 6px;
    background: var(--background-surface-layer-01, #FFFFFF);
    margin-top: 12px;
    padding: 12px;
    border: 1px solid transparent;

    &:focus-within {
      border: 1px solid var(--border-accent-strong, #4368E3);
    }

    div.input {
      color: var(--text-default, #1B1F24);
      font-size: 12px;
      font-style: normal;
      font-weight: 400;
      line-height: 18px;
      max-height: 150px;
      overflow-y: auto;
      min-height: 18px;



    }
  }

  .example-prompts {
    margin-top: 12px;
    display: flex;
    gap: 12px;
    align-items: center;

    .left {
      color: var(--text-placeholder, #6A727C);
      font-family: "IBM Plex Sans";
      font-size: 12px;
      font-style: normal;
      font-weight: 400;
      line-height: 18px;
    }

    .right {
      display: flex;
      gap: 8px;
      flex-wrap: wrap;

      button {
        border: none;
        outline: none;
        display: flex;
        gap: 6px;
        align-items: center;
        padding: 5px 10px;
        background: transparent;
        border-radius: 6px;
        border: 1px solid var(--border-weak, #E4E7EB);
        background: var(--button-secondary, #FFF);
        box-shadow: 0px 0px 1px 0px var(--dropshadow-100700-layer-1, rgba(48, 50, 51, 0.05)), 0px 1px 1px 0px var(--dropshadow-100400-layer-2, rgba(48, 50, 51, 0.10));

        span {
          color: var(--text-default, #1B1F24);

          /* base/medium */
          font-family: "IBM Plex Sans";
          font-size: 12px;
          font-style: normal;
          font-weight: 500;
          line-height: 18px;
          /* 150% */
        }

        &:hover {
          border: 1px solid var(--border-default, #CCD1D5);
          background: linear-gradient(0deg, var(--button-outline-hover, rgba(136, 144, 153, 0.12)) 0%, var(--button-outline-hover, rgba(136, 144, 153, 0.12)) 100%), var(--button-outline, #FFF);
        }
      }
    }
  }
}

section.ai-message-prompt-input-wrapper {
  border-radius: 6px;
  border: 1px solid var(--border-weak, #E4E7EB);
  background: var(--background-surface-layer-01, #FFFFFF);
  margin-top: 12px;
  padding: 12px;

  &.inside-appbuilder {
    border: 1px solid var(--border-weak, #4368E3);
    margin: 16px;

    /* Elevations/300 */
    box-shadow: 0px 0px 1px 0px var(--dropshadow-100700-layer-1, rgba(48, 50, 51, 0.05)), 0px 4px 8px 0px var(--dropshadow-100400-layer-2, rgba(48, 50, 51, 0.10));
    z-index: 2;
  }

  div.input {
    color: var(--text-default, #1B1F24);
    font-size: 12px;
    font-style: normal;
    font-weight: 400;
    line-height: 18px;
    max-height: 150px;
    overflow-y: auto;
    min-height: 18px;
    position: relative;
  }

  .input::before {
    content: attr(data-placeholder);
    position: absolute;
    top: 0;
    left: 0;
    color: #aaa;
    pointer-events: none;
    white-space: pre-wrap;
    display: block;
    width: 100%;
    overflow: hidden;
    color: var(--text-placeholder, #6A727C);
  }

  .input:empty::before {
    display: block;
  }

  .input:not(:empty)::before {
    display: none;
  }
}


.tj-inspector-timepicker.dark-theme {
  .react-datepicker {
    color: #f4f6fa !important;
    background-color: var(--surfaces-surface-01) !important;
  }

  .react-datepicker,
  .react-datepicker__header {
    border: 1px solid var(--borders-default);
    background-color: #1f2936;

    .react-datepicker-time__header {
      color: #fff !important;
    }

  }
}

.tj-inspector-timepicker {
  padding: 0px !important;

  .react-datepicker__time-list {
    scrollbar-width: none;
  }

  .react-datepicker__triangle {
    display: none;
  }
}

.custom-inspector-validation-date-picker,
.custom-inspector-validation-time-picker {
  flex-basis: 100% !important;
  font-family: monospace;
  font-size: 12px;
  height: 32px;

  .react-datepicker-wrapper {
    width: 100%;

    input {
      width: 100%;
      border: 1px solid var(--slate7);
      padding: 5px 5px;
      background-color: var(--base);
      background-color: #fff;
      color: rgb(0, 92, 197);
      height: 32px;
    }

    input.dark-theme {
      background-color: #272822;
      color: rgb(174, 129, 255);

    }
  }


}

.custom-inspector-validation-time-picker {
  .custom-time-input {
    border-left: none;
    border-radius: 10px;
  }

  .time-col {
    height: 200px;
  }

  .react-datepicker__input-time-container {
    border-radius: 10px;
  }



}

.custom-inspector-validation-time-picker-popper {
  border-radius: 10px;
}

.input-date-display-format,
.input-date-time-format {
  height: 60px;

  .hide-fx {
    opacity: 0;
    transition: opacity 0.3s ease;
  }

  &:hover {
    .hide-fx {
      opacity: 1;
    }
  }
}


.tj-daterange-widget.dark-theme {
  .react-datepicker__day {
    color: white;
  }

  .react-datepicker__day:hover,
  .react-datepicker__day--selecting-range-end {
    background-color: var(--interactive-overlays-fill-hover) !important;
  }

  .react-datepicker__day--keyboard-selected {
    background-color: var(--interactive-overlays-fill-pressed) !important;
  }

  .react-datepicker__month-container {
    background-color: #1e2226;
  }

  .react-datepicker__day--outside-month {
    color: #6d757d;
  }

  .react-datepicker__day-name {
    color: #858c94;
  }

}

.tj-daterange-widget {

  border-radius: 10px;
  box-shadow: 0px 8px 16px 0px #3032331A !important;
  font-family: 'IBM Plex Sans';

  .react-datepicker__day--in-selecting-range,
  .react-datepicker__day--in-range {
    border-radius: 0px;
    background-color: #4368E31A !important;
  }

  .react-datepicker__header {
    background-color: var(--surfaces-surface-01);
    padding: 6px 0px;
    border: none;
  }

  .react-datepicker__day--selecting-range-end {
    border-radius: 8px;
    background-color: #ededee !important;
  }

  .react-datepicker__day--selecting-range-start,
  .react-datepicker__day--selected,
  .react-datepicker__day--range-end {
    border-radius: 8px !important;
    background-color: var(--cc-primary-brand) !important;
    color: #fff !important;
  }

  .react-datepicker__day--in-range:has(+ .react-datepicker__day--range-end),
  .react-datepicker__day--in-selecting-range:has(+ .react-datepicker__day--selecting-range-end) {
    border-top-right-radius: 8px;
    border-bottom-right-radius: 8px;
  }

  .react-datepicker__day--in-range:has(+ .react-datepicker__day--range-end) {
    box-shadow: 10px 0 0 0px #4368E31A;
  }

  .react-datepicker__day--range-start+.react-datepicker__day--in-range,
  .react-datepicker__day--selecting-range-start+.react-datepicker__day--in-selecting-range {
    border-top-left-radius: 8px;
    border-bottom-left-radius: 8px;
  }

  .react-datepicker__day--range-start+.react-datepicker__day--in-range {
    box-shadow: -10px 0 0 0px #4368E31A;
  }

  .react-datepicker__week {

    .react-datepicker__day--in-range:first-of-type,
    .react-datepicker__day--in-selecting-range:first-of-type,
    .react-datepicker__day--outside-month+.react-datepicker__day--in-range,
    .react-datepicker__day--outside-month+.react-datepicker__day--in-selecting-range {
      border-top-left-radius: 8px;
      border-bottom-left-radius: 8px;
    }

    .react-datepicker__day--in-range:last-of-type,
    .react-datepicker__day--in-selecting-range:last-of-type,
    .react-datepicker__day--in-range:has(+ .react-datepicker__day--outside-month),
    .react-datepicker__day--in-selecting-range:has(+ .react-datepicker__day--outside-month) {
      border-top-right-radius: 8px;
      border-bottom-right-radius: 8px;
    }

  }

  .tj-datepicker-widget-arrows {
    box-shadow: 0px 1px 0px 0px #0000000B;
    border: 1px solid var(--borders-default);
    display: flex;
    align-items: center;
    justify-content: center;
    padding: 4px;
    background-color: var(--cc-surface1-surface) !important;
  }

  .tj-datepicker-widget-right {
    position: absolute;
    right: 10px;
  }

  .tj-datepicker-widget-left {
    position: absolute;
    left: 10px;
  }

  .react-datepicker__day {
    font-size: 12px;
    font-style: normal;
    font-weight: 500;
    color: var(--text-primary);
    width: 34px;
    margin: 0px;
  }

  .react-datepicker__week {
    height: 24px;
    margin-bottom: 11px;
  }

  .react-datepicker {
    border-radius: 10px !important;
    border: none;
  }

}

.tj-daterangepicker-widget-month-selector,
.tj-daterangepicker-widget-year-selector {
  appearance: none;
  -moz-appearance: none;
  -webkit-appearance: none;
  padding-right: 4px;
  /* Add some padding on the right to create space for custom arrow */
  background-image: url('data:image/svg+xml;utf8,<svg xmlns="http://www.w3.org/2000/svg" viewBox="0 0 24 24" fill="%23424242" width="18px" height="18px"><path d="M7 10l5 5 5-5z" /></svg>');
  /* Add a custom arrow (you can use your own SVG) */
  background-repeat: no-repeat;
  background-position: right center;
  border: none;
  /* Remove the default border */
  padding: 8px;
  /* Adjust padding as needed */
  cursor: pointer;
  /* Add pointer cursor for better usability */
  background: none;
  padding: 0px;
  height: 24px;
  text-align: center;
  color: var(--text-primary);
  font-weight: 500;
  width: auto;
}


.datepicker-widget {
  .react-datepicker-wrapper {
    width: 100% !important;
  }
}

.daterangepicker-header {
  display: flex;
}

.datepicker-select-check {
  position: absolute;
  left: 10px;
}

.tj-daterange-widget.react-datepicker-month-component {
  border-radius: 10px;
  box-shadow: 0px 8px 16px 0px #3032331A !important;
  font-family: 'IBM Plex Sans';

  .react-datepicker__month-container {
    box-shadow: none !important;
  }


  .react-datepicker__month-text {
    height: 26px !important;
    margin: 0px;
    width: 100% !important;
  }

  .react-datepicker__month-text--in-selecting-range,
  .react-datepicker__month-text--in-range {
    border-radius: 0px;
    background-color: #4368E31A !important;
    color: #000;
  }

  .react-datepicker__header {
    background-color: var(--surfaces-surface-01);
    padding: 6px 0px;
    border: none;
  }


  .react-datepicker__month-text--selecting-range-end {
    border-radius: 8px;
    background-color: #ededee !important;

  }

  .react-datepicker__month-text--selecting-range-start,
  .react-datepicker__month-text--selected,
  .react-datepicker__month-text--range-end {
    border-radius: 8px !important;
    background-color: var(--cc-primary-brand) !important;
    color: #fff !important;
  }

  .react-datepicker__month-text--in-range:has(+ .react-datepicker__month-text--range-end),
  .react-datepicker__month-text--in-selecting-range:has(+ .react-datepicker__month-text--selecting-range-end) {
    border-top-right-radius: 8px;
    border-bottom-right-radius: 8px;
  }

  .react-datepicker__month-text--in-range:has(+ .react-datepicker__month-text--range-end) {
    box-shadow: 10px 0 0 0px #4368E31A;
  }

  .react-datepicker__month-text--range-start+.react-datepicker__month-text--in-range,
  .react-datepicker__month-text--selecting-range-start+.react-datepicker__month-text--in-selecting-range {
    border-top-left-radius: 8px;
    border-bottom-left-radius: 8px;
  }

  .react-datepicker__month-text--range-start+.react-datepicker__month-text--in-range {
    box-shadow: -10px 0 0 0px #4368E31A;
  }

  .react-datepicker__month-wrapper {
    gap: 0px !important;

    .react-datepicker__month-text--in-range:first-of-type,
    .react-datepicker__month-text--in-selecting-range:first-of-type,
    .react-datepicker__month-text--outside-month-text+.react-datepicker__month-text--in-range,
    .react-datepicker__month-text--outside-month-text+.react-datepicker__month-text--in-selecting-range {
      border-top-left-radius: 8px;
      border-bottom-left-radius: 8px;
    }

    .react-datepicker__month-text--in-range:last-of-type,
    .react-datepicker__month-text--in-selecting-range:last-of-type,
    .react-datepicker__month-text--in-range:has(+ .react-datepicker__month-text--outside-month-text),
    .react-datepicker__month-text--in-selecting-range:has(+ .react-datepicker__month-text--outside-month-text) {
      border-top-right-radius: 8px;
      border-bottom-right-radius: 8px;
    }

  }
}

.dark-theme.tj-daterange-widget.react-datepicker-month-component {
  .react-datepicker {
    background-color: #1e2226;
  }

  .react-datepicker__month-text--selecting-range-end {
    border-radius: 8px;
    background-color: var(--interactive-overlays-fill-hover) !important;
  }
}

.tj-daterange-widget.react-datepicker-year-component {
  border-radius: 10px;
  box-shadow: 0px 8px 16px 0px #3032331A !important;
  font-family: 'IBM Plex Sans';
  background-color: var(--cc-surface1-surface);

  .react-datepicker__year-container {
    box-shadow: none !important;
  }

  .react-datepicker__year-wrapper {
    gap: 0px !important;

    .react-datepicker__year-text--in-range:first-of-type,
    .react-datepicker__year-text--in-selecting-range:first-of-type {
      border-top-left-radius: 8px;
      border-bottom-left-radius: 8px;
    }

    .react-datepicker__year-text--in-range:last-of-type,
    .react-datepicker__year-text--in-selecting-range:last-of-type {
      border-top-right-radius: 8px;
      border-bottom-right-radius: 8px;
    }
  }


  .react-datepicker__year-text {
    height: 26px !important;
    margin-top: 5px !important;
    margin-bottom: 5px !important;
    margin: 0px;
    width: 62px !important;
  }

  .react-datepicker__year-text--in-selecting-range,
  .react-datepicker__year-text--in-range {
    border-radius: 0px;
    background-color: #4368E31A !important;
    color: #000;
  }

  .react-datepicker__header {
    background-color: var(--surfaces-surface-01);
    padding: 6px 0px;
    border: none;
  }


  .react-datepicker__year-text--selecting-range-end {
    border-radius: 8px;
    background-color: #ededee !important;

  }

  .react-datepicker__year-text--selecting-range-start,
  .react-datepicker__year-text--selected,
  .react-datepicker__year-text--range-end {
    border-radius: 8px !important;
    background-color: var(--cc-primary-brand) !important;
    color: #fff !important;
  }

  .react-datepicker__year-text--in-range:has(+ .react-datepicker__year-text--range-end),
  .react-datepicker__year-text--in-selecting-range:has(+ .react-datepicker__year-text--selecting-range-end) {
    border-top-right-radius: 8px;
    border-bottom-right-radius: 8px;
  }

  .react-datepicker__year-text--in-range:has(+ .react-datepicker__year-text--range-end) {
    box-shadow: 10px 0 0 0px #4368E31A;
  }

  .react-datepicker__year-text--range-start+.react-datepicker__year-text--in-range,
  .react-datepicker__year-text--selecting-range-start+.react-datepicker__year-text--in-selecting-range {
    border-top-left-radius: 8px;
    border-bottom-left-radius: 8px;
  }

  .react-datepicker__year-text--range-start+.react-datepicker__year-text--in-range {
    box-shadow: -10px 0 0 0px #4368E31A;
  }


}

.dark-theme {
  .daterangepicker-header {
    color: #fff;
  }
}

.dark-theme.tj-daterange-widget.react-datepicker-year-component {
  .react-datepicker {
    background-color: #1e2226;
  }

  .react-datepicker__year-text--selecting-range-end {
    border-radius: 8px;
    background-color: var(--interactive-overlays-fill-hover) !important;
  }
}

.ai-builder-sidebar {
  display: flex;
  flex-direction: column;
  overflow-x: hidden;
  position: relative;
  height: 100%;
  transition: right 0.3s ease;
  z-index: 1000;
  overflow-y: auto;

  border-left: 1px solid var(--border-weak, #E4E7EB);
  background-color: #fff;
  box-shadow: 0px 0px 1px 0px var(--dropshadow-100700-layer-1, rgba(48, 50, 51, 0.05)),
    0px 8px 16px 0px var(--dropshadow-100400-layer-2, rgba(48, 50, 51, 0.10));

  .input-box-gradient {
    position: absolute;
    bottom: 0;
    width: 100%;
    z-index: 1;
  }

  .reactMarkdown {
    * {
      font-size: 12px !important;
      color: var(--text-default, #1B1F24);
    }
  }

  .bullet {
    align-self: flex-start;
    background-color: var(--text-placeholder, #6A727C);
    margin-top: 6px;
  }

  &.dark-theme {
    background-color: #1f2936;

    .header {
      background-color: #1f2936;
    }
  }

  button.dropdown-toggle {
    height: 20px;
    width: 20px;
    display: flex;
    align-items: center;
    justify-content: center;
    background-color: transparent;
    margin-right: 5px;
    border: none;

    svg {
      transition: ease-in-out 0.2s;
      flex-shrink: 0;
    }

    &:hover {
      border: 1px solid var(--border-default, #CCD1D5);
      background: var(--button-outline-hover, rgba(136, 144, 153, 0.12));
    }

    // &:focus {
    //   border: 1px solid var(--border-default, #CCD1D5);
    //   background: var(--button-outline, #FFF);
    //   box-shadow: 0px 0px 0px 2px var(--Interactive-focusActive, #4368E3);
    // }

    &::after {
      display: none !important;
    }
  }

  .header {
    position: sticky;
    top: 0;
    z-index: 2;

    background-color: #fff;
    padding: 0.5rem 1rem;

    border-bottom: 1px solid var(--border-weak, #E4E7EB);

    section {
      display: flex;
      align-items: center;
      justify-content: space-between;

      h1 {
        color: var(--text-default, #1B1F24);
        font-family: "IBM Plex Sans";
        font-size: 14px;
        font-style: normal;
        font-weight: 500;
        line-height: 20px;
        margin-bottom: 0;
      }

      button {
        height: 28px;
        width: 28px;
        display: flex;
        align-items: center;
        justify-content: center;
        background: transparent;

        &:hover {
          background: var(--interactive-hover, rgba(136, 144, 153, 0.12));
        }

        // &:focus {
        //     border: 1px solid var(--border-default, #CCD1D5);
        //     background: var(--button-outline, #FFF);
        //     box-shadow: 0px 0px 0px 2px var(--Interactive-focusActive, #4368E3);
        // }
      }
    }


  }

  .conversation-wrapper {
    overflow-y: auto;
    flex-grow: 1;
    padding: 1rem;
    z-index: 2;
    scroll-behavior: smooth;

    // remote the scrollbar
    &::-webkit-scrollbar {
      display: none;
    }

    .zero-state-wrapper {
      margin-bottom: 20px;

      header {
        .logo {
          display: flex;
          justify-content: center;
          align-items: center;
          display: flex;
          width: 40px;
          height: 40px;
          border-radius: 24px;
          border: 1px solid var(--border-weak, #E4E7EB);
          background: var(--background-surface-layer-01, #FFFFFF);
        }

        .greeting {
          margin-top: 12px;

          h1 {
            margin: 0;
            color: var(--text-default, #1B1F24);
            font-size: 16px;
            font-style: normal;
            font-weight: 500;
          }

          p {
            color: var(--text-placeholder, #6A727C);
            font-size: 12px;
            font-style: normal;
            font-weight: 400;
            margin-top: 4px;
          }
        }
      }

      .get-started {
        margin-top: 24px;

        h2 {
          display: flex;
          padding: 6px 0px;
          color: var(--text-placeholder, #6A727C);
          font-size: 11px;
          font-style: normal;
          font-weight: 500;
          line-height: 20px;
          margin: 0;
        }

        .suggestion {
          display: flex;
          padding: 4px 8px;
          align-items: center;
          gap: 4px;
          border-radius: 6px;

          p {
            margin: 0;
            color: var(--text-default, #1B1F24);
            font-size: 12px;
            font-style: normal;
            font-weight: 400;
          }


          // &:hover {
          //   background: var(--interactive-hover, rgba(136, 144, 153, 0.12));
          // }
        }
      }


    }

    .message-wrapper {
      &+.message-wrapper {
        margin-top: 20px;
      }

      header {
        .logo {
          display: flex;
          width: 28px;
          height: 28px;
          justify-content: center;
          align-items: center;
          gap: 8px;
          border-radius: 24px;
          border: 1px solid var(--border-weak, #E4E7EB);
          background: var(--background-surface-layer-01, #FFFFFF);


          svg {
            flex-shrink: 0;
          }
        }
      }

      &.invalid-prompt {
        .message-section:first-of-type {
          margin-top: 4px;

          p {
            margin: 0;
            color: var(--text-default, #1B1F24);
            font-size: 12px;
            font-style: normal;
            font-weight: 400;
          }
        }

        .message-section:nth-of-type(2) {
          margin-top: 12px;

          h3 {
            margin: 0;
            color: var(--text-placeholder, #6A727C);
            font-size: 11px;
            font-style: normal;
            font-weight: 500;
            line-height: 20px;
            margin-top: 6px;
          }

          div.options {
            margin-top: 6px;
          }

          p {
            color: var(--text-default, #1B1F24);
            font-size: 12px;
            font-style: normal;
            font-weight: 400;
            line-height: 18px;
            padding: 4px 8px;
            margin: 0;
            border-radius: 6px;

            &:hover {
              background: var(--interactive-hover, rgba(136, 144, 153, 0.12));
            }

          }

        }

        .message-section:nth-of-type(3) {
          margin-top: 12px;


          .carousel-button {
            top: calc(50% + 15px);
          }

          h2 {
            margin: 0;
            color: var(--text-placeholder, #6A727C);
            font-size: 11px;
            font-style: normal;
            font-weight: 500;
            line-height: 20px;
            padding: 6px 0 0 0;
          }
        }
      }

      &.ai {

        h1,
        h2,
        h3 {
          margin: 0
        }

        h1 {
          color: var(--text-default, #1B1F24);
          font-size: 16px;
          font-style: normal;
          font-weight: 500;
          line-height: 24px;
        }

        h2 {
          color: var(--text-default, #1B1F24);
          font-size: 12px;
          font-style: normal;
          font-weight: 500;
          line-height: 18px;
        }

        .content {
          color: var(--text-default, #1B1F24);
          font-size: 12px;
          font-style: normal;
          font-weight: 400;
          line-height: 170%;
        }

        .ai-response-section:first-of-type {
          margin-top: 4px;
        }

        .ai-response-section:not(:first-of-type) {
          margin-top: 8px;
        }

        .subsection {
          margin-top: 8px;

          header {
            display: flex;
            align-items: center;
            height: 24px;

            svg.ai-generated-badge {
              margin-left: 10px;
            }
          }

          h3 {
            margin: 0;
            color: var(--text-placeholder, #6A727C);
            font-size: 11px;
            font-style: normal;
            font-weight: 500;
            line-height: 20px;
          }

          .subsection-content {
            margin-left: 20px;

            .list-item {
              color: var(--text-default, #1B1F24);
              font-size: 12px;
              font-style: normal;
              font-weight: 400;
              line-height: 18px;
              display: flex;
              gap: 6px;
              align-items: center;

              button.checkbox {
                display: flex;
                width: 16px;
                height: 16px;
                padding: 3px;
                justify-content: center;
                align-items: center;
                border-radius: 5px;
                margin-top: 2px;
                align-self: flex-start;
                border: none;

                &.selected {
                  background: var(--button-primary, #4368E3);
                }
              }

            }

            .list-item:first-of-type {
              margin-top: 2px;
            }


            .list-item:not(:first-of-type) {
              margin-top: 8px;
            }

            .color-picker {
              display: flex;
              margin-top: 8px;
              align-items: center;

              &:first-of-type {
                margin-top: 2px;
              }

              .color-input {
                width: 18px;
                height: 18px;
                border-radius: 6px;
                outline: none;
                border: 1px solid var(--border-default, #CCD1D5);
                background: #FFB224;
                box-shadow: 0px 1px 0px 0px var(--_-Dropshadow-000, rgba(0, 0, 0, 0.10));

                &:hover {
                  cursor: pointer;
                }
              }

              p {
                margin-bottom: 0;
                margin-left: 6px;
                color: var(--text-default, #1B1F24);
                text-align: center;

                /* Paragraph/Extrasmall/Regular */
                font-family: "IBM Plex Sans";
                font-size: 12px;
                font-style: normal;
                font-weight: 400;
                line-height: 20px;
                /* 166.667% */
              }

              .color-picker-item {
                width: 24px;
                height: 24px;
                border-radius: 50%;
                border: 1px solid var(--border-weak, #E4E7EB);
                cursor: pointer;

                &.selected {
                  border: 1px solid var(--border-default, #CCD1D5);
                }
              }
            }

            .table {
              margin-top: 2px;
              border-radius: 6px;
              border: 1px solid var(--border-weak, #E4E7EB);

              .tabs {
                display: flex;
                margin: 0px 16px;
                gap: 4px;
                overflow-x: auto;
                width: auto;

                // hide scrollbar   
                &::-webkit-scrollbar {
                  display: none;
                }

                button {
                  margin: 6px 0;
                  padding: 2px 7px;
                  font-family: "IBM Plex Sans";
                  font-size: 12px;
                  font-style: normal;
                  font-weight: 500;
                  line-height: 18px;
                  background: transparent;
                  border: none;
                  outline: none;
                  // border-radius: 0px;
                  position: relative;
                  color: var(--text-placeholder, #6A727C);
                  flex-shrink: 0;
                  // border-bottom: 2px solid transparent;

                  &.active {
                    color: var(--text-default, #1B1F24);

                    &::after {
                      content: "";
                      display: block;
                      width: 100%;
                      height: 2px;
                      background: var(--button-primary, #4368E3);
                      position: absolute;
                      bottom: -6px;
                      left: 0;
                    }
                  }

                  &:not(.active):hover {
                    background: var(--interactive-hover, rgba(136, 144, 153, 0.12));
                    padding: 2px 7px;
                  }
                }

              }

              .table-row {
                display: flex;
                justify-content: space-between;
                padding: 8px 12px;
                border-top: 1px solid var(--border-weak, #E4E7EB);

                p {
                  margin: 0;
                  flex-grow: 1;
                  font-size: 12px;
                  font-style: normal;
                  font-weight: 400;
                  line-height: 18px;

                  &:first-of-type {
                    color: var(--text-default, #1B1F24);

                  }

                  &:not(:first-of-type) {
                    color: var(--text-placeholder, #6A727C);
                    text-align: right;
                  }
                }
              }
            }

            .query {
              display: flex;
              align-items: center;
              gap: 4px;
              padding: 4px;
              border-radius: 6px;
              background: #88909914;

              svg {
                flex-shrink: 0;
              }

              p {
                margin: 0;
                color: var(--text-placeholder, #6A727C);
                font-size: 11px;
                font-style: normal;
                font-weight: 400;
                line-height: 16px;
                white-space: nowrap;
                overflow: hidden;
                text-overflow: ellipsis;
              }

              h4 {
                color: var(--text-default, #1B1F24);
                font-family: "IBM Plex Sans";
                font-size: 12px;
                font-style: normal;
                font-weight: 500;
                line-height: 18px;
                margin: 0;
                flex-shrink: 0;

              }

              &:first-of-type {
                margin-top: 2px;
              }

              &:not(:first-of-type) {
                margin-top: 8px;

              }
            }



          }
        }

        .options {
          display: flex;
          padding: 4px;
          margin-top: 4px;

          .regenerate-response {
            display: flex;
            align-items: center;
            color: var(--text-default, #1B1F24);
            font-size: 11px;
            font-style: normal;
            font-weight: 500;
            line-height: 16px;
            gap: 4px;
            padding: 2px 8px;

            &:hover {
              cursor: pointer;
            }
          }

          .message-votes {
            display: flex;

            &:hover {
              button.active {
                background: var(--interactive-hover, rgba(136, 144, 153, 0.12));
              }
            }

            button {
              background: transparent;
              border: none;
              outline: none;
              display: flex;
              height: 28px;
              width: 28px;
              align-items: center;
              flex: 1 0 0;
              cursor: pointer;

              &:disabled {
                opacity: 0.7;
              }

            }
          }
        }
      }

      &.user {
        display: flex;
        max-width: 90%;
        margin-left: auto;

        /* 150% */
        .user-message {
          white-space: pre-wrap;
          display: inline-block;
          border-radius: 8px;
          background: #F5F6F7;
          padding: 8px 16px;
          justify-content: flex-end;
          align-items: center;
          gap: 8px;
          color: var(--text-default, #1B1F24);

          font-size: 12px;
          font-style: normal;
          font-weight: 400;
          line-height: 18px;
          margin-left: auto;

          &.dark-theme {
            background-color: #1B1F24;
          }


        }
      }
    }


  }

  section.template-cards {

    overflow-x: auto;
    margin-top: 6px;
    transition: height 0.1s ease !important;
    flex-direction: row;
    gap: 16px;
    display: flex;

    &::-webkit-scrollbar {
      display: none;
    }

    .section-card {
      flex: 0 0 auto;
      // display: flex;
      width: 184px;
      height: 100px;
      padding: 12px 16px;
      // flex-direction: column;
      // justify-content: center;
      gap: 8px;
      border-radius: 6px;
      background-color: #88909914;

      &:hover {
        background: var(--interactive-hover, rgba(136, 144, 153, 0.12));
      }

      svg {
        width: 16px;
        height: 16px;
        flex-shrink: 0;
      }

      .section-card-content {
        margin-top: 8px;

        h3 {
          margin: 0;
          color: var(--text-default, #1B1F24);
          font-size: 12px;
          font-style: normal;
          font-weight: 500;
          line-height: 18px;
        }

        p {
          color: var(--text-placeholder, #6A727C);
          font-size: 11px;
          font-style: normal;
          font-weight: 400;
          line-height: 16px;
          margin: 0;
          word-wrap: break-word;
          word-break: break-word;
        }
      }
    }
  }


  .templates {
    margin-top: 24px;
    position: relative;

    header {
      display: flex;
      margin-top: 6px;

      h2 {
        margin: 0;
        color: var(--text-placeholder, #6A727C);
        font-size: 11px;
        font-style: normal;
        font-weight: 500;
        line-height: 20px;
      }


    }

    .carousel-button {
      position: absolute;
      top: calc(50% + 10px);
      right: -13px;
      transform: translateY(-50%);
      z-index: 1;

      height: 28px;
      width: 28px;
      display: flex;
      padding: 4px 8px;
      align-items: center;
      gap: 4px;
      border-radius: 6px;
      background-color: #fff;
      border-radius: 6px;
      border: 1px solid var(--border-weak, #E4E7EB);
      background: var(--button-secondary, #FFF);

      /* Elevations/100 */
      box-shadow: 0px 0px 1px 0px var(--dropshadow-100700-layer-1, rgba(48, 50, 51, 0.05)), 0px 1px 1px 0px var(--dropshadow-100400-layer-2, rgba(48, 50, 51, 0.10));

      &.left {
        left: -13px;
        transform: translateY(-50%) rotateY(180deg);
      }

      &:hover {
        background: var(--interactive-hover, rgba(136, 144, 153, 0.12));
      }

    }


  }



}


.ai-message-loading-state {
  display: flex;
  margin-top: 12px;
  gap: 20px;

  .logo {
    height: 28px;
    width: 28px;
    border-radius: 24px;
    background: var(--background-surface-layer-01, #FFFFFF);
    display: flex;
    justify-content: center;
    align-items: center;
    border: 1px solid var(--border-weak, #E4E7EB);

  }

  .right {
    display: flex;
    align-items: center;
    gap: 8px;

    span {
      color: var(--text-placeholder, #6A727C);
      text-align: center;
      font-size: 11px;
      font-style: normal;
      font-weight: 400;
      line-height: 16px;
    }

    div.dots {
      display: flex;
      align-items: center;
      gap: 4px;

      .dot {
        width: 8px;
        height: 8px;
        background-color: #FF5F6D;
        opacity: 0.3;
        border-radius: 50%;
        animation: dot-blink 1.2s infinite;

      }

      .dot:nth-child(1) {
        animation-delay: 0s;
      }

      .dot:nth-child(2) {
        animation-delay: 0.3s;
      }

      .dot:nth-child(3) {
        animation-delay: 0.6s;
      }

      @keyframes dot-blink {

        0%,
        80%,
        100% {
          opacity: 0;
        }

        40% {
          opacity: 1;
        }
      }
    }
  }
}

.tj-datepicker-popover {
  width: auto;
  height: 100%;
}

.tooljet-copilot-popover {
  z-index: 10000
}

.copilot-overlay-trigger {
  display: flex;
  padding: 4px;
  justify-content: center;
  align-items: center;
  gap: 4px;
  outline: none;
  border-radius: 4px;
  border: 1px solid var(--border-weak, #E4E7EB);
  background: var(--button-secondary, #FFF);
  box-shadow: 0px 0px 1px 0px var(--dropshadow-100700-layer-1, rgba(48, 50, 51, 0.05)), 0px 1px 1px 0px var(--dropshadow-100400-layer-2, rgba(48, 50, 51, 0.10));

  &.preview-box {
    color: var(--text-default, #1B1F24);

    /* Paragraph/Extrasmall/Medium */
    font-family: "IBM Plex Sans";
    font-size: 12px;
    font-style: normal;
    font-weight: 500;
    line-height: 20px;
    /* 166.667% */
    display: flex;
    align-items: center;
    gap: 6px;
    padding: 4px 10px;
    border-radius: 6px;
    border: 1px solid Borders/default;
    background: surfaces/layer-01;

    /* Elevations/000 */
    box-shadow: 0px 1px 0px 0px var(--_-Dropshadow-000, rgba(0, 0, 0, 0.10));
  }

  &:hover {
    background: var(--interactive-hover, rgba(136, 144, 153, 0.12));
  }
}

.codehinter-copilot-btn {
  z-index: 1000;
}

#copilot-menu {
  width: 440px;
  max-width: 440px;
  max-height: 500px;
}



.tooljet-copilot {
  width: 100%;
  padding: 8px 16px !important;

  header {
    display: flex;
    align-items: center;
    justify-content: space-between;


    .text {
      color: var(--text-default, #1B1F24);
      display: flex;
      align-items: center;
      /* large/medium */
      font-family: "IBM Plex Sans";
      font-size: 14px;
      font-style: normal;
      font-weight: 500;
      line-height: 20px;
      gap: 4px;

      /* 142.857% */

    }

    button {
      border: none;
      outline: none;
      padding: 6px 7px;
      color: var(--text-default, #1B1F24);
      background: transparent;
      position: relative;

      &:hover {
        background: var(--interactive-hover, rgba(136, 144, 153, 0.12));
      }

    }
  }

  section.copilot-prompt-input {
    display: flex;
    align-items: center;
    margin-top: 8px;
    gap: 2px;
    justify-content: space-between;
    border-radius: 6px;
    border: 1px solid var(--border-weak, #E4E7EB);
    padding: 4px;

    &:focus-within {
      border: 1px solid var(--border-accent-strong, #4368E3);
    }

    .input {
      flex-grow: 1;
      color: var(--text-default, #1B1F24);
      font-family: "IBM Plex Sans";
      font-size: 12px;
      font-style: normal;
      font-weight: 400;
      line-height: 18px;
      position: relative;
      overflow-x: hidden;
      overflow-y: auto;
      max-height: 50px;
    }

    .input::before {
      content: attr(data-placeholder);
      position: absolute;
      top: 0;
      left: 0;
      color: #aaa;
      pointer-events: none;
      white-space: pre-wrap;
      display: block;
      width: 100%;
      overflow: hidden;
      color: var(--text-placeholder, #6A727C);
    }

    .input:empty::before {
      display: block;
    }

    .input:not(:empty)::before {
      display: none;
    }

    button.submit {
      height: 28px;
      width: 28px;
      border-radius: 6px;
      border: 1px solid var(--border-weak, #E4E7EB);
      background: var(--button-secondary, #FFF);

      /* Elevations/100 */
      box-shadow: 0px 0px 1px 0px var(--dropshadow-100700-layer-1, rgba(48, 50, 51, 0.05)), 0px 1px 1px 0px var(--dropshadow-100400-layer-2, rgba(48, 50, 51, 0.10));
      display: flex;
      align-items: center;
      justify-content: center;

      &:hover {
        border: 1px solid var(--border-default, #CCD1D5);
        background: var(--button-outline-hover, rgba(136, 144, 153, 0.12));
      }

      // when disabled
      &:disabled {
        border-radius: 6px;
        border: 1px solid var(--border-weak, #E4E7EB);
        background: linear-gradient(0deg, var(--button-outline-disabled, #FFF) 0%, var(--button-outline-disabled, #FFF) 100%), var(--button-secondary, #FFF);
      }

      // &:focus {
      //   border: 1px solid var(--border-default, #CCD1D5);
      //   background: var(--button-outline, #FFF);
      //   box-shadow: 0px 0px 0px 2px var(--Interactive-focusActive, #4368E3);
      // }
    }
  }

  section.content {
    max-height: 400px;
    overflow-y: auto;
    margin: 16px auto;
    background-color: #F6F7F7;
    border-radius: 6px;

    pre {
      border: none;
      background-color: transparent;
      padding: 8px 16px;
    }

  }

  footer {
    display: flex;
    align-items: center;
    gap: 8px;

    button {
      border: none;
      outline: none;
      padding: 6px 7px;
      color: var(--text-default, #1B1F24);
      background: transparent;
      position: relative;
      display: flex;
      align-items: center;
      padding: 5px 10px;
      gap: 6px;
      color: var(--text-default, #1B1F24);

      /* base/medium */
      font-family: "IBM Plex Sans";
      font-size: 12px;
      font-style: normal;
      font-weight: 500;
      line-height: 18px;
      border-radius: 6px;
      border: 1px solid var(--border-weak, #E4E7EB);
      background: var(--button-secondary, #FFF);

      /* Elevations/100 */
      box-shadow: 0px 0px 1px 0px var(--dropshadow-100700-layer-1, rgba(48, 50, 51, 0.05)), 0px 1px 1px 0px var(--dropshadow-100400-layer-2, rgba(48, 50, 51, 0.10));

      /* 150% */
      &:hover {
        background: var(--interactive-hover, rgba(136, 144, 153, 0.12));
      }
    }
  }

  &.dark-theme {
    .copilot-loader-wrapper {
      background-color: #858C9414;
    }

    section.content {
      background-color: #858C9414;

      pre {
        color: #fff
      }
    }
  }

  .copilot-loader-wrapper {
    border-radius: 6px;
    background-color: #F6F7F7;
    padding: 8px;

    .ai-message-loading-state {
      margin-top: 0
    }
  }
}

.low-credits {
  display: flex;
  align-items: center;
  justify-content: space-between;
  border-radius: 6px;
  background: var(--background-error-weak, #FCEEEF);
  padding: 6px 8px;

  span {
    color: var(--text-default, #1B1F24);

    /* small/regular */
    font-family: "IBM Plex Sans";
    font-size: 11px;
    font-style: normal;
    font-weight: 400;
    line-height: 16px;
    /* 145.455% */
    margin-left: 8px;
    flex-grow: 1;
  }
}


.codebuilder-color-swatches-wrapper {
  min-width: 231.333px;
  width: 100%;
  height: 48px;
  padding: 8px;
  border-bottom: 1px solid var(--border-weak, #E4E7EB);


  .codebuilder-color-swatches {
    display: flex;
    padding: 2px;
    flex-wrap: wrap;

    .ToggleGroup {
      width: 100%;
      height: 100%;
    }
  }

}

.codebuilder-color-swatches-options {
  width: 100%;
  height: 30px;
  padding: 6px 8px;
  border-radius: 6px;

  &:hover {
    background-color: #f0f1f2 !important;
  }

  .color-icon {
    width: 18px;
    height: 18px;
    border-radius: 4px;
    border: 1.5px solid #CCD1D5;
    background-color: #0091FF;
  }
}


.theme-dropdown-wrapper {
  gap: 75px;
  height: 32px;
  margin-bottom: 20px !important;
  justify-content: space-between;
}

.theme-custom-menu-list-header {
  margin: 16px 14px 0px 8px !important;
  font-size: 12px;
  line-height: 20px;
}

.theme-create-btn {
  width: 100%;
  margin-bottom: 8px;
  height: 32px;
  color: #000;
  border: 1px solid var(--Border-brand-weak, #97AEFC);
}


.theme-default-pill {
  font-size: 11px;
  background-color: #CCD1D54D;
  color: #6A727C;
  width: 49px;
  height: 18px;
  border-radius: 20px
}

.no-scroll {
  overflow: hidden;
}


.textarea-widget:focus {
  border-color: var(--cc-primary-brand);
}

.multiselct-widget-option {
  input:checked {
    background-color: var(--cc-primary-brand);
  }
}

.multiselect-box {
  .options {
    input:checked {
      background-color: var(--cc-primary-brand);
    }
  }
}

.timer-btn {
  background-color: var(--cc-primary-brand);

  &:hover {
    background-color: var(--cc-primary-brand);
  }
}

.timer-btn-hover:hover {
  background-color: var(--cc-primary-brand);
}

.canvas-styles-header {
  display: flex;
  width: 100%;
  padding: 6px 16px;
  font-family: IBM Plex Sans;
  font-size: 12px;
  font-weight: 500;
  line-height: 20px;
  text-align: left;
  text-underline-position: from-font;
  text-decoration-skip-ink: none;
  background: var(--Background-surface-layer-02, #F6F8FA);
  color: #6A727C;


}

.app-export-btn {
  background-color: #FFFFFF;
  border: 1px solid var(--Border-default, #CCD1D5);
  box-shadow: 0px 1px 0px 0px var(--Dropshadow000);
}

.dark-theme {
  .app-export-btn {
    background-color: #313b46;
    color: #ffffff;
    border: 1px solid transparent;
  }

  .canvas-styles-header {
    background-color: #212325;
    color: #ffffff;
  }
}

.dark-theme {
  .codebuilder-color-swatches-options:hover {
    background-color: #313b46 !important;
  }
}

.codebuilder-color-picker {
  box-shadow: var(--elevation-400-box-shadow) !important;
  border-radius: 8px !important;

  .sketch-picker {
    border: none !important;
  }
}

.accordion-button.inspector {
  justify-content: space-between;
  padding: 0.375rem 1rem !important;
  border-bottom-width: 1px;
  font-family: IBM Plex Sans;
  font-weight: 500;
  font-size: 12px;
  line-height: 20px;
  letter-spacing: 0%;
  background-color: var(--interactive-default);

  &:hover {
    background-color: var(--interactive-hover);
  }
}

.cm-tooltip {
  z-index: 9999 !important;
}

.accordion-item {

  .accordion-button.inspector {
    height: 28px;
    padding: 0rem 1rem !important;
    background-color: transparent;

    &:hover {
      background-color: transparent;
    }
  }

  .accordion-header {
    height: 40px;
    display: flex;
    align-items: center;
  }

  .accordion-body {
    border-bottom: 1px solid rgba(101, 109, 119, 0.16);
  }

}


.workspace-constant-value {
  position: relative;

  .fromEnv {
    content: '.env';
    border-radius: 6px;
    background: var(--Indigo-50, #EEF4FF);
    padding: 0px 8px;
    width: 40px;
    align-items: center;
    position: absolute;
    color: var(--Indigo-700, #3538CD);
    text-align: center;
    font-size: 12px;
    font-style: normal;
    font-weight: 500;
    line-height: 20px;
    margin-left: 24px;
  }

  .isDuplicate {
    padding: 0px 8px;
    border-radius: 6px;
    background: var(--Error-50, #FEF3F2);
    color: var(--Error-700, #B42318);
    text-align: center;
    font-size: 12px;
    font-style: normal;
    font-weight: 500;
    line-height: 20px;
    /* 166.667% */
    margin-left: 24px;
  }

  .env-secret-hidden-message {
    border-radius: 16px;
    background: var(--Warning-50, #FFFAEB);
    padding: 4px 12px;
    color: var(--Warning-700, #B54708);
    font-size: 12px;
    font-style: normal;
    font-weight: 400;
    line-height: 18px;

    &.dark {
      background: #FFFAEB !important;
    }
  }
}

.phone-input-widget {
  .tj-text-input-widget.is-invalid {
    border-left: none !important;
  }

  input[type="tel"] {
    border-top-left-radius: '0px' !important;
    border-bottom-left-radius: '0px' !important;
  }
}

.single-line-codehinter-input {
  .cm-editor {
    max-height: 100px !important;
  }
}

.base-medium {
  font-family: "IBM Plex Sans";
  font-size: 12px;
  font-style: normal;
  font-weight: 500;
  line-height: 18px;
}

.base-regular {
  font-family: "IBM Plex Sans";
  font-size: 12px;
  font-style: normal;
  font-weight: 400;
  line-height: 18px;
}

.small-medium {
  font-family: "IBM Plex Sans";
  font-size: 11px;
  font-style: normal;
  font-weight: 500;
  line-height: 16px;
}

.large-medium {
  font-family: "IBM Plex Sans";
  font-size: 14px;
  font-style: normal;
  font-weight: 500;
  line-height: 20px;
}

.table-cell {
  input[type="checkbox"] {
    accent-color: var(--cc-primary-brand);
    background-color: var(--cc-surface1-surface);
  }

  input[type="checkbox"]:checked::before {
    background-color: var(--cc-surface1-surface);
  }
}



.canvas-component,
.workspace-theme-container {

  .tabs-component {
    .real-canvas {
      background-color: var(--cc-surface1-surface) !important;
    }
  }

  .kanban-container {
    background-color: var(--cc-surface1-surface);

    .header {
      background-color: var(--cc-surface1-surface);
    }

    .subcontainer-container {
      background-color: var(--cc-surface1-surface);

      .real-canvas {
        background-color: var(--cc-surface1-surface) !important;
      }
    }

  }



  .calendar-widget {
    background-color: var(--cc-surface1-surface);


    .rbc-time-header-gutter {
      color: var(--cc-primary-text);
    }

    .rbc-timeslot-group {
      color: var(--cc-primary-text);
    }

    .rbc-toolbar {
      color: var(--cc-primary-text);

      .rbc-btn-group {
        button {
          border-color: var(--cc-default-border);
          color: var(--cc-primary-text);
        }
      }
    }

    .rbc-day-bg {
      border: 1px solid var(--cc-weak-border) !important;
    }

    .rbc-button-link {
      color: var(--cc-primary-text);
    }

    .rbc-off-range {
      .rbc-button-link {
        color: var(--cc-placeholder-text);
      }
    }

    .rbc-off-range-bg {
      background-color: var(--cc-surface2-surface);



    }

    .rbc-month-header {
      .rbc-header {
        span {
          color: var(--cc-primary-text);
        }
      }

    }

  }


  input::placeholder,
  textarea::placeholder {
    color: var(--cc-placeholder-text) !important;
  }

  .sketch-picker {
    background-color: var(--cc-surface1-surface) !important;

    input {
      background-color: var(--cc-surface1-surface) !important;
    }
  }

  .multiselect-box {
    .search {
      input {
        background-color: var(--cc-surface1-surface) !important;
      }

    }

    .dropdown-container {
      background-color: var(--cc-surface1-surface) !important;
    }


    .select-item.selected {
      background-color: var(--cc-surface1-surface) !important;
    }

    .options {
      background-color: var(--cc-surface1-surface) !important;

    }
  }

  .codehinter-multi-line-input {
    .cm-content {
      background-color: var(--cc-surface1-surface);
    }

    .cm-gutters {
      background-color: var(--cc-surface3-surface) !important;
    }

    .cm-gutterElement {
      color: var(--cc-placeholder-text) !important;
    }
  }

}

.pagination {

  .page-item:not(.active) {
    .page-link:not(.arrow-icon) {
      color: var(--cc-primary-text);
    }
  }

}

.timer-wrapper {
  background-color: var(--cc-surface1-surface);

  .counter-container {
    color: var(--cc-primary-text);
  }
}

.pdf-page-controls {
  background-color: var(--cc-surface1-surface);

  span {
    color: var(--cc-primary-text);
  }

}


.list-timeline-content {

  .list-timeline-title {
    color: var(--cc-primary-text);
  }

  .text-muted {
    color: var(--cc-placeholder-text) !important;
  }

  .list-timeline-time {
    color: var(--cc-placeholder-text);
  }

}

.legacy-datepicker-widget {
  .react-datepicker__header {
    background-color: var(--cc-surface3-surface) !important;
  }

  select {
    background-color: var(--cc-surface1-surface) !important;
    color: var(--cc-primary-text) !important;
  }

  .react-datepicker-popper {
    width: 100%;
    border-radius: 10px !important;

  }

  .react-datepicker__header {
    color: var(--cc-primary-text) !important;
  }

  .react-datepicker__month-container {
    background-color: var(--cc-surface1-surface) !important;
    border-radius: 10px !important;
  }

  input {
    background-color: var(--cc-surface1-surface) !important;
    color: var(--cc-primary-text) !important;
  }

}

.components-container {
  // .accordion-header {
  //   height: 32px;
  // }

  .accordion-body {
    padding: 4px 0px 0px 0px !important;

  }

}

.table-component-footer,
.table-card-header {
  .tj-ghost-black-btn:hover {
    background-color: var(--cc-table-footer-action-hover, #ECEEF0) !important;
  }

}

.table-column-lists {
  .draggable-icon-container {
    display: flex;
    align-items: center;
    margin-left: 4px;
  }
}

.codehinter-popup {
  .single-line-codehinter-input {
    .cm-editor {
      max-height: 100% !important;
    }
  }
}

.missing-groups-modal {
  .modal-body {
    padding: 16px;

    .header {
      padding-top: 12px;
      font-weight: 500;
      font-size: 14px;
    }

    .sub-header {
      margin-bottom: 0px;
      font-size: 12px;
    }

    .groups-list {
      padding-top: 16px;
      padding-bottom: 16px;

      .container {
        padding: 12px;
      }
    }

    .info {
      margin-bottom: 0px;
      font-size: 12px;
      padding-bottom: 24px;
    }

    .action-btns {
      justify-content: space-between;
    }

    .primary-action,
    .secondary-action {
      padding: 8px !important;
      font-size: 12px;
    }

    .toggle-button {
      display: inline-flex;
      align-items: center;
      font-size: 14px;
      color: var(--icon-brand);
      background: none;
      border: none;
      cursor: pointer;
      padding: 0;
      font-family: inherit;
    }

    .toggle-button:hover {
      text-decoration: underline;
    }

    .toggle-button .chevron {
      transition: transform 0.2s ease;
    }

    .toggle-button.expanded .chevron {
      transform: rotate(180deg);
    }
  }
}

.application-editable-checkbox-container {
  .form-check-input {
    margin-right: 9px !important;
    margin-bottom: 5px !important;
    font-size: 12px !important;
  }

  .helper-text {
    margin-left: 25px !important;
    margin-bottom: 10px !important;
  }
}

.git-sync-modal {
  width: 400px !important;
  height: 484px !important;
}

.dark-theme.git-sync-modal {
  .modal-header {
    border-bottom: 1px solid var(--slate5) !important;
  }
}

.git-sync-modal .modal-header .modal-title .push-pull-tabs .tab-push.active,
.git-sync-modal .modal-header .modal-title .push-pull-tabs .tab-pull.active {
  border-bottom: 2px solid var(--indigo9) !important;
}

<<<<<<< HEAD
.custom_fc_frame {
  left: 40px !important;
=======
.min-width-0 {
  min-width: 0 !important;
}

.width-unset {
  width: unset !important;
>>>>>>> a403cdfe
}<|MERGE_RESOLUTION|>--- conflicted
+++ resolved
@@ -18739,15 +18739,13 @@
   border-bottom: 2px solid var(--indigo9) !important;
 }
 
-<<<<<<< HEAD
 .custom_fc_frame {
   left: 40px !important;
-=======
+}
 .min-width-0 {
   min-width: 0 !important;
 }
 
 .width-unset {
   width: unset !important;
->>>>>>> a403cdfe
 }