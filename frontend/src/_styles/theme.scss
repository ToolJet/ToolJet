--- conflicted
+++ resolved
@@ -7391,13 +7391,14 @@
   height: 52px;
 }
 
-.homepage-app-card  {
+.homepage-app-card {
   height: 188px;
 }
 
 .app-creation-time-container {
   height: 16px;
 }
+
 .release-buttons {
   height: 45px;
   margin-bottom: 10px;
@@ -7410,6 +7411,7 @@
 .version-manager-container {
   padding: 0.6rem;
 }
+
 // tooljet db fields styles [ query manager ]
 .tj-db-field-wrapper {
   .code-hinter-wrapper {
@@ -7432,21 +7434,23 @@
     }
   }
 }
-<<<<<<< HEAD
-.theme-dark{
-  .react-loading-skeleton{
-    background-color: #2F3C4C !important;
-    background-image: linear-gradient( 90deg,#2F3C4C,#2F3C4C,#2F3C4C ) !important;
-=======
-.table-list-items#popover-contained:has(.theme-dark){
+
+.table-list-items#popover-contained:has(.theme-dark) {
   border-color: inherit;
   overflow: hidden;
 }
-.table-list-item-popover.dark{
-  svg{
-    path{
+
+.table-list-item-popover.dark {
+  svg {
+    path {
       fill: white;
     }
->>>>>>> b84d7687
+  }
+}
+
+.theme-dark {
+  .react-loading-skeleton {
+    background-color: #2F3C4C !important;
+    background-image: linear-gradient(90deg, #2F3C4C, #2F3C4C, #2F3C4C) !important;
   }
 }