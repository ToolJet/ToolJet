@import "./tabler.scss";
@import "./colors.scss";
@import "./z-index.scss";
@import "./mixins.scss";

// variables
$border-radius: 4px;

body {
  font-family: "Roboto", sans-serif;
}

input,
button {
  border-radius: 4px;
}

.btn:hover {
  border-color: $primary;
}

.btn-sm {
  padding: 4px 8px;
}

.padding-0 {
  padding: 0;
}

.font-500 {
  font-weight: 500;
}

.text-right {
  text-align: right;
}

.navbar {
  max-height: 48px;
  min-height: auto;

  .nav-item.active:after {
    bottom: 0 !important;
  }
}

.auth-main {
  height: 1000px;
  padding-top: calc(0.25 * 100vh);
  overflow: hidden;

  svg,
  img {
    height: 50px;
    width: 50px;
  }

  svg {
    color: #000000;
  }

  .col-4 {
    z-index: 1;
  }

  .horizontal-line {
    width: 100%;
    position: relative;
    border: 1px solid #b1b1b1;
    top: 25px;
    margin: 0px auto;
    z-index: 0;
  }
  .sso-ico {
    div {
      background-color: #ffffff;
    }
  }
}

.emoji-mart-scroll {
  border-bottom: 0;
  margin-bottom: 6px;
}

.emoji-mart-scroll + .emoji-mart-bar {
  display: none;
}

.accordion-item,
.accordion-button {
  background-color: inherit;
}

.accordion-button {
  font-weight: 400 !important;
  box-shadow: none !important;
}

.accordion-button:not(.collapsed) {
  padding-bottom: 0 !important;
}

.accordion-body {
  .form-label {
    font-weight: 400;
    font-size: 12px;
    color: #61656c;
  }
}
.editor {
  .header-container {
    max-width: 100%;
    padding: 0 15px;
  }

  .resizer-active {
    border: solid 1px $primary !important;

    .top-right,
    .top-left,
    .bottom-right,
    .bottom-left {
      background: white;
      border-radius: 10px;
      border: solid 1px $primary;
    }
  }

  .resizer-selected {
    outline-width: thin;
    outline-style: solid;
    outline-color: #ffda7e;
  }

  .query-manager {
    user-select: none;

    // .row {
    //   width: 605px;
    // }
    .btn {
      height: 31px;
    }

    .header {
      --tblr-gutter-x: 0rem;
    }

    .nav-header {
      color: #3e525b;
      .nav-tabs {
        border-bottom: 0;
      }
    }

    .query-details {
      margin-top: 25px;
    }

    .advanced-options-container {
      // margin-top: 42px !important;
    }

    .query-name-field input {
      max-width: 180px;
      font-weight: 600;
    }
  }

  .left-sidebar {
    scrollbar-width: none;
  }

  .left-sidebar::-webkit-scrollbar {
    width: 0;
    background: transparent;
  }

  .left-sidebar {
    height: 100%;
    width: 3%;
    position: fixed;
    z-index: 1;
    left: 0;
    overflow-x: hidden;
    flex: 1 1 auto;
    background-color: #fff;
    background-clip: border-box;
    border: solid rgba(0, 0, 0, 0.125);
    border-width: 0px 1px 3px 0px;

    .accordion-item {
      border: solid rgba(101, 109, 119, 0.16);
      border-width: 1px 0px 1px 0px;
    }

    .datasources-container {
      height: 50%;
      overflow-y: scroll;

      tr {
        border-color: #f1f1f1;
      }
    }

    .variables-container {
      height: 50%;
      overflow-y: scroll;
    }

    .variables-container::-webkit-scrollbar-thumb,
    .datasources-container::-webkit-scrollbar-thumb {
      background: transparent;
      height: 0;
      width: 0;
    }

    .variables-container::-webkit-scrollbar,
    .datasources-container::-webkit-scrollbar {
      width: 0;
      background: transparent;
      height: 0;
    }

    .variables-container,
    .datasources-container {
      scrollbar-width: none;
    }

    .datasources-container {
      bottom: 0;
      height: 500px;
      border: solid rgba(101, 109, 119, 0.16);
      border-width: 1px 0px 1px 0px;

      .datasources-header {
        border: solid rgba(0, 0, 0, 0.125);
        border-width: 0px 0px 1px 0px;
      }
    }
  }

  .editor-sidebar {
    height: 100%;
    position: fixed;
    z-index: 1;
    right: 0;
    overflow-x: hidden;
    width: 300px;
    flex: 1 1 auto;
    top: 45px;

    background-color: #fff;
    background-clip: border-box;
    border: solid rgba(0, 0, 0, 0.125);
    border-width: 0px 0px 0px 1px;

    .nav-tabs .nav-link {
      color: #3e525b;
      border-top-left-radius: 0px;
      border-top-right-radius: 0px;
    }

    .inspector {
      .inspector-add-button {
        background: inherit;
      }

      .inspector-add-button:hover {
        color: $primary;
        background: #eef3f9;
        border-radius: 4px;
      }

      .form-control-plaintext {
        padding: 0;
      }
      .header {
        padding-left: 20px;
        padding-right: 20px;
        border: solid rgba(0, 0, 0, 0.125);
        border-width: 0px 0px 1px 0px;
        height: 40px;

        .component-name {
          font-weight: 500;
        }

        .component-action-button {
          top: 8px;
          right: 10px;
          position: absolute;
        }
      }

      .properties-container {
        .field {
          .form-label {
            font-size: 12px;
          }

          .text-field {
            height: 30px;
            font-size: 12px;
          }

          .form-select {
            height: 30px;
            font-size: 12px;
          }

          .select-search__input {
            padding: 0.2375rem 0.75rem;
            font-size: 0.825rem;
          }
        }
      }
    }

    .components-container::-webkit-scrollbar {
      width: 0;
      height: 0;
      background: transparent;
    }

    .components-container::-webkit-scrollbar-thumb {
      background: transparent;
    }

    .components-container {
      scrollbar-width: none;
    }

    .components-container {
      height: 100%;
      overflow: auto;
      overflow-x: hidden;
      padding-bottom: 20%;

      .component-image-holder {
        border-radius: 0;
        transition: all 0.3s cubic-bezier(0.25, 0.8, 0.25, 1);
        border: 1px solid #d2ddec;
        box-sizing: border-box;
        border-radius: 4px;

        img {
          margin: 0 auto;
        }

        &:hover {
          background: rgba(66, 153, 225, 0.1);
        }
      }

      .component-title {
        display: block;
        margin-top: 10px;
        color: #3e525b;
        font-size: 10px;
        max-width: 100%;
        text-align: center;
        word-wrap: break-word;
      }

      .component-description {
        color: grey;
        font-size: 0.7rem;
      }
    }
  }

  .main {
    margin-left: 3%;
    width: 82%;
    top: 0;

    .canvas-container::-webkit-scrollbar {
      width: 0;
      background: transparent;
      height: 0;
    }

    .canvas-container {
      scrollbar-width: none;
    }

    .canvas-container::-webkit-scrollbar {
      width: 0;
      background: transparent;
    }

    .canvas-container {
      height: 100%;
      top: 45px;
      position: fixed;
      right: 300px;
      left: 3%;
      overflow-y: auto;
      overflow-x: scroll;
      -webkit-box-pack: center;
      justify-content: center;
      -webkit-box-align: center;
      align-items: center;

      .real-canvas {
        outline: 1px dotted transparent;
      }

      .show-grid {
        outline: 1px dotted #4d72da;
        background-image: linear-gradient(
            to right,
            rgba(194, 191, 191, 0.2) 1px,
            transparent 1px
          ),
          linear-gradient(
            to bottom,
            rgba(194, 191, 191, 0.2) 1px,
            transparent 1px
          );
      }

      .canvas-area {
        min-height: 2400px;
        background: #edeff5;
        margin: 0px auto;

        .resizer {
          border: solid 1px transparent;
        }
      }
    }

    .query-pane {
      scrollbar-width: none;
    }

    .query-pane::-webkit-scrollbar {
      width: 0;
      background: transparent;
    }

    .query-pane {
      height: 350px;
      position: fixed;
      left: 3%;
      right: 301px;
      bottom: 0;
      overflow-x: hidden;
      flex: 1 1 auto;

      background-color: #fff;
      background-clip: border-box;
      border: solid rgba(0, 0, 0, 0.125);
      border-width: 1px 0px 0px 0px;

      .table-responsive {
        scrollbar-width: none;
      }

      .table-responsive::-webkit-scrollbar {
        width: 0;
        background: transparent;
      }

      .query-row {
        cursor: pointer;
        border-radius: $border-radius;
        --tblr-gutter-x: 0rem;
        &:hover {
          background: #edf1ff !important;
        }
        .query-copy-button {
          display: none;
        }
        .query-name {
          white-space: nowrap;
          overflow: hidden;
          text-overflow: ellipsis;
          width: 100%;
        }
      }

      .query-row-selected {
        background: #d2ddec !important;
        &:hover {
          background: #edf1ff !important;
        }
      }
      .query-row-selected.dark {
        background: #2b3546 !important;
      }
      .query-row.dark:hover {
        background: #404d66 !important;
      }

      .query-row:hover {
        .query-copy-button {
          display: inline-block;
        }
      }

      .main-row {
        height: 100%;
        --tblr-gutter-x: 0rem;
      }

      .query-definition-pane-wrapper {
        overflow-x: hidden;
        overflow-y: scroll;
        height: 100%;
        scrollbar-width: none; /* Firefox */
        -ms-overflow-style: none; /* Internet Explorer 10+ */

        &::-webkit-scrollbar {
          /* WebKit */
          width: 0;
          height: 0;
        }

        &::-webkit-scrollbar-thumb {
          background: transparent;
        }
      }

      .query-definition-pane {
        .header {
          border: solid rgba(0, 0, 0, 0.125);
          border-width: 0px 0px 1px 0px;
          background: white;
          z-index: 3;
          min-height: 41px;
        }

        .preview-header {
          border: solid rgba(0, 0, 0, 0.125);
          border-width: 0px 0px 1px 0px;
        }
      }

      .data-pane {
        border: solid rgba(0, 0, 0, 0.125);
        border-width: 0px 1px 0px 0px;
        overflow-x: hidden;
        overflow-y: scroll;
        height: 100%;
        min-height: 41px;
        scrollbar-width: none; /* Firefox */
        -ms-overflow-style: none; /* Internet Explorer 10+ */
        user-select: none;

        &::-webkit-scrollbar {
          /* WebKit */
          width: 0;
          height: 0;
        }

        &::-webkit-scrollbar-thumb {
          background: transparent;
        }

        .queries-container {
          width: 100%;
          .queries-header {
            border: solid rgba(0, 0, 0, 0.125);
            border-width: 0px 0px 1px 0px;
            height: 41px;
            padding-top: 1px;
            --tblr-gutter-x: 0rem;
          }

          .query-list::-webkit-scrollbar {
            width: 0;
            background: transparent;
          }

          tr {
            border-color: #f1f1f1;
          }
        }

        .header {
          height: 40px;
          text-align: center;
        }
      }
    }
  }

  @media screen and (max-height: 450px) {
    .sidebar {
      padding-top: 15px;
    }
    .sidebar a {
      font-size: 18px;
    }
  }
}

.viewer {
  .header-container {
    max-width: 100%;
  }

  .main {
    padding: 0px 10px;

    .canvas-container {
      scrollbar-width: none;
      width: 100%;
      // margin-left: 10%;
    }

    .canvas-container::-webkit-scrollbar {
      width: 0;
      background: transparent;
    }

    .canvas-container {
      height: 100%;
      position: fixed;
      left: 0;
      overflow-y: auto;
      overflow-x: auto;
      -webkit-box-pack: center;
      justify-content: center;
      -webkit-box-align: center;
      align-items: center;

      .canvas-area {
        width: 1280px;
        min-height: 2400px;
        background: #edeff5;
        margin: 0px auto;
        background-size: 80px 80px;
        background-repeat: repeat;
      }
    }
  }
}

.modal-header {
  padding: 0 1.5rem 0 1.5rem;
}

.page-body,
.homepage-body {
  height: 100vh;

  .list-group.list-group-transparent.dark .all-apps-link, .list-group-item-action.dark.active {
    background-color: $dark-background !important;
  }
}
.homepage-dropdown-style {
  min-width: 11rem;
  display: block;
  align-items: center;
  margin: 0;
  line-height: 1.4285714;
  width: 100%;
  padding: 0.5rem 0.75rem;
  font-weight: 400;
  white-space: nowrap;
  border: 0;
  cursor: pointer;
}
.homepage-dropdown-style:hover {
  background: rgba(101, 109, 119, 0.06);
}
.card-skeleton-container {
  border: 0.5px solid #b4bbc6;
  padding: 1rem;
  border-radius: 8px;
  height: 180px;
}

.app-icon-skeleton {
  background-color: #91a4f6;
  border-radius: 4px;
  margin-bottom: 20px;
  height: 40px;
  width: 40px;
}

.folder-icon-skeleton {
  display: inline-block;
  background-color: #858896;
  border-radius: 4px;
  height: 14px;
  width: 14px;
}

.folders-skeleton{
  padding: 9px 12px;
  height: 34px;
  margin-bottom: 4px;
}

.card-skeleton-button {
  height: 20px;
  width: 60px;
  background: #91a4f6;
  margin-top: 1rem;
  border-radius: 4px;
}
@media (min-height: 641px) and (max-height: 899px) {
  .homepage-pagination {
    position: fixed;
    bottom: 2rem;
    width: 63%;
  }
}
@media (max-height: 640px) {
  .homepage-pagination {
    position: fixed;
    bottom: 2rem;
    width: 71%;
  }
}
.homepage-body {
  overflow-y: hidden;
  a {
    color: inherit;
  }

  a:hover {
    color: inherit;
    text-decoration: none;
  }

  button.create-new-app-button {
    background-color: #4d72fa;
  }

  .app-list {
    .app-card {
      height: 180px;
      max-height: 180px;
      border: 0.5px solid #b4bbc6;
      box-sizing: border-box;
      border-radius: 8px;
      overflow: hidden;

      .app-creation-time {
        font-size: 0.625rem;
        line-height: 12px;
        color: #61656f;
      }

      .app-creator {
        font-weight: 500;
        font-size: 0.625rem;
        line-height: 12px;
        color: #292d37;
        white-space: nowrap;
        overflow: hidden;
        text-overflow: ellipsis;
      }

      .app-icon-main {
        background-color: $primary;
        border-radius: 4px;

        .app-icon {
          img {
            height: 24px;
            width: 24px;
            filter: invert(100%) sepia(0%) saturate(0%) hue-rotate(17deg)
              brightness(104%) contrast(104%);
            vertical-align: middle;
          }
        }
      }

      .app-title {
        line-height: 20px;
        font-size: 1rem;
        font-weight: 400;
        color: #000000;
        overflow: hidden;
        max-height: 40px;
        text-overflow: ellipsis;
        display: -webkit-box;
        -webkit-line-clamp: 2; /* number of lines to show */
        line-clamp: 2;
        -webkit-box-orient: vertical;
      }

      button {
        font-size: 0.6rem;
        width: 100%;
      }

      .menu-ico {
        cursor: pointer;
        padding: 3px;
        border-radius: 13px;
        &__open {
          background-color: #d2ddec;
        }
        img {
          padding: 0px;
          height: 14px;
          width: 14px;
          vertical-align: unset;
        }
      }
      .menu-ico:hover {
        background-color: #d2ddec;
      }
    }

    .app-card.highlight {
      background-color: #f8f8f8;
      box-shadow: 0px 4px 4px rgba(0, 0, 0, 0.25);
      border: 1px solid $primary;

      button.edit-button {
        background: #ffffff;
        border: 1px solid #4d72fa;
        box-sizing: border-box;
        border-radius: 4px;
        color: #4d72fa;
      }

      button.launch-button {
        background: #4d72fa;
        border: 1px solid #4d72fa;
        box-sizing: border-box;
        border-radius: 4px;
        color: #ffffff;
      }

      .app-title {
        height: 20px;
        -webkit-line-clamp: 1; /* number of lines to show */
        line-clamp: 1;
      }
    }
  }
}

.template-library-modal {
  font-weight: 500;

  .modal-dialog {
    max-width: 90%;
    height: 80%;

    .modal-content {
      height: 100%;
      padding: 0;

      .modal-body {
        height: 100%;
        padding: 0 10px;

        .container-fluid {
          height: 100%;
          padding: 0;

          .row {
            height: 100%;
          }
        }
      }
    }

    .modal-body,
    .modal-footer {
      background-color: #ffffff;
    }
  }

  .template-categories {
    .list-group-item {
      border: 0;
      // padding-bottom: 3px;
    }

    .list-group-item.active {
      background-color: #edf1ff;
      color: #4d72fa;
      font-weight: 600;
    }
  }

  .template-app-list {
    .list-group-item {
      border: 0;
      // padding-bottom: 3px;
    }

    .list-group-item.active {
      background-color: #edf1ff;
      color: black;
    }
  }

  .template-display {
    display: flex;
    flex-direction: row;
    align-items: center;
    height: 100%;

    h3.title {
      font-weight: 600;
      line-height: 17px;
    }

    p.description {
      font-weight: 500;
      font-size: 13px;
      line-height: 15px;
      letter-spacing: -0.1px;
      color: #8092ab;
    }

    img.template-image {
      height: 75%;
      width: 85%;
      border: 0;
      padding: 0;
      object-fit: contain;
    }

    .template-spinner{
      width: 3rem;
      height: 3rem;
      margin: auto;
      position: absolute;
      top: 0;
      bottom: 0;
      left: 0;
      right: 0
    }

    .row {
      margin-bottom: 0;
    }
  }

  .template-list {
    padding-top: 16px;

    .template-search-box {
      input {
        border-radius: 5px !important;
      }
      .input-icon {
        display: flex;
      }
    }

    .input-icon {
      .search-icon {
        display: block;
        position: absolute;
        left: 0;
        margin-right: 0.5rem;
      }

      .clear-icon {
        cursor: pointer;
        display: block;
        position: absolute;
        right: 0;
        margin-right: 0.5rem;
      }
    }

    .list-group-item.active {
      color: $primary;
    }
  }
}

.template-library-modal.dark-mode {
  .template-modal-control-column,
  .template-list-column,
  .categories-column,
  .modal-header {
    border-color: #232e3c !important;
  }

  .modal-body,
  .modal-footer,
  .modal-header,
  .modal-content {
    color: white;
    background-color: #2b394a;
  }

  .template-categories {
    .list-group-item {
      color: white;
      border: 0;
      // padding-bottom: 3px;
    }

    .list-group-item:hover {
      background-color: #232e3c;
    }

    .list-group-item.active {
      background-color: #4d72fa;
      color: white;
      font-weight: 600;
    }
  }

  .template-app-list {
    .list-group-item {
      border: 0;
      color: white;
      // padding-bottom: 3px;
    }

    .list-group-item:hover {
      border: 0;
      // color: red;
      background-color: #232e3c;
      // padding-bottom: 3px;
    }

    .list-group-item.active {
      background-color: #4d72fa;
      color: white;
    }

    .no-results-item {
      background-color: #2b394a;
      color: white;
    }
  }

  .template-list {
    .template-search-box {
      input {
        background-color: #2b394a;
        border-color: #232e3c;
        color: white;
      }
    }
  }
}

.fx-button {
  font-weight: 400;
}

.fx-button:hover,
.fx-button.active {
  font-weight: 600;
  color: #4d72fa;
  cursor: pointer;
}

.unselectable {
  -webkit-touch-callout: none;
  -webkit-user-select: none;
  -khtml-user-select: none;
  -moz-user-select: none;
  -ms-user-select: none;
  user-select: none;
}

.theme-dark {
  .accordion-button::after {
    background-image: url("data:image/svg+xml,%3Csvg id='SvgjsSvg1001' width='288' height='288' xmlns='http://www.w3.org/2000/svg' version='1.1' xmlns:xlink='http://www.w3.org/1999/xlink' xmlns:svgjs='http://svgjs.com/svgjs'%3E%3Cdefs id='SvgjsDefs1002'%3E%3C/defs%3E%3Cg id='SvgjsG1008' transform='matrix(1,0,0,1,0,0)'%3E%3Csvg xmlns='http://www.w3.org/2000/svg' fill='/fffff' viewBox='0 0 16 16' width='288' height='288'%3E%3Cpath fill-rule='evenodd' d='M1.646 4.646a.5.5 0 0 1 .708 0L8 10.293l5.646-5.647a.5.5 0 0 1 .708.708l-6 6a.5.5 0 0 1-.708 0l-6-6a.5.5 0 0 1 0-.708z' fill='%23ffffff' class='color000 svgShape'%3E%3C/path%3E%3C/svg%3E%3C/g%3E%3C/svg%3E");
  }

  .form-check-input:not(:checked) {
    background-image: url("data:image/svg+xml,%3csvg xmlns='http://www.w3.org/2000/svg' viewBox='-4 -4 8 8'%3e%3ccircle r='3' fill='%2390b5e2'/%3e%3c/svg%3e") !important;
  }

  .inspector {
    border: 1px solid $dark-background;
  }

  .user-avatar-nav-item {
    border-radius: 4px;
  }

  .homepage-body {
    .app-list {
      .app-card {
        .app-creation-time {
          color: #61656f;
        }

        .app-creator {
          color: #7c86a1;
        }
      }

      .app-card.highlight {
        background-color: #2c405c;

        button.edit-button {
          background: transparent;
          border: 1px solid #ffffff;
          color: #ffffff;
        }

        button.launch-button {
          background: #4d72fa;
          border: 1px solid #4d72fa;
          color: #ffffff;
        }
      }

      .app-title {
        line-height: 20px;
        font-size: 16px;
        font-weight: 400;
      }
    }
  }
  .layout-buttons {
   svg {
    filter: invert(89%) sepia(2%) saturate(127%) hue-rotate(175deg) brightness(99%) contrast(96%);
   }

  }
}

.pagination {
  .page-item.active {
    a.page-link {
      background-color: #4d72fa;
    }
  }
}

.datasource-picker,
.stripe-operation-options {
  .select-search,
  .select-search-dark,
  .select-search__value input,
  .select-search-dark input {
    width: 224px !important;
    height: 32px !important;
    border-radius: $border-radius !important;
  }
}

.select-search {
  width: 100%;
  position: relative;
  box-sizing: border-box;
}

.select-search *,
.select-search *::after,
.select-search *::before {
  box-sizing: inherit;
}

/**
 * Value wrapper
 */
.select-search__value {
  position: relative;
  z-index: 1;
}

.select-search__value::after {
  content: "";
  display: inline-block;
  position: absolute;
  top: calc(50% - 9px);
  right: 19px;
  width: 11px;
  height: 11px;
}

/**
 * Input
 */
.select-search__input {
  display: block;
  width: 100%;
  padding: 0.4375rem 0.75rem;
  font-size: 0.875rem;
  font-weight: 400;
  line-height: 1.4285714;
  color: #232e3c;
  background-color: #fff;
  background-clip: padding-box;
  border: 1px solid #dadcde;
  -webkit-appearance: none;
  -moz-appearance: none;
  appearance: none;
  // border-radius: 0;
  border-radius: $border-radius !important;
  transition: border-color 0.15s ease-in-out, box-shadow 0.15s ease-in-out;
}

.select-search__input::-webkit-search-decoration,
.select-search__input::-webkit-search-cancel-button,
.select-search__input::-webkit-search-results-button,
.select-search__input::-webkit-search-results-decoration {
  -webkit-appearance: none;
}

.select-search__input:not([readonly]):focus {
  cursor: initial;
}

/**
 * Options wrapper
 */
.select-search__select {
  background: #fff;
  box-shadow: 0 0.0625rem 0.125rem rgba(0, 0, 0, 0.15);
}

/**
 * Options
 */
.select-search__options {
  list-style: none;
}

/**
 * Option row
 */
.select-search__row:not(:first-child) {
  border-top: 1px solid #eee;
}

/**
 * Option
 */
.select-search__option,
.select-search__not-found {
  display: block;
  height: 36px;
  width: 100%;
  padding: 0 16px;
  background: #fff;
  border: none;
  outline: none;
  font-family: "Roboto", sans-serif;
  font-size: 14px;
  text-align: left;
  cursor: pointer;
}

.select-search--multiple .select-search__option {
  height: 48px;
}

.select-search__option.is-highlighted,
.select-search__option:not(.is-selected):hover {
  background: rgba(47, 204, 139, 0.1);
}

.select-search__option.is-highlighted.is-selected,
.select-search__option.is-selected:hover {
  background: #2eb378;
  color: #fff;
}

/**
 * Group
 */
.select-search__group-header {
  font-size: 10px;
  text-transform: uppercase;
  background: #eee;
  padding: 8px 16px;
}

/**
 * States
 */
.select-search.is-disabled {
  opacity: 0.5;
}

.select-search.is-loading .select-search__value::after {
  background-image: url("data:image/svg+xml,%3Csvg xmlns='http://www.w3.org/2000/svg' width='50' height='50' viewBox='0 0 50 50'%3E%3Cpath fill='%232F2D37' d='M25,5A20.14,20.14,0,0,1,45,22.88a2.51,2.51,0,0,0,2.49,2.26h0A2.52,2.52,0,0,0,50,22.33a25.14,25.14,0,0,0-50,0,2.52,2.52,0,0,0,2.5,2.81h0A2.51,2.51,0,0,0,5,22.88,20.14,20.14,0,0,1,25,5Z'%3E%3CanimateTransform attributeName='transform' type='rotate' from='0 25 25' to='360 25 25' dur='0.6s' repeatCount='indefinite'/%3E%3C/path%3E%3C/svg%3E");
  background-size: 11px;
}

.select-search:not(.is-disabled) .select-search__input {
  cursor: pointer;
}

/**
 * Modifiers
 */
.select-search--multiple {
  border-radius: 3px;
  overflow: hidden;
}

.select-search:not(.is-loading):not(.select-search--multiple)
  .select-search__value::after {
  transform: rotate(45deg);
  border-right: 1px solid #000;
  border-bottom: 1px solid #000;
  pointer-events: none;
}

.select-search--multiple .select-search__input {
  cursor: initial;
}

.select-search--multiple .select-search__input {
  border-radius: 3px 3px 0 0;
}

.select-search--multiple:not(.select-search--search) .select-search__input {
  cursor: default;
}

.select-search:not(.select-search--multiple) .select-search__input:hover {
  border-color: #2fcc8b;
}

.select-search:not(.select-search--multiple) .select-search__select {
  position: absolute;
  z-index: 2;
  right: 0;
  left: 0;
  border-radius: 3px;
  overflow: auto;
  max-height: 360px;
}

.select-search--multiple .select-search__select {
  position: relative;
  overflow: auto;
  max-height: 260px;
  border-top: 1px solid #eee;
  border-radius: 0 0 3px 3px;
}

.select-search__not-found {
  height: auto;
  padding: 16px;
  text-align: center;
  color: #888;
}

/**
* Select Search Dark Mode
*/
.select-search-dark {
  width: 100%;
  position: relative;
  box-sizing: border-box;
}

.select-search-dark *,
.select-search-dark *::after,
.select-search-dark *::before {
  box-sizing: inherit;
}

/**
 * Value wrapper
 */
.select-search-dark__value {
  position: relative;
  z-index: 1;
}

.select-search-dark__value::after {
  content: "";
  display: inline-block;
  position: absolute;
  top: calc(50% - 4px);
  right: 13px;
  width: 6px;
  height: 6px;
  filter: brightness(0) invert(1);
}

/**
 * Input
 */
.select-search-dark__input {
  display: block;
  width: 100%;
  padding: 0.4375rem 0.75rem;
  font-size: 0.875rem;
  font-weight: 400;
  line-height: 1.4285714;
  color: #fff;
  background-color: #2b3547;
  background-clip: padding-box;
  border: 1px solid #232e3c;
  -webkit-appearance: none;
  -moz-appearance: none;
  appearance: none;
  border-radius: 0;
  transition: border-color 0.15s ease-in-out, box-shadow 0.15s ease-in-out;
}

.select-search-dark__input::-webkit-search-decoration,
.select-search-dark__input::-webkit-search-cancel-button,
.select-search-dark__input::-webkit-search-results-button,
.select-search-dark__input::-webkit-search-results-decoration {
  -webkit-appearance: none;
}

.select-search-dark__input:not([readonly]):focus {
  cursor: initial;
}

/**
 * Options
 */
.select-search-dark__options {
  list-style: none;
  padding: 0;
}

/**
 * Option row
 */
.select-search-dark__row:not(:first-child) {
  border-top: none;
}

/**
 * Option
 */
.select-search-dark__option,
.select-search-dark__not-found {
  display: block;
  height: 36px;
  width: 100%;
  padding: 0 16px;
  background-color: $dark-background !important;
  color: #fff !important;
  border: none;
  outline: none;
  font-family: "Roboto", sans-serif;
  font-size: 14px;
  text-align: left;
  cursor: pointer;
  border-radius: 0;

  &:hover {
    background-color: #2b3546 !important;
  }
}

.select-search-dark--multiple .select-search-dark__option {
  height: 48px;
}

/**
 * Group
 */
.select-search-dark__group-header {
  font-size: 10px;
  text-transform: uppercase;
  background: #eee;
  padding: 8px 16px;
}

/**
 * States
 */
.select-search-dark.is-disabled {
  opacity: 0.5;
}

.select-search-dark.is-loading .select-search-dark__value::after {
  background-image: url("data:image/svg+xml,%3Csvg xmlns='http://www.w3.org/2000/svg' width='50' height='50' viewBox='0 0 50 50'%3E%3Cpath fill='%232F2D37' d='M25,5A20.14,20.14,0,0,1,45,22.88a2.51,2.51,0,0,0,2.49,2.26h0A2.52,2.52,0,0,0,50,22.33a25.14,25.14,0,0,0-50,0,2.52,2.52,0,0,0,2.5,2.81h0A2.51,2.51,0,0,0,5,22.88,20.14,20.14,0,0,1,25,5Z'%3E%3CanimateTransform attributeName='transform' type='rotate' from='0 25 25' to='360 25 25' dur='0.6s' repeatCount='indefinite'/%3E%3C/path%3E%3C/svg%3E");
  background-size: 11px;
}

.select-search-dark:not(.is-disabled) .select-search-dark__input {
  cursor: pointer;
}

/**
 * Modifiers
 */
.select-search-dark--multiple {
  border-radius: 3px;
  overflow: hidden;
}

.select-search-dark:not(.is-loading):not(.select-search-dark--multiple)
  .select-search-dark__value::after {
  transform: rotate(45deg);
  border-right: 1px solid #000;
  border-bottom: 1px solid #000;
  pointer-events: none;
}

.select-search-dark--multiple .select-search-dark__input {
  cursor: initial;
}

.select-search-dark--multiple .select-search-dark__input {
  border-radius: 3px 3px 0 0;
}

.select-search-dark--multiple:not(.select-search-dark--search)
  .select-search-dark__input {
  cursor: default;
}

.select-search-dark:not(.select-search-dark--multiple)
  .select-search-dark__input:hover {
  border-color: #fff;
}

.select-search-dark:not(.select-search-dark--multiple)
  .select-search-dark__select {
  position: absolute;
  z-index: 2;
  right: 0;
  left: 0;
  border-radius: 3px;
  overflow: auto;
  max-height: 360px;
}

.select-search-dark--multiple .select-search-dark__select {
  position: relative;
  overflow: auto;
  max-height: 260px;
  border-top: 1px solid #eee;
  border-radius: 0 0 3px 3px;
}

.select-search-dark__not-found {
  height: auto;
  padding: 16px;
  text-align: center;
  color: #888;
}

.jet-table-footer {
  .table-footer {
    width: 100%;
  }
}

.jet-data-table-header {
  max-height: 50px;
}

.jet-data-table {
  thead {
    z-index: 2;
  }

  .table-row:hover,
  .table-row:focus {
    background: rgba(lightBlue, 0.25);
  }

  .table-row.selected {
    --tblr-table-accent-bg: rgba(lightBlue, 0.25);
    background: rgba(lightBlue, 0.25);
    font-weight: 500;
  }

  td {
    min-height: 40px;
    overflow-x: initial;
    margin: auto;

    .text-container {
      padding: 0;
      margin: 0;
      border: 0;
      height: 100%;
      outline: none;
    }
  }

  td.spacious {
    min-height: 47px;
  }

  td.compact {
    min-height: 40px;
  }

  .has-dropdown,
  .has-multiselect,
  .has-text,
  .has-datepicker,
  .has-actions {
    padding: 0 5px;
  }

  .has-text,
  .has-actions {
    margin: 0;
  }

  td {
    .text-container:focus-visible,
    .text-container:focus,
    .text-container:focus-within,
    .text-container:hover {
      outline: none;
      height: 100%;
    }

    display: flex !important;

    .td-container {
      margin-top: auto;
      margin-bottom: auto;
    }
  }

  td {
    .text-container:focus {
      position: sticky;
      height: 120px;
      overflow-y: scroll;
      margin-top: -10px;
      padding: 10px;
      margin-left: -9px;
      background: white;
      box-shadow: rgba(15, 15, 15, 0/05) 0px 0px 0px 1px,
        rgba(15, 15, 15, 0.1) 0px 3px 6px, rgba(15, 15, 15, 0.2) 0px 9px 24px;
      white-space: initial;
    }

    .text-container:focus-visible,
    .text-container:focus,
    .text-container:focus-within,
    .text-container:hover {
      outline: none;
    }
  }

  td {
    .text-container::-webkit-scrollbar {
      background: transparent;
      height: 0;
      width: 0;
    }
  }

  td::-webkit-scrollbar {
    background: transparent;
    height: 0;
    width: 0;
  }
  .th {
    white-space: normal;
  }

  th:after {
    content: " ";
    position: relative;
    height: 0;
    width: 0;
  }

  .sort-desc:after {
    border-left: 5px solid transparent;
    border-right: 5px solid transparent;
    border-top: 5px solid #767676;
    border-bottom: 5px solid transparent;
    left: 6px;
    top: 8px;
  }

  .sort-asc:after {
    border-left: 5px solid transparent;
    border-right: 5px solid transparent;
    border-top: 0px solid transparent;
    border-bottom: 5px solid #767676;
    left: 6px;
    bottom: 8px;
  }
}

.jet-data-table::-webkit-scrollbar {
  background: transparent;
}

.jet-data-table::-webkit-scrollbar-track {
  background: transparent;
}

.jet-data-table:hover {
  overflow-x: overlay;
  overflow-y: overlay;
}

.jet-data-table {
  overflow: hidden;
  .form-check {
    margin-bottom: 0;
  }

  .form-check-inline {
    margin-right: 0;
  }

  .table-row {
    cursor: pointer;
  }

  thead {
    position: sticky;
    top: 0px;
    display: inline-block;

    tr {
      border-top: none;
    }
  }
  tbody {
    display: inline-block;
  }
}

.btn-primary {
  --tblr-btn-color: 77, 114, 250;
  --tblr-btn-color-darker: 77, 94, 240;
  border-color: none;
}

.form-check-input:checked {
  background-color: $primary;
  border-color: rgba(101, 109, 119, 0.24);
}

.btn:focus,
.btn:active,
.form-check-input:focus,
.form-check-input:active,
.form-control:focus,
th:focus,
tr:focus {
  outline: none !important;
  box-shadow: none;
}

// .jet-container {
//   // width: 100%;
// }

.select-search__option {
  color: rgb(90, 89, 89);
}

.select-search__option.is-selected {
  background: rgba(176, 176, 176, 0.07);
  color: #4d4d4d;
}

.select-search__option.is-highlighted.is-selected,
.select-search__option.is-selected:hover {
  background: rgba(66, 153, 225, 0.1);
  color: rgb(44, 43, 43);
}

.select-search__option.is-highlighted,
.select-search__option:hover {
  background: rgba(66, 153, 225, 0.1);
}

.select-search__options {
  margin-left: -33px;
}

.select-search__option.is-highlighted,
.select-search__option:not(.is-selected):hover {
  background: rgba(66, 153, 225, 0.1);
}

.select-search:not(.select-search--multiple) .select-search__input:hover {
  border-color: rgba(66, 153, 225, 0.1);
}

.DateInput_input {
  font-weight: 300;
  font-size: 14px;
  padding: 4px 7px 2px;
  padding: 4px 7px 2px;
  width: 100px !important;
  margin-left: 10px;
}

.jet-data-table {
  display: inline-block;
  height: 100%;

  thead {
    width: 100%;
  }

  .select-search:not(.is-loading):not(.select-search--multiple)
    .select-search__value::after {
    display: none;
  }

  .custom-select {
    .select-search:not(.select-search--multiple) .select-search__select {
      top: 0px;
      border: solid #9fa0a1 1px;
    }
  }

  .tags {
    width: 100%;
    min-height: 20px;

    .add-tag-button {
      display: none;
    }

    .tag {
      font-weight: 400;
      font-size: 0.85rem;
      letter-spacing: 0.04em;
      text-transform: none;

      .remove-tag-button {
        margin-left: 5px;
        margin-right: -7px;
        display: none;
      }
    }

    .form-control-plaintext {
      font-size: 12px;
    }

    .form-control-plaintext:hover,
    .form-control-plaintext:focus-visible {
      outline: none;
    }
  }

  .tags:hover {
    .add-tag-button {
      display: inline-flex;
    }
  }

  .tag:hover {
    .remove-tag-button {
      display: inline-flex;
    }
  }

  .th,
  .td {
    .resizer {
      display: inline-block;
      width: 5px;
      height: 100%;
      position: absolute;
      right: 0;
      top: 0;
      transform: translateX(50%);
      z-index: 1;
      touch-action: none;

      &.isResizing {
        background: rgb(179, 173, 173);
      }
    }
  }
}

.no-components-box {
  border: 1px dashed #3e525b;
}

.form-control-plaintext:focus-visible {
  outline: none;
  outline-width: thin;
  outline-style: solid;
  outline-color: $primary;
}

.form-control-plaintext:hover {
  outline: none;
  outline-width: thin;
  outline-style: solid;
  outline-color: rgba(66, 153, 225, 0.8);
}

.select-search__input:focus-visible {
  outline: none;
  outline-color: #4ac4d6;
}

.form-control-plaintext {
  padding: 5px;
}

.table-filters {
  position: absolute;
  bottom: 0;
  width: 80%;
  max-width: 700px;
  margin-right: 10%;
  right: 0;
  height: 300px;
  z-index: 100;
}

.code-builder {
  border: solid 1px #dadcde;
  border-radius: 2px;
  padding-top: 4px;

  .variables-dropdown {
    position: fixed;
    right: 0;
    width: 400px;
    z-index: 200;
    border: solid 1px #dadcde;

    .group-header {
      background: #f4f6fa;
    }
  }
}

.__react_component_tooltip {
  z-index: 10000;
}

.select-search__value::after {
  top: calc(50% - 2px);
  right: 15px;
  width: 5px;
  height: 5px;
}

.progress-bar {
  background-color: rgba(66, 153, 225, 0.7);
}

.popover-header {
  background-color: #f4f6fa;
}

.popover-body {
  .form-label {
    font-size: 12px;
  }
}

/**
 * Home page app menu
 */
#popover-app-menu {
  border-radius: 4px;
  width: 150px;
  box-shadow: 0px 3px 2px rgba(0, 0, 0, 0.25);

  .popover-body {
    padding: 16px 12px 0px 12px;

    .field {
      font-weight: 500;
      font-size: 0.7rem;

      &__danger {
        color: #ff6666;
      }
    }
  }
}

.input-icon {
  .input-icon-addon {
    display: none;
  }
}

.input-icon:hover {
  .input-icon-addon {
    display: flex;
  }
}

.input-icon:focus {
  .input-icon-addon {
    display: flex;
  }
}

.sub-section {
  width: 100%;
  display: block;
}

.text-muted {
  color: #3e525b !important;
}

body {
  color: #3e525b;
  overflow-y: hidden;
}

.RichEditor-root {
  background: #fff;
  border: 1px solid #ddd;
  font-family: "Georgia", serif;
  font-size: 14px;
  padding: 15px;
  height: 100%;
}

.RichEditor-editor {
  border-top: 1px solid #ddd;
  cursor: text;
  font-size: 16px;
  margin-top: 10px;
}

.RichEditor-editor .public-DraftEditorPlaceholder-root,
.RichEditor-editor .public-DraftEditor-content {
  margin: 0 -15px -15px;
  padding: 15px;
}

.RichEditor-editor .public-DraftEditor-content {
  min-height: 100px;
  overflow-y: scroll;
}

.RichEditor-hidePlaceholder .public-DraftEditorPlaceholder-root {
  display: none;
}

.RichEditor-editor .RichEditor-blockquote {
  border-left: 5px solid #eee;
  color: #666;
  font-family: "Hoefler Text", "Georgia", serif;
  font-style: italic;
  margin: 16px 0;
  padding: 10px 20px;
}

.RichEditor-editor .public-DraftStyleDefault-pre {
  background-color: rgba(0, 0, 0, 0.05);
  font-family: "Inconsolata", "Menlo", "Consolas", monospace;
  font-size: 16px;
  padding: 20px;
}

.RichEditor-controls {
  font-family: "Helvetica", sans-serif;
  font-size: 14px;
  margin-bottom: 5px;
  user-select: none;
}

.dropmenu {
  position: relative;
  display: inline-block;
  margin-right: 16px;

  .dropdownbtn {
    color: #999;
    background: none;
    cursor: pointer;
    outline: none;
    border: none;
  }

  .dropdown-content {
    display: none;
    position: absolute;
    z-index: 2;
    width: 100%;
    align-items: center;
    border: 1px solid transparent;
    border-radius: 4px;
    box-shadow: 0 2px 6px 2px rgba(47, 54, 59, 0.15);

    a {
      text-decoration: none;
      width: 100%;
      position: relative;
      display: block;

      span {
        text-align: center;
        width: 100%;
        text-align: center;
        padding: 3px 0px;
      }
    }
  }
}
.dropmenu .dropdown-content a:hover {
  background-color: rgba(0, 0, 0, 0.05);
}

.dropmenu:hover {
  .dropdownbtn {
    color: #5890ff;
    background-color: rgba(0, 0, 0, 0.05);
    border-radius: 4px;
  }

  .dropdown-content {
    display: block;
  }
}

.RichEditor-styleButton {
  color: #999;
  cursor: pointer;
  margin-right: 16px;
  padding: 2px 0;
  display: inline-block;
}

.RichEditor-activeButton {
  color: #5890ff;
}

.transformation-editor {
  .CodeMirror {
    min-height: 70px;
  }
}

.chart-data-input {
  .CodeMirror {
    min-height: 370px;
    font-size: 0.8rem;
  }
  .code-hinter {
    min-height: 370px;
  }
}

.map-location-input {
  .CodeMirror {
    min-height: 120px;
    font-size: 0.8rem;
  }
  .code-hinter {
    min-height: 120px;
  }
}

.rdt {
  .form-control {
    height: 100%;
  }
}

.DateInput_input__focused {
  border-bottom: 2px solid $primary;
}

.CalendarDay__selected,
.CalendarDay__selected:active,
.CalendarDay__selected:hover {
  background: $primary;
  border: 1px double $primary;
}

.CalendarDay__selected_span {
  background: $primary;
  border: $primary;
}

.CalendarDay__selected_span:active,
.CalendarDay__selected_span:hover {
  background: $primary;
  border: 1px double $primary;
  color: #fff;
}

.CalendarDay__hovered_span:active,
.CalendarDay__hovered_span:hover {
  background: $primary;
  border: 1px double $primary;
  color: #fff;
}

.CalendarDay__hovered_span {
  background: #83b8e7;
  border: 1px double #83b8e7;
  color: #fff;
}

.table-responsive {
  margin-bottom: 0rem;
}

.code-hinter::-webkit-scrollbar {
  width: 0;
  height: 0;
  background: transparent;
}

.codehinter-query-editor-input {
  .CodeMirror {
    font-family: "Roboto", sans-serif;
    color: #263136;
    overflow: hidden;
    height: 50px !important;
  }

  .CodeMirror-vscrollbar {
    overflow: hidden;
  }

  .CodeMirror-focused {
    padding-top: 0;
    height: 50px;
  }

  .CodeMirror-scroll {
    position: absolute;
    top: 0;
    width: 100%;
  }
}

.field {
  .CodeMirror-scroll {
    position: static;
    top: 0;
  }
}

.code-hinter {
  height: 36px;

  .form-control {
    .CodeMirror {
      font-family: "Roboto", sans-serif;
      height: 50px !important;
      max-height: 300px;
    }
  }

  .CodeMirror-vscrollbar,
  .CodeMirror-hscrollbar {
    background: transparent;
    height: 0;
    width: 0;
  }

  .CodeMirror-scroll {
    overflow: hidden !important;
    position: static;
    width: 100%;
  }
}

.CodeMirror-hints {
  font-family: "Roboto", sans-serif;
  font-size: 0.9rem;
  padding: 0px;
  z-index: $hints-z-index;

  li.CodeMirror-hint-active {
    background: $primary;
  }

  .CodeMirror-hint {
    padding: 4px;
    padding-left: 10px;
    padding-right: 10px;
  }
}

.cm-matchhighlight {
  color: #4299e1 !important;
  background: rgba(66, 153, 225, 0.1) !important;
}

.nav-tabs .nav-link {
  color: #3e525b;
  border-top-left-radius: 0px;
  border-top-right-radius: 0px;
}

.transformation-editor {
  .CodeMirror {
    min-height: 220px;
  }
}

hr {
  margin: 1rem 0;
}

.query-hinter {
  min-height: 150px;
}

.codehinter-default-input {
  font-family: "Roboto", sans-serif;
  padding: 0.0475rem 0rem !important;
  display: block;
  width: 100%;
  font-size: 0.875rem;
  font-weight: 400;
  color: #232e3c;
  background-color: #fff;
  background-clip: padding-box;
  border: 1px solid #dadcde;
  -webkit-appearance: none;
  -moz-appearance: none;
  appearance: none;
  border-radius: 4px;
  transition: border-color 0.15s ease-in-out, box-shadow 0.15s ease-in-out;
  height: 30px;

  .CodeMirror {
    font-family: "Roboto", sans-serif;
  }
}

.codehinter-query-editor-input {
  font-family: "Roboto", sans-serif;
  padding: 0.1775rem 0rem;
  display: block;
  width: 100%;
  font-size: 0.875rem;
  font-weight: 400;
  color: #232e3c;
  background-color: #fff;
  background-clip: padding-box;
  border: 1px solid #dadcde;
  border-radius: $border-radius;
  appearance: none;
  transition: border-color 0.15s ease-in-out, box-shadow 0.15s ease-in-out;
  height: 28px !important;
}

.modal-component {
  margin-top: 150px;
  .modal-body {
    padding: 0;
  }
}

.draggable-box {
  .config-handle {
    top: -20px;
    position: fixed;
    max-height: 10px;
    z-index: 100;
    min-width: 108px;

    .handle-content {
      cursor: move;
      color: $white;
      background: $primary;
    }

    .badge {
      font-size: 9px;
      border-bottom-left-radius: 0;
      border-bottom-right-radius: 0;

      .delete-part{
        margin-left: 10px;
        float: right;
      }

      .delete-part::before {
        height: 12px;
        display: inline-block;
        width: 2px;
        background-color: rgba(255,255,255,0.8);
        opacity: 0.5;
        content: '';
        vertical-align: middle;
      }
    }
  }
}

.draggable-box:hover {
  z-index: 3 !important;
}

.modal-content {
  .config-handle {
    position: absolute;

    .badge {
      font-size: 9px;
    }
  }
}

.config-handle {
  display: block;
}

.apps-table {
  .app-title {
    font-size: 1rem;
  }

  .row {
    --tblr-gutter-x: 0rem;
  }
}

.home-page,
.org-users-page {
  .navbar .navbar-nav .active > .nav-link,
  .navbar .navbar-nav .nav-link.active,
  .navbar .navbar-nav .nav-link.show,
  .navbar .navbar-nav .show > .nav-link {
    color: rgba(35, 46, 60, 0.7);
  }

  .nav-item {
    font-size: 0.9rem;
  }

  img.svg-icon {
    cursor: pointer;
    padding-left: 2px;
    border-radius: 10px;
  }

  img.svg-icon:hover {
    background-color: rgba(224, 214, 214, 0.507);
  }
}

.CodeMirror-placeholder {
  color: #9e9e9e !important;
  font-size: 0.7rem !important;
  margin-top: 2px !important;
  font-size: 12px !important;
}

.CodeMirror-code {
  font-weight: 300;
}

.btn-primary {
  border-color: transparent;
}

.text-widget {
  overflow: auto;
}

.text-widget::-webkit-scrollbar {
  width: 0;
  height: 0;
  background: transparent;
}

.input-group-flat:focus-within {
  box-shadow: none;
}

.map-widget {
  .place-search-input {
    box-sizing: border-box;
    border: 1px solid transparent;
    width: 240px;
    height: 32px;
    padding: 0 12px;
    border-radius: 3px;
    box-shadow: 0 2px 6px rgba(0, 0, 0, 0.3);
    font-size: 14px;
    outline: none;
    text-overflow: ellipses;
    position: absolute;
    left: 50%;
    margin-left: -120px;
  }

  .map-center {
    position: fixed;
    z-index: 1000;
  }
}

.events-toggle-active {
  .toggle-icon {
    transform: rotate(180deg);
  }
}

.events-toggle {
  .toggle-icon {
    display: inline-block;
    margin-left: auto;
    transition: 0.3s transform;
  }

  .toggle-icon:after {
    content: "";
    display: inline-block;
    vertical-align: 0.306em;
    width: 0.46em;
    height: 0.46em;
    border-bottom: 1px solid;
    border-left: 1px solid;
    margin-right: 0.1em;
    margin-left: 0.4em;
    transform: rotate(-45deg);
  }
}

.nav-link-title {
  font-weight: 500;
  font-size: 0.9rem;
}

.navbar-nav {
  .dropdown:hover {
    .dropdown-menu {
      display: block;
    }
  }
}

.query-manager-header {
  .nav-item {
    border-right: solid 1px #dadcde;
    background: 0 0;
  }

  .nav-link {
    height: 39px;
  }
}

input:focus-visible {
  outline: none;
}

.navbar-expand-md.navbar-light .nav-item.active:after {
  border: 1px solid $primary;
}

.org-users-page {
  .select-search__input {
    color: #617179;
  }
  .select-search-role {
    position: absolute;
    margin-top: -1rem;
  }

  .has-focus > .select-search__select > ul {
    margin-bottom: 0;
  }

  .select-search__option.is-selected {
    background: $primary;
    color: $white;
  }
}

.encrypted-icon {
  margin-bottom: 0.25rem;
}

.widget-documentation-link {
  position: fixed;
  bottom: 0;
  background: $white;
  width: 100%;
  z-index: 1;
}

.components-container {
  .draggable-box {
    cursor: move;
  }
}

.column-sort-row {
  border-radius: 4px;
}

.jet-button {
  &.btn-primary:hover {
    background: var(--tblr-btn-color-darker) !important;
  }
}

.editor-sidebar::-webkit-scrollbar {
  width: 0;
  height: 0;
  background: transparent;
  -ms-overflow-style: none;
}

.editor-sidebar {
  max-width: 300px;
  scrollbar-width: none;
  -ms-overflow-style: none;
}

.sketch-picker {
  position: absolute;
}

.color-picker-input {
  border: solid 1px rgb(223, 223, 223);
  cursor: pointer;
}

.app-sharing-modal {
  .form-control.is-invalid,
  .was-validated .form-control:invalid {
    border-color: #ffb0b0;
  }
}

.widgets-list {
  --tblr-gutter-x: 0px !important;
}

.input-with-icon {
  position: relative;
  display: flex;
  flex: 1;

  .icon-container {
    position: absolute;
    right: 10px;
    top: calc(50% - 10px);
    z-index: 3;
  }
}

.dynamic-variable-preview {
  min-height: 20px;
  max-height: 500px;
  overflow: auto;
  line-height: 20px;
  font-size: 12px;
  margin-top: -2px;
  word-wrap: break-word;
  border-bottom-left-radius: 3px;
  border-bottom-right-radius: 3px;
  box-sizing: border-box;
  font-family: "Source Code Pro", monospace;

  .heading {
    font-weight: 700;
    white-space: pre;
    text-transform: capitalize;
  }
}

.user-email:hover {
  text-decoration: none;
  cursor: text;
}

.theme-dark {
  .nav-item {
    background: 0 0;
  }
  .navbar .navbar-nav .active > .nav-link,
  .theme-dark .navbar .navbar-nav .nav-link.active,
  .theme-dark .navbar .navbar-nav .nav-link.show,
  .theme-dark .navbar .navbar-nav .show > .nav-link {
    color: #fff;
  }
  .form-check > .form-check-input:not(:checked) {
    background-color: #fff;
  }
  .form-switch > .form-check-input:not(:checked) {
    background-color: #47505d !important;
    background-image: url("data:image/svg+xml,%3csvg xmlns='http://www.w3.org/2000/svg' viewBox='-4 -4 8 8'%3e%3ccircle r='3' fill='%23CCD3DD'/%3E%3C/svg%3E") !important;
  }
  .form-check-label {
    color: white;
  }
  .left-sidebar .active {
    background: #333c48;
  }

  .left-sidebar .left-sidebar-item {
    border-bottom: 1px solid #333c48;
  }

  .nav-tabs .nav-link.active {
    color: #fff !important;
  }

  .nav-tabs .nav-link {
    color: #c3c3c3 !important;
  }

  .card-body > :last-child {
    color: #fff !important;
  }

  .form-control {
    border: 1px solid #324156;
  }

  .card {
    background-color: #324156 !important;
  }
  .card .table tbody td a {
    color: inherit;
  }

  .DateInput {
    background: #1f2936;
  }

  .DateInput_input {
    background-color: #1f2936;
  }

  .DateRangePickerInput {
    background-color: #1f2936;
  }

  .DateInput_input__focused {
    background: #1f2936;
  }

  .DateRangePickerInput__withBorder {
    border: 1px solid #1f2936;
  }

  .main .canvas-container .canvas-area {
    background: #2f3c4c;
  }

  .main .canvas-container {
    background-color: #2f3c4c;
  }

  .rdtOpen .rdtPicker {
    color: black;
  }

  .editor .editor-sidebar .components-container .component-image-holder {
    background: #2f3c4c !important;
    border: 1px solid #2f3c4c !important;

    center,
    .component-title {
      filter: brightness(0) invert(1);
    }
  }

  .nav-tabs .nav-link:focus,
  .nav-tabs .nav-link:hover {
    border-color: transparent !important;
  }

  .modal-content,
  .modal-header {
    background-color: #1f2936 !important;
    .text-muted {
      color: #fff !important;
    }
  }

  .modal-header {
    border-bottom: 1px solid rgba(255, 255, 255, 0.09) !important;
  }

  .canvas-container {
    background-color: #1f2936;
  }

  .editor .main .query-pane {
    border: solid rgba(255, 255, 255, 0.09) !important;
    border-width: 1px 0px 0px 0px !important;
  }

  .no-components-box {
    background-color: #1f2936 !important;

    center {
      filter: brightness(0) invert(1);
    }
  }

  .query-list {
    .text-muted {
      color: #fff !important;
    }
  }

  .left-sidebar,
  .editor-sidebar {
    background-color: #1f2936 !important;
  }

  .editor-sidebar {
    border: solid rgba(255, 255, 255, 0.09);
    border-width: 0px 0px 0px 0px !important;

    .nav-tabs {
      border-bottom: 1px solid rgba(255, 255, 255, 0.09) !important;
    }
  }

  .editor .editor-sidebar .nav-tabs .nav-link {
    color: #fff;
    img {
      filter: brightness(0) invert(1);
    }
  }

  .jet-table {
    background-color: #1f2936 !important;
  }

  .jet-container {
    background-color: #1f2936 !important;
  }

  .nav-tabs .nav-item.show .nav-link,
  .nav-tabs .nav-link.active {
    background-color: #2f3c4c;
    border-color: transparent !important;
  }

  .editor .main .query-pane .query-definition-pane .header {
    border: solid rgba(255, 255, 255, 0.09);
    border-width: 0px 0px 1px 0px !important;
    background: #1f2936;
  }

  .left-sidebar {
    border: solid rgba(255, 255, 255, 0.09);
    border-width: 0px 1px 3px 0px;
    .text-muted {
      color: #fff !important;
    }
  }

  .folder-list {
    color: #fff !important;
  }

  .app-title {
    color: #fff !important;
  }

  .RichEditor-root {
    background: #1f2936;
    border: 1px solid #2f3c4c;
  }

  .app-description {
    color: #fff !important;
  }

  .btn-light,
  .btn-outline-light {
    background-color: #42546a;
    --tblr-btn-color-text: #ffffff;
    img {
      filter: brightness(0) invert(1);
    }
  }

  .editor .left-sidebar .datasources-container tr {
    border-bottom: solid 1px rgba(255, 255, 255, 0.09);
  }

  .editor .left-sidebar .datasources-container .datasources-header {
    border: solid rgba(255, 255, 255, 0.09) !important;
    border-width: 0px 0px 1px 0px !important;
  }

  .query-manager-header .nav-item {
    border-right: solid 1px rgba(255, 255, 255, 0.09);
    .nav-link {
      color: #c3c3c3;
    }
  }

  .input-group-text {
    border: solid 1px rgba(255, 255, 255, 0.09) !important;
  }

  .app-users-list {
    .text-muted {
      color: #fff !important;
    }
  }

  .data-pane {
    border: solid rgba(255, 255, 255, 0.09) !important;
    border-width: 0px 1px 0px 0px !important;
  }

  .main .query-pane .data-pane .queries-container .queries-header {
    border: solid rgba(255, 255, 255, 0.09) !important;
    border-width: 0px 0px 1px 0px !important;

    .text-muted {
      color: #fff !important;
    }
  }

  .query-pane {
    background-color: #1f2936 !important;
  }

  .input-icon .input-icon-addon img {
    filter: invert(1);
  }

  .svg-icon {
    filter: brightness(0) invert(1);
  }

  .launch-btn {
    filter: brightness(0.4) !important;
    background: #8d9095;
  }

  .badge {
    .svg-icon {
      filter: brightness(1) invert(0);
    }
  }

  .alert {
    background: transparent;
    .text-muted {
      color: #fff !important;
    }
  }

  .editor .editor-sidebar .inspector .header {
    border: solid rgba(255, 255, 255, 0.09) !important;
    border-width: 0px 0px 1px 0px !important;
  }

  .hr-text {
    color: #fff !important;
  }

  .skeleton-line::after {
    background-image: linear-gradient(
      to right,
      #566177 0,
      #5a6170 40%,
      #4c5b79 80%
    );
<<<<<<< HEAD
=======
  }

  .app-icon-skeleton::after {
    background-image: linear-gradient(
      to right,
      #566177 0,
      #5a6170 40%,
      #4c5b79 80%
    );
  }

  .folder-icon-skeleton::after {
    background-image: linear-gradient(
      to right,
      #566177 0,
      #5a6170 40%,
      #4c5b79 80%
    );
>>>>>>> babb5852
  }

  .select-search__input {
    color: rgb(224, 224, 224);
    background-color: #2b3547;
    border: 1px solid #2b3547;
  }

  .select-search__select {
    background: #fff;
    box-shadow: 0 0.0625rem 0.125rem rgba(0, 0, 0, 0.15);
  }

  .select-search__row:not(:first-child) {
    border-top: 1px solid #eee;
  }

  .select-search__option,
  .select-search__not-found {
    background: #fff;
  }

  .select-search__option.is-highlighted,
  .select-search__option:not(.is-selected):hover {
    background: rgba(47, 204, 139, 0.1);
  }

  .select-search__option.is-highlighted.is-selected,
  .select-search__option.is-selected:hover {
    background: #2eb378;
    color: #fff;
  }

  .org-users-page {
    .user-email,
    .user-status {
      filter: brightness(0) invert(1);
    }
  }

  .org-users-page {
    .select-search__option.is-selected {
      background: $primary;
      color: $white;
    }
    .select-search__option:not(.is-selected):hover {
      background: rgba(66, 153, 225, 0.1);
    }
  }

  .react-json-view {
    background-color: transparent !important;
  }

  .codehinter-default-input {
    background-color: transparent;
    border: 1px solid #333c48;
  }

  .color-picker-input {
    border: solid 1px #333c48;
    height: 36px;
  }

  .codehinter-query-editor-input {
    background-color: #272822;
    border: 1px solid #2c3a4c;
    border-radius: 0;
  }

  .codehinter-query-editor-input .CodeMirror {
    height: 31px !important;
  }

  .codehinter-query-editor-input .CodeMirror {
    color: #c3c3c3 !important;
  }

  .select-search:not(.is-loading):not(.select-search--multiple)
    .select-search__value::after {
    transform: rotate(45deg);
    border-right: 1px solid #fff;
    border-bottom: 1px solid #fff;
  }

  .widget-documentation-link {
    background-color: #1f2936;
  }

  .widget-documentation-link a {
    color: rgb(66, 153, 225);
  }

  .app-version-name.form-select {
    border-color: $border-grey-dark;
  }
}

.main-wrapper {
  position: relative;
  min-height: 100%;
  min-width: 100%;
  background-color: white;
}

.main-wrapper.theme-dark {
  background-color: #2b394b;
}

.jet-table {
  .global-search-field {
    background: transparent;
  }
}

.modal-backdrop.show {
  opacity: 0.74;
}

.gui-select-wrappper .select-search__input {
  height: 30px;
}

.theme-dark .input-group-text,
.theme-dark .markdown > table thead th,
.theme-dark .table thead th {
  background: #1c252f;
  color: #fff;
}

.sketch-picker {
  z-index: 1000;
}

.no-padding {
  padding: 0;
}

.nav-tabs {
  font-weight: 300;
}

.nav-tabs .nav-link.active {
  border: 0;
  border-bottom: 1px solid $primary;
  font-weight: 400;
}

.table-no-divider {
  td {
    border-bottom-width: 0px;
    padding-left: 0;
  }
}

.no-border {
  border-radius: 0 !important;
}

input[type="text"] {
  outline-color: #dadcde !important;
}

.widget-header {
  text-transform: capitalize;
  margin-top: 12px !important;
  font-weight: 500;
  font-size: 12px;
  line-height: 12px;
}

.query-manager-events {
  max-width: 400px;
}

.validation-without-icon {
  background-image: none !important;
}

.dropdown-widget,
.multiselect-widget {
  .form-label {
    margin-bottom: 0px;
  }

  .select-search__input {
    height: 100%;
  }

  .select-search__value {
    height: 100%;
  }

  .select-search {
    height: 100%;
  }

  .select-search__options {
    margin-bottom: 0 !important;

    .select-search__option {
      height: auto;
      min-height: 30px;
      border-radius: 0;
    }

    .select-search__option.is-selected {
      background-color: #4D72FA;
      color: white;
    }
  }
}

/* Hide scrollbar for Chrome, Safari and Opera */
.invitation-page::-webkit-scrollbar {
  display: none;
}

/* Hide scrollbar for IE, Edge and Firefox */
.invitation-page {
  -ms-overflow-style: none;  /* IE and Edge */
  scrollbar-width: none;  /* Firefox */
}

.show {
  display: block;
}
.hide {
  display: none;
}

.draggable-box:focus-within {
  z-index: 2 !important;
}

.cursor-wait {
  cursor: wait;
}
.cursor-text {
  cursor: text;
}
.cursor-none {
  cursor: none;
}
.theme-dark .event-action {
  filter: brightness(0) invert(1);
}

.event-action {
  filter: brightness(0) invert(0);
}

.disabled {
  pointer-events: none;
  opacity: 0.4;
}
.DateRangePicker {
  padding: 1.25px 5px;
}

.datepicker-widget {
  .input-field {
    min-height: 26px;
    padding: 0;
    padding-left: 2px;
  }

  td.rdtActive,
  td.rdtActive:hover {
    background-color: $primary;
  }
}

.daterange-picker-widget {
  .DateInput_input {
    min-height: 24px;
    line-height: normal;
    border-bottom: 0px;
    font-size: 0.85rem;
  }
  .DateRangePicker {
    padding: 0;
  }

  .DateRangePickerInput_arrow_svg {
    height: 17px;
  }

  .DateRangePickerInput {
    overflow: hidden;
  }

  .DateInput_fang {
    position: fixed;
    top: 57px !important;
  }
}

.fw-400 {
  font-weight: 400;
}

.fw-500 {
  font-weight: 500;
}

.ligh-gray {
  color: #656d77;
}

.nav-item {
  background: #fff;
  font-size: 14px;
  font-style: normal;
  font-weight: 400;
  line-height: 22px;
  letter-spacing: -0.1px;
  text-align: left;
}

.nav-link {
  min-width: 100px;
  justify-content: center;
}

.nav-tabs .nav-link.active {
  font-weight: 400 !important;
  color: $primary !important;
}
.empty {
  padding-top: 1.5rem !important;
}
.empty-img {
  margin-bottom: 0 !important;
  img {
    height: 220px !important;
    width: 260.83px !important;
  }
}
.empty-action {
  margin-top: 0 !important;

  a + a.btn-loading::after {
    color: $primary;
  }
}
.empty-action a {
  height: 36px;
  border-radius: 4px;
  font-style: normal;
  font-weight: normal;
  font-size: 14px;
  line-height: 20px;
}
.empty-action a:first-child {
  margin-right: 24px;
}
.empty-action a:first-child:hover {
  color: #ffffff !important;
}
.empty-import-button {
  color: #4d72fa !important ;
  background: #ffffff !important;
  border: 1px solid #4d72fa !important;
  cursor: pointer;
  position: relative;
  &:hover {
    background-color: #f4f6fa !important;
  }
}
.empty-welcome-header {
  font-style: normal;
  font-weight: bold;
  font-size: 32px;
  line-height: 39px;
  margin-bottom: 12px;
  margin-top: 40px;
  color: #000;
  font-family: Inter;
}
.empty-title {
  font-style: normal;
  font-weight: normal;
  font-size: 16px;
  line-height: 19px;
  display: flex;
  align-items: center;
  color: #5e5e5e;
  margin-bottom: 24px;
}
// template card styles
.template-card-wrapper {
  display: flex;
  flex-direction: row;
  background: #fffffc;
  border: 1px solid #d2ddec;
  box-sizing: border-box;
  border-radius: 8px;
  width: 299px;
  height: 100px;
}
.template-action-wrapper {
  display: flex;
  flex-direction: row !important;
  font-family: Inter;
  font-style: normal;
  font-weight: 500;
  font-size: 16px;
  line-height: 19px;
  color: #4d72fa;
  p {
    margin-right: 16px;
  }
}
.template-card-title {
  font-family: Inter;
  font-style: normal;
  font-weight: 600;
  font-size: 18px;
  line-height: 22px;
  display: flex;
  align-items: center;
  color: #000000;
  margin-bottom: 3px !important;
  margin-top: 20px;
}
.template-card-details {
  align-items: center;
  display: flex;
  flex-direction: column;
  justify-content: center;
}
.template-icon-wrapper {
  width: 61.44px;
  height: 60px;
  top: 685px;
  background: #d2ddec;
  border-radius: 4px;
  margin: 20px 16.36px;
}
// template style end

.calendar-widget.compact {
  .rbc-time-view-resources .rbc-time-header-content {
    min-width: auto;
  }

  .rbc-time-view-resources .rbc-day-slot {
    min-width: 50px;
  }

  .rbc-time-view-resources .rbc-header,
  .rbc-time-view-resources .rbc-day-bg {
    width: 50px;
  }
}

.calendar-widget.dont-highlight-today {
  .rbc-today {
    background-color: inherit;
  }

  .rbc-current-time-indicator {
    display: none;
  }
}

.calendar-widget {
  padding: 10px;
  background-color: white;

  .rbc-day-slot .rbc-event,
  .rbc-day-slot .rbc-background-event {
    border-left: 3px solid #26598533;
  }

  .rbc-toolbar {
    font-size: 14px;
  }

  .rbc-event {
    .rbc-event-label {
      display: none;
    }
  }

  .rbc-off-range-bg {
    background-color: #f4f6fa;
  }

  .rbc-toolbar {
    .rbc-btn-group {
      button {
        box-shadow: none;
        border-radius: 0;
        border-width: 1px;
      }
    }
  }
}

//!for calendar widget week view with compact/spacious mode border fix
.resources-week-cls .rbc-time-column:nth-last-child(7n) {
  border-left: none !important;
  .rbc-timeslot-group {
    border-left: 2.5px solid #dadcde !important;
  }
}
.resources-week-cls .rbc-allday-cell {
  border: none !important;
  .rbc-row {
    border-left: 1.5px solid #dadcde;
    border-right: 1.5px solid #dadcde;
  }
}
.resources-week-cls .rbc-time-header-cell {
  border: none !important;
}
.resources-week-cls .rbc-time-view-resources .rbc-header {
  border-left: 1.5px solid #dadcde !important;
  border-right: 1.5px solid #dadcde !important;
}

.calendar-widget.hide-view-switcher {
  .rbc-toolbar {
    .rbc-btn-group:nth-of-type(3) {
      display: none;
    }
  }
}

.calendar-widget.dark-mode {
  background-color: #1d2a39;

  .rbc-toolbar {
    button {
      color: white;
    }

    button:hover,
    button.rbc-active {
      color: black;
    }
  }

  .rbc-off-range-bg {
    background-color: #2b394b;
  }

  .rbc-selected-cell {
    background-color: #22242d;
  }

  .rbc-today {
    background-color: #5a7ca8;
  }
}

.calendar-widget.dark-mode.dont-highlight-today {
  .rbc-today {
    background-color: inherit;
  }
}

.navbar .navbar-nav {
  min-height: 2rem;
}

.navbar-brand-image {
  height: 1.2rem;
}

.navbar .navbar-brand:hover,
.theme-dark .navbar .navbar-brand:hover {
  opacity: 1;
}

.nav-tabs .nav-link.active {
  font-weight: 400 !important;
  margin-bottom: -1px !important;
}

.nav-tabs .nav-link {
  font-weight: 400 !important;
  margin: 0 !important;
  height: 100%;
}

.code-editor-widget {
  border-radius: 0;
  .CodeMirror {
    border-radius: 0 !important;
    margin-top: -1px !important;
  }
}

.jet-listview {
  overflow-y: overlay;
  overflow-x: hidden;

  // .rows {
  // }

  // .list-item {
  // }
}

.jet-listview::-webkit-scrollbar-track {
  background: transparent;
}

.jet-listview::-webkit-scrollbar-thumb {
  background: transparent;
}

.code-hinter-wrapper .popup-btn {
  position: absolute;
  display: none;
  cursor: pointer;
}

.code-hinter-wrapper:hover {
  .popup-btn {
    display: block !important;
    z-index: 1;
  }
}

.modal-portal-wrapper {
  justify-content: center;
  align-items: center;
  position: fixed;
  position: absolute;
  left: 50%;
  top: 40%;

  .modal-body {
    width: 500px !important;
    height: 300px !important;
    padding: 0px !important;
  }

  transform: translate(-60%, -60%);
  height: 350px;
  width: auto;
  max-height: 500px;
  padding: 0px;

  .modal-content {
    border-radius: 5px !important;
  }

  .modal-body {
    width: 500px !important;
    height: 302px !important;
    padding: 0px !important;
    margin: 0px !important;
    margin-left: -1px !important; //fix the modal body code mirror margin

    border-top-left-radius: 0;
    border-top-right-radius: 0;
    border-bottom-left-radius: 5px;
    border-bottom-right-radius: 5px;
    border-bottom: 0.75px solid;
    border-left: 0.75px solid;
    border-right: 0.75px solid;

    @include theme-border($light-theme: true);

    &.dark-mode-border {
      @include theme-border($light-theme: false);
    }
  }
  .modal-dialog {
    margin-top: 4%;
  }

  .modal-header {
    padding: 0;
    font-size: 14px;
  }

  .editor-container {
    padding: 0px;
    .CodeMirror {
      border-radius: 0;
      margin: 0;
      width: 100% !important;
    }
  }

  .query-hinter {
    .CodeMirror-line {
      margin-left: 2rem !important;
    }

    .CodeMirror-cursors .CodeMirror-cursor {
      margin-left: 2rem !important;
    }
  }
}

.preview-block-portal {
  .bg-light {
    border-radius: 0 0 5px 5px;
    outline: 0.75px solid $light-green;
  }

  .bg-dark {
    margin-top: 1px;
    border-radius: 0 0 5px 5px;
    outline: 0.75px solid $light-green;
  }

  .dynamic-variable-preview {
    padding: 4px !important;
  }
}

.portal-header {
  display: flex;
  align-items: center;
  padding: 0.5rem 0.75rem;
  color: #656d77;
  background-color: #ffffffd9;
  background-clip: padding-box;
  border-top-left-radius: 5px !important;
  border-top-right-radius: 5px !important;
  width: 498px !important;
  outline: 0.75px solid;

  @include theme-border($light-theme: true, $outline: true);

  &.dark-mode-border {
    @include theme-border($light-theme: false, $outline: true);
  }
}
.tabs-inspector {
  .nav-item {
    width: 50%;
  }

  .nav-item:hover {
    border: 1px solid transparent;
  }

  .nav-item:not(.active) {
    border-bottom: 1px solid #e7eaef;
  }

  .nav-link.active {
    border: 1px solid transparent;
    border-bottom: 1px solid $primary;
    background: white;
  }
}

.tabs-inspector.dark {
  .nav-link.active {
    border-bottom: 1px solid $primary!important;
  }
}

.close-icon {
  position: absolute;
  top: 0;
  right: 0;
  width: 20%;
  height: 22;
  border-bottom: 1px solid #e7eaef;
  display: flex;
  align-items: center;

  .svg-wrapper {
    width: 100%;
    height: 70%;
    display: flex;
    align-items: center;
    justify-content: center;
    border-left: 1px solid #e7eaef;
    margin-left: 20px;

    .close-svg {
      cursor: pointer;
    }
  }
}

.tabs-inspector.nav-tabs {
  border: 0;
  width: 81%;
}

.bg-primary-lt {
  color: #fff !important;
  background: #6383db !important;
}

.tabbed-navbar .nav-item.active:after {
  margin-bottom: -0.25rem;
}

.app-name {
  width: 325px;
  left: 150px;
  position: absolute;
}

.app-name:hover {
  background: $bg-light;
  &.dark {
    @extend .bg-dark;
  }
}

.nav-auto-save {
  width: 325px;
  left: 485px;
  position: absolute;
  color: #36af8b;
}

.layout-buttons {
  position: absolute;
  left: 50%;
}

.app-version-menu {
  position: absolute;
  right: 220px;
  padding: 4px 8px;
  min-width: 100px;
  max-width: 300px;
}

.app-version-menu-sm {
  height: 30px;
  display: inline-block;
  font-size: 12px;
}

.app-version-menu .dropdown-menu {
  left: -90px;
  width: 283px;
}

.app-version-menu .released {
  color: #36af8b;
}

.app-version-menu .released-subtext {
  font-size: 12px;
  color: #36af8b;
  padding: 0;
}

.app-version-menu .create-link {
  margin: auto;
  width: 50%;
  padding-left: 10px;
}

.canvas-background-holder {
  display: flex;
  justify-content: space-between;
  min-width: 120px;
  margin: auto;
  padding: 10px;
}

.canvas-background-picker {
  position: fixed;
}

/**
 * Timer Widget
 */
.timer-wrapper {
  padding: 10px;
  .counter-container {
    font-size: 3em;
    padding-bottom: 5px;
    text-align: center;
  }
}

/**
 * Search Box
 */
.search-box-wrapper {
  input {
    width: 200px;
    border-radius: 5px !important;
  }
  .input-icon .input-icon-addon {
    display: flex;
  }
  .input-icon .input-icon-addon.end {
    pointer-events: auto;
    div {
      background-color: #a6b6cc;
      border-radius: 12px;
      color: #ffffff;
      padding: 1px;
      cursor: pointer;
      svg {
        height: 14px;
        width: 14px;
      }
    }
  }
}

.searchbox-wrapper {
  margin-top: 0 !important;
  input {
    border-radius: $border-radius !important;
  }
}

.fixedHeader {
  table thead {
    position: -webkit-sticky; // this is for all Safari (Desktop & iOS), not for Chrome
    position: sticky;
    top: 0;
    border-top: 0;
    z-index: 1; // any positive value, layer order is global
  }
}

/**
 * Folder List
 */
.folder-list {
  color: #292d37;
  .list-group-transparent .list-group-item.active {
    color: $primary;
    background-color: #edf1ff;
    .folder-ico {
      filter: invert(29%) sepia(84%) saturate(4047%) hue-rotate(215deg)
        brightness(98%) contrast(111%);
    }
  }
  .list-group-item {
    padding: 0.5rem 0.75rem;
    overflow: hidden;
  }
  .list-group-item.all-apps-link {
    font-weight: 500;
  }
  .folder-info {
    color: #8991a0;
    font-size: 0.75rem;
    display: contents;
  }
  .folder-create-btn {
    color: #0565ff;
    cursor: pointer;
  }
}

/**
 * Home page modal
 */
.modal-content.home-modal-component {
  border-radius: 8px;
  overflow: hidden;
  background-color: #fefeff;
  color: #000000;
  .modal-header {
    border-bottom: 0px;
  }
  .modal-title {
    font-size: 1.1rem;
  }
  .btn-close {
    width: 3.5rem;
    height: 2.5rem;
  }
  .modal-body {
    padding-top: 0px;
  }
  input {
    border-radius: 5px !important;
  }
  .modal-main {
    padding-bottom: 5rem;
  }
  .modal-footer-btn {
    justify-content: end;
    button {
      margin-left: 16px;
    }
  }
}

.onboarding-modal.dark .modal-content {
  @extend .modal-content.home-modal-component.dark;
}

.modal-content.home-modal-component.dark {
  background-color: $bg-dark-light !important;
  color: $white !important;

  .modal-header {
    background-color: $bg-dark-light !important;
  }
  .btn-close {
    filter: brightness(0) invert(1);
  }

  .form-control {
    border-color: $border-grey-dark !important;
    color: inherit;
  }
  input {
    background-color: $bg-dark-light !important;
  }

  .form-select {
    background-color: $bg-dark!important;
    color: $white!important;
    border-color: $border-grey-dark!important;
  }
}

.radio-img {
  input {
    display: none;
  }

  .action-icon {
    width: 28px;
    height: 28px;
    background-position: center center;
    border-radius: 4px;
    display: flex;
    align-items: center;
    justify-content: center;
  }

  .action-icon {
    cursor: pointer;
    border: 1px solid $light-gray;
  }

  .action-icon:hover {
    background-color: #d2ddec;
  }

  input:checked + .action-icon {
    border-color: $primary;
    background-color: #7a95fb;
  }

  .tooltiptext {
    visibility: hidden;
    font-size: 12px;
    background-color: $black;
    color: $white;
    text-align: center;
    padding: 5px 10px;
    position: absolute;
    border-radius: 15px;
    margin-top: 2px;
    z-index: 1;
    margin-left: -10px;
  }

  .tooltiptext::after {
    content: "";
    position: absolute;
    bottom: 100%;
    left: 50%;
    margin-left: -5px;
    border-width: 5px;
    border-style: solid;
    border-color: transparent transparent black transparent;
  }

  .action-icon:hover + .tooltiptext {
    visibility: visible;
  }

  input:checked + .action-icon:hover {
    background-color: #3650af;
  }
}

.icon-change-modal {
  ul {
    list-style-type: none;

    li {
      float: left;
      border: 2px solid #8991a0;
      border-radius: 1.75px;
      cursor: pointer;

      img {
        width: 22px;
        height: 22px;
        filter: invert(59%) sepia(27%) saturate(160%) hue-rotate(181deg)
          brightness(91%) contrast(95%);
      }
    }

    li.selected {
      border: 2px solid #0565ff;

      img {
        filter: invert(27%) sepia(84%) saturate(5230%) hue-rotate(212deg)
          brightness(102%) contrast(100%);
      }
    }
  }
}
/**
 * Spinner Widget
 */
.spinner-container {
  display: flex;
  justify-content: center;
  align-items: center;
}

.animation-fade {
  animation-name: fade;
  animation-duration: 0.3s;
  animation-timing-function: linear;
}

@keyframes fade {
  0% {
    opacity: 0;
  }
  100% {
    opacity: 1;
  }
}
<<<<<<< HEAD
=======

/**
 * Query panel
 */
.query-btn {
  cursor: pointer;
  height: 24px;
  width: 24px;
  padding: 0;
}

.query-btn.dark {
  filter: brightness(0) invert(1);
}

.button-family-secondary {
  @include button-outline($light-theme: true);
  height: 32px;
  width: 112px;
}

.button-family-secondary.dark {
  @include button-outline($light-theme: false);
}

.rest-methods-options {
  .select-search,
  .select-search-dark,
  .select-search__value input,
  .select-search-dark__value input {
    width: 90px !important;
    height: 32px !important;
    border-radius: $border-radius !important;
  }
}

.query-pane-restapi-tabs.dark {
  background: $bg-dark !important;
  border-color: $border-grey-dark !important;

  .list-group-item {
    color: $disabled !important;
    &:hover {
      background-color: #262b33 !important;
    }
  }
  .list-group-item.active {
    color: $white !important;
  }
}
.query-pane-restapi-tabs {
  background: #f7f9fc;
  border: 1px solid #d2ddec;
  box-sizing: border-box;
  border-radius: 4px;
  margin: 0px;
  height: fit-content;
  min-height: 160px;
  width: 100%;
  .row {
    height: inherit;

    .keys {
      border-right: 1px solid #d2ddec !important;
      min-height: 90px;
    }

    .keys.dark {
      border-color: $border-grey-dark !important;
    }
    .rest-api-tab-content {
      margin-top: 1rem;
      min-height: 160px;

      .rest-api-tabpanes {
        display: none;
      }

      .rest-api-tabpanes.active {
        display: block;
      }
    }
  }
}

.query-pane-rest-api-keys-list-group {
  margin-top: 1.25rem;
  .list-group-item {
    border: none !important;
    cursor: pointer;
    margin-bottom: 11px;
    font-weight: 600;
    font-size: 12px;
    line-height: 17px;
    padding: 3px !important;
    height: 22px;
    width: 72px;

    span {
      display: flex;
      justify-content: left;
      margin-left: 7px;
    }

    &:hover {
      border-radius: 4px !important;
      background-color: $bg-light;
    }
  }

  .list-group-item.active {
    border-radius: 4px !important;
    background-color: $primary !important;
    z-index: inherit !important;
  }
}

// ** Query Panel: REST API Tabs **
.group-header {
  background: #d2ddec;
  border-radius: 4px;
  height: 28px !important;
  span {
    display: flex;
    justify-content: left;
    align-items: center;
  }
}

// **Alert component**
.alert-component {
  border: 1px solid rgba(101, 109, 119, 0.16) !important;
  background: #f5f7f9;

  a {
    color: $primary;
  }
}

.alert-component.dark {
  border: none !important;
  background-color: #333c48 !important;

  span {
    filter: brightness(0) invert(1);
  }
}

.codehinter-plugins.code-hinter {
  @extend .codehinter-default-input;

  .popup-btn {
    margin-top: 0.65rem !important;
  }
  .CodeMirror pre.CodeMirror-line {
    height: 32px !important;
    margin-bottom: 6px !important;
  }
  .CodeMirror-placeholder {
    height: 21px !important;
    position: absolute !important;
    margin-top: 3px !important;
  }
  .CodeMirror-cursor {
    height: inherit !important;
  }
  .CodeMirror-lines {
    height: 32px !important;
  }
}

/**
 * *Stripe Query Select-search
 */

.stripe-operation-options .select-search__row .col-md-8 {
  margin-left: 45px !important;
}

.field-width-268 {
  width: 268px !important;

  input {
    border-radius: $border-radius !important;
  }
}

//*button loading with spinner with primary color*//
.button-loading {
  position: relative;
  color: transparent !important;
  text-shadow: none !important;
  pointer-events: none;

  &:after {
    content: "";
    display: inline-block;
    vertical-align: text-bottom;
    border: 1.5px solid currentColor;
    border-right-color: transparent;
    border-radius: 50%;
    color: $primary;
    position: absolute;
    width: 12px;
    height: 12px;
    // left: calc(50% - .5rem);
    // top: calc(50% - .5rem);
    animation: spinner-border 0.75s linear infinite;
  }
}

.query-icon.dark {
  filter: brightness(0) invert(1);
}

//Rest-API Tab Panes
.tab-pane-body {
  margin-left: -2.5% !important;
}

//CodeMirror padding
.CodeMirror pre.CodeMirror-line,
.CodeMirror pre.CodeMirror-line-like {
  padding: 0 8px !important;
}
>>>>>>> babb5852
// comment styles ::override
.editor-sidebar {
  .nav-tabs {
    border-bottom: none !important;
  }
  .nav-tabs .nav-link.active {
    background-color: transparent !important;
  }
}
<<<<<<< HEAD
.comment-card-wrapper{
  border-top: 0.5px solid #E1E1E1!important;
  margin-top: -1px !important;
=======
.comment-card-wrapper {
  border-top: 0.5px solid #e1e1e1 !important;
  margin-top: -1px !important;
}

div#driver-highlighted-element-stage, div#driver-page-overlay {
  background: transparent !important;
  outline: 5000px solid rgba(0, 0, 0, .75)
}

.dark-theme-walkthrough#driver-popover-item {
  background-color: $bg-dark-light!important;
  border-color: rgba(101, 109, 119, 0.16)!important;

  .driver-popover-title {
    color: #fff !important;
  }
  .driver-popover-tip {
    border-color: transparent transparent transparent $bg-dark-light!important;
  }
  .driver-popover-description {
    color: #D9DCDE !important;
  }
  .driver-popover-footer .driver-close-btn {
    color: #fff!important;
    text-shadow: none!important;
  }

  .driver-prev-btn, .driver-next-btn {
    text-shadow: none!important;
  }
}

#driver-popover-item{
  padding: 20px !important;

  .driver-prev-btn,
  .driver-next-btn,
  .driver-close-btn{
    border: none !important;
    background: none !important;
    padding-left: 0 !important;
    font-size: 14px !important;
  }

  .driver-next-btn,
  .driver-prev-btn {
    color: $primary !important;
  }

  .driver-disabled{
    color: $primary;
    opacity: 0.5;
  }

  .driver-popover-footer{
    margin-top: 20px !important;
  }
}

.pointer-events-none {
  pointer-events: none;
}

.popover.popover-dark-themed {
  background-color: $bg-dark-light;
  border-color: rgba(101, 109, 119, 0.16);
  .popover-body {
    color: #D9DCDE !important;
  }
}

.editor .editor-sidebar .inspector .form-control-plaintext {
  padding: 2px 4px;
}
.tablr-gutter-x-0 {
  --tblr-gutter-x: 0!important;
}

.flip-dropdown-help-text{
  padding: 10px 5px 0 0;
  float: left;
  font-size: 14px;
  color: $light-gray;
>>>>>>> babb5852
}<|MERGE_RESOLUTION|>--- conflicted
+++ resolved
@@ -2968,8 +2968,6 @@
       #5a6170 40%,
       #4c5b79 80%
     );
-<<<<<<< HEAD
-=======
   }
 
   .app-icon-skeleton::after {
@@ -2988,7 +2986,6 @@
       #5a6170 40%,
       #4c5b79 80%
     );
->>>>>>> babb5852
   }
 
   .select-search__input {
@@ -4129,8 +4126,6 @@
     opacity: 1;
   }
 }
-<<<<<<< HEAD
-=======
 
 /**
  * Query panel
@@ -4356,7 +4351,6 @@
 .CodeMirror pre.CodeMirror-line-like {
   padding: 0 8px !important;
 }
->>>>>>> babb5852
 // comment styles ::override
 .editor-sidebar {
   .nav-tabs {
@@ -4366,11 +4360,6 @@
     background-color: transparent !important;
   }
 }
-<<<<<<< HEAD
-.comment-card-wrapper{
-  border-top: 0.5px solid #E1E1E1!important;
-  margin-top: -1px !important;
-=======
 .comment-card-wrapper {
   border-top: 0.5px solid #e1e1e1 !important;
   margin-top: -1px !important;
@@ -4455,5 +4444,4 @@
   float: left;
   font-size: 14px;
   color: $light-gray;
->>>>>>> babb5852
 }