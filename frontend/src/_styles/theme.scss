@import "./tabler.scss";
@import "./colors.scss";
@import "./z-index.scss";
@import "./mixins.scss";

body {
  font-family: "Roboto", sans-serif;
}

input,
button {
  border-radius: 4px;
}

.btn:hover {
  border-color: $primary;
}

.btn-sm {
  padding: 4px 8px;
}

.padding-0 {
  padding: 0;
}

.font-500 {
  font-weight: 500;
}

.text-right {
  text-align: right;
}

.navbar {
  max-height: 48px;
  min-height: auto;

  .nav-item.active:after {
    bottom: 0 !important;
  }
}

.emoji-mart-scroll {
  border-bottom: 0;
  margin-bottom: 6px;
}

.emoji-mart-scroll + .emoji-mart-bar {
  display: none;
}

.accordion-item,
.accordion-button {
  background-color: inherit;
}

.accordion-button {
  font-weight: 400 !important;
  box-shadow: none !important;
}

.accordion-button:not(.collapsed) {
  padding-bottom: 0 !important;
}

.accordion-body {
  .form-label {
    font-weight: 400;
    font-size: 12px;
    color: #61656c;
  }
}
.editor {
  .header-container {
    max-width: 100%;
    padding: 0 15px;
  }

  .resizer-active {
    border: dotted 1px rgb(70, 165, 253) !important;

    .top-right,
    .top-left,
    .bottom-right,
    .bottom-left {
      background: white;
      border-radius: 10px;
      border: solid 1px rgb(70, 165, 253);
    }
  }

  .resizer-selected {
    outline-width: thin;
    outline-style: solid;
    outline-color: #ffda7e;
  }

  .query-manager {
    .btn {
      height: 31px;
    }

    .header {
      --tblr-gutter-x: 0rem;
    }

    .nav-header {
      color: #3e525b;
      .nav-tabs {
        border-bottom: 0;
      }
    }

    .query-details {
      margin-top: 34px;
    }

    .advanced-options-container {
      margin-top: 42px !important;
    }
  }

  .left-sidebar {
    scrollbar-width: none;
  }

  .left-sidebar::-webkit-scrollbar {
    width: 0;
    background: transparent;
  }

  .left-sidebar {
    height: 100%;
    width: 3%;
    position: fixed;
    z-index: 1;
    left: 0;
    overflow-x: hidden;
    flex: 1 1 auto;
    background-color: #fff;
    background-clip: border-box;
    border: solid rgba(0, 0, 0, 0.125);
    border-width: 0px 1px 3px 0px;

    .accordion-item {
      border: solid rgba(101, 109, 119, 0.16);
      border-width: 1px 0px 1px 0px;
    }

    .datasources-container {
      height: 50%;
      overflow-y: scroll;

      tr {
        border-color: #f1f1f1;
      }
    }

    .variables-container {
      height: 50%;
      overflow-y: scroll;
    }

    .variables-container::-webkit-scrollbar-thumb,
    .datasources-container::-webkit-scrollbar-thumb {
      background: transparent;
      height: 0;
      width: 0;
    }

    .variables-container::-webkit-scrollbar,
    .datasources-container::-webkit-scrollbar {
      width: 0;
      background: transparent;
      height: 0;
    }

    .variables-container,
    .datasources-container {
      scrollbar-width: none;
    }

    .datasources-container {
      bottom: 0;
      height: 500px;
      border: solid rgba(101, 109, 119, 0.16);
      border-width: 1px 0px 1px 0px;

      .datasources-header {
        border: solid rgba(0, 0, 0, 0.125);
        border-width: 0px 0px 1px 0px;
      }
    }
  }

  .editor-sidebar {
    height: 100%;
    position: fixed;
    z-index: 1;
    right: 0;
    overflow-x: hidden;
    width: 300px;
    flex: 1 1 auto;
    top: 45px;

    background-color: #fff;
    background-clip: border-box;
    border: solid rgba(0, 0, 0, 0.125);
    border-width: 0px 0px 0px 1px;

    .nav-tabs .nav-link {
      color: #3e525b;
      border-top-left-radius: 0px;
      border-top-right-radius: 0px;
    }

    .inspector {
      .inspector-add-button {
        background: inherit;
      }

      .inspector-add-button:hover {
        color: $primary;
        background: #eef3f9;
        border-radius: 4px;
      }

      .form-control-plaintext {
        padding: 0;
      }
      .header {
        padding-left: 20px;
        padding-right: 20px;
        border: solid rgba(0, 0, 0, 0.125);
        border-width: 0px 0px 1px 0px;
        height: 40px;

        .component-name {
          font-weight: 500;
        }

        .component-action-button {
          top: 8px;
          right: 10px;
          position: absolute;
        }
      }

      .properties-container {
        .field {
          .form-label {
            font-size: 12px;
          }

          .text-field {
            height: 30px;
            font-size: 12px;
          }

          .form-select {
            height: 30px;
            font-size: 12px;
          }

          .select-search__input {
            padding: 0.2375rem 0.75rem;
            font-size: 0.825rem;
          }
        }
      }
    }

    .components-container::-webkit-scrollbar {
      width: 0;
      height: 0;
      background: transparent;
    }

    .components-container::-webkit-scrollbar-thumb {
      background: transparent;
    }

    .components-container {
      scrollbar-width: none;
    }

    .components-container {
      height: 88%;
      overflow: auto;
      overflow-x: hidden;

      .component-image-holder {
        border-radius: 0;
        transition: all 0.3s cubic-bezier(0.25, 0.8, 0.25, 1);
        border: 1px solid #d2ddec;
        box-sizing: border-box;
        border-radius: 4px;

        img {
          margin: 0 auto;
        }

        &:hover {
          background: rgba(66, 153, 225, 0.1);
        }
      }

      .component-title {
        display: block;
        margin-top: 10px;
        color: #3e525b;
        font-size: 10px;
        max-width: 100%;
        text-align: center;
        word-wrap: break-word;
      }

      .component-description {
        color: grey;
        font-size: 0.7rem;
      }
    }
  }

  .main {
    margin-left: 3%;
    width: 82%;
    top: 0;

    .canvas-container::-webkit-scrollbar {
      width: 0;
      background: transparent;
      height: 0;
    }

    .canvas-container {
      scrollbar-width: none;
    }

    .canvas-container::-webkit-scrollbar {
      width: 0;
      background: transparent;
    }

    .canvas-container {
      height: 100%;
      top: 45px;
      position: fixed;
      right: 300px;
      left: 3%;
      overflow-y: auto;
      overflow-x: scroll;
      -webkit-box-pack: center;
      justify-content: center;
      -webkit-box-align: center;
      align-items: center;

      .real-canvas {
        outline: 1px dotted transparent;
      }

      .show-grid {
        outline: 1px dotted #4d72da;
        background-image: linear-gradient(to right, rgba(194, 191, 191, 0.2) 1px, transparent 1px),
          linear-gradient(to bottom, rgba(194, 191, 191, 0.2) 1px, transparent 1px);
      }

      .canvas-area {
        min-height: 2400px;
        background: #edeff5;
        margin: 0px auto;

        .resizer {
          border: solid 1px transparent;
        }
      }
    }

    .query-pane {
      scrollbar-width: none;
    }

    .query-pane::-webkit-scrollbar {
      width: 0;
      background: transparent;
    }

    .query-pane {
      height: 350px;
      position: fixed;
      left: 3%;
      right: 300px;
      bottom: 0;
      overflow-x: hidden;
      flex: 1 1 auto;

      background-color: #fff;
      background-clip: border-box;
      border: solid rgba(0, 0, 0, 0.125);
      border-width: 1px 0px 0px 0px;

      .table-responsive {
        scrollbar-width: none;
      }

      .table-responsive::-webkit-scrollbar {
        width: 0;
        background: transparent;
      }

      .query-row {
        cursor: pointer;
        --tblr-gutter-x: 0rem;
        .query-copy-button {
          display: none;
        }
      }

      .query-row-selected {
        background: rgba(66, 153, 225, 0.1) !important;
      }

      .query-row:hover {
        .query-copy-button {
          display: inline-block;
        }
      }

      .main-row {
        height: 100%;
        --tblr-gutter-x: 0rem;
      }

      .query-definition-pane-wrapper {
        overflow-x: hidden;
        overflow-y: scroll;
        height: 100%;
        scrollbar-width: none; /* Firefox */
        -ms-overflow-style: none; /* Internet Explorer 10+ */

        &::-webkit-scrollbar {
          /* WebKit */
          width: 0;
          height: 0;
        }

        &::-webkit-scrollbar-thumb {
          background: transparent;
        }
      }

      .query-definition-pane {
        .header {
          position: absolute;
          right: 0;
          left: 25%;
          border: solid rgba(0, 0, 0, 0.125);
          border-width: 0px 0px 1px 0px;
          background: white;
          z-index: 3;
          padding-top: 1px;
          min-height: 41px;
        }

        .preview-header {
          border: solid rgba(0, 0, 0, 0.125);
          border-width: 0px 0px 1px 0px;
        }
      }

      .data-pane {
        border: solid rgba(0, 0, 0, 0.125);
        border-width: 0px 1px 0px 0px;
        overflow-x: hidden;
        overflow-y: scroll;
        height: 100%;
        scrollbar-width: none; /* Firefox */
        -ms-overflow-style: none; /* Internet Explorer 10+ */

        &::-webkit-scrollbar {
          /* WebKit */
          width: 0;
          height: 0;
        }

        &::-webkit-scrollbar-thumb {
          background: transparent;
        }

        .queries-container {
          .queries-header {
            border: solid rgba(0, 0, 0, 0.125);
            border-width: 0px 0px 1px 0px;
            --tblr-gutter-x: 0rem;
          }

          .query-list::-webkit-scrollbar {
            width: 0;
            background: transparent;
          }

          tr {
            border-color: #f1f1f1;
          }
        }

        .header {
          height: 40px;
          text-align: center;
        }
      }
    }
  }

  @media screen and (max-height: 450px) {
    .sidebar {
      padding-top: 15px;
    }
    .sidebar a {
      font-size: 18px;
    }
  }
}

.viewer {
  .header-container {
    max-width: 100%;
  }

  .main {
    padding: 0px 10px;

    .canvas-container {
      scrollbar-width: none;
      width: 100%;
      // margin-left: 10%;
    }

    .canvas-container::-webkit-scrollbar {
      width: 0;
      background: transparent;
    }

    .canvas-container {
      height: 100%;
      position: fixed;
      left: 0;
      overflow-y: auto;
      overflow-x: auto;
      -webkit-box-pack: center;
      justify-content: center;
      -webkit-box-align: center;
      align-items: center;

      .canvas-area {
        width: 1280px;
        min-height: 2400px;
        background: #edeff5;
        margin: 0px auto;
        background-size: 80px 80px;
        background-repeat: repeat;
      }
    }
  }
}

.modal-header {
  padding: 0 1.5rem 0 1.5rem;
}

.page-body,
.homepage-body {
  height: 100vh;
}

  @media (min-height: 641px) and (max-height: 899px)
  { 
    .homepage-pagination
    {
    position: fixed;
    bottom: 2rem;
    width: 63%;
   }
  }
   @media (max-height: 640px) { 
    .homepage-pagination{
    position: fixed;
    bottom: 2rem;
    width: 71%;
   }
  }
.homepage-body {
  overflow-y: hidden;
  a {
    color: inherit;
  }

  a:hover {
    color: inherit;
    text-decoration: none;
  }

  button.create-new-app-button {
    background-color: #4d72fa;
  }

  .app-list {
    .app-card {
      height: 180px;
      max-height: 180px;
      border: 0.5px solid #b4bbc6;
      box-sizing: border-box;
      border-radius: 8px;
      overflow: hidden;

      .app-creation-time {
        font-size: 0.625rem;
        line-height: 12px;
        color: #61656f;
      }

      .app-creator {
        font-weight: 500;
        font-size: 0.625rem;
        line-height: 12px;
        color: #292d37;
        white-space: nowrap;
        overflow: hidden;
        text-overflow: ellipsis;
      }

      .app-icon-main {
        background-color: $primary;
        border-radius: 4px;

        .app-icon {
          img {
            height: 24px;
            width: 24px;
            filter: invert(100%) sepia(0%) saturate(0%) hue-rotate(17deg) brightness(104%) contrast(104%);
            vertical-align: middle;
          }
        }
      }

      .app-title {
        line-height: 20px;
        font-size: 1rem;
        font-weight: 500;
        color: #000000;
        overflow: hidden;
        max-height: 40px;
        text-overflow: ellipsis;
        display: -webkit-box;
        -webkit-line-clamp: 2; /* number of lines to show */
        line-clamp: 2; 
        -webkit-box-orient: vertical;
      }

      button {
        font-size: .6rem;
        width: 100%;
      }

      .menu-ico {
        cursor: pointer;
        padding: 3px;
        border-radius: 13px;
        &__open {
          background-color: #D2DDEC;
        }
        img {
          padding: 0px;
          height: 14px;
          width: 14px;
          vertical-align: unset;
        }
      }
      .menu-ico:hover {
        background-color: #D2DDEC;
      }
    }

    .app-card.highlight {
      background-color: #f8f8f8;
      box-shadow: 0px 4px 4px rgba(0, 0, 0, 0.25);
      border: 1px solid $primary;

      button.edit-button {
        background: #ffffff;
        border: 1px solid #4d72fa;
        box-sizing: border-box;
        border-radius: 4px;
        color: #4d72fa;
      }

      button.launch-button {
        background: #4d72fa;
        border: 1px solid #4d72fa;
        box-sizing: border-box;
        border-radius: 4px;
        color: #ffffff;
      }

      .app-title {
        height: 20px;
        -webkit-line-clamp: 1; /* number of lines to show */
        line-clamp: 1; 
      }
    }
  }
}

.template-library-modal {
  font-weight: 500;

  .modal-dialog {
    max-width: 90%;
    height: 80%;

    .modal-content {
      height: 100%;
      padding: 0;

      .modal-body {
        height: 100%;
        padding: 0 10px;

        .container-fluid {
          height: 100%;
          padding: 0;

          .row {
            height: 100%;
          }
        }
      }
    }

    .modal-body, .modal-footer {
      background-color: #FFFFFF;
    }
  }

  .template-categories {
    .list-group-item {
      border: 0;
      // padding-bottom: 3px;
    }

    .list-group-item.active {
      background-color: #EDF1FF;
      color: #4D72FA;
      font-weight: 600;
    }
  }

  .template-app-list {
    .list-group-item {
      border: 0;
      // padding-bottom: 3px;
    }

    .list-group-item.active {
      background-color: #EDF1FF;
      color: black;
    }
  }

  .template-display {
    display: flex;
    flex-direction: row;
    align-items: center;
    height: 100%;

    h3.title {
      font-weight: 600;
      line-height: 17px
    }

    p.description {
      font-weight: 500;
      font-size: 13px;
      line-height: 15px;
      letter-spacing: -0.1px;
      color: #8092AB;
    }

    img.template-image {
      height: 75%;
      width: 85%;
      border: 0;
      padding: 0;
      object-fit: contain;
    }

    .row {
      margin-bottom: 0;
    }
  }

  .template-list {
    padding-top: 16px;

    .template-search-box {
      input {
        border-radius: 0;
      }
    }

    .list-group-item.active {
      color: $primary;
    }
  }
}

.template-library-modal.dark-mode {
  .template-modal-control-column, .template-list-column, .categories-column, .modal-header {
    border-color: #232E3C !important;
  }

  .modal-body, .modal-footer, .modal-header, .modal-content {
    color: white;
    background-color: #2B394A  }

  .template-categories {
    .list-group-item {
      color: white;
      border: 0;
      // padding-bottom: 3px;
    }

    .list-group-item:hover {
      background-color: #232E3C;
    }

    .list-group-item.active {
      background-color: #4D72FA;
      color: white;
      font-weight: 600;
    }

  }

  .template-app-list {
    .list-group-item {
      border: 0;
      color: white;
      // padding-bottom: 3px;
    }

    .list-group-item:hover {
      border: 0;
      // color: red;
      background-color: #232E3C;
      // padding-bottom: 3px;
    }

    .list-group-item.active {
      background-color: #4D72FA;
      color: white;
    }

    .no-results-item {
      background-color: #2B394A;
      color: white;
    }
  }

  .template-list {
    .template-search-box {
      input {
        background-color: #2B394A;
        border-color: #232E3C;
        color: white;
      }
    }
  }
}

.theme-dark {
  .accordion-button::after {
    background-image: url("data:image/svg+xml,%3Csvg id='SvgjsSvg1001' width='288' height='288' xmlns='http://www.w3.org/2000/svg' version='1.1' xmlns:xlink='http://www.w3.org/1999/xlink' xmlns:svgjs='http://svgjs.com/svgjs'%3E%3Cdefs id='SvgjsDefs1002'%3E%3C/defs%3E%3Cg id='SvgjsG1008' transform='matrix(1,0,0,1,0,0)'%3E%3Csvg xmlns='http://www.w3.org/2000/svg' fill='/fffff' viewBox='0 0 16 16' width='288' height='288'%3E%3Cpath fill-rule='evenodd' d='M1.646 4.646a.5.5 0 0 1 .708 0L8 10.293l5.646-5.647a.5.5 0 0 1 .708.708l-6 6a.5.5 0 0 1-.708 0l-6-6a.5.5 0 0 1 0-.708z' fill='%23ffffff' class='color000 svgShape'%3E%3C/path%3E%3C/svg%3E%3C/g%3E%3C/svg%3E");
  }

  .form-check-input:not(:checked) {
    background-image: url("data:image/svg+xml,%3csvg xmlns='http://www.w3.org/2000/svg' viewBox='-4 -4 8 8'%3e%3ccircle r='3' fill='%2390b5e2'/%3e%3c/svg%3e") !important;
  }

  .inspector {
    border: 1px solid $dark-background;
  }

  .user-avatar-nav-item {
    border-radius: 4px;
  }

  .homepage-body {
    .app-list {
      .app-card {
        .app-creation-time {
          color: #61656f;
        }

        .app-creator {
          color: #7c86a1;
        }
      }

      .app-card.highlight {
        background-color: #2c405c;

        button.edit-button {
          background: #ffffff;
          border: 1px solid #4d72fa;
          color: #4d72fa;
        }

        button.launch-button {
          background: #4d72fa;
          border: 1px solid #4d72fa;
          color: #ffffff;
        }
      }

      .app-title {
        line-height: 20px;
        font-size: 16px;
        font-weight: 500;
      }
    }
  }
}

.pagination {
  .page-item.active {
    a.page-link {
      background-color: #4d72fa;
    }
  }
}

.datasource-picker {
  .select-search {
    width: 300px;
  }
  .select-search-dark {
    width: 300px;
  }
}

.select-search {
  width: 100%;
  position: relative;
  box-sizing: border-box;
}

.select-search *,
.select-search *::after,
.select-search *::before {
  box-sizing: inherit;
}

/**
 * Value wrapper
 */
.select-search__value {
  position: relative;
  z-index: 1;
}

.select-search__value::after {
  content: "";
  display: inline-block;
  position: absolute;
  top: calc(50% - 9px);
  right: 19px;
  width: 11px;
  height: 11px;
}

/**
 * Input
 */
.select-search__input {
  display: block;
  width: 100%;
  padding: 0.4375rem 0.75rem;
  font-size: 0.875rem;
  font-weight: 400;
  line-height: 1.4285714;
  color: #232e3c;
  background-color: #fff;
  background-clip: padding-box;
  border: 1px solid #dadcde;
  -webkit-appearance: none;
  -moz-appearance: none;
  appearance: none;
  border-radius: 0;
  transition: border-color 0.15s ease-in-out, box-shadow 0.15s ease-in-out;
}

.select-search__input::-webkit-search-decoration,
.select-search__input::-webkit-search-cancel-button,
.select-search__input::-webkit-search-results-button,
.select-search__input::-webkit-search-results-decoration {
  -webkit-appearance: none;
}

.select-search__input:not([readonly]):focus {
  cursor: initial;
}

/**
 * Options wrapper
 */
.select-search__select {
  background: #fff;
  box-shadow: 0 0.0625rem 0.125rem rgba(0, 0, 0, 0.15);
}

/**
 * Options
 */
.select-search__options {
  list-style: none;
}

/**
 * Option row
 */
.select-search__row:not(:first-child) {
  border-top: 1px solid #eee;
}

/**
 * Option
 */
.select-search__option,
.select-search__not-found {
  display: block;
  height: 36px;
  width: 100%;
  padding: 0 16px;
  background: #fff;
  border: none;
  outline: none;
  font-family: "Roboto", sans-serif;
  font-size: 14px;
  text-align: left;
  cursor: pointer;
}

.select-search--multiple .select-search__option {
  height: 48px;
}

.select-search__option.is-highlighted,
.select-search__option:not(.is-selected):hover {
  background: rgba(47, 204, 139, 0.1);
}

.select-search__option.is-highlighted.is-selected,
.select-search__option.is-selected:hover {
  background: #2eb378;
  color: #fff;
}

/**
 * Group
 */
.select-search__group-header {
  font-size: 10px;
  text-transform: uppercase;
  background: #eee;
  padding: 8px 16px;
}

/**
 * States
 */
.select-search.is-disabled {
  opacity: 0.5;
}

.select-search.is-loading .select-search__value::after {
  background-image: url("data:image/svg+xml,%3Csvg xmlns='http://www.w3.org/2000/svg' width='50' height='50' viewBox='0 0 50 50'%3E%3Cpath fill='%232F2D37' d='M25,5A20.14,20.14,0,0,1,45,22.88a2.51,2.51,0,0,0,2.49,2.26h0A2.52,2.52,0,0,0,50,22.33a25.14,25.14,0,0,0-50,0,2.52,2.52,0,0,0,2.5,2.81h0A2.51,2.51,0,0,0,5,22.88,20.14,20.14,0,0,1,25,5Z'%3E%3CanimateTransform attributeName='transform' type='rotate' from='0 25 25' to='360 25 25' dur='0.6s' repeatCount='indefinite'/%3E%3C/path%3E%3C/svg%3E");
  background-size: 11px;
}

.select-search:not(.is-disabled) .select-search__input {
  cursor: pointer;
}

/**
 * Modifiers
 */
.select-search--multiple {
  border-radius: 3px;
  overflow: hidden;
}

.select-search:not(.is-loading):not(.select-search--multiple) .select-search__value::after {
  transform: rotate(45deg);
  border-right: 1px solid #000;
  border-bottom: 1px solid #000;
  pointer-events: none;
}

.select-search--multiple .select-search__input {
  cursor: initial;
}

.select-search--multiple .select-search__input {
  border-radius: 3px 3px 0 0;
}

.select-search--multiple:not(.select-search--search) .select-search__input {
  cursor: default;
}

.select-search:not(.select-search--multiple) .select-search__input:hover {
  border-color: #2fcc8b;
}

.select-search:not(.select-search--multiple) .select-search__select {
  position: absolute;
  z-index: 2;
  right: 0;
  left: 0;
  border-radius: 3px;
  overflow: auto;
  max-height: 360px;
}

.select-search--multiple .select-search__select {
  position: relative;
  overflow: auto;
  max-height: 260px;
  border-top: 1px solid #eee;
  border-radius: 0 0 3px 3px;
}

.select-search__not-found {
  height: auto;
  padding: 16px;
  text-align: center;
  color: #888;
}

/**
* Select Search Dark Mode 
*/
.select-search-dark {
  width: 100%;
  position: relative;
  box-sizing: border-box;
}

.select-search-dark *,
.select-search-dark *::after,
.select-search-dark *::before {
  box-sizing: inherit;
}

/**
 * Value wrapper
 */
.select-search-dark__value {
  position: relative;
  z-index: 1;
}

.select-search-dark__value::after {
  content: "";
  display: inline-block;
  position: absolute;
  top: calc(50% - 4px);
  right: 13px;
  width: 6px;
  height: 6px;
  filter: brightness(0) invert(1);
}

/**
 * Input
 */
.select-search-dark__input {
  display: block;
  width: 100%;
  padding: 0.4375rem 0.75rem;
  font-size: 0.875rem;
  font-weight: 400;
  line-height: 1.4285714;
  color: #fff;
  background-color: #2b3547;
  background-clip: padding-box;
  border: 1px solid #232e3c;
  -webkit-appearance: none;
  -moz-appearance: none;
  appearance: none;
  border-radius: 0;
  transition: border-color 0.15s ease-in-out, box-shadow 0.15s ease-in-out;
}

.select-search-dark__input::-webkit-search-decoration,
.select-search-dark__input::-webkit-search-cancel-button,
.select-search-dark__input::-webkit-search-results-button,
.select-search-dark__input::-webkit-search-results-decoration {
  -webkit-appearance: none;
}

.select-search-dark__input:not([readonly]):focus {
  cursor: initial;
}

/**
 * Options
 */
.select-search-dark__options {
  list-style: none;
  padding: 0;
}

/**
 * Option row
 */
.select-search-dark__row:not(:first-child) {
  border-top: none;
}

/**
 * Option
 */
.select-search-dark__option,
.select-search-dark__not-found {
  display: block;
  height: 36px;
  width: 100%;
  padding: 0 16px;
  background-color: #2b3547;
  color: #fff;
  border: none;
  outline: none;
  font-family: "Roboto", sans-serif;
  font-size: 14px;
  text-align: left;
  cursor: pointer;
  border-radius: 0;
}

.select-search-dark--multiple .select-search-dark__option {
  height: 48px;
}

/**
 * Group
 */
.select-search-dark__group-header {
  font-size: 10px;
  text-transform: uppercase;
  background: #eee;
  padding: 8px 16px;
}

/**
 * States
 */
.select-search-dark.is-disabled {
  opacity: 0.5;
}

.select-search-dark.is-loading .select-search-dark__value::after {
  background-image: url("data:image/svg+xml,%3Csvg xmlns='http://www.w3.org/2000/svg' width='50' height='50' viewBox='0 0 50 50'%3E%3Cpath fill='%232F2D37' d='M25,5A20.14,20.14,0,0,1,45,22.88a2.51,2.51,0,0,0,2.49,2.26h0A2.52,2.52,0,0,0,50,22.33a25.14,25.14,0,0,0-50,0,2.52,2.52,0,0,0,2.5,2.81h0A2.51,2.51,0,0,0,5,22.88,20.14,20.14,0,0,1,25,5Z'%3E%3CanimateTransform attributeName='transform' type='rotate' from='0 25 25' to='360 25 25' dur='0.6s' repeatCount='indefinite'/%3E%3C/path%3E%3C/svg%3E");
  background-size: 11px;
}

.select-search-dark:not(.is-disabled) .select-search-dark__input {
  cursor: pointer;
}

/**
 * Modifiers
 */
.select-search-dark--multiple {
  border-radius: 3px;
  overflow: hidden;
}

.select-search-dark:not(.is-loading):not(.select-search-dark--multiple) .select-search-dark__value::after {
  transform: rotate(45deg);
  border-right: 1px solid #000;
  border-bottom: 1px solid #000;
  pointer-events: none;
}

.select-search-dark--multiple .select-search-dark__input {
  cursor: initial;
}

.select-search-dark--multiple .select-search-dark__input {
  border-radius: 3px 3px 0 0;
}

.select-search-dark--multiple:not(.select-search-dark--search) .select-search-dark__input {
  cursor: default;
}

.select-search-dark:not(.select-search-dark--multiple) .select-search-dark__input:hover {
  border-color: #fff;
}

.select-search-dark:not(.select-search-dark--multiple) .select-search-dark__select {
  position: absolute;
  z-index: 2;
  right: 0;
  left: 0;
  border-radius: 3px;
  overflow: auto;
  max-height: 360px;
}

.select-search-dark--multiple .select-search-dark__select {
  position: relative;
  overflow: auto;
  max-height: 260px;
  border-top: 1px solid #eee;
  border-radius: 0 0 3px 3px;
}

.select-search-dark__not-found {
  height: auto;
  padding: 16px;
  text-align: center;
  color: #888;
}

.jet-table-footer {
  .table-footer {
    width: 100%;
  }
}

.jet-data-table-header {
  max-height: 50px;
}

.jet-data-table {
  thead {
    z-index: 2;
  }

  .table-row:hover,
  .table-row:focus {
    background: rgba(lightBlue, 0.25);
  }

  .table-row.selected {
    --tblr-table-accent-bg: rgba(lightBlue, 0.25);
    background: rgba(lightBlue, 0.25);
    font-weight: 500;
  }

  td {
    min-height: 40px;
    overflow-x: initial;
    margin: auto;

    .text-container {
      padding: 0;
      margin: 0;
      border: 0;
      height: 100%;
      outline: none;
    }
  }

  td.spacious {
    min-height: 47px;
  }

  td.compact {
    min-height: 40px;
  }

  .has-dropdown,
  .has-multiselect,
  .has-text,
  .has-datepicker,
  .has-actions {
    padding: 0 5px;
  }

  .has-text,
  .has-actions {
    margin: 0;
  }

  td {
    .text-container:focus-visible,
    .text-container:focus,
    .text-container:focus-within,
    .text-container:hover {
      outline: none;
      height: 100%;
    }

    display: flex !important;

    .td-container {
      margin-top: auto;
      margin-bottom: auto;
    }
  }

  td {
    .text-container:focus {
      position: sticky;
      height: 120px;
      overflow-y: scroll;
      margin-top: -10px;
      padding: 10px;
      margin-left: -9px;
      background: white;
      box-shadow: rgba(15, 15, 15, 0/05) 0px 0px 0px 1px, rgba(15, 15, 15, 0.1) 0px 3px 6px,
        rgba(15, 15, 15, 0.2) 0px 9px 24px;
      white-space: initial;
    }

    .text-container:focus-visible,
    .text-container:focus,
    .text-container:focus-within,
    .text-container:hover {
      outline: none;
    }
  }

  td {
    .text-container::-webkit-scrollbar {
      background: transparent;
      height: 0;
      width: 0;
    }
  }

  td::-webkit-scrollbar {
    background: transparent;
    height: 0;
    width: 0;
  }

  th:after {
    content: " ";
    position: relative;
    height: 0;
    width: 0;
  }

  .sort-desc:after {
    border-left: 5px solid transparent;
    border-right: 5px solid transparent;
    border-top: 5px solid #333;
    border-bottom: 5px solid transparent;
    left: 6px;
    top: 8px;
  }

  .sort-asc:after {
    border-left: 5px solid transparent;
    border-right: 5px solid transparent;
    border-top: 0px solid transparent;
    border-bottom: 5px solid #333;
    left: 6px;
    bottom: 8px;
  }
}

.jet-data-table::-webkit-scrollbar {
  background: transparent;
}

.jet-data-table::-webkit-scrollbar-track {
  background: transparent;
}

.jet-data-table:hover {
  overflow-x: overlay;
  overflow-y: overlay;
}

.jet-data-table {
  overflow: hidden;
  .form-check {
    margin-bottom: 0;
  }

  .form-check-inline {
    margin-right: 0;
  }

  .table-row {
    cursor: pointer;
  }

  thead {
    position: sticky;
    top: 0px;
    display: inline-block;

    tr {
      border-top: none;
    }
  }
  tbody {
    display: inline-block;
  }
}

.btn-primary {
  --tblr-btn-color: 77, 114, 250;
  --tblr-btn-color-darker: 77, 94, 240;
  border-color: none;
}

.form-check-input:checked {
  background-color: $primary;
  border-color: rgba(101, 109, 119, 0.24);
}

.btn:focus,
.btn:active,
.form-check-input:focus,
.form-check-input:active,
.form-control:focus,
th:focus,
tr:focus {
  outline: none !important;
  box-shadow: none;
}

.jet-container {
  // width: 100%;
}

.select-search__option {
  color: rgb(90, 89, 89);
}

.select-search__option.is-selected {
  background: rgba(176, 176, 176, 0.07);
  color: #4d4d4d;
}

.select-search__option.is-highlighted.is-selected,
.select-search__option.is-selected:hover {
  background: rgba(66, 153, 225, 0.1);
  color: rgb(44, 43, 43);
}

.select-search__option.is-highlighted,
.select-search__option:hover {
  background: rgba(66, 153, 225, 0.1);
}

.select-search__options {
  margin-left: -33px;
}

.select-search__option.is-highlighted,
.select-search__option:not(.is-selected):hover {
  background: rgba(66, 153, 225, 0.1);
}

.select-search:not(.select-search--multiple) .select-search__input:hover {
  border-color: rgba(66, 153, 225, 0.1);
}

.DateInput_input {
  font-weight: 300;
  font-size: 14px;
  padding: 4px 7px 2px;
  padding: 4px 7px 2px;
  width: 100px !important;
  margin-left: 10px;
}

.jet-data-table {
  display: inline-block;
  height: 100%;

  thead {
    width: 100%;
  }

  .select-search:not(.is-loading):not(.select-search--multiple) .select-search__value::after {
    display: none;
  }

  .custom-select {
    .select-search:not(.select-search--multiple) .select-search__select {
      top: 0px;
      border: solid #9fa0a1 1px;
    }
  }

  .tags {
    width: 100%;
    min-height: 20px;

    .add-tag-button {
      display: none;
    }

    .tag {
      font-weight: 400;
      font-size: 0.85rem;
      letter-spacing: 0.04em;
      text-transform: none;

      .remove-tag-button {
        margin-left: 5px;
        margin-right: -7px;
        display: none;
      }
    }

    .form-control-plaintext {
      font-size: 12px;
    }

    .form-control-plaintext:hover,
    .form-control-plaintext:focus-visible {
      outline: none;
    }
  }

  .tags:hover {
    .add-tag-button {
      display: inline-flex;
    }
  }

  .tag:hover {
    .remove-tag-button {
      display: inline-flex;
    }
  }

  .th,
  .td {
    .resizer {
      display: inline-block;
      width: 5px;
      height: 100%;
      position: absolute;
      right: 0;
      top: 0;
      transform: translateX(50%);
      z-index: 1;
      touch-action: none;

      &.isResizing {
        background: rgb(179, 173, 173);
      }
    }
  }
}

.no-components-box {
  border: 1px dashed #3e525b;
}

.form-control-plaintext:focus-visible {
  outline: none;
  outline-width: thin;
  outline-style: solid;
  outline-color: $primary;
}

.form-control-plaintext:hover {
  outline: none;
  outline-width: thin;
  outline-style: solid;
  outline-color: rgba(66, 153, 225, 0.8);
}

.select-search__input:focus-visible {
  outline: none;
  outline-color: #4ac4d6;
}

.form-control-plaintext {
  padding: 5px;
}

.table-filters {
  position: absolute;
  bottom: 0;
  width: 80%;
  max-width: 700px;
  margin-right: 10%;
  right: 0;
  height: 300px;
  z-index: 100;
}

.code-builder {
  border: solid 1px #dadcde;
  border-radius: 2px;
  padding-top: 4px;

  .variables-dropdown {
    position: fixed;
    right: 0;
    width: 400px;
    z-index: 200;
    border: solid 1px #dadcde;

    .group-header {
      background: #f4f6fa;
    }
  }
}

.__react_component_tooltip {
  z-index: 10000;
}

.select-search__value::after {
  top: calc(50% - 2px);
  right: 15px;
  width: 5px;
  height: 5px;
}

.progress-bar {
  background-color: rgba(66, 153, 225, 0.7);
}

.popover-header {
  background-color: #f4f6fa;
}

.popover-body {
  .form-label {
    font-size: 12px;
  }
}

/**
 * Home page app menu
 */
#popover-app-menu {
  border-radius: 4px;
  width: 150px;
  box-shadow: 0px 3px 2px rgba(0, 0, 0, 0.25);

  .popover-body {
    padding: 16px 12px 0px 12px;

    .field {
      font-weight: 500;
      font-size: 0.7rem;

      &__danger {
        color: #FF6666;
      }
    }
  }
}

.input-icon {
  .input-icon-addon {
    display: none;
  }
}

.input-icon:hover {
  .input-icon-addon {
    display: flex;
  }
}

.input-icon:focus {
  .input-icon-addon {
    display: flex;
  }
}

.sub-section {
  width: 100%;
  display: block;
}

.text-muted {
  color: #3e525b !important;
}

body {
  color: #3e525b;
  overflow-y: hidden;
}

.RichEditor-root {
  background: #fff;
  border: 1px solid #ddd;
  font-family: "Georgia", serif;
  font-size: 14px;
  padding: 15px;
  height: 100%;
}

.RichEditor-editor {
  border-top: 1px solid #ddd;
  cursor: text;
  font-size: 16px;
  margin-top: 10px;
}

.RichEditor-editor .public-DraftEditorPlaceholder-root,
.RichEditor-editor .public-DraftEditor-content {
  margin: 0 -15px -15px;
  padding: 15px;
}

.RichEditor-editor .public-DraftEditor-content {
  min-height: 100px;
  overflow-y: scroll;
}

.RichEditor-hidePlaceholder .public-DraftEditorPlaceholder-root {
  display: none;
}

.RichEditor-editor .RichEditor-blockquote {
  border-left: 5px solid #eee;
  color: #666;
  font-family: "Hoefler Text", "Georgia", serif;
  font-style: italic;
  margin: 16px 0;
  padding: 10px 20px;
}

.RichEditor-editor .public-DraftStyleDefault-pre {
  background-color: rgba(0, 0, 0, 0.05);
  font-family: "Inconsolata", "Menlo", "Consolas", monospace;
  font-size: 16px;
  padding: 20px;
}

.RichEditor-controls {
  font-family: "Helvetica", sans-serif;
  font-size: 14px;
  margin-bottom: 5px;
  user-select: none;
}

.dropmenu {
  position: relative;
  display: inline-block;
  margin-right: 16px;

  .dropdownbtn {
    color: #999;
    background: none;
    cursor: pointer;
    outline: none;
    border: none;
  }

  .dropdown-content {
    display: none;
    position: absolute;
    z-index: 2;
    width: 100%;
    align-items: center;
    border: 1px solid transparent;
    border-radius: 4px;
    box-shadow: 0 2px 6px 2px rgba(47, 54, 59, 0.15);

    a {
      text-decoration: none;
      width: 100%;
      position: relative;
      display: block;

      span {
        text-align: center;
        width: 100%;
        text-align: center;
        padding: 3px 0px;
      }
    }
  }
}
.dropmenu .dropdown-content a:hover {
  background-color: rgba(0, 0, 0, 0.05);
}

.dropmenu:hover {
  .dropdownbtn {
    color: #5890ff;
    background-color: rgba(0, 0, 0, 0.05);
    border-radius: 4px;
  }

  .dropdown-content {
    display: block;
  }
}

.RichEditor-styleButton {
  color: #999;
  cursor: pointer;
  margin-right: 16px;
  padding: 2px 0;
  display: inline-block;
}

.RichEditor-activeButton {
  color: #5890ff;
}

.transformation-editor {
  .CodeMirror {
    min-height: 70px;
  }
}

.chart-data-input {
  .CodeMirror {
    min-height: 370px;
    font-size: 0.8rem;
  }
  .code-hinter {
    min-height: 370px;
  }
}

.map-location-input {
  .CodeMirror {
    min-height: 120px;
    font-size: 0.8rem;
  }
  .code-hinter {
    min-height: 120px;
  }
}

.rdt {
  .form-control {
    height: 100%;
  }
}

.DateInput_input__focused {
  border-bottom: 2px solid $primary;
}

.CalendarDay__selected,
.CalendarDay__selected:active,
.CalendarDay__selected:hover {
  background: $primary;
  border: 1px double $primary;
}

.CalendarDay__selected_span {
  background: $primary;
  border: $primary;
}

.CalendarDay__selected_span:active,
.CalendarDay__selected_span:hover {
  background: $primary;
  border: 1px double $primary;
  color: #fff;
}

.CalendarDay__hovered_span:active,
.CalendarDay__hovered_span:hover {
  background: $primary;
  border: 1px double $primary;
  color: #fff;
}

.CalendarDay__hovered_span {
  background: #83b8e7;
  border: 1px double #83b8e7;
  color: #fff;
}

.table-responsive {
  margin-bottom: 0rem;
}

.code-hinter::-webkit-scrollbar {
  width: 0;
  height: 0;
  background: transparent;
}

.codehinter-query-editor-input {
  .CodeMirror {
    font-family: "Roboto", sans-serif;
    color: #263136;
    overflow: hidden;
    height: 50px !important;
  }

  .CodeMirror-vscrollbar {
    overflow: hidden;
  }

  .CodeMirror-focused {
    padding-top: 0;
    height: 50px;
  }

  .CodeMirror-scroll {
    position: absolute;
    top: 0;
    width: 100%;
  }
}

.field {
  .CodeMirror-scroll {
    position: static;
    top: 0;
  }
}

.code-hinter {
  height: 36px;

  .form-control {
    .CodeMirror {
      font-family: "Roboto", sans-serif;
      height: 50px !important;
      max-height: 300px;
    }
  }

  .CodeMirror-vscrollbar,
  .CodeMirror-hscrollbar {
    background: transparent;
    height: 0;
    width: 0;
  }

  .CodeMirror-scroll {
    overflow: hidden !important;
  }
}

.CodeMirror-hints {
  font-family: "Roboto", sans-serif;
  font-size: 0.9rem;
  padding: 0px;
  z-index: $hints-z-index;

  li.CodeMirror-hint-active {
    background: $primary;
  }

  .CodeMirror-hint {
    padding: 4px;
    padding-left: 10px;
    padding-right: 10px;
  }
}

.cm-matchhighlight {
  color: #4299e1 !important;
  background: rgba(66, 153, 225, 0.1) !important;
}

.nav-tabs .nav-link {
  color: #3e525b;
  border-top-left-radius: 0px;
  border-top-right-radius: 0px;
}

.transformation-editor {
  .CodeMirror {
    min-height: 220px;
  }
}

hr {
  margin: 1rem 0;
}

.query-hinter {
  min-height: 150px;
}

.codehinter-default-input {
  font-family: "Roboto", sans-serif;
  padding: 0.0475rem 0rem;
  display: block;
  width: 100%;
  font-size: 0.875rem;
  font-weight: 400;
  color: #232e3c;
  background-color: #fff;
  background-clip: padding-box;
  border: 1px solid #dadcde;
  -webkit-appearance: none;
  -moz-appearance: none;
  appearance: none;
  border-radius: 4px;
  transition: border-color 0.15s ease-in-out, box-shadow 0.15s ease-in-out;
  height: 30px;

  .CodeMirror {
    font-family: "Roboto", sans-serif;
  }
}

.codehinter-query-editor-input {
  font-family: "Roboto", sans-serif;
  padding: 0.1775rem 0rem;
  display: block;
  width: 100%;
  font-size: 0.875rem;
  font-weight: 400;
  color: #232e3c;
  background-color: #fff;
  background-clip: padding-box;
  border: 1px solid #dadcde;
  appearance: none;
  border-radius: 0;
  transition: border-color 0.15s ease-in-out, box-shadow 0.15s ease-in-out;
  height: 36px !important;
}

.modal-component {
  margin-top: 150px;
  .modal-body {
    padding: 0;
  }
}

.draggable-box {
  .config-handle {
    top: -20px;
    position: fixed;
    max-height: 10px;
    z-index: 100;
    min-width: 108px;

    .badge {
      font-size: 9px;
    }
  }
}

.modal-content {
  .config-handle {
    position: absolute;

    .badge {
      font-size: 9px;
    }
  }
}

.config-handle {
  display: block;
}

.apps-table {
  .app-title {
    font-size: 1rem;
  }

  .row {
    --tblr-gutter-x: 0rem;
  }
}

.home-page,
.org-users-page {
  .navbar .navbar-nav .active > .nav-link,
  .navbar .navbar-nav .nav-link.active,
  .navbar .navbar-nav .nav-link.show,
  .navbar .navbar-nav .show > .nav-link {
    color: rgba(35, 46, 60, 0.7);
  }

  .nav-item {
    font-size: 0.9rem;
  }

  img.svg-icon {
    cursor: pointer;
    padding-left: 2px;
    border-radius: 10px;
  }

  img.svg-icon:hover {
    background-color: rgba(224, 214, 214, 0.507);
  }
}

.CodeMirror-placeholder {
  color: #9e9e9e !important;
  font-size: 0.7rem !important;
  margin-top: 2px !important;
  font-size: 12px !important;
}

.CodeMirror-code {
  font-weight: 300;
}

.btn-primary {
  border-color: transparent;
}

.text-widget {
  overflow: auto;
}

.text-widget::-webkit-scrollbar {
  width: 0;
  height: 0;
  background: transparent;
}

.input-group-flat:focus-within {
  box-shadow: none;
}

.map-widget {
  .place-search-input {
    box-sizing: border-box;
    border: 1px solid transparent;
    width: 240px;
    height: 32px;
    padding: 0 12px;
    border-radius: 3px;
    box-shadow: 0 2px 6px rgba(0, 0, 0, 0.3);
    font-size: 14px;
    outline: none;
    text-overflow: ellipses;
    position: absolute;
    left: 50%;
    margin-left: -120px;
  }

  .map-center {
    position: fixed;
    z-index: 1000;
  }
}

.events-toggle-active {
  .toggle-icon {
    transform: rotate(180deg);
  }
}

.events-toggle {
  .toggle-icon {
    display: inline-block;
    margin-left: auto;
    transition: 0.3s transform;
  }

  .toggle-icon:after {
    content: "";
    display: inline-block;
    vertical-align: 0.306em;
    width: 0.46em;
    height: 0.46em;
    border-bottom: 1px solid;
    border-left: 1px solid;
    margin-right: 0.1em;
    margin-left: 0.4em;
    transform: rotate(-45deg);
  }
}

.nav-link-title {
  font-weight: 500;
  font-size: 0.9rem;
}

.navbar-nav {
  .dropdown:hover {
    .dropdown-menu {
      display: block;
    }
  }
}

.query-manager-header {
  .nav-item {
    border-right: solid 1px #dadcde;
    background: 0 0;
  }

  .nav-link {
    height: 39px;
  }
}

input:focus-visible {
  outline: none;
}

.navbar-expand-md.navbar-light .nav-item.active:after {
  border: 1px solid $primary;
}

.org-users-page {
  .select-search__input {
    color: #617179;
  }
  .select-search-role {
    position: absolute;
    margin-top: -1rem;
  }

  .has-focus > .select-search__select > ul {
    margin-bottom: 0;
  }

  .select-search__option.is-selected {
    background: $primary;
    color: $white;
  }
}

.encrypted-icon {
  margin-bottom: 0.25rem;
}

.widget-documentation-link {
  position: fixed;
  bottom: 0;
  background: $white;
  width: 100%;
  z-index: 1;
}

.components-container {
  .draggable-box {
    cursor: move;
  }
}

.column-sort-row {
  border-radius: 4px;
}

.jet-button {
  &.btn-primary:hover {
    background: var(--tblr-btn-color-darker) !important;
  }
}

.editor-sidebar::-webkit-scrollbar {
  width: 0;
  height: 0;
  background: transparent;
  -ms-overflow-style: none;
}

.editor-sidebar {
  max-width: 300px;
  scrollbar-width: none;
  -ms-overflow-style: none;
}

.sketch-picker {
  position: absolute;
}

.color-picker-input {
  border: solid 1px rgb(223, 223, 223);
  cursor: pointer;
}

.app-sharing-modal {
  .form-control.is-invalid,
  .was-validated .form-control:invalid {
    border-color: #ffb0b0;
  }
}

.widgets-list {
  --tblr-gutter-x: 0px !important;
}

.input-with-icon {
  position: relative;
  display: flex;
  flex: 1;

  .icon-container {
    position: absolute;
    right: 10px;
    top: calc(50% - 10px);
    z-index: 3;
  }
}

.dynamic-variable-preview {
  min-height: 20px;
  max-height: 500px;
  overflow: auto;
  line-height: 20px;
  font-size: 12px;
  margin-top: -2px;
  word-wrap: break-word;
  border-bottom-left-radius: 3px;
  border-bottom-right-radius: 3px;
  box-sizing: border-box;
  font-family: "Source Code Pro", monospace;

  .heading {
    font-weight: 700;
    white-space: pre;
    text-transform: capitalize;
  }
}

.user-email:hover {
  text-decoration: none;
  cursor: text;
}

.theme-dark {
  .nav-item {
    background: 0 0;
  }
  .navbar .navbar-nav .active > .nav-link,
  .theme-dark .navbar .navbar-nav .nav-link.active,
  .theme-dark .navbar .navbar-nav .nav-link.show,
  .theme-dark .navbar .navbar-nav .show > .nav-link {
    color: #fff;
  }
  .form-check > .form-check-input:not(:checked) {
    background-color: #fff;
  }
  .form-check-label {
    color: white;
  }
  .left-sidebar .active {
    background: #333c48;
  }

  .left-sidebar .left-sidebar-item {
    border-bottom: 1px solid #333c48;
  }

  .nav-tabs .nav-link.active {
    color: #fff !important;
  }

  .nav-tabs .nav-link {
    color: #c3c3c3 !important;
  }

  .card-body > :last-child {
    color: #fff !important;
  }

  .form-control {
    border: 1px solid #324156;
  }

  .card {
    background-color: #324156 !important;
  }
  .card .table tbody td a {
    color: inherit;
  }

  .DateInput {
    background: #1f2936;
  }

  .DateInput_input {
    background-color: #1f2936;
  }

  .DateRangePickerInput {
    background-color: #1f2936;
  }

  .DateInput_input__focused {
    background: #1f2936;
  }

  .DateRangePickerInput__withBorder {
    border: 1px solid #1f2936;
  }

  .main .canvas-container .canvas-area {
    background: #2f3c4c;
  }

  .main .canvas-container {
    background-color: #2f3c4c;
  }

  .rdtOpen .rdtPicker {
    color: black;
  }

  .editor .editor-sidebar .components-container .component-image-holder {
    background: #2f3c4c !important;
    border: 1px solid #2f3c4c !important;

    center,
    .component-title {
      filter: brightness(0) invert(1);
    }
  }

  .nav-tabs .nav-link:focus,
  .nav-tabs .nav-link:hover {
    border-color: transparent !important;
  }

  .modal-content,
  .modal-header {
    background-color: #1f2936 !important;
    .text-muted {
      color: #fff !important;
    }
  }

  .modal-header {
    border-bottom: 1px solid rgba(255, 255, 255, 0.09) !important;
  }

  .canvas-container {
    background-color: #1f2936;
  }

  .editor .main .query-pane {
    border: solid rgba(255, 255, 255, 0.09) !important;
    border-width: 1px 0px 0px 0px !important;
  }

  .no-components-box {
    background-color: #1f2936 !important;

    center {
      filter: brightness(0) invert(1);
    }
  }

  .query-list {
    .text-muted {
      color: #fff !important;
    }
  }

  .left-sidebar,
  .editor-sidebar {
    background-color: #1f2936 !important;
  }

  .editor-sidebar {
    border: solid rgba(255, 255, 255, 0.09);
    border-width: 0px 0px 0px 1px !important;

    .nav-tabs {
      border-bottom: 1px solid rgba(255, 255, 255, 0.09) !important;
    }
  }

  .editor .editor-sidebar .nav-tabs .nav-link {
    color: #fff;
    img {
      filter: brightness(0) invert(1);
    }
  }

  .jet-table {
    background-color: #1f2936 !important;
  }

  .jet-container {
    background-color: #1f2936 !important;
  }

  .nav-tabs .nav-item.show .nav-link,
  .nav-tabs .nav-link.active {
    background-color: #2f3c4c;
    border-color: transparent !important;
  }

  .editor .main .query-pane .query-definition-pane .header {
    border: solid rgba(255, 255, 255, 0.09);
    border-width: 0px 0px 1px 0px !important;
    background: #1f2936;
  }

  .left-sidebar {
    border: solid rgba(255, 255, 255, 0.09);
    border-width: 0px 1px 3px 0px;
    .text-muted {
      color: #fff !important;
    }
  }

  .folder-list {
    color: #fff !important;
  }

  .app-title {
    color: #fff !important;
  }

  .RichEditor-root {
    background: #1f2936;
    border: 1px solid #2f3c4c;
  }

  .app-description {
    color: #fff !important;
  }

  .btn-light,
  .btn-outline-light {
    background-color: #42546a !important;
    --tblr-btn-color-text: #ffffff;
    img {
      filter: brightness(0) invert(1);
    }
  }

  .editor .left-sidebar .datasources-container tr {
    border-bottom: solid 1px rgba(255, 255, 255, 0.09);
  }

  .editor .left-sidebar .datasources-container .datasources-header {
    border: solid rgba(255, 255, 255, 0.09) !important;
    border-width: 0px 0px 1px 0px !important;
  }

  .query-manager-header .nav-item {
    border-right: solid 1px rgba(255, 255, 255, 0.09);
    .nav-link {
      color: #c3c3c3;
    }
  }

  .input-group-text {
    border: solid 1px rgba(255, 255, 255, 0.09) !important;
  }

  .app-users-list {
    .text-muted {
      color: #fff !important;
    }
  }

  .data-pane {
    border: solid rgba(255, 255, 255, 0.09) !important;
    border-width: 0px 1px 0px 0px !important;
  }

  .main .query-pane .data-pane .queries-container .queries-header {
    border: solid rgba(255, 255, 255, 0.09) !important;
    border-width: 0px 0px 1px 0px !important;

    .text-muted {
      color: #fff !important;
    }
  }

  .query-pane {
    background-color: #1f2936 !important;
  }

  .input-icon .input-icon-addon img {
    filter: invert(1);
  }

  .svg-icon {
    filter: brightness(0) invert(1);
  }

  .launch-btn {
    filter: brightness(0.4) !important;
    background: #8d9095;
  }

  .badge {
    .svg-icon {
      filter: brightness(1) invert(0);
    }
  }

  .alert {
    background: transparent;
    .text-muted {
      color: #fff !important;
    }
  }

  .editor .editor-sidebar .inspector .header {
    border: solid rgba(255, 255, 255, 0.09) !important;
    border-width: 0px 0px 1px 0px !important;
  }

  .hr-text {
    color: #fff !important;
  }

  .skeleton-line::after {
    background-image: linear-gradient(to right, #566177 0, #5a6170 40%, #4c5b79 80%);
  }

  .select-search__input {
    color: rgb(224, 224, 224);
    background-color: #2b3547;
    border: 1px solid #2b3547;
  }

  .select-search__select {
    background: #fff;
    box-shadow: 0 0.0625rem 0.125rem rgba(0, 0, 0, 0.15);
  }

  .select-search__row:not(:first-child) {
    border-top: 1px solid #eee;
  }

  .select-search__option,
  .select-search__not-found {
    background: #fff;
  }

  .select-search__option.is-highlighted,
  .select-search__option:not(.is-selected):hover {
    background: rgba(47, 204, 139, 0.1);
  }

  .select-search__option.is-highlighted.is-selected,
  .select-search__option.is-selected:hover {
    background: #2eb378;
    color: #fff;
  }

  .org-users-page {
    .user-email,
    .user-status {
      filter: brightness(0) invert(1);
    }
  }

  .org-users-page {
    .select-search__option.is-selected {
      background: $primary;
      color: $white;
    }
    .select-search__option:not(.is-selected):hover {
      background: rgba(66, 153, 225, 0.1);
    }
  }

  .react-json-view {
    background-color: transparent !important;
  }

  .codehinter-default-input {
    background-color: transparent;
    border: 1px solid #333c48;
  }

  .color-picker-input {
    border: solid 1px #333c48;
  }

  .codehinter-query-editor-input {
    background-color: #272822;
    border: 1px solid #2c3a4c;
    border-radius: 0;
  }

  .codehinter-query-editor-input .CodeMirror {
    height: 31px !important;
  }

  .codehinter-query-editor-input .CodeMirror {
    color: #c3c3c3 !important;
  }

  .select-search:not(.is-loading):not(.select-search--multiple) .select-search__value::after {
    transform: rotate(45deg);
    border-right: 1px solid #fff;
    border-bottom: 1px solid #fff;
  }

  .widget-documentation-link {
    background-color: #1f2936;
  }

  .widget-documentation-link a {
    color: rgb(66, 153, 225);
  }
}

.main-wrapper {
  position: relative;
  min-height: 100%;
  min-width: 100%;
  background-color: white;
}

.main-wrapper.theme-dark {
  background-color: #2b394b;
}

.jet-table {
  .global-search-field {
    background: transparent;
  }
}

.modal-backdrop.show {
  opacity: 0.74;
}

.gui-select-wrappper .select-search__input {
  height: 30px;
}

.theme-dark .input-group-text,
.theme-dark .markdown > table thead th,
.theme-dark .table thead th {
  background: #1c252f;
  color: #fff;
}

.sketch-picker {
  z-index: 1000;
}

.no-padding {
  padding: 0;
}

.nav-tabs {
  font-weight: 300;
}

.nav-tabs .nav-link.active {
  border: 0;
  border-bottom: 1px solid #206bc4;
  font-weight: 400;
}

.table-no-divider {
  td {
    border-bottom-width: 0px;
    padding-left: 0;
  }
}

.no-border {
  border-radius: 0 !important;
}

input[type="text"] {
  border-radius: 0 !important;
  outline-color: #dadcde !important;
}

.widget-header {
  text-transform: capitalize;
  margin-top: 12px !important;
  font-weight: 500;
  font-size: 12px;
  line-height: 12px;
}

.query-manager-events {
  max-width: 400px;
}

.validation-without-icon {
  background-image: none !important;
}

.dropdown-widget,
.multiselect-widget {
  .form-label {
    margin-bottom: 0px;
  }

  .select-search__input {
    height: 100%;
  }

  .select-search__value {
    height: 100%;
  }

  .select-search {
    height: 100%;
  }

  .select-search__options {
    margin-bottom: 0 !important;

    .select-search__option {
      height: auto;
      min-height: 30px;
    }
  }
}

.show {
  display: block;
}
.hide {
  display: none;
}

.draggable-box:focus-within {
  z-index: 2 !important;
}

.cursor-wait {
  cursor: wait;
}
.cursor-text {
  cursor: text;
}
.cursor-none {
  cursor: none;
}
.theme-dark .event-action {
  filter: brightness(0) invert(1);
}

.event-action {
  filter: brightness(0) invert(0);
}

.disabled {
  pointer-events: none;
  opacity: 0.4;
}
.DateRangePicker {
  padding: 1.25px 5px;
}

.datepicker-widget {
  .input-field {
    min-height: 26px;
    padding: 0;
    padding-left: 2px;
  }

  td.rdtActive, td.rdtActive:hover{
    background-color: $primary;
  }
}

.daterange-picker-widget {
  .DateInput_input {
    min-height: 24px;
    line-height: normal;
    border-bottom: 0px;
    font-size: 0.85rem;
  }
  .DateRangePicker {
    padding: 0;
  }

  .DateRangePickerInput_arrow_svg {
    height: 17px;
  }
}

.fw-400 {
  font-weight: 400;
}

.fw-500 {
  font-weight: 500;
}

.ligh-gray {
  color: #656d77;
}

.nav-item {
  background: #fff;
  font-size: 14px;
  font-style: normal;
  font-weight: 400;
  line-height: 22px;
  letter-spacing: -0.1px;
  text-align: left;
}

.nav-link {
  min-width: 100px;
  justify-content: center;
}

.nav-tabs .nav-link.active {
  font-weight: 400 !important;
  color: #0565fe !important;
}

.empty-title {
  font-size: 12px;
  font-style: normal;
  font-weight: 400;
  line-height: 15px;
  letter-spacing: -0.01em;
  text-align: left;
}
//select-search-action
.popover-action-select-search > .select-search .select-search__select {
  max-height: 200px;
  overflow-y: scroll;
}

.calendar-widget.compact {
  .rbc-time-view-resources .rbc-time-header-content {
    min-width: auto;
  }

  .rbc-time-view-resources .rbc-day-slot {
    min-width: 50px;
  }

  .rbc-time-view-resources .rbc-header,
  .rbc-time-view-resources .rbc-day-bg {
    width: 50px;
  }
}

.calendar-widget.dont-highlight-today {
  .rbc-today {
    background-color: inherit;
  }

  .rbc-current-time-indicator {
    display: none;
  }
}

.calendar-widget {
  padding: 10px;
  background-color: white;

  .rbc-day-slot .rbc-event,
  .rbc-day-slot .rbc-background-event {
    border-left: 3px solid #26598533;
  }

  .rbc-toolbar {
    font-size: 14px;
  }

  .rbc-event {
    .rbc-event-label {
      display: none;
    }
  }

  .rbc-off-range-bg {
    background-color: #f4f6fa;
  }

  .rbc-toolbar {
    .rbc-btn-group {
      button {
        box-shadow: none;
        border-radius: 0;
        border-width: 1px;
      }
    }
  }
}

//!for calendar widget week view with compact/spacious mode border fix
.resources-week-cls .rbc-time-column:nth-last-child(7n) {
  border-left: none !important;
  .rbc-timeslot-group {
    border-left: 2.5px solid #dadcde !important;
  }
}
.resources-week-cls .rbc-allday-cell {
  border: none !important;
  .rbc-row {
    border-left: 1.5px solid #dadcde;
    border-right: 1.5px solid #dadcde;
  }
}
.resources-week-cls .rbc-time-header-cell {
  border: none !important;
}
.resources-week-cls .rbc-time-view-resources .rbc-header {
  border-left: 1.5px solid #dadcde !important;
  border-right: 1.5px solid #dadcde !important;
}

.calendar-widget.hide-view-switcher {
  .rbc-toolbar {
    .rbc-btn-group:nth-of-type(3) {
      display: none;
    }
  }
}

.calendar-widget.dark-mode {
  background-color: #1d2a39;

  .rbc-toolbar {
    button {
      color: white;
    }

    button:hover,
    button.rbc-active {
      color: black;
    }
  }

  .rbc-off-range-bg {
    background-color: #2b394b;
  }

  .rbc-selected-cell {
    background-color: #22242d;
  }

  .rbc-today {
    background-color: #5a7ca8;
  }
}

.calendar-widget.dark-mode.dont-highlight-today {
  .rbc-today {
    background-color: inherit;
  }
}

.navbar .navbar-nav {
  min-height: 2rem;
}

.navbar-brand-image {
  height: 1.2rem;
}

.navbar .navbar-brand:hover,
.theme-dark .navbar .navbar-brand:hover {
  opacity: 1;
}

.nav-tabs .nav-link.active {
  font-weight: 400 !important;
  margin-bottom: -1px !important;
}

.nav-tabs .nav-link {
  font-weight: 400 !important;
  margin: 0 !important;
  height: 100%;
}

.code-editor-widget {
  border-radius: 0;
  .CodeMirror {
    border-radius: 0 !important;
    margin-top: -1px !important;
  }
}

.jet-listview {
  overflow-y: overlay;
  overflow-x: hidden;

  .rows {
  }

  .list-item {
  }
}

.jet-listview::-webkit-scrollbar-track {
  background: transparent;
}

.jet-listview::-webkit-scrollbar-thumb {
  background: transparent;
}

.code-hinter-wrapper .popup-btn {
  position: absolute;
  display: none;
  cursor: pointer;
}

.code-hinter-wrapper:hover {
  .popup-btn {
    display: block !important;
    z-index: 1;
  }
}

.modal-portal-wrapper {
  justify-content: center;
  align-items: center;
  position: fixed;
  position: absolute;
  left: 50%;
  top: 40%;

  .modal-body {
    width: 500px !important;
    height: 300px !important;
    padding: 0px !important;
  }

  transform: translate(-60%, -60%);
  height: 350px;
  width: auto;
  max-height: 500px;
  padding: 0px;

  .modal-content {
    border-radius: 5px !important;
  }

  .modal-body {
    width: 500px !important;
    height: 302px !important;
    padding: 0px !important;
    margin: 0px !important;
    margin-left: -1px !important; //fix the modal body code mirror margin

    border-top-left-radius: 0;
    border-top-right-radius: 0;
    border-bottom-left-radius: 5px;
    border-bottom-right-radius: 5px;
    border-bottom: 0.75px solid;
    border-left: 0.75px solid;
    border-right: 0.75px solid;

    @include theme-border($light-theme: true);

    &.dark-mode-border {
      @include theme-border($light-theme: false);
    }
  }
  .modal-dialog {
    margin-top: 4%;
  }

  .modal-header {
    padding: 0;
    font-size: 14px;
  }

  .editor-container {
    padding: 0px;
    .CodeMirror {
      border-radius: 0;
      margin: 0;
      width: 100% !important;
    }
  }

  .query-hinter {
    .CodeMirror-line {
      margin-left: 2rem !important;
    }

    .CodeMirror-cursors .CodeMirror-cursor {
      margin-left: 2rem !important;
    }
  }
}

.preview-block-portal {
  .bg-light {
    border-radius: 0 0 5px 5px;
    outline: 0.75px solid $light-green;
  }

  .bg-dark {
    margin-top: 1px;
    border-radius: 0 0 5px 5px;
    outline: 0.75px solid $light-green;
  }

  .dynamic-variable-preview {
    padding: 4px !important;
  }
}

.portal-header {
  display: flex;
  align-items: center;
  padding: 0.5rem 0.75rem;
  color: #656d77;
  background-color: #ffffffd9;
  background-clip: padding-box;
  border-top-left-radius: 5px !important;
  border-top-right-radius: 5px !important;
  width: 498px !important;
  outline: 0.75px solid;

  @include theme-border($light-theme: true, $outline: true);

  &.dark-mode-border {
    @include theme-border($light-theme: false, $outline: true);
  }
}
.tabs-inspector {
  .nav-item {
    width: 50%;
  }

  .nav-item:not(.active) {
    border-bottom: 1px solid #e7eaef;
  }

  .nav-link.active {
    border: 1px solid transparent;
    border-bottom: 1px solid $primary;
  }
}

.tabs-inspector.nav-tabs {
  border: 0;
}

.bg-primary-lt {
  color: #fff !important;
  background: #6383db !important;
}

.tabbed-navbar .nav-item.active:after {
  margin-bottom: -0.25rem;
}

.app-name {
  width: 325px;
  left: 150px;
  position: absolute;
}

.app-name:hover {
  background: $bg-light;
  &.dark {
    @extend .bg-dark;
  }
}

.layout-buttons {
  position: absolute;
  left: 50%;
}

.app-version-name {
  position: absolute;
  right: 220px;
  color: $light-gray;
  border: 1px solid $light-gray;
  padding: 4px 8px;
  border-radius: 4px;
  min-width: 100px;
  font-size: 10px;
}

.canvas-background-holder {
  display: flex;
  justify-content: space-between;
  min-width: 120px;
  margin: auto;
  padding: 10px;
}

.canvas-background-picker {
  position: fixed;
}

/**
 * Timer Widget
 */
.timer-wrapper {
  padding: 10px;
  .counter-container {
    font-size: 3em;
    padding-bottom: 5px;
    text-align: center;
  }
}

/**
 * Search Box
 */
.search-box-wrapper {
  input {
    width: 200px;
    border-radius: 5px !important;
  }
  .input-icon .input-icon-addon {
    display: flex;
  }
  .input-icon .input-icon-addon.end {
    pointer-events: auto;
    div {
      background-color: #A6B6CC;
      border-radius: 12px;
      color: #ffffff;
      padding: 1px;
      cursor: pointer;
      svg {
        height: 14px;
        width: 14px
      }
    }
  }
  
}

.fixedHeader {
  table thead {
    position: -webkit-sticky; // this is for all Safari (Desktop & iOS), not for Chrome
    position: sticky;
    top: 0;
    border-top: 0;
    z-index: 1; // any positive value, layer order is global
  }
}

/**
 * Folder List
 */
.folder-list {
  color: #000000;
  .list-group-transparent .list-group-item.active {
    color: $primary;
    background-color: #edf1ff;
    .folder-ico {
      filter: invert(29%) sepia(84%) saturate(4047%) hue-rotate(215deg) brightness(98%) contrast(111%);
    }
  }
  .list-group-item {
    padding: 0.5rem 0.75rem;
    overflow: hidden;
  }
  .list-group-item.all-apps-link {
    font-weight: 500;
  }
  .folder-info {
    color: #8991a0;
    font-size: 0.75rem;
    display: contents;
  }
  .folder-create-btn {
    color: #0565ff;
    cursor: pointer;
  }
}

/**
 * Home page modal
 */
.modal-content.home-modal-component {
  border-radius: 8px;
  overflow: hidden;
  background-color: #fefeff;
  color: #000000;
  .modal-header {
    border-bottom: 0px;
  }
  .modal-title {
    font-size: 1.1rem;
  }
  .btn-close {
    width: 3.5rem;
    height: 2.5rem;
  }
  .modal-body {
    padding-top: 0px;
  }
  input {
    border-radius: 5px !important;
  }
  .modal-main {
    padding-bottom: 5rem;
  }
  .modal-footer-btn {
    justify-content: end;
    button {
      margin-left: 16px;
    }
  }
 }


.radio-img {
    input { 
      display:none;
    }

    .action-icon {
      width: 28px;
      height: 28px;
      background-position: center center;
      border-radius: 4px;
      display: flex;
      align-items: center;
      justify-content: center;
    }
  
    .action-icon{
      cursor:pointer;
      border: 1px solid $light-gray;
    }

    .action-icon:hover{
      background-color: #D2DDEC;
    }

    input:checked + .action-icon{ 
      border-color: $primary;
      background-color: #7A95FB;
    } 

    .tooltiptext {
      visibility: hidden;
      font-size: 12px;
      background-color: $black;
      color: $white;
      text-align: center;
      padding: 5px 10px;
      position: absolute;
      border-radius: 15px;
      margin-top:2px;
      z-index: 1;
      margin-left: -10px;
    }

    .tooltiptext::after {
      content: "";
      position: absolute;
      bottom: 100%;
      left: 50%;
      margin-left: -5px;
      border-width: 5px;
      border-style: solid;
      border-color: transparent transparent black transparent;
    }
    
    .action-icon:hover + .tooltiptext {
      visibility: visible;
    }

    input:checked + .action-icon:hover{
      background-color: #3650AF;
    }
}

<<<<<<< HEAD
/**
 * Spinner Widget
 */
 .spinner-container{
   display: flex;
   justify-content: center;
   align-items: center;
 }
=======
.icon-change-modal {
  ul {
    list-style-type: none;

    li {
      float: left;
      border: 2px solid #8991A0;
      border-radius: 1.75px;
      cursor: pointer;

      img {
        width: 22px;
        height: 22px;
        filter: invert(59%) sepia(27%) saturate(160%) hue-rotate(181deg) brightness(91%) contrast(95%);
      }
    }

    li.selected {
      border: 2px solid #0565FF;
      
      img {
        filter: invert(27%) sepia(84%) saturate(5230%) hue-rotate(212deg) brightness(102%) contrast(100%);
      }
    }
  }
}
>>>>>>> 2f6608bf
<|MERGE_RESOLUTION|>--- conflicted
+++ resolved
@@ -3574,16 +3574,6 @@
     }
 }
 
-<<<<<<< HEAD
-/**
- * Spinner Widget
- */
- .spinner-container{
-   display: flex;
-   justify-content: center;
-   align-items: center;
- }
-=======
 .icon-change-modal {
   ul {
     list-style-type: none;
@@ -3610,4 +3600,11 @@
     }
   }
 }
->>>>>>> 2f6608bf
+/**
+ * Spinner Widget
+ */
+ .spinner-container{
+  display: flex;
+  justify-content: center;
+  align-items: center;
+}