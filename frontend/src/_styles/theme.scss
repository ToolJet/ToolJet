--- conflicted
+++ resolved
@@ -4262,10 +4262,7 @@
   margin-left: 12px;
 
   .form-control-plaintext {
-<<<<<<< HEAD
-    background-color: var(--layer-01)
-=======
-    background-color: var(--base);
+    background-color: var(--layer-01);
     border: none !important;
   }
 
@@ -4279,7 +4276,6 @@
     outline: none;
     border: 1px solid var(--indigo9) !important;
     background: var(--slate2);
->>>>>>> 5c4d3958
   }
 
 }
@@ -4629,16 +4625,16 @@
   color: $white  !important;
 
   .modal-title {
-    color: $white !important;
+    color: $white  !important;
   }
 
   .tj-version-wrap-sub-footer {
-    background-color: $bg-dark-light !important;
+    background-color: $bg-dark-light  !important;
     border-top: 1px solid #3A3F42 !important;
 
 
     p {
-      color: $white !important;
+      color: $white  !important;
     }
   }
 
@@ -4649,8 +4645,8 @@
   }
 
   .modal-header {
-    background-color: $bg-dark-light !important;
-    color: $white !important;
+    background-color: $bg-dark-light  !important;
+    color: $white  !important;
     border-bottom: 2px solid #3A3F42 !important;
   }
 
@@ -6308,6 +6304,7 @@
       background-color: #232e3c;
       border-bottom: 1px solid #324156;
     }
+
     .popover-body {
       background-color: #232e3c;
       border-radius: 6px;
@@ -6618,17 +6615,10 @@
   box-sizing: border-box;
   box-shadow: 0px 12px 16px -4px rgba(16, 24, 40, 0.08), 0px 4px 6px -2px rgba(16, 24, 40, 0.03);
   border-radius: 4px;
-<<<<<<< HEAD
-  border: 1px solid var(--border-subtle-01) !important;
-  left: 109px !important;
-  top: 8px !important;
-  position: absolute !important;
-=======
   border: 1px solid var(--slate3) !important;
   // left: 109px !important;
   // top: 8px !important;
   // position: absolute !important;
->>>>>>> 5c4d3958
 
 
   .card-body,
@@ -6645,17 +6635,10 @@
   box-sizing: border-box;
   box-shadow: 0px 12px 16px -4px rgba(16, 24, 40, 0.08), 0px 4px 6px -2px rgba(16, 24, 40, 0.03);
   border-radius: 4px;
-<<<<<<< HEAD
-  border: 1px solid var(--border-subtle-01) !important;
-  left: 193px !important;
-  top: 10px !important;
-  position: absolute !important;
-=======
   border: 1px solid var(--slate3) !important;
   // left: 193px !important;
   // top: 10px !important;
   // position: absolute !important;
->>>>>>> 5c4d3958
 
 
   .card-body,
@@ -6968,17 +6951,6 @@
   .delete-row-btn {
     max-width: 140px;
   }
-<<<<<<< HEAD
-
-  .table-list-item-popover {
-    display: none;
-  }
-
-  .tj-list-item:hover .table-list-item-popover {
-    display: block;
-  }
-=======
->>>>>>> 5c4d3958
 }
 
 .apploader {
@@ -10298,22 +10270,12 @@
   input.form-control,
   textarea,
   .form-control {
-<<<<<<< HEAD
     gap: 16px;
     background: var(--input-box-fill-default);
     border: 1px solid var(--input-box-border-default);
     border-radius: 6px;
     margin-bottom: 4px;
-=======
-    gap: 16px !important;
-    background: var(--base) !important;
-    border: 1px solid var(--slate7) !important;
-    border-radius: 6px !important;
-    margin-bottom: 4px !important;
-    color: var(--slate12) !important;
-    transition:none;
-
->>>>>>> 5c4d3958
+    transition: none;
 
     &:hover {
       background: var(--input-box-fill-hover);
@@ -10334,6 +10296,7 @@
       border: 1px solid var(--input-box-fill-clicked-border);
       box-shadow: none;
     }
+
     &.input-error-border {
       border-color: #DB4324 !important;
     }
@@ -10342,13 +10305,15 @@
       box-shadow: 0 0 0 1000px var(--base) inset !important;
       -webkit-text-fill-color: var(--slate12) !important;
 
-       &:hover {
-         box-shadow: 0 0 0 1000px var(--slate1) inset !important;
-        -webkit-text-fill-color: var(--slate12) !important;}
-
-       &:focus-visible { 
+      &:hover {
+        box-shadow: 0 0 0 1000px var(--slate1) inset !important;
+        -webkit-text-fill-color: var(--slate12) !important;
+      }
+
+      &:focus-visible {
         box-shadow: 0 0 0 1000px var(--indigo2) inset !important;
-        -webkit-text-fill-color: var(--slate12) !important;}
+        -webkit-text-fill-color: var(--slate12) !important;
+      }
     }
 
 
@@ -10750,7 +10715,7 @@
 
 
 #global-settings-popover.theme-dark {
-  background-color: $bg-dark-light !important;
+  background-color: $bg-dark-light  !important;
   border: 1px solid #2B2F31;
 
   .global-popover-text {
@@ -10758,7 +10723,7 @@
   }
 
   .maximum-canvas-width-input-select {
-    background-color: $bg-dark-light !important;
+    background-color: $bg-dark-light  !important;
     border: 1px solid #324156;
     color: $white;
   }
@@ -11078,15 +11043,9 @@
 .shareable-link {
   .input-group {
     .input-group-text {
-<<<<<<< HEAD
       border-color: var(--border-subtle-01);
       color: var(--text-primary);
       background-color: var(--background-strong);
-=======
-      border-color: var(--slate7);
-      color: var(--slate12);
-      background-color: var(--slate3);
->>>>>>> 5c4d3958
     }
 
     .app-name-slug-input {
@@ -11153,11 +11112,13 @@
     .field-name {
       color: var(--slate-12) !important;
     }
+
     input.slug-input {
       background: #1f2936 !important;
       color: #f4f6fa !important;
       border-color: #324156 !important;
-    }  
+    }
+
     .applink-text {
       background-color: #2b394b !important;
     }
@@ -11171,7 +11132,7 @@
     }
 
     .input-with-icon {
-      .form-control{
+      .form-control {
         background-color: #1f2936 !important;
         border-color: #3E4B5A !important;
         color: #fff !important;
@@ -11181,7 +11142,7 @@
 
 }
 
-.dark-theme{
+.dark-theme {
   .manage-app-users-footer {
     .default-secondary-button {
       background-color: var(--indigo9);
@@ -11194,9 +11155,9 @@
   word-break: break-all;
 }
 
-.workspace-folder-modal{
+.workspace-folder-modal {
   .tj-text-input.dark {
-    background:  #202425;
+    background: #202425;
     border-color: var(--slate7) !important;
   }
 }
@@ -11205,7 +11166,7 @@
   white-space: nowrap;
   overflow: hidden;
   text-overflow: ellipsis;
-  width: 150px; 
+  width: 150px;
 }
 
 .app-slug-container,
@@ -11237,7 +11198,7 @@
     &:hover {
       box-shadow: none;
     }
-    
+
     &:active {
       border: 1px solid #D7DBDF;
       box-shadow: none;
@@ -11246,6 +11207,7 @@
 
   .input-with-icon {
     flex: none;
+
     .icon-container {
       right: 20px;
       top: calc(50% - 13px);
@@ -11260,7 +11222,7 @@
     color: #3D9A50;
   }
 
-  
+
   .workspace-spinner {
     color: #889096 !important;
     width: 16px;
@@ -11272,6 +11234,7 @@
     color: var(--indigo9);
   }
 }
+
 .confirm-dialogue-modal {
   background-color: var(--background-strong);
 }
@@ -11601,10 +11564,10 @@
       border-color: var(--tomato9) !important;
     }
 
-    .icon-container {  
+    .icon-container {
       right: 12px;
-      top: calc(50% - 11px);  
-      
+      top: calc(50% - 11px);
+
       .spinner-border {
         width: 20px;
         height: 20px;
@@ -11621,6 +11584,7 @@
 .manage-app-users-footer {
   padding-bottom: 20px;
   margin-top: 18px;
+
   .default-secondary-button {
     width: auto !important;
     padding: 18px;
@@ -11933,20 +11897,8 @@
   gap: 6px
 }
 
-<<<<<<< HEAD
 .custom-gap-2 {
   gap: 2px
-=======
-// ToolJet Database buttons
-
-.ghost-black-operation {
-  border: 1px solid transparent !important;
-  padding: 4px 10px;
-}
-
-.custom-gap-2{
-  gap:2px
->>>>>>> 5c4d3958
 }
 
 .custom-gap-4 {
