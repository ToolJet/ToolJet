--- conflicted
+++ resolved
@@ -18953,35 +18953,6 @@
   }
 }
 
-<<<<<<< HEAD
-.application-editable-checkbox-container {
-  .form-check-input {
-    margin-right: 9px !important;
-    margin-bottom: 5px !important;
-    font-size: 12px !important;
-  }
-
-  .helper-text {
-    margin-left: 25px !important;
-    margin-bottom: 10px !important;
-  }
-}
-
-.git-sync-modal {
-  width: 400px !important;
-  height: 484px !important;
-}
-
-.dark-theme.git-sync-modal {
-  .modal-header {
-    border-bottom: 1px solid var(--slate5) !important;
-  }
-}
-
-.git-sync-modal .modal-header .modal-title .push-pull-tabs .tab-push.active,
-.git-sync-modal .modal-header .modal-title .push-pull-tabs .tab-pull.active {
-  border-bottom: 2px solid var(--indigo9) !important;
-=======
 .missing-groups-modal {
   .modal-body {
     padding: 16px;
@@ -19046,5 +19017,34 @@
       transform: rotate(180deg);
     }
   }
->>>>>>> 3bb1fbd2
+}
+
+
+.application-editable-checkbox-container {
+  .form-check-input {
+    margin-right: 9px !important;
+    margin-bottom: 5px !important;
+    font-size: 12px !important;
+  }
+
+  .helper-text {
+    margin-left: 25px !important;
+    margin-bottom: 10px !important;
+  }
+}
+
+.git-sync-modal {
+  width: 400px !important;
+  height: 484px !important;
+}
+
+.dark-theme.git-sync-modal {
+  .modal-header {
+    border-bottom: 1px solid var(--slate5) !important;
+  }
+}
+
+.git-sync-modal .modal-header .modal-title .push-pull-tabs .tab-push.active,
+.git-sync-modal .modal-header .modal-title .push-pull-tabs .tab-pull.active {
+  border-bottom: 2px solid var(--indigo9) !important;
 }