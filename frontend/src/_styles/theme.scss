@import "./tabler.scss";
@import "./colors.scss";
@import "./z-index.scss";
@import "./mixins.scss";
@import "./queryManager.scss";
@import "./onboarding.scss";
@import "./components.scss";
@import "./global-datasources.scss";
@import "./typography.scss";
@import "./designtheme.scss";
@import "./dropdown-custom.scss";
@import "./ui-operations.scss";
@import 'react-loading-skeleton/dist/skeleton.css';
@import './table-component.scss';
/* ibm-plex-sans-100 - latin */
@font-face {
  font-display: swap;
  /* Check https://developer.mozilla.org/en-US/docs/Web/CSS/@font-face/font-display for other options. */
  font-family: 'IBM Plex Sans';
  font-style: normal;
  font-weight: 100;
  src: url('/assets/fonts/ibm-plex-sans-v19-latin/ibm-plex-sans-v19-latin-100.woff2') format('woff2');
  /* Chrome 36+, Opera 23+, Firefox 39+, Safari 12+, iOS 10+ */
}

/* ibm-plex-sans-100italic - latin */
@font-face {
  font-display: swap;
  /* Check https://developer.mozilla.org/en-US/docs/Web/CSS/@font-face/font-display for other options. */
  font-family: 'IBM Plex Sans';
  font-style: italic;
  font-weight: 100;
  src: url('/assets/fonts/ibm-plex-sans-v19-latin/ibm-plex-sans-v19-latin-100italic.woff2') format('woff2');
  /* Chrome 36+, Opera 23+, Firefox 39+, Safari 12+, iOS 10+ */
}

/* ibm-plex-sans-200 - latin */
@font-face {
  font-display: swap;
  /* Check https://developer.mozilla.org/en-US/docs/Web/CSS/@font-face/font-display for other options. */
  font-family: 'IBM Plex Sans';
  font-style: normal;
  font-weight: 200;
  src: url('/assets/fonts/ibm-plex-sans-v19-latin/ibm-plex-sans-v19-latin-200.woff2') format('woff2');
  /* Chrome 36+, Opera 23+, Firefox 39+, Safari 12+, iOS 10+ */
}

/* ibm-plex-sans-200italic - latin */
@font-face {
  font-display: swap;
  /* Check https://developer.mozilla.org/en-US/docs/Web/CSS/@font-face/font-display for other options. */
  font-family: 'IBM Plex Sans';
  font-style: italic;
  font-weight: 200;
  src: url('/assets/fonts/ibm-plex-sans-v19-latin/ibm-plex-sans-v19-latin-200italic.woff2') format('woff2');
  /* Chrome 36+, Opera 23+, Firefox 39+, Safari 12+, iOS 10+ */
}

/* ibm-plex-sans-300 - latin */
@font-face {
  font-display: swap;
  /* Check https://developer.mozilla.org/en-US/docs/Web/CSS/@font-face/font-display for other options. */
  font-family: 'IBM Plex Sans';
  font-style: normal;
  font-weight: 300;
  src: url('/assets/fonts/ibm-plex-sans-v19-latin/ibm-plex-sans-v19-latin-300.woff2') format('woff2');
  /* Chrome 36+, Opera 23+, Firefox 39+, Safari 12+, iOS 10+ */
}

/* ibm-plex-sans-300italic - latin */
@font-face {
  font-display: swap;
  /* Check https://developer.mozilla.org/en-US/docs/Web/CSS/@font-face/font-display for other options. */
  font-family: 'IBM Plex Sans';
  font-style: italic;
  font-weight: 300;
  src: url('/assets/fonts/ibm-plex-sans-v19-latin/ibm-plex-sans-v19-latin-300italic.woff2') format('woff2');
  /* Chrome 36+, Opera 23+, Firefox 39+, Safari 12+, iOS 10+ */
}

/* ibm-plex-sans-regular - latin */
@font-face {
  font-display: swap;
  /* Check https://developer.mozilla.org/en-US/docs/Web/CSS/@font-face/font-display for other options. */
  font-family: 'IBM Plex Sans';
  font-style: normal;
  font-weight: 400;
  src: url('/assets/fonts/ibm-plex-sans-v19-latin/ibm-plex-sans-v19-latin-regular.woff2') format('woff2');
  /* Chrome 36+, Opera 23+, Firefox 39+, Safari 12+, iOS 10+ */
}

/* ibm-plex-sans-italic - latin */
@font-face {
  font-display: swap;
  /* Check https://developer.mozilla.org/en-US/docs/Web/CSS/@font-face/font-display for other options. */
  font-family: 'IBM Plex Sans';
  font-style: italic;
  font-weight: 400;
  src: url('/assets/fonts/ibm-plex-sans-v19-latin/ibm-plex-sans-v19-latin-italic.woff2') format('woff2');
  /* Chrome 36+, Opera 23+, Firefox 39+, Safari 12+, iOS 10+ */
}

/* ibm-plex-sans-500 - latin */
@font-face {
  font-display: swap;
  /* Check https://developer.mozilla.org/en-US/docs/Web/CSS/@font-face/font-display for other options. */
  font-family: 'IBM Plex Sans';
  font-style: normal;
  font-weight: 500;
  src: url('/assets/fonts/ibm-plex-sans-v19-latin/ibm-plex-sans-v19-latin-500.woff2') format('woff2');
  /* Chrome 36+, Opera 23+, Firefox 39+, Safari 12+, iOS 10+ */
}

/* ibm-plex-sans-500italic - latin */
@font-face {
  font-display: swap;
  /* Check https://developer.mozilla.org/en-US/docs/Web/CSS/@font-face/font-display for other options. */
  font-family: 'IBM Plex Sans';
  font-style: italic;
  font-weight: 500;
  src: url('/assets/fonts/ibm-plex-sans-v19-latin/ibm-plex-sans-v19-latin-500italic.woff2') format('woff2');
  /* Chrome 36+, Opera 23+, Firefox 39+, Safari 12+, iOS 10+ */
}

/* ibm-plex-sans-600 - latin */
@font-face {
  font-display: swap;
  /* Check https://developer.mozilla.org/en-US/docs/Web/CSS/@font-face/font-display for other options. */
  font-family: 'IBM Plex Sans';
  font-style: normal;
  font-weight: 600;
  src: url('/assets/fonts/ibm-plex-sans-v19-latin/ibm-plex-sans-v19-latin-600.woff2') format('woff2');
  /* Chrome 36+, Opera 23+, Firefox 39+, Safari 12+, iOS 10+ */
}

/* ibm-plex-sans-600italic - latin */
@font-face {
  font-display: swap;
  /* Check https://developer.mozilla.org/en-US/docs/Web/CSS/@font-face/font-display for other options. */
  font-family: 'IBM Plex Sans';
  font-style: italic;
  font-weight: 600;
  src: url('/assets/fonts/ibm-plex-sans-v19-latin/ibm-plex-sans-v19-latin-600italic.woff2') format('woff2');
  /* Chrome 36+, Opera 23+, Firefox 39+, Safari 12+, iOS 10+ */
}

/* ibm-plex-sans-700 - latin */
@font-face {
  font-display: swap;
  /* Check https://developer.mozilla.org/en-US/docs/Web/CSS/@font-face/font-display for other options. */
  font-family: 'IBM Plex Sans';
  font-style: normal;
  font-weight: 700;
  src: url('/assets/fonts/ibm-plex-sans-v19-latin/ibm-plex-sans-v19-latin-700.woff2') format('woff2');
  /* Chrome 36+, Opera 23+, Firefox 39+, Safari 12+, iOS 10+ */
}

/* ibm-plex-sans-700italic - latin */
@font-face {
  font-display: swap;
  /* Check https://developer.mozilla.org/en-US/docs/Web/CSS/@font-face/font-display for other options. */
  font-family: 'IBM Plex Sans';
  font-style: italic;
  font-weight: 700;
  src: url('/assets/fonts/ibm-plex-sans-v19-latin/ibm-plex-sans-v19-latin-700italic.woff2') format('woff2');
  /* Chrome 36+, Opera 23+, Firefox 39+, Safari 12+, iOS 10+ */
}

// variables
$border-radius: 4px;


body {
  font-family: 'IBM Plex Sans';
}

input,
button {
  border-radius: 4px;
}

.btn:hover {
  border-color: $primary;
}

.btn-sm {
  padding: 4px 8px;
}

.padding-0 {
  padding: 0;
}

.float-right {
  float: right;
}

.font-500 {
  font-weight: 500;
}

.color-inherit {
  color: inherit;
}

.text-right {
  text-align: right;
}

.navbar {
  max-height: 48px;
  min-height: auto;
  background-color: var(--base) !important;
  border-bottom: 1px solid var(--slate5);

  .nav-item.active:after {
    bottom: 0 !important;
  }
}

.rc-slider-track {
  background-color: $primary;
}

.rc-slider-handle {
  border-color: $primary;
}

.auth-main {
  height: 1000px;
  padding-top: calc(0.25 * 100vh);
  overflow: hidden;

  svg,
  img {
    height: 50px;
    width: 50px;
  }

  svg {
    color: #000000;
  }

  .col-4 {
    z-index: 1;
  }

  .horizontal-line {
    width: 100%;
    position: relative;
    border: 1px solid #b1b1b1;
    top: 25px;
    margin: 0px auto;
    z-index: 0;
  }

  .sso-ico {
    div {
      background-color: #ffffff;
    }
  }
}

.emoji-mart-scroll {
  border-bottom: 0;
  margin-bottom: 6px;
}

.emoji-mart-scroll+.emoji-mart-bar {
  display: none;
}

.accordion-item,
.accordion-button {
  background-color: inherit;
}

.accordion-button {
  font-size: 14px;
  font-weight: 500 !important;
  box-shadow: none !important;
  color: var(--slate12) !important;
}

.accordion-button::after {
  background-image: url('data:image/svg+xml,<svg xmlns="http://www.w3.org/2000/svg" width="13" height="12" viewBox="0 0 13 12" fill="none"><path d="M8.83684 3L4.4484 3C3.86955 3 3.5089 3.62791 3.80056 4.1279L5.99478 7.88943C6.28419 8.38556 7.00104 8.38556 7.29045 7.88943L9.48467 4.1279C9.77634 3.62791 9.41568 3 8.83684 3Z" fill="%2311181C"/></svg>');
}

.accordion-button:not(.collapsed)::after {
  background-image: url('data:image/svg+xml,<svg xmlns="http://www.w3.org/2000/svg" width="13" height="12" viewBox="0 0 13 12" fill="none"><path d="M8.83684 3L4.4484 3C3.86955 3 3.5089 3.62791 3.80056 4.1279L5.99478 7.88943C6.28419 8.38556 7.00104 8.38556 7.29045 7.88943L9.48467 4.1279C9.77634 3.62791 9.41568 3 8.83684 3Z" fill="%2311181C"/></svg>');
}

.accordion-button:not(.collapsed) {
  padding-bottom: 0 !important;
}

.accordion-body {
  .form-label {
    font-weight: 400;
    font-size: 12px;
    color: var(--slate12);
  }

  .style-fx {
    margin-top: 3px !important;
  }
}

.editor {
  header {
    position: fixed;
    width: 100%;
    top: 0px;
    left: 0px;
  }

  .header-container {
    max-width: 100%;
    padding: 0px;
  }

  .resizer-select,
  .resizer-active {
    border: solid 1px $primary  !important;

    .top-right,
    .top-left,
    .bottom-right,
    .bottom-left {
      background: white;
      border-radius: 10px;
      border: solid 1px $primary;
    }
  }

  .resizer-selected {
    outline-width: thin;
    outline-style: solid;
    outline-color: #ffda7e;
  }

  // query data source card style start

  .query-datasource-card-container,
  .header-query-datasource-card-container {
    display: flex;
    flex-direction: row;
    gap: 10px;
    flex-wrap: wrap;
  }

  .datasource-picker {
    margin-bottom: 24px;
    width: 475px;
    margin: auto;

    a {
      color: var(--indigo9);
      text-decoration: none;
    }
  }

  .header-query-datasource-card-container {
    margin-top: -10px;
  }

  .header-query-datasource-card {
    position: relative;
    display: flex;
    min-width: 0;
    word-wrap: break-word;
    background-color: rgba(66, 153, 225, 0.1) !important;
    background-clip: border-box;
    border-radius: 4px;
    height: 32px;
    width: 140px;
    padding: 6px;
    align-items: center;
    text-transform: capitalize;
    font-weight: 400 !important;
    background-color: #4299e11a;

    p {
      margin: 0 8px 0 12px;
    }
  }

  .query-datasource-card {
    position: relative;
    display: flex;
    min-width: 0;
    word-wrap: break-word;
    background-color: #ffffff;
    background-clip: border-box;
    border: 1px solid rgba(101, 109, 119, 0.16);
    border-radius: 4px;
    height: 46px;
    width: 200px;
    padding: 10px;
    align-items: center;
    cursor: pointer;
    transition: transform .2s;

    p {
      margin: 0 8px 0 15px;
    }

    &:hover {
      transform: scale(1.02);
      box-shadow: 0.1px 0.1px 0.1px 0.1px rgba(0, 0, 0, 0.3);
    }
  }

  // end :: data source card style

  .header-query-datasource-name {
    font-size: 0.8rem !important;
    padding-top: 0px !important;
  }

  .datasource-heading {
    display: flex;
    height: 32px;
    gap: 10px;
    align-items: center;

    p {
      font-size: 12px;
      padding-top: 0px;
      cursor: pointer;
    }
  }


  .left-sidebar {
    scrollbar-width: none;
  }

  .left-sidebar::-webkit-scrollbar {
    width: 0;
    background: transparent;
  }

  .left-sidebar-layout {
    display: flex;
    justify-content: center;
    font-size: 11px;
    align-items: center;
    letter-spacing: 0.2px;

    p {
      margin-bottom: 0px;
      margin-top: 8px;
    }
  }

  .left-sidebar {
    height: 100%;
    width: 48px;
    position: fixed;
    z-index: 2;
    left: 0;
    overflow-x: hidden;
    flex: 1 1 auto;
    background-color: var(--base) !important;
    background-clip: border-box;
    margin-top: 48px;
    padding-top: 8px;

    .accordion-item {
      border: solid rgba(101, 109, 119, 0.16);
      border-width: 1px 0px 1px 0px;
    }

    .datasources-container {
      height: 50%;
      overflow-y: scroll;

      tr {
        border-color: #f1f1f1;
      }
    }

    .variables-container {
      height: 50%;
      overflow-y: scroll;
    }

    .variables-container::-webkit-scrollbar-thumb,
    .datasources-container::-webkit-scrollbar-thumb {
      background: transparent;
      height: 0;
      width: 0;
    }

    .variables-container::-webkit-scrollbar,
    .datasources-container::-webkit-scrollbar {
      width: 0;
      background: transparent;
      height: 0;
    }

    .variables-container,
    .datasources-container {
      scrollbar-width: none;
    }

    .datasources-container {
      bottom: 0;
      height: 500px;
      border: solid rgba(101, 109, 119, 0.16);
      border-width: 1px 0px 1px 0px;

      .datasources-header {
        border: solid rgba(0, 0, 0, 0.125);
        border-width: 0px 0px 1px 0px;
      }
    }

    .left-sidebar-inspector {
      .card-body {
        padding: 1rem 0rem 1rem 1rem;
      }
    }

    .left-sidebar-page-selector {
      .add-new-page-button-container {
        width: 100%;
        margin-top: 10px;
      }
    }
  }

  .editor-sidebar {
    position: fixed;
    right: 0;
    overflow: hidden;
    width: 300px;
    flex: 1 1 auto;
    top: 48px;
    border-left: 1px solid var(--slate5);
    background-color: var(--base);
    background-clip: border-box;
    height: 100vh;


    .inspector {
      // .inspector-add-button {
      //   font-size: 14px;
      //   font-weight: 500;
      //   padding: 6px 16px;
      //   color: var(--slate12);
      //   border: 1px solid var(--slate7);
      //   $border-radius: 6px;
      //   background: white;
      //   width: 100%;
      // }

      // .inspector-add-button:hover {
      //   color: $primary;
      //   background: #eef3f9;
      //   border-radius: 4px;
      // }

      .form-control-plaintext {
        padding: 0;
        color: var(--slate12);
      }

      .header {
        padding-left: 20px;
        padding-right: 20px;
        border: solid rgba(0, 0, 0, 0.125);
        border-width: 0px 0px 1px 0px;
        height: 40px;

        .component-name {
          font-weight: 500;
        }

        .component-action-button {
          top: 8px;
          right: 10px;
          position: absolute;
        }
      }

      .properties-container {
        .field {
          .form-label {
            font-size: 12px;
          }

          .text-field {
            height: 30px;
            font-size: 12px;
          }

          .form-select {
            height: 30px;
            font-size: 12px;
          }

          .select-search__input {
            padding: 0.2375rem 0.75rem;
            font-size: 0.825rem;
          }
        }
      }
    }

    .components-container::-webkit-scrollbar {
      width: 0;
      height: 0;
      background: transparent;
    }

    .components-container::-webkit-scrollbar-thumb {
      background: transparent;
    }

    .components-container {
      scrollbar-width: none;
    }

    .components-container {
      height: 100%;
      overflow: auto;
      overflow-x: hidden;
      padding-bottom: 20%;

      ::placeholder {
        color: var(--slate9);

      }

      .component-image-holder {
        border-radius: 0;
        transition: all 0.3s cubic-bezier(0.25, 0.8, 0.25, 1);
        box-sizing: border-box;
        border-radius: 4px;
        background-color: var(--slate3);

        img {
          margin: 0 auto;
        }

        &:hover {
          background-color: var(--slate4);
          border: 1px solid var(--slate4, #E6E8EB);

        }

        &:active {
          background-color: var(--slate4);
          border: 1px solid var(--slate6, #DFE3E6);
        }
      }

      .component-title {
        margin-top: 4px;
        max-width: 100%;
        text-align: center;
        word-wrap: break-word;
        color: var(--slate12);
        text-align: center;
        font-size: 10px;
        font-style: normal;
        font-weight: 400;
        line-height: 13px;
        height: 26px;
        width: 72px;
      }

      .component-description {
        color: grey;
        font-size: 0.7rem;
      }
    }
  }

  .main {
    top: 0;
    height: calc(100vh - 84px);

    &.hide-scrollbar {
      .canvas-container::-webkit-scrollbar {
        height: 0;
      }
    }

    .canvas-container::-webkit-scrollbar {
      width: 0;
      background: transparent;
    }

    .canvas-container::-webkit-scrollbar-track {
      background: transparent !important;
    }

    .canvas-container {
      scrollbar-width: none;
    }

    .canvas-container {
      height: 100%;
      top: 48px;
      position: fixed;
      right: 300px;
      left: 48px;
      overflow-y: scroll;
      overflow-x: auto;
      -webkit-box-pack: center;
      justify-content: center;
      -webkit-box-align: center;
      align-items: center;

      .real-canvas {
        outline: 1px dotted transparent;
      }

      .show-grid {
        outline: 1px dotted #4d72da;
        background-image: linear-gradient(to right,
            rgba(194, 191, 191, 0.2) 1px,
            transparent 1px),
          linear-gradient(to bottom,
            rgba(194, 191, 191, 0.2) 1px,
            transparent 1px);
      }

      .canvas-area {
        background: #edeff5;
        margin: 0px auto;

        .resizer {
          border: solid 1px transparent;
        }
      }
    }
  }

  @media screen and (max-height: 450px) {
    .sidebar {
      padding-top: 15px;
    }

    .sidebar a {
      font-size: 18px;
    }
  }
}

.viewer {
  .header-container {
    max-width: 100%;
  }

  .main {
    padding: 0px 10px;

    .canvas-container {
      scrollbar-width: auto;
      width: 100%;
    }

    .canvas-container::-webkit-scrollbar {
      background: transparent;
    }

    .canvas-container {
      height: 100%;
      position: fixed;
      left: 0;
      overflow-y: auto;
      overflow-x: auto;
      -webkit-box-pack: center;
      justify-content: center;
      -webkit-box-align: center;
      align-items: center;

      .canvas-area {
        width: 1280px;
        background: #edeff5;
        margin: 0px auto;
        background-size: 80px 80px;
        background-repeat: repeat;
      }

      .navigation-area {
        background-color: var(--base);
        padding: 1rem;

        a.page-link {
          border-radius: 0;
          border: 0;
        }

        a.page-link:hover {
          color: white;
          background-color: #4D72FA;
        }

        a.page-link.active {
          color: white;
          background-color: #4D72FA;
        }
      }

    }
  }
}

.modal-header {
  padding: 0 1.5rem 0 1.5rem;
}

.page-body,
.homepage-body {
  height: 100vh;

  .list-group.list-group-transparent.dark .all-apps-link,
  .list-group-item-action.dark.active {
    background-color: $dark-background  !important;
  }
}

.home-search-holder {
  height: 20px;
  width: 100%;
  margin-top: 32px;

  .search-box-wrapper {
    .input-icon {
      .input-icon-addon {
        padding-right: 6px;
      }
    }
  }

  .homepage-search {
    background: transparent;
    color: var(--slate12);
    height: 20px;

    &:focus {
      background: none;
    }
  }
}

.homepage-app-card-list-item-wrap {
  row-gap: 16px;
  column-gap: 32px;
  display: flex;
  margin-top: 22px;
}

.homepage-app-card-list-item {
  max-width: 272px;
  flex-basis: 33%;
  padding: 0 !important;
}

.homepage-dropdown-style {
  min-width: 11rem;
  display: block;
  align-items: center;
  margin: 0;
  line-height: 1.4285714;
  width: 100%;
  padding: 0.5rem 0.75rem !important;
  font-weight: 400;
  white-space: nowrap;
  border: 0;
  cursor: pointer;
  font-size: 12px;
}

.homepage-dropdown-style:hover {
  background: rgba(101, 109, 119, 0.06);
}

.card-skeleton-container {
  border: 0.5px solid #b4bbc6;
  padding: 1rem;
  border-radius: 8px;
  height: 180px;
}

.app-icon-skeleton {
  background-color: #91a4f6;
  border-radius: 4px;
  margin-bottom: 20px;
  height: 40px;
  width: 40px;
}

.folder-icon-skeleton {
  display: inline-block;
  background-color: #858896;
  border-radius: 4px;
  height: 14px;
  width: 14px;
}

.folders-skeleton {
  padding: 9px 12px;
  height: 34px;
  margin-bottom: 4px;
}

.card-skeleton-button {
  height: 20px;
  width: 60px;
  background: #91a4f6;
  margin-top: 1rem;
  border-radius: 4px;
}

@media (min-height: 641px) and (max-height: 899px) {
  .homepage-pagination {
    position: fixed;
    bottom: 2rem;
    width: 63%;
  }
}

@media (max-height: 640px) {
  .homepage-pagination {
    position: fixed;
    bottom: 2rem;
    width: 71%;
  }
}

@media (max-width: 1056px) {
  .homepage-app-card-list-item {
    flex-basis: 50%;
  }
}

.homepage-body {
  overflow-y: hidden;

  a {
    color: inherit;
  }

  a:hover {
    color: inherit;
    text-decoration: none;
  }

  button.create-new-app-button {
    background-color: var(--indigo9);

  }




  .app-list {
    .app-card {
      height: 180px;
      max-height: 180px;
      border: 0.5px solid #b4bbc6;
      box-sizing: border-box;
      border-radius: 8px;
      overflow: hidden;

      .app-creation-time {
        span {
          color: var(--slate11) !important;
        }
      }

      .app-creator {
        font-weight: 500;
        font-size: 0.625rem;
        line-height: 12px;
        color: #292d37;
        white-space: nowrap;
        overflow: hidden;
        text-overflow: ellipsis;
      }

      .app-icon-main {
        background-color: $primary;

        .app-icon {
          img {
            height: 24px;
            width: 24px;
            filter: invert(100%) sepia(0%) saturate(0%) hue-rotate(17deg) brightness(104%) contrast(104%);
            vertical-align: middle;
          }
        }
      }

      .app-template-card-wrapper {
        .card-body {
          padding-left: 0px !important;
        }
      }

      .app-title {
        line-height: 20px;
        font-size: 1rem;
        font-weight: 400;
        color: #000000;
        overflow: hidden;
        max-height: 40px;
        text-overflow: ellipsis;
        display: -webkit-box;
        -webkit-line-clamp: 2;
        /* number of lines to show */
        line-clamp: 2;
        -webkit-box-orient: vertical;
      }

      button {
        font-size: 0.6rem;
        width: 100%;
      }

      .menu-ico {
        cursor: pointer;

        img {
          padding: 0px;
          height: 14px;
          width: 14px;
          vertical-align: unset;
        }
      }
    }

    .app-card.highlight {
      background-color: #f8f8f8;
      box-shadow: 0px 4px 4px rgba(0, 0, 0, 0.25);
      border: 0.5px solid $primary;

      .edit-button {
        box-sizing: border-box;
        border-radius: 6px;
        color: $primary-light;
        width: 113px;
        height: 28px;
        background: var(--indigo11) !important;
        border: none;
        color: var(--indigo4);
        padding: 4px 16px;
        gap: 6px;
        height: 28px;


        &:hover {
          background: var(--indigo10);

        }

        &:focus {
          box-shadow: 0px 0px 0px 4px var(--indigo6);
          background: var(--indigo10);
          outline: 0;
        }


        &:active {
          background: var(--indigo11);
          box-shadow: none;
        }
      }

      .launch-button {
        box-sizing: border-box;
        border-radius: 6px;
        color: var(--base);
        width: 113px;
        height: 28px;
        background: var(--base);
        border: 1px solid var(--slate7);
        color: var(--slate12);
        padding: 4px 16px;
        gap: 6px;
        height: 28px !important;


        &:hover {
          background: var(--slate8);
          color: var(--slate11);
          border: 1px solid var(--slate8);
          background: var(--base);
        }

        &:active {
          background: var(--base);
          box-shadow: none;
          border: 1px solid var(--slate12);
          color: var(--slate12);
        }

        &:focus {
          background: var(--base);
          color: var(--slate11);
          border: 1px solid var(--slate8);
          box-shadow: 0px 0px 0px 4px var(--slate6);
        }
      }

      .app-title {
        height: 20px;
        -webkit-line-clamp: 1;
        /* number of lines to show */
        line-clamp: 1;
      }
    }
  }
}

.template-library-modal {
  font-weight: 500;

  .modal-header {
    background-color: var(--base) !important;
    border-bottom: 1px solid var(--slate5);

  }

  .modal-dialog {
    max-width: 90%;
    height: 80%;

    .modal-content {
      height: 100%;
      padding: 0;


      .modal-body {
        height: 100%;
        padding: 0 10px;
        background-color: var(--base) !important;


        .container-fluid {
          height: 100%;
          padding: 0;

          .row {
            height: 100%;
          }
        }
      }
    }

    .modal-body,
    .modal-footer {
      background-color: #ffffff;
    }
  }

  .template-categories {
    .list-group-item {
      border: 0;
    }

    .list-group-item.active {
      background-color: #edf1ff;
      color: $primary-light;
      font-weight: 600;
    }
  }

  .template-app-list {
    .list-group-item {
      border: 0;
    }

    .list-group-item.active {
      background-color: #edf1ff;
      color: black;
    }
  }

  .template-display {
    display: flex;
    flex-direction: row;
    align-items: center;
    height: 100%;

    h3.title {
      font-weight: 600;
      line-height: 17px;
    }

    p.description {
      font-weight: 500;
      font-size: 13px;
      line-height: 15px;
      letter-spacing: -0.1px;
      color: #8092ab;
    }

    img.template-image {
      height: 75%;
      width: 85%;
      border: 0;
      padding: 0;
      object-fit: contain;
    }

    .template-spinner {
      width: 3rem;
      height: 3rem;
      margin: auto;
      position: absolute;
      top: 0;
      bottom: 0;
      left: 0;
      right: 0;
    }

    .row {
      margin-bottom: 0;
    }
  }

  .template-list {
    padding-top: 16px;

    .template-search-box {
      input {
        border-radius: 5px !important;
      }

      .input-icon {
        display: flex;
      }
    }

    .input-icon {
      .search-icon {
        display: block;
        position: absolute;
        left: 0;
        margin-right: 0.5rem;
      }

      .clear-icon {
        cursor: pointer;
        display: block;
        position: absolute;
        right: 0;
        margin-right: 0.5rem;
      }
    }

    .list-group-item.active {
      color: $primary;
    }
  }
}

.template-library-modal.dark-mode {

  .template-modal-control-column,
  .template-list-column,
  .categories-column,
  .modal-header {
    border-color: var(--slate5) !important;
  }

  .modal-body,
  .modal-footer,
  .modal-header,
  .modal-content {
    color: white;
    background-color: #2b394a;
  }

  .template-categories {
    .list-group-item {
      color: white;
      border: 0;
    }

    .list-group-item:hover {
      background-color: #232e3c;
    }

    .list-group-item.active {
      background-color: $primary-light;
      color: white;
      font-weight: 600;
    }
  }

  .template-app-list {
    .list-group-item {
      border: 0;
      color: white;
    }

    .list-group-item:hover {
      border: 0;
      background-color: #232e3c;
    }

    .list-group-item.active {
      background-color: $primary-light;
      color: white;
    }

    .no-results-item {
      background-color: var(--slate4);
      color: white;
    }
  }

  .template-list {
    .template-search-box {
      input {
        background-color: #2b394a;
        border-color: #232e3c;
        color: white;
      }
    }
  }
}

.fx-container {
  position: relative;
}

.fx-common {
  margin-right: 12px;
}

.fx-button {
<<<<<<< HEAD
  border-radius: 6px;

  svg {
    margin: 2px 4px;
  }
}

.fx-button:hover {
  background-color: var(--slate4);
  cursor: pointer;
=======
  color: #3E63DD;
  font-family: 'IBM Plex Mono';
  font-style: italic;
  font-weight: 500;
  font-size: 12px;
  line-height: 20px;
>>>>>>> 71a5c122
}

.fx-button.active {
<<<<<<< HEAD
  background-color: var(--indigo5);
=======
  font-weight: 600;
>>>>>>> 71a5c122
  cursor: pointer;
}



.fx-container-eventmanager {
  position: relative;
}

.fx-container-eventmanager * .fx-outer-wrapper {
  position: absolute !important;
  top: 7px !important;
  right: -26px;
}

// targeting select component library class

.component-action-select *.css-1nfapid-container {
  width: 184px !important;
}

.component-action-select {
  .css-zz6spl-container {
    width: inherit;
  }

  &.fx-container-eventmanager {
    .fx-common {
      right: 0;
    }

    .custom-row {
      width: 100%
    }
  }

  .codeShow-active {
    display: flex;
    flex-direction: row-reverse;
    justify-content: space-between;

    .custom-row {
      width: 75%;
    }
  }

  .row.fx-container {
    .col {
      display: flex;
    }
  }
}

.fx-container-eventmanager *.fx-common {
  top: 6px !important;
  right: -34px;
}

.fx-container-eventmanager-code {
  padding-right: 15px !important;
}

.unselectable {
  -webkit-touch-callout: none;
  -webkit-user-select: none;
  -khtml-user-select: none;
  -moz-user-select: none;
  -ms-user-select: none;
  user-select: none;
}

.layout-buttons {
  span {
    color: $primary;
  }
}

.inspector {
  .tab-content {
    overflow-y: auto;
    // TAB HEADER HEIGHT + FOOTER HEIGHT + Extra padding = 120px
    height: calc(100vh - 7.5rem);
    // Hide scrollbar
    -ms-overflow-style: none;
    /* IE and Edge */
    scrollbar-width: none;
    /* Firefox */
  }

  /* Hide scrollbar for Chrome, Safari and Opera */
  .tab-content::-webkit-scrollbar {
    display: none;
  }

  .accordion {
    margin-bottom: 45px !important;
  }

  .field-type-vertical-line {
    position: relative;
    width: 0;
    height: 2rem;
    border-left: 1px solid var(--slate5);
    content: '';
    margin-right: -2.75rem;

  }

  .code-hinter-vertical-line {
    position: relative;
    width: 0;
    border-left: 1px solid var(--slate5);
    content: '';
    margin-right: 1rem;
  }

  .code-hinter-wrapper {
    min-width: 0;
  }

  .inspector-field-number {
    background-color: var(--slate1);
    border: none;
    color: var(--slate12);
    width: 8.063rem; //129px
    border: 1px solid var(--slate7);
    padding: 6px 10px;
  }
}


.theme-dark {
  .accordion-button::after {
    background-image: url('data:image/svg+xml,<svg xmlns="http://www.w3.org/2000/svg" width="12" height="13" viewBox="0 0 12 13" fill="none"><path d="M8.19426 3.5L3.80582 3.5C3.22697 3.5 2.86632 4.12791 3.15798 4.6279L5.35221 8.38943C5.64161 8.88556 6.35846 8.88556 6.64787 8.38943L8.8421 4.6279C9.13376 4.12791 8.77311 3.5 8.19426 3.5Z" fill="%23ffffff"/></svg>');
  }

  .homepage-body {
    .app-list {
      .app-title {
        line-height: 20px;
        font-size: 16px;
        font-weight: 400;
      }
    }
  }

  .layout-buttons {
    svg {
      filter: invert(89%) sepia(2%) saturate(127%) hue-rotate(175deg) brightness(99%) contrast(96%);
    }
  }

  .organization-list {
    margin-top: 5px;

    .btn {
      border: 0px;
    }

    .dropdown-toggle div {
      max-width: 200px;
      text-overflow: ellipsis;
      overflow: hidden;
    }
  }

  .left-menu {
    ul {
      li:not(.active):hover {
        color: $black;
      }
    }
  }

  .menu-ico,
  .folder-menu-icon {
    svg {
      path {
        fill: white !important;
      }
    }
  }
}

.pagination {
  .page-item.active {
    a.page-link {
      background-color: $primary-light;
    }
  }
}

.datasource-picker,
.stripe-operation-options {

  .select-search,
  .select-search-dark,
  .select-search__value input,
  .select-search-dark input {
    width: 224px !important;
    height: 32px !important;
    border-radius: $border-radius  !important;
  }
}

.openapi-operation-options {

  .select-search,
  .select-search-dark,
  .select-search__value input,
  .select-search-dark input {
    height: 32px !important;
    border-radius: $border-radius  !important;
  }
}

.openapi-operations-desc {
  padding-top: 12px;
}

.select-search {
  width: 100%;
  position: relative;
  box-sizing: border-box;
}

.select-search *,
.select-search *::after,
.select-search *::before {
  box-sizing: inherit;
}

.select-search-dark {
  .select-search-dark__input::placeholder {
    color: #E0E0E0;
  }
}

/**
 * Value wrapper
 */
.select-search__value {
  position: relative;
  z-index: 1;
}

.select-search__value::after {
  content: "";
  display: inline-block;
  position: absolute;
  top: calc(50% - 9px);
  right: 19px;
  width: 11px;
  height: 11px;
}

/**
 * Input
 */
.select-search__input {
  display: block;
  width: 100%;
  padding: 0.4375rem 0.75rem;
  font-size: 0.875rem;
  font-weight: 400;
  line-height: 1.4285714;
  color: var(--slate12);
  background-color: var(--base);
  background-clip: padding-box;
  border: 1px solid var(--slate7);
  -webkit-appearance: none;
  -moz-appearance: none;
  appearance: none;
  border-radius: $border-radius  !important;
  transition: border-color 0.15s ease-in-out, box-shadow 0.15s ease-in-out;
}

.select-search__input::-webkit-search-decoration,
.select-search__input::-webkit-search-cancel-button,
.select-search__input::-webkit-search-results-button,
.select-search__input::-webkit-search-results-decoration {
  -webkit-appearance: none;
}

.select-search__input:not([readonly]):focus {
  cursor: initial;
}

/**
 * Options wrapper
 */
.select-search__select {
  background: #ffffff;
  box-shadow: 0 0.0625rem 0.125rem rgba(0, 0, 0, 0.15);
}

/**
 * Options
 */
.select-search__options {
  list-style: none;
}

/**
 * Option row
 */
.select-search__row:not(:first-child) {
  border-top: 1px solid #eee;
}

/**
 * Option
 */
.select-search__option,
.select-search__not-found {
  display: block;
  height: 36px;
  width: 100%;
  padding: 0 16px;
  background: var(--base);
  border: none;
  outline: none;
  font-family: "Roboto", sans-serif;
  font-size: 14px;
  text-align: left;
  cursor: pointer;
}

.select-search--multiple .select-search__option {
  height: 48px;
}

.select-search__option.is-highlighted,
.select-search__option:not(.is-selected):hover {
  background: rgba(47, 204, 139, 0.1);
}

.select-search__option.is-highlighted.is-selected,
.select-search__option.is-selected:hover {
  background: #2eb378;
  color: #ffffff;
}

/**
 * Group
 */
.select-search__group-header {
  font-size: 10px;
  text-transform: uppercase;
  background: #eee;
  padding: 8px 16px;
}

/**
 * States
 */
.select-search.is-disabled {
  opacity: 0.5;
}

.select-search.is-loading .select-search__value::after {
  background-image: url("data:image/svg+xml,%3Csvg xmlns='http://www.w3.org/2000/svg' width='50' height='50' viewBox='0 0 50 50'%3E%3Cpath fill='%232F2D37' d='M25,5A20.14,20.14,0,0,1,45,22.88a2.51,2.51,0,0,0,2.49,2.26h0A2.52,2.52,0,0,0,50,22.33a25.14,25.14,0,0,0-50,0,2.52,2.52,0,0,0,2.5,2.81h0A2.51,2.51,0,0,0,5,22.88,20.14,20.14,0,0,1,25,5Z'%3E%3CanimateTransform attributeName='transform' type='rotate' from='0 25 25' to='360 25 25' dur='0.6s' repeatCount='indefinite'/%3E%3C/path%3E%3C/svg%3E");
  background-size: 11px;
}

.select-search:not(.is-disabled) .select-search__input {
  cursor: pointer;
}

/**
 * Modifiers
 */
.select-search--multiple {
  border-radius: 3px;
  overflow: hidden;
}

.select-search:not(.is-loading):not(.select-search--multiple) .select-search__value::after {
  transform: rotate(45deg);
  border-right: 1px solid #000;
  border-bottom: 1px solid #000;
  pointer-events: none;
}

.select-search--multiple .select-search__input {
  cursor: initial;
}

.select-search--multiple .select-search__input {
  border-radius: 3px 3px 0 0;
}

.select-search--multiple:not(.select-search--search) .select-search__input {
  cursor: default;
}

.select-search:not(.select-search--multiple) .select-search__input:hover {
  border-color: #2fcc8b;
}

.select-search:not(.select-search--multiple) .select-search__select {
  position: absolute;
  z-index: 2;
  right: 0;
  left: 0;
  border-radius: 3px;
  overflow: auto;
  max-height: 360px;
}

.select-search--multiple .select-search__select {
  position: relative;
  overflow: auto;
  max-height: 260px;
  border-top: 1px solid #eee;
  border-radius: 0 0 3px 3px;
}

.select-search__not-found {
  height: auto;
  padding: 16px;
  text-align: center;
  color: #888;
}

/**
* Select Search Dark Mode
*/
.select-search-dark {
  width: 100%;
  position: relative;
  box-sizing: border-box;
}

.select-search-dark *,
.select-search-dark *::after,
.select-search-dark *::before {
  box-sizing: inherit;
}

/**
 * Value wrapper
 */
.select-search-dark__value {
  position: relative;
  z-index: 1;
}

.select-search-dark__value::after {
  content: "";
  display: inline-block;
  position: absolute;
  top: calc(50% - 4px);
  right: 13px;
  width: 6px;
  height: 6px;
  filter: brightness(0) invert(1);
}

/**
 * Input
 */
.select-search-dark__input {
  display: block;
  width: 100%;
  font-size: 0.875rem;
  font-weight: 400;
  line-height: 1.4285714;
  color: #ffffff;
  background-color: #2b3547;
  background-clip: padding-box;
  border: 1px solid #232e3c;
  -webkit-appearance: none;
  -moz-appearance: none;
  appearance: none;
  border-radius: 0;
  transition: border-color 0.15s ease-in-out, box-shadow 0.15s ease-in-out;
}

.select-search-dark__input::-webkit-search-decoration,
.select-search-dark__input::-webkit-search-cancel-button,
.select-search-dark__input::-webkit-search-results-button,
.select-search-dark__input::-webkit-search-results-decoration {
  -webkit-appearance: none;
}

.select-search-dark__input:not([readonly]):focus {
  cursor: initial;
}

/**
 * Options
 */
.select-search-dark__options {
  list-style: none;
  padding: 0;
}

/**
 * Option row
 */
.select-search-dark__row:not(:first-child) {
  border-top: none;
}

/**
 * Option
 */
.select-search-dark__option,
.select-search-dark__not-found {
  display: block;
  height: 36px;
  width: 100%;
  padding: 0 16px;
  background-color: var(--base) !important;
  color: #ffffff !important;
  outline: none;
  font-family: "Roboto", sans-serif;
  font-size: 14px;
  text-align: left;
  cursor: pointer;
  border-radius: 0;

  &:hover {
    background-color: #2b3546 !important;
  }
}

.select-search-dark--multiple .select-search-dark__option {
  height: 48px;
}

/**
 * Group
 */
.select-search-dark__group-header {
  font-size: 10px;
  text-transform: uppercase;
  background: #eee;
  padding: 8px 16px;
}

/**
 * States
 */
.select-search-dark.is-disabled {
  opacity: 0.5;
}

.select-search-dark.is-loading .select-search-dark__value::after {
  background-image: url("data:image/svg+xml,%3Csvg xmlns='http://www.w3.org/2000/svg' width='50' height='50' viewBox='0 0 50 50'%3E%3Cpath fill='%232F2D37' d='M25,5A20.14,20.14,0,0,1,45,22.88a2.51,2.51,0,0,0,2.49,2.26h0A2.52,2.52,0,0,0,50,22.33a25.14,25.14,0,0,0-50,0,2.52,2.52,0,0,0,2.5,2.81h0A2.51,2.51,0,0,0,5,22.88,20.14,20.14,0,0,1,25,5Z'%3E%3CanimateTransform attributeName='transform' type='rotate' from='0 25 25' to='360 25 25' dur='0.6s' repeatCount='indefinite'/%3E%3C/path%3E%3C/svg%3E");
  background-size: 11px;
}

.select-search-dark:not(.is-disabled) .select-search-dark__input {
  cursor: pointer;
}

/**
 * Modifiers
 */
.select-search-dark--multiple {
  border-radius: 3px;
  overflow: hidden;
}

.select-search-dark:not(.is-loading):not(.select-search-dark--multiple) .select-search-dark__value::after {
  transform: rotate(45deg);
  border-right: 1px solid #000;
  border-bottom: 1px solid #000;
  pointer-events: none;
}

.select-search-dark--multiple .select-search-dark__input {
  cursor: initial;
}

.select-search-dark--multiple .select-search-dark__input {
  border-radius: 3px 3px 0 0;
}

.select-search-dark--multiple:not(.select-search-dark--search) .select-search-dark__input {
  cursor: default;
}

.select-search-dark:not(.select-search-dark--multiple) .select-search-dark__input:hover {
  border-color: #ffffff;
}

.select-search-dark:not(.select-search-dark--multiple) .select-search-dark__select {
  position: absolute;
  z-index: 2;
  right: 0;
  left: 0;
  border-radius: 3px;
  overflow: auto;
  max-height: 360px;
}

.select-search-dark--multiple .select-search-dark__select {
  position: relative;
  overflow: auto;
  max-height: 260px;
  border-top: 1px solid #eee;
  border-radius: 0 0 3px 3px;
}

.select-search-dark__not-found {
  height: auto;
  padding: 16px;
  text-align: center;
  color: #888;
}
// jet-table-footer is common class used in other components other than table
.jet-table-footer {
  .table-footer {
    width: 100%;
  }
}

.btn-primary {
  --tblr-btn-color: #{$primary-rgb};
  --tblr-btn-color-darker: #{$primary-rgb-darker};
  border-color: none;
}

.form-check-input:checked {
  background-color: var(--indigo9);
  border-color: rgba(101, 109, 119, 0.24);
}

.btn:focus,
.btn:active,
.form-check-input:focus,
.form-check-input:active,
.form-control:focus,
th:focus,
tr:focus {
  outline: none !important;
  box-shadow: none;
}

.show-password-field {
  width: fit-content;

  .form-check-input {
    cursor: pointer;
  }

  .show-password-label {
    cursor: pointer;
  }
}

.select-search__option {
  color: rgb(90, 89, 89);
}

.select-search__option.is-selected {
  background: rgba(176, 176, 176, 0.07);
  color: #4d4d4d;
}

.select-search__option.is-highlighted.is-selected,
.select-search__option.is-selected:hover {
  background: rgba(66, 153, 225, 0.1);
  color: rgb(44, 43, 43);
}

.select-search__option.is-highlighted,
.select-search__option:hover {
  background: rgba(66, 153, 225, 0.1);
}

.select-search__options {
  margin-left: -33px;
}

.select-search__option.is-highlighted,
.select-search__option:not(.is-selected):hover {
  background: rgba(66, 153, 225, 0.1);
}

.select-search:not(.select-search--multiple) .select-search__input:hover {
  border-color: rgba(66, 153, 225, 0.1);
}

.DateInput_input {
  font-weight: 300;
  font-size: 14px;
  padding: 4px 7px 2px;
  padding: 4px 7px 2px;
  width: 100px !important;
  margin-left: 10px;
}

.no-components-box {
  border: 1px dashed #3e525b;
}

.form-control-plaintext:focus-visible {
  outline: none;
  outline-width: thin;
  outline-style: solid;
  outline-color: $primary;
}

.form-control-plaintext:hover {
  outline: none;
  outline-width: thin;
  outline-style: solid;
  outline-color: rgba(66, 153, 225, 0.8);
}

.select-search__input:focus-visible {
  outline: none;
  outline-color: #4ac4d6;
}

.form-control-plaintext {
  padding: 5px;
}

.code-builder {
  border: solid 1px #dadcde;
  border-radius: 2px;
  padding-top: 4px;

  .variables-dropdown {
    position: fixed;
    right: 0;
    width: 400px;
    z-index: 200;
    border: solid 1px #dadcde;

    .group-header {
      background: #f4f6fa;
    }
  }
}

.__react_component_tooltip {
  z-index: 10000;
}

.select-search__value::after {
  top: calc(50% - 2px);
  right: 15px;
  width: 5px;
  height: 5px;
}

.progress-bar {
  background-color: rgba(66, 153, 225, 0.7);
}

.popover-header {
  background-color: #f4f6fa;
  border-bottom: 0;
}

.popover-body {
  background-color: var(--base);
  color: var(--slate12);
  border-radius: 6px;

  .form-label {
    font-size: 12px;
  }
}

/**
 * Home page app menu
 */
#popover-app-menu {
  border-radius: 4px;
  width: 150px;
  box-shadow: 0px 12px 16px -4px rgba(16, 24, 40, 0.08), 0px 4px 6px -2px rgba(16, 24, 40, 0.03);
  background: var(--base);
  color: var(--slate12);
  border: 1px solid var(--slate3);

  .popover-arrow {
    display: none;
  }

  .popover-body {
    padding: 16px 12px 0px 12px;
    color: var(--slate12);

    .field {
      font-weight: 500;
      font-size: 0.7rem;

      &__danger {
        color: var(--tomato9);
      }
    }
  }
}

.input-icon {
  .input-icon-addon {
    display: none;
  }
}

.input-icon:hover {
  .input-icon-addon {
    display: flex;
  }
}

.input-icon:focus {
  .input-icon-addon {
    display: flex;
  }
}

.sub-section {
  width: 100%;
  display: block;
}

.text-muted {
  color: #3e525b !important;
}

body {
  color: #3e525b;
}

.RichEditor-root {
  background: #ffffff;
  border: 1px solid #ddd;
  font-family: "Georgia", serif;
  font-size: 14px;
  padding: 15px;
  height: 100%;
}

.RichEditor-editor {
  border-top: 1px solid #ddd;
  cursor: text;
  font-size: 16px;
  margin-top: 10px;
}

.RichEditor-editor .public-DraftEditorPlaceholder-root,
.RichEditor-editor .public-DraftEditor-content {
  margin: 0 -15px -15px;
  padding: 15px;
}

.RichEditor-editor .public-DraftEditor-content {
  min-height: 100px;
  overflow-y: scroll;
}

.RichEditor-hidePlaceholder .public-DraftEditorPlaceholder-root {
  display: none;
}

.RichEditor-editor .RichEditor-blockquote {
  border-left: 5px solid #eee;
  color: #666;
  font-family: "Hoefler Text", "Georgia", serif;
  font-style: italic;
  margin: 16px 0;
  padding: 10px 20px;
}

.RichEditor-editor .public-DraftStyleDefault-pre {
  background-color: rgba(0, 0, 0, 0.05);
  font-family: "Inconsolata", "Menlo", "Consolas", monospace;
  font-size: 16px;
  padding: 20px;
}

.RichEditor-controls {
  font-family: "Helvetica", sans-serif;
  font-size: 14px;
  margin-bottom: 5px;
  user-select: none;
}

.dropmenu {
  position: relative;
  display: inline-block;
  margin-right: 16px;

  .dropdownbtn {
    color: #999;
    background: none;
    cursor: pointer;
    outline: none;
    border: none;
  }

  .dropdown-content {
    display: none;
    position: absolute;
    z-index: 2;
    width: 100%;
    align-items: center;
    border: 1px solid transparent;
    border-radius: 4px;
    box-shadow: 0 2px 6px 2px rgba(47, 54, 59, 0.15);

    a {
      text-decoration: none;
      width: 100%;
      position: relative;
      display: block;

      span {
        text-align: center;
        width: 100%;
        text-align: center;
        padding: 3px 0px;
      }
    }
  }
}

.dropmenu .dropdown-content a:hover {
  background-color: rgba(0, 0, 0, 0.05);
}

.dropmenu:hover {
  .dropdownbtn {
    color: #5890ff;
    background-color: rgba(0, 0, 0, 0.05);
    border-radius: 4px;
  }

  .dropdown-content {
    display: block;
  }
}

.RichEditor-styleButton {
  color: #999;
  cursor: pointer;
  margin-right: 16px;
  padding: 2px 0;
  display: inline-block;
}

.RichEditor-activeButton {
  color: #5890ff;
}

.transformation-editor {
  .CodeMirror {
    min-height: 70px;
  }
}

.chart-data-input {
  .CodeMirror {
    min-height: 370px;
    font-size: 0.8rem;
  }

  .code-hinter {
    min-height: 370px;
  }
}

.map-location-input {
  .CodeMirror {
    min-height: 120px;
    font-size: 0.8rem;
  }

  .code-hinter {
    min-height: 120px;
  }
}

.rdt {
  .form-control {
    height: 100%;
  }
}

.DateInput_input__focused {
  border-bottom: 2px solid $primary;
}

.CalendarDay__selected,
.CalendarDay__selected:active,
.CalendarDay__selected:hover {
  background: $primary;
  border: 1px double $primary;
}

.CalendarDay__selected_span {
  background: $primary;
  border: $primary;
}

.CalendarDay__selected_span:active,
.CalendarDay__selected_span:hover {
  background: $primary;
  border: 1px double $primary;
  color: #ffffff;
}

.CalendarDay__hovered_span:active,
.CalendarDay__hovered_span:hover {
  background: $primary;
  border: 1px double $primary;
  color: #ffffff;
}

.CalendarDay__hovered_span {
  background: #83b8e7;
  border: 1px double #83b8e7;
  color: #ffffff;
}

.table-responsive {
  margin-bottom: 0rem;
}

.code-hinter::-webkit-scrollbar {
  width: 0;
  height: 0;
  background: transparent;
}

.codehinter-query-editor-input {
  .CodeMirror {
    font-family: "Roboto", sans-serif;
    color: #263136;
    overflow: hidden;
    height: 50px !important;
  }

  .CodeMirror-vscrollbar {
    overflow: hidden;
  }

  .CodeMirror-focused {
    padding-top: 0;
    height: 50px;
  }

  .CodeMirror-scroll {
    position: absolute;
    top: 0;
    width: 100%;
  }
}

.field {
  .CodeMirror-scroll {
    position: static;
    top: 0;
  }

  .form-check {
    display: inline-block;
  }
}

.code-hinter {
  height: 36px;

  .form-control {
    .CodeMirror {
      font-family: "Roboto", sans-serif;
      height: 50px !important;
      max-height: 300px;
    }
  }

  .CodeMirror-vscrollbar,
  .CodeMirror-hscrollbar {
    background: transparent;
    height: 0;
    width: 0;
  }

  .CodeMirror-scroll {
    overflow: hidden !important;
    position: static;
    width: 100%;
  }
}

.CodeMirror-hints {
  font-family: "Roboto", sans-serif;
  font-size: 0.9rem;
  padding: 0px;
  z-index: $hints-z-index;

  li.CodeMirror-hint-active {
    background: $primary;
  }

  .CodeMirror-hint {
    padding: 4px;
    padding-left: 10px;
    padding-right: 10px;
  }
}

.cm-matchhighlight {
  color: #4299e1 !important;
  background: rgba(66, 153, 225, 0.1) !important;
}

.nav-tabs .nav-link {
  color: #3e525b;
  border-top-left-radius: 0px;
  border-top-right-radius: 0px;
}

.transformation-popover {
  padding: 14px;
  font-weight: 500;
  margin-bottom: 0px;
}

.transformation-editor {
  .CodeMirror {
    min-height: 220px;
  }
}

hr {
  margin: 1rem 0;
}

.query-hinter {
  min-height: 150px;
}

.codehinter-default-input {
  font-family: "Roboto", sans-serif;
  padding: 0.0475rem 0rem !important;
  display: block;
  width: 100%;
  font-size: 0.875rem;
  font-weight: 400;
  color: var(--slate9);
  background-color: var(--base) !important;
  background-clip: padding-box;
  border: 1px solid var(--slate7);
  -webkit-appearance: none;
  -moz-appearance: none;
  appearance: none;
  border-radius: 4px;
  transition: border-color 0.15s ease-in-out, box-shadow 0.15s ease-in-out;
  height: 30px;

  .CodeMirror {
    font-family: "Roboto", sans-serif;
  }

  .CodeMirror-placeholder {
    height: inherit !important;
    position: absolute !important;
    margin-top: 3px;
  }
}

.codehinter-query-editor-input {
  font-family: "Roboto", sans-serif;
  padding: 0.1775rem 0rem;
  display: block;
  width: 100%;
  font-size: 0.875rem;
  font-weight: 400;
  color: #232e3c;
  background-color: #ffffff;
  background-clip: padding-box;
  border: 1px solid #dadcde;
  border-radius: $border-radius;
  appearance: none;
  transition: border-color 0.15s ease-in-out, box-shadow 0.15s ease-in-out;
  height: 28px !important;
}

.editor {
  .modal-dialog {
    overflow-y: initial !important
  }

  .modal-dialog-scrollable .modal-content {
    max-height: 88% !important;
  }

}


.modal-component {


  .modal-body {
    padding: 0;
  }

  .modalWidget-config-handle {
    position: relative !important;
  }
}

.draggable-box {
  .config-handle {
    top: -20px;
    position: fixed;
    max-height: 10px;
    z-index: 100;
    min-width: 108px;

    .handle-content {
      cursor: move;
      color: #ffffff;
      background: $primary;
    }

    .badge {
      font-size: 9px;
      border-bottom-left-radius: 0;
      border-bottom-right-radius: 0;

      .delete-part {
        margin-left: 10px;
        float: right;
      }

      .delete-part::before {
        height: 12px;
        display: inline-block;
        width: 2px;
        background-color: rgba(255, 255, 255, 0.8);
        opacity: 0.5;
        content: "";
        vertical-align: middle;
      }
    }
  }
}

.draggable-box-in-editor:hover {
  z-index: 3 !important;
}

.modal-content {
  .config-handle {
    position: absolute;

    .badge {
      font-size: 9px;
    }
  }
}

.config-handle {
  display: block;
}

.apps-table {
  .app-title {
    font-size: 1rem;
  }

  .row {
    --tblr-gutter-x: 0rem;
  }
}


.theme-dark .wrapper {

  .navbar .navbar-nav .active>.nav-link,
  .navbar .navbar-nav .nav-link.active,
  .navbar .navbar-nav .nav-link.show,
  .navbar .navbar-nav .show>.nav-link {
    color: rgba(255, 255, 255, 0.7);
  }
}

.home-page,
.org-users-page {

  .navbar .navbar-nav .active>.nav-link,
  .navbar .navbar-nav .nav-link.active,
  .navbar .navbar-nav .nav-link.show,
  .navbar .navbar-nav .show>.nav-link {
    color: rgba(35, 46, 60, 0.7);
  }

  .nav-item {
    font-size: 0.9rem;
  }

  img.svg-icon {
    cursor: pointer;
    padding-left: 2px;
    border-radius: 10px;
  }

  img.svg-icon:hover {
    background-color: rgba(224, 214, 214, 0.507);
  }
}

.CodeMirror-placeholder {
  color: #9e9e9e !important;
  font-size: 0.7rem !important;
  margin-top: 2px !important;
  font-size: 12px !important;
}

.CodeMirror-code {
  font-weight: 300;
}

.btn-primary {
  border-color: transparent;
}

.text-widget {
  overflow: auto;
}

.text-widget::-webkit-scrollbar {
  width: 0;
  height: 0;
  background: transparent;
}

.input-group-flat:focus-within {
  box-shadow: none;
}

.map-widget {
  .place-search-input {
    box-sizing: border-box;
    border: 1px solid transparent;
    width: 240px;
    height: 32px;
    padding: 0 12px;
    border-radius: 3px;
    box-shadow: 0 2px 6px rgba(0, 0, 0, 0.3);
    font-size: 14px;
    outline: none;
    text-overflow: ellipses;
    position: absolute;
    left: 50%;
    margin-left: -120px;
  }

  .map-center {
    position: fixed;
    z-index: 1000;
  }
}

.events-toggle-active {
  .toggle-icon {
    transform: rotate(180deg);
  }
}

.events-toggle {
  .toggle-icon {
    display: inline-block;
    margin-left: auto;
    transition: 0.3s transform;
  }

  .toggle-icon:after {
    content: "";
    display: inline-block;
    vertical-align: 0.306em;
    width: 0.46em;
    height: 0.46em;
    border-bottom: 1px solid;
    border-left: 1px solid;
    margin-right: 0.1em;
    margin-left: 0.4em;
    transform: rotate(-45deg);
  }
}

.nav-link-title {
  font-weight: 500;
  font-size: 0.9rem;
}

.navbar-nav {
  .dropdown:hover {
    .dropdown-menu {
      display: block;
    }
  }
}

.app-version-container {
  min-height: 200px;
  height: 100%;
  display: flex !important;
  flex-direction: column;
}

.app-version-content {
  flex: 1;
  overflow: auto;
}

.query-manager-header {
  .nav-item {
    border-right: solid 1px #dadcde;
    background: 0 0;
  }

  .nav-link {
    height: 39px;
  }
}

input:focus-visible {
  outline: none;
}

.navbar-expand-md.navbar-light .nav-item.active:after {
  border: 1px solid $primary;
}

.org-users-page {
  .select-search__input {
    color: #617179;
  }

  .select-search-role {
    position: absolute;
    margin-top: -1rem;
  }

  .has-focus>.select-search__select>ul {
    margin-bottom: 0;
  }

  .select-search__option.is-selected {
    background: $primary;
    color: #ffffff;
  }
}

.encrypted-icon {
  margin-bottom: 0.25rem;
}

.widget-documentation-link {
  position: fixed;
  bottom: 0;
  background: var(--indigo3);
  width: 18.75rem; // 300px
  z-index: 1;
  padding: 12px 18px;
  display: flex;
  justify-content: space-between;
  cursor: pointer;

  .widget-documentation-link-text {
    margin-left: 13px;
    font-weight: 500;
    color: var(--slate12);
  }

  &:hover {
    background: var(--indigo4);
  }

  a {
    &:hover {
      text-decoration: none;
    }
  }
}

.components-container {
  .draggable-box {
    cursor: move;
  }
}

.column-sort-row {
  border-radius: 6px;
  background-color: var(--slate3);

  .event-handler-text {
    font-size: 12px;
    line-height: 20px;
    color: var(--slate12);
    font-weight: 500;
  }

  .event-name-text {
    font-size: 12px;
    line-height: 20px;
    color: var(--slate11);
    font-weight: 400;
    border-radius: 4px;
  }

  .card-body {
    color: var(--slate12);
  }
}

.jet-button {
  &.btn-custom:hover {
    background: var(--tblr-btn-color-darker) !important;
  }
}

.editor-sidebar::-webkit-scrollbar {
  width: 0;
  height: 0;
  background: transparent;
  -ms-overflow-style: none;
}

.editor-sidebar {
  max-width: 300px;
  scrollbar-width: none;
  -ms-overflow-style: none;
}

.sketch-picker {
  position: absolute;
  left: -192px;
  top: 0px;
  border-radius: 6px !important;
  border: 1px solid var(--slate5, #E6E8EB) !important;
  background: var(--slate1, #FBFCFD) !important;
  width: 210px !important; //adjusted with padding
  // height: 296px !important;
  box-shadow: 0px 4px 6px -2px rgba(16, 24, 40, 0.03), 0px 12px 16px -4px rgba(16, 24, 40, 0.08) !important;

  .flexbox-fix:nth-child(3) {
    div:nth-child(5) {
      display: none;
    }
  }
}

.boxshadow-picker {
  .sketch-picker {
    left: -209px !important;
  }
}


.color-picker-input {
  border: solid 1px rgb(223, 223, 223);
  cursor: pointer;
}

.app-sharing-modal {

  .form-control.is-invalid,
  .was-validated .form-control:invalid {
    border-color: #ffb0b0;
  }

  .form-check-input {
    cursor: pointer;
  }
}

.widgets-list {
  --tblr-gutter-x: 0px !important;
  padding-right: 4px;
  padding-left: 3px;
}

.global-settings-width-input-container {
  position: relative;
  display: flex;
  flex: 1;

  input,
  .dropdown-max-canvas-width-type {
    border: 1px solid var(--slate7, #3A3F42);
    background: var(--slate1, #151718);
    color: var(--slate12);
    padding: 6px 10px;
  }

  input {
    border-radius: 6px 0px 0px 6px;

    &:focus {
      background-color: var(--base);
    }
  }

  .dropdown-max-canvas-width-type {
    border-radius: 0px 6px 6px 0px;
    gap: 17px;


    &:focus-visible {
      outline: none;
    }

  }
}

.input-with-icon {
  position: relative;
  display: flex;
  flex: 1;
  margin-right: 10px;

  input {
    border-radius: 0px 6px 6px 0px !important;
    color: var(--slate12);
    background-color: var(--base);

    &:focus-visible {
      background-color: var(--base);

    }

  }

  .icon-container {
    position: absolute;
    right: 10px;
    top: calc(50% - 10px);
    z-index: 3;
  }
}

.dynamic-variable-preview {
  min-height: 20px;
  max-height: 500px;
  overflow: auto;
  line-height: 20px;
  font-size: 12px;
  margin-top: -2px;
  word-wrap: break-word;
  border-bottom-left-radius: 3px;
  border-bottom-right-radius: 3px;
  box-sizing: border-box;
  font-family: "Source Code Pro", monospace;
  word-break: break-word;

  .heading {
    font-weight: 700;
    white-space: pre;
    text-transform: capitalize;
  }
}

.user-email:hover {
  text-decoration: none;
  cursor: text;
}

.theme-dark {
  .nav-item {
    background: 0 0;
  }

  .navbar .navbar-nav .active>.nav-link,
  .theme-dark .navbar .navbar-nav .nav-link.active,
  .theme-dark .navbar .navbar-nav .nav-link.show,
  .theme-dark .navbar .navbar-nav .show>.nav-link {
    color: #ffffff;
  }


  .form-check-label {
    color: white;
  }

  .nav-tabs .nav-link {
    color: #c3c3c3 !important;
  }

  .card-body> :last-child {
    color: #ffffff !important;
  }

  .card .table tbody td a {
    color: inherit;
  }

  .DateInput {
    background: #1f2936;
  }

  .DateInput_input {
    background-color: #1f2936;
    color: #ffffff;
  }

  &.daterange-picker-widget {
    .DateRangePickerInput_arrow_svg {
      fill: #ffffff;
    }
  }

  .DateRangePickerInput {
    background-color: #1f2936;
  }

  .DateInput_input__focused {
    background: #1f2936;
  }

  .DateRangePickerInput__withBorder {
    border: 1px solid #1f2936;
  }


  .main .navigation-area {

    a.page-link {
      border-radius: 0;
      border: 0;
      color: white;
    }

    a.page-link:hover {
      color: white;
      background-color: #4D72FA;
    }

    a.page-link.active {
      color: white;
      background-color: #4D72FA;
    }
  }

  .rdtOpen .rdtPicker {
    color: black;
  }

  .editor .editor-sidebar .components-container .component-image-holder {
    background: var(--slate3) !important;
    border-radius: 6px;
    margin-bottom: 4px;
  }

  .nav-tabs .nav-link:focus,
  .nav-tabs .nav-link:hover {
    border-color: transparent !important;
  }

  .modal-content,
  .modal-header {
    background-color: #1f2936;

    .text-muted {
      color: var(--slate9) !important;
    }
  }

  .modal-header {
    border-bottom: 1px solid rgba(255, 255, 255, 0.09) !important;
  }

  .no-components-box {
    background-color: var(--slate4) !important;

    center {
      color: white !important;
    }
  }

  .query-list {
    .text-muted {
      color: #ffffff !important;
    }

    .mute-text {
      color: #8092AB;
    }
  }

  .editor .editor-sidebar .nav-tabs .nav-link {
    color: #ffffff;

    img {
      filter: brightness(0) invert(1);
    }
  }

  // .jet-table {
  //   background-color: #1f2936 !important;
  // }

  .jet-container {
    background-color: #1f2936;
  }

  .nav-tabs .nav-item.show .nav-link,
  .nav-tabs .nav-link.active {
    background-color: #2f3c4c;
    border-color: transparent !important;
  }


  .left-sidebar {
    .text-muted {
      color: #ffffff !important;
    }

    .left-sidebar-page-selector {
      .list-group {
        .list-group-item {
          border: solid #1d2a39 1px;
          color: white;
        }

        .list-group-item:hover {
          background-color: #1F2936;
        }

        .list-group-item.active {
          background-color: #1F2936;
        }
      }
    }
  }

  .app-title {
    color: var(--base) !important;
  }

  .RichEditor-root {
    background: #1f2936;
    border: 1px solid #2f3c4c;
  }

  .app-description {
    color: #ffffff !important;
  }

  .btn-light,
  .btn-outline-light {
    background-color: #42546a;
    --tblr-btn-color-text: #ffffff;

    img {
      filter: brightness(0) invert(1);
    }
  }

  .editor .left-sidebar .datasources-container tr {
    border-bottom: solid 1px rgba(255, 255, 255, 0.09);
  }

  .editor .left-sidebar .datasources-container .datasources-header {
    border: solid rgba(255, 255, 255, 0.09) !important;
    border-width: 0px 0px 1px 0px !important;
  }

  .query-manager-header .nav-item {
    border-right: solid 1px rgba(255, 255, 255, 0.09);

    .nav-link {
      color: #c3c3c3;
    }
  }

  .input-group-text {
    border: solid 1px rgba(255, 255, 255, 0.09) !important;
  }

  .app-users-list {
    .text-muted {
      color: #ffffff !important;
    }
  }

  .main .query-pane .data-pane .queries-container .queries-header {
    border: solid #ffffff17 !important;
    border-width: 0px 0px 1px 0px !important;

    .text-muted {
      color: #ffffff !important;
    }
  }

  .query-pane {
    border-top: 1px solid var(--slate5) !important;
  }

  .input-icon .input-icon-addon img {
    filter: invert(1);
  }

  .svg-icon {
    filter: brightness(0) invert(1);
  }

  .badge {
    .svg-icon {
      filter: brightness(1) invert(0);
    }
  }

  .alert {
    background: transparent;

    .text-muted {
      color: #ffffff !important;
    }
  }

  .home-page-content {
    .hr-text {
      color: var(--slate11) !important;
      text-transform: lowercase !important;
      font-weight: 400;
      font-size: 12px;
      line-height: 20px;
    }
  }

  .hr-text {
    color: #ffffff !important;
  }

  .skeleton-line::after {
    background-image: linear-gradient(to right,
        #121212 0,
        #121212 40%,
        #121212 80%);
  }

  .app-icon-skeleton::after {
    background-image: linear-gradient(to right,
        #566177 0,
        #5a6170 40%,
        #4c5b79 80%);
  }

  .folder-icon-skeleton::after {
    background-image: linear-gradient(to right,
        #566177 0,
        #5a6170 40%,
        #4c5b79 80%);
  }

  .select-search__input {
    color: rgb(224, 224, 224);
    background-color: #2b3547;
    border: 1px solid #2b3547;
  }

  .select-search__select {
    background: #ffffff;
    box-shadow: 0 0.0625rem 0.125rem rgba(0, 0, 0, 0.15);
  }

  .select-search__row:not(:first-child) {
    border-top: 1px solid #eee;
  }

  .select-search__option,
  .select-search__not-found {
    background: #ffffff;
  }

  .select-search__option.is-highlighted,
  .select-search__option:not(.is-selected):hover {
    background: rgba(47, 204, 139, 0.1);
  }

  .select-search__option.is-highlighted.is-selected,
  .select-search__option.is-selected:hover {
    background: #2eb378;
    color: #ffffff;
  }

  .org-users-page {

    .user-email,
    .user-status {
      color: var(--slate12) !important;
    }
  }

  .org-users-page {
    .select-search__option.is-selected {
      background: $primary;
      color: #ffffff;
    }

    .select-search__option:not(.is-selected):hover {
      background: rgba(66, 153, 225, 0.1);
    }
  }

  .org-variables-page {

    .user-email,
    .user-status {
      filter: brightness(0) invert(1);
    }

    .btn-org-env {
      background: transparent;
    }
  }

  .org-variables-page {
    .select-search__option.is-selected {
      background: $primary;
      color: #ffffff;
    }

    .select-search__option:not(.is-selected):hover {
      background: rgba(66, 153, 225, 0.1);
    }
  }

  .react-json-view {
    background-color: transparent !important;
  }

  .codehinter-query-editor-input .CodeMirror {
    height: 31px !important;
  }

  .select-search:not(.is-loading):not(.select-search--multiple) .select-search__value::after {
    transform: rotate(45deg);
    border-right: 1px solid #ffffff;
    border-bottom: 1px solid #ffffff;
  }

  .app-version-name.form-select {
    border-color: $border-grey-dark;
  }

  .organization-list {
    .btn {
      background-color: #273342;
      color: #656d77;
    }
  }

  .page-item {
    a.page-link {
      color: white;
    }
  }
}

.main-wrapper {
  position: relative;
  min-height: 100%;
  min-width: 100%;
  background-color: white;
}

.main-wrapper.theme-dark {
  background-color: #2b394b;
}

.jet-table {
  .global-search-field {
    background: transparent;
  }
}

.jet-table-image-column {
  width: 100%;
}

.modal-backdrop.show {
  opacity: 0.74;
}

.gui-select-wrappper .select-search__input {
  height: 30px;
}

.theme-dark .input-group-text,
.theme-dark .markdown>table thead th,
.theme-dark .table thead th {
  background: #1c252f;
  color: #ffffff;
}

.sketch-picker {
  z-index: 1000;
}

.no-padding {
  padding: 0;
}

.nav-tabs {
  font-weight: 300;
}

.nav-tabs .nav-link.active {
  border: 0;
  border-bottom: 1px solid $primary;
  font-weight: 400;
}

.table-no-divider {
  td {
    border-bottom-width: 0px;
    padding-left: 0;
  }
}

.no-border {
  border: 0 !important;
}

input[type="text"] {
  outline-color: #dadcde !important;
}

.widget-header {
  text-transform: capitalize;
  color: var(--slate11, #687076);
  font-size: 12px;
  font-style: normal;
  font-weight: 500;
  line-height: 20px;
  color: var(--slate11);
}

.query-manager-events {
  max-width: 400px;
}

.validation-without-icon {
  background-image: none !important;
}

.multiselect-widget {
  label.select-item {
    width: max-content;
    min-width: 100%;

    div.item-renderer {
      align-items: center;
      line-height: 15px;

      input {
        height: 15px;
        width: 15px;
      }
    }
  }

  .rmsc .dropdown-container {
    height: 100%;
    display: flex;
    align-items: center;
    border-radius: inherit;
  }

  .rmsc {
    height: 100%;
    border-radius: inherit;
  }

  .rmsc.dark {
    --rmsc-main: $primary-light;
    --rmsc-hover: #283647;
    --rmsc-selected: #1f2936;
    --rmsc-border: #333333;
    --rmsc-gray: #555555;
    --rmsc-bg: #1f2936;
    color: #ffffff;
  }
}

/* Hide scrollbar for Chrome, Safari and Opera */
.invitation-page::-webkit-scrollbar {
  display: none;
}

/* Hide scrollbar for IE, Edge and Firefox */
.invitation-page {
  -ms-overflow-style: none;
  /* IE and Edge */
  scrollbar-width: none;
  /* Firefox */
}

.show {
  display: block;
}

.hide {
  display: none;
}

.draggable-box:focus-within {
  z-index: 2 !important;
}

.cursor-wait {
  cursor: wait;
}

.cursor-text {
  cursor: text;
}

.cursor-none {
  cursor: none;
}

.disabled {
  pointer-events: none;
  opacity: 0.4;
}

.DateRangePicker {
  padding: 1.25px 5px;
}

.datepicker-widget {
  .input-field {
    min-height: 26px;
    padding: 0;
    padding-left: 2px;
  }

  td.rdtActive,
  td.rdtActive:hover {
    background-color: $primary;
  }

  .react-datepicker__day--selected {
    background-color: $primary-light;
  }
}

.daterange-picker-widget {
  .DateInput_input {
    min-height: 24px;
    line-height: normal;
    border-bottom: 0px;
    font-size: 0.85rem;
  }

  .DateRangePicker {
    padding: 0;
  }

  .DateRangePickerInput_arrow_svg {
    height: 17px;
  }

  .DateRangePickerInput {
    overflow: hidden;
    display: flex;
    justify-content: space-around;
    align-items: center;
  }

  .DateInput_fang {
    position: fixed;
    top: 57px !important;
  }
}

.fw-400 {
  font-weight: 400;
}

.fw-500 {
  font-weight: 500;
}

.ligh-gray {
  color: #656d77;
}

.nav-item {
  background: #ffffff;
  font-size: 14px;
  font-style: normal;
  font-weight: 400;
  line-height: 22px;
  letter-spacing: -0.1px;
  text-align: left;
}

.w-min-100 {
  min-width: 100px;
}

.nav-link {
  min-width: 100px;
  justify-content: center;
}

.nav-tabs .nav-link.active {
  font-weight: 400 !important;
  color: $primary  !important;
}

.empty {
  padding-top: 1.5rem !important;
}

.empty-img {
  margin-bottom: 0 !important;

  img {
    height: 220px !important;
    width: 260.83px !important;
  }
}

.empty-action {
  margin-top: 0 !important;

  a+a.btn-loading::after {
    color: $primary;
  }
}

.empty-action a {
  height: 36px;
  border-radius: 4px;
  font-style: normal;
  font-weight: normal;
  font-size: 14px;
  line-height: 20px;
}

.empty-action a:first-child {
  margin-right: 24px;
}

.empty-action a:first-child:hover {
  color: #ffffff !important;
}

.empty-import-button {
  background: #ffffff !important;
  cursor: pointer;

  &:hover {
    border-color: rgba(101, 109, 119, 0.24) !important;
  }
}

.empty-welcome-header {
  font-style: normal;
  font-weight: 500;
  font-size: 32px;
  line-height: 40px;
  margin-bottom: 16px;
  margin-top: 40px;
  color: var(--slate12);
  font-family: Inter;
}

.homepage-empty-image {
  width: 100%;
}

.empty-title {
  font-style: normal;
  font-weight: 400;
  font-size: 14px;
  line-height: 20px;
  display: flex;
  align-items: center;
  color: var(--slate11) !important;
}

// template card styles
.template-card-wrapper {
  display: flex;
  flex-direction: row;
  background: #fffffc;
  border: 1px solid #d2ddec;
  box-sizing: border-box;
  border-radius: 8px;
  width: 299px;
  height: 100px;
}

.template-action-wrapper {
  display: flex;
  flex-direction: row !important;
  font-family: Inter;
  font-style: normal;
  font-weight: 500;
  font-size: 16px;
  line-height: 19px;
  color: $primary-light;

  p {
    margin-right: 16px;
  }
}

.template-card-title {
  font-family: Inter;
  font-style: normal;
  font-weight: 600;
  font-size: 18px;
  line-height: 22px;
  display: flex;
  align-items: center;
  color: #000000;
  margin-bottom: 3px !important;
  margin-top: 20px;
}

.template-card-details {
  align-items: center;
  display: flex;
  flex-direction: column;
  justify-content: center;
}

.template-icon-wrapper {
  width: 61.44px;
  height: 60px;
  top: 685px;
  background: #d2ddec;
  border-radius: 4px;
  margin: 20px 16.36px;
}

// template style end

.calendar-widget.compact {
  .rbc-time-view-resources .rbc-time-header-content {
    min-width: auto;
  }

  .rbc-time-view-resources .rbc-day-slot {
    min-width: 50px;
  }

  .rbc-time-view-resources .rbc-header,
  .rbc-time-view-resources .rbc-day-bg {
    width: 50px;
  }
}

.calendar-widget.dont-highlight-today {
  .rbc-today {
    background-color: inherit;
  }

  .rbc-current-time-indicator {
    display: none;
  }
}

.calendar-widget {
  padding: 10px;
  background-color: white;

  .rbc-day-slot .rbc-event,
  .rbc-day-slot .rbc-background-event {
    border-left: 3px solid #26598533;
  }

  .rbc-toolbar {
    font-size: 14px;
  }

  .rbc-event {
    .rbc-event-label {
      display: none;
    }
  }

  .rbc-off-range-bg {
    background-color: #f4f6fa;
  }

  .rbc-toolbar {
    .rbc-btn-group {
      button {
        box-shadow: none;
        border-radius: 0;
        border-width: 1px;
      }
    }
  }
}

//!for calendar widget week view with compact/spacious mode border fix
.resources-week-cls .rbc-time-column:nth-last-child(7n) {
  border-left: none !important;

  .rbc-timeslot-group {
    border-left: 2.5px solid #dadcde !important;
  }
}

.resources-week-cls .rbc-allday-cell {
  border: none !important;

  .rbc-row {
    border-left: 1.5px solid #dadcde;
    border-right: 1.5px solid #dadcde;
  }
}

.resources-week-cls .rbc-time-header-cell {
  border: none !important;
}

.resources-week-cls .rbc-time-view-resources .rbc-header {
  border-left: 1.5px solid #dadcde !important;
  border-right: 1.5px solid #dadcde !important;
}

.calendar-widget.hide-view-switcher {
  .rbc-toolbar {
    .rbc-btn-group:nth-of-type(3) {
      display: none;
    }
  }
}

.calendar-widget.dark-mode {
  background-color: #1d2a39;

  .rbc-toolbar {
    button {
      color: white;
    }

    button:hover,
    button.rbc-active {
      color: black;
    }
  }

  .rbc-off-range-bg {
    background-color: #2b394b;
  }

  .rbc-selected-cell {
    background-color: #22242d;
  }

  .rbc-today {
    background-color: #5a7ca8;
  }
}

.calendar-widget.dark-mode.dont-highlight-today {
  .rbc-today {
    background-color: inherit;
  }
}

.navbar-brand-image {
  height: 1.2rem;
}

.navbar .navbar-brand:hover,
.theme-dark .navbar .navbar-brand:hover {
  opacity: 1;
}

.nav-tabs .nav-link.active {
  font-weight: 400 !important;
  margin-bottom: -1px !important;
}

.nav-tabs .nav-link {
  font-weight: 400 !important;
  margin: 0 !important;
  height: 100%;
}

.code-editor-widget {
  border-radius: 0;

  .CodeMirror {
    border-radius: 0 !important;
    margin-top: -1px !important;
  }
}

.jet-listview {
  overflow-y: overlay;
  overflow-x: hidden;
}

.jet-listview::-webkit-scrollbar-track {
  background: transparent;

}

.jet-listview::-webkit-scrollbar-thumb {
  background: transparent;

}

.code-hinter-wrapper .popup-btn {
  position: absolute;
  display: none;
  cursor: pointer;
}

.code-hinter-wrapper:hover {
  .popup-btn {
    display: block !important;
    z-index: 1;
  }
}

.popup-btn {
  cursor: pointer !important;
  display: block;
}

.preview-icons {
  margin-top: -5px;
  width: 12px;
}

.resize-modal-portal {
  z-index: 3;

  .resize-modal {
    .modal-content {
      width: 100% !important;
      height: 100%;
      background-color: var(--slate3) !important;
      border: none !important;

      .modal-body {
        width: 100% !important;
        height: calc(100% - 44px) !important;
        border: none !important;

        .editor-container {
          height: 100%;

          .CodeMirror {
            height: 100% !important;
            border: 1px solid var(--slate5, #26292B);
            border-bottom-left-radius: 6px;
            border-bottom-right-radius: 6px;
          }

          .CodeMirror-scroll,
          .CodeMirror-gutters,
          .CodeMirror {
            background-color: var(--slate3) !important;
          }
        }
      }
    }

    .portal-header {
      width: 100% !important;
      border-bottom: 1px solid var(--slate5, #26292B);
      outline: 1px solid var(--slate5, #26292B);
      background-color: var(--slate1) !important;
    }

    .resize-handle {
      cursor: move;
    }
  }
}

.modal-portal-wrapper {
  justify-content: center;
  align-items: center;
  position: fixed;
  position: absolute;
  left: 50%;
  top: 5%;

  .modal-body {
    width: 500px !important;
    height: 300px !important;
    padding: 0px !important;
  }

  transform: translate(-60%, 0%);
  height: 350px;
  width: auto;
  max-height: 500px;
  padding: 0px;

  .modal-content {
    border-radius: 5px !important;
  }

  .modal-body {
    width: 500px !important;
    height: 302px !important;
    padding: 0px !important;
    margin: 0px !important;
    margin-left: -1px !important; //fix the modal body code mirror margin

    border-top-left-radius: 0;
    border-top-right-radius: 0;
    border-bottom-left-radius: 5px;
    border-bottom-right-radius: 5px;
    border-bottom: 0.75px solid;
    border-left: 0.75px solid;
    border-right: 0.75px solid;

    @include theme-border($light-theme: true);

    &.dark-mode-border {
      @include theme-border($light-theme: false);
    }
  }

  .modal-dialog {
    margin-top: 4%;
  }

  .modal-header {
    padding: 0;
    font-size: 14px;
  }

  .editor-container {
    padding: 0px;

    .CodeMirror {
      border-radius: 0;
      margin: 0;
      width: 100% !important;
    }
  }

  .query-hinter {
    .CodeMirror-line {
      margin-left: 2rem !important;
    }

    .CodeMirror-cursors .CodeMirror-cursor {
      margin-left: 2rem !important;
    }
  }
}

.preview-block-portal {
  .bg-light {
    border-radius: 0 0 5px 5px;
    outline: 0.75px solid $light-green;
  }

  .bg-dark {
    margin-top: 1px;
    border-radius: 0 0 5px 5px;
    outline: 0.75px solid $light-green;
  }

  .dynamic-variable-preview {
    padding: 4px !important;
  }
}

.portal-header {
  display: flex;
  align-items: center;
  padding: 0.5rem 0.75rem;
  color: #656d77;
  background-color: #ffffffd9;
  background-clip: padding-box;
  border-top-left-radius: 5px !important;
  border-top-right-radius: 5px !important;
  width: 498px !important;
  outline: 0.75px solid;

  @include theme-border($light-theme: true, $outline: true);

  &.dark-mode-border {
    @include theme-border($light-theme: false, $outline: true);
  }
}

// close icon in inpector
[data-rb-event-key="close-inpector"] {
  position: absolute;
  right: -80px;
  background-color: #232e3c !important;
  width: 10% !important;
}

[data-rb-event-key="close-inpector-light"] {
  position: absolute;
  right: -80px;
  background-color: #ffffff !important;
  width: 10% !important;
}

.tabs-inspector {
  position: sticky;
  top: 0;

  .nav-item {
    width: 50%;
  }

  .nav-item:hover {
    border: 1px solid transparent;
  }

  .nav-item:not(.active) {
    border-bottom: 1px solid #e7eaef;
  }

  .nav-link.active {
    border: 1px solid transparent;
    border-bottom: 1px solid $primary;
    background: white;
  }
}

.tabs-inspector.dark {
  .nav-link.active {
    border-bottom: 1px solid $primary  !important;
  }
}

.tabs-inspector {
  z-index: 2;
  background: white;

  &.dark {
    @extend .bg-dark;
  }
}

.close-icon {
  position: fixed;
  top: 84px;
  right: 3px;
  width: 60px;
  height: 22;
  border-bottom: 1px solid #e7eaef;
  display: flex;
  align-items: center;
  background-color: white;
  z-index: 2;

  .svg-wrapper {
    width: 100%;
    height: 70%;
    display: flex;
    align-items: center;
    justify-content: center;
    border-left: 1px solid #e7eaef;
    margin-left: 20px;

    .close-svg {
      cursor: pointer;
    }
  }
}

.tabs-inspector.nav-tabs {
  border: 0;
  width: 100%;
  padding: 8px 16px;
}

.bg-primary-lt {
  color: #ffffff !important;
  background: #6383db !important;
}

.tabbed-navbar .nav-item.active:after {
  margin-bottom: -0.25rem;
}

.app-name {
  width: 190px;
  margin-left: 12px;

  .form-control-plaintext {
    background-color: var(--base)
  }

}

.app-name:hover {
  background: $bg-light;

  &.dark {
    @extend .bg-dark;
  }
}

.nav-auto-save {
  width: 325px;
  left: 485px;
  position: absolute;
  color: #36af8b;
}

.editor-header-actions {
  display: flex;
  color: #868aa5;
  white-space: nowrap;
  font-weight: 400;
  font-size: 12px;
  letter-spacing: 0.5px;

}

.undo-button,
.redo-button {
  display: flex;
  flex-direction: row;
  justify-content: center;
  align-items: center;
  padding: 6px;
  gap: 10px;
  width: 28px;
  height: 28px;
  background: #ECEEF0;
  border-radius: 6px;
  margin-right: 5px;
  flex: none;
  order: 0;
  flex-grow: 0;
}

.theme-dark {

  .undo-button,
  .redo-button {
    background: 0;
  }
}

.app-version-menu {
  position: absolute;
  right: 220px;
  padding: 4px 8px;
  min-width: 100px;
  max-width: 300px;
}

.app-version-menu-sm {
  height: 30px;
  display: flex;
  font-size: 12px;
}

.app-version-menu .dropdown-menu {
  left: -65px;
  width: 283px;
}

.app-version-menu .released {
  color: #36af8b;
}

.app-version-menu .released-subtext {
  font-size: 12px;
  color: #36af8b;
  padding: 0 8px;
}

.app-version-menu .create-link {
  margin: auto;
  width: 50%;
  padding-left: 10px;
}

.canvas-background-holder {
  display: flex;
  min-width: 120px;
  margin: auto;
}

.canvas-background-picker {
  position: fixed;
}

/**
 * Timer Widget
 */
.timer-wrapper {
  padding: 10px;

  .counter-container {
    font-size: 3em;
    padding-bottom: 5px;
    text-align: center;
  }
}

/**
 * Search Box
 */
.search-box-wrapper {
  input {
    width: 200px;
    border-radius: 5px !important;
    color: var(--slate12);
    background-color: var(--base);
  }

  .input-icon .form-control:not(:first-child),
  .input-icon .form-select:not(:last-child) {
    padding-left: 28px !important;
  }

  input:focus {
    width: 200px;
    background-color: var(--base);
  }

  .input-icon .input-icon-addon {
    display: flex;
  }

  .input-icon .input-icon-addon.end {
    pointer-events: auto;

    .tj-common-search-input-clear-icon {
      display: flex;
      flex-direction: row;
      justify-content: center;
      align-items: center;
      padding: 4px;
      width: 20px;
      height: 20px;
      background: var(--indigo3) !important;
      border-radius: 4px;
    }

    div {
      border-radius: 12px;
      color: #ffffff;
      padding: 1px;
      cursor: pointer;

      svg {
        height: 14px;
        width: 14px;
      }
    }
  }
}

.searchbox-wrapper {
  margin-top: 0 !important;

  .search-icon {
    margin: 0.30rem
  }

  input {
    border-radius: $border-radius  !important;
    padding-left: 1.75rem !important;
  }
}

.fixedHeader {
  table thead {
    position: -webkit-sticky; // this is for all Safari (Desktop & iOS), not for Chrome
    position: sticky;
    top: 0;
    border-top: 0;
    z-index: 1; // any positive value, layer order is global
  }
}

/**
 * Folder List
 */
.folder-list {
  overflow-y: auto;

  .list-group-transparent .list-group-item.active {
    color: $primary;
    background-color: #edf1ff;

    .folder-ico {
      filter: invert(29%) sepia(84%) saturate(4047%) hue-rotate(215deg) brightness(98%) contrast(111%);
    }
  }

  .folder-ico.dark {
    filter: invert(1);
  }

  .list-group-item {
    padding: 0.5rem 0.75rem;
    overflow: hidden;
  }

  .list-group-item.all-apps-link {
    display: flex;
    align-items: center;
    color: var(--slate12);
    border-radius: 6px;

    &:active {
      background: var(--indigo4);
    }

    &:focus {
      box-shadow: 0px 0px 0px 4px #DFE3E6;
    }
  }

  .folder-info {
    display: contents;
    font-weight: 500 !important;
    display: flex;
    align-items: center;
    letter-spacing: -0.02em;
    text-transform: uppercase;
    color: var(--slate9);
  }

  .folder-create-btn {
    width: 28px;
    height: 28px;
    background: var(--base);
    border: 1px solid;
    border-color: var(--slate7);
    cursor: pointer;
    border-radius: 6px;
    display: flex;
    justify-content: center;
    align-items: center;
  }

  .menu-ico {
    cursor: pointer;
    border-radius: 13px;

    img {
      padding: 0px;
      height: 14px;
      width: 14px;
      vertical-align: unset;
    }
  }
}

/**
 * Home page modal
 */
.home-modal-backdrop {
  z-index: 9991;
}

.modal-content.home-modal-component {
  border-radius: 8px;
  overflow: hidden;
  background-color: var(--base);
  color: var(--slate12);
  box-shadow: 0px 12px 16px -4px rgba(16, 24, 40, 0.08), 0px 4px 6px -2px rgba(16, 24, 40, 0.03);

  .modal-header {
    border-bottom: 1px solid var(--slate5) !important;
  }

  .modal-header,
  .modal-body {
    padding: 16px 28px;
    background: var(--base);
  }

  .modal-title {
    font-size: 16px;
    font-weight: 500;
  }

  input {
    border-radius: 5px !important;
    background: var(--base);
    color: var(--slate12);
  }

  .modal-main {
    padding-bottom: 32px;
  }

  .modal-footer-btn {
    justify-content: end;

    button {
      margin-left: 16px;
    }
  }
}

.home-modal-component-editor.dark {

  .modal-header,
  .modal-body {
    background-color: #232e3c;
    color: #fff;
  }

  .form-control {
    color: #fff;
    background-color: #232e3c !important;
  }

  .btn-close {
    filter: brightness(0) invert(1);
  }
}

.modal-content.home-modal-component.dark-theme {
  .btn-close {
    filter: brightness(0) invert(1);
  }
}

.home-modal-component {
  .btn-close {
    opacity: 1 !important;
  }
}

.modal-content.home-modal-component.dark {
  background-color: $bg-dark-light  !important;
  color: $white  !important;

  .modal-title {
    color: $white  !important;
  }

  .tj-version-wrap-sub-footer {
    background-color: $bg-dark-light  !important;
    border-top: 1px solid #3A3F42 !important;


    p {
      color: $white  !important;
    }
  }


  .current-version-wrap,
  .other-version-wrap {
    background: transparent !important;
  }

  .modal-header {
    background-color: $bg-dark-light  !important;
<<<<<<< HEAD
=======
    color: $white  !important;
    border-bottom: 2px solid #3A3F42 !important;
>>>>>>> 71a5c122
  }

  .btn-close {
    filter: brightness(0) invert(1);
  }

  .form-control {
    border-color: $border-grey-dark  !important;
    color: inherit;
  }

  input {
    background-color: $bg-dark-light  !important;
  }

  .form-select {
    background-color: $bg-dark  !important;
    color: $white  !important;
    border-color: $border-grey-dark  !important;
  }

  .text-muted {
    color: $white  !important;
  }
}

.inspector-align-buttons {
  .ToggleGroupItem {
    padding: 2px 10px !important;
  }

  .ToggleGroupItem[data-state='on'] {
    padding: 2px 9px !important;
  }
}

.radio-img {
  input {
    display: none;
  }

  .action-icon {
    width: 28px;
    height: 28px;
    background-position: center center;
    border-radius: 4px;
    display: flex;
    align-items: center;
    justify-content: center;
  }

  .action-icon {
    cursor: pointer;
    border: 1px solid $light-gray;
  }

  .action-icon:hover {
    background-color: #d2ddec;
  }

  input:checked+.action-icon {
    border-color: $primary;
    background-color: #7a95fb;
  }

  .tooltiptext {
    visibility: hidden;
    font-size: 12px;
    background-color: $black;
    color: #ffffff;
    text-align: center;
    padding: 5px 10px;
    position: absolute;
    border-radius: 15px;
    margin-top: 2px;
    z-index: 1;
    margin-left: -10px;
  }

  .tooltiptext::after {
    content: "";
    position: absolute;
    bottom: 100%;
    left: 50%;
    margin-left: -5px;
    border-width: 5px;
    border-style: solid;
    border-color: transparent transparent black transparent;
  }

  .action-icon:hover+.tooltiptext {
    visibility: visible;
  }

  input:checked+.action-icon:hover {
    background-color: #3650af;
  }
}

.icon-change-modal {
  ul {
    list-style-type: none;
    margin: 0 auto;
    text-align: center;
    display: grid;
    grid-template-columns: 1fr 1fr 1fr 1fr;

    li {
      float: left;
      border: 2px solid #8991a0;
      border-radius: 1.75px;
      cursor: pointer;

      img {
        width: 22px;
        height: 22px;
        filter: invert(59%) sepia(27%) saturate(160%) hue-rotate(181deg) brightness(91%) contrast(95%);
      }
    }

    li.selected {
      border: 2px solid $primary;

      img {
        filter: invert(27%) sepia(84%) saturate(5230%) hue-rotate(212deg) brightness(102%) contrast(100%);
      }
    }
  }
}

/**
 * Spinner Widget
 */
.spinner-container {
  display: flex;
  justify-content: center;
  align-items: center;
}

.animation-fade {
  animation-name: fade;
  animation-duration: 0.3s;
  animation-timing-function: ease-in;
}

@keyframes fade {
  0% {
    opacity: 0;
  }

  100% {
    opacity: 1;
  }
}

/**
 * Query panel
 */
.query-btn {
  cursor: pointer;
  height: 24px;
  width: 24px;
  padding: 0;
}

.query-btn.dark {
  filter: brightness(0) invert(1);
}

.button-family-secondary {
  @include button-outline($light-theme: true);
  height: 32px;
  width: 112px;
}

.button-family-secondary.dark {
  @include button-outline($light-theme: false);
}

// ** Query Panel: REST API Tabs **
.group-header {
  background: #d2ddec;
  border-radius: 4px;
  height: 28px !important;

  span {
    display: flex;
    justify-content: left;
    align-items: center;
  }
}

.raw-container.dark {
  background: #272822;
  padding: 5px;
}

// **Alert component**
.alert-component {
  border: 1px solid rgba(101, 109, 119, 0.16);
  background: var(--base);
  border-radius: 6px;

  a {
    color: $primary;
  }
}

.theme-dark .alert-component {
  background: var(--slate2) !important;
  border-color: var(--slate4) !important;

  a {
    color: $primary;
  }
}



.codehinter-plugins.code-hinter {
  @extend .codehinter-default-input;

  .popup-btn {
    margin-top: 0.65rem !important;
  }

  .CodeMirror-placeholder,
  .CodeMirror pre.CodeMirror-line {
    height: 21px !important;
    position: absolute !important;
    margin-top: 3px !important;
  }

  .CodeMirror-cursor {
    height: inherit !important;
  }

  .CodeMirror-lines {
    height: 32px !important;
  }
}

//*button loading with spinner with primary color*//
.button-loading {
  position: relative;
  color: transparent !important;
  text-shadow: none !important;
  pointer-events: none;

  &:after {
    content: "";
    display: inline-block;
    vertical-align: text-bottom;
    border: 1.5px solid currentColor;
    border-right-color: transparent;
    border-radius: 50%;
    color: $primary;
    position: absolute;
    width: 12px;
    height: 12px;
    animation: spinner-border 0.75s linear infinite;
  }
}

.query-icon.dark {
  filter: brightness(0) invert(1);
}

//Rest-API Tab Panes
.tab-pane-body {
  margin-left: -2.5% !important;
}

//CodeMirror padding
.CodeMirror pre.CodeMirror-line,
.CodeMirror pre.CodeMirror-line-like {
  padding: 0 10px !important;
}

.comment-notification-nav-item {
  background: transparent;
  border: 0;
  font-size: 12px;
  font-weight: 500;
  opacity: 0.6;
  height: 28px;
  border-radius: 6px;
}

// comment styles ::override
.editor-sidebar {
  .nav-tabs {
    border-bottom: none !important;
  }

  .nav-tabs .nav-link.active {
    background-color: transparent !important;
  }

  .inspector-nav-item {
    background: transparent;
    border: 0;
    font-size: 12px;
    font-weight: 500;
    opacity: 0.6;
    height: 28px;
    border-radius: 6px;
  }

  .inspector-component-title-input-holder {
    padding: 4px 12px;
    margin: 0;
    display: flex;
    align-items: center;
  }
}

.comment-card-wrapper {
  border-top: 0.5px solid var(--slate5) !important;
  margin-top: -1px !important;

  .card {
    background-color: var(--base);
  }
}

div#driver-highlighted-element-stage,
div#driver-page-overlay {
  background: transparent !important;
  outline: 5000px solid rgba(0, 0, 0, 0.75);
}

.dark-theme-walkthrough#driver-popover-item {
  background-color: $bg-dark-light  !important;
  border-color: rgba(101, 109, 119, 0.16) !important;

  .driver-popover-title {
    color: var(--base) !important;
  }

  .driver-popover-tip {
    border-color: transparent transparent transparent $bg-dark-light  !important;
  }

  .driver-popover-description {
    color: #d9dcde !important;
  }

  .driver-popover-footer .driver-close-btn {
    color: #ffffff !important;
    text-shadow: none !important;
  }

  .driver-prev-btn,
  .driver-next-btn {
    text-shadow: none !important;
  }
}

#driver-popover-item {
  padding: 20px !important;

  .driver-prev-btn,
  .driver-next-btn,
  .driver-close-btn {
    border: none !important;
    background: none !important;
    padding-left: 0 !important;
    font-size: 14px !important;
  }

  .driver-next-btn,
  .driver-prev-btn {
    color: $primary  !important;
  }

  .driver-disabled {
    color: $primary;
    opacity: 0.5;
  }

  .driver-popover-footer {
    margin-top: 20px !important;
  }
}

.pointer-events-none {
  pointer-events: none;
}

.popover.popover-dark-themed {
  background-color: $bg-dark-light;
  border-color: rgba(101, 109, 119, 0.16);


  .popover-body {
    color: #d9dcde !important;
  }

  .popover-header {
    background-color: var(--slate2);
    color: var(--slate11);
    border-bottom-color: var
  }
}

.toast-dark-mode {
  .btn-close {
    filter: brightness(0) invert(1);
  }
}

.editor .editor-sidebar .inspector .inspector-edit-widget-name {
  padding: 4px 8px;
  color: var(--slate12);
  border: 1px solid transparent;
  border-radius: 6px;
  background-color: var(--base);

  &:hover {
    background-color: var(--slate4);
    border: 1px solid var(--slate7);
  }

  &:focus {
    border: 1px solid var(--indigo9) !important;
    background-color: var(--indigo2);
    box-shadow: 0px 0px 0px 1px #C6D4F9;
  }
}

.tablr-gutter-x-0 {
  --tblr-gutter-x: 0 !important;
}

.widget-button>.btn-loading:after {
  border: 1px solid var(--loader-color);
  border-right-color: transparent;
}

.flip-dropdown-help-text {
  padding: 10px 5px 0 0;
  float: left;
  font-size: 14px;
  color: $light-gray;
}

.dynamic-form-row {
  margin-top: 20px !important;
  margin-bottom: 20px !important;
}

#transformation-popover-container {
  margin-bottom: -2px !important;
}

.canvas-codehinter-container {
  display: flex;
  flex-direction: row;
  width: 158px;
  height: 32px;
}

.hinter-canvas-input {
  display: flex;
  width: 120px;
  height: 32px;
  margin-top: 1px;

  .canvas-hinter-wrap {
<<<<<<< HEAD
    width: 135px;
    height: 32px !important;
    border: 1px solid var(--slate7);
=======
    width: 120px;
    height: 32px;
>>>>>>> 71a5c122
  }
}

.hinter-canvas-input {
<<<<<<< HEAD
  // width: 180px !important;
  display: flex;
  padding: 4px;
  height: 41.2px !important;
  margin-top: 1px;

=======
>>>>>>> 71a5c122
  .CodeMirror-sizer {
    border-right-width: 1px !important;
  }

  .cm-propert {
    color: #ffffff !important;
  }
}

.canvas-codehinter-container {
  .code-hinter-col {
    margin-bottom: 1px !important;
    width: 136px;
    height: 32px;
  }
}

.fx-canvas {
<<<<<<< HEAD
  background: #1c252f;
  padding: 0px;
  display: flex;
  height: 32px;
  width: 32px;
  border: solid 1px rgba(255, 255, 255, 0.09) !important;
=======
  padding: 2px;
  display: flex;
>>>>>>> 71a5c122
  border-radius: 4px;
  justify-content: center;
  font-weight: 400;
  align-items: center;

  div {
<<<<<<< HEAD
    background: #1c252f !important;
    display: flex;
    justify-content: center;
    align-items: center;
    height: 30px;
    padding: 0px;
=======
    background: #121212 !important;
    display: flex;
    justify-content: center;
    align-items: center;
    width: 39px;
    height: 32px;
  }

  .code-hinter-wrapper {
    width: 120px !important;
    height: 32px;
>>>>>>> 71a5c122
  }
}

.fx-canvas-light {
  div {
    background: #fff !important;
  }
}

.org-name {
  color: var(--slate12) !important;
  font-size: 12px;
}


.organization-list {
  margin-top: 4px;

  .btn {
    border: 0px;
  }

  .dropdown-toggle div {
    max-width: 200px;
    text-overflow: ellipsis;
    overflow: hidden;
  }

  .org-name {
    text-overflow: ellipsis;
    overflow: hidden;
    white-space: nowrap;
    width: 100%;
    font-weight: bold;
  }

  .org-actions div {
    color: $primary;
    cursor: pointer;
    font-size: 12px;
  }

  .dropdown-menu {
    min-width: 14rem;
  }

  .org-avatar {
    display: block;
  }

  .org-avatar:hover {
    .avatar {
      background: #fcfcfc no-repeat center/cover;
    }

    .arrow-container {
      svg {
        filter: invert(35%) sepia(17%) saturate(238%) hue-rotate(153deg) brightness(94%) contrast(89%);
      }
    }
  }

  .arrow-container {
    padding: 5px 0px;
  }

  .arrow-container {
    svg {
      cursor: pointer;
      height: 30px;
      width: 30px;
      padding: 0px 0px;
      filter: invert(50%) sepia(13%) saturate(208%) hue-rotate(153deg) brightness(99%) contrast(86%);
    }
  }

  .org-edit {
    span {
      color: $primary;
      cursor: pointer;
      font-size: 10px;
    }
  }

  .organization-switchlist {
    .back-btn {
      font-size: 12px;
      padding: 2px 0px;
      cursor: pointer;
    }

    .back-ico {
      cursor: pointer;

      svg {
        height: 20px;
        width: 20px;
        filter: invert(84%) sepia(13%) saturate(11%) hue-rotate(352deg) brightness(90%) contrast(91%);
      }
    }

    .dd-item-padding {
      padding: 0.5rem 0.75rem 0rem 0.75rem;
    }

    .search-box {
      margin-top: 10px;
    }

    .org-list {
      max-height: 60vh;
      overflow: auto;
    }

    .tick-ico {
      filter: invert(50%) sepia(13%) saturate(208%) hue-rotate(153deg) brightness(99%) contrast(86%);
    }

    .org-list-item {
      cursor: pointer;
    }

    .org-list-item:hover {
      .avatar {
        background: #fcfcfc no-repeat center/cover;
      }

      .tick-ico {
        filter: invert(35%) sepia(17%) saturate(238%) hue-rotate(153deg) brightness(94%) contrast(89%);
      }
    }
  }
}

.sso-button-footer-wrap {
  display: flex !important;
  justify-content: center;
  width: 100%;
}

.tj-icon {
  cursor: pointer;
}

#login-url,
#redirect-url {
  margin-bottom: 0px !important;
}

.git-encripted-label {
  color: var(--green9);
}

.card-header {
  border-bottom: 1px solid var(--slate5) !important;
}

.manage-sso-container {
  position: relative;
}

.sso-card-wrapper {
  background: var(--base);
  min-height: 100%;
  height: calc(100vh - 156px) !important;

  display: grid;
  grid-template-rows: auto 1fr auto;

  .card-header {
    border-bottom: 1px solid var(--slate5) !important;
  }

  .form-control {
    background: var(--base);
  }

  .sso-card-footer {
    display: flex;
    flex-direction: row;
    justify-content: flex-end;
    align-items: center;
    padding: 24px 32px;
    gap: 8px;
    width: 660px;
    height: 88px;
    border-top: 1px solid var(--slate5) !important;
    background: var(--base);
    margin-top: 0px !important;
  }
}

// Left Menu
.left-menu {
  background: var(--base);

  .tj-list-item {
    gap: 40px;
    width: 187px;
    height: 32px;
    white-space: nowrap;
    overflow: hidden;
    text-overflow: ellipsis;
  }

  .folder-list-selected {
    background-color: var(--indigo4);
  }

  ul {
    margin: 0px;
    padding: 0px;

    li {
      float: left;
      list-style: none;
      width: 100%;
      padding: 6px 8px;
      border-radius: 6px;
      cursor: pointer;
      margin: 3px 0px;
      color: var(--base-black) !important;
    }

    li.active {
      background-color: $primary;
      color: #ffffff;
    }

    li:not(.active):hover {
      background: var(--slate4);
      border-radius: 6px;
    }
  }
}

.enabled-tag {
  padding: 4px 16px;
  gap: 10px;
  width: 77px;
  height: 28px;
  background: var(--grass3);
  border-radius: 100px;
  color: var(--grass9);
  font-weight: 500;
}

.disabled-tag {
  padding: 4px 16px;
  gap: 10px;
  color: var(--tomato9);
  width: 81px;
  height: 28px;
  background: var(--tomato3);
  border-radius: 100px;
  font-weight: 500;
}

.manage-sso {
  .title-with-toggle {
    width: 100%;
    font-weight: 500;

    .card-title {
      color: var(--slate12) !important;
      font-weight: 500;
    }

    .form-check-input {
      width: 28px;
      height: 16px;
    }

    input[type="checkbox"] {
      /* Double-sized Checkboxes */
      -ms-transform: scale(1.5);
      /* IE */
      -moz-transform: scale(1.5);
      /* FF */
      -webkit-transform: scale(1.5);
      /* Safari and Chrome */
      -o-transform: scale(1.5);
      /* Opera */
      transform: scale(1.5);
      margin-top: 5px;
    }
  }
}

.help-text {
  overflow: auto;

  div {
    color: var(--slate11);
    font-style: normal;
    font-weight: 400;
    font-size: 12px;
    line-height: 20px;
  }
}


.org-invite-or {
  padding: 1rem 0rem;

  h2 {
    width: 100%;
    text-align: center;
    border-bottom: 1px solid #000;
    line-height: 0.1em;
    margin: 10px 0 20px;
  }

  h2 span {
    background: #ffffff;
    padding: 0 10px;
  }
}

.theme-dark .json-tree-container {
  .json-tree-node-icon {
    svg {
      filter: invert(89%) sepia(2%) saturate(127%) hue-rotate(175deg) brightness(99%) contrast(96%);
    }
  }

  .json-tree-svg-icon.component-icon {
    filter: brightness(0) invert(1);
  }

  .node-key-outline {
    height: 1rem !important;
    border: 1px solid transparent !important;
    color: #ccd4df;
  }

  .selected-node {
    border-color: $primary-light  !important;
  }

  .json-tree-icon-container .selected-node>svg:first-child {
    filter: invert(65%) sepia(62%) saturate(4331%) hue-rotate(204deg) brightness(106%) contrast(97%);
  }

  .node-length-color {
    color: #b8c7fd;
  }

  .node-type {
    color: #8a96a6;
  }

  .group-border {
    border-color: rgb(97, 101, 111);
  }

  .action-icons-group {

    img,
    svg {
      filter: invert(89%) sepia(2%) saturate(127%) hue-rotate(175deg) brightness(99%) contrast(96%);
    }
  }

  .hovered-node.node-key.badge {
    color: #8092ab !important;
    border-color: #8092ab !important;
  }
}

.json-tree-container {
  .json-tree-svg-icon.component-icon {
    height: 16px;
    width: 16px;
  }

  .json-tree-icon-container {
    max-width: 20px;
    margin-right: 6px;
    font-family: 'IBM Plex Sans';
  }

  .node-type {
    color: var(--slate11);
    padding-top: 2px;
  }

  .json-tree-valuetype {
    font-size: 10px;
    padding-top: 2px;
  }

  .node-length-color {
    color: var(--indigo10);
    padding-top: 3px;
  }

  .json-tree-node-value {
    font-size: 11px;
  }

  .json-tree-node-string {
    color: var(--orange9);
  }

  .json-tree-node-boolean {
    color: var(--green9);
  }

  .json-tree-node-number {
    color: var(--orange9);
  }

  .json-tree-node-null {
    color: red;
  }

  .json-tree-node-date {
    color: rgb(98, 107, 103);
  }

  .group-border {
    border-left: 0.5px solid #dadcde;
    margin-top: 16px;
    margin-left: -12px;
  }

  .selected-node {
    border-color: $primary-light  !important;
  }

  .selected-node .group-object-container .badge {
    font-weight: 400 !important;
    height: 1rem !important;
  }

  .group-object-container {
    margin-left: 0.72rem;
    margin-top: -16px;
  }

  .json-node-element {
    cursor: pointer;
  }

  .hide-show-icon {
    cursor: pointer;
    margin-left: 1rem;

    &:hover {
      color: $primary;
    }
  }


  .action-icons-group {
    cursor: pointer;
  }

  .hovered-node {
    font-weight: 400 !important;
    height: 1rem !important;
    color: #8092ab;
  }

  .node-key {
    font-weight: 400 !important;
    margin-left: -0.25rem !important;
    justify-content: start !important;
    min-width: fit-content !important;
  }

  .node-key-outline {
    height: 1rem !important;
    border: 1px solid transparent !important;
    color: var(--slate12);
  }
}

.popover-more-actions {
  font-weight: 400 !important;

  &:hover {
    background: #d2ddec !important;
  }
}

.popover-dark-themed .popover-more-actions {
  color: #ccd4df;

  &:hover {
    background-color: #324156 !important;
  }
}

#json-tree-popover {
  padding: 0.25rem !important;
}

// Font sizes
.fs-9 {
  font-size: 9px !important;
}

.fs-10 {
  font-size: 10px !important;
}

.fs-12 {
  font-size: 12px !important;
}

.realtime-avatars {
  padding: 0px;
  margin-left: 8px;
}

.widget-style-field-header {
  font-family: "Inter";
  font-style: normal;
  font-weight: 500;
  font-size: 12px;
  line-height: 20px;
  color: #61656c;
}

.maintenance_container {
  width: 100%;
  height: 100vh;
  display: flex;
  justify-content: center;
  align-items: center;

  .card {
    .card-body {
      display: flex;
      height: 200px !important;
      align-items: center;
    }
  }
}

.list-timeline:not(.list-timeline-simple) .list-timeline-time {
  top: auto;
}

.widget-buttongroup {
  display: flex;
  flex-direction: column;
  justify-content: left;
  overflow: hidden !important;
}

.group-button {
  margin: 0px 10px 10px 0px;
  line-height: 1.499;
  font-weight: 400;
  white-space: nowrap;
  text-align: center;
  cursor: pointer;
  padding: 0 15px;
  font-size: 12px;
  border-radius: 4px;
  color: rgba(0, 0, 0, .65);
  background-color: #ffffff;
  border: 1px solid #d9d9d9;
  min-width: 40px;
  width: auto !important;
  height: 30px,
}

.widget-buttongroup-label {
  font-weight: 600;
  margin-right: 10px;
  color: #3e525b;
}

.editor-actions {
  border-bottom: 1px solid #eee;
  padding: 5px;
  display: flex;
  justify-content: end;
}

.autosave-indicator {
  color: var(--slate10, #7E868C);
}


.zoom-buttons {
  width: 20px !important;
  height: 25px !important;
  margin-left: 2px;

  span {
    transform: rotate(60deg);
  }
}

.zoom-button-wrapper {
  position: fixed;
  right: 0px;
  bottom: 5px;
}

.zoom-buttons {
  opacity: 0;
  visibility: hidden;
}

.image-widget-wrapper:hover button {
  opacity: 1 !important;
  visibility: visible;
}

.pdf-page-controls {
  background: white;
  border-radius: 4px;

  button {
    width: 36px;
    height: 36px;
    background: white;
    border: 0;
    font-size: 1.2em;
    border-radius: 4px;

    &:first-child {
      border-top-right-radius: 0;
      border-bottom-right-radius: 0;
    }

    &:last-child {
      border-top-left-radius: 0;
      border-bottom-left-radius: 0;
    }

    &:hover {
      background-color: #e6e6e6;
    }
  }

  span {
    font-family: inherit;
    font-size: 1em;
    padding: 0 0.5em;
    color: #000;
  }
}

//download button in pdf widget
.download-icon-outer-wrapper:hover {
  background-color: #e6e6e6 !important
}

.pdf-document {
  canvas {
    margin: 0px auto;
  }

  &:hover {
    .pdf-page-controls {
      opacity: 1;
    }
  }
}

.org-variables-page {
  .btn-org-env {
    width: 36px;
  }

  .encryption-input {
    width: fit-content;
  }

  .no-vars-text {
    display: block;
    text-align: center;
    margin-top: 100px;
  }
}

.org-constant-page {
  .card-footer {
    background: var(--base);
    color: var(--slate12);
  }
}

.tj-input-error-state {
  border: 1px solid var(--tomato9) !important;
}



.tj-input-element {
  gap: 16px;
  background: var(--base);
  border: 1px solid var(--slate7);
  border-radius: 6px;
  margin-bottom: 4px;
  display: block;
  width: 100%;
  padding: .4375rem .75rem;
  font-size: .875rem;
  font-weight: 400;
  line-height: 1.4285714;
  color: var(--slate12);
  background-clip: padding-box;
  -webkit-appearance: none;
  -moz-appearance: none;
  appearance: none;
  transition: border-color .15s ease-in-out, box-shadow .15s ease-in-out;

  &:hover {
    background: var(--slate1);
    border: 1px solid var(--slate8);
    -webkit-box-shadow: none;
    box-shadow: none;
    outline: none;
  }

  &:focus-visible {
    background: var(--slate1);
    border: 1px solid var(--slate8);
    outline: none;
  }

  &:active {
    background: var(--indigo2);
    border: 1px solid var(--indigo9);
    box-shadow: none;
  }

  &:disabled {
    background: var(--slate3);
    border: 1px solid var(--slate8);
    color: var(--slate9);
    cursor: not-allowed;
  }
}


//Kanban board
.kanban-container.dark-themed {
  background-color: $bg-dark-light  !important;

  .kanban-column {
    .card-header {
      background-color: #324156 !important;
    }
  }
}

.kanban-container {
  background-color: #fefefe;

  .kanban-column {
    background-color: #f4f4f4;
    padding: 0 !important;
    height: fit-content !important;

    .card-body {
      &:hover {
        overflow-y: auto !important;

        &::-webkit-scrollbar {
          width: 0 !important;
          height: 0 !important;
        }
      }
    }

    .card-header {
      background-color: #fefefe;

      .badge {
        font-size: 12px !important;
      }
    }

    .card-body .dnd-card {
      border-radius: 5px !important;
    }

    .dnd-card.card {
      height: 52px !important;
      padding: 5px !important;
    }

    .dnd-card.card.card-dark {
      background-color: $bg-dark  !important;
    }
  }

  .kanban-board-add-group {
    justify-content: center;
    align-items: center;
    cursor: pointer;
    color: rgba(0, 0, 0, 0.5);
    background-color: transparent;
    border-style: dashed;
    border-color: rgba(0, 0, 0, 0.08);
    display: flex;
    flex-direction: column;
    grid-auto-rows: max-content;
    overflow: hidden;
    box-sizing: border-box;
    appearance: none;
    outline: none;
    margin: 10px;
    border-radius: 5px;
    min-width: 350px;
    height: 200px;
    font-size: 1em;
  }

  .add-card-btn {
    font-size: 1em;
    font-weight: 400;
    color: #3e525b;
    border-radius: 5px;
    padding: 5px;
    margin: 5px;
    background-color: transparent;
    border-style: dashed;
    border-color: rgba(0, 0, 0, 0.08);
    cursor: pointer;
    transition: all 0.2s ease-in-out;

    &:hover {
      background-color: #e6e6e6;
    }
  }
}

.cursor-pointer {
  cursor: pointer;
}

.cursor-text {
  cursor: text;
}

.cursor-not-allowed {
  cursor: none;
}

.bade-component {
  display: inline-flex;
  justify-content: center;
  align-items: center;
  overflow: hidden;
  user-select: none;
  padding: calc(0.25rem - 1px) 0.25rem;
  height: 1.25rem;
  border: 1px solid transparent;
  min-width: 1.25rem;
  font-weight: 600;
  font-size: .625rem;
  letter-spacing: .04em;
  text-transform: uppercase;
  vertical-align: bottom;
  border-radius: 4px;
}

// sso-helper-page
.sso-helper-container {
  width: 60vw;
  padding: 30px;
  box-shadow: rgba(0, 0, 0, 0.16) 0px 1px 4px;
  margin: 0 auto;
}

.sso-copy {
  margin-left: 10px;
  cursor: pointer;
}

#git-url,
#google-url {
  color: $primary;
  margin-left: 4px;
  word-break: break-all;
}

@media only screen and (max-width: 768px) {
  .sso-helper-container {
    width: 96vw;
    padding: 20px;
  }
}

.sso-helper-doc {
  line-height: 24px;
}

.sso-content-wrapper {
  margin: 0 auto;
  display: flex;
  flex-direction: column;
  align-items: self-start;
  padding: 20px;
  box-shadow: rgba(0, 0, 0, 0.02) 0px 1px 3px 0px, rgba(27, 31, 35, 0.15) 0px 0px 0px 1px;
  border-radius: 4px;
}

.workspace-status {
  display: flex;
  font-weight: 800;
  margin-bottom: 6px;
}

.sso-type {
  font-weight: 600;
  margin-bottom: 4px !important;
  display: flex;

  span {
    margin-right: 10px;
  }

  a {
    margin-left: 6px;

  }
}

.gg-album {
  box-sizing: border-box;
  position: relative;
  display: block;
  width: 18px;
  height: 18px;
  transform: scale(var(--ggs, 1));
  border-left: 7px solid transparent;
  border-right: 3px solid transparent;
  border-bottom: 8px solid transparent;
  box-shadow: 0 0 0 2px,
    inset 6px 4px 0 -4px,
    inset -6px 4px 0 -4px;
  border-radius: 3px
}

.gg-album::after,
.gg-album::before {
  content: "";
  display: block;
  box-sizing: border-box;
  position: absolute;
  width: 2px;
  height: 5px;
  background: currentColor;
  transform: rotate(46deg);
  top: 5px;
  right: 4px
}

.gg-album::after {
  transform: rotate(-46deg);
  right: 2px
}

.sso-helper-header {
  display: flex;
  align-items: center;

  span {
    margin-right: 10px;
  }
}

// sso end

// steps-widget
a.step-item-disabled {
  text-decoration: none;
}

.steps {
  overflow: hidden;
  margin: 0rem !important;
}

.step-item.active~.step-item:after,
.step-item.active~.step-item:before {
  background: #f3f5f5 !important;
}

.step-item.active:before {
  background: #ffffff !important;
}

.steps .step-item.active:before {
  border-color: #b4b2b2 !important;
}

.steps-item {
  color: var(--textColor) !important;
}

.step-item:before {
  background: var(--bgColor) !important;
  // remaining code
}

.step-item:after {
  background: var(--bgColor) !important;
}

.step-item.active~.step-item {
  color: var(--textColor) !important;
  ;
}

.notification-center-badge {
  top: 0;
  right: 0;
  position: absolute;
}

.notification-center {
  max-height: 500px;
  overflow: auto;
  margin-left: 11px !important;

  .empty {
    padding: 0 !important;

    .empty-img {
      font-size: 2.5em;
    }
  }

  .card {
    min-width: 400px;
    background: var(--base);
    color: var(--slate12);
    box-shadow: 0px 12px 16px -4px rgba(16, 24, 40, 0.08), 0px 4px 6px -2px rgba(16, 24, 40, 0.03);
  }

  .card-footer {
    background: var(--base);
    color: var(--slate12);
  }

  .spinner {
    min-height: 220px;
  }
}

// profile-settings css
.confirm-input {
  padding-right: 8px !important;
}

.user-group-actions {
  display: flex;
  gap: 8px;
}

input.hide-input-arrows {
  -moz-appearance: none;

  &::-webkit-outer-spin-button,
  &::-webkit-inner-spin-button {
    -webkit-appearance: none;
  }
}

.btn-org-env {
  width: 36px;
}

.custom-checkbox-tree {
  overflow-y: scroll;
  color: #3e525b;

  .react-checkbox-tree label:hover {
    background: none !important;
  }

  .rct-icons-fa4 {

    .rct-icon-expand-open,
    .rct-icon-expand-close {
      &::before {
        content: url("data:image/svg+xml,%3Csvg xmlns='http://www.w3.org/2000/svg' viewBox='0 0 1024 1024' focusable='false' data-icon='caret-down' width='12px' height='12px' fill='currentColor' aria-hidden='true'%3E%3Cpath d='M840.4 300H183.6c-19.7 0-30.7 20.8-18.5 35l328.4 380.8c9.4 10.9 27.5 10.9 37 0L858.9 335c12.2-14.2 1.2-35-18.5-35z'%3E%3C/path%3E%3C/svg%3E") !important;
      }
    }

    .rct-icon-expand-close {
      transform: rotate(-90deg);
      -webkit-transform: rotate(-90deg);
    }
  }
}

// sso enable/disable box
.tick-cross-info {
  .main-box {
    margin-right: 10px;
    border-radius: 5px;
  }

  .icon-box {
    padding: 7px 5px 7px 2px;
    color: #ffffff;

    .icon {
      stroke-width: 4.5px;
    }
  }

  .tick-box {
    border: 3px solid var(--indigo9);

    .icon-box {
      background: var(--indigo9);
    }
  }

  .cross-box {
    border: 3px solid $disabled;

    .icon-box {
      background: $disabled;
    }
  }
}

.icon-widget-popover {
  &.theme-dark {
    .popover-header {
      background-color: #232e3c;
      border-bottom: 1px solid #324156;
    }
  }

  .popover-header {
    padding-bottom: 0;
    background-color: #ffffff;

    .input-icon {
      margin-bottom: 0.5rem !important;
    }
  }

  .popover-body {
    padding: 0 0.5rem;

    .row {
      >div {
        overflow-x: hidden !important;
      }
    }

    .icon-list-wrapper {
      display: grid;
      grid-template-columns: repeat(10, 1fr);
      margin: 0.5rem 1rem 0.5rem 0.5rem;
    }

    .icon-element {
      cursor: pointer;
      border: 1px solid transparent;
      border-radius: $border-radius;

      &:hover {
        border: 1px solid $primary;
      }
    }
  }
}

.dark-theme-placeholder::placeholder {
  color: #C8C6C6;
}

.dark-multiselectinput {
  input {
    color: white;

    &::placeholder {
      color: #C8C6C6;
    }
  }
}


.dark-multiselectinput {
  input {
    color: white;

    &::placeholder {
      color: #C8C6C6;
    }
  }
}

// Language Selection Modal
.lang-selection-modal {
  font-weight: 500;

  .list-group {
    padding: 1rem 1.5rem;
    padding-top: 0;
    overflow-y: scroll;
    height: calc(100% - 68px);
  }

  .list-group-item {
    border: 0;

    p {
      margin-bottom: 0px;
      margin-top: 2px;
    }
  }

  .list-group-item.active {
    background-color: var(--indigo4);
    color: var(--slate12);
    font-weight: 600;
    margin-top: 0px;
  }

  .modal-body {
    height: 50vh;
    padding: 0;
  }

  .lang-list {
    height: 100%;

    .search-box {
      position: relative;
      margin: 1rem 1.5rem;
    }

    input {
      border-radius: 5px !important;
    }

    .input-icon {
      display: flex;
    }

    .input-icon {
      .search-icon {
        display: block;
        position: absolute;
        left: 0;
        margin-right: 0.5rem;
      }

      .clear-icon {
        cursor: pointer;
        display: block;
        position: absolute;
        right: 0;
        margin-right: 0.5rem;
      }
    }

    .list-group-item.active {
      color: $primary;
    }
  }
}

.lang-selection-modal.dark {
  .modal-header {
    border-color: #232e3c !important;
  }

  .modal-body,
  .modal-footer,
  .modal-header,
  .modal-content {
    color: white;
    background-color: #2b394a;
  }

  .list-group-item {
    color: white;
    border: 0;
  }

  .list-group-item:hover {
    background-color: #232e3c;
  }

  .list-group-item.active {
    background-color: #4d72fa;
    color: white;
    font-weight: 600;
  }

  .no-results-item {
    background-color: #2b394a;
    color: white;
  }

  input {
    background-color: #2b394a;
    border-color: #232e3c;
    color: white;
  }
}

// Language Selection Modal
.lang-selection-modal {
  font-weight: 500;

  .list-group {
    padding: 1rem 1.5rem;
    padding-top: 0;
    overflow-y: scroll;
    height: calc(100% - 68px);
  }

  .list-group-item {
    border: 0;

    p {
      margin-bottom: 0px;
      margin-top: 2px;
    }
  }

  .list-group-item.active {
    background-color: #edf1ff;
    color: #4d72fa;
    font-weight: 600;
    margin-top: 0px;
  }

  .modal-body {
    height: 50vh;
    padding: 0;
  }

  .lang-list {
    height: 100%;

    .search-box {
      position: relative;
      margin: 1rem 1.5rem;
    }

    input {
      border-radius: 5px !important;
    }

    .input-icon {
      display: flex;
    }

    .input-icon {
      .search-icon {
        display: block;
        position: absolute;
        left: 0;
        margin-right: 0.5rem;
      }

      .clear-icon {
        cursor: pointer;
        display: block;
        position: absolute;
        right: 0;
        margin-right: 0.5rem;
      }
    }

    .list-group-item.active {
      color: $primary;
    }
  }
}

.lang-selection-modal.dark {
  .modal-header {
    border-color: #232e3c !important;
  }

  .modal-body,
  .modal-footer,
  .modal-header,
  .modal-content {
    color: white;
    background-color: #2b394a;
  }

  .list-group-item {
    color: white;
    border: 0;
  }

  .list-group-item:hover {
    background-color: #232e3c;
  }

  .list-group-item.active {
    background-color: #4d72fa;
    color: white;
    font-weight: 600;
  }

  .no-results-item {
    background-color: #2b394a;
    color: white;
  }

  input {
    background-color: #2b394a;
    border-color: #232e3c;
    color: white;
  }
}

.org-users-page {
  .page-body {
    height: 100%;
  }
}

.user-group-container-wrap {
  margin: 20px auto 0 auto;
}

.dragged-column {
  z-index: 1001;
}

#storage-sort-popover {
  max-width: 800px;
  width: 800px;
  background-color: var(--base);
  box-sizing: border-box;
  box-shadow: 0px 12px 16px -4px rgba(16, 24, 40, 0.08), 0px 4px 6px -2px rgba(16, 24, 40, 0.03);
  border-radius: 4px;
  border: 1px solid var(--slate3) !important;
  left: 109px !important;
  top: 8px !important;
  position: absolute !important;


  .card-body,
  .card-footer {
    background: var(--base);
  }
}


#storage-filter-popover {
  max-width: 800px;
  width: 800px;
  background-color: var(--base);
  box-sizing: border-box;
  box-shadow: 0px 12px 16px -4px rgba(16, 24, 40, 0.08), 0px 4px 6px -2px rgba(16, 24, 40, 0.03);
  border-radius: 4px;
  border: 1px solid var(--slate3) !important;
  left: 193px !important;
  top: 10px !important;
  position: absolute !important;


  .card-body,
  .card-footer {
    background: var(--base);
  }
}

tbody {
  width: 100% !important;
  flex-grow: 1;

  tr {
    width: 100% !important;

    td:last-child {
      flex: 1 1 auto;
    }
  }
}

.datepicker-widget.theme-dark {
  .react-datepicker__tab-loop {
    .react-datepicker__header {
      background-color: #232e3c;

      .react-datepicker__current-month,
      .react-datepicker__day-name,
      .react-datepicker__month-select,
      .react-datepicker__year-select {
        color: white;
      }

      .react-datepicker__month-select,
      .react-datepicker__year-select {
        background-color: transparent;
      }
    }

    .react-datepicker__month {
      background-color: #232e3c;

      .react-datepicker__day {
        color: white;

        &:hover {
          background-color: #636466;
        }
      }

      .react-datepicker__day--outside-month {
        opacity: 0.5;
      }
    }

    .react-datepicker {
      background-color: #232e3c;
    }
  }
}

.theme-dark .list-group-item {
  &:hover {
    background-color: #232e3c;
  }
}

.theme-dark {

  .CalendarMonth,
  .DayPickerNavigation_button,
  .CalendarDay,
  .CalendarMonthGrid,
  .DayPicker_focusRegion,
  .DayPicker {
    background-color: #232e3c;
  }

  .DayPicker_weekHeader_ul,
  .CalendarMonth_caption,
  .CalendarDay {
    color: white;
  }

  .CalendarDay__selected_span,
  .CalendarDay__selected_start,
  .CalendarDay__selected_end {
    background-color: #4D72FA;
    color: white;
  }

  .CalendarDay {
    border-color: transparent; //hiding the border around days in the dark theme

    &:hover {
      background-color: #636466;
    }
  }

  .DateInput_fangStroke {
    stroke: #232E3C;
    fill: #232E3C;
  }

  .DayPickerNavigation_svg__horizontal {
    fill: white;
  }

  .DayPicker__withBorder {
    border-radius: 0;
  }

  .DateRangePicker_picker {
    background-color: transparent;
  }
}

.link-widget {
  display: flex;
  align-items: center;
  overflow: auto;

  &.hover {
    a {
      &:hover {
        text-decoration: underline;
      }
    }
  }

  &.no-underline {
    a {
      text-decoration: none !important;
    }
  }

  &.underline {
    a {
      text-decoration: underline;
    }
  }

  &::-webkit-scrollbar {
    width: 0;
    height: 0;
    background: transparent;
  }
}

.import-export-footer-btns {
  margin: 0px !important;
}

.home-version-modal-component {
  border-bottom-right-radius: 0px !important;
  border-bottom-left-radius: 0px !important;
  box-shadow: 0px 12px 16px -4px rgba(16, 24, 40, 0.08),
    0px 4px 6px -2px rgba(16, 24, 40, 0.03) !important;
}

.current-version-label,
.other-version-label {
  color: var(--slate11);
}

.home-modal-component.modal-version-lists {
  width: 466px;
  height: 668px;
  background: var(--base);
  box-shadow: 0px 12px 16px -4px rgba(16, 24, 40, 0.08), 0px 4px 6px -2px rgba(16, 24, 40, 0.03);
  border-top-right-radius: 6px;
  border-top-right-radius: 6px;


  .modal-header {
    .btn-close {
      top: auto;
    }
  }
}

.modal-version-lists {
  max-height: 80vh;

  .modal-body {
    height: 80%;
    overflow: auto;
  }

  .export-creation-date {
    color: var(--slate11);
  }

  .modal-footer,
  .modal-header {
    padding-bottom: 24px;
    padding: 12px 28px;
    gap: 10px;
    width: 466px;
    height: 56px;
    background-color: var(--base);
  }

  .modal-footer {
    padding: 24px 32px;
    gap: 8px;
    width: 466px;
    height: 88px;
  }

  .tj-version-wrap-sub-footer {
    display: flex;
    flex-direction: row;
    padding: 16px 28px;
    gap: 10px;
    height: 52px;
    background: var(--base);
    border-top: 1px solid var(--slate5);
    border-bottom: 1px solid var(--slate5);



    p {
      font-weight: 400;
      font-size: 14px;
      line-height: 20px;
      color: var(--slate12);
    }
  }

  .version-wrapper {
    display: flex;
    justify-content: flex-start;
    padding: 0.75rem 0.25rem;
  }

  .current-version-wrap,
  .other-version-wrap {

    span:first-child {
      color: var(--slate12) !important;
    }
  }

  .current-version-wrap {
    background: var(--indigo3) !important;
    margin-bottom: 24px;
    border-radius: 6px;
    margin-top: 8px;
  }
}

.rest-methods-url {
  .cm-s-default {
    .cm-string-2 {
      color: #000;
    }
  }
}

.tooljet-database {

  .table-header,
  .table-name,
  .table-cell {
    white-space: nowrap;
    overflow: hidden;
    text-overflow: ellipsis;
  }

  .table-name {
    color: #000;
    width: 250px;
  }

  .table-left-sidebar {
    max-width: 288px;
  }

  .add-table-btn {
    height: 32px;
  }

  .table-header {
    background: #ECEEF0;
  }

  .table-header,
  .table-cell {
    max-width: 230px;
  }

  .add-more-columns-btn {
    background: var(--indigo3);
    font-weight: 500;
    color: var(--indigo9);
    font-size: 12px;
    border-radius: 600;
  }

  .delete-row-btn {
    max-width: 140px;
  }

  .table-list-item-popover {
    display: none;
  }

  .table-list-item:hover .table-list-item-popover {
    display: block;
  }
}

.apploader {
  height: 100vh;

  .app-container {
    height: 100%;
    display: flex;
    flex-direction: column;
    justify-content: space-between;
  }

  .editor-header {
    height: 5%;
    background-color: #EEEEEE;
    display: flex;
    align-items: center;
    justify-content: space-between;

    .app-title-skeleton {
      width: 100px;
      height: 100%;
      display: flex;
      align-items: center;
      margin-left: 120px;
    }

    .right-buttons {
      display: flex;
      gap: 5px;
      align-items: center;
      margin-right: 10px;
    }
  }

  .editor-body {
    height: 100%;
  }

  .skeleton {
    padding: 5px;
  }

  .editor-left-panel {
    width: 48px;
    background-color: #EEEEEE;
    margin: 3px 0px 3px 3px;
    display: flex;
    flex-direction: column;
    justify-content: space-between;
    border-radius: 5px;

    .left-menu-items {
      display: flex;
      flex-direction: column;
      justify-content: space-between;
      gap: 5px;
      margin-top: 10px;
    }

    .bottom-items {
      margin-bottom: 10px;
    }
  }

  .editor-center {
    height: 100%;
    display: flex;
    flex-direction: column;
    gap: 5px;
    justify-content: space-between;

    .canvas {
      height: 100vh;
      background-color: var(--base);
      border-radius: 5px;
      display: flex;
      justify-content: center;
    }

    .query-panel {
      height: 30%;
      display: flex;
      justify-content: space-between;
      gap: 5px;

      .queries {
        width: 30%;
        display: flex;
        flex-direction: column;
        gap: 5px;

        .queries-title {
          background-color: #EEEEEE;
          border-radius: 5px;
          height: 20%;
          padding: 5px 10px;
          display: flex;
          justify-content: space-between;
          align-items: center;
        }

        .query-list {
          background-color: #EEEEEE;
          border-radius: 5px;
          height: 80%;

          .query-list-item {
            margin: 10px;
            height: 35px;
          }
        }
      }

      .query-editor {
        width: 70%;
        height: 100%;
        display: flex;
        flex-direction: column;
        gap: 5px;

        .query-editor-header {
          background-color: #EEEEEE;
          border-radius: 5px;
          height: 20%;
          padding: 5px 10px;
          display: flex;
          justify-content: space-between;

          .query-actions {
            display: flex;
            align-items: center;
          }
        }

        .query-editor-body {
          background-color: #EEEEEE;
          height: 80%;
          border-radius: 5px;

          .button {
            margin-right: 10px;
          }
        }
      }
    }
  }

  .wrapper {
    padding: 3px 3px 3px 0px;
  }



  .right-bar {
    height: 100%;
    padding: 3px 3px 3px 0px;
    display: flex;
    flex-direction: column;
    justify-content: space-between;
    gap: 5px;

    .widget-list-header {
      height: 5%;
      background-color: #EEEEEE;
      border-radius: 5px;
    }

    .widget-list {
      height: 95%;
      background-color: #EEEEEE;
      border-radius: 5px;
      padding: 10px;

      .widgets {
        display: flex;
        justify-content: space-between;
      }
    }
  }
}

.subheader {
  margin-bottom: 12px;
}

.theme-dark {
  .layout-sidebar-icon {
    &:hover {
      background-color: #273342;
    }
  }

  .tooljet-database {

    .table-name,
    .subheader {
      color: var(--slate9);
    }

    .list-group-item.active {
      .table-name {
        color: #000;
      }
    }
  }

  .editor-header {
    background-color: #1F2936;
  }

  .editor-left-panel {
    background-color: #1F2936;
  }


  .query-panel {
    .queries {
      .queries-title {
        background-color: #1F2936 !important;
      }

      .query-list {
        background-color: #1F2936 !important;
      }
    }

    .query-editor {
      .query-editor-header {
        background-color: #1F2936 !important;
      }

      .query-editor-body {
        background-color: #1F2936 !important;
      }
    }
  }

  .right-bar {
    .widget-list-header {
      background-color: #1F2936;
    }

    .widget-list {
      background-color: #1F2936;
    }
  }
}

:root {
  --tblr-breadcrumb-item-active-font-weight: 500;
  --tblr-breadcrumb-item-active-color: inherit;
}

.application-brand {
  position: relative;
  display: flex;
  justify-content: center;
}

.breadcrumb-item.active {
  font-weight: var(--tblr-breadcrumb-item-active-font-weight);
  color: var(--tblr-breadcrumb-item-active-color);
}

.app-icon-main {
  background: var(--indigo3) !important;
  border-radius: 6px !important;
  display: flex;
  justify-content: center;
  align-items: center;
  width: 48px;
  height: 48px;
}

.user-avatar-nav-item,
.audit-log-nav-item,
.notification-center-nav-item {
  border-radius: 4px;
}

.audit-log-nav-item {
  bottom: 40px;
}

.workspace-content-wrapper,
.database-page-content-wrap {
  background: var(--slate2);
}

.workspace-variable-table-card {
  margin: 0 auto;
  width: 880px;
}

.organization-page-sidebar {
  height: calc(100vh - 64px);
  max-width: 288px;
  background-color: var(--base);
  border-right: 1px solid var(--slate5) !important;
  display: grid !important;
  grid-template-rows: auto 1fr auto !important;
}

.marketplace-page-sidebar {
  height: calc(100vh - 64px);
  max-width: 288px;
  background-color: var(--base);
  border-right: 1px solid var(--slate5) !important;
  display: grid !important;
  grid-template-rows: auto 1fr auto !important;
}

.home-page-sidebar {
  max-width: 288px;
  background-color: var(--base);
  border-right: 1px solid var(--slate5);
  display: grid;
  grid-template-rows: auto 1fr auto;
}

.empty-home-page-image {
  margin-top: 14px;
}

.create-new-table-btn {
  width: 248px;

  button {
    height: 40px !important;

  }
}

.tooljet-database-sidebar {
  max-width: 288px;
  background: var(--base);
  border-right: 1px solid var(--slate5);


  .sidebar-container {
    height: 40px !important;
    padding-top: 1px !important;
    margin: 0 auto;
    display: flex;
    justify-content: center;
  }
}

.create-new-app-dropdown {
  width: 248px !important;


  .dropdown-toggle-split {
    border-left: 1px solid var(--indigo11) !important;
  }

  button {
    background-color: var(--indigo9) !important;
  }
}

.create-new-app-button {
  font-weight: 500;
  font-size: 14px;
  height: 40px;
  border-top-left-radius: 6px;
  border-bottom-left-radius: 6px;
}

.create-new-app-button+.dropdown-toggle {
  height: 40px;
  border-top-right-radius: 6px;
  border-bottom-right-radius: 6px;
}

.custom-select {
  .select-search-dark__value::after {
    content: none;
  }

  .select-search-dark__select,
  .select-search__select {
    min-width: fit-content;
    max-width: 100% !important;
  }
}

.jet-data-table td .textarea-dark-theme.text-container:focus {
  background-color: transparent !important;
}

.tooljet-logo-loader {
  height: 100vh;
  display: flex;
  align-items: center;
  justify-content: center;

  .loader-spinner {
    margin: 10px 87px;
  }
}

.page-body {
  height: calc(100vh - 1.25rem - 48px);
  min-height: 500px;
}

// buttons
.default-secondary-button {
  background-color: $color-light-indigo-03;
  color: $color-light-indigo-09;
  max-height: 28px;
  width: 76px;
  display: flex;
  flex-direction: row;
  justify-content: center;
  align-items: center;
  padding: 4px 16px;
  gap: 6px;
  font-weight: 500;
  border: 0 !important;

  .query-manager-btn-svg-wrapper {
    width: 16px !important;
    height: 16px !important;
    padding: 2.67px;
  }

  .query-manager-btn-name {
    min-width: 22px;
  }

  &:hover {
    background-color: $color-light-indigo-04;
    color: $color-light-indigo-10;
  }

  &:active {
    background-color: $color-light-indigo-04;
    color: $color-light-indigo-10;
    box-shadow: 0px 0px 0px 4px #C6D4F9;
    border-radius: 6px;
    border: 1px solid;
    outline: 0 !important;

    svg {
      path {
        fill: $color-light-indigo-10;
      }
    }
  }

  &:disabled {
    cursor: not-allowed;
    pointer-events: none;
    opacity: .65;
  }

  .query-run-svg {
    padding: 4px 2.67px;
  }
}

.default-secondary-button.theme-dark {
  background-color: #4D72FA !important;
  color: #F4F6FA !important;

  svg {
    path {
      fill: #F4F6FA !important;
    }
  }

  &:hover {
    border: 1px solid #4D72FA !important;
    background-color: #4D5EF0 !important;
    color: #FFFFFC !important;

    svg {
      path {
        fill: #FFFFFC !important;
      }
    }
  }

  &:active {
    border: 1px solid #4D72FA !important;
    background-color: #4D5EF0 !important;
    box-shadow: 0px 0px 0px 4px #4D72FA;
    border-radius: 6px;
  }
}

.default-tertiary-button {
  background-color: $color-light-base;
  color: $color-light-slate-12;
  border: 1px solid $color-light-slate-07;
  display: flex;
  flex-direction: row;
  justify-content: center;
  align-items: center;
  padding: 4px 16px;
  gap: 6px;
  max-height: 28px;
  font-weight: 500;
  height: 28px;
  cursor: pointer;
  white-space: nowrap;

  .query-btn-svg-wrapper {
    width: 16px !important;
    height: 16px !important;
    padding: 2.67px;
  }

  .query-btn-name {
    min-width: 22px;

  }

  &:hover {
    border: 1px solid $color-light-slate-08;
    color: $color-light-slate-11;

    svg {
      path {
        fill: $color-light-slate-11;
      }
    }
  }

  .query-create-run-svg {
    padding: 2px;
  }

  .query-preview-svg {
    padding: 2.67px 0.067px;
    width: 16px;
    height: 16px;
    margin: 6px 0;
  }

  &:active {
    border: 1px solid #C1C8CD;
    box-shadow: 0px 0px 0px 4px #DFE3E6;
    color: $color-light-slate-11;
    outline: 0;
  }
}

.default-tertiary-button.theme-dark {
  background-color: transparent;
  color: #4D5EF0 !important;
  border: 1px solid #4D5EF0 !important;

  svg {
    path {
      fill: #4D5EF0 !important;
    }
  }

  &:hover {
    border: 1px solid $color-dark-slate-08;
    color: #FFFFFC !important;
    background-color: #4D5EF0 !important;

    svg {
      path {
        fill: #FFFFFC !important;
      }
    }
  }

  &:active {
    border: 1px solid inherit;
    box-shadow: none;
    outline: 0;
  }
}

.default-tertiary-button.theme-dark.btn-loading {
  background-color: #4D5EF0 !important;
  color: transparent !important;

  svg {
    path {
      fill: transparent !important;
    }
  }
}

.default-tertiary-button.button-loading {
  background-color: transparent !important;
  color: transparent !important;

  svg {
    path {
      fill: transparent !important;
    }
  }
}

.disable-tertiary-button {
  color: $color-light-slate-08;
  background-color: $color-light-slate-03;
  pointer-events: none !important;

  svg {
    path {
      fill: $color-light-slate-08;
    }
  }

}

.disable-tertiary-button.theme-dark {
  color: $color-dark-slate-08;
  background-color: $color-dark-slate-03;
  pointer-events: none !important;

  svg {
    path {
      fill: $color-dark-slate-08;
    }
  }
}

.font-weight-500 {
  font-weight: 500;
}

.font-size-12 {
  font-size: 12px;
}

.toggle-query-editor-svg {
  width: 16px;
  height: 16px;
  padding: 2.88px 5.22px;
  display: flex;
  cursor: pointer;
}

.theme-dark {
  .org-avatar:hover {
    .avatar {
      background: #10141A no-repeat center/cover;
    }
  }
}

.app-creation-time {
  color: var(--slate11) !important;
  white-space: nowrap;
  overflow: hidden;
  text-overflow: ellipsis;
}

.font-weight-400 {
  font-weight: 400;
}

.border-indigo-09 {
  border: 1px solid $color-light-indigo-09;
}

.dark-theme-toggle-btn {
  height: 32px;
  display: flex;
  align-items: center;
  justify-content: center;

}

.dark-theme-toggle-btn-text {
  font-size: 14px;
  margin: 12px;
}

.maximum-canvas-height-input-field {
  width: 156px;
  height: 32px;
  padding: 6px 10px;
  gap: 17px;
  background: #FFFFFF;
  border: 1px solid #D7DBDF;
  border-radius: 6px;

}

.layout-header {
  position: fixed;
  right: 0;
  left: 48px;
  z-index: 1;
  background: var(--base);
  height: 64px;
}

.layout-sidebar-icon {
  &:hover {
    background: #ECEEF0;
  }

  &:focus {
    outline: #ECEEF0 auto 5px;
  }
}


.tj-dashboard-section-header {
  max-width: 288px;
  max-height: 64px;
  padding-top: 20px;
  padding-left: 20px;
  padding-bottom: 24px;
  border-right: 1px solid var(--slate5);
}

.layout-sidebar-icon {
  &:hover {
    background: #ECEEF0;
    border-radius: 4px;
  }

  &:focus {
    outline: #ECEEF0 auto 5px;
  }
}

.folder-menu-icon {
  visibility: hidden !important;
}

.folder-list-group-item:hover .folder-menu-icon {
  visibility: visible !important;
}

.folder-list-group-item {
  &:hover {
    background: #ECEEF0;
  }

  &:active {
    background: var(--indigo4);
  }

  &:focus {
    box-shadow: 0px 0px 0px 4px #DFE3E6;
  }

  .tj-text-xsm {
    white-space: nowrap;
    overflow: hidden;
    text-overflow: ellipsis;
  }

  .tj-folder-list {
    display: block;
  }
}


.app-versions-selector {
  display: inline-flex;
  align-items: center;
  width: 176px;
  height: 28px;
  border-radius: 6px;

  .react-select__control {
    border: none !important;
  }
}

.app-version-list-item {
  white-space: nowrap;
  overflow: hidden;
  text-overflow: ellipsis;
}

.app-version-name,
.app-version-released {
  font-weight: 400;
  font-size: 12px;
  line-height: 20px;
}

.app-version-name {
  max-width: 80px;
}

.custom-version-selector__option:hover .app-version-delete {
  display: block;
}

.editor .navbar-brand {
  border-right: 1px solid var(--slate5);
  width: 48px;
  display: flex;
  justify-content: center;
}


.modal-backdrop {
  opacity: 0.5;
}

.canvas-area>.modal-backdrop {
  width: 100% !important;
  height: 100% !important;
}

.ds-delete-btn {
  display: none;
  border: none;
  background: none;
}

.ds-list-item:hover .ds-delete-btn {
  display: block;
}

.toojet-db-table-footer,
.home-page-footer {
  position: fixed;
  bottom: 0px;
  right: 0;
  left: 344px;
}

.home-page-footer {
  height: 52px;
  background-color: var(--base) !important;
}

.pagination-container {
  display: flex;
  padding: 0px;
  height: 20px;

  .form-control {
    padding: 0 4px;
    width: fit-content;
    max-width: 30px;
    text-align: center;
  }
}

.profile-card {
  box-shadow: 0px 12px 16px -4px rgba(16, 24, 40, 0.08), 0px 4px 6px -2px rgba(16, 24, 40, 0.03);
  border-radius: 6px;
  padding: 4px 0px;
  width: 84px;
  height: 86px;
  margin-left: 10px;
  background-color: var(--base);

  .dropdown-item {
    width: 84px;
    height: 36px;
    min-width: 84px !important;
  }

  svg {
    margin-left: 2px;
  }

  a {
    span {
      margin-left: 4px;
    }
  }
}

.theme-dark {
  .editor-header-actions {
    .current-layout {
      .bg-white {
        background-color: #151718 !important;
      }
    }
  }

  .icon-tabler-x {
    stroke: white;
  }
}

.img-invert {
  img {
    filter: invert(1);
  }
}

.user-group-table {
  .selected-row {
    background-color: #ECEEF0;
  }

  .selected-row.dark {
    background-color: #232E3C;
  }
}

.notification-center.theme-dark {

  .empty-subtitle,
  .card-footer>span,
  .empty-title {
    color: white !important;
  }
}


// DASHBOARD SCROLL STYLES--->
.create-new-app-wrapper {
  margin: 0 auto;
  display: flex;
  justify-content: center;
  padding-top: 4px;
}

.home-page-sidebar {
  height: calc(100vh - 64px) !important; //64 is navbar height

  .folder-list-user {
    height: calc(100vh - 116px) !important; //64 is navbar height + 52 px footer
  }
}

.home-page-content {
  height: calc(100vh - 64px) !important;
  overflow-y: auto;
  background: var(--slate2);
}

.application-folders-list {
  height: 64px;
}

// DASHBOARD STYLES END

// TABLE
.table-left-sidebar {
  height: calc(100vh - 104px) !important; // 62px [navbar] +  40px [ add table and search ] + extra 2 px(border)
  overflow-y: auto;
}

.toojet-db-table-footer {
  height: 52px;
  background: var(--base) !important;
}

.home-app-card-header {
  margin-bottom: 32px;
}

.homepage-app-card {
  height: 166px;
  outline: 1px solid var(--slate3);
  box-shadow: 0px 1px 2px rgba(16, 24, 40, 0.05);
  border-radius: 6px;
  padding: 16px;
  background-color: var(--base) !important;

  .appcard-buttons-wrap {
    display: none;
  }

  .home-app-card-header {
    .menu-ico {
      visibility: hidden !important;
    }
  }

  &:hover {
    box-shadow: 0px 12px 16px -4px rgba(16, 24, 40, 0.08), 0px 4px 6px -2px rgba(16, 24, 40, 0.03);

    .home-app-card-header {
      margin-bottom: 12px;

      .menu-ico {
        visibility: visible !important;
      }
    }

    .app-creation-time-container {
      margin-bottom: 0px;
    }

    .app-card-name {
      margin-bottom: 0px;
    }

    .app-creation-time {
      display: none;
    }


    .appcard-buttons-wrap {
      display: flex;
      padding: 0px;
      gap: 12px;
      width: 240px;
      height: 28px;
      flex-direction: row;
      div{
        a{
          text-decoration: none;
        }
      }

    }

    .app-icon-main {
      width: 36px;
      height: 36px;

    }
  }
}

.app-creation-time-container {
  height: 16px;
}

.release-buttons {
  height: 48px;
  gap: 4px;
}

.global-settings-app-wrapper {
  max-width: 190px;
}

.version-manager-container {
  padding: 0.6rem;
  width: 158px;
}

// tooljet db fields styles [ query manager ]
.tj-db-field-wrapper {
  .code-hinter-wrapper {
    ::-webkit-scrollbar {
      display: none;
    }
  }

  .CodeMirror-sizer {
    min-height: 32px !important;
    width: 100%;
    border-right-width: 0px !important;
    padding: 0 !important;
    overflow-y: auto;

    .CodeMirror-lines {
      margin-top: 0px !important;
      min-height: 32px !important;
      padding: 0 !important;
    }
  }
}

.table-list-items#popover-contained {
  .popover-body {
    outline: 1px solid var(--slate3);
    background: var(--base);
    overflow: hidden;
  }

}

.table-list-item-popover.dark {
  svg {
    path {
      fill: white;
    }
  }
}

.theme-dark {
  .react-loading-skeleton {
    background-color: #2F3C4C !important;
    background-image: linear-gradient(90deg, #2F3C4C, #2F3C4C, #2F3C4C) !important;
  }
}

@keyframes up-and-down {
  to {
    opacity: 0.2;
    transform: translateY(-20px);

  }
}

.spin-loader {
  position: fixed;
  width: 100%;

  .load {
    display: flex;
    justify-content: center;
    margin: 200px auto;
  }

  .load div {
    width: 20px;
    height: 20px;
    background-color: var(--indigo9);
    border-radius: 50%;
    margin: 0 5px;
    animation-name: #{up-and-down};
    animation-duration: 0.8s;
    animation-iteration-count: infinite;
    animation-direction: alternate;
  }

  .load .two {
    animation-delay: 0.3s;
  }

  .load .three {
    animation-delay: 0.6s;
  }
}

.organization-switch-modal {
  font-family: 'IBM Plex Sans';

  .modal-dialog {
    width: 376px;
  }

  .modal-content {
    background: linear-gradient(0deg, #FFFFFF, #FFFFFF),
      linear-gradient(0deg, #DFE3E6, #DFE3E6);
  }

  .modal-header {
    justify-content: center !important;
    flex-direction: column;
    padding: 40px 32px 20px 32px;

    .header-text {
      font-style: normal;
      font-weight: 600;
      font-size: 20px;
      line-height: 36px;
      margin: 24px 0 5px 0;
    }

    p {
      font-style: normal;
      font-weight: 400;
      font-size: 14px;
      line-height: 20px;
      color: #687076;
      text-align: Center;
      margin-bottom: 0px;
    }
  }

  .modal-body {
    padding: 18px 32px;

    .org-list {
      display: flex;
      flex-direction: column;

      .org-item {
        height: 50px;
        display: flex;
        align-items: center;
        padding: 0px 12px;
        cursor: default;

        input[type=radio] {
          margin-right: 16px;
          width: 16px;
          height: 16px;
        }

        .avatar {
          margin-right: 11px;
          color: #11181C;
          background-color: #F8FAFF;
          width: 34px !important;
          height: 34px !important;
        }

        span {
          font-style: normal;
          font-weight: 400;
          font-size: 12px;
          line-height: 20px;
          color: #11181C;
        }
      }

      .selected-item {
        border-radius: 6px;
        background-color: #F0F4FF;
      }
    }
  }

  .modal-footer {
    justify-content: center;
    padding: 24px 32px;
    border-top: 1px solid #DFE3E6;

    button {
      width: 100%;
      font-style: normal;
      font-weight: 600;
      font-size: 14px;
      line-height: 20px;
    }
  }
}

.organization-switch-modal.dark-mode {

  .modal-footer,
  .modal-header {
    border-color: #232e3c !important;

    p {
      color: rgba(255, 255, 255, 0.5) !important;
    }
  }

  .modal-body,
  .modal-footer,
  .modal-header,
  .modal-content {
    color: white;
    background-color: #2b394a;
  }

  .modal-content {
    border: none;
  }


  .modal-body {
    .org-list {
      span {
        color: white;
      }

      .selected-item {
        background-color: #232e3c;
      }
    }
  }
}

.datasources-category {
  color: var(--slate10);
}

.react-tooltip {
  font-size: .765625rem !important;
}

.tooltip {
  z-index: 10000;
}

.add-new-workspace-icon-wrap {
  display: flex;
  flex-direction: row;
  align-items: center;
  padding: 8px;
  width: 34px;
  height: 34px;
  background: var(--indigo3);
  border-radius: 6px;
}

.add-new-workspace-icon-old-wrap {
  display: none;
}

.add-workspace-button {
  padding: 8px 12px;
  gap: 11px;
  height: 50px;

  &:hover {
    background: var(--indigo3);
    margin: 0 auto;
    border-radius: 6px;
    padding-bottom: 10px;

    .add-new-workspace-icon-old-wrap {
      padding: 8px;
      width: 34px;
      height: 34px;
      background: var(--indigo9);
      border-radius: 6px;
      display: flex;
      justify-content: center;
      align-items: center;

    }

    .add-new-workspace-icon-wrap {
      display: none;

    }
  }

}

.tj-folder-list {
  display: flex;
  align-items: center;
  color: var(—-slate12) !important;
}

.app-card-name {
  color: var(—-slate12);
  margin-bottom: 2px;
  white-space: nowrap;
  overflow: hidden;
  text-overflow: ellipsis;
}

.dashboard-breadcrumb-header {
  display: flex;
  align-items: center;
}

.tj-version {
  margin-right: 44px;
  display: flex;
  align-items: center;
  color: var(--slate9);

}

.folder-list {
  color: var(—-slate9) !important;
}

.tj-folder-header {
  margin-bottom: 12px;
  height: 37px;
  cursor: pointer;
}

.tj-dashboard-header-title-wrap {
  display: flex;
  justify-content: center;
  align-items: center;
  color: var(--slate11);

  a {
    text-decoration: none;
  }
}

.theme-dark {
  .tj-onboarding-phone-input-wrapper {
    .flag-dropdown {
      background-color: #1f2936 !important;

      .country-list {
        background-color: #1f2936 !important;
        background: #1f2936;

        li {
          .country .highlight {
            background-color: #3a3f42;
            color: #000 !important;

            div {
              .country-name {
                color: #6b6b6b !important;
              }
            }

          }

          &:hover {
            background-color: #2b2f31;
          }

        }
      }
    }

  }

  .react-tel-input .country-list .country.highlight {
    color: #6b6b6b;
  }
}

.dashboard-breadcrumb-header-name {
  font-weight: 500 !important;
  color: var(—-slate12) !important;
}

.tj-dashboard-header-wrap {
  padding-top: 22px;
  padding-bottom: 22px;
  padding-left: 40px;
  height: 64px;
  border-bottom: 1px solid var(--slate5);
}

.dashboard-breadcrumb-header-name:hover {
  text-decoration: none !important;
}


.tj-avatar {
  border-radius: 6px;
  width: 36px;
  height: 36px;
  display: flex;
  justify-content: center;
  align-items: center;
  background-color: var(--slate3) !important;
  color: var(--slate11) !important;
  text-transform: uppercase;
  font-weight: 500;

  &:hover {
    background-color: var(--slate4);
  }

  &:focus {
    box-shadow: 0px 0px 0px 4px var(--indigo6);
    outline: 0;
  }

  &:active {
    box-shadow: none;
  }
}

.tj-current-org {
  span {
    color: var(--slate12);

  }
}


.sidebar-inner {
  align-items: center;
}

.workspace-drawer-wrap {
  background: var(--base);
}

.theme-dark {
  .drawer-wrap {
    background: var(--base);
  }
}

.users-table {
  background: var(--base);
  padding: 16px;
  width: 848px;
  margin: 0 auto;
  padding: 16px;

  tbody {

    tr>td>span,
    tr>td>a {
      white-space: nowrap;
      overflow: hidden;
      text-overflow: ellipsis;
      max-width: 140px;
    }
  }

  thead {
    tr {
      padding: 0px 6px;
      gap: 90px;
      width: 848px;
      height: 40px;
      display: flex;
      align-items: center;
      margin-top: 6px;
    }

    tr>th {
      background: var(--base) !important;
      border-bottom: none !important;
      padding: 0 !important;
      width: 282px;
    }
  }

  tr {
    background: var(--base);
    height: 66px;
    padding: 13px 0px;
    border-bottom: 1px solid var(--slate7);
    display: flex;
    justify-content: space-between;
  }

  tr>td {
    border-bottom-width: 0px !important;
    display: flex;
    align-items: center;
    flex: 16%;
    padding-left: 0px !important;
    padding-right: 0px !important;
    white-space: nowrap;
    overflow: hidden;
    text-overflow: ellipsis;
  }
}

.tj-input {
  padding: 6px 10px;
  gap: 17px;
  width: 161.25px;
  height: 32px;
  background: var(--base);
  border: 1px solid var(--slate7);
  border-radius: 6px;

  ::placeholder {
    color: var(--slate9) !important;
  }

}

.workspace-setting-buttons-wrap {
  display: flex;
  gap: 12px;
}

.workspace-settings-table-wrap {
  max-width: 880px;
  margin: 0 auto;
}

.workspace-settings-filters {
  display: flex;
  gap: 12px;
  flex-direction: row;
  align-items: center;
  position: relative;
}

.workspace-setting-table-wrapper {
  box-shadow: 0px 1px 2px rgba(16, 24, 40, 0.05);
  outline: 1px solid var(--slate7);
  background: var(--base);
  width: 880px;
  margin: 0 auto;
  border-radius: 6px;
  height: calc(100vh - 223px);
  position: relative;

}

.workspace-filter-text {
  color: var(--slate11);
  margin-bottom: 14px;
}

.singleuser-btn {
  padding: 6px 16px;
  gap: 6px;
  width: 152px;
  height: 32px;
  border-radius: 6px;

}

.multiuser-btn {
  padding: 6px 16px;
  gap: 6px;
  width: 189px;
  height: 32px;
  border-radius: 6px;

}

.workspace-page-header {
  width: 880px;
  margin: 0 auto !important;

  div:first-child {
    margin: 0 auto !important;
    width: 880px;

  }
}

.workspace-constant-header {
  width: 880px;
  margin: 0 auto !important;
}

.workspace-user-archive-btn {
  width: 95px;
  height: 28px;
}

.workspace-clear-filter {
  margin-left: 8px;
  color: var(--indigo9);
  font-weight: 600 !important;
}

.workspace-clear-filter-wrap {
  display: flex;
  align-items: center;
  width: 130px;
  justify-content: flex-end;
  position: absolute;
  right: 16px;
}

.tj-checkbox {
  border-color: var(--slate7);
}

.workspace-clipboard-wrap {
  display: flex;
  align-items: center;
  width: 162.67px;
  cursor: pointer;

  p {
    font-weight: 500 !important;
    margin-left: 5px;
  }

  span {
    display: flex;
    align-items: center;
  }
}

.workspace-user-status {
  margin-right: 22px;
  margin-left: 5px;
}

.worskpace-setting-table-gap {
  margin-top: 20px;
}

.tj-active {
  background: #46A758;
}

.tj-invited {
  background: #FFB224;
}

.tj-archive {
  background: #E54D2E;
}

.liner {
  height: 1px;
  background: var(--slate5);
  width: 880px;
  margin-top: 22px;
}

.edit-button {
  display: flex;
  flex-direction: row;
  justify-content: center;
  align-items: center;
  height: 28px;
  text-decoration: none;
}

.launch-button {
  display: flex;
  height: 28px;
  align-items: center;
  color: var(--slate12);
  justify-content: center;
  text-decoration: none;
}

.launch-button.tj-disabled-btn {
  cursor: not-allowed;
}

.breadcrumb-item {
  a {
    text-decoration: none !important;
    color: var(--slate12);
  }
}

.table-list-item {
  width: 248px;
}

.workspace-settings-filter-items {
  width: 161.25px;

  .css-13mf2tf-control {
    width: 161.25px !important;

  }

  .css-10lvx9i-Input {
    margin: 0 !important;
    padding: 0 !important;
  }

  .css-1bugkci-control,
  .css-42vs31,
  .css-ob45yj-menu {
    background-color: var(--base) !important;
    width: 161.25px !important;
  }

  .css-6t9fnh-control {
    border: 1px solid var(--slate7) !important;
    background: var(--base);
    color: var(--slate9);
    width: 161.25px;
    height: 32px;

    .css-1opnhvy-singleValue {
      color: var(--slate9) !important;

    }
  }

  input.tj-checkbox {
    background: var(--base) !important;
    color: var(--slate9);
    border: 1px solid var(--slate7) !important;

    ::placeholder {
      color: var(--slate9);
    }
  }
}


.tj-db-dataype {
  margin-left: 8px;
  color: var(--slate11);
}

.tj-database-column-header {
  color: var(--slate12);
  padding: 4px 4px 4px 8px !important;
  text-transform: capitalize !important;
  line-height: 0px !important;
  font-weight: 500 !important;
  font-size: 12px !important;
  line-height: 20px !important;
  color: var(--slate12) !important;

  &:first-child {
    display: flex !important;
    align-items: center !important;
    padding-left: 1rem !important;
  }

}

.tj-database-column-row {
  margin: 0;

  th:first-child {
    height: 28px;
  }

  th:first-child>div {
    height: 16px;
    width: 16px;
    display: flex;
    align-items: center;
    height: 28px;

    input {
      border-radius: 4px;
    }

  }
}

.tj-db-operaions-header {
  height: 48px;
  padding: 0 !important;
  display: flex;
  align-items: center;
  background-color: var(--base);

  .row {
    margin-left: 0px;
  }

  .col {
    padding-left: 0px;
    display: flex;
    gap: 8px;
    align-items: center;
  }
}

.add-new-column-btn {
  margin-left: 16px;
  width: 144px !important;
  height: 28px;
  border-radius: 6px;
  padding: 0 !important;
  display: flex;
  align-items: center;
  justify-content: center;
  background: transparent;
  color: var(--slate12);
  border: none;
}

.tj-db-filter-btn {
  width: 81px;
  height: 28px;
  border-radius: 6px;
  background: transparent;
  color: var(--slate12);
  border: none;
  display: flex;
  align-items: center;
  justify-content: center;
}

.tj-db-filter-btn-applied,
.tj-db-sort-btn-applied {
  display: flex !important;
  flex-direction: row !important;
  justify-content: center !important;
  align-items: center !important;
  padding: 4px 16px !important;
  width: 171px !important;
  height: 28px !important;
  background: var(--grass2) !important;
  border-radius: 6px !important;
}

.tj-db-filter-btn-active,
.tj-db-sort-btn-active {
  width: 81px !important;
  height: 28px !important;
  background: var(--indigo4) !important;
  border: 1px solid var(--indigo9) !important;
  border-radius: 6px !important;
  justify-content: center;
  color: var(--indigo9) !important;
}

.tj-db-header-add-new-row-btn {
  width: 125px;
  height: 28px;
  background: var(--indigo3);
  border-radius: 6px !important;
  display: flex;
  flex-direction: row;
  justify-content: center;
  align-items: center;
  gap: 6px;
  border: none;

  span {
    color: var(--indigo9);
  }
}

.tj-db-sort-btn {
  width: 75px;
  height: 28px;
  background: transparent;
  color: var(--slate12);
  border: none;
  display: flex;
  align-items: center;
  justify-content: center;
}

.edit-row-btn {
  background: transparent;
  color: var(--slate12);
  border: none;
  display: flex;
  align-items: center;
}

.workspace-variable-header {
  width: 880px;
  ;
  margin: 0 auto;
  display: flex;
  padding: 0;
}

.workspace-variables-alert-banner {
  width: inherit;
  background-color: #FFF9ED;
  border-color: #FFE3A2;
}

.codehinter.alert-component.workspace-variables-alert-banner {
  color: var(--amber8);
  border-color: var(--amber3);
}

.add-new-variables-button {
  margin-bottom: 20px;
  width: 169px;
  height: 32px;
}

.org-users-page-sidebar,
.left-menu {
  padding: 16px;
  gap: 7px;
  width: 220px;
  border-right: 1px solid var(--slate5);
  overflow-y: auto;
  overflow-x: hidden;
}

.groups-header-wrap {
  display: flex;
  height: 36px;
  border-bottom: 1px solid var(--slate5);
}

.org-users-page-container {
  width: 880px;
  margin: 0 auto;
}

.groups-main-header-wrap {
  padding: 20px 0px 8px;
  gap: 10px;
  width: 612px;
  height: 56px;
  margin: 0 auto;
  display: flex;
  justify-content: space-between;

  p {
    white-space: nowrap;
    overflow: hidden;
    text-overflow: ellipsis;
  }

  .nav-tabs .nav-link.active {
    border-bottom: 2px solid var(--indigo9) !important;
  }
}

.form-check-input:disabled {
  background-color: var(--slate8) !important;
}

.manage-groups-body {
  padding: 24px;
  font-size: 12px;
  overflow-y: auto;
  height: calc(100vh - 300px);

}

.groups-sub-header-wrap {
  width: 612px;
  height: 36px;
  border-bottom: 1px solid var(--slate5) !important;

  .nav-link.active {
    border-bottom: 2px solid var(--indigo9) !important;
    border-color: var(--indigo9) !important;
  }

  .nav-item {
    font-weight: 500 !important;
    font-size: 12px !important;
  }


  p {
    width: 205px;
  }
}

.groups-btn-container {
  width: 880px;
  justify-content: space-between;
  margin: 0 auto;
  margin-bottom: 20px;
  height: 32px;
  align-items: center;

}

.org-users-page {
  margin: 0 auto;
}

.org-users-page-card-wrap {
  height: calc(100vh - 208px);
}

.org-users-page-card-wrap,
.manage-sso-wrapper-card {
  display: flex;
  flex-direction: row;
  background: var(--base);
  width: 880px;
  outline: 1px solid var(--slate5);
  box-shadow: 0px 1px 2px rgba(16, 24, 40, 0.05);
  border-radius: 6px;
}

.manage-sso-wrapper-card {
  margin: 0 auto;

  .card-body {
    overflow-y: auto;
    padding: 40px;
  }

  .card-header {
    padding: 0px 24px;
    width: 660px;
    height: 72px;
    border-bottom: 1px solid var(--slate5);

  }

  .form-check {
    margin-bottom: 0px !important;
    line-height: 24px;
    font-size: 16px;
  }
}

.groups-sidebar-nav {
  display: flex;
  flex-direction: row;
  align-items: center;
  padding: 6px 8px;
  gap: 40px;
  width: 188px;
  height: 32px;
  background: var(--base);
  border-radius: 6px;
  cursor: pointer;
}

.org-users-page-card-body {
  width: 660px;
}

.org-users-page {
  .nav-tabs .nav-link.active {
    background-color: transparent !important;
  }

  .nav-tabs .nav-item.show .nav-link,
  .nav-tabs .nav-link.active {
    border-color: var(--indigo9) !important;

  }

  .nav-link:hover {
    border-right: none !important;
    border-left: none !important;
    border-top: none !important;

    color: var(--indigo9);
  }
}

.groups-selected-row {
  background-color: var(--indigo4);
}

.add-apps-btn {
  width: 160px;
  height: 32px;
}

.groups-app-body-header {
  border-bottom: 1px solid var(--slate5);

  p {
    height: 36px;
    display: flex;
    align-items: center;
    width: 286px;
    color: var(--slate11);

  }

  p:first-child {
    width: 205px !important;
    margin-left: 12px;
  }

}

.manage-group-tab-icons {
  margin-right: 6px;
}

.manage-groups-no-apps-wrap {
  display: flex;
  justify-content: center;
  flex-direction: column;
  align-items: center;
  width: 602px;

  p {
    margin-top: 12px;
  }

  span {
    color: var(--slate11);
    margin-top: 4px;
  }

  div {
    width: 64px;
    height: 64px;
    background: var(--indigo3);
    border-radius: 12px;
    display: flex;
    justify-content: center;
    align-items: center;
    margin-top: 88px;
  }
}

.apps-permission-wrap {
  height: 72px;
  justify-content: center;
  gap: 12px;
}

.apps-folder-permission-wrap,
.apps--variable-permission-wrap {
  height: 44px;
}

.manage-group-permision-header {
  border-bottom: 1px solid var(--slate5);
  display: flex;

  p {
    padding: 8px 12px;
    gap: 10px;
    width: 206px;
    height: 36px;
    font-weight: 500;
    color: var(--slate11) !important;
  }

}

.permission-body {
  .form-check {
    margin-bottom: 0px !important;
  }

  tr {
    border-bottom: 1px solid var(--slate5);
    width: 612px !important;

  }

  td {
    font-size: 12px;
    font-weight: 500;
    line-height: 20px;
    letter-spacing: 0em;
    text-align: left;
    width: 206px !important;
    padding-left: 12px;

    div {
      padding-left: 12px;
    }
  }
}


.default-option-text {
  margin-left: 10px;
  margin-right: 16px;
  font-size: 11px !important;
}

.git-sso-help-text {
  color: var(--slate11);
}

.default-group-wrap {
  gap: 10px;
  width: 119px;
  height: 28px;
  display: flex;
  align-items: center;
  justify-content: center;
  background: var(--grass3);
  border-radius: 100px;
}

.sso-icon-wrapper {
  display: flex;
  flex-direction: row;
  justify-content: center;
  align-items: center;
  padding: 8px 8px 8px 16px;
  width: 251px;
  height: 56px;
  background: var(--slate3);
  border-radius: 6px;
  margin-top: 12px;
}

.sso-main-box {
  justify-content: center;
  background: var(--slate6);
  padding: 8px 16px;
  width: 96px;
  height: 40px;
  border-radius: 6px;
}

.default-danger-tag-wrap {
  gap: 10px;
  width: 113px;
  height: 28px;
  display: flex;
  align-items: center;
  justify-content: center;
  background: var(--tomato6);
  border-radius: 100px;
  margin-bottom: 16px;
}

.manage-group-users-info {
  height: 48px;
  width: 612px;
  border-radius: 6px;
  padding: 12px 24px 12px 24px;
  background: var(--slate3);
  border: 1px solid var(--slate5);
  border-radius: 6px;
  margin-bottom: 16px;

  p {
    color: var(--slate12);
    gap: 14px;
    display: flex;
    align-items: center;

  }
}

.name-avatar {
  display: flex;
  flex-direction: column;
  justify-content: center;
  align-items: center;
  gap: 10px;
  width: 36px;
  height: 36px;
  background-color: var(--slate3) !important;
  border-radius: 6px;
  color: var(--slate11);
  margin-right: 12px;
  text-transform: capitalize;
}

.manage-group-users-row {
  display: flex;
  flex-direction: row;
  align-items: baseline;
  padding: 12px 6px;
  width: 612px !important;
  height: 64px;
  border-bottom: 1px solid var(--slate5);

  p {
    width: 272px;
    white-space: nowrap;
    overflow: hidden;
    text-overflow: ellipsis;

    span {
      max-width: 150px;
      white-space: nowrap;
      overflow: hidden;
      text-overflow: ellipsis;
    }
  }

  &:hover .apps-remove-btn {
    display: flex;
  }
}

.manage-group-app-table-body {
  width: 602px !important;

  tr {
    display: flex;
    font-family: 'IBM Plex Sans';
    font-style: normal;
    font-weight: 400;
    font-size: 12px;
    line-height: 20px;
    color: var(--slate12);
  }
}

.apps-view-edit-wrap {
  display: flex;
  flex-direction: column;
  width: 51px;
  margin-right: 32px;
}

.apps-table-row {
  display: grid !important;
  grid-template-columns: 205px 286px 115px;

  td {
    padding: 12px;
    white-space: nowrap;
    overflow: hidden;
    text-overflow: ellipsis;
  }

  &:hover .apps-remove-btn {
    display: flex;
  }
}

.apps-remove-btn {
  width: 97px;
  height: 28px;
  font-weight: 600 !important;
}

.faded-text {
  color: var(--slate8);
}

.manage-groups-app-dropdown {
  width: 440px;
}

.create-new-group-button {
  width: 169px;
  height: 32px;
  border-radius: 6px;
}

.faded-input {
  background: var(--slate5);
}

.manage-group-table-head {
  display: flex;
  border-bottom: 1px solid var(--slate5);
  width: 612px;
  height: 36px;
  padding: 8px 12px;
  align-items: center;


  p {
    width: 272px !important;
    color: var(--slate11);
    font-weight: 500;
  }

}

.manage-groups-permission-apps,
.apps-constant-permission-wrap {
  border-bottom: 1px solid var(--slate5);
}

.manage-groups-permission-apps,
.apps-folder-permission-wrap,
.apps-variable-permission-wrap,
.apps-constant-permission-wrap {
  display: flex;
  align-items: center;
  padding: 12px;
  gap: 10px;

  div {
    width: 206px;
  }
}

.manage-groups-permission-apps,
.apps-variable-permission-wrap,
.apps-constant-permission-wrap {
  gap: 10px;
  height: 72px;
}

.apps-folder-permission-wrap,
.apps-variable-permission-wrap {
  height: 44px;
  border-bottom: 1px solid var(--slate5);
}

.delete-group {
  text-decoration: none !important;
  color: var(--tomato9) !important;
}

.delete-link,
.remove-decoration {
  text-decoration: none !important;
}

.edit-group {
  text-decoration: none !important;
  color: var(--slate12) !important;
}

.removed-decoration {
  text-decoration: none !important;
}

.rmsc .select-item.selected {
  color: var(--slate12) !important;
  background-color: var(--base) !important;
}

.manage-constants-dropdown {
  .rmsc.multi-select {
    .dropdown-container {
      gap: 17px;
      height: 32px;
      background: var(--base);
      border: 1px solid var(--slate7);
      border-radius: 6px;
      display: flex;
      justify-content: center;
      align-items: center;
      margin-right: 12px;
    }

    .dropdown-content {
      .panel-content {
        background: var(--base);
        border: 1px solid var(--slate3);
        box-shadow: 0px 12px 16px -4px rgba(16, 24, 40, 0.08), 0px 4px 6px -2px rgba(16, 24, 40, 0.03);
        border-radius: 6px;
        align-items: center;


        .select-item:hover {
          background-color: var(--slate3);
        }

        .item-renderer {
          align-items: center;

          span {
            font-size: 12px;
            color: var(--slate12)
          }
        }
      }
    }
  }
}




.manage-groups-app-dropdown {
  margin-right: 12px;

  .rmsc .dropdown-container:focus-within {
    border: 1px solid var(--indigo9) !important;
    box-shadow: 0px 0px 0px 2px #C6D4F9 !important;
  }

  .dropdown-heading-value {
    span {
      color: var(--slate12) !important;

    }
  }

  .multi-select {
    .dropdown-container {
      gap: 17px;
      width: 440px;
      height: 32px;
      background: var(--base);
      border: 1px solid var(--slate7);
      border-radius: 6px;
      display: flex;
      justify-content: center;
      align-items: center;
      margin-right: 12px;
    }

  }

  .dropdown-content {
    .panel-content {
      background: var(--base);
      border: 1px solid var(--slate3);
      box-shadow: 0px 12px 16px -4px rgba(16, 24, 40, 0.08), 0px 4px 6px -2px rgba(16, 24, 40, 0.03);
      border-radius: 6px;

      .select-panel {
        .search {
          border-bottom: 1px solid var(--slate5);
        }

        .search,
        input {
          background-color: var(--base) !important;
        }
      }

      input[type='checkbox'] {
        border: 1px solid red !important;
      }

      .select-item:hover {
        background-color: var(--slate3);
      }


      .item-renderer {
        align-items: center !important;

        span {
          font-size: 12px;
          color: var(--slate12)
        }
      }

    }
  }
}

.sso-form-wrap {
  .form-label {
    font-size: 12px;
    font-weight: 500px;
    margin-bottom: 4px !important;
    color: var(--slate12);
  }

  .form-check-label {
    font-size: 12px;
    font-size: 12px;
    line-height: 20px;
    color: var(--slate12);
  }
}

.allow-default-sso-helper-text {
  white-space: pre-line;
}

.password-disable-danger-wrap {
  padding: 16px;
  gap: 16px;
  width: 574px;
  height: 116px;
  background: var(--tomato3);
  border: 1px solid var(--tomato5);
  border-radius: 6px;
}

.sso-footer-save-btn {
  width: 157px;
  height: 40px;
}

.sso-footer-cancel-btn {

  width: 85px;
  height: 40px;
}

.danger-text-login {
  padding-left: 40px !important;
}

.tick-icon {
  width: 20px;
  height: 20px;
  background: var(--indigo9);
  border-radius: 4px;
}

.invite-user-drawer-wrap {
  display: grid;
  grid-template-rows: auto 1fr auto;
  height: 100vh;
}

.manage-users-drawer-footer {
  padding: 24px 32px;
  height: 88px;
  border-top: 1px solid var(--slate5) !important;
  display: flex;
  gap: 8px;
  justify-content: end;

  .invite-btn {
    width: 140px;
    height: 40px;
  }

  .cancel-btn {
    width: 85px;
    height: 40px;
  }
}


.tj-drawer-tabs-wrap {
  display: flex;
}

.invite-user-drawer-wrap {
  .card-header {
    flex-direction: column;
    display: flex;
    justify-content: space-between;
    padding: 0px !important;
  }

  .card-header-inner-wrap {
    justify-content: space-between;
    width: 100%;
    padding: 16px 20px;
    height: 64px;

  }

  .card-header-inner-wrap,
  .tj-drawer-tabs-container {
    display: flex;
  }

  .tj-drawer-tabs-container-outer {
    padding-top: 0px;
    gap: 10px;
    height: 68px;
  }

  .tj-drawer-tabs-container {
    padding: 2px;
    gap: 2px;

    width: 502px;
    height: 36px;
    background: var(--slate4);
    border-radius: 6px;

  }
}

.tj-drawer-tabs-btn {
  padding: 2px 4px;
  gap: 6px;
  width: 248px;
  height: 32px;
  box-shadow: 0px 1px 2px rgba(16, 24, 40, 0.05);
  border-radius: 4px;
  border: none;
  color: var(--slate11);
  display: flex;
  align-items: center;
  justify-content: center;
  background: var(--slate4);


  span {
    margin-left: 4px !important;
    font-weight: 500;

  }
}

.tj-drawer-tabs-btn-active {
  background: var(--base);
  color: var(--slate12);
}

.user-number-wrap {
  display: flex;
  flex-direction: column;
  align-items: center;
  padding: 8px;
  gap: 10px;
  width: 36px;
  height: 36px;
  background: var(--slate3);
  border-radius: 1000px;
}

.user-csv-template-wrap {
  display: flex;
  padding: 24px;
  gap: 14px;

  width: 486px;
  height: 152px;

  background: var(--orange3);

  border: 1px solid var(--orange6);
  border-radius: 6px;

  div {
    display: flex;
    flex-direction: column;

    p {
      margin-bottom: 12px;
    }

  }
}

.upload-user-form {
  display: flex;
  flex-direction: column;
  justify-content: center;
  align-items: center;
  padding: 60px 0px;
  gap: 36px;
  width: 486px;
  height: 244px;
  border: 2px dashed var(--indigo9);
  border-radius: 6px;
  align-items: center;
  margin: 24px auto;
  text-align: center;

  .select-csv-text {
    color: var(--indigo9);
    margin-bottom: 4px;
  }

  span {
    color: var(--slate11) !important;
  }
}

.download-template-btn {
  width: 184px;
  height: 32px;
  padding: 0px !important;
}

.csv-upload-icon-wrap {
  display: flex;
  flex-direction: row;
  justify-content: center;
  align-items: center;
  padding: 10px;
  gap: 10px;
  width: 64px;
  height: 64px;
  background: var(--indigo3);
  border-radius: 12px;
  margin: 0px auto 12px auto;
  cursor: pointer;
}

.user-csv-template-wrap {
  margin-top: 24px;
}


.manage-users-drawer-content-bulk {
  form {
    display: flex;
    flex-direction: column;
    justify-content: center;
    align-items: center;
  }

  .manage-users-drawer-content-bulk-download-prompt {
    display: flex;
    flex-direction: row !important;
    justify-content: center;
    align-items: flex-start !important;
  }
}


.manage-users-drawer-content {
  margin: 24px 32px;

  .invite-user-by-email {
    display: flex;
    flex-direction: column;
    justify-content: center;
    align-items: top;
  }

  .invite-user-by-email {
    display: flex;
  }

  .invite-email-body {
    width: 452px;

    input:not([type="checkbox"]) {
      padding: 6px 10px;
      height: 32px;
      color: var(--slate12);
    }
  }
}

.rmsc .item-renderer {
  align-items: center !important;
}

.tj-db-table {
  overflow-y: auto;
  height: 110px;

  table {
    border-collapse: collapse;
    width: 100%;
  }
}

.bounded-box {
  .sc-iwsKbI.lmGPCf {
    height: 100%;
    margin: auto;
    width: max-content;
    max-width: 100% !important;

    img {
      height: 100% !important;
    }

    .gVmiLs {
      width: auto !important;
    }
  }

  .css-tlfecz-indicatorContainer,
  .css-1gtu0rj-indicatorContainer {
    svg {
      width: 12px !important;
      height: 12px !important;
    }
  }

}

.sso-type-header {
  margin-left: 10px;
}

.groups-folder-list {
  padding: 6px 8px;
  gap: 40px;
  max-width: 188px;
  height: 32px;

  span {
    white-space: nowrap !important;
    overflow: hidden !important;
    text-overflow: ellipsis !important;
  }
}

.create-group-modal-footer {
  display: flex;
  align-items: center;
  gap: 8px;
  justify-content: end;
}

.add-users-button {
  width: 160px;
  height: 32px;
}

.sso-page-inputs {
  padding: 6px 10px;
  gap: 17px;
  width: 612px;
  height: 32px;
}

.workspace-settings-filter-wrap {
  background: var(--slate3);
  padding: 15px 16px;
  gap: 12px;
  width: 880px;
  height: 62px;
  border-right: 1px solid var(--slate7);
  border-top: 1px solid var(--slate7);
  border-left: 1px solid var(--slate7);
  box-shadow: 0px 1px 2px rgba(16, 24, 40, 0.05);
  border-top-left-radius: 6px;
  border-top-right-radius: 6px;
}


// users page
.css-1i2tit0-menu {
  margin: 0px !important;
  background: var(--base);
  box-shadow: 0px 4px 6px -2px #10182808 !important;

  .css-2kg7t4-MenuList {
    margin: 0px !important;
    padding: 0px !important;
    background: var(--base);
  }
}

.workspace-settings-nav-items {
  padding: 6px 8px;
  gap: 40px;
  width: 248px;
  height: 32px;
}

.new-app-dropdown {
  background: var(--base) !important;
  color: var(--slate12);
}

.workspace-variable-container-wrap {

  .card,
  thead {
    background: var(--base) !important;

    tr>th,
    tbody>tr>td {
      background: var(--base) !important;
    }
  }

}

.move-selected-app-to-text {
  p {
    white-space: nowrap;
    overflow: hidden;
    text-overflow: ellipsis;

    span {
      font-weight: 600;
    }
  }
}

.tj-org-dropdown {
  .dashboard-org-avatar {
    margin-right: 11px;
    display: flex;
    flex-direction: row;
    justify-content: center;
    align-items: center;
    padding: 7px 8px;
    gap: 10px;
    width: 34px;
    height: 34px;
    background: var(--slate4) !important;
    color: var(--slate9);
    border-radius: 6px;
  }

  .org-name {
    color: var(--slate12) !important;
    white-space: nowrap;
    overflow: hidden;
    text-overflow: ellipsis;
  }
}

.css-1q0xftk-menu {
  background-color: var(--base-black) !important;
  border: 1px solid hsl(197, 6.8%, 13.6%) !important;
  box-shadow: 0px 12px 16px -4px rgba(16, 24, 40, 0.08), 0px 4px 6px -2px rgba(16, 24, 40, 0.03) !important;

}

.css-4yo7x8-menu {
  background-color: var(--base) !important;
  border: 1px solid var(--slate3) !important;
  box-shadow: 0px 12px 16px -4px rgba(16, 24, 40, 0.08), 0px 4px 6px -2px rgba(16, 24, 40, 0.03) !important;
  border-radius: 6px !important;
}


.org-custom-select-header-wrap {
  border-bottom: 1px solid var(--slate5);
}

.btn-close:focus {
  box-shadow: none !important;
}

.template-card {
  padding: 16px;
  gap: 16px;
  width: 272px;
  height: 184px;
  background: var(--base);
  border: 1px solid var(--slate3);
  box-shadow: 0px 1px 2px rgba(16, 24, 40, 0.05);
  border-radius: 6px;
}

.see-all-temlplates-link {
  color: var(--indigo9) !important;
}

.template-card-img {
  padding: 0px;
  width: 240px;
  height: 112px;
  border-radius: 4px;
}

.confirm-dialogue-body {
  background: var(--base);
  color: var(--slate12);
}

.folder-header-icons-wrap {
  gap: 4px;
}

.tj-common-search-input {
  .input-icon-addon {
    padding-right: 8px;
    padding-left: 8px;

  }

  input {
    box-sizing: border-box;
    display: flex;
    flex-direction: row;
    align-items: center;
    padding: 4px 8px !important;
    gap: 16px;
    width: 248px !important;
    height: 28px !important;
    background: var(--base);
    border: 1px solid var(--slate7);
    border-radius: 6px;
    color: var(--slate12);
    padding-left: 33px !important;


    ::placeholder {
      color: var(--slate9);
      margin-left: 5px !important;
      padding-left: 5px !important;
      background-color: red !important;
    }

    &:hover {
      background: var(--slate2);
      border: 1px solid var(--slate8);
    }

    &:active {
      background: var(--indigo2);
      border: 1px solid var(--indigo9);
      box-shadow: 0px 0px 0px 2px #C6D4F9;
      outline: none;
    }

    &:focus-visible {
      background: var(--slate2);
      border: 1px solid var(--slate8);
      border-radius: 6px;
      outline: none;
      padding-left: 12px !important;
    }

    &:disabled {
      background: var(--slate3);
      border: 1px solid var(--slate7);
    }
  }


}

.search-icon-wrap {
  display: flex;
  flex-direction: row;
  justify-content: center;
  align-items: center;
  padding: 7px;
  gap: 8px;
  width: 28px;
  height: 28px;
  background: var(--base);
  border: 1px solid var(--slate7);
  border-radius: 6px;
  cursor: pointer;
}

.sidebar-list-wrap {
  margin-top: 24px;
  padding: 0px 20px 20px 20px;
  height: calc(100vh - 180px);
  overflow: auto;

  span {
    letter-spacing: -0.02em;
  }
}

.drawer-footer-btn-wrap,
.variable-form-footer {
  display: flex;
  flex-direction: row;
  justify-content: flex-end;
  align-items: center;
  padding: 24px 32px;
  gap: 8px;
  height: 88px;
  border-top: 1px solid var(--slate5);
  background: var(--base);
}

.drawer-card-title {
  padding: 16px;
  border-bottom: 1px solid var(--slate5);

  h3 {
    margin-bottom: 0px !important;
  }
}

.drawer-card-wrapper,
.variable-form-wrap {
  min-height: 100vh;
  display: grid;
  grid-template-rows: auto 1fr auto;
}

.add-new-datasource-header-container {
  margin-bottom: 24px;
  padding-top: 4px;
}

.folder-list-group-item {
  color: var(--slate12) !important;
}

.table-list-item,
.table-name {
  color: var(--slate12) !important;
}

// targetting all react select dropdowns

.css-1i2tit0-menu .css-2kg7t4-MenuList {
  div {
    background-color: var(--base-black);

    &:hover {
      background-color: hsl(198, 6.6%, 15.8%);
      ;
    }
  }
}

.css-ob45yj-menu .css-2kg7t4-MenuList {
  div {
    background-color: var(--base);

    &:hover {
      background-color: var(--slate4);
      ;
    }
  }
}

.selected-ds.row>img {
  padding: 0 !important;
}

.tj-user-table-wrapper {
  height: calc(100vh - 270px); //52+64+40+32+20+62
  overflow-y: auto;
  background: var(--base);
  border-right: 1px solid var(--slate7);
  border-bottom: 1px solid var(--slate7);
  border-left: 1px solid var(--slate7);
  box-shadow: 0px 1px 2px rgba(16, 24, 40, 0.05);
  border-bottom-left-radius: 6px;
  border-bottom-right-radius: 6px;

}

.user-filter-search {
  padding: 6px 10px;
  gap: 16px;
  width: 312px;
  height: 32px;
  background: var(--base);
  border: 1px solid var(--slate7);
  border-radius: 6px;

  &::placeholder {
    color: var(--slate9);
  }
}



//TJ APP INPUT
.tj-app-input {
  display: flex;
  flex-direction: column;
  font-family: 'IBM Plex Sans';
  font-style: normal;

  .text-danger {
    font-weight: 400 !important;
    font-size: 10px !important;
    line-height: 16px !important;
    color: var(--tomato10) !important;
  }

  label {
    font-family: 'IBM Plex Sans';
    font-style: normal;
    font-weight: 500;
    font-size: 12px;
    line-height: 20px;
    display: flex;
    align-items: center;
    color: var(--slate12);
    margin-bottom: 4px;
  }

  input.form-control,
  textarea,
  .form-control {
    gap: 16px !important;
    background: var(--base) !important;
    border: 1px solid var(--slate7) !important;
    border-radius: 6px !important;
    margin-bottom: 4px !important;
    color: var(--slate12) !important;

    &:hover {
      background: var(--slate1) !important;
      border: 1px solid var(--slate8) !important;
      -webkit-box-shadow: none !important;
      box-shadow: none !important;
      outline: none;
    }

    &:focus-visible {
      background: var(--indigo2) !important;
      border: 1px solid var(--indigo9) !important;
      box-shadow: none !important;
    }

  }

}



.tj-sub-helper-text {
  font-weight: 400;
  font-size: 10px;
  line-height: 16px;
}

.tj-input-success {
  color: var(--grass10);
}

.tj-input-warning {
  color: var(--orange10);
}

.tj-input-helper {
  color: var(--slate11);
}

.tj-input-error {
  color: var(--tomato10);
}

.tj-input-error-state {
  border: 1px solid var(--tomato9);
}

// TJ APP INPUT END

.search-input-container {
  display: flex;
}

// sidebar styles inside editor :: temporary
.theme-dark,
.dark-theme {
  .codehinter.alert-component.workspace-variables-alert-banner {
    color: #ffecbb !important;
    background-color: #3a3f41 !important;
    border-color: #4d5156 !important;
  }
}

.tj-db-table {
  table {
    max-width: calc(100% - 28px);
  }

  .datatable {
    position: relative;
  }
}

.add-row-btn-database {
  position: absolute;
  top: 0;
  right: -28px;
  width: 28px;
  height: 28px;
  background: var(--slate7);
  border-width: 0px 1px 1px 1px;
  border-style: solid;
  border-color: var(--slate4);
  border-radius: 0px !important;
}

.add-col-btn-database {
  position: absolute;
  top: 28;
  left: 0px;
  width: 28px;
  height: 28px;
  background: var(--slate7);
  border-width: 0px 1px 1px 1px;
  border-style: solid;
  border-color: var(--slate4);
  border-radius: 0px !important;
}

// custom styles for users multiselect in manage users
.manage-groups-users-multiselect {
  gap: 17px;
  width: 440px;
  height: 32px;
  background: var(--base);
  border-radius: 6px;

  .dropdown-heading {
    height: 32px;
    padding: 6px 10px;
  }

  .dropdown-container {
    background: var(--base);
    border: 1px solid var(--slate7) !important;
  }

  .dropdown-content {
    border: 1px solid var(--slate3);
    box-shadow: 0px 12px 16px -4px rgba(16, 24, 40, 0.08), 0px 4px 6px -2px rgba(16, 24, 40, 0.03);
    border-radius: 6px;

    .search {
      input {
        background-color: var(--base);
        color: var(--slate12);
      }
    }
  }

  .rmsc,
  .dropdown-content,
  .panel-content,
  .search {
    background: var(--base) !important;
  }

  .options {
    .select-item {
      color: var(--slate12);

      &:hover {
        background: var(--slate4);
        border-radius: 6px;
      }
    }
  }
}

.select-search__options {
  .item-renderer {
    display: flex !important;
    justify-content: space-between;
    padding: 20px;
    cursor: pointer;
    flex-direction: row;

    div:first-child {
      display: flex;
    }

    p {
      margin-bottom: 0px !important;
      color: var(--slate12);
    }

    span {
      color: var(--slate11);
    }

    p,
    span {
      font-weight: 400;
      font-size: 12px;
      line-height: 20px;
    }
  }
}

.create-new-app-dropdown {
  .button:first-child {
    padding: 0 !important;
  }

  .dropdown-toggle::after {
    border: none !important;
    content: url("data:image/svg+xml,%3Csvg width='25' height='25' viewBox='0 0 25 25' fill='none' xmlns='http://www.w3.org/2000/svg'%3E%3Cpath fill-rule='evenodd' clip-rule='evenodd' d='M10.5 7.03906C10.5 6.34871 11.0596 5.78906 11.75 5.78906C12.4404 5.78906 13 6.34871 13 7.03906C13 7.72942 12.4404 8.28906 11.75 8.28906C11.0596 8.28906 10.5 7.72942 10.5 7.03906ZM10.5 12.0391C10.5 11.3487 11.0596 10.7891 11.75 10.7891C12.4404 10.7891 13 11.3487 13 12.0391C13 12.7294 12.4404 13.2891 11.75 13.2891C11.0596 13.2891 10.5 12.7294 10.5 12.0391ZM11.75 15.7891C11.0596 15.7891 10.5 16.3487 10.5 17.0391C10.5 17.7294 11.0596 18.2891 11.75 18.2891C12.4404 18.2891 13 17.7294 13 17.0391C13 16.3487 12.4404 15.7891 11.75 15.7891Z' fill='%23fff'/%3E%3C/svg%3E%0A");
    transform: rotate(360deg);
    width: 14px;
    margin: 0 !important;
    display: flex;
    align-items: center;
    justify-content: center;
    padding: 8px 0px 0px 0px;
  }
}

.sso-page-loader-card {
  background-color: var(--slate2) !important;
  height: 100%;

  .card-header {
    background-color: var(--slate2) !important;
  }
}

.workspace-nav-list-wrap {
  padding: 4px 20px 20px 20px;
  height: calc(100vh - 116px) !important;
}

.upload-user-form span.file-upload-error {
  color: var(--tomato10) !important;
}

.tj-onboarding-phone-input {
  width: 392px !important;
  height: 40px;
  padding: 8px 12px;
  gap: 8px;
  margin-bottom: 12px;
  background: #FFFFFF;
  border: 1px solid #D7DBDF !important;
  border-radius: 0px 4px 4px 0px !important;

  &:hover {
    border: 1px solid #466BF2 !important;
  }
}

.tj-onboarding-phone-input-wrapper {
  margin-bottom: 12px;
}

.theme-dark {
  .tj-onboarding-phone-input-wrapper {
    .flag-dropdown {
      background-color: #1f2936 !important;

      .country-list {
        background-color: #1f2936 !important;
        background: #1f2936;

        li {
          .country .highlight {
            background-color: #3a3f42;
            color: #000 !important;

            div {
              .country-name {
                color: #6b6b6b !important;
              }
            }

          }

          &:hover {
            background-color: #2b2f31;
          }

        }
      }
    }

  }

  .react-tel-input .country-list .country.highlight {
    color: #6b6b6b;
  }
}

#global-settings-popover {
  padding: 24px;
  gap: 20px;
  max-width: 377px !important;
  height: 316px !important;
  background: #FFFFFF;
  border: 1px solid #E6E8EB;
  box-shadow: 0px 32px 64px -12px rgba(16, 24, 40, 0.14);
  border-radius: 6px;
  margin-top: -13px;


  .input-with-icon {
    justify-content: end;
  }

  .form-check-input {
    padding-right: 8px;
  }

  .global-popover-div-wrap-width {
    width: 156px !important;
  }

  .form-switch {
    margin-bottom: 20px;
  }

  .global-popover-div-wrap {
    padding: 0px;
    gap: 75px;
    width: 329px;
    height: 32px;
    margin-bottom: 20px !important;
    justify-content: space-between;

    &:last-child {
      margin-bottom: 0px !important;
    }
  }
}

.global-popover-text {
  font-family: 'IBM Plex Sans';
  font-style: normal;
  font-weight: 500;
  font-size: 12px;
  line-height: 20px;
  color: #11181C;


}

.maximum-canvas-width-input-select {
  padding: 6px 10px;
  gap: 17px;
  width: 60px;
  height: 32px;
  background: #FFFFFF;
  border: 1px solid #D7DBDF;
  border-radius: 0px 6px 6px 0px;
}

.maximum-canvas-width-input-field {
  padding: 6px 10px;
  gap: 17px;
  width: 97px;
  height: 32px;
  background: #FFFFFF;
  border: 1px solid #D7DBDF;
  border-top-left-radius: 6px;
  border-bottom-left-radius: 6px;
  border-right: none !important;


}

.canvas-background-holder {
  padding: 6px 10px;
  gap: 6px;
  width: 120px;
  height: 32px;
  background: #FFFFFF;
  display: flex;
  align-items: center;
  border: 1px solid #D7DBDF;
  border-radius: 6px;
  flex-direction: row;
}

.export-app-btn {
  flex-direction: row;
  justify-content: center;
  align-items: center;
  padding: 6px 16px;
  gap: 6px;
  width: 158px;
  height: 32px;
  font-family: 'IBM Plex Sans';
  font-style: normal;
  font-weight: 600;
  font-size: 14px;
  line-height: 20px;
  color: #3E63DD;
  background: #F0F4FF;
  border-radius: 6px;
  border: none;
}

.tj-btn-tertiary {
  padding: 10px 20px;
  gap: 8px;
  width: 112px;
  height: 40px;
  background: #FFFFFF;
  border: 1px solid #D7DBDF;
  border-radius: 6px;

  &:hover {
    border: 1px solid #C1C8CD;
    color: #687076;
  }

  &:active {
    border: 1px solid #11181C;
    color: #11181C;
  }
}

.export-table-button {
  width: 135px;
  display: flex;
  align-items: center;
  justify-content: center;
}


#global-settings-popover.theme-dark {
  background-color: $bg-dark-light  !important;
  border: 1px solid #2B2F31;

  .global-popover-text {
    color: #fff !important;
  }

  .maximum-canvas-width-input-select {
    background-color: $bg-dark-light  !important;
    border: 1px solid #324156;
    color: $white;
  }

  .export-app-btn {
    background: #192140;
  }

  .fx-canvas div {
    background-color: transparent !important;
  }
}

.released-version-popup-container {
  width: 100%;
  position: absolute;
  display: flex;
  justify-content: center;
  top: 55px;

  .released-version-popup-cover {
    width: 250px;
    height: fit-content;
    margin: 0;
    z-index: 1;

    .popup-content {
      background-color: #121212;
      padding: 16px 18px 0px 16px;
      border-radius: 6px;

      p {
        font-size: 14px;
        font-family: IBM Plex Sans;
        color: #ECEDEE;
      }
    }
  }

  .error-shake {
    animation: shake 0.82s cubic-bezier(.36, .07, .19, .97) both;
    transform: translate3d(0, 0, 0);
    backface-visibility: hidden;
    perspective: 10000px;
  }

  @keyframes shake {

    10%,
    90% {
      transform: translate3d(-1px, 0, 0);
    }

    20%,
    80% {
      transform: translate3d(2px, 0, 0);
    }

    30%,
    50%,
    70% {
      transform: translate3d(-4px, 0, 0);
    }

    40%,
    60% {
      transform: translate3d(4px, 0, 0);
    }
  }

}

.profile-page-content-wrap {
  background-color: var(--slate2);
  padding-top: 40px;
}

.profile-page-card {
  background-color: var(--base);
  border-radius: 6px;
}

.all-apps-link-cotainer {
  border-radius: 6px !important;
}

.workspace-variable-table-card {
  height: calc(100vh - 208px);
}

.workspace-constant-table-card {
  margin: 0 auto;
  width: 880px;
  min-height: calc(100vh - 308px);

  .empty-state-org-constants {
    padding-top: 5rem;
  }

  .workspace-constant-card-body {
    min-height: calc(100vh - 408px);
  }

  .constant-table-card {
    min-height: 370px;
  }

  .card-footer {
    border-top: none !important;
  }

  .left-menu .tj-list-item {
    width: 148px
  }
}



.variables-table-wrapper {
  tr {
    border-width: 0px !important;
  }
}

.constant-table-wrapper {
  tr {
    border-width: 0px !important;
  }
}

.home-page-content-container {
  max-width: 880px;
}

@media only screen and (min-width: 1584px) and (max-width: 1727px) {

  .edit-button,
  .launch-button {
    width: 113px !important;
  }
}



@media only screen and (max-width: 1583px) and (min-width: 1312px) {

  .homepage-app-card-list-item {
    max-width: 264px;

    .edit-button,
    .launch-button {
      width: 109px !important;
    }
  }

}

@media only screen and (min-width: 1728px) {

  .homepage-app-card-list-item {
    max-width: 304px;

    .edit-button,
    .launch-button {
      width: 129px !important;
    }
  }

  .home-page-content-container {
    max-width: 976px;
  }

  .liner {
    width: 976px;
  }
}

@media only screen and (max-width: 992px) {
  .homepage-app-card-list-item-wrap {
    display: flex;
    justify-content: center;
    margin-left: auto;
    margin-right: auto;
    width: 100%;
    margin-top: 22px;
  }

  .homepage-app-card-list-item {
    max-width: 304px !important;
    flex-basis: 100%;

    .edit-button,
    .launch-button {
      width: 129px !important;
    }
  }
}

@media only screen and (min-width: 993px) and (max-width: 1311px) {
  .home-page-content-container {
    max-width: 568px;
  }

  .homepage-app-card-list-item-wrap {
    row-gap: 20px;
  }

  .homepage-app-card-list-item {
    max-width: 269px;
    flex-basis: 100%;

    .edit-button,
    .launch-button {
      width: 111.5px !important;
    }
  }

  .liner {
    width: 568px;
  }
}

.tj-docs-link {
  color: var(--indigo9) !important;
  text-decoration: none;
  list-style: none;
}

.datasource-copy-button {
  width: 87px;
  height: 32px;
}

.datasource-edit-btn {
  height: 27px;
  margin-left: 12px;
}

.datasource-edit-modal {

  .modal-content,
  .modal-body,
  .modal-header,
  .modal-title,
  .modal-body-content,
  .modal-sidebar,
  .card {
    background-color: var(--base) !important;
    color: var(--slate12) !important;
    border-color: var(--slate5) !important;
  }

  .datasource-modal-sidebar-footer {
    .footer-text {
      color: var(--slate12) !important;
    }
  }

  .form-control-plaintext {
    color: var(--slate12) !important;
  }

  .card {
    &:hover {
      background-color: var(--slate2) !important;
    }
  }
}

.org-edit-icon {
  width: 28px;
  height: 28px;
  border-radius: 6px;
  display: flex;
  justify-content: center;
  align-items: center;

  svg {
    height: 14px;
    width: 14px;
  }
}

.marketplace-body {
  height: calc(100vh - 64px) !important;
  overflow-y: auto;
  background: var(--slate2);
}

.plugins-card {
  background-color: var(--base);
  border: 1px solid var(--slate3);
  box-shadow: 0px 1px 2px rgba(16, 24, 40, 0.05);
  border-radius: 6px;
}

.template-source-name {
  color: var(--slate12) !important;
}

.marketplace-install {
  color: var(--indigo9);
}

.popover {
  .popover-arrow {
    display: none;
  }
}

.shareable-link {
  .input-group {
    .input-group-text {
      border-color: var(--slate7);
      color: var(--slate12);
      background-color: var(--base);
    }

    .app-name-slug-input {
      input {
        border-color: var(--grass9);
      }
    }
  }

  .input-group {
    display: flex;
    align-items: center;

    .tj-app-input textarea {
      width: 600px;
      border-radius: 0px !important;
      margin-bottom: 0px !important;
      background-color: #efefef4d;
      color: #545454;
    }
  }
}

.confirm-dialogue-modal {
  background: var(--base);

  .modal-header {
    background: var(--base);
    color: var(--slate12);
    border-bottom: 1px solid var(--slate5);
  }
}

.theme-dark {
  .icon-widget-popover {
    .search-box-wrapper input {
      color: #f4f6fa !important;
    }

    .search-box-wrapper input:focus {
      background-color: #1c252f !important;
    }
  }

  .shareable-link {
    .tj-app-input textarea {
      background-color: #5e656e !important;
      color: #f4f6fa !important;
      border: none !important;
    }
  }

  .icon-widget-popover {
    .search-box-wrapper .input-icon-addon {
      min-width: 2.5rem !important;
    }

    .search-box-wrapper input {
      color: var(--base) !important;
    }
  }
}

.confirm-dialogue-modal {
  background: var(--base);
}

.table-editor-component-row {
  .rdt.cell-type-datepicker {
    margin-top: 0;
  }

  .has-multiselect {
    .select-search-input {
      margin-bottom: 0;
    }
  }
}

.theme-dark .card-container {
  background-color: #121212 !important
}

.version-select {
  .react-select__menu {
    .react-select__menu-list {
      max-height: 150px;
    }
  }
}

.generate-cell-value-component-div-wrapper {

  .form-control-plaintext:focus-visible {
    outline-color: #dadcde;
    border-radius: 4px;
  }

  .form-control-plaintext:hover {
    outline-color: #dadcde;
    border-radius: 4px;
  }
}

.dark-theme {
  .generate-cell-value-component-div-wrapper {

    .form-control-plaintext:focus-visible {
      filter: invert(-1);
    }

    .form-control-plaintext:hover {
      filter: invert(-1);
    }
  }
}

.workspace-folder-modal {
  .tj-app-input {
    padding-bottom: 0px !important;
  }

  .tj-input-error {
    height: 32px;
    color: #ED5F00;
    font-weight: 400;
    font-size: 10px;
    height: 0px;
    padding: 4px 0px 20px 0px;
  }
}

.jet-container-loading {
  margin: 0 auto;
  justify-content: center;
  align-items: center;
}

.jet-container-json-form {
  padding: 20px;

  .DateRangePickerInput {
    width: 100% !important;
  }

  .dropzone {
    aside {
      width: 100% !important;
    }
  }

  fieldset {
    width: 100%;

    .json-form-wrapper {
      margin-bottom: 4px;

      .widget-button {
        button {
          width: auto !important;
          min-width: 140px !important;
        }
      }
    }
  }
}

.freeze-scroll {
  #real-canvas {
    overflow: hidden;
  }
}

.badge-warning {
  background-color: var(--amber7) !important;
}

.workspace-variables-alert-banner {
  width: inherit;
  background-color: #FFF9ED;
  border-color: #FFE3A2;
  margin-bottom: 0px;
  padding: 8px 16px;
  border-radius: 0px;
  display: flex;
  justify-content: space-between;
  align-items: center;
  color: var(--amber8);
  font-size: 12px;
  font-weight: 500;
  line-height: 16px;
  letter-spacing: 0.4px;
  text-align: left;
  box-shadow: 0px 1px 2px rgba(16, 24, 40, 0.05);
  border-radius: 6px;
}

.alert-banner-type-text {
  font-size: 12px;
  font-weight: 500;
  line-height: 16px;
  letter-spacing: 0.4px;
  text-align: left;
}

.tj-app-input .alert-component.workspace-variables-alert-banner {
  color: var(--amber8);
  border-color: var(--amber3);
}

.form-label-restricted {
  display: none;
}


#tooltip-for-org-constant-cell,
#tooltip-for-org-input-disabled {
  padding: 12px 16px !important;
  white-space: pre-line !important;
  max-width: 500px !important;
  z-index: 1 !important;

  .react-tooltip-arrow {
    background: inherit !important;
  }
}

.query-rename-input {

  &:focus,
  &:active {
    box-shadow: 0px 0px 0px 2px #C6D4F9;
    border: 1px solid var(--light-indigo-09, var(--indigo9));
  }
}

.btn-query-panel-header {
  height: 28px;
  width: 28px;
  display: flex;
  align-items: center;
  justify-content: center;
  border-radius: 6px;
  background-color: transparent;
  border: none;

  &.active {
    background-color: var(--slate5) !important;
  }

  &:hover,
  &:focus {
    background-color: var(--slate4) !important;
  }
}

.tj-scrollbar {

  ::-webkit-scrollbar,
  &::-webkit-scrollbar {
    width: 16px;
    border-radius: 8px;
  }

  ::-webkit-scrollbar-thumb,
  &::-webkit-scrollbar-thumb {
    border: 4px solid var(--base);
    border-radius: 8px;
    background-color: var(--slate4) !important;
  }

  ::-webkit-scrollbar-track,
  &::-webkit-scrollbar-track {
    background-color: var(--base);
  }

}

.form-check>.form-check-input:not(:checked) {
  background-color: var(--base);
  border-color: var(--slate7);
}

/*
* remove this once whole app is migrated to new styles. use only `theme-dark` class everywhere. 
* This is added since some of the pages are in old theme and making changes to `theme-dark` styles can break UI style somewhere else 
*/
.tj-dark-mode {
  background-color: var(--base) !important;
  color: var(--base-black) !important;
}

.tj-list-btn {
  border-radius: 6px;

  &:hover {
    background-color: var(--slate4);
  }

  &.active {
    background-color: var(--slate5);
  }
}

.tj-list-option {
  &.active {
    background-color: var(--indigo2);
  }
}

.runjs-parameter-badge {
  max-width: 140px;
}

.release-buttons {
  .release-button {
    display: flex;
    padding: 4px 12px;
    align-items: center;
    gap: 8px;
    flex: 1 0 0;
    width: 84px;
    height: 28px;
    cursor: pointer;
  }

  .released-button {
    background-color: #F1F3F5;
    color: #C1C8CD;
  }

  .nav-item {
    background-color: transparent !important;
  }
}

// Editor revamp styles
.main-wrapper {
  .editor {
    .header>.navbar {
      background-color: var(--base) !important;
      border-bottom: 1px solid var(--slate5);
      z-index: 10;
    }
  }
}

.component-image-wrapper {
  background-color: var(--slate3) !important;
  border-radius: 6px;
}

.components-container {
  margin-left: 16px;
  margin-right: 16px;
}

.draggable-box-wrapper {
  height: 86px;
  width: 72px;
  margin-bottom: 4px;
}

.component-card-group-wrapper {
  display: flex;
  flex-wrap: wrap;
  column-gap: 22px;
}

.component-card-group-container {
  display: flex;
  row-gap: 12px;
  flex-direction: column;
  padding-bottom: 12px;
  padding-top: 12px;
}

.widgets-manager-header {
  color: var(--slate12);
  font-size: 14px;
  font-style: normal;
  font-weight: 500;
  line-height: 20px;
  /* 142.857% */
  margin-top: 16px;
  margin-bottom: 12px;
}

.components-container {
  .tj-input {
    margin-bottom: 16px;
  }
}

.tj-widgets-search-input {
  width: 266px;
  height: 32px;
  border-radius: 6px;
  background-color: var(--base) !important;
  font-size: 12px;
  font-style: normal;
  font-weight: 400;
  line-height: 20px;
}

.release-button {
  color: var(--indigo-01, #FDFDFE);
  font-family: IBM Plex Sans;
  font-size: 12px;
  font-style: normal;
  font-weight: 600;
  line-height: 20px;
  /* 166.667% */
  display: flex;
  padding: 4px 12px;
  align-items: center;
  gap: 8px;
  flex: 1 0 0;
}

.editor-header-icon {
  border-radius: 6px;
  border: 1px solid var(--bases-transparent, rgba(255, 255, 255, 0.00));
  background: var(--indigo3);
  display: flex;
  padding: 7px;
  justify-content: center;
  align-items: center;
  gap: 8px;
  height: 28px;
  width: 28px;
}

.tj-header-avatar {
  display: flex;
  font-weight: 500;
  width: 27px;
  height: 26px;
  padding: 4px 6px;
  flex-direction: column;
  justify-content: center;
  align-items: center;
  gap: 10px;
  flex-shrink: 0;
  margin-bottom: 0px !important;
  border-radius: 100% !important;
  margin-left: -8px;
  background-color: var(--slate5) !important;
  color: var(--slate10) !important
}

.undo-redo-container {
  position: absolute;
  top: 10px;
  display: flex;
  right: 222px;
  justify-content: center;
  align-items: center;
  height: 28px;
  gap: 2px;

  div {
    display: flex;
    justify-content: center;
    align-items: center;
    height: 28px;
    width: 28px;
    border-radius: 6px;
  }
}

.sidebar-panel-header {
  color: var(--slate12);
  padding-left: 4px;
}

.modal-content {
  background: var(--base);
  color: var(--slate12);
}

.main-editor-canvas {
  background-color: var(--base);
}

.event-manager-popover {
  border: none;
  /* Shadow/03 */
  box-shadow: 0px 4px 6px -2px rgba(16, 24, 40, 0.03), 0px 12px 16px -4px rgba(16, 24, 40, 0.08);

  .popover-body {
    background-color: var(--base);
    color: var(--slate12);
    border: 1px solid var(--slate3, #F1F3F5);
    border-radius: 6px;
  }

}

.copilot-toggle {
  font-family: IBM Plex Sans;
  font-size: 12px;
  font-style: normal;
  font-weight: 500;
  background-color: transparent !important;
  display: flex;
  align-items: center;
}

.copilot-codehinter-wrap {
  .CodeMirror.cm-s-monokai.CodeMirror-wrap {
    border-radius: 0px;
  }
}

.avatar-list-stacked {
  display: flex;
}

.avatar-list-stacked .avatar {
  margin-right: 0px !important;
}

.navbar-right-section {
  border-left: 1px solid var(--slate5);
}

.modal-header {
  background-color: var(--base);
  border-bottom: 1px solid var(--slate5);
}

.sidebar-debugger {
  .nav-item {
    button:hover {
      border-top-color: transparent;
      border-left-color: transparent;
      border-right-color: transparent;
    }
  }
}

.tj-app-version-text {
  color: var(--pink9);
}

.left-sidebar-comments {
  position: absolute;
  left: 0;
  bottom: 48px;
}

.popover-body {
  background-color: var(--base);
  color: var(--slate12);
  border: 1px solid var(--slate3, #F1F3F5);
  border-radius: 6px;
}

.popover {
  border: none;
  border-radius: 6px;
  border: 1px solid var(--slate3, #F1F3F5);
  background: var(--slate1, #FBFCFD);
  box-shadow: 0px 2px 4px -2px rgba(16, 24, 40, 0.06), 0px 4px 8px -2px rgba(16, 24, 40, 0.10);
}

.canvas-codehinter-container {
  .sketch-picker {
    left: 70px !important;
    top: 207px;
  }
}

.debugger-card-body {
  margin-top: 8px;
  margin-bottom: 16px;
  padding: 0px 16px;
}

.left-sidebar-header-btn {
  background-color: var(--base) !important;
  width: 28px;
  height: 28px;
  padding: 7px !important;

  &:focus-visible {
    border: none !important;
    outline: none !important;
    box-shadow: none !important;
  }
}

.navbar-seperator {
  border: 1px solid var(--slate5, #2B2F31);
  background: var(--slate1, #151718);
  width: 1px;
  height: 19px;
  margin-left: 8px;
  margin-right: 8px;
}

.CodeMirror {
  background: var(--base);
}

.color-picker-input {
  border: solid 1px #333c48;
  height: 36px;
  background-color: var(--slate1);
  border: 1px solid var(--slate7);

  &:hover {
    background-color: var(--slate4);
    border: 1px solid var(--slate8);

  }
}

#popover-basic-2 {
  z-index: 10 !important;

  .sketch-picker {
    left: 7px;
    width: 170px !important;
  }
}
.custom-gap-8{
  gap: 8px;
}
.color-slate-11{
  color: var(--slate11) !important;
}
.custom-gap-6{
  gap:6px
}
.custom-gap-2{
  gap:2px
}
.custom-gap-4{
  gap: 4px;
}
.text-black-000{
  color: var(--text-black-000) !important;
}
.custom-gap-12{
  gap:12px
}<|MERGE_RESOLUTION|>--- conflicted
+++ resolved
@@ -1338,33 +1338,22 @@
 }
 
 .fx-button {
-<<<<<<< HEAD
-  border-radius: 6px;
-
-  svg {
-    margin: 2px 4px;
-  }
-}
-
-.fx-button:hover {
-  background-color: var(--slate4);
-  cursor: pointer;
-=======
   color: #3E63DD;
   font-family: 'IBM Plex Mono';
   font-style: italic;
   font-weight: 500;
   font-size: 12px;
   line-height: 20px;
->>>>>>> 71a5c122
-}
-
+}
+
+.fx-button:hover,
 .fx-button.active {
-<<<<<<< HEAD
+  font-weight: 600;
+  cursor: pointer;
+}
+
+.fx-button.active {
   background-color: var(--indigo5);
-=======
-  font-weight: 600;
->>>>>>> 71a5c122
   cursor: pointer;
 }
 
@@ -4634,11 +4623,8 @@
 
   .modal-header {
     background-color: $bg-dark-light  !important;
-<<<<<<< HEAD
-=======
     color: $white  !important;
     border-bottom: 2px solid #3A3F42 !important;
->>>>>>> 71a5c122
   }
 
   .btn-close {
@@ -5109,27 +5095,12 @@
   margin-top: 1px;
 
   .canvas-hinter-wrap {
-<<<<<<< HEAD
-    width: 135px;
-    height: 32px !important;
-    border: 1px solid var(--slate7);
-=======
     width: 120px;
     height: 32px;
->>>>>>> 71a5c122
   }
 }
 
 .hinter-canvas-input {
-<<<<<<< HEAD
-  // width: 180px !important;
-  display: flex;
-  padding: 4px;
-  height: 41.2px !important;
-  margin-top: 1px;
-
-=======
->>>>>>> 71a5c122
   .CodeMirror-sizer {
     border-right-width: 1px !important;
   }
@@ -5148,31 +5119,14 @@
 }
 
 .fx-canvas {
-<<<<<<< HEAD
-  background: #1c252f;
-  padding: 0px;
-  display: flex;
-  height: 32px;
-  width: 32px;
-  border: solid 1px rgba(255, 255, 255, 0.09) !important;
-=======
   padding: 2px;
   display: flex;
->>>>>>> 71a5c122
   border-radius: 4px;
   justify-content: center;
   font-weight: 400;
   align-items: center;
 
   div {
-<<<<<<< HEAD
-    background: #1c252f !important;
-    display: flex;
-    justify-content: center;
-    align-items: center;
-    height: 30px;
-    padding: 0px;
-=======
     background: #121212 !important;
     display: flex;
     justify-content: center;
@@ -5184,7 +5138,6 @@
   .code-hinter-wrapper {
     width: 120px !important;
     height: 32px;
->>>>>>> 71a5c122
   }
 }
 
@@ -11319,321 +11272,4 @@
     background-color: #F1F3F5;
     color: #C1C8CD;
   }
-
-  .nav-item {
-    background-color: transparent !important;
-  }
-}
-
-// Editor revamp styles
-.main-wrapper {
-  .editor {
-    .header>.navbar {
-      background-color: var(--base) !important;
-      border-bottom: 1px solid var(--slate5);
-      z-index: 10;
-    }
-  }
-}
-
-.component-image-wrapper {
-  background-color: var(--slate3) !important;
-  border-radius: 6px;
-}
-
-.components-container {
-  margin-left: 16px;
-  margin-right: 16px;
-}
-
-.draggable-box-wrapper {
-  height: 86px;
-  width: 72px;
-  margin-bottom: 4px;
-}
-
-.component-card-group-wrapper {
-  display: flex;
-  flex-wrap: wrap;
-  column-gap: 22px;
-}
-
-.component-card-group-container {
-  display: flex;
-  row-gap: 12px;
-  flex-direction: column;
-  padding-bottom: 12px;
-  padding-top: 12px;
-}
-
-.widgets-manager-header {
-  color: var(--slate12);
-  font-size: 14px;
-  font-style: normal;
-  font-weight: 500;
-  line-height: 20px;
-  /* 142.857% */
-  margin-top: 16px;
-  margin-bottom: 12px;
-}
-
-.components-container {
-  .tj-input {
-    margin-bottom: 16px;
-  }
-}
-
-.tj-widgets-search-input {
-  width: 266px;
-  height: 32px;
-  border-radius: 6px;
-  background-color: var(--base) !important;
-  font-size: 12px;
-  font-style: normal;
-  font-weight: 400;
-  line-height: 20px;
-}
-
-.release-button {
-  color: var(--indigo-01, #FDFDFE);
-  font-family: IBM Plex Sans;
-  font-size: 12px;
-  font-style: normal;
-  font-weight: 600;
-  line-height: 20px;
-  /* 166.667% */
-  display: flex;
-  padding: 4px 12px;
-  align-items: center;
-  gap: 8px;
-  flex: 1 0 0;
-}
-
-.editor-header-icon {
-  border-radius: 6px;
-  border: 1px solid var(--bases-transparent, rgba(255, 255, 255, 0.00));
-  background: var(--indigo3);
-  display: flex;
-  padding: 7px;
-  justify-content: center;
-  align-items: center;
-  gap: 8px;
-  height: 28px;
-  width: 28px;
-}
-
-.tj-header-avatar {
-  display: flex;
-  font-weight: 500;
-  width: 27px;
-  height: 26px;
-  padding: 4px 6px;
-  flex-direction: column;
-  justify-content: center;
-  align-items: center;
-  gap: 10px;
-  flex-shrink: 0;
-  margin-bottom: 0px !important;
-  border-radius: 100% !important;
-  margin-left: -8px;
-  background-color: var(--slate5) !important;
-  color: var(--slate10) !important
-}
-
-.undo-redo-container {
-  position: absolute;
-  top: 10px;
-  display: flex;
-  right: 222px;
-  justify-content: center;
-  align-items: center;
-  height: 28px;
-  gap: 2px;
-
-  div {
-    display: flex;
-    justify-content: center;
-    align-items: center;
-    height: 28px;
-    width: 28px;
-    border-radius: 6px;
-  }
-}
-
-.sidebar-panel-header {
-  color: var(--slate12);
-  padding-left: 4px;
-}
-
-.modal-content {
-  background: var(--base);
-  color: var(--slate12);
-}
-
-.main-editor-canvas {
-  background-color: var(--base);
-}
-
-.event-manager-popover {
-  border: none;
-  /* Shadow/03 */
-  box-shadow: 0px 4px 6px -2px rgba(16, 24, 40, 0.03), 0px 12px 16px -4px rgba(16, 24, 40, 0.08);
-
-  .popover-body {
-    background-color: var(--base);
-    color: var(--slate12);
-    border: 1px solid var(--slate3, #F1F3F5);
-    border-radius: 6px;
-  }
-
-}
-
-.copilot-toggle {
-  font-family: IBM Plex Sans;
-  font-size: 12px;
-  font-style: normal;
-  font-weight: 500;
-  background-color: transparent !important;
-  display: flex;
-  align-items: center;
-}
-
-.copilot-codehinter-wrap {
-  .CodeMirror.cm-s-monokai.CodeMirror-wrap {
-    border-radius: 0px;
-  }
-}
-
-.avatar-list-stacked {
-  display: flex;
-}
-
-.avatar-list-stacked .avatar {
-  margin-right: 0px !important;
-}
-
-.navbar-right-section {
-  border-left: 1px solid var(--slate5);
-}
-
-.modal-header {
-  background-color: var(--base);
-  border-bottom: 1px solid var(--slate5);
-}
-
-.sidebar-debugger {
-  .nav-item {
-    button:hover {
-      border-top-color: transparent;
-      border-left-color: transparent;
-      border-right-color: transparent;
-    }
-  }
-}
-
-.tj-app-version-text {
-  color: var(--pink9);
-}
-
-.left-sidebar-comments {
-  position: absolute;
-  left: 0;
-  bottom: 48px;
-}
-
-.popover-body {
-  background-color: var(--base);
-  color: var(--slate12);
-  border: 1px solid var(--slate3, #F1F3F5);
-  border-radius: 6px;
-}
-
-.popover {
-  border: none;
-  border-radius: 6px;
-  border: 1px solid var(--slate3, #F1F3F5);
-  background: var(--slate1, #FBFCFD);
-  box-shadow: 0px 2px 4px -2px rgba(16, 24, 40, 0.06), 0px 4px 8px -2px rgba(16, 24, 40, 0.10);
-}
-
-.canvas-codehinter-container {
-  .sketch-picker {
-    left: 70px !important;
-    top: 207px;
-  }
-}
-
-.debugger-card-body {
-  margin-top: 8px;
-  margin-bottom: 16px;
-  padding: 0px 16px;
-}
-
-.left-sidebar-header-btn {
-  background-color: var(--base) !important;
-  width: 28px;
-  height: 28px;
-  padding: 7px !important;
-
-  &:focus-visible {
-    border: none !important;
-    outline: none !important;
-    box-shadow: none !important;
-  }
-}
-
-.navbar-seperator {
-  border: 1px solid var(--slate5, #2B2F31);
-  background: var(--slate1, #151718);
-  width: 1px;
-  height: 19px;
-  margin-left: 8px;
-  margin-right: 8px;
-}
-
-.CodeMirror {
-  background: var(--base);
-}
-
-.color-picker-input {
-  border: solid 1px #333c48;
-  height: 36px;
-  background-color: var(--slate1);
-  border: 1px solid var(--slate7);
-
-  &:hover {
-    background-color: var(--slate4);
-    border: 1px solid var(--slate8);
-
-  }
-}
-
-#popover-basic-2 {
-  z-index: 10 !important;
-
-  .sketch-picker {
-    left: 7px;
-    width: 170px !important;
-  }
-}
-.custom-gap-8{
-  gap: 8px;
-}
-.color-slate-11{
-  color: var(--slate11) !important;
-}
-.custom-gap-6{
-  gap:6px
-}
-.custom-gap-2{
-  gap:2px
-}
-.custom-gap-4{
-  gap: 4px;
-}
-.text-black-000{
-  color: var(--text-black-000) !important;
-}
-.custom-gap-12{
-  gap:12px
 }