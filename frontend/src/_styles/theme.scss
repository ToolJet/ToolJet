--- conflicted
+++ resolved
@@ -5704,16 +5704,13 @@
 }
 // steps-widget end
 
-<<<<<<< HEAD
 .portal-container .inspector {
   height: auto !important;
 }
-=======
 // profile-settings css
 .confirm-input {
   padding-right: 8px !important;
-
->>>>>>> c46e2f0c
+}
 .user-group-actions {
   display: flex;
   gap: 8px;
