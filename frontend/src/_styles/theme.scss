@import "./tabler.scss";
@import "./colors.scss";
@import "./z-index.scss";
@import "./mixins.scss";

// variables
$border-radius: 4px;

body {
  font-family: "Roboto", sans-serif;
}

input,
button {
  border-radius: 4px;
}

.btn:hover {
  border-color: $primary;
}

.btn-sm {
  padding: 4px 8px;
}

.padding-0 {
  padding: 0;
}

.font-500 {
  font-weight: 500;
}

.color-inherit {
  color: inherit;
}

.text-right {
  text-align: right;
}

.navbar {
  max-height: 48px;
  min-height: auto;

  .nav-item.active:after {
    bottom: 0 !important;
  }
}

.rc-slider-track {
  background-color: $primary;
}

.rc-slider-handle {
  border-color: $primary;
}

.auth-main {
  height: 1000px;
  padding-top: calc(0.25 * 100vh);
  overflow: hidden;

  svg,
  img {
    height: 50px;
    width: 50px;
  }

  svg {
    color: #000000;
  }

  .col-4 {
    z-index: 1;
  }

  .horizontal-line {
    width: 100%;
    position: relative;
    border: 1px solid #b1b1b1;
    top: 25px;
    margin: 0px auto;
    z-index: 0;
  }

  .sso-ico {
    div {
      background-color: #ffffff;
    }
  }
}

.emoji-mart-scroll {
  border-bottom: 0;
  margin-bottom: 6px;
}

.emoji-mart-scroll+.emoji-mart-bar {
  display: none;
}

.accordion-item,
.accordion-button {
  background-color: inherit;
}

.accordion-button {
  font-weight: 400 !important;
  box-shadow: none !important;
}

.accordion-button:not(.collapsed) {
  padding-bottom: 0 !important;
}

.accordion-body {
  .form-label {
    font-weight: 400;
    font-size: 12px;
    color: #61656c;
  }

  .style-fx {
    margin-top: 3px !important;
  }
}

.editor {
  .header-container {
    max-width: 100%;
    padding: 0 10px;
  }

  .resizer-select,
  .resizer-active {
    border: solid 1px $primary  !important;

    .top-right,
    .top-left,
    .bottom-right,
    .bottom-left {
      background: white;
      border-radius: 10px;
      border: solid 1px $primary;
    }
  }

  .resizer-selected {
    outline-width: thin;
    outline-style: solid;
    outline-color: #ffda7e;
  }

  // query data source card style start

  .query-datasource-card-container,
  .header-query-datasource-card-container {
    display: flex;
    flex-direction: row;
    gap: 10px;
    flex-wrap: wrap;
  }

  .header-query-datasource-card-container {
    margin-top: -10px;
  }

  .header-query-datasource-card {
    position: relative;
    display: flex;
    min-width: 0;
    word-wrap: break-word;
    background-color: rgba(66, 153, 225, 0.1) !important;
    background-clip: border-box;
    border-radius: 4px;
    height: 32px;
    width: 140px;
    padding: 6px;
    align-items: center;
    text-transform: capitalize;
    font-weight: 400 !important;
    background-color: #4299e11a;

    p {
      margin: 0 8px 0 12px;
    }
  }

  .query-datasource-card {
    position: relative;
    display: flex;
    min-width: 0;
    word-wrap: break-word;
    background-color: #fff;
    background-clip: border-box;
    border: 1px solid rgba(101, 109, 119, 0.16);
    border-radius: 4px;
    height: 46px;
    width: 200px;
    padding: 10px;
    align-items: center;
    cursor: pointer;

    p {
      margin: 0 8px 0 15px;
    }
  }

  // end :: data source card style

  .header-query-datasource-name {
    font-size: 0.8rem !important;
    padding-top: 0px !important;
  }

  .datasource-heading {
    display: flex;
    height: 40px !important;
    gap: 10px;
    align-items: center;

    p {
      font-size: 1.4rem;
      padding-top: 0px;
      cursor: pointer;
    }
  }

  .query-manager {
    user-select: none;

    // .row {
    //   width: 605px;
    // }
    .btn {
      height: 31px;
    }

    .header {
      --tblr-gutter-x: 0rem;
      position: sticky;
      top: 0;
    }

    .nav-header {
      color: #3e525b;

      .nav-tabs {
        border-bottom: 0;
      }
    }

    .query-details {
      margin-top: 25px;
    }

    .query-name-field input {
      max-width: 180px;
      font-weight: 600;
    }
  }

  .left-sidebar {
    scrollbar-width: none;
  }

  .left-sidebar::-webkit-scrollbar {
    width: 0;
    background: transparent;
  }

  .left-sidebar-layout {
    display: flex;
    justify-content: center;
    flex-direction: column;
    font-size: 11px;
    padding: 16px;
    align-items: center;
    letter-spacing: 0.2px;

    p {
      margin-bottom: 0px;
      margin-top: 8px;
    }
  }

  .left-sidebar {
    height: 100%;
    width: 76px;
    position: fixed;
    z-index: 2;
    left: 0;
    overflow-x: hidden;
    flex: 1 1 auto;
    background-color: #fff;
    background-clip: border-box;
    border: solid rgba(0, 0, 0, 0.125);
    border-width: 0px 1px 3px 0px;
    margin-top: 0px;

    .accordion-item {
      border: solid rgba(101, 109, 119, 0.16);
      border-width: 1px 0px 1px 0px;
    }

    .datasources-container {
      height: 50%;
      overflow-y: scroll;

      tr {
        border-color: #f1f1f1;
      }
    }

    .variables-container {
      height: 50%;
      overflow-y: scroll;
    }

    .variables-container::-webkit-scrollbar-thumb,
    .datasources-container::-webkit-scrollbar-thumb {
      background: transparent;
      height: 0;
      width: 0;
    }

    .variables-container::-webkit-scrollbar,
    .datasources-container::-webkit-scrollbar {
      width: 0;
      background: transparent;
      height: 0;
    }

    .variables-container,
    .datasources-container {
      scrollbar-width: none;
    }

    .datasources-container {
      bottom: 0;
      height: 500px;
      border: solid rgba(101, 109, 119, 0.16);
      border-width: 1px 0px 1px 0px;

      .datasources-header {
        border: solid rgba(0, 0, 0, 0.125);
        border-width: 0px 0px 1px 0px;
      }
    }

    .left-sidebar-inspector {
      .card-body {
        padding: 1rem 0rem 1rem 1rem;
      }
    }
  }

  .editor-sidebar {
    height: 100%;
    position: fixed;
    right: 0;
    overflow-x: hidden;
    width: 300px;
    flex: 1 1 auto;
    top: 45px;

    background-color: #fff;
    background-clip: border-box;
    border: solid rgba(0, 0, 0, 0.125);
    border-width: 0px 0px 0px 1px;

    .nav-tabs .nav-link {
      color: #3e525b;
      border-top-left-radius: 0px;
      border-top-right-radius: 0px;
    }

    .inspector {
      .inspector-add-button {
        background: inherit;
      }

      .inspector-add-button:hover {
        color: $primary;
        background: #eef3f9;
        border-radius: 4px;
      }

      .form-control-plaintext {
        padding: 0;
      }

      .header {
        padding-left: 20px;
        padding-right: 20px;
        border: solid rgba(0, 0, 0, 0.125);
        border-width: 0px 0px 1px 0px;
        height: 40px;

        .component-name {
          font-weight: 500;
        }

        .component-action-button {
          top: 8px;
          right: 10px;
          position: absolute;
        }
      }

      .properties-container {
        .field {
          .form-label {
            font-size: 12px;
          }

          .text-field {
            height: 30px;
            font-size: 12px;
          }

          .form-select {
            height: 30px;
            font-size: 12px;
          }

          .select-search__input {
            padding: 0.2375rem 0.75rem;
            font-size: 0.825rem;
          }
        }
      }
    }

    .components-container::-webkit-scrollbar {
      width: 0;
      height: 0;
      background: transparent;
    }

    .components-container::-webkit-scrollbar-thumb {
      background: transparent;
    }

    .components-container {
      scrollbar-width: none;
    }

    .components-container {
      height: 100%;
      overflow: auto;
      overflow-x: hidden;
      padding-bottom: 20%;

      .component-image-holder {
        border-radius: 0;
        transition: all 0.3s cubic-bezier(0.25, 0.8, 0.25, 1);
        border: 1px solid #d2ddec;
        box-sizing: border-box;
        border-radius: 4px;

        img {
          margin: 0 auto;
        }

        &:hover {
          background: rgba(66, 153, 225, 0.1);
        }
      }

      .component-title {
        display: block;
        margin-top: 10px;
        color: #3e525b;
        font-size: 10px;
        max-width: 100%;
        text-align: center;
        word-wrap: break-word;
      }

      .component-description {
        color: grey;
        font-size: 0.7rem;
      }
    }
  }

  .main {
    margin-left: 3%;
    width: 82%;
    top: 0;

    .canvas-container::-webkit-scrollbar {
      width: 0;
      background: transparent;
      height: 0;
    }

    .canvas-container {
      scrollbar-width: none;
    }

    .canvas-container::-webkit-scrollbar {
      width: 0;
      background: transparent;
    }

    .canvas-container {
      height: 100%;
      top: 45px;
      position: fixed;
      right: 300px;
      left: 76px;
      overflow-y: auto;
      overflow-x: scroll;
      -webkit-box-pack: center;
      justify-content: center;
      -webkit-box-align: center;
      align-items: center;

      .real-canvas {
        outline: 1px dotted transparent;
      }

      .show-grid {
        outline: 1px dotted #4d72da;
        background-image: linear-gradient(to right,
            rgba(194, 191, 191, 0.2) 1px,
            transparent 1px),
          linear-gradient(to bottom,
            rgba(194, 191, 191, 0.2) 1px,
            transparent 1px);
      }

      .canvas-area {
        min-height: 2400px;
        background: #edeff5;
        margin: 0px auto;

        .resizer {
          border: solid 1px transparent;
        }
      }
    }

    .query-pane {
      scrollbar-width: none;
    }

    .query-pane::-webkit-scrollbar {
      width: 0;
      background: transparent;
    }

    .query-pane {
      z-index: 1;
      height: 350px;
      position: fixed;
      left: 76px; //sidebar is 76px
      right: 300px;
      bottom: 0;
      overflow-x: hidden;
      flex: 1 1 auto;

      background-color: #fff;
      background-clip: border-box;
      border: solid rgba(0, 0, 0, 0.125);
      border-width: 1px 0px 0px 0px;

      .table-responsive {
        scrollbar-width: none;
      }

      .table-responsive::-webkit-scrollbar {
        width: 0;
        background: transparent;
      }

      .query-row {
        cursor: pointer;
        border-radius: $border-radius;
        --tblr-gutter-x: 0rem;

        &:hover {
          background: #edf1ff !important;
        }

        .query-copy-button {
          display: none;
        }

        .query-name {
          white-space: nowrap;
          overflow: hidden;
          text-overflow: ellipsis;
          width: 100%;
        }
      }

      .query-row-selected {
        background: #d2ddec !important;

        &:hover {
          background: #edf1ff !important;
        }
      }

      .query-row-selected.dark {
        background: #2b3546 !important;
      }

      .query-row.dark:hover {
        background: #404d66 !important;
      }

      .query-row:hover {
        .query-copy-button {
          display: inline-block;
        }
      }

      .main-row {
        height: 100%;
        --tblr-gutter-x: 0rem;
      }

      .query-definition-pane-wrapper {
        width: 72%;
        overflow-x: hidden;
        overflow-y: scroll;
        height: 100%;
        scrollbar-width: none;
        /* Firefox */
        -ms-overflow-style: none;
        /* Internet Explorer 10+ */

        &::-webkit-scrollbar {
          /* WebKit */
          width: 0;
          height: 0;
        }

        &::-webkit-scrollbar-thumb {
          background: transparent;
        }
      }

      .query-definition-pane {
        .header {
          border: solid rgba(0, 0, 0, 0.125);
          border-width: 0px 0px 1px 0px;
          background: white;
          z-index: 3;
          min-height: 41px;
        }

        .preview-header {
          border: solid rgba(0, 0, 0, 0.125);
          border-width: 0px 0px 1px 0px;
        }
      }

      .data-pane {
        width: 28%;
        border: solid rgba(0, 0, 0, 0.125);
        border-width: 0px 1px 0px 0px;
        overflow-x: hidden;
        overflow-y: scroll;
        height: 100%;
        min-height: 41px;
        scrollbar-width: none;
        /* Firefox */
        -ms-overflow-style: none;
        /* Internet Explorer 10+ */
        user-select: none;

        &::-webkit-scrollbar {
          /* WebKit */
          width: 0;
          height: 0;
        }

        &::-webkit-scrollbar-thumb {
          background: transparent;
        }

        .queries-container {
          width: 100%;

          .queries-header {
            border: solid rgba(0, 0, 0, 0.125);
            border-width: 0px 0px 1px 0px;
            height: 41px;
            padding-top: 1px;
            --tblr-gutter-x: 0rem;
          }

          .query-list::-webkit-scrollbar {
            width: 0;
            background: transparent;
          }

          tr {
            border-color: #f1f1f1;
          }
        }

        .header {
          height: 40px;
          text-align: center;
        }
      }
    }
  }

  @media screen and (max-height: 450px) {
    .sidebar {
      padding-top: 15px;
    }

    .sidebar a {
      font-size: 18px;
    }
  }
}

.viewer {
  .header-container {
    max-width: 100%;
  }

  .main {
    padding: 0px 10px;

    .canvas-container {
      scrollbar-width: none;
      width: 100%;
      // margin-left: 10%;
    }

    .canvas-container::-webkit-scrollbar {
      width: 0;
      background: transparent;
    }

    .canvas-container {
      height: 100%;
      position: fixed;
      left: 0;
      overflow-y: auto;
      overflow-x: auto;
      -webkit-box-pack: center;
      justify-content: center;
      -webkit-box-align: center;
      align-items: center;

      .canvas-area {
        width: 1280px;
        min-height: 2400px;
        background: #edeff5;
        margin: 0px auto;
        background-size: 80px 80px;
        background-repeat: repeat;
      }
    }
  }
}

.modal-header {
  padding: 0 1.5rem 0 1.5rem;
}

.page-body,
.homepage-body {
  height: 93vh;

  .list-group.list-group-transparent.dark .all-apps-link,
  .list-group-item-action.dark.active {
    background-color: $dark-background  !important;
  }
}

.homepage-dropdown-style {
  min-width: 11rem;
  display: block;
  align-items: center;
  margin: 0;
  line-height: 1.4285714;
  width: 100%;
  padding: 0.5rem 0.75rem;
  font-weight: 400;
  white-space: nowrap;
  border: 0;
  cursor: pointer;
}

.homepage-dropdown-style:hover {
  background: rgba(101, 109, 119, 0.06);
}

.card-skeleton-container {
  border: 0.5px solid #b4bbc6;
  padding: 1rem;
  border-radius: 8px;
  height: 180px;
}

.app-icon-skeleton {
  background-color: #91a4f6;
  border-radius: 4px;
  margin-bottom: 20px;
  height: 40px;
  width: 40px;
}

.folder-icon-skeleton {
  display: inline-block;
  background-color: #858896;
  border-radius: 4px;
  height: 14px;
  width: 14px;
}

.folders-skeleton {
  padding: 9px 12px;
  height: 34px;
  margin-bottom: 4px;
}

.card-skeleton-button {
  height: 20px;
  width: 60px;
  background: #91a4f6;
  margin-top: 1rem;
  border-radius: 4px;
}

@media (min-height: 641px) and (max-height: 899px) {
  .homepage-pagination {
    position: fixed;
    bottom: 2rem;
    width: 63%;
  }
}

@media (max-height: 640px) {
  .homepage-pagination {
    position: fixed;
    bottom: 2rem;
    width: 71%;
  }
}

.homepage-body {
  overflow-y: hidden;

  a {
    color: inherit;
  }

  a:hover {
    color: inherit;
    text-decoration: none;
  }

  button.create-new-app-button {
    background-color: $primary-light;
  }

  .app-list {
    .app-card {
      height: 180px;
      max-height: 180px;
      border: 0.5px solid #b4bbc6;
      box-sizing: border-box;
      border-radius: 8px;
      overflow: hidden;

      .app-creation-time {
        font-size: 0.625rem;
        line-height: 12px;
        color: #61656f;
      }

      .app-creator {
        font-weight: 500;
        font-size: 0.625rem;
        line-height: 12px;
        color: #292d37;
        white-space: nowrap;
        overflow: hidden;
        text-overflow: ellipsis;
      }

      .app-icon-main {
        background-color: $primary;
        border-radius: 4px;

        .app-icon {
          img {
            height: 24px;
            width: 24px;
            filter: invert(100%) sepia(0%) saturate(0%) hue-rotate(17deg) brightness(104%) contrast(104%);
            vertical-align: middle;
          }
        }
      }

      .app-title {
        line-height: 20px;
        font-size: 1rem;
        font-weight: 400;
        color: #000000;
        overflow: hidden;
        max-height: 40px;
        text-overflow: ellipsis;
        display: -webkit-box;
        -webkit-line-clamp: 2;
        /* number of lines to show */
        line-clamp: 2;
        -webkit-box-orient: vertical;
      }

      button {
        font-size: 0.6rem;
        width: 100%;
      }

      .menu-ico {
        cursor: pointer;
        padding: 3px;
        border-radius: 13px;

        &__open {
          background-color: #d2ddec;
        }

        img {
          padding: 0px;
          height: 14px;
          width: 14px;
          vertical-align: unset;
        }
      }

      .menu-ico:hover {
        background-color: #d2ddec;
      }
    }

    .app-card.highlight {
      background-color: #f8f8f8;
      box-shadow: 0px 4px 4px rgba(0, 0, 0, 0.25);
      border: 0.5px solid $primary;

      button.edit-button {
        background: #ffffff;
        border: 1px solid $primary-light;
        box-sizing: border-box;
        border-radius: 4px;
        color: $primary-light;
      }

      button.launch-button {
        background: $primary-light;
        border: 1px solid $primary-light;
        box-sizing: border-box;
        border-radius: 4px;
        color: #ffffff;
      }

      .app-title {
        height: 20px;
        -webkit-line-clamp: 1;
        /* number of lines to show */
        line-clamp: 1;
      }
    }
  }
}

.template-library-modal {
  font-weight: 500;

  .modal-dialog {
    max-width: 90%;
    height: 80%;

    .modal-content {
      height: 100%;
      padding: 0;

      .modal-body {
        height: 100%;
        padding: 0 10px;

        .container-fluid {
          height: 100%;
          padding: 0;

          .row {
            height: 100%;
          }
        }
      }
    }

    .modal-body,
    .modal-footer {
      background-color: #ffffff;
    }
  }

  .template-categories {
    .list-group-item {
      border: 0;
      // padding-bottom: 3px;
    }

    .list-group-item.active {
      background-color: #edf1ff;
      color: $primary-light;
      font-weight: 600;
    }
  }

  .template-app-list {
    .list-group-item {
      border: 0;
      // padding-bottom: 3px;
    }

    .list-group-item.active {
      background-color: #edf1ff;
      color: black;
    }
  }

  .template-display {
    display: flex;
    flex-direction: row;
    align-items: center;
    height: 100%;

    h3.title {
      font-weight: 600;
      line-height: 17px;
    }

    p.description {
      font-weight: 500;
      font-size: 13px;
      line-height: 15px;
      letter-spacing: -0.1px;
      color: #8092ab;
    }

    img.template-image {
      height: 75%;
      width: 85%;
      border: 0;
      padding: 0;
      object-fit: contain;
    }

    .template-spinner {
      width: 3rem;
      height: 3rem;
      margin: auto;
      position: absolute;
      top: 0;
      bottom: 0;
      left: 0;
      right: 0;
    }

    .row {
      margin-bottom: 0;
    }
  }

  .template-list {
    padding-top: 16px;

    .template-search-box {
      input {
        border-radius: 5px !important;
      }

      .input-icon {
        display: flex;
      }
    }

    .input-icon {
      .search-icon {
        display: block;
        position: absolute;
        left: 0;
        margin-right: 0.5rem;
      }

      .clear-icon {
        cursor: pointer;
        display: block;
        position: absolute;
        right: 0;
        margin-right: 0.5rem;
      }
    }

    .list-group-item.active {
      color: $primary;
    }
  }
}

.template-library-modal.dark-mode {

  .template-modal-control-column,
  .template-list-column,
  .categories-column,
  .modal-header {
    border-color: #232e3c !important;
  }

  .modal-body,
  .modal-footer,
  .modal-header,
  .modal-content {
    color: white;
    background-color: #2b394a;
  }

  .template-categories {
    .list-group-item {
      color: white;
      border: 0;
      // padding-bottom: 3px;
    }

    .list-group-item:hover {
      background-color: #232e3c;
    }

    .list-group-item.active {
      background-color: $primary-light;
      color: white;
      font-weight: 600;
    }
  }

  .template-app-list {
    .list-group-item {
      border: 0;
      color: white;
      // padding-bottom: 3px;
    }

    .list-group-item:hover {
      border: 0;
      // color: red;
      background-color: #232e3c;
      // padding-bottom: 3px;
    }

    .list-group-item.active {
      background-color: $primary-light;
      color: white;
    }

    .no-results-item {
      background-color: #2b394a;
      color: white;
    }
  }

  .template-list {
    .template-search-box {
      input {
        background-color: #2b394a;
        border-color: #232e3c;
        color: white;
      }
    }
  }
}

.fx-container {
  position: relative;
}

.fx-common {
  position: absolute;
  top: -37.5px;
  right: 0px;
}

.fx-button {
  font-weight: 400;
  font-size: 13px;
  color: #61656c;
}

.fx-button:hover,
.fx-button.active {
  font-weight: 600;
  color: $primary-light;
  cursor: pointer;
}

.fx-container-eventmanager {
  position: relative;
}

.fx-container-eventmanager * .fx-outer-wrapper {
  position: absolute !important;
  top: 7px !important;
  right: -26px;
}

// targeting select component library class 

.component-action-select *.css-1nfapid-container {
  width: 184px !important;
}

.fx-container-eventmanager *.fx-common {
  top: 6px !important;
  right: -34px;
}

.fx-container-eventmanager-code {
  padding-right: 15px !important;
}

.unselectable {
  -webkit-touch-callout: none;
  -webkit-user-select: none;
  -khtml-user-select: none;
  -moz-user-select: none;
  -ms-user-select: none;
  user-select: none;
}

.layout-buttons {
  span {
    color: $primary;
  }
}

.theme-dark {
  .accordion-button::after {
    background-image: url("data:image/svg+xml,%3Csvg id='SvgjsSvg1001' width='288' height='288' xmlns='http://www.w3.org/2000/svg' version='1.1' xmlns:xlink='http://www.w3.org/1999/xlink' xmlns:svgjs='http://svgjs.com/svgjs'%3E%3Cdefs id='SvgjsDefs1002'%3E%3C/defs%3E%3Cg id='SvgjsG1008' transform='matrix(1,0,0,1,0,0)'%3E%3Csvg xmlns='http://www.w3.org/2000/svg' fill='/fffff' viewBox='0 0 16 16' width='288' height='288'%3E%3Cpath fill-rule='evenodd' d='M1.646 4.646a.5.5 0 0 1 .708 0L8 10.293l5.646-5.647a.5.5 0 0 1 .708.708l-6 6a.5.5 0 0 1-.708 0l-6-6a.5.5 0 0 1 0-.708z' fill='%23ffffff' class='color000 svgShape'%3E%3C/path%3E%3C/svg%3E%3C/g%3E%3C/svg%3E");
  }

  .inspector {
    border: 1px solid $dark-background;
  }

  .user-avatar-nav-item {
    border-radius: 4px;
  }

  .homepage-body {
    .app-list {
      .app-card {
        .app-creation-time {
          color: #afb0b2;
        }

        .app-creator {
          color: #c3c4cb;
        }
      }

      .app-card.highlight {
        background-color: #2c405c;

        button.edit-button {
          background: transparent;
          border: 1px solid #ffffff;
          color: #ffffff;
        }

        button.launch-button {
          background: $primary-light;
          border: 1px solid $primary-light;
          color: #ffffff;
        }
      }

      .app-title {
        line-height: 20px;
        font-size: 16px;
        font-weight: 400;
      }
    }
  }

  .layout-buttons {
    svg {
      filter: invert(89%) sepia(2%) saturate(127%) hue-rotate(175deg) brightness(99%) contrast(96%);
    }
  }

  .organization-list {
    margin-top: 5px;

    .btn {
      border: 0px;
    }

    .dropdown-toggle div {
      max-width: 200px;
      text-overflow: ellipsis;
      overflow: hidden;
    }
  }

  .left-menu {
    ul {
      li:not(.active):hover {
        color: $black;
      }
    }
  }
}

.pagination {
  .page-item.active {
    a.page-link {
      background-color: $primary-light;
    }
  }
}

.ds-delete-btn {
  border: none;
  background: none;
}

.datasource-picker,
.stripe-operation-options {

  .select-search,
  .select-search-dark,
  .select-search__value input,
  .select-search-dark input {
    width: 224px !important;
    height: 32px !important;
    border-radius: $border-radius  !important;
  }
}

.openapi-operation-options {

  .select-search,
  .select-search-dark,
  .select-search__value input,
  .select-search-dark input {
    height: 32px !important;
    border-radius: $border-radius  !important;
  }
}

.openapi-operations-desc {
  padding: 10px;
}

.select-search {
  width: 100%;
  position: relative;
  box-sizing: border-box;
}

.select-search *,
.select-search *::after,
.select-search *::before {
  box-sizing: inherit;
}

.select-search-dark {
  .select-search-dark__input::placeholder {
    color: #E0E0E0;
  }
}

/**
 * Value wrapper
 */
.select-search__value {
  position: relative;
  z-index: 1;
}

.select-search__value::after {
  content: "";
  display: inline-block;
  position: absolute;
  top: calc(50% - 9px);
  right: 19px;
  width: 11px;
  height: 11px;
}

/**
 * Input
 */
.select-search__input {
  display: block;
  width: 100%;
  padding: 0.4375rem 0.75rem;
  font-size: 0.875rem;
  font-weight: 400;
  line-height: 1.4285714;
  color: #232e3c;
  background-color: #fff;
  background-clip: padding-box;
  border: 1px solid #dadcde;
  -webkit-appearance: none;
  -moz-appearance: none;
  appearance: none;
  // border-radius: 0;
  border-radius: $border-radius  !important;
  transition: border-color 0.15s ease-in-out, box-shadow 0.15s ease-in-out;
}

.select-search__input::-webkit-search-decoration,
.select-search__input::-webkit-search-cancel-button,
.select-search__input::-webkit-search-results-button,
.select-search__input::-webkit-search-results-decoration {
  -webkit-appearance: none;
}

.select-search__input:not([readonly]):focus {
  cursor: initial;
}

/**
 * Options wrapper
 */
.select-search__select {
  background: #fff;
  box-shadow: 0 0.0625rem 0.125rem rgba(0, 0, 0, 0.15);
}

/**
 * Options
 */
.select-search__options {
  list-style: none;
}

/**
 * Option row
 */
.select-search__row:not(:first-child) {
  border-top: 1px solid #eee;
}

/**
 * Option
 */
.select-search__option,
.select-search__not-found {
  display: block;
  height: 36px;
  width: 100%;
  padding: 0 16px;
  background: #fff;
  border: none;
  outline: none;
  font-family: "Roboto", sans-serif;
  font-size: 14px;
  text-align: left;
  cursor: pointer;
}

.select-search--multiple .select-search__option {
  height: 48px;
}

.select-search__option.is-highlighted,
.select-search__option:not(.is-selected):hover {
  background: rgba(47, 204, 139, 0.1);
}

.select-search__option.is-highlighted.is-selected,
.select-search__option.is-selected:hover {
  background: #2eb378;
  color: #fff;
}

/**
 * Group
 */
.select-search__group-header {
  font-size: 10px;
  text-transform: uppercase;
  background: #eee;
  padding: 8px 16px;
}

/**
 * States
 */
.select-search.is-disabled {
  opacity: 0.5;
}

.select-search.is-loading .select-search__value::after {
  background-image: url("data:image/svg+xml,%3Csvg xmlns='http://www.w3.org/2000/svg' width='50' height='50' viewBox='0 0 50 50'%3E%3Cpath fill='%232F2D37' d='M25,5A20.14,20.14,0,0,1,45,22.88a2.51,2.51,0,0,0,2.49,2.26h0A2.52,2.52,0,0,0,50,22.33a25.14,25.14,0,0,0-50,0,2.52,2.52,0,0,0,2.5,2.81h0A2.51,2.51,0,0,0,5,22.88,20.14,20.14,0,0,1,25,5Z'%3E%3CanimateTransform attributeName='transform' type='rotate' from='0 25 25' to='360 25 25' dur='0.6s' repeatCount='indefinite'/%3E%3C/path%3E%3C/svg%3E");
  background-size: 11px;
}

.select-search:not(.is-disabled) .select-search__input {
  cursor: pointer;
}

/**
 * Modifiers
 */
.select-search--multiple {
  border-radius: 3px;
  overflow: hidden;
}

.select-search:not(.is-loading):not(.select-search--multiple) .select-search__value::after {
  transform: rotate(45deg);
  border-right: 1px solid #000;
  border-bottom: 1px solid #000;
  pointer-events: none;
}

.select-search--multiple .select-search__input {
  cursor: initial;
}

.select-search--multiple .select-search__input {
  border-radius: 3px 3px 0 0;
}

.select-search--multiple:not(.select-search--search) .select-search__input {
  cursor: default;
}

.select-search:not(.select-search--multiple) .select-search__input:hover {
  border-color: #2fcc8b;
}

.select-search:not(.select-search--multiple) .select-search__select {
  position: absolute;
  z-index: 2;
  right: 0;
  left: 0;
  border-radius: 3px;
  overflow: auto;
  max-height: 360px;
}

.select-search--multiple .select-search__select {
  position: relative;
  overflow: auto;
  max-height: 260px;
  border-top: 1px solid #eee;
  border-radius: 0 0 3px 3px;
}

.select-search__not-found {
  height: auto;
  padding: 16px;
  text-align: center;
  color: #888;
}

/**
* Select Search Dark Mode
*/
.select-search-dark {
  width: 100%;
  position: relative;
  box-sizing: border-box;
}

.select-search-dark *,
.select-search-dark *::after,
.select-search-dark *::before {
  box-sizing: inherit;
}

/**
 * Value wrapper
 */
.select-search-dark__value {
  position: relative;
  z-index: 1;
}

.select-search-dark__value::after {
  content: "";
  display: inline-block;
  position: absolute;
  top: calc(50% - 4px);
  right: 13px;
  width: 6px;
  height: 6px;
  filter: brightness(0) invert(1);
}

/**
 * Input
 */
.select-search-dark__input {
  display: block;
  width: 100%;
  padding: 0.4375rem 0.75rem;
  font-size: 0.875rem;
  font-weight: 400;
  line-height: 1.4285714;
  color: #fff;
  background-color: #2b3547;
  background-clip: padding-box;
  border: 1px solid #232e3c;
  -webkit-appearance: none;
  -moz-appearance: none;
  appearance: none;
  border-radius: 0;
  transition: border-color 0.15s ease-in-out, box-shadow 0.15s ease-in-out;
}

.select-search-dark__input::-webkit-search-decoration,
.select-search-dark__input::-webkit-search-cancel-button,
.select-search-dark__input::-webkit-search-results-button,
.select-search-dark__input::-webkit-search-results-decoration {
  -webkit-appearance: none;
}

.select-search-dark__input:not([readonly]):focus {
  cursor: initial;
}

/**
 * Options
 */
.select-search-dark__options {
  list-style: none;
  padding: 0;
}

/**
 * Option row
 */
.select-search-dark__row:not(:first-child) {
  border-top: none;
}

/**
 * Option
 */
.select-search-dark__option,
.select-search-dark__not-found {
  display: block;
  height: 36px;
  width: 100%;
  padding: 0 16px;
  background-color: $dark-background  !important;
  color: #fff !important;
  border: none;
  outline: none;
  font-family: "Roboto", sans-serif;
  font-size: 14px;
  text-align: left;
  cursor: pointer;
  border-radius: 0;

  &:hover {
    background-color: #2b3546 !important;
  }
}

.select-search-dark--multiple .select-search-dark__option {
  height: 48px;
}

/**
 * Group
 */
.select-search-dark__group-header {
  font-size: 10px;
  text-transform: uppercase;
  background: #eee;
  padding: 8px 16px;
}

/**
 * States
 */
.select-search-dark.is-disabled {
  opacity: 0.5;
}

.select-search-dark.is-loading .select-search-dark__value::after {
  background-image: url("data:image/svg+xml,%3Csvg xmlns='http://www.w3.org/2000/svg' width='50' height='50' viewBox='0 0 50 50'%3E%3Cpath fill='%232F2D37' d='M25,5A20.14,20.14,0,0,1,45,22.88a2.51,2.51,0,0,0,2.49,2.26h0A2.52,2.52,0,0,0,50,22.33a25.14,25.14,0,0,0-50,0,2.52,2.52,0,0,0,2.5,2.81h0A2.51,2.51,0,0,0,5,22.88,20.14,20.14,0,0,1,25,5Z'%3E%3CanimateTransform attributeName='transform' type='rotate' from='0 25 25' to='360 25 25' dur='0.6s' repeatCount='indefinite'/%3E%3C/path%3E%3C/svg%3E");
  background-size: 11px;
}

.select-search-dark:not(.is-disabled) .select-search-dark__input {
  cursor: pointer;
}

/**
 * Modifiers
 */
.select-search-dark--multiple {
  border-radius: 3px;
  overflow: hidden;
}

.select-search-dark:not(.is-loading):not(.select-search-dark--multiple) .select-search-dark__value::after {
  transform: rotate(45deg);
  border-right: 1px solid #000;
  border-bottom: 1px solid #000;
  pointer-events: none;
}

.select-search-dark--multiple .select-search-dark__input {
  cursor: initial;
}

.select-search-dark--multiple .select-search-dark__input {
  border-radius: 3px 3px 0 0;
}

.select-search-dark--multiple:not(.select-search-dark--search) .select-search-dark__input {
  cursor: default;
}

.select-search-dark:not(.select-search-dark--multiple) .select-search-dark__input:hover {
  border-color: #fff;
}

.select-search-dark:not(.select-search-dark--multiple) .select-search-dark__select {
  position: absolute;
  z-index: 2;
  right: 0;
  left: 0;
  border-radius: 3px;
  overflow: auto;
  max-height: 360px;
}

.select-search-dark--multiple .select-search-dark__select {
  position: relative;
  overflow: auto;
  max-height: 260px;
  border-top: 1px solid #eee;
  border-radius: 0 0 3px 3px;
}

.select-search-dark__not-found {
  height: auto;
  padding: 16px;
  text-align: center;
  color: #888;
}

.jet-table-footer {
  .table-footer {
    width: 100%;
  }
}

.jet-data-table-header {
  max-height: 50px;
}

.jet-data-table {
  thead {
    z-index: 2;
  }

  .table thead th {
    display: flex !important;
  }

  .table-row:hover,
  .table-row:focus {
    background: rgba(lightBlue, 0.25);
  }

  .table-row.selected {
    --tblr-table-accent-bg: rgba(lightBlue, 0.25);
    background: rgba(lightBlue, 0.25);
    font-weight: 500;
  }

  td {
    min-height: 40px;
    overflow-x: initial;

    .text-container {
      padding: 0;
      margin: 0;
      border: 0;
      height: 100%;
      outline: none;
    }
  }

  td.spacious {
    min-height: 47px;
  }

  td.compact {
    min-height: 40px;
  }

  .has-dropdown,
  .has-multiselect,
  .has-text,
  .has-datepicker,
  .has-actions {
    padding: 0 5px;
  }

  .has-text,
  .has-actions {
    margin: 0;
  }

  .wrap-wrapper {
    white-space: normal !important;
    word-break: break-all;
  }

  .scroll-wrapper {
    overflow-x: auto;
  }

  .hide-wrapper {
    overflow-x: hidden !important;
  }

  td {

    .text-container:focus-visible,
    .text-container:focus,
    .text-container:focus-within,
    .text-container:hover {
      outline: none;
      height: 100%;
    }

    display: flex !important;

    .td-container {
      margin-top: auto;
      margin-bottom: auto;
    }
  }

  td {
    .text-container:focus {
      position: sticky;
      height: 120px;
      overflow-y: scroll;
      margin-top: -10px;
      padding: 10px;
      margin-left: -9px;
      background: white;
      box-shadow: rgba(15, 15, 15, 0/05) 0px 0px 0px 1px,
        rgba(15, 15, 15, 0.1) 0px 3px 6px, rgba(15, 15, 15, 0.2) 0px 9px 24px;
      white-space: initial;
    }

    .text-container:focus-visible,
    .text-container:focus,
    .text-container:focus-within,
    .text-container:hover {
      outline: none;
    }
  }

  td {
    .text-container::-webkit-scrollbar {
      background: transparent;
      height: 0;
      width: 0;
    }
  }

  td::-webkit-scrollbar {
    background: transparent;
    height: 0;
    width: 0;
  }

  td:hover::-webkit-scrollbar {
    height: 4px;
    width: 4px;
  }

  .th {
    white-space: normal;
  }

  th:after {
    content: " ";
    position: relative;
    height: 0;
    width: 0;
  }

  .sort-desc:after {
    border-left: 5px solid transparent;
    border-right: 5px solid transparent;
    border-top: 5px solid #767676;
    border-bottom: 5px solid transparent;
    left: 0px;
    top: 7px;
  }

  .sort-asc:after {
    border-left: 5px solid transparent;
    border-right: 5px solid transparent;
    border-top: 0px solid transparent;
    border-bottom: 5px solid #767676;
    left: 0px;
    top: 7px;
  }
}

.jet-data-table::-webkit-scrollbar {
  background: transparent;
}

.jet-data-table::-webkit-scrollbar-track {
  background: transparent;
}

.jet-data-table:hover {
  overflow-x: auto;
  overflow-y: auto;
}

.jet-data-table {
  overflow: hidden;

  .form-check {
    margin-bottom: 0;
  }

  .form-check-inline {
    margin-right: 0;
  }

  .table-row {
    cursor: pointer;
  }

  thead {
    position: sticky;
    top: 0px;
    display: inline-block;

    tr {
      border-top: none;
    }
  }

  tbody {
    display: inline-block;
  }
}

.btn-primary {
  --tblr-btn-color: #{$primary-rgb};
  --tblr-btn-color-darker: #{$primary-rgb-darker};
  border-color: none;
}

.form-check-input:checked {
  background-color: $primary;
  border-color: rgba(101, 109, 119, 0.24);
}

.btn:focus,
.btn:active,
.form-check-input:focus,
.form-check-input:active,
.form-control:focus,
th:focus,
tr:focus {
  outline: none !important;
  box-shadow: none;
}

.show-password-field {
  width: fit-content;

  .form-check-input {
    cursor: pointer;
  }

  .show-password-label {
    cursor: pointer;
  }
}

// .jet-container {
//   // width: 100%;
// }

.select-search__option {
  color: rgb(90, 89, 89);
}

.select-search__option.is-selected {
  background: rgba(176, 176, 176, 0.07);
  color: #4d4d4d;
}

.select-search__option.is-highlighted.is-selected,
.select-search__option.is-selected:hover {
  background: rgba(66, 153, 225, 0.1);
  color: rgb(44, 43, 43);
}

.select-search__option.is-highlighted,
.select-search__option:hover {
  background: rgba(66, 153, 225, 0.1);
}

.select-search__options {
  margin-left: -33px;
}

.select-search__option.is-highlighted,
.select-search__option:not(.is-selected):hover {
  background: rgba(66, 153, 225, 0.1);
}

.select-search:not(.select-search--multiple) .select-search__input:hover {
  border-color: rgba(66, 153, 225, 0.1);
}

.DateInput_input {
  font-weight: 300;
  font-size: 14px;
  padding: 4px 7px 2px;
  padding: 4px 7px 2px;
  width: 100px !important;
  margin-left: 10px;
}

.jet-data-table {
  display: inline-block;
  height: 100%;

  thead {
    width: 100%;
  }

  .select-search:not(.is-loading):not(.select-search--multiple) .select-search__value::after {
    display: none;
  }

  .custom-select {
    .select-search:not(.select-search--multiple) .select-search__select {
      top: 0px;
      border: solid #9fa0a1 1px;
    }
  }

  .tags {
    width: 100%;
    min-height: 20px;

    .add-tag-button {
      display: none;
    }

    .tag {
      font-weight: 400;
      font-size: 0.85rem;
      letter-spacing: 0.04em;
      text-transform: none;

      .remove-tag-button {
        margin-left: 5px;
        margin-right: -7px;
        display: none;
      }
    }

    .form-control-plaintext {
      font-size: 12px;
    }

    .form-control-plaintext:hover,
    .form-control-plaintext:focus-visible {
      outline: none;
    }
  }

  .tags:hover {
    .add-tag-button {
      display: inline-flex;
    }
  }

  .tag:hover {
    .remove-tag-button {
      display: inline-flex;
    }
  }

  .th,
  .td {
    .resizer {
      display: inline-block;
      height: 100%;
      position: absolute;
      right: 0;
      top: 0;
      transform: translateX(50%);
      z-index: 1;
      touch-action: none;
      width: 2px;

      &.isResizing {
        background: rgb(179, 173, 173);
      }
    }
  }
}

.no-components-box {
  border: 1px dashed #3e525b;
}

.form-control-plaintext:focus-visible {
  outline: none;
  outline-width: thin;
  outline-style: solid;
  outline-color: $primary;
}

.form-control-plaintext:hover {
  outline: none;
  outline-width: thin;
  outline-style: solid;
  outline-color: rgba(66, 153, 225, 0.8);
}

.select-search__input:focus-visible {
  outline: none;
  outline-color: #4ac4d6;
}

.form-control-plaintext {
  padding: 5px;
}

.table-filters {
  position: absolute;
  top: 2.85rem;
  width: 80%;
  max-width: 700px;
  margin-right: 10%;
  right: 0;
  height: 300px;
  z-index: 100;
}

.code-builder {
  border: solid 1px #dadcde;
  border-radius: 2px;
  padding-top: 4px;

  .variables-dropdown {
    position: fixed;
    right: 0;
    width: 400px;
    z-index: 200;
    border: solid 1px #dadcde;

    .group-header {
      background: #f4f6fa;
    }
  }
}

.__react_component_tooltip {
  z-index: 10000;
}

.select-search__value::after {
  top: calc(50% - 2px);
  right: 15px;
  width: 5px;
  height: 5px;
}

.progress-bar {
  background-color: rgba(66, 153, 225, 0.7);
}

.popover-header {
  background-color: #f4f6fa;
}

.popover-body {
  .form-label {
    font-size: 12px;
  }
}

/**
 * Home page app menu
 */
#popover-app-menu {
  border-radius: 4px;
  width: 150px;
  box-shadow: 0px 3px 2px rgba(0, 0, 0, 0.25);

  .popover-body {
    padding: 16px 12px 0px 12px;

    .field {
      font-weight: 500;
      font-size: 0.7rem;

      &__danger {
        color: #ff6666;
      }
    }
  }
}

.input-icon {
  .input-icon-addon {
    display: none;
  }
}

.input-icon:hover {
  .input-icon-addon {
    display: flex;
  }
}

.input-icon:focus {
  .input-icon-addon {
    display: flex;
  }
}

.sub-section {
  width: 100%;
  display: block;
}

.text-muted {
  color: #3e525b !important;
}

body {
  color: #3e525b;
}

.RichEditor-root {
  background: #fff;
  border: 1px solid #ddd;
  font-family: "Georgia", serif;
  font-size: 14px;
  padding: 15px;
  height: 100%;
}

.RichEditor-editor {
  border-top: 1px solid #ddd;
  cursor: text;
  font-size: 16px;
  margin-top: 10px;
}

.RichEditor-editor .public-DraftEditorPlaceholder-root,
.RichEditor-editor .public-DraftEditor-content {
  margin: 0 -15px -15px;
  padding: 15px;
}

.RichEditor-editor .public-DraftEditor-content {
  min-height: 100px;
  overflow-y: scroll;
}

.RichEditor-hidePlaceholder .public-DraftEditorPlaceholder-root {
  display: none;
}

.RichEditor-editor .RichEditor-blockquote {
  border-left: 5px solid #eee;
  color: #666;
  font-family: "Hoefler Text", "Georgia", serif;
  font-style: italic;
  margin: 16px 0;
  padding: 10px 20px;
}

.RichEditor-editor .public-DraftStyleDefault-pre {
  background-color: rgba(0, 0, 0, 0.05);
  font-family: "Inconsolata", "Menlo", "Consolas", monospace;
  font-size: 16px;
  padding: 20px;
}

.RichEditor-controls {
  font-family: "Helvetica", sans-serif;
  font-size: 14px;
  margin-bottom: 5px;
  user-select: none;
}

.dropmenu {
  position: relative;
  display: inline-block;
  margin-right: 16px;

  .dropdownbtn {
    color: #999;
    background: none;
    cursor: pointer;
    outline: none;
    border: none;
  }

  .dropdown-content {
    display: none;
    position: absolute;
    z-index: 2;
    width: 100%;
    align-items: center;
    border: 1px solid transparent;
    border-radius: 4px;
    box-shadow: 0 2px 6px 2px rgba(47, 54, 59, 0.15);

    a {
      text-decoration: none;
      width: 100%;
      position: relative;
      display: block;

      span {
        text-align: center;
        width: 100%;
        text-align: center;
        padding: 3px 0px;
      }
    }
  }
}

.dropmenu .dropdown-content a:hover {
  background-color: rgba(0, 0, 0, 0.05);
}

.dropmenu:hover {
  .dropdownbtn {
    color: #5890ff;
    background-color: rgba(0, 0, 0, 0.05);
    border-radius: 4px;
  }

  .dropdown-content {
    display: block;
  }
}

.RichEditor-styleButton {
  color: #999;
  cursor: pointer;
  margin-right: 16px;
  padding: 2px 0;
  display: inline-block;
}

.RichEditor-activeButton {
  color: #5890ff;
}

.transformation-editor {
  .CodeMirror {
    min-height: 70px;
  }
}

.chart-data-input {
  .CodeMirror {
    min-height: 370px;
    font-size: 0.8rem;
  }

  .code-hinter {
    min-height: 370px;
  }
}

.map-location-input {
  .CodeMirror {
    min-height: 120px;
    font-size: 0.8rem;
  }

  .code-hinter {
    min-height: 120px;
  }
}

.rdt {
  .form-control {
    height: 100%;
  }
}

.DateInput_input__focused {
  border-bottom: 2px solid $primary;
}

.CalendarDay__selected,
.CalendarDay__selected:active,
.CalendarDay__selected:hover {
  background: $primary;
  border: 1px double $primary;
}

.CalendarDay__selected_span {
  background: $primary;
  border: $primary;
}

.CalendarDay__selected_span:active,
.CalendarDay__selected_span:hover {
  background: $primary;
  border: 1px double $primary;
  color: #fff;
}

.CalendarDay__hovered_span:active,
.CalendarDay__hovered_span:hover {
  background: $primary;
  border: 1px double $primary;
  color: #fff;
}

.CalendarDay__hovered_span {
  background: #83b8e7;
  border: 1px double #83b8e7;
  color: #fff;
}

.table-responsive {
  margin-bottom: 0rem;
}

.code-hinter::-webkit-scrollbar {
  width: 0;
  height: 0;
  background: transparent;
}

.codehinter-query-editor-input {
  .CodeMirror {
    font-family: "Roboto", sans-serif;
    color: #263136;
    overflow: hidden;
    height: 50px !important;
  }

  .CodeMirror-vscrollbar {
    overflow: hidden;
  }

  .CodeMirror-focused {
    padding-top: 0;
    height: 50px;
  }

  .CodeMirror-scroll {
    position: absolute;
    top: 0;
    width: 100%;
  }
}

.field {
  .CodeMirror-scroll {
    position: static;
    top: 0;
  }
}

.code-hinter {
  height: 36px;

  .form-control {
    .CodeMirror {
      font-family: "Roboto", sans-serif;
      height: 50px !important;
      max-height: 300px;
    }
  }

  .CodeMirror-vscrollbar,
  .CodeMirror-hscrollbar {
    background: transparent;
    height: 0;
    width: 0;
  }

  .CodeMirror-scroll {
    overflow: hidden !important;
    position: static;
    width: 100%;
  }
}

.CodeMirror-hints {
  font-family: "Roboto", sans-serif;
  font-size: 0.9rem;
  padding: 0px;
  z-index: $hints-z-index;

  li.CodeMirror-hint-active {
    background: $primary;
  }

  .CodeMirror-hint {
    padding: 4px;
    padding-left: 10px;
    padding-right: 10px;
  }
}

.cm-matchhighlight {
  color: #4299e1 !important;
  background: rgba(66, 153, 225, 0.1) !important;
}

.nav-tabs .nav-link {
  color: #3e525b;
  border-top-left-radius: 0px;
  border-top-right-radius: 0px;
}

.transformation-popover {
  padding: 14px;
  font-weight: 500;
  margin-bottom: 0px;
}

.transformation-editor {
  .CodeMirror {
    min-height: 220px;
  }
}

hr {
  margin: 1rem 0;
}

.query-hinter {
  min-height: 150px;
}

.codehinter-default-input {
  font-family: "Roboto", sans-serif;
  padding: 0.0475rem 0rem !important;
  display: block;
  width: 100%;
  font-size: 0.875rem;
  font-weight: 400;
  color: #232e3c;
  background-color: #fff;
  background-clip: padding-box;
  border: 1px solid #dadcde;
  -webkit-appearance: none;
  -moz-appearance: none;
  appearance: none;
  border-radius: 4px;
  transition: border-color 0.15s ease-in-out, box-shadow 0.15s ease-in-out;
  height: 30px;

  .CodeMirror {
    font-family: "Roboto", sans-serif;
  }

  .CodeMirror-placeholder {
    height: inherit !important;
    position: absolute !important;
    margin-top: 3px !important;
  }
}

.codehinter-query-editor-input {
  font-family: "Roboto", sans-serif;
  padding: 0.1775rem 0rem;
  display: block;
  width: 100%;
  font-size: 0.875rem;
  font-weight: 400;
  color: #232e3c;
  background-color: #fff;
  background-clip: padding-box;
  border: 1px solid #dadcde;
  border-radius: $border-radius;
  appearance: none;
  transition: border-color 0.15s ease-in-out, box-shadow 0.15s ease-in-out;
  height: 28px !important;
}

.modal-component {
  margin-top: 150px;

  .modal-body {
    padding: 0;
  }

  .modalWidget-config-handle {
    position: relative !important;
  }
}

.draggable-box {
  .config-handle {
    top: -20px;
    position: fixed;
    max-height: 10px;
    z-index: 100;
    min-width: 108px;

    .handle-content {
      cursor: move;
      color: $white;
      background: $primary;
    }

    .badge {
      font-size: 9px;
      border-bottom-left-radius: 0;
      border-bottom-right-radius: 0;

      .delete-part {
        margin-left: 10px;
        float: right;
      }

      .delete-part::before {
        height: 12px;
        display: inline-block;
        width: 2px;
        background-color: rgba(255, 255, 255, 0.8);
        opacity: 0.5;
        content: "";
        vertical-align: middle;
      }
    }
  }
}

.draggable-box-in-editor:hover {
  z-index: 3 !important;
}

.modal-content {
  .config-handle {
    position: absolute;

    .badge {
      font-size: 9px;
    }
  }
}

.config-handle {
  display: block;
}

.apps-table {
  .app-title {
    font-size: 1rem;
  }

  .row {
    --tblr-gutter-x: 0rem;
  }
}


.theme-dark .wrapper {

  .navbar .navbar-nav .active>.nav-link,
  .navbar .navbar-nav .nav-link.active,
  .navbar .navbar-nav .nav-link.show,
  .navbar .navbar-nav .show>.nav-link {
    color: rgba(255, 255, 255, 0.7);
  }
}

.home-page,
.org-users-page {

  .navbar .navbar-nav .active>.nav-link,
  .navbar .navbar-nav .nav-link.active,
  .navbar .navbar-nav .nav-link.show,
  .navbar .navbar-nav .show>.nav-link {
    color: rgba(35, 46, 60, 0.7);
  }

  .nav-item {
    font-size: 0.9rem;
  }

  img.svg-icon {
    cursor: pointer;
    padding-left: 2px;
    border-radius: 10px;
  }

  img.svg-icon:hover {
    background-color: rgba(224, 214, 214, 0.507);
  }
}

.CodeMirror-placeholder {
  color: #9e9e9e !important;
  font-size: 0.7rem !important;
  margin-top: 2px !important;
  font-size: 12px !important;
}

.CodeMirror-code {
  font-weight: 300;
}

.btn-primary {
  border-color: transparent;
}

.text-widget {
  overflow: auto;
}

.text-widget::-webkit-scrollbar {
  width: 0;
  height: 0;
  background: transparent;
}

.input-group-flat:focus-within {
  box-shadow: none;
}

.map-widget {
  .place-search-input {
    box-sizing: border-box;
    border: 1px solid transparent;
    width: 240px;
    height: 32px;
    padding: 0 12px;
    border-radius: 3px;
    box-shadow: 0 2px 6px rgba(0, 0, 0, 0.3);
    font-size: 14px;
    outline: none;
    text-overflow: ellipses;
    position: absolute;
    left: 50%;
    margin-left: -120px;
  }

  .map-center {
    position: fixed;
    z-index: 1000;
  }
}

.events-toggle-active {
  .toggle-icon {
    transform: rotate(180deg);
  }
}

.events-toggle {
  .toggle-icon {
    display: inline-block;
    margin-left: auto;
    transition: 0.3s transform;
  }

  .toggle-icon:after {
    content: "";
    display: inline-block;
    vertical-align: 0.306em;
    width: 0.46em;
    height: 0.46em;
    border-bottom: 1px solid;
    border-left: 1px solid;
    margin-right: 0.1em;
    margin-left: 0.4em;
    transform: rotate(-45deg);
  }
}

.nav-link-title {
  font-weight: 500;
  font-size: 0.9rem;
}

.navbar-nav {
  .dropdown:hover {
    .dropdown-menu {
      display: block;
    }
  }
}

.app-version-container {
  min-height: 200px;
  height: 100%;
  display: flex !important;
  flex-direction: column;
}

.app-version-content {
  flex: 1;
  overflow: auto;
}

.query-manager-header {
  .nav-item {
    border-right: solid 1px #dadcde;
    background: 0 0;
  }

  .nav-link {
    height: 39px;
  }
}

input:focus-visible {
  outline: none;
}

.navbar-expand-md.navbar-light .nav-item.active:after {
  border: 1px solid $primary;
}

.org-users-page {
  .select-search__input {
    color: #617179;
  }

  .select-search-role {
    position: absolute;
    margin-top: -1rem;
  }

  .has-focus>.select-search__select>ul {
    margin-bottom: 0;
  }

  .select-search__option.is-selected {
    background: $primary;
    color: $white;
  }
}

.encrypted-icon {
  margin-bottom: 0.25rem;
}

.widget-documentation-link {
  position: fixed;
  bottom: 0;
  background: $white;
  width: 100%;
  z-index: 1;
}

.components-container {
  .draggable-box {
    cursor: move;
  }
}

.column-sort-row {
  border-radius: 4px;
}

.jet-button {
  &.btn-custom:hover {
    background: var(--tblr-btn-color-darker) !important;
  }
}

.editor-sidebar::-webkit-scrollbar {
  width: 0;
  height: 0;
  background: transparent;
  -ms-overflow-style: none;
}

.editor-sidebar {
  max-width: 300px;
  scrollbar-width: none;
  -ms-overflow-style: none;
}

.sketch-picker {
  position: absolute;
}

.color-picker-input {
  border: solid 1px rgb(223, 223, 223);
  cursor: pointer;
}

.app-sharing-modal {

  .form-control.is-invalid,
  .was-validated .form-control:invalid {
    border-color: #ffb0b0;
  }
}

.widgets-list {
  --tblr-gutter-x: 0px !important;
}

.input-with-icon {
  position: relative;
  display: flex;
  flex: 1;

  .icon-container {
    position: absolute;
    right: 10px;
    top: calc(50% - 10px);
    z-index: 3;
  }
}

.dynamic-variable-preview {
  min-height: 20px;
  max-height: 500px;
  overflow: auto;
  line-height: 20px;
  font-size: 12px;
  margin-top: -2px;
  word-wrap: break-word;
  border-bottom-left-radius: 3px;
  border-bottom-right-radius: 3px;
  box-sizing: border-box;
  font-family: "Source Code Pro", monospace;

  .heading {
    font-weight: 700;
    white-space: pre;
    text-transform: capitalize;
  }
}

.user-email:hover {
  text-decoration: none;
  cursor: text;
}

.theme-dark {
  .nav-item {
    background: 0 0;
  }

  .navbar .navbar-nav .active>.nav-link,
  .theme-dark .navbar .navbar-nav .nav-link.active,
  .theme-dark .navbar .navbar-nav .nav-link.show,
  .theme-dark .navbar .navbar-nav .show>.nav-link {
    color: #fff;
  }

  .form-check>.form-check-input:not(:checked) {
    background-color: #fff;
  }

  .form-switch>.form-check-input:not(:checked) {
    background-color: #47505d !important;
  }

  .form-check-label {
    color: white;
  }

  .left-sidebar .active {
    background: #333c48;
  }

  .left-sidebar .left-sidebar-item {
    border-bottom: 1px solid #333c48;
  }

  .nav-tabs .nav-link.active {
    color: #fff !important;
  }

  .nav-tabs .nav-link {
    color: #c3c3c3 !important;
  }

  .card-body> :last-child {
    color: #fff !important;
  }

  .form-control {
    border: 1px solid #324156;
  }

  .card {
    background-color: #324156 !important;
  }

  .card .table tbody td a {
    color: inherit;
  }

  .DateInput {
    background: #1f2936;
  }

  .DateInput_input {
    background-color: #1f2936;
    color: #fff;
  }

  &.daterange-picker-widget {
    .DateRangePickerInput_arrow_svg {
      fill: #fff;
    }
  }

  .DateRangePickerInput {
    background-color: #1f2936;
  }

  .DateInput_input__focused {
    background: #1f2936;
  }

  .DateRangePickerInput__withBorder {
    border: 1px solid #1f2936;
  }

  .main .canvas-container .canvas-area {
    background: #2f3c4c;
  }

  .main .canvas-container {
    background-color: #2f3c4c;
  }

  .rdtOpen .rdtPicker {
    color: black;
  }

  .editor .editor-sidebar .components-container .component-image-holder {
    background: #2f3c4c !important;
    border: 1px solid #2f3c4c !important;

    center,
    .component-title {
      filter: brightness(0) invert(1);
    }
  }

  .nav-tabs .nav-link:focus,
  .nav-tabs .nav-link:hover {
    border-color: transparent !important;
  }

  .modal-content,
  .modal-header {
    background-color: #1f2936;

    .text-muted {
      color: #fff !important;
    }
  }

  .modal-header {
    border-bottom: 1px solid rgba(255, 255, 255, 0.09) !important;
  }

  .canvas-container {
    background-color: #1f2936;
  }

  .editor .main .query-pane {
    border: solid rgba(255, 255, 255, 0.09) !important;
    border-width: 1px 0px 0px 0px !important;
  }

  .no-components-box {
    background-color: #1f2936 !important;

    center {
      color: white !important;
    }
  }

  .query-list {
    .text-muted {
      color: #fff !important;
    }
  }

  .left-sidebar,
  .editor-sidebar {
    background-color: #1f2936 !important;
  }

  .editor-sidebar {
    border: solid rgba(255, 255, 255, 0.09);
    border-width: 0px 0px 0px 0px !important;

    .nav-tabs {
      border-bottom: 1px solid rgba(255, 255, 255, 0.09) !important;
    }
  }

  .editor .editor-sidebar .nav-tabs .nav-link {
    color: #fff;

    img {
      filter: brightness(0) invert(1);
    }
  }

  .jet-table {
    background-color: #1f2936 !important;
  }

  .jet-container {
    background-color: #1f2936;
  }

  .nav-tabs .nav-item.show .nav-link,
  .nav-tabs .nav-link.active {
    background-color: #2f3c4c;
    border-color: transparent !important;
  }

  .editor .main .query-pane .query-definition-pane .header {
    border: solid rgba(255, 255, 255, 0.09);
    border-width: 0px 0px 1px 0px !important;
    background: #1f2936;
  }

  .left-sidebar {
    border: solid rgba(255, 255, 255, 0.09);
    border-width: 0px 1px 3px 0px;

    .text-muted {
      color: #fff !important;
    }
  }

  .folder-list {
    color: #fff !important;
  }

  .app-title {
    color: #fff !important;
  }

  .RichEditor-root {
    background: #1f2936;
    border: 1px solid #2f3c4c;
  }

  .app-description {
    color: #fff !important;
  }

  .btn-light,
  .btn-outline-light {
    background-color: #42546a;
    --tblr-btn-color-text: #ffffff;

    img {
      filter: brightness(0) invert(1);
    }
  }

  .editor .left-sidebar .datasources-container tr {
    border-bottom: solid 1px rgba(255, 255, 255, 0.09);
  }

  .editor .left-sidebar .datasources-container .datasources-header {
    border: solid rgba(255, 255, 255, 0.09) !important;
    border-width: 0px 0px 1px 0px !important;
  }

  .query-manager-header .nav-item {
    border-right: solid 1px rgba(255, 255, 255, 0.09);

    .nav-link {
      color: #c3c3c3;
    }
  }

  .input-group-text {
    border: solid 1px rgba(255, 255, 255, 0.09) !important;
  }

  .app-users-list {
    .text-muted {
      color: #fff !important;
    }
  }

  .data-pane {
    border: solid rgba(255, 255, 255, 0.09) !important;
    border-width: 0px 1px 0px 0px !important;
  }

  .main .query-pane .data-pane .queries-container .queries-header {
    border: solid rgba(255, 255, 255, 0.09) !important;
    border-width: 0px 0px 1px 0px !important;

    .text-muted {
      color: #fff !important;
    }
  }

  .query-pane {
    background-color: #1f2936 !important;
  }

  .input-icon .input-icon-addon img {
    filter: invert(1);
  }

  .svg-icon {
    filter: brightness(0) invert(1);
  }

  .launch-btn {
    filter: brightness(0.4) !important;
    background: #8d9095;
  }

  .badge {
    .svg-icon {
      filter: brightness(1) invert(0);
    }
  }

  .alert {
    background: transparent;

    .text-muted {
      color: #fff !important;
    }
  }

  .editor .editor-sidebar .inspector .header {
    border: solid rgba(255, 255, 255, 0.09) !important;
    border-width: 0px 0px 1px 0px !important;
  }

  .hr-text {
    color: #fff !important;
  }

  .skeleton-line::after {
    background-image: linear-gradient(to right,
        #566177 0,
        #5a6170 40%,
        #4c5b79 80%);
  }

  .app-icon-skeleton::after {
    background-image: linear-gradient(to right,
        #566177 0,
        #5a6170 40%,
        #4c5b79 80%);
  }

  .folder-icon-skeleton::after {
    background-image: linear-gradient(to right,
        #566177 0,
        #5a6170 40%,
        #4c5b79 80%);
  }

  .select-search__input {
    color: rgb(224, 224, 224);
    background-color: #2b3547;
    border: 1px solid #2b3547;
  }

  .select-search__select {
    background: #fff;
    box-shadow: 0 0.0625rem 0.125rem rgba(0, 0, 0, 0.15);
  }

  .select-search__row:not(:first-child) {
    border-top: 1px solid #eee;
  }

  .select-search__option,
  .select-search__not-found {
    background: #fff;
  }

  .select-search__option.is-highlighted,
  .select-search__option:not(.is-selected):hover {
    background: rgba(47, 204, 139, 0.1);
  }

  .select-search__option.is-highlighted.is-selected,
  .select-search__option.is-selected:hover {
    background: #2eb378;
    color: #fff;
  }

  .org-users-page {

    .user-email,
    .user-status {
      filter: brightness(0) invert(1);
    }
  }

  .org-users-page {
    .select-search__option.is-selected {
      background: $primary;
      color: $white;
    }

    .select-search__option:not(.is-selected):hover {
      background: rgba(66, 153, 225, 0.1);
    }
  }

  .org-variables-page {

    .user-email,
    .user-status {
      filter: brightness(0) invert(1);
    }

    .btn-org-env {
      background: transparent;
    }
  }

  .org-variables-page {
    .select-search__option.is-selected {
      background: $primary;
      color: $white;
    }

    .select-search__option:not(.is-selected):hover {
      background: rgba(66, 153, 225, 0.1);
    }
  }

  .react-json-view {
    background-color: transparent !important;
  }

  .codehinter-default-input {
    background-color: transparent;
    border: 1px solid #333c48;
  }

  .color-picker-input {
    border: solid 1px #333c48;
    height: 36px;
  }

  .codehinter-query-editor-input {
    background-color: #272822;
    border: 1px solid #2c3a4c;
    border-radius: 0;
  }

  .codehinter-query-editor-input .CodeMirror {
    height: 31px !important;
  }

  .codehinter-query-editor-input .CodeMirror {
    color: #c3c3c3 !important;
  }

  .select-search:not(.is-loading):not(.select-search--multiple) .select-search__value::after {
    transform: rotate(45deg);
    border-right: 1px solid #fff;
    border-bottom: 1px solid #fff;
  }

  .widget-documentation-link {
    background-color: #1f2936;
  }

  .widget-documentation-link a {
    color: rgb(66, 153, 225);
  }

  .app-version-name.form-select {
    border-color: $border-grey-dark;
  }

  .organization-list {
    .btn {
      background-color: #273342;
      color: #656d77;
    }
  }

  .page-item {
    a.page-link {
      color: white;
    }
  }
}

.main-wrapper {
  position: relative;
  min-height: 100%;
  min-width: 100%;
  background-color: white;
}

.main-wrapper.theme-dark {
  background-color: #2b394b;
}

.jet-table {
  .global-search-field {
    background: transparent;
  }
}

.jet-table-image-column {
  margin: 0 auto;
}

.modal-backdrop.show {
  opacity: 0.74;
}

.gui-select-wrappper .select-search__input {
  height: 30px;
}

.theme-dark .input-group-text,
.theme-dark .markdown>table thead th,
.theme-dark .table thead th {
  background: #1c252f;
  color: #fff;
}

.sketch-picker {
  z-index: 1000;
}

.no-padding {
  padding: 0;
}

.nav-tabs {
  font-weight: 300;
}

.nav-tabs .nav-link.active {
  border: 0;
  border-bottom: 1px solid $primary;
  font-weight: 400;
}

.table-no-divider {
  td {
    border-bottom-width: 0px;
    padding-left: 0;
  }
}

.no-border {
  border-radius: 0 !important;
}

input[type="text"] {
  outline-color: #dadcde !important;
}

.widget-header {
  text-transform: capitalize;
  margin-top: 12px !important;
  font-weight: 500;
  font-size: 12px;
  line-height: 12px;
}

.query-manager-events {
  max-width: 400px;
}

.validation-without-icon {
  background-image: none !important;
}

.multiselect-widget {
  label.select-item {
    width: max-content;
    min-width: 100%;

    div.item-renderer {
      align-items: center;
      line-height: 15px;

      input {
        height: 15px;
        width: 15px;
      }
    }
  }

  .rmsc .dropdown-container {
    height: 100%;
    display: flex;
    align-items: center;
    border-radius: inherit;
  }

  .rmsc {
    height: 100%;
    border-radius: inherit;
  }

  .rmsc.dark {
    --rmsc-main: $primary-light;
    --rmsc-hover: #283647;
    --rmsc-selected: #1f2936;
    --rmsc-border: #333333;
    --rmsc-gray: #555555;
    --rmsc-bg: #1f2936;
    color: #fff;
  }
}

/* Hide scrollbar for Chrome, Safari and Opera */
.invitation-page::-webkit-scrollbar {
  display: none;
}

/* Hide scrollbar for IE, Edge and Firefox */
.invitation-page {
  -ms-overflow-style: none;
  /* IE and Edge */
  scrollbar-width: none;
  /* Firefox */
}

.show {
  display: block;
}

.hide {
  display: none;
}

.draggable-box:focus-within {
  z-index: 2 !important;
}

.cursor-wait {
  cursor: wait;
}

.cursor-text {
  cursor: text;
}

.cursor-none {
  cursor: none;
}

.theme-dark .event-action {
  filter: brightness(0) invert(1);
}

.event-action {
  filter: brightness(0) invert(0);
}

.disabled {
  pointer-events: none;
  opacity: 0.4;
}

.DateRangePicker {
  padding: 1.25px 5px;
}

.datepicker-widget {
  .input-field {
    min-height: 26px;
    padding: 0;
    padding-left: 2px;
  }

  td.rdtActive,
  td.rdtActive:hover {
    background-color: $primary;
  }

  .react-datepicker__day--selected {
    background-color: $primary-light;
  }
}

.daterange-picker-widget {
  .DateInput_input {
    min-height: 24px;
    line-height: normal;
    border-bottom: 0px;
    font-size: 0.85rem;
  }

  .DateRangePicker {
    padding: 0;
  }

  .DateRangePickerInput_arrow_svg {
    height: 17px;
  }

  .DateRangePickerInput {
    overflow: hidden;
    display: flex;
    justify-content: space-around;
    align-items: center;
  }

  .DateInput_fang {
    position: fixed;
    top: 57px !important;
  }
}

.fw-400 {
  font-weight: 400;
}

.fw-500 {
  font-weight: 500;
}

.ligh-gray {
  color: #656d77;
}

.nav-item {
  background: #fff;
  font-size: 14px;
  font-style: normal;
  font-weight: 400;
  line-height: 22px;
  letter-spacing: -0.1px;
  text-align: left;
}

.nav-link {
  min-width: 100px;
  justify-content: center;
}

.nav-tabs .nav-link.active {
  font-weight: 400 !important;
  color: $primary  !important;
}

.empty {
  padding-top: 1.5rem !important;
}

.empty-img {
  margin-bottom: 0 !important;

  img {
    height: 220px !important;
    width: 260.83px !important;
  }
}

.empty-action {
  margin-top: 0 !important;

  a+a.btn-loading::after {
    color: $primary;
  }
}

.empty-action a {
  height: 36px;
  border-radius: 4px;
  font-style: normal;
  font-weight: normal;
  font-size: 14px;
  line-height: 20px;
}

.empty-action a:first-child {
  margin-right: 24px;
}

.empty-action a:first-child:hover {
  color: #ffffff !important;
}

.empty-import-button {
  color: $primary-light  !important;
  background: #ffffff !important;
  border: 1px solid $primary-light  !important;
  cursor: pointer;
  position: relative;

  &:hover {
    background-color: #f4f6fa !important;
  }
}

.empty-welcome-header {
  font-style: normal;
  font-weight: bold;
  font-size: 32px;
  line-height: 39px;
  margin-bottom: 12px;
  margin-top: 40px;
  color: #000;
  font-family: Inter;
}

.empty-title {
  font-style: normal;
  font-weight: normal;
  font-size: 16px;
  line-height: 19px;
  display: flex;
  align-items: center;
  color: #5e5e5e;
  margin-bottom: 24px;
}

// template card styles
.template-card-wrapper {
  display: flex;
  flex-direction: row;
  background: #fffffc;
  border: 1px solid #d2ddec;
  box-sizing: border-box;
  border-radius: 8px;
  width: 299px;
  height: 100px;
}

.template-action-wrapper {
  display: flex;
  flex-direction: row !important;
  font-family: Inter;
  font-style: normal;
  font-weight: 500;
  font-size: 16px;
  line-height: 19px;
  color: $primary-light;

  p {
    margin-right: 16px;
  }
}

.template-card-title {
  font-family: Inter;
  font-style: normal;
  font-weight: 600;
  font-size: 18px;
  line-height: 22px;
  display: flex;
  align-items: center;
  color: #000000;
  margin-bottom: 3px !important;
  margin-top: 20px;
}

.template-card-details {
  align-items: center;
  display: flex;
  flex-direction: column;
  justify-content: center;
}

.template-icon-wrapper {
  width: 61.44px;
  height: 60px;
  top: 685px;
  background: #d2ddec;
  border-radius: 4px;
  margin: 20px 16.36px;
}

// template style end

.calendar-widget.compact {
  .rbc-time-view-resources .rbc-time-header-content {
    min-width: auto;
  }

  .rbc-time-view-resources .rbc-day-slot {
    min-width: 50px;
  }

  .rbc-time-view-resources .rbc-header,
  .rbc-time-view-resources .rbc-day-bg {
    width: 50px;
  }
}

.calendar-widget.dont-highlight-today {
  .rbc-today {
    background-color: inherit;
  }

  .rbc-current-time-indicator {
    display: none;
  }
}

.calendar-widget {
  padding: 10px;
  background-color: white;

  .rbc-day-slot .rbc-event,
  .rbc-day-slot .rbc-background-event {
    border-left: 3px solid #26598533;
  }

  .rbc-toolbar {
    font-size: 14px;
  }

  .rbc-event {
    .rbc-event-label {
      display: none;
    }
  }

  .rbc-off-range-bg {
    background-color: #f4f6fa;
  }

  .rbc-toolbar {
    .rbc-btn-group {
      button {
        box-shadow: none;
        border-radius: 0;
        border-width: 1px;
      }
    }
  }
}

//!for calendar widget week view with compact/spacious mode border fix
.resources-week-cls .rbc-time-column:nth-last-child(7n) {
  border-left: none !important;

  .rbc-timeslot-group {
    border-left: 2.5px solid #dadcde !important;
  }
}

.resources-week-cls .rbc-allday-cell {
  border: none !important;

  .rbc-row {
    border-left: 1.5px solid #dadcde;
    border-right: 1.5px solid #dadcde;
  }
}

.resources-week-cls .rbc-time-header-cell {
  border: none !important;
}

.resources-week-cls .rbc-time-view-resources .rbc-header {
  border-left: 1.5px solid #dadcde !important;
  border-right: 1.5px solid #dadcde !important;
}

.calendar-widget.hide-view-switcher {
  .rbc-toolbar {
    .rbc-btn-group:nth-of-type(3) {
      display: none;
    }
  }
}

.calendar-widget.dark-mode {
  background-color: #1d2a39;

  .rbc-toolbar {
    button {
      color: white;
    }

    button:hover,
    button.rbc-active {
      color: black;
    }
  }

  .rbc-off-range-bg {
    background-color: #2b394b;
  }

  .rbc-selected-cell {
    background-color: #22242d;
  }

  .rbc-today {
    background-color: #5a7ca8;
  }
}

.calendar-widget.dark-mode.dont-highlight-today {
  .rbc-today {
    background-color: inherit;
  }
}

.navbar .navbar-nav {
  min-height: 2rem;
}

.navbar-brand-image {
  height: 1.2rem;
}

.navbar .navbar-brand:hover,
.theme-dark .navbar .navbar-brand:hover {
  opacity: 1;
}

.nav-tabs .nav-link.active {
  font-weight: 400 !important;
  margin-bottom: -1px !important;
}

.nav-tabs .nav-link {
  font-weight: 400 !important;
  margin: 0 !important;
  height: 100%;
}

.code-editor-widget {
  border-radius: 0;

  .CodeMirror {
    border-radius: 0 !important;
    margin-top: -1px !important;
  }
}

.jet-listview {
  overflow-y: overlay;
  overflow-x: hidden;

  // .rows {
  // }

  // .list-item {
  // }
}

.jet-listview::-webkit-scrollbar-track {
  background: transparent;
}

.jet-listview::-webkit-scrollbar-thumb {
  background: transparent;
}

.code-hinter-wrapper .popup-btn {
  position: absolute;
  display: none;
  cursor: pointer;
}

.code-hinter-wrapper:hover {
  .popup-btn {
    display: block !important;
    z-index: 1;
  }
}

.popup-btn {
  cursor: pointer !important;
  display: block;
}

.preview-icons {
  margin-top: -5px;
  width: 12px;
}

.resize-modal-portal {
  z-index: 3;

  .resize-modal {
    .modal-content {
      width: 100% !important;
      height: 100%;

      .modal-body {
        width: 100% !important;
        height: calc(100% - 44px) !important;

        .editor-container {
          height: 100%;

          .CodeMirror {
            height: 100% !important;
          }
        }
      }
    }

    .portal-header {
      width: 100% !important;
    }

    .resize-handle {
      cursor: move;
    }
  }
}

.modal-portal-wrapper {
  justify-content: center;
  align-items: center;
  position: fixed;
  position: absolute;
  left: 50%;
  top: 5%;

  .modal-body {
    width: 500px !important;
    height: 300px !important;
    padding: 0px !important;
  }

  transform: translate(-60%, 0%);
  height: 350px;
  width: auto;
  max-height: 500px;
  padding: 0px;

  .modal-content {
    border-radius: 5px !important;
  }

  .modal-body {
    width: 500px !important;
    height: 302px !important;
    padding: 0px !important;
    margin: 0px !important;
    margin-left: -1px !important; //fix the modal body code mirror margin

    border-top-left-radius: 0;
    border-top-right-radius: 0;
    border-bottom-left-radius: 5px;
    border-bottom-right-radius: 5px;
    border-bottom: 0.75px solid;
    border-left: 0.75px solid;
    border-right: 0.75px solid;

    @include theme-border($light-theme: true);

    &.dark-mode-border {
      @include theme-border($light-theme: false);
    }
  }

  .modal-dialog {
    margin-top: 4%;
  }

  .modal-header {
    padding: 0;
    font-size: 14px;
  }

  .editor-container {
    padding: 0px;

    .CodeMirror {
      border-radius: 0;
      margin: 0;
      width: 100% !important;
    }
  }

  .query-hinter {
    .CodeMirror-line {
      margin-left: 2rem !important;
    }

    .CodeMirror-cursors .CodeMirror-cursor {
      margin-left: 2rem !important;
    }
  }
}

.preview-block-portal {
  .bg-light {
    border-radius: 0 0 5px 5px;
    outline: 0.75px solid $light-green;
  }

  .bg-dark {
    margin-top: 1px;
    border-radius: 0 0 5px 5px;
    outline: 0.75px solid $light-green;
  }

  .dynamic-variable-preview {
    padding: 4px !important;
  }
}

.portal-header {
  display: flex;
  align-items: center;
  padding: 0.5rem 0.75rem;
  color: #656d77;
  background-color: #ffffffd9;
  background-clip: padding-box;
  border-top-left-radius: 5px !important;
  border-top-right-radius: 5px !important;
  width: 498px !important;
  outline: 0.75px solid;

  @include theme-border($light-theme: true, $outline: true);

  &.dark-mode-border {
    @include theme-border($light-theme: false, $outline: true);
  }
}

// close icon in inpector
[data-rb-event-key="close-inpector"] {
  position: absolute;
  right: -80px;
  background-color: #232e3c !important;
  width: 10% !important;
}

[data-rb-event-key="close-inpector-light"] {
  position: absolute;
  right: -80px;
  background-color: #fff !important;
  width: 10% !important;
}

.inspector-close-icon-wrapper {
  border-left: 1px solid #e7eaef;

  svg {
    margin-left: 10px;
  }

}

.tabs-inspector {
  position: sticky;
  top: 0;

  .nav-item {
    width: 50%;
  }

  .nav-item:hover {
    border: 1px solid transparent;
  }

  .nav-item:not(.active) {
    border-bottom: 1px solid #e7eaef;
  }

  .nav-link.active {
    border: 1px solid transparent;
    border-bottom: 1px solid $primary;
    background: white;
  }
}

.tabs-inspector.dark {
  .nav-link.active {
    border-bottom: 1px solid $primary  !important;
  }
}

.tabs-inspector {
  z-index: 2;
  background: white;

  &.dark {
    @extend .bg-dark;
  }
}

.close-icon {
  position: fixed;
  top: 84px;
  right: 3px;
  width: 60px;
  height: 22;
  border-bottom: 1px solid #e7eaef;
  display: flex;
  align-items: center;
  background-color: white;
  z-index: 2;

  .svg-wrapper {
    width: 100%;
    height: 70%;
    display: flex;
    align-items: center;
    justify-content: center;
    border-left: 1px solid #e7eaef;
    margin-left: 20px;

    .close-svg {
      cursor: pointer;
    }
  }
}

.tabs-inspector.nav-tabs {
  border: 0;
  width: 81%;
}

.bg-primary-lt {
  color: #fff !important;
  background: #6383db !important;
}

.tabbed-navbar .nav-item.active:after {
  margin-bottom: -0.25rem;
}

.app-name {
  width: 250px;
  left: 150px;
  position: absolute;
}

.app-name:hover {
  background: $bg-light;

  &.dark {
    @extend .bg-dark;
  }
}

.nav-auto-save {
  width: 325px;
  left: 485px;
  position: absolute;
  color: #36af8b;
}

.undo-redo-buttons {
  flex: 1;
  padding-left: 0.5rem;
}

.app-version-menu {
  position: absolute;
  right: 220px;
  padding: 4px 8px;
  min-width: 100px;
  max-width: 300px;
}

.app-version-menu-sm {
  height: 30px;
  display: flex;
  font-size: 12px;
}

.app-version-menu .dropdown-menu {
  left: -65px;
  width: 283px;
}

.app-version-menu .released {
  color: #36af8b;
}

.app-version-menu .released-subtext {
  font-size: 12px;
  color: #36af8b;
  padding: 0 8px;
}

.app-version-menu .create-link {
  margin: auto;
  width: 50%;
  padding-left: 10px;
}

.canvas-background-holder {
  display: flex;
  justify-content: space-between;
  min-width: 120px;
  margin: auto;
  padding: 10px;
}

.canvas-background-picker {
  position: fixed;
}

/**
 * Timer Widget
 */
.timer-wrapper {
  padding: 10px;

  .counter-container {
    font-size: 3em;
    padding-bottom: 5px;
    text-align: center;
  }
}

/**
 * Search Box
 */
.search-box-wrapper {
  input {
    width: 200px;
    border-radius: 5px !important;
  }

  input:focus {
    width: 300px;
  }

  .input-icon .input-icon-addon {
    display: flex;
  }

  .input-icon .input-icon-addon.end {
    pointer-events: auto;

    div {
      background-color: #a6b6cc;
      border-radius: 12px;
      color: #ffffff;
      padding: 1px;
      cursor: pointer;

      svg {
        height: 14px;
        width: 14px;
      }
    }
  }
}

.searchbox-wrapper {
  margin-top: 0 !important;

  input {
    border-radius: $border-radius  !important;
  }
}

.fixedHeader {
  table thead {
    position: -webkit-sticky; // this is for all Safari (Desktop & iOS), not for Chrome
    position: sticky;
    top: 0;
    border-top: 0;
    z-index: 1; // any positive value, layer order is global
  }
}

/**
 * Folder List
 */
.folder-list {
  color: #292d37;

  .list-group-transparent .list-group-item.active {
    color: $primary;
    background-color: #edf1ff;

    .folder-ico {
      filter: invert(29%) sepia(84%) saturate(4047%) hue-rotate(215deg) brightness(98%) contrast(111%);
    }
  }

  .folder-ico.dark {
    filter: invert(1);
  }

  .list-group-item {
    padding: 0.5rem 0.75rem;
    overflow: hidden;
  }

  .list-group-item.all-apps-link {
    font-weight: 500;
  }

  .folder-info {
    color: #8991a0;
    font-size: 0.75rem;
    display: contents;
  }

  .folder-create-btn {
    color: $primary;
    cursor: pointer;
  }

  .menu-ico {
    cursor: pointer;
    padding: 3px;
    border-radius: 13px;

    &__open {
      background-color: #d2ddec;
    }

    img {
      padding: 0px;
      height: 14px;
      width: 14px;
      vertical-align: unset;
    }
  }

  .menu-ico:hover {
    background-color: #d2ddec;
  }
}

/**
 * Home page modal
 */
.modal-content.home-modal-component {
  border-radius: 8px;
  overflow: hidden;
  background-color: #fefeff;
  color: #000000;

  .modal-header {
    border-bottom: 0px;
  }

  .modal-title {
    font-size: 1.1rem;
  }

  .btn-close {
    width: 3.5rem;
    height: 2.5rem;
  }

  .modal-body {
    padding-top: 0px;
  }

  input {
    border-radius: 5px !important;
  }

  .modal-main {
    padding-bottom: 5rem;
  }

  .modal-footer-btn {
    justify-content: end;

    button {
      margin-left: 16px;
    }
  }
}

.onboarding-modal.dark .modal-content {
  @extend .modal-content.home-modal-component.dark;
}

.modal-content.home-modal-component.dark {
  background-color: $bg-dark-light  !important;
  color: $white  !important;

  .modal-header {
    background-color: $bg-dark-light  !important;
  }

  .btn-close {
    filter: brightness(0) invert(1);
  }

  .form-control {
    border-color: $border-grey-dark  !important;
    color: inherit;
  }

  input {
    background-color: $bg-dark-light  !important;
  }

  .form-select {
    background-color: $bg-dark  !important;
    color: $white  !important;
    border-color: $border-grey-dark  !important;
  }

  .text-muted {
    color: $white  !important;
  }
}

.radio-img {
  input {
    display: none;
  }

  .action-icon {
    width: 28px;
    height: 28px;
    background-position: center center;
    border-radius: 4px;
    display: flex;
    align-items: center;
    justify-content: center;
  }

  .action-icon {
    cursor: pointer;
    border: 1px solid $light-gray;
  }

  .action-icon:hover {
    background-color: #d2ddec;
  }

  input:checked+.action-icon {
    border-color: $primary;
    background-color: #7a95fb;
  }

  .tooltiptext {
    visibility: hidden;
    font-size: 12px;
    background-color: $black;
    color: $white;
    text-align: center;
    padding: 5px 10px;
    position: absolute;
    border-radius: 15px;
    margin-top: 2px;
    z-index: 1;
    margin-left: -10px;
  }

  .tooltiptext::after {
    content: "";
    position: absolute;
    bottom: 100%;
    left: 50%;
    margin-left: -5px;
    border-width: 5px;
    border-style: solid;
    border-color: transparent transparent black transparent;
  }

  .action-icon:hover+.tooltiptext {
    visibility: visible;
  }

  input:checked+.action-icon:hover {
    background-color: #3650af;
  }
}

.icon-change-modal {
  ul {
    list-style-type: none;

    li {
      float: left;
      border: 2px solid #8991a0;
      border-radius: 1.75px;
      cursor: pointer;

      img {
        width: 22px;
        height: 22px;
        filter: invert(59%) sepia(27%) saturate(160%) hue-rotate(181deg) brightness(91%) contrast(95%);
      }
    }

    li.selected {
      border: 2px solid $primary;

      img {
        filter: invert(27%) sepia(84%) saturate(5230%) hue-rotate(212deg) brightness(102%) contrast(100%);
      }
    }
  }
}

/**
 * Spinner Widget
 */
.spinner-container {
  display: flex;
  justify-content: center;
  align-items: center;
}

.animation-fade {
  animation-name: fade;
  animation-duration: 0.3s;
  animation-timing-function: linear;
}

@keyframes fade {
  0% {
    opacity: 0;
  }

  100% {
    opacity: 1;
  }
}

/**
 * Query panel
 */
.query-btn {
  cursor: pointer;
  height: 24px;
  width: 24px;
  padding: 0;
}

.query-btn.dark {
  filter: brightness(0) invert(1);
}

.button-family-secondary {
  @include button-outline($light-theme: true);
  height: 32px;
  width: 112px;
}

.button-family-secondary.dark {
  @include button-outline($light-theme: false);
}

.rest-methods-options {

  .select-search,
  .select-search-dark,
  .select-search__value input,
  .select-search-dark__value input {
    width: 90px !important;
    height: 32px !important;
    border-radius: $border-radius  !important;
  }
}

.query-pane-restapi-tabs.dark {
  .list-group-item {
    color: $disabled  !important;

    &:hover {
      color: #ffffff !important;
    }
  }

  .list-group-item.active {
    color: $white  !important;
  }
}

.query-pane-restapi-tabs {
  box-sizing: border-box;
  height: fit-content;
  width: 100%;

  .row {
    height: inherit;

    .keys {
      min-height: 30px;
    }

    .rest-api-tab-content {
      .rest-api-tabpanes {
        display: none;
      }

      .rest-api-tabpanes.active {
        display: block;
      }

      .svg-plus {
        stroke: $primary;
      }

      .delete-btn-wrapper {
        display: flex;
        align-items: center;
        padding-top: 2px;
        padding-bottom: 2px;
        height: 32px;
      }

      .code-hinter-col {
        margin-bottom: 0px !important;
      }

      .tab-content-wrapper {
        display: flex;
        flex-direction: column;
        gap: 0.3rem;
      }

      .row-container {
        display: flex;
        width: 100%;
        justify-content: space-between;
        gap: 10px;
      }

      .fields-container {
        display: flex;
        justify-content: space-between;
        gap: 10px;
        width: 100%;
      }
    }
  }
}

.query-pane-rest-api-keys-list-group {
  width: 100%;
  display: flex;
  flex-direction: row;

  .list-group-item {
    border: none !important;
    cursor: pointer;
    font-weight: 600;
    font-size: 12px;
    padding: 0px !important;
    margin-right: 20px;
    height: 22px;
    color: #737373;

    span {
      display: flex;
      justify-content: left;
    }

    &:hover {
      color: #000;
    }
  }

  .list-group-item+.list-group-item.active {
    margin-top: 0;
  }

  .list-group-item.active {
    background-color: transparent !important;
    color: #000;
    z-index: inherit !important;
    border-bottom: 2px solid $primary  !important;
  }
}

.query-pane-rest-api-keys-list-group.dark+.list-group-item {
  &:hover {
    color: #ffffff;
  }
}

.content-title {
  font-size: 12px;
  color: #a3a3a3;
  font-weight: 600;
}

// ** Query Panel: REST API Tabs **
.group-header {
  background: #d2ddec;
  border-radius: 4px;
  height: 28px !important;

  span {
    display: flex;
    justify-content: left;
    align-items: center;
  }
}

.query-preview-list-group {
  width: 100%;
  display: flex;
  flex-direction: row;
  gap: 5px;
  margin-top: 10px;

  .list-group-item {
    border: none !important;
    cursor: pointer;
    font-weight: 600;
    font-size: 12px;
    padding: 5px 10px !important;
    color: #737373;
    border-radius: 5px;

    span {
      display: flex;
      justify-content: left;
    }

    &:hover {
      color: #000;
    }
  }

  .list-group-item+.list-group-item.active {
    margin-top: 0;
  }

  .list-group-item.active {
    background-color: #f5f7f9 !important;
    color: $black;
    z-index: inherit !important;
  }
}

.query-preview-list-group.dark {
  .list-group-item {
    color: $disabled  !important;

    &:hover {
      color: #ffffff !important;
    }
  }

  .list-group-item.active {
    color: $white  !important;
    background-color: #333c48 !important;
  }
}

.raw-container.dark {
  background: #272822;
  padding: 5px;
}

// **Alert component**
.alert-component {
  border: 1px solid rgba(101, 109, 119, 0.16) !important;
  background: #f5f7f9;

  a {
    color: $primary;
  }
}

.alert-component.dark {
  border: none !important;
  background-color: #333c48 !important;

  span {
    filter: brightness(0) invert(1);
  }
}

.codehinter-plugins.code-hinter {
  @extend .codehinter-default-input;

  .popup-btn {
    margin-top: 0.65rem !important;
  }

  .CodeMirror-placeholder,
  .CodeMirror pre.CodeMirror-line {
    height: 21px !important;
    position: absolute !important;
    margin-top: 3px !important;
  }

  .CodeMirror-cursor {
    height: inherit !important;
  }

  .CodeMirror-lines {
    height: 32px !important;
  }
}

/**
 * *Stripe Query Select-search
 */

.stripe-operation-options .select-search__row .col-md-8 {
  margin-left: 45px !important;
}

.field-width-268 {
  width: 268px !important;

  input {
    border-radius: $border-radius  !important;
  }
}

//*button loading with spinner with primary color*//
.button-loading {
  position: relative;
  color: transparent !important;
  text-shadow: none !important;
  pointer-events: none;

  &:after {
    content: "";
    display: inline-block;
    vertical-align: text-bottom;
    border: 1.5px solid currentColor;
    border-right-color: transparent;
    border-radius: 50%;
    color: $primary;
    position: absolute;
    width: 12px;
    height: 12px;
    // left: calc(50% - .5rem);
    // top: calc(50% - .5rem);
    animation: spinner-border 0.75s linear infinite;
  }
}

.query-icon.dark {
  filter: brightness(0) invert(1);
}

//Rest-API Tab Panes
.tab-pane-body {
  margin-left: -2.5% !important;
}

//CodeMirror padding
.CodeMirror pre.CodeMirror-line,
.CodeMirror pre.CodeMirror-line-like {
  padding: 0 8px !important;
}

// comment styles ::override
.editor-sidebar {
  .nav-tabs {
    border-bottom: none !important;
  }

  .nav-tabs .nav-link.active {
    background-color: transparent !important;
  }
}

.comment-card-wrapper {
  border-top: 0.5px solid #e1e1e1 !important;
  margin-top: -1px !important;
}

div#driver-highlighted-element-stage,
div#driver-page-overlay {
  background: transparent !important;
  outline: 5000px solid rgba(0, 0, 0, 0.75);
}

.dark-theme-walkthrough#driver-popover-item {
  background-color: $bg-dark-light  !important;
  border-color: rgba(101, 109, 119, 0.16) !important;

  .driver-popover-title {
    color: #fff !important;
  }

  .driver-popover-tip {
    border-color: transparent transparent transparent $bg-dark-light  !important;
  }

  .driver-popover-description {
    color: #d9dcde !important;
  }

  .driver-popover-footer .driver-close-btn {
    color: #fff !important;
    text-shadow: none !important;
  }

  .driver-prev-btn,
  .driver-next-btn {
    text-shadow: none !important;
  }
}

#driver-popover-item {
  padding: 20px !important;

  .driver-prev-btn,
  .driver-next-btn,
  .driver-close-btn {
    border: none !important;
    background: none !important;
    padding-left: 0 !important;
    font-size: 14px !important;
  }

  .driver-next-btn,
  .driver-prev-btn {
    color: $primary  !important;
  }

  .driver-disabled {
    color: $primary;
    opacity: 0.5;
  }

  .driver-popover-footer {
    margin-top: 20px !important;
  }
}

.pointer-events-none {
  pointer-events: none;
}

.popover.popover-dark-themed {
  background-color: $bg-dark-light;
  border-color: rgba(101, 109, 119, 0.16);

  .popover-body {
    color: #d9dcde !important;
  }
}

.toast-dark-mode {
  .btn-close {
    filter: brightness(0) invert(1);
  }
}

.editor .editor-sidebar .inspector .form-control-plaintext {
  padding: 2px 4px;
}

.tablr-gutter-x-0 {
  --tblr-gutter-x: 0 !important;
}

.widget-button>.btn-loading:after {
  border: 1px solid var(--loader-color);
  border-right-color: transparent;
}

.flip-dropdown-help-text {
  padding: 10px 5px 0 0;
  float: left;
  font-size: 14px;
  color: $light-gray;
}

#transformation-popover-container {
  margin-left: 80px !important;
  margin-bottom: -2px !important;
}

.canvas-codehinter-container {
  display: flex;
  flex-direction: row;
}

.hinter-canvas-input {
  .canvas-hinter-wrap {
    width: 135px;
    height: 42px !important;
  }
}

.hinter-canvas-input {
  width: 180px !important;
  display: flex;
  padding: 4px;
  height: 41.2px !important;
  margin-top: 1px;

  .CodeMirror-sizer {
    border-right-width: 1px !important;
  }

  .cm-propert {
    color: #ffffff !important;
  }
}

.canvas-codehinter-container {
  .code-hinter-col {
    margin-bottom: 1px !important;
  }
}

.fx-canvas {
  background: #1c252f;
  padding: 2px;
  display: flex;
  height: 41px;
  border: solid 1px rgba(255, 255, 255, 0.09) !important;
  border-radius: 4px;
  justify-content: center;
  font-weight: 400;

  div {
    background: #1c252f !important;
    width: 35px !important;
    display: flex;
    justify-content: center;
    align-items: center;
    height: 36px;
  }
}

.fx-canvas-light {
  background: #f4f6fa !important;
  border: 1px solid #dadcde !important;

  div {
    background: #f4f6fa !important;
  }
}

.organization-list {
  margin-top: 5px;

  .btn {
    border: 0px;
  }

  .dropdown-toggle div {
    max-width: 200px;
    text-overflow: ellipsis;
    overflow: hidden;
  }

  .org-name {
    text-overflow: ellipsis;
    overflow: hidden;
    white-space: nowrap;
    width: 100%;
    font-weight: bold;
  }

  .org-actions div {
    color: $primary;
    cursor: pointer;
    font-size: 12px;
  }

  .dropdown-menu {
    min-width: 14rem;
  }

  .org-avatar {
    display: block;
  }
  .org-avatar:hover {
    .avatar {
      background: #fcfcfc no-repeat center/cover;
    }
    .arrow-container {
      svg {
        filter: invert(35%) sepia(17%) saturate(238%) hue-rotate(153deg) brightness(94%) contrast(89%);
      }
    }
  }

  .arrow-container {
    padding: 5px 0px;
  }

  .arrow-container {
    svg {
      cursor: pointer;
      height: 30px;
      width: 30px;
      padding: 0px 0px;
      filter: invert(50%) sepia(13%) saturate(208%) hue-rotate(153deg) brightness(99%) contrast(86%);
    }
  }

  .org-edit {
    span {
      color: $primary;
      cursor: pointer;
      font-size: 10px;
    }
  }

  .organization-switchlist {
    .back-btn {
      font-size: 12px;
      padding: 2px 0px;
      cursor: pointer;
    }

    .back-ico {
      cursor: pointer;

      svg {
        height: 20px;
        width: 20px;
        filter: invert(84%) sepia(13%) saturate(11%) hue-rotate(352deg) brightness(90%) contrast(91%);
      }
    }

    .dd-item-padding {
      padding: 0.5rem 0.75rem 0rem 0.75rem;
    }

    .search-box {
      margin-top: 10px;
    }

    .org-list {
      max-height: 60vh;
      overflow: auto;
    }

    .tick-ico {
      filter: invert(50%) sepia(13%) saturate(208%) hue-rotate(153deg) brightness(99%) contrast(86%);
    }

    .org-list-item {
      cursor: pointer;
    }

    .org-list-item:hover {
      .avatar {
        background: #fcfcfc no-repeat center/cover;
      }

      .tick-ico {
        filter: invert(35%) sepia(17%) saturate(238%) hue-rotate(153deg) brightness(94%) contrast(89%);
      }
    }
  }
}

// Left Menu
.left-menu {
  padding: 1rem 0.5rem;
  border-radius: 5px;

  ul {
    overflow: auto;
    margin: 0px;
    padding: 0px;

    li {
      float: left;
      list-style: none;
      width: 100%;
      padding: 5px 10px;
      font-weight: bold;
      border-radius: 5px;
      cursor: pointer;
      margin: 3px 0px;
    }

    li.active {
      background-color: $primary;
      color: $white;
    }

    li:not(.active):hover {
      background-color: #d2daf0;
    }
  }
}

.manage-sso {
  .title-with-toggle {
    width: 100%;

    input[type="checkbox"] {
      /* Double-sized Checkboxes */
      -ms-transform: scale(1.5);
      /* IE */
      -moz-transform: scale(1.5);
      /* FF */
      -webkit-transform: scale(1.5);
      /* Safari and Chrome */
      -o-transform: scale(1.5);
      /* Opera */
      transform: scale(1.5);
      margin-top: 5px;
    }
  }
}

.help-text {
  overflow: auto;

  div {
    margin: 0px 0px 5px 0px;
    background-color: #eaeaea;
    float: left;
    padding: 2px 10px;
    font-size: 11px;
    border-radius: 5px;
    border: 1px solid #e1e1e1;
  }
}

.theme-dark .help-text div {
  background-color: $dark-background;
  border: 1px solid $dark-background;
}

.org-invite-or {
  padding: 1rem 0rem;

  h2 {
    width: 100%;
    text-align: center;
    border-bottom: 1px solid #000;
    line-height: 0.1em;
    margin: 10px 0 20px;
  }

  h2 span {
    background: #fff;
    padding: 0 10px;
  }
}

.theme-dark .json-tree-container {
  .json-tree-node-icon {
    svg {
      filter: invert(89%) sepia(2%) saturate(127%) hue-rotate(175deg) brightness(99%) contrast(96%);
    }
  }

  .json-tree-svg-icon.component-icon {
    filter: brightness(0) invert(1);
  }

  .node-key-outline {
    height: 1rem !important;
    border: 1px solid transparent !important;
    color: #ccd4df;
  }

  .selected-node {
    border-color: $primary-light  !important;
  }

  .json-tree-icon-container .selected-node>svg:first-child {
    filter: invert(65%) sepia(62%) saturate(4331%) hue-rotate(204deg) brightness(106%) contrast(97%);
  }

  .node-length-color {
    color: #b8c7fd;
  }

  .node-type {
    color: #8a96a6;
  }

  .group-border {
    border-color: rgb(97, 101, 111);
  }

  .action-icons-group {

    img,
    svg {
      filter: invert(89%) sepia(2%) saturate(127%) hue-rotate(175deg) brightness(99%) contrast(96%);
    }
  }

  .hovered-node.node-key.badge {
    color: #8092ab !important;
    border-color: #8092ab !important;
  }
}

.json-tree-container {
  .json-tree-svg-icon.component-icon {
    height: 16px;
    width: 16px;
  }

  .json-tree-icon-container {
    max-width: 20px;
    margin-right: 6px;
  }

  .node-type {
    color: #a6b6cc;
    padding-top: 2px;
  }

  .json-tree-valuetype {
    font-size: 10px;
    padding-top: 2px;
  }

  .node-length-color {
    color: #3650af;
    padding-top: 3px;
  }

  .json-tree-node-value {
    font-size: 11px;
  }

  .json-tree-node-string {
    color: #f6820c;
  }

  .json-tree-node-boolean {
    color: #3eb25f;
  }

  .json-tree-node-number {
    color: #f4b2b0;
  }

  .json-tree-node-null {
    color: red;
  }

  .json-tree-node-date {
    color: rgb(98, 107, 103);
  }

  .group-border {
    border-left: 0.5px solid #dadcde;
    margin-top: 16px;
    margin-left: -12px;
  }

  .selected-node {
    border-color: $primary-light  !important;
  }

  .selected-node .group-object-container .badge {
    font-weight: 400 !important;
    height: 1rem !important;
  }

  .group-object-container {
    margin-left: 0.72rem;
    margin-top: -16px;
  }

  .json-node-element {
    cursor: pointer;
  }

  .hide-show-icon {
    cursor: pointer;
    margin-left: 1rem;

    &:hover {
      color: $primary;
    }
  }

  .action-icons-group {
    margin-right: 4rem !important;
    margin-left: 2rem !important;
  }

  .action-icons-group {
    cursor: pointer;
  }

  .hovered-node {
    font-weight: 400 !important;
    height: 1rem !important;
    color: #8092ab;
  }

  .node-key {
    font-weight: 400 !important;
    margin-left: -0.25rem !important;
    justify-content: start !important;
    min-width: fit-content !important;
  }

  .node-key-outline {
    height: 1rem !important;
    border: 1px solid transparent !important;
    color: #3e525b;
  }
}

.popover-more-actions {
  font-weight: 400 !important;

  &:hover {
    background: #d2ddec !important;
  }
}

.popover-dark-themed .popover-more-actions {
  color: #ccd4df;

  &:hover {
    background-color: #324156 !important;
  }
}

#json-tree-popover {
  padding: 0.25rem !important;
}

// Font sizes
.fs-9 {
  font-size: 9px !important;
}

.fs-10 {
  font-size: 10px !important;
}

.fs-12 {
  font-size: 12px !important;
}

.realtime-avatars {
  position: absolute;
  left: 50%;
}

.widget-style-field-header {
  font-family: "Inter";
  font-style: normal;
  font-weight: 500;
  font-size: 12px;
  line-height: 20px;
  color: #61656c;
}

.maintenance_container {
  width: 100%;
  height: 100vh;
  display: flex;
  justify-content: center;
  align-items: center;

  .card {
    .card-body {
      display: flex;
      height: 200px !important;
      align-items: center;
    }
  }
}

.list-timeline:not(.list-timeline-simple) .list-timeline-time {
  top: auto;
}

.widget-buttongroup {
  display: flex;
  flex-direction: column;
  justify-content: left;
  overflow: hidden !important;
}

.group-button {
  margin: 0px 10px 10px 0px;
  line-height: 1.499;
  font-weight: 400;
  white-space: nowrap;
  text-align: center;
  cursor: pointer;
  padding: 0 15px;
  font-size: 12px;
  border-radius: 4px;
  color: rgba(0, 0, 0, .65);
  background-color: #fff;
  border: 1px solid #d9d9d9;
  min-width: 40px;
  width: auto !important;
  height: 30px,
}

.widget-buttongroup-label {
  font-weight: 600;
  margin-right: 10px;
  color: #3e525b;
}

.editor-actions {
  border-bottom: 1px solid #eee;
  padding: 5px;
  display: flex;
  justify-content: end;
}

.autosave-indicator {
  position: absolute;
  left: 30%;
  color: #868aa5;
  white-space: nowrap;
  font-weight: 400;
  font-size: 12px;
  letter-spacing: 0.5px;
}

.autosave-indicator-saving {
  left: 34.5%;
}

.zoom-buttons {
  width: 20px !important;
  height: 25px !important;
  margin-left: 2px;

  span {
    transform: rotate(60deg);
  }
}

.zoom-button-wrapper {
  position: fixed;
  right: 0px;
  bottom: 5px;
}

.zoom-buttons {
  opacity: 0;
  visibility: hidden;
}

.image-widget-wrapper:hover button {
  opacity: 1 !important;
  visibility: visible;
}

.pdf-page-controls {
  background: white;
  border-radius: 4px;

  button {
    width: 36px;
    height: 36px;
    background: white;
    border: 0;
    font-size: 1.2em;
    border-radius: 4px;

    &:first-child {
      border-top-right-radius: 0;
      border-bottom-right-radius: 0;
    }

    &:last-child {
      border-top-left-radius: 0;
      border-bottom-left-radius: 0;
    }

    &:hover {
      background-color: #e6e6e6;
    }
  }

  span {
    font-family: inherit;
    font-size: 1em;
    padding: 0 0.5em;
    color: #000;
  }
}

//download button in pdf widget
.download-icon-outer-wrapper:hover {
  background-color: #e6e6e6 !important
}

.pdf-document {
  canvas {
    margin: 0px auto;
  }

  &:hover {
    .pdf-page-controls {
      opacity: 1;
    }
  }
}

.org-variables-page {
  .btn-org-env {
    width: 36px;
  }

  .encryption-input {
    width: fit-content;
  }

  .no-vars-text {
    display: block;
    text-align: center;
    margin-top: 100px;
  }
}

//Kanban board
.kanban-container.dark-themed {
  background-color: $bg-dark-light  !important;

  .kanban-column {
    .card-header {
      background-color: #324156 !important;
    }
  }
}

.kanban-container {
  background-color: #fefefe;

  .kanban-column {
    background-color: #f4f4f4;
    padding: 0 !important;
    height: fit-content !important;

    .card-body {
      &:hover {
        overflow-y: auto !important;

        &::-webkit-scrollbar {
          width: 0 !important;
          height: 0 !important;
        }
      }
    }

    .card-header {
      background-color: #fefefe;

      .badge {
        font-size: 12px !important;
      }
    }

    .card-body .dnd-card {
      border-radius: 5px !important;
    }

    .dnd-card.card {
      height: 52px !important;
      padding: 5px !important;
    }

    .dnd-card.card.card-dark {
      background-color: $bg-dark  !important;
    }
  }

  .kanban-board-add-group {
    justify-content: center;
    align-items: center;
    cursor: pointer;
    color: rgba(0, 0, 0, 0.5);
    background-color: transparent;
    border-style: dashed;
    border-color: rgba(0, 0, 0, 0.08);
    display: flex;
    flex-direction: column;
    grid-auto-rows: max-content;
    overflow: hidden;
    box-sizing: border-box;
    appearance: none;
    outline: none;
    margin: 10px;
    border-radius: 5px;
    min-width: 350px;
    height: 200px;
    font-size: 1em;
  }

  .add-card-btn {
    font-size: 1em;
    font-weight: 400;
    color: #3e525b;
    border-radius: 5px;
    padding: 5px;
    margin: 5px;
    background-color: transparent;
    border-style: dashed;
    border-color: rgba(0, 0, 0, 0.08);
    cursor: pointer;
    transition: all 0.2s ease-in-out;

    &:hover {
      background-color: #e6e6e6;
    }
  }
}

.cursor-pointer {
  cursor: pointer;
}

.cursor-text {
  cursor: text;
}

.bade-component {
  display: inline-flex;
  justify-content: center;
  align-items: center;
  overflow: hidden;
  user-select: none;
  padding: calc(0.25rem - 1px) 0.25rem;
  height: 1.25rem;
  border: 1px solid transparent;
  min-width: 1.25rem;
  font-weight: 600;
  font-size: .625rem;
  letter-spacing: .04em;
  text-transform: uppercase;
  vertical-align: bottom;
  border-radius: 4px;
}

// sso-helper-page
.sso-helper-container {
  width: 60vw;
  padding: 30px;
  box-shadow: rgba(0, 0, 0, 0.16) 0px 1px 4px;
  margin: 0 auto;
}

.flexer {
  display: flex;
}

.sso-copy {
  margin-left: 10px;
  cursor: pointer;
}

#git-url,
#google-url {
  color: $primary;
  margin-left: 4px;
  word-break: break-all;
}

@media only screen and (max-width: 768px) {
  .sso-helper-container {
    width: 96vw;
    padding: 20px;
  }
}

.sso-helper-doc {
  line-height: 24px;
}

.sso-content-wrapper {
  margin: 0 auto;
  display: flex;
  flex-direction: column;
  align-items: self-start;
  padding: 20px;
  box-shadow: rgba(0, 0, 0, 0.02) 0px 1px 3px 0px, rgba(27, 31, 35, 0.15) 0px 0px 0px 1px;
  border-radius: 4px;
}

.workspace-status {
  display: flex;
  font-weight: 800;
  margin-bottom: 6px;
}

.sso-type {
  font-weight: 600;
  margin-bottom: 4px !important;
  display: flex;

  span {
    margin-right: 10px;
  }

  a {
    margin-left: 6px;

  }
}

.gg-album {
  box-sizing: border-box;
  position: relative;
  display: block;
  width: 18px;
  height: 18px;
  transform: scale(var(--ggs, 1));
  border-left: 7px solid transparent;
  border-right: 3px solid transparent;
  border-bottom: 8px solid transparent;
  box-shadow: 0 0 0 2px,
    inset 6px 4px 0 -4px,
    inset -6px 4px 0 -4px;
  border-radius: 3px
}

.gg-album::after,
.gg-album::before {
  content: "";
  display: block;
  box-sizing: border-box;
  position: absolute;
  width: 2px;
  height: 5px;
  background: currentColor;
  transform: rotate(46deg);
  top: 5px;
  right: 4px
}

.gg-album::after {
  transform: rotate(-46deg);
  right: 2px
}

.sso-helper-header {
  display: flex;
  align-items: center;

  span {
    margin-right: 10px;
  }
}

// sso end

// steps-widget
a.step-item-disabled {
  text-decoration: none;
}

.steps {
  overflow: hidden;
  margin: 0rem !important;
}

.step-item.active~.step-item:after,
.step-item.active~.step-item:before {
  background: #f3f5f5 !important;
}

.step-item.active:before {
  background: #fff !important;
}

.steps .step-item.active:before {
  border-color: #b4b2b2 !important;
}

.steps-item {
  color: var(--textColor) !important;
}

.step-item:before {
  background: var(--bgColor) !important;
  // remaining code
}

.step-item:after {
  background: var(--bgColor) !important;
}

.step-item.active~.step-item {
  color: var(--textColor) !important;
  ;
}

.notification-center-badge {
  top: 10;
  right: 10;
}

.notification-center {
  max-height: 500px;
  overflow: auto;

  .empty {
    padding: 0 !important;

    .empty-img {
      font-size: 2.5em;
    }
  }

  .card {
    min-width: 400px;
  }

  .spinner {
    min-height: 220px;
  }
}

// steps-widget end

// profile-settings css
.confirm-input {
  padding-right: 8px !important;
}

.user-group-actions {
  display: flex;
  gap: 8px;
}

input.hide-input-arrows {
  -moz-appearance: none;

  &::-webkit-outer-spin-button,
  &::-webkit-inner-spin-button {
    -webkit-appearance: none;
  }
}

.btn-org-env {
  width: 36px;
}

.custom-checkbox-tree {
  overflow-y: scroll;
  color: #3e525b;

  .react-checkbox-tree label:hover {
    background: none !important;
  }

  .rct-icons-fa4 {

    .rct-icon-expand-open,
    .rct-icon-expand-close {
      &::before {
        content: url("data:image/svg+xml,%3Csvg xmlns='http://www.w3.org/2000/svg' viewBox='0 0 1024 1024' focusable='false' data-icon='caret-down' width='12px' height='12px' fill='currentColor' aria-hidden='true'%3E%3Cpath d='M840.4 300H183.6c-19.7 0-30.7 20.8-18.5 35l328.4 380.8c9.4 10.9 27.5 10.9 37 0L858.9 335c12.2-14.2 1.2-35-18.5-35z'%3E%3C/path%3E%3C/svg%3E") !important;
      }
    }

    .rct-icon-expand-close {
      transform: rotate(-90deg);
      -webkit-transform: rotate(-90deg);
    }
  }
}

// sso enable/disable box
.tick-cross-info {
  .main-box {
    margin-right: 10px;
    border-radius: 5px;
  }

  .icon-box {
    padding: 7px 5px 7px 2px;
    color: #fff;

    .icon {
      stroke-width: 4.5px;
    }
  }

  .tick-box {
    border: 3px solid $primary;

    .icon-box {
      background: $primary;
    }
  }

  .cross-box {
    border: 3px solid $disabled;

    .icon-box {
      background: $disabled;
    }
  }
}

//ONBOARD START----------------------------

.onboarding-page-wrapper {
  display: flex !important;
  flex-direction: column !important;
  align-items: center;
  justify-content: center;
  width: 392px;
  height: auto;
  margin-top: 68px;
  margin-left: auto;
  margin-right: auto;
  background: #FFFFFF;
  border-radius: 3px;
  display: flex;
  flex-direction: row;
  align-items: center;
  background: #FFFFFF;
}

.info-screen-email-img {
  height: 208px;
  width: 202.69px;
  display: flex;
  margin: 0 auto 32px auto;
}

.icon-widget-popover {
  &.theme-dark {
    .popover-header {
      background-color: #232e3c;
      border-bottom: 1px solid #324156;
      ;
    }
  }

  .popover-header {
    padding-bottom: 0;
    background-color: #fff;

    .input-icon {
      margin-bottom: 0.5rem !important;
    }
  }

  .popover-body {
    padding: 0 0.5rem;

    .row {
      >div {
        overflow-x: hidden !important;
      }
    }

    .icon-list-wrapper {
      display: grid;
      grid-template-columns: repeat(10, 1fr);
      margin: 0.5rem 1rem 0.5rem 0.5rem;
    }

    .icon-element {
      cursor: pointer;
      border: 1px solid transparent;
      border-radius: $border-radius;

      &:hover {
        border: 1px solid $primary;
      }
    }
  }
}

.dark-theme-placeholder::placeholder {
  color: #C8C6C6;
}

.dark-multiselectinput {
  input {
    color: white;

    &::placeholder {
      color: #C8C6C6;
    }
  }
}

.onboarding-page-sub-header {
  color: #6B7380;
  font-weight: 400;
  font-size: 14px;
  line-height: 20px;
  font-family: 'Roboto';
  text-align: center;
  margin-bottom: 32px;
}

.onboarding-page-header {
  color: #111827;
  font-weight: 400;
  font-size: 32px;
  line-height: 48px;
  margin-bottom: 4px;
  text-align: center;
}

.onboarding-page-continue-button {
  border: none;
  margin-top: 12px;
  height: 40px;
  width: 392px;
  border-radius: 4px;
  padding: 8px 24px;
  background-color: #466BF2;
  display: flex;
  flex-direction: row;
  color: #fff;
  align-items: center;
  justify-content: space-between;
  cursor: pointer;
  margin: 0 auto;

  p {
    font-weight: 600;
    font-size: 14px;
    line-height: 24px;
  }

  &:hover {
    background: #5F81FF;
    box-shadow: 0px 0px 0px 4px #D2DDFF;
  }

  &:focus {
    background: #3756C5;
    box-shadow: none;
  }

  &:disabled,
  &[disabled] {
    background: linear-gradient(0deg, #F3F4F6, #F3F4F6);
    box-shadow: none;
    color: #D1D5DB;
  }
}

.onboarding-steps {
  font-size: 12px;
}

.onboarding-nav-wrapper {
  width: 100%;
}

.onboarding-flow-header {
  display: flex;
  flex-direction: row;
  height: 48px;
  margin: 0 auto;
  display: flex;
  justify-content: center;

  div {
    display: flex;
    flex-direction: row;
    align-items: center;
    justify-content: center;
  }

  p {
    margin-bottom: 0 !important;
  }
}

.onboarding-steps {
  margin-right: 14px;
  font-weight: 500;
  font-size: 12px;
  line-height: 20px;
  text-align: center;
  color: #4B5563;
}

.onboarding-step-1,
.onboarding-step-2,
.onboarding-step-3 {
  border-bottom: 2px solid #000000;
}

.onboarding-enter-icon {
  width: 12px;
  height: 12px;
}

.tj-text-input-error-state {
  font-weight: 400;
  font-size: 11px;
  line-height: 16px;
  margin-top: 2px !important;
  color: #EB1414;
}

.onboarding-radio-checked {
  border: 1px solid #466BF2 !important;
  box-shadow: none;
}

.onboarding-bubbles {
  width: 8px !important;
  height: 8px !important;
  background: #D1D5DB !important;
  margin-right: 8px;
  border-radius: 100%;
}

.onboarding-bubbles-selected {
  width: 8px !important;
  height: 8px !important;
  background: #466BF2 !important;
  margin-right: 8px;
  border-radius: 100%;
}

.onboarding-bubbles-active {
  background: #466BF2 !important;
  width: 16px !important;
  height: 16px !important;
  margin-right: 8px;
  border-radius: 100%;
}

.onboarding-bubbles-completed {
  background: #D1D5DB;
}

.onboarding-bubbles-wrapper {
  display: flex;
  flex-direction: row;
  align-items: center;
}

.onboarding-progress {
  margin-bottom: 40px;
  display: grid;
  grid-template-columns: 3fr 6fr 3fr;
}

.onboarding-progress-layout {
  grid-template-columns: 12fr;
  margin-bottom: 40px;
  display: grid;
}

.onboarding-bubbles-container {
  margin-left: auto;
  margin-right: auto;
}

.onboarding-header-wrapper {
  display: flex;
  flex-direction: column;
  align-items: center;
}


.onboarding-back-button {
  font-size: 12px;
  line-height: 20px;
  color: #6B7380;
  margin-right: 8px;
  display: flex !important;
  flex-direction: row !important;
  align-items: center;

  p {
    margin-bottom: 0 !important;
    margin-left: 12px;
  }
}

.home-page {
  height: 100vh;
}

.onboarding-navbar-wrapper {
  height: 68px;
  width: 100%;
  background-color: rgb(96, 40, 40);
}


.info-screen-description {
  margin-bottom: 0px !important;
  font-family: 'Roboto';
  font-style: normal;
  font-weight: 400;
  font-size: 14px;
  line-height: 24px;
  color: #4B5563;
  line-height: 24px;
}


.separator-onboarding,
.separator-signup {
  .separator {
    width: 100%;

    h2 {
      width: 100%;
      text-align: center;
      border-bottom: 1px solid #E4E7EB;
      line-height: 0.1em;
      font-size: 14px;
      margin: 26px 0 26px;
    }

    h2 span {
      color: #9BA3AF;
      background: #fff;
      padding: 0 18px;
    }
  }
}

// login ,signin
.separator-signup {
  .separator {
    width: 100%;

    h2 {
      margin: 36px 0 36px !important;
    }
  }
}


.common-auth-section-whole-wrapper {
  display: flex;
  flex-direction: row;

  .common-auth-section-right-wrapper {
    width: 29.16%;
    border-left: 1px solid #E4E7EB;
    overflow: hidden;
  }

  .common-auth-section-left-wrapper {
    width: 70.83%;
    position: relative;

    .common-auth-section-left-wrapper-grid {
      display: grid;
      grid-template-columns: 2.5fr 3.5fr 2.5fr;
      gap: 16px;
      height: calc(100% - 64px);

      form {
        display: flex !important;
        justify-content: center;
        align-items: center !important;
      }
    }

  }

  .common-auth-container-wrapper {
    display: flex;
    flex-direction: column;
    align-items: center;
    width: 352px;
    margin: 0px auto 0px auto;
  }

  .login-sso-wrapper {
    padding: 6px 16px;
    gap: 5px;
    width: 352px;
    height: 40px;
    display: flex;
    flex-direction: row;
    justify-content: center;
    align-items: center;
    margin-bottom: 12px;
    background: #FFFFFF;
    border: 1px solid #D1D5DB;
    border-radius: 4px;

    &:hover {
      border: 1px solid #D1D5DB;
      box-shadow: 0px 0px 0px 4px #E4E7EB;
    }
  }
}

.sso-info-text {
  font-weight: 600;
  font-size: 14px;
  line-height: 24px;
  margin-left: 11px;
}

.sso-button {
  background-color: #fff;
  cursor: pointer;

  img {
    width: 32px;
  }
}


.tj-text-input-label {
  font-weight: 500;
  font-size: 12px;
  line-height: 20px;
  margin-bottom: 4px !important;
  display: flex;
  align-items: center;
  color: #172531;
}

.common-auth-sub-header {
  font-weight: 400;
  font-size: 14px;
  line-height: 24px;
  margin-bottom: 32px;
  color: #111827;
}

.sign-in-sub-header {
  margin: auto auto 32px auto;
  text-align: center;
}

.common-auth-testimonial {
  margin-bottom: 18px;
  font-family: 'Inter';
  font-style: normal;
  font-weight: 400;
  font-size: 14px;
  line-height: 24px;
  color: #4B5563;
  width: 288px;
  margin-top: 64px;
}

.common-auth-testimonial-wrapper {
  height: 50%;
  margin-left: 64px;
  display: flex;
  flex-direction: column;
  // justify-content: center;
}

.common-auth-section-header {
  font-weight: 400;
  font-size: 45px;
  line-height: 68px;
  color: #111827;
  margin-bottom: 4px;
}

.onboard-input {
  width: 392px !important;
  cursor: pointer;
}

.workspace-login-description {
  margin-bottom: 32px !important;
}

.tj-text-input {
  width: 352px !important;
}

.onboard-tooljet-logo {
  height: 17.5px;
  width: 92px;
}

.tj-text-input,
.onboard-input {
  box-sizing: border-box;
  display: flex;
  flex-direction: row;
  align-items: center;
  padding: 8px 16px;
  gap: 10px;
  height: 40px;
  background: #FFFFFF;
  border: 1px solid #D1D5DB;
  border-radius: 4px;
  font-style: normal;
  font-weight: 400;
  font-size: 14px;
  line-height: 24px;
  display: flex;
  align-items: center;
  margin-bottom: 16px;
  caret-color: #466BF2;

  ::placeholder {
    color: #6B7787;
  }

  p {
    margin-bottom: 0 !important;
    font-weight: 400;
    font-size: 14px;
    line-height: 24px;
    color: #000000;
  }

  &:hover {
    border: 1px solid #D1D5DB;
    box-shadow: 0px 0px 0px 4px #E4E7EB;
  }

  &:active {
    border: 1px solid #466BF2;
    box-shadow: none;
  }

}

.tj-input-helper-text {
  font-weight: 400;
  font-size: 11px;
  line-height: 16px;
  color: #6B7787;
  margin-top: 2px;
}

.reset-password-input {
  margin-bottom: 0px !important;
}

.reset-password-input-container {
  margin-bottom: 24px !important;
}

.signup-page-inputs-wrapper,
.org-page-inputs-wrapper {
  display: flex;
  flex-direction: column;
}

.signup-terms {
  font-weight: 400;
  font-size: 14px;
  line-height: 24px;
  margin: 12px auto auto auto;
  color: #1F2937;
  line-break: anywhere;
  text-align: center;

  span {
    color: #466BF2;
  }
}

.signup-password-wrap,
.signin-email-wrap,
.forgot-input-wrap {
  margin-bottom: 16px;
}

.info-screen-wrapper,
.link-expired-info-wrapper {
  display: flex;
  flex-direction: column;
  align-items: center;
}

.link-expired-info-wrapper {
  height: calc(100vh - 64px);
  justify-content: center;
}

.signup-info-card {
  width: 352px;
  height: 572.69px;
  margin: 0px auto 0px auto;
  text-align: center;
}

.link-expired-card {
  width: 392px;
  height: 482.69px;
  text-align: center;
}

.onboarding-testimonial-img {
  width: 52px;
  height: 52px;
  border-radius: 100%;
  background-color: #f5f5f5;
  margin-right: 12px;
}

.onboarding-testimonial-container {
  display: flex;
  flex-direction: row;
  margin-top: 18px;
  margin-bottom: 74px;

  p {
    margin-bottom: 4px !important;
  }
}

.login-password,
.org-password,
.signup-password-wrapper {
  position: relative;

  input {
    margin-bottom: 2px !important;
  }
}

.signup-password-hide-img {
  position: absolute;
  right: 16px;
  top: 15%;
  width: 20px;
  height: 20px;
  cursor: pointer;
}

.login-password-hide-img,
.org-password-hide-img {
  position: absolute;
  right: 16px;
  top: 23%;
  width: 20px;
  height: 20px;
  cursor: pointer;
}

.onboarding-clients {
  display: flex;
  flex-direction: row;
  margin-left: 0px;
  margin-bottom: 72px;

  img {
    margin-right: 20px;
  }

  .byjus-img {
    width: 82.91px;
    height: 32.44px;
  }

  .sequoia-img {
    width: 77.96px;
    height: 31.99px;
  }

  .orange-img {
    height: 32.44px;
    left: 128.15px;
  }
}

.testimonial-name {
  font-weight: 700;
  font-size: 14px;
  line-height: 24px;
}

.testimonial-position {
  font-weight: 400;
  font-size: 15px;
  line-height: 28px;
  letter-spacing: 0.002em;
  color: #6B7380;
}

.onboarding-navbar {
  height: 64px;
  position: sticky;
  top: 0;
  display: flex;
  align-items: center;

  img {
    cursor: pointer;
  }
}

.signup-page-signin-redirect {
  margin: auto auto 32px auto;
  text-align: center;
}

.invite-sub-header {
  margin: auto auto 32px auto;
  text-align: center;
}

.org-invite-header {
  margin-left: auto !important;
  margin-right: auto !important;
  text-align: center;
}

.reset-password-header {
  margin-bottom: 32px !important;
}

.info-screen-outer-wrap {
  margin: 0 auto;
  display: flex;
  justify-content: center;
  align-items: center;
}

.onboarding-form {
  width: 392px;
  height: auto;
  margin: 16px auto;
}

.forget-password-info-card {
  width: 352px;
  height: 520.69px;
  text-align: center;
}

.signup-email-name {
  font-weight: 700;
}

.verification-success-card {
  display: flex;
  flex-direction: column;
  text-align: center;
  width: 392px;
  height: 482.69px;
}

.password-reset-card {
  width: 352px;
  height: 482.69px;
  text-align: center;
}

// verification-navbar styles
.onboarding-navbar-layout {
  display: grid;
  grid-template-columns: 1fr 3fr 392px 3fr 1fr;
  align-items: center;
  border-bottom: 1px solid #E4E7EB;
  background-color: #fff;
  z-index: 1000;
}

.onboarding-account-name {
  font-weight: 400;
  font-size: 14px;
  line-height: 24px;
  text-align: center;
  color: #172531;
  width: 32px;
  height: 33px;
  background: #F3F4F6;
  border-radius: 4px;
  display: flex;
  flex-direction: row;
  justify-content: center;
  align-items: center;
  padding: 8px;
  gap: 10px;
  text-transform: uppercase;
}

.onboarding-divider {
  height: 2px;
  background-color: #D1D5DB;
  width: 390px;
  position: absolute;
  bottom: 0;
}

.onboarding-checkpoints {
  display: flex;
  justify-content: space-around;
  align-items: center;

  p {
    margin-bottom: 0 !important;
    height: 20px;
    font-weight: 500;
    font-size: 12px;
    line-height: 20px;
    text-align: center;
  }

  img {
    margin-right: 10.78px;
    height: 16px;
    width: 16px;
  }
}

.info-screen-spam-msg {
  font-style: normal;
  font-weight: 400;
  font-size: 14px;
  line-height: 24px;
  margin-top: 32px;
  color: #4B5563;
}

.tooljet-nav-logo {
  text-align: right;
}

// ------ONBOARD END----------------------

.dark-theme-placeholder::placeholder {
  color: #C8C6C6;
}

.dark-multiselectinput {
  input {
    color: white;

    &::placeholder {
      color: #C8C6C6;
    }
  }
}

// Language Selection Modal
.lang-selection-modal {
  font-weight: 500;

  .list-group {
    padding: 1rem 1.5rem;
    padding-top: 0;
    overflow-y: scroll;
    height: calc(100% - 68px);
  }

  .list-group-item {
    border: 0;

    p {
      margin-bottom: 0px;
      margin-top: 2px;
    }
  }

  .list-group-item.active {
    background-color: #edf1ff;
    color: #4d72fa;
    font-weight: 600;
    margin-top: 0px;
  }

  .modal-body {
    height: 50vh;
    padding: 0;
  }

  .lang-list {
    height: 100%;

    .search-box {
      position: relative;
      margin: 1rem 1.5rem;
    }

    input {
      border-radius: 5px !important;
    }

    .input-icon {
      display: flex;
    }

    .input-icon {
      .search-icon {
        display: block;
        position: absolute;
        left: 0;
        margin-right: 0.5rem;
      }

      .clear-icon {
        cursor: pointer;
        display: block;
        position: absolute;
        right: 0;
        margin-right: 0.5rem;
      }
    }

    .list-group-item.active {
      color: $primary;
    }
  }
}

.lang-selection-modal.dark {
  .modal-header {
    border-color: #232e3c !important;
  }

  .modal-body,
  .modal-footer,
  .modal-header,
  .modal-content {
    color: white;
    background-color: #2b394a;
  }

  .list-group-item {
    color: white;
    border: 0;
  }

  .list-group-item:hover {
    background-color: #232e3c;
  }

  .list-group-item.active {
    background-color: #4d72fa;
    color: white;
    font-weight: 600;
  }

  .no-results-item {
    background-color: #2b394a;
    color: white;
  }

  input {
    background-color: #2b394a;
    border-color: #232e3c;
    color: white;
  }
}

// Language Selection Modal
.lang-selection-modal {
  font-weight: 500;

  .list-group {
    padding: 1rem 1.5rem;
    padding-top: 0;
    overflow-y: scroll;
    height: calc(100% - 68px);
  }

  .list-group-item {
    border: 0;

    p {
      margin-bottom: 0px;
      margin-top: 2px;
    }
  }

  .list-group-item.active {
    background-color: #edf1ff;
    color: #4d72fa;
    font-weight: 600;
    margin-top: 0px;
  }

  .modal-body {
    height: 50vh;
    padding: 0;
  }

  .lang-list {
    height: 100%;

    .search-box {
      position: relative;
      margin: 1rem 1.5rem;
    }

    input {
      border-radius: 5px !important;
    }

    .input-icon {
      display: flex;
    }

    .input-icon {
      .search-icon {
        display: block;
        position: absolute;
        left: 0;
        margin-right: 0.5rem;
      }

      .clear-icon {
        cursor: pointer;
        display: block;
        position: absolute;
        right: 0;
        margin-right: 0.5rem;
      }
    }

    .list-group-item.active {
      color: $primary;
    }
  }
}

.lang-selection-modal.dark {
  .modal-header {
    border-color: #232e3c !important;
  }

  .modal-body,
  .modal-footer,
  .modal-header,
  .modal-content {
    color: white;
    background-color: #2b394a;
  }

  .list-group-item {
    color: white;
    border: 0;
  }

  .list-group-item:hover {
    background-color: #232e3c;
  }

  .list-group-item.active {
    background-color: #4d72fa;
    color: white;
    font-weight: 600;
  }

  .no-results-item {
    background-color: #2b394a;
    color: white;
  }

  input {
    background-color: #2b394a;
    border-color: #232e3c;
    color: white;
  }
}


// DESIGN SYSTEM BUTTON START
.tj-btn {
  display: flex;
  flex-direction: row;
  justify-content: center;
  align-items: center;
  border-radius: 4px;
}

.tj-btn-base {
  padding: 8px 20px;
  height: 40px;
  font-size: 14px;
  line-height: 24px;
  border: none;
  font-weight: 600;
}

.tj-btn-large {
  padding: 16px 32px;
  height: 56px;
  font-size: 14px;
  line-height: 24px;
  font-weight: 600;
  border: none;
}

.tj-btn-primary {
  background: #466BF2;
  color: #FFFFFF;

  &:hover {
    background: #5F81FF;
    box-shadow: 0px 0px 0px 4px #D2DDFF;
  }

  &:active {
    background: #3756C5;
    box-shadow: none;
  }

  &:disabled {
    background: linear-gradient(0deg, #F3F4F6, #F3F4F6);
    box-shadow: none;
    color: #D1D5DB;
  }
}

.tj-btn-secondary {
  background: #E9EEFF;
  color: #466BF2;

  &:hover {
    background: #FFFFFF;
    box-shadow: 0px 0px 0px 4px #D2DDFF;
    color: #3756C5;
  }

  &:active {
    background: #D2DDFF;
    color: #466BF2;
    box-shadow: none;
  }

  &:disabled {
    background: linear-gradient(0deg, #F3F4F6, #F3F4F6);
    box-shadow: none;
    color: #D1D5DB;
  }
}

.tj-btn-tirtiary {
  background: #FFFFFF;
  color: #283948;
  border: 1px solid #D1D5DB;

  &:hover {
    box-shadow: 0px 0px 0px 4px #E4E7EB;
    color: #576574
  }

  &:active {
    border: 1px solid #6B7380;
    box-shadow: none;
    color: #172531
  }

  &:disabled {
    background: linear-gradient(0deg, #F3F4F6, #F3F4F6);
    box-shadow: none;
    color: #D1D5DB;
  }
}

.tj-btn-ghost {
  background: #fff;
  color: #466BF2;

  &:hover {
    background: #E9EEFF;
    color: #3756C5;
    box-shadow: none;
  }

  &:active {
    background: #D2DDFF;
    color: #466BF2;
  }

  &:disabled {
    background: linear-gradient(0deg, #F3F4F6, #F3F4F6);
    box-shadow: none;
    color: #D1D5DB;
  }
}

// DESIGN SYSTEM BUTTOM END-------------->>

// Onbarding-btn styles
.signup-btn,
.login-btn {
  width: 352px;
  margin-top: 24px;
  margin-bottom: 12px;
  justify-content: space-between !important;
}

.org-btn {
  width: 352px;
  margin-bottom: 12px;
  justify-content: space-between !important;
}

.signup-info-btn {
  width: 352px;
  margin-bottom: 12px;
  justify-content: center !important;
}

.signup-info-cancel-btn {
  margin-top: 8px;
}

.verification-success-info-btn {
  margin-top: 32px;
  justify-content: space-between;
}


.forget-password-btn {
  width: 352px;
  margin-top: 8px;
  justify-content: space-between !important;
}

.reset-password-btn {
  width: 352px;
  margin-top: 0px !important;
  justify-content: space-between !important;
}

.reset-password-info-btn,
.forgot-password-info-btn {
  margin-top: 32px;
  width: 352px;
  justify-content: center;
}

.link-expired-info-btn {
  margin-top: 32px;
  width: 392px;
  justify-content: center;
}

.signup-info-verify-btn {
  width: 352px;
  margin-top: 8x !important;
  margin-bottom: 8x !important;
}

#enter-svg,
#eye-svg {
  height: 20px !important;
  width: 20px !important;
}

.org-users-page {
  min-height: 100vh;

  .page-body {
    height: 100%;
  }
}

// Table set to full width
.jet-data-table thead {
  display: flex !important;

  tr {
    flex-grow: 1;

    th:last-child {
      flex: 1 1 auto;
    }
  }
}

tbody {
  width: 100% !important;
  flex-grow: 1;

  tr {
    width: 100% !important;

    td:last-child {
      flex: 1 1 auto;
    }
  }
}

.datepicker-widget.theme-dark {
  .react-datepicker__tab-loop {
    .react-datepicker__header {
      background-color: #232e3c;

      .react-datepicker__current-month,
      .react-datepicker__day-name,
      .react-datepicker__month-select,
      .react-datepicker__year-select {
        color: white;
      }

      .react-datepicker__month-select,
      .react-datepicker__year-select {
        background-color: transparent;
      }
    }

    .react-datepicker__month {
      background-color: #232e3c;

      .react-datepicker__day {
        color: white;

        &:hover {
          background-color: #636466;
        }
      }

      .react-datepicker__day--outside-month {
        opacity: 0.5;
      }
    }

    .react-datepicker {
      background-color: #232e3c;
    }
  }
}

.theme-dark {

  .CalendarMonth,
  .DayPickerNavigation_button,
  .CalendarDay,
  .CalendarMonthGrid,
  .DayPicker_focusRegion,
  .DayPicker {
    background-color: #232e3c;
  }

  .DayPicker_weekHeader_ul,
  .CalendarMonth_caption,
  .CalendarDay {
    color: white;
  }

  .CalendarDay__selected_span,
  .CalendarDay__selected_start,
  .CalendarDay__selected_end {
    background-color: #4D72FA;
    color: white;
  }

  .CalendarDay {
    border-color: transparent; //hiding the border around days in the dark theme

    &:hover {
      background-color: #636466;
    }
  }

  .DateInput_fangStroke {
    stroke: #232E3C;
    fill: #232E3C;
  }

  .DayPickerNavigation_svg__horizontal {
    fill: white;
  }

  .DayPicker__withBorder {
    border-radius: 0;
  }

  .DateRangePicker_picker {
    background-color: transparent;
  }
}

.link-widget {
  display: flex;
  align-items: center;
  overflow: auto;

  &.hover {
    a {
      &:hover {
        text-decoration: underline;
      }
    }
  }

  &.no-underline {
    a {
      text-decoration: none !important;
    }
  }

  &.underline {
    a {
      text-decoration: underline;
    }
  }

  &::-webkit-scrollbar {
    width: 0;
    height: 0;
    background: transparent;
  }
}

.dropdown-table-column-hide-common {
  position: absolute;
  z-index: 10;
  right: 0;
  border-radius: 3px;
  height: auto;
  overflow-y: scroll;
  padding: 8px 16px;
  width: 20rem;
  top: 20px;
  max-height: 200px;
}

.dropdown-table-column-hide {
  background-color: #fff;
  box-shadow: 0 0 0 2px #0000001a;
}

.dropdown-table-column-hide-dark-themed {
  color: #fff !important;
  background-color: #1f2936 !important;
  box-shadow: 0 0 0 2px #9292921a;
}

.hide-column-table-text {
  margin: 0 !important;
}

.hide-column-name {
  padding-left: 10px !important;
}

.rest-methods-url {
  .cm-s-default {
    .cm-string-2 {
      color: #000;
    }
  }
}

// download pop-up in the table widget
.table-widget-download-popup {
  .cursor-pointer {
    width: 130px;

    &:hover {
      font-weight: bolder;
    }
  }
}

.apploader {
  height: 100vh;

  .app-container {
    height: 100%;
    display: flex;
    flex-direction: column;
    justify-content: space-between;
  }

  .editor-header {
    height: 5%;
    background-color: #EEEEEE;
    display: flex;
    align-items: center;
    justify-content: space-between;

    .app-title-skeleton {
      width: 100px;
      height: 100%;
      display: flex;
      align-items: center;
      margin-left: 7px;
    }

    .right-buttons {
      display: flex;
      gap: 5px;
      align-items: center;
      margin-right: 10px;
    }
  }

  .editor-body {
    height: 100%;
  }

  .skeleton {
    padding: 5px;
  }

  .editor-left-panel {
    width: 80px;
    background-color: #EEEEEE;
    margin: 3px 0px 3px 3px;
    display: flex;
    flex-direction: column;
    justify-content: space-between;
    border-radius: 5px;

    .left-menu-items {
      display: flex;
      flex-direction: column;
      justify-content: space-between;
      gap: 5px;
      margin-top: 10px;
    }

    .bottom-items {
      margin-bottom: 10px;
    }
  }

  .editor-center {
    height: 100%;
    display: flex;
    flex-direction: column;
    gap: 5px;
    justify-content: space-between;

    .canvas {
      height: 70%;
      background-color: #EEEEEE;
      border-radius: 5px;
      display: flex;
      justify-content: center;
    }

    .query-panel {
      height: 30%;
      display: flex;
      justify-content: space-between;
      gap: 5px;

      .queries {
        width: 30%;
        display: flex;
        flex-direction: column;
        gap: 5px;

        .queries-title {
          background-color: #EEEEEE;
          border-radius: 5px;
          height: 20%;
          padding: 5px 10px;
          display: flex;
          justify-content: space-between;
          align-items: center;
        }

        .query-list {
          background-color: #EEEEEE;
          border-radius: 5px;
          height: 80%;

          .query-list-item {
            margin: 10px;
            height: 35px;
          }
        }
      }

      .query-editor {
        width: 70%;
        height: 100%;
        display: flex;
        flex-direction: column;
        gap: 5px;

        .query-editor-header {
          background-color: #EEEEEE;
          border-radius: 5px;
          height: 20%;
          padding: 5px 10px;
          display: flex;
          justify-content: space-between;

          .query-actions {
            display: flex;
            align-items: center;
          }
        }

        .query-editor-body {
          background-color: #EEEEEE;
          height: 80%;
          border-radius: 5px;

          .button {
            margin-right: 10px;
          }
        }
      }
    }
  }

  .wrapper {
    padding: 3px 3px 3px 0px;
  }

  .editor-center-wrapper {
    padding: 3px 3px 3px 3px;
  }

  .right-bar {
    height: 100%;
    padding: 3px 3px 3px 0px;
    display: flex;
    flex-direction: column;
    justify-content: space-between;
    gap: 5px;

    .widget-list-header {
      height: 5%;
      background-color: #EEEEEE;
      border-radius: 5px;
    }

    .widget-list {
      height: 95%;
      background-color: #EEEEEE;
      border-radius: 5px;
      padding: 10px;

      .widgets {
        display: flex;
        justify-content: space-between;
      }
    }
  }
}

.theme-dark {
  .editor-header {
    background-color: #1F2936;
  }

  .editor-left-panel {
    background-color: #1F2936;
  }

  .editor-center {
    .canvas {
      background-color: #1F2936;
    }
  }

  .query-panel {
    .queries {
      .queries-title {
        background-color: #1F2936 !important;
      }

      .query-list {
        background-color: #1F2936 !important;
      }
    }

    .query-editor {
      .query-editor-header {
        background-color: #1F2936 !important;
      }

      .query-editor-body {
        background-color: #1F2936 !important;
      }
    }
  }

  .right-bar {
    .widget-list-header {
      background-color: #1F2936;
    }

    .widget-list {
      background-color: #1F2936;
    }
  }
}

.custom-select {
  .select-search-dark__value::after {
    content: none;
  }
}

.jet-data-table td .textarea-dark-theme.text-container:focus {
  background-color: transparent !important;
}

// onboarding
.onboarding-cta-wrapper {
  position: relative;
  display: flex;
  align-items: flex-end;
  flex-direction: column;
  height: 27vw;

  margin-left: 64px;
  box-shadow: 0px 24px 48px -12px rgba(16, 24, 40, 0.18);
  border-radius: 6px;
}

.page-wrap-onboarding {
  min-height: calc(100vh - 64px);
  display: flex;
  flex-direction: column;
  position: relative;
  justify-content: center;
}

.loader-wrapper {
  display: flex;
  justify-content: center;
  align-items: center;
  height: 100vh;
}

.spinner-center {
  margin: 0 auto
}

.spinner-center,
.text-center {
  display: flex;
  justify-content: center;
  align-items: center;
}

.text-center-onboard {
  display: flex;
  justify-content: center;
  align-items: center;
  margin: 0 auto;
}

.common-auth-signup-section-header,
.sign-in-header,
.common-auth-signup-sub-header {
  margin: 0px auto 4px auto;
  justify-content: center;
  display: flex;
  text-align: center;
}

.verification-loader-wrap {
  width: 300px;
  margin: 0 auto;
  flex-direction: column;
}

@media only screen and (max-width: 1360px) {
  .onboarding-cta-wrapper {
    display: none;
  }

  .forget-password-info-card,
  .onboarding-form,
  .verification-success-card,
  .password-reset-card,
  .link-expired-card,
  .signup-info-card,
  .onboarding-page-wrapper,
  .login-sso-wrapper,
  .common-auth-container-wrapper,
  .onboard-input {
    width: 320px !important;
  }

  .common-auth-section-whole-wrapper {
    height: calc(100% - 64px);

    .common-auth-section-right-wrapper {
      width: 0%;
    }

    .common-auth-section-left-wrapper {
      width: 100%;
      position: relative;
      height: calc(100% - 64px) !important;

    }

    .common-auth-section-left-wrapper-grid {
      gap: 0px !important;
      display: block !important;
      height: 100vh;
    }

    .common-auth-container-wrapper,
    .common-auth-signup-container-wrapper {
      margin: 0px auto;
    }

    .tj-text-input,
    .onboard-input {
      width: 300px !important;
    }
  }

  .signup-btn,
  .login-btn,
  .reset-password-info-btn,
  .forgot-password-info-btn,
  .forget-password-btn,
  .verification-success-info-btn,
  .signup-info-cancel-btn,
  .reset-password-btn,
  .link-expired-info-btn .signup-info-verify-btn,
  .login-sso-wrapper,
  .link-expired-info-btn,
  .signup-info-btn {
    width: 300px !important;
  }

  .onboarding-page-continue-button {
    width: 320px !important;
  }

  .onboarding-checkpoints,
  .onboarding-account-name {
    display: none;
  }

  .onboarding-navbar-img {
    position: absolute;
    top: 22px;
    width: 82px;
    left: 10px;
  }

  .tooljet-nav-logo {
    width: 92px;
  }
}

.onboarding-cta-image-wrapper {
  height: 100%;
  width: 100%;
  background-image: url(../../assets/images/onboardingassets/Illustrations/cta_light.png);
  background-repeat: no-repeat;
  background-size: cover;
}

.org-invite-fallback {
  display: flex;
  justify-content: center;
}

// onboarding end

.tooljet-logo-loader {
  height: 100vh;
  display: flex;
  align-items: center;
  justify-content: center;

  .loader-spinner {
    margin: 10px 87px;
  }
}

.page-body {
  height: calc(100vh - 1.25rem - 48px);
<<<<<<< HEAD
  min-height: 500px;
}

// dark-mode onboarding
.theme-dark {

  .common-auth-signup-section-header,
  .sign-in-header,
  .sign-in-sub-header,
  .sso-info-text,
  .tj-text-input-label,
  .common-auth-testimonial,
  .testimonial-position,
  .signup-terms,
  .common-auth-section-header,
  .common-auth-sub-header,
  .info-screen-description,
  .reset-password-header,
  .onboarding-page-header,
  .onboarding-back-button {
    color: #ECEDEE !important;
  }

  .onboarding-navbar-layout {
    background-color: #2b394b;
    border-bottom: 1px solid #2B2F31;
  }

  .onboarding-page-sub-header {
    color: #9BA1A6;
  }

  .login-sso-wrapper,
  .sso-button,
  .tj-text-input,
  .onboard-input {
    background-color: #2b394b !important;
    border-color: #787F85;
  }

  .login-sso-wrapper {

    &:hover {
      border: 1px solid #6E7479;
      box-shadow: 0px 0px 0px 2px #4C5358;
    }
  }

  .separator-onboarding .separator h2 span,
  .separator-signup .separator h2 span {
    background-color: #2b394b;
  }

  .separator-onboarding .separator h2 {
    border-bottom: 1px solid #697177 !important;

  }

  .separator-signup .separator h2 {
    border-bottom: 1px solid #697177 !important;
  }

  .tj-text-input,
  .onboard-input {
    color: #fff;
    border-color: #787F85;

    ::placeholder {
      color: #697177;
    }

    p {
      color: #697177;
    }

    &:hover {
      border: 1px solid #6E7479;
      box-shadow: 0px 0px 0px 2px #4C5358;
    }

    &:active {
      box-shadow: 0px 0px 0px 2px #333845;
      border: 1px solid #3E63DD
    }
  }

  .tj-input-helper-text,
  .info-screen-spam-msg {
    color: #9BA1A6;
  }

  .tj-btn-primary {
    background: #3E63DD;
    color: #fff;

    &:hover {
      background: #5373E7;
      box-shadow: 0px 0px 0px 4px #22346E;
    }

    &:active {
      background: #849DFF;
    }

    &:disabled {
      background: #171B23;
      box-shadow: none;
      color: #656565;
    }
  }

  .common-auth-section-right-wrapper {
    border-left: 1px solid #2B2F31;
  }

  .signup-terms,
  .verification-terms {
    a {
      color: #3E63DD;
    }
  }

  .tj-btn-tirtiary {
    background-color: #3A3A3A;
    color: #fff;
    border: none;

    &:hover {
      box-shadow: 0px 0px 0px 4px #313538;
      border: none;
    }

    &:active {
      background: #849DFF;
    }
  }

  .tj-btn-secondary {
    background-color: #3E63DD;
    color: #fff;

    &:hover {
      background: #5373E7;
      box-shadow: 0px 0px 0px 4px #22346E;
    }

    &:active {
      background: #3E63DD;
    }

    &:disabled {
      background: #202425;
      color: #4C5155;
      box-shadow: none;
    }
  }

  .onboarding-page-continue-button {

    &:hover {
      background: #5373E7;
      box-shadow: 0px 0px 0px 4px #22346E;
    }

    &:disabled {
      background: #171B23;
      box-shadow: none;
      color: #656565;
    }
  }

  .onboarding-radio-checked {
    border: 2px solid #466BF2 !important;
  }

  .onboarding-bubbles-active {
    background: #3E63DD !important;
  }

  .onboarding-cta-image-wrapper {
    background-image: url(../../assets/images/onboardingassets/Illustrations/cta_dark.png);
  }
}

.forgot-password-auth-wrapper {
  align-items: flex-start !important;
=======
  min-height : 500px;
} 
.theme-dark{
  .org-avatar:hover{
    .avatar{
      background: #10141A no-repeat center/cover ;
    }
  }
  
>>>>>>> 7b07e8db
}<|MERGE_RESOLUTION|>--- conflicted
+++ resolved
@@ -5209,10 +5209,12 @@
   .org-avatar {
     display: block;
   }
+
   .org-avatar:hover {
     .avatar {
       background: #fcfcfc no-repeat center/cover;
     }
+
     .arrow-container {
       svg {
         filter: invert(35%) sepia(17%) saturate(238%) hue-rotate(153deg) brightness(94%) contrast(89%);
@@ -8002,12 +8004,17 @@
 
 .page-body {
   height: calc(100vh - 1.25rem - 48px);
-<<<<<<< HEAD
   min-height: 500px;
 }
 
 // dark-mode onboarding
 .theme-dark {
+
+  .org-avatar:hover {
+    .avatar {
+      background: #10141A no-repeat center/cover;
+    }
+  }
 
   .common-auth-signup-section-header,
   .sign-in-header,
@@ -8185,19 +8192,9 @@
   .onboarding-cta-image-wrapper {
     background-image: url(../../assets/images/onboardingassets/Illustrations/cta_dark.png);
   }
+
 }
 
 .forgot-password-auth-wrapper {
   align-items: flex-start !important;
-=======
-  min-height : 500px;
-} 
-.theme-dark{
-  .org-avatar:hover{
-    .avatar{
-      background: #10141A no-repeat center/cover ;
-    }
-  }
-  
->>>>>>> 7b07e8db
 }