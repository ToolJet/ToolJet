@import "./tabler.scss";
@import "./colors.scss";
@import "./z-index.scss";
@import "./mixins.scss";
@import "./queryManager.scss";
@import "./onboarding.scss";
@import "./components.scss";
@import "./global-datasources.scss";
@import "./typography.scss";
@import "./designtheme.scss";
@import "./dropdown-custom.scss";
@import "./ui-operations.scss";
@import 'react-loading-skeleton/dist/skeleton.css';
@import './table-component.scss';

/* ibm-plex-sans-100 - latin */
@font-face {
  font-display: swap;
  /* Check https://developer.mozilla.org/en-US/docs/Web/CSS/@font-face/font-display for other options. */
  font-family: 'IBM Plex Sans';
  font-style: normal;
  font-weight: 100;
  src: url('/assets/fonts/ibm-plex-sans-v19-latin/ibm-plex-sans-v19-latin-100.woff2') format('woff2');
  /* Chrome 36+, Opera 23+, Firefox 39+, Safari 12+, iOS 10+ */
}

/* ibm-plex-sans-100italic - latin */
@font-face {
  font-display: swap;
  /* Check https://developer.mozilla.org/en-US/docs/Web/CSS/@font-face/font-display for other options. */
  font-family: 'IBM Plex Sans';
  font-style: italic;
  font-weight: 100;
  src: url('/assets/fonts/ibm-plex-sans-v19-latin/ibm-plex-sans-v19-latin-100italic.woff2') format('woff2');
  /* Chrome 36+, Opera 23+, Firefox 39+, Safari 12+, iOS 10+ */
}

/* ibm-plex-sans-200 - latin */
@font-face {
  font-display: swap;
  /* Check https://developer.mozilla.org/en-US/docs/Web/CSS/@font-face/font-display for other options. */
  font-family: 'IBM Plex Sans';
  font-style: normal;
  font-weight: 200;
  src: url('/assets/fonts/ibm-plex-sans-v19-latin/ibm-plex-sans-v19-latin-200.woff2') format('woff2');
  /* Chrome 36+, Opera 23+, Firefox 39+, Safari 12+, iOS 10+ */
}

/* ibm-plex-sans-200italic - latin */
@font-face {
  font-display: swap;
  /* Check https://developer.mozilla.org/en-US/docs/Web/CSS/@font-face/font-display for other options. */
  font-family: 'IBM Plex Sans';
  font-style: italic;
  font-weight: 200;
  src: url('/assets/fonts/ibm-plex-sans-v19-latin/ibm-plex-sans-v19-latin-200italic.woff2') format('woff2');
  /* Chrome 36+, Opera 23+, Firefox 39+, Safari 12+, iOS 10+ */
}

/* ibm-plex-sans-300 - latin */
@font-face {
  font-display: swap;
  /* Check https://developer.mozilla.org/en-US/docs/Web/CSS/@font-face/font-display for other options. */
  font-family: 'IBM Plex Sans';
  font-style: normal;
  font-weight: 300;
  src: url('/assets/fonts/ibm-plex-sans-v19-latin/ibm-plex-sans-v19-latin-300.woff2') format('woff2');
  /* Chrome 36+, Opera 23+, Firefox 39+, Safari 12+, iOS 10+ */
}

/* ibm-plex-sans-300italic - latin */
@font-face {
  font-display: swap;
  /* Check https://developer.mozilla.org/en-US/docs/Web/CSS/@font-face/font-display for other options. */
  font-family: 'IBM Plex Sans';
  font-style: italic;
  font-weight: 300;
  src: url('/assets/fonts/ibm-plex-sans-v19-latin/ibm-plex-sans-v19-latin-300italic.woff2') format('woff2');
  /* Chrome 36+, Opera 23+, Firefox 39+, Safari 12+, iOS 10+ */
}

/* ibm-plex-sans-regular - latin */
@font-face {
  font-display: swap;
  /* Check https://developer.mozilla.org/en-US/docs/Web/CSS/@font-face/font-display for other options. */
  font-family: 'IBM Plex Sans';
  font-style: normal;
  font-weight: 400;
  src: url('/assets/fonts/ibm-plex-sans-v19-latin/ibm-plex-sans-v19-latin-regular.woff2') format('woff2');
  /* Chrome 36+, Opera 23+, Firefox 39+, Safari 12+, iOS 10+ */
}

/* ibm-plex-sans-italic - latin */
@font-face {
  font-display: swap;
  /* Check https://developer.mozilla.org/en-US/docs/Web/CSS/@font-face/font-display for other options. */
  font-family: 'IBM Plex Sans';
  font-style: italic;
  font-weight: 400;
  src: url('/assets/fonts/ibm-plex-sans-v19-latin/ibm-plex-sans-v19-latin-italic.woff2') format('woff2');
  /* Chrome 36+, Opera 23+, Firefox 39+, Safari 12+, iOS 10+ */
}

/* ibm-plex-sans-500 - latin */
@font-face {
  font-display: swap;
  /* Check https://developer.mozilla.org/en-US/docs/Web/CSS/@font-face/font-display for other options. */
  font-family: 'IBM Plex Sans';
  font-style: normal;
  font-weight: 500;
  src: url('/assets/fonts/ibm-plex-sans-v19-latin/ibm-plex-sans-v19-latin-500.woff2') format('woff2');
  /* Chrome 36+, Opera 23+, Firefox 39+, Safari 12+, iOS 10+ */
}

/* ibm-plex-sans-500italic - latin */
@font-face {
  font-display: swap;
  /* Check https://developer.mozilla.org/en-US/docs/Web/CSS/@font-face/font-display for other options. */
  font-family: 'IBM Plex Sans';
  font-style: italic;
  font-weight: 500;
  src: url('/assets/fonts/ibm-plex-sans-v19-latin/ibm-plex-sans-v19-latin-500italic.woff2') format('woff2');
  /* Chrome 36+, Opera 23+, Firefox 39+, Safari 12+, iOS 10+ */
}

/* ibm-plex-sans-600 - latin */
@font-face {
  font-display: swap;
  /* Check https://developer.mozilla.org/en-US/docs/Web/CSS/@font-face/font-display for other options. */
  font-family: 'IBM Plex Sans';
  font-style: normal;
  font-weight: 600;
  src: url('/assets/fonts/ibm-plex-sans-v19-latin/ibm-plex-sans-v19-latin-600.woff2') format('woff2');
  /* Chrome 36+, Opera 23+, Firefox 39+, Safari 12+, iOS 10+ */
}

/* ibm-plex-sans-600italic - latin */
@font-face {
  font-display: swap;
  /* Check https://developer.mozilla.org/en-US/docs/Web/CSS/@font-face/font-display for other options. */
  font-family: 'IBM Plex Sans';
  font-style: italic;
  font-weight: 600;
  src: url('/assets/fonts/ibm-plex-sans-v19-latin/ibm-plex-sans-v19-latin-600italic.woff2') format('woff2');
  /* Chrome 36+, Opera 23+, Firefox 39+, Safari 12+, iOS 10+ */
}

/* ibm-plex-sans-700 - latin */
@font-face {
  font-display: swap;
  /* Check https://developer.mozilla.org/en-US/docs/Web/CSS/@font-face/font-display for other options. */
  font-family: 'IBM Plex Sans';
  font-style: normal;
  font-weight: 700;
  src: url('/assets/fonts/ibm-plex-sans-v19-latin/ibm-plex-sans-v19-latin-700.woff2') format('woff2');
  /* Chrome 36+, Opera 23+, Firefox 39+, Safari 12+, iOS 10+ */
}

/* ibm-plex-sans-700italic - latin */
@font-face {
  font-display: swap;
  /* Check https://developer.mozilla.org/en-US/docs/Web/CSS/@font-face/font-display for other options. */
  font-family: 'IBM Plex Sans';
  font-style: italic;
  font-weight: 700;
  src: url('/assets/fonts/ibm-plex-sans-v19-latin/ibm-plex-sans-v19-latin-700italic.woff2') format('woff2');
  /* Chrome 36+, Opera 23+, Firefox 39+, Safari 12+, iOS 10+ */
}

// variables
$border-radius: 4px;


body {
  font-family: 'IBM Plex Sans';
}

input,
button {
  border-radius: 4px;
}

.btn:hover {
  border-color: $primary;
}

.btn-sm {
  padding: 4px 8px;
}

.padding-0 {
  padding: 0;
}

.float-right {
  float: right;
}

.font-500 {
  font-weight: 500;
}

.color-inherit {
  color: inherit;
}

.text-right {
  text-align: right;
}

.navbar {
  max-height: 48px;
  min-height: auto;
  background-color: var(--base) !important;
  border-bottom: 1px solid var(--slate5);

  .nav-item.active:after {
    bottom: 0 !important;
  }
}

.rc-slider-track {
  background-color: $primary;
}

.rc-slider-handle {
  border-color: $primary;
}

.auth-main {
  height: 1000px;
  padding-top: calc(0.25 * 100vh);
  overflow: hidden;

  svg,
  img {
    height: 50px;
    width: 50px;
  }

  svg {
    color: #000000;
  }

  .col-4 {
    z-index: 1;
  }

  .horizontal-line {
    width: 100%;
    position: relative;
    border: 1px solid #b1b1b1;
    top: 25px;
    margin: 0px auto;
    z-index: 0;
  }

  .sso-ico {
    div {
      background-color: #ffffff;
    }
  }
}

.emoji-mart-scroll {
  border-bottom: 0;
  margin-bottom: 6px;
}

.emoji-mart-scroll+.emoji-mart-bar {
  display: none;
}

.accordion-item {
  border: solid var(--slate5);
  border-width: 0px 0px 1px 0px;
}

.accordion-item,
.accordion-button {
  background-color: inherit;
}

.accordion-button {
  font-size: 14px;
  font-weight: 500 !important;
  box-shadow: none !important;
  color: var(--slate12) !important;
  padding: 20px 16px !important;
}

.accordion-button::after {
  background-image: url('data:image/svg+xml,<svg xmlns="http://www.w3.org/2000/svg" width="13" height="12" viewBox="0 0 13 12" fill="none"><path d="M8.83684 3L4.4484 3C3.86955 3 3.5089 3.62791 3.80056 4.1279L5.99478 7.88943C6.28419 8.38556 7.00104 8.38556 7.29045 7.88943L9.48467 4.1279C9.77634 3.62791 9.41568 3 8.83684 3Z" fill="%2311181C"/></svg>');
}

.accordion-button:not(.collapsed)::after {
  background-image: url('data:image/svg+xml,<svg xmlns="http://www.w3.org/2000/svg" width="13" height="12" viewBox="0 0 13 12" fill="none"><path d="M8.83684 3L4.4484 3C3.86955 3 3.5089 3.62791 3.80056 4.1279L5.99478 7.88943C6.28419 8.38556 7.00104 8.38556 7.29045 7.88943L9.48467 4.1279C9.77634 3.62791 9.41568 3 8.83684 3Z" fill="%2311181C"/></svg>');
}

.accordion-button:not(.collapsed) {
  // padding-bottom: 0 !important;
}

.accordion-body {
  padding: 6px 16px 20px 16px !important;

  .form-label {
    font-weight: 400;
    font-size: 12px;
    color: var(--slate12);
  }

  .style-fx {
    margin-top: 3px !important;
  }
}

.editor {
  header {
    position: fixed;
    width: 100%;
    top: 0px;
    left: 0px;
  }

  .header-container {
    max-width: 100%;
    padding: 0px;
  }

  .resizer-select,
  .resizer-active {
    border: solid 1px $primary  !important;

    .top-right,
    .top-left,
    .bottom-right,
    .bottom-left {
      background: white;
      border-radius: 10px;
      border: solid 1px $primary;
    }
  }

  .resizer-selected {
    outline-width: thin;
    outline-style: solid;
    outline-color: #ffda7e;
  }

  // query data source card style start

  .query-datasource-card-container,
  .header-query-datasource-card-container {
    display: flex;
    flex-direction: row;
    gap: 10px;
    flex-wrap: wrap;
  }

  .datasource-picker {
    margin-bottom: 24px;
    width: 475px;
    margin: auto;

    a {
      color: var(--indigo9);
      text-decoration: none;
    }
  }

  .header-query-datasource-card-container {
    margin-top: -10px;
  }

  .header-query-datasource-card {
    position: relative;
    display: flex;
    min-width: 0;
    word-wrap: break-word;
    background-color: rgba(66, 153, 225, 0.1) !important;
    background-clip: border-box;
    border-radius: 4px;
    height: 32px;
    width: 140px;
    padding: 6px;
    align-items: center;
    text-transform: capitalize;
    font-weight: 400 !important;
    background-color: #4299e11a;

    p {
      margin: 0 8px 0 12px;
    }
  }

  .query-datasource-card {
    position: relative;
    display: flex;
    min-width: 0;
    word-wrap: break-word;
    background-color: #ffffff;
    background-clip: border-box;
    border: 1px solid rgba(101, 109, 119, 0.16);
    border-radius: 4px;
    height: 46px;
    width: 200px;
    padding: 10px;
    align-items: center;
    cursor: pointer;
    transition: transform .2s;

    p {
      margin: 0 8px 0 15px;
    }

    &:hover {
      transform: scale(1.02);
      box-shadow: 0.1px 0.1px 0.1px 0.1px rgba(0, 0, 0, 0.3);
    }
  }

  // end :: data source card style

  .header-query-datasource-name {
    font-size: 0.8rem !important;
    padding-top: 0px !important;
  }

  .datasource-heading {
    display: flex;
    height: 32px;
    gap: 10px;
    align-items: center;

    p {
      font-size: 12px;
      padding-top: 0px;
      cursor: pointer;
    }
  }


  .left-sidebar {
    scrollbar-width: none;
  }

  .left-sidebar::-webkit-scrollbar {
    width: 0;
    background: transparent;
  }

  .left-sidebar-layout {
    display: flex;
    justify-content: center;
    font-size: 11px;
    align-items: center;
    letter-spacing: 0.2px;

    p {
      margin-bottom: 0px;
      margin-top: 8px;
    }
  }

  .left-sidebar {
    height: 100%;
    width: 48px;
    position: fixed;
    z-index: 2;
    left: 0;
    overflow-x: hidden;
    flex: 1 1 auto;
    background-color: var(--base) !important;
    background-clip: border-box;
    margin-top: 48px;
    padding-top: 8px;

    .accordion-item {
      border: solid var(--slate5);
      border-width: 1px 0px 1px 0px;
    }

    .datasources-container {
      height: 50%;
      overflow-y: scroll;

      tr {
        border-color: #f1f1f1;
      }
    }

    .variables-container {
      height: 50%;
      overflow-y: scroll;
    }

    .variables-container::-webkit-scrollbar-thumb,
    .datasources-container::-webkit-scrollbar-thumb {
      background: transparent;
      height: 0;
      width: 0;
    }

    .variables-container::-webkit-scrollbar,
    .datasources-container::-webkit-scrollbar {
      width: 0;
      background: transparent;
      height: 0;
    }

    .variables-container,
    .datasources-container {
      scrollbar-width: none;
    }

    .datasources-container {
      bottom: 0;
      height: 500px;
      border: solid rgba(101, 109, 119, 0.16);
      border-width: 1px 0px 1px 0px;

      .datasources-header {
        border: solid rgba(0, 0, 0, 0.125);
        border-width: 0px 0px 1px 0px;
      }
    }

    .left-sidebar-inspector {
      .card-body {
        padding: 1rem 0rem 1rem 1rem;
      }
    }

    .left-sidebar-page-selector {
      .add-new-page-button-container {
        width: 100%;
        margin-top: 10px;
      }
    }
  }

  .editor-sidebar {
    position: fixed;
    right: 0;
    overflow: hidden;
    width: 300px;
    flex: 1 1 auto;
    top: 48px;
    border-left: 1px solid var(--slate5);
    background-color: var(--base);
    background-clip: border-box;
    height: 100vh;


    .inspector {
      // .inspector-add-button {
      //   font-size: 14px;
      //   font-weight: 500;
      //   padding: 6px 16px;
      //   color: var(--slate12);
      //   border: 1px solid var(--slate7);
      //   $border-radius: 6px;
      //   background: white;
      //   width: 100%;
      // }

      // .inspector-add-button:hover {
      //   color: $primary;
      //   background: #eef3f9;
      //   border-radius: 4px;
      // }

      .form-control-plaintext {
        padding: 0;
        color: var(--slate12);
      }

      .header {
        padding-left: 20px;
        padding-right: 20px;
        border: solid rgba(0, 0, 0, 0.125);
        border-width: 0px 0px 1px 0px;
        height: 40px;

        .component-name {
          font-weight: 500;
        }

        .component-action-button {
          top: 8px;
          right: 10px;
          position: absolute;
        }
      }

      .properties-container {
        .field {
          .form-label {
            font-size: 12px;
          }

          .text-field {
            height: 30px;
            font-size: 12px;
          }

          .form-select {
            height: 30px;
            font-size: 12px;
          }

          .select-search__input {
            padding: 0.2375rem 0.75rem;
            font-size: 0.825rem;
          }
        }
      }
    }

    .components-container::-webkit-scrollbar {
      width: 0;
      height: 0;
      background: transparent;
    }

    .components-container::-webkit-scrollbar-thumb {
      background: transparent;
    }

    .components-container {
      scrollbar-width: none;
    }

    .components-container {
      height: 100%;
      overflow: auto;
      overflow-x: hidden;
      padding-bottom: 20%;

      ::placeholder {
        color: var(--slate9);

      }

      .component-image-holder {
        border-radius: 0;
        transition: all 0.3s cubic-bezier(0.25, 0.8, 0.25, 1);
        box-sizing: border-box;
        border-radius: 4px;
        background-color: var(--slate3);

        img {
          margin: 0 auto;
        }

        &:hover {
          background-color: var(--slate4);
          border: 1px solid var(--slate4, #E6E8EB);

        }

        &:active {
          background-color: var(--slate4);
          border: 1px solid var(--slate6, #DFE3E6);
        }
      }

      .component-title {
        margin-top: 4px;
        max-width: 100%;
        text-align: center;
        word-wrap: break-word;
        color: var(--slate12);
        text-align: center;
        font-size: 10px;
        font-style: normal;
        font-weight: 400;
        line-height: 13px;
        height: 26px;
        width: 72px;
      }

      .component-description {
        color: grey;
        font-size: 0.7rem;
      }
    }
  }

  .main {
    top: 0;
    height: calc(100vh - 84px);

    &.hide-scrollbar {
      .canvas-container::-webkit-scrollbar {
        height: 0;
      }
    }

    .canvas-container::-webkit-scrollbar {
      width: 0;
      background: transparent;
    }

    .canvas-container::-webkit-scrollbar-track {
      background: transparent !important;
    }

    .canvas-container {
      scrollbar-width: none;
    }

    .canvas-container {
      height: 100%;
      top: 48px;
      position: fixed;
      right: 300px;
      left: 48px;
      overflow-y: scroll;
      overflow-x: auto;
      -webkit-box-pack: center;
      justify-content: center;
      -webkit-box-align: center;
      align-items: center;

      .real-canvas {
        outline: 1px dotted transparent;
      }

      .show-grid {
        outline: 1px dotted #4d72da;
        background-image: linear-gradient(to right,
            rgba(194, 191, 191, 0.2) 1px,
            transparent 1px),
          linear-gradient(to bottom,
            rgba(194, 191, 191, 0.2) 1px,
            transparent 1px);
      }

      .canvas-area {
        background: #F9F9FB;
        margin: 0px auto;

        .resizer {
          border: solid 1px transparent;
        }
      }
    }
  }

  @media screen and (max-height: 450px) {
    .sidebar {
      padding-top: 15px;
    }

    .sidebar a {
      font-size: 18px;
    }
  }
}

.viewer {
  .header-container {
    max-width: 100%;
  }

  .main {
    padding: 0px 10px;

    .canvas-container {
      scrollbar-width: auto;
      width: 100%;
    }

    .canvas-container::-webkit-scrollbar {
      background: transparent;
    }

    .canvas-container {
      height: 100%;
      position: fixed;
      left: 0;
      overflow-y: auto;
      overflow-x: auto;
      -webkit-box-pack: center;
      justify-content: center;
      -webkit-box-align: center;
      align-items: center;

      .canvas-area {
        width: 1280px;
        background: #F9F9FB;
        margin: 0px auto;
        background-size: 80px 80px;
        background-repeat: repeat;
      }

      .navigation-area {
        background: var(--base, #FFF);
        padding: 1rem;

        a.page-link {
          border-radius: 0;
          border: 0;
        }

        a.page-link:hover {
          color: white;
          background-color: #4D72FA;
        }

        a.page-link.active {
          color: white;
          background-color: #4D72FA;
        }
      }

    }
  }
}

.modal-header {
  padding: 0 1.5rem 0 1.5rem;
}

.page-body,
.homepage-body {
  height: 100vh;

  .list-group.list-group-transparent.dark .all-apps-link,
  .list-group-item-action.dark.active {
    background-color: $dark-background  !important;
  }
}

.home-search-holder {
  height: 20px;
  width: 100%;
  margin-top: 32px;

  .search-box-wrapper {
    .input-icon {
      .input-icon-addon {
        padding-right: 6px;
      }
    }
  }

  .homepage-search {
    background: transparent;
    color: var(--slate12);
    height: 20px;

    &:focus {
      background: none;
    }
  }
}

.homepage-app-card-list-item-wrap {
  row-gap: 16px;
  column-gap: 32px;
  display: flex;
  margin-top: 22px;
}

.homepage-app-card-list-item {
  max-width: 272px;
  flex-basis: 33%;
  padding: 0 !important;
}

.homepage-dropdown-style {
  min-width: 11rem;
  display: block;
  align-items: center;
  margin: 0;
  line-height: 1.4285714;
  width: 100%;
  padding: 0.5rem 0.75rem !important;
  font-weight: 400;
  white-space: nowrap;
  border: 0;
  cursor: pointer;
  font-size: 12px;
}

.homepage-dropdown-style:hover {
  background: rgba(101, 109, 119, 0.06);
}

.card-skeleton-container {
  border: 0.5px solid #b4bbc6;
  padding: 1rem;
  border-radius: 8px;
  height: 180px;
}

.app-icon-skeleton {
  background-color: #91a4f6;
  border-radius: 4px;
  margin-bottom: 20px;
  height: 40px;
  width: 40px;
}

.folder-icon-skeleton {
  display: inline-block;
  background-color: #858896;
  border-radius: 4px;
  height: 14px;
  width: 14px;
}

.folders-skeleton {
  padding: 9px 12px;
  height: 34px;
  margin-bottom: 4px;
}

.card-skeleton-button {
  height: 20px;
  width: 60px;
  background: #91a4f6;
  margin-top: 1rem;
  border-radius: 4px;
}

@media (min-height: 641px) and (max-height: 899px) {
  .homepage-pagination {
    position: fixed;
    bottom: 2rem;
    width: 63%;
  }
}

@media (max-height: 640px) {
  .homepage-pagination {
    position: fixed;
    bottom: 2rem;
    width: 71%;
  }
}

@media (max-width: 1056px) {
  .homepage-app-card-list-item {
    flex-basis: 50%;
  }
}

.homepage-body {
  overflow-y: hidden;

  a {
    color: inherit;
  }

  a:hover {
    color: inherit;
    text-decoration: none;
  }

  button.create-new-app-button {
    background-color: var(--indigo9);

  }




  .app-list {
    .app-card {
      height: 180px;
      max-height: 180px;
      border: 0.5px solid #b4bbc6;
      box-sizing: border-box;
      border-radius: 8px;
      overflow: hidden;

      .app-creation-time {
        span {
          color: var(--slate11) !important;
        }
      }

      .app-creator {
        font-weight: 500;
        font-size: 0.625rem;
        line-height: 12px;
        color: #292d37;
        white-space: nowrap;
        overflow: hidden;
        text-overflow: ellipsis;
      }

      .app-icon-main {
        background-color: $primary;

        .app-icon {
          img {
            height: 24px;
            width: 24px;
            filter: invert(100%) sepia(0%) saturate(0%) hue-rotate(17deg) brightness(104%) contrast(104%);
            vertical-align: middle;
          }
        }
      }

      .app-template-card-wrapper {
        .card-body {
          padding-left: 0px !important;
        }
      }

      .app-title {
        line-height: 20px;
        font-size: 1rem;
        font-weight: 400;
        color: #000000;
        overflow: hidden;
        max-height: 40px;
        text-overflow: ellipsis;
        display: -webkit-box;
        -webkit-line-clamp: 2;
        /* number of lines to show */
        line-clamp: 2;
        -webkit-box-orient: vertical;
      }

      button {
        font-size: 0.6rem;
        width: 100%;
      }

      .menu-ico {
        cursor: pointer;

        img {
          padding: 0px;
          height: 14px;
          width: 14px;
          vertical-align: unset;
        }
      }
    }

    .app-card.highlight {
      background-color: #f8f8f8;
      box-shadow: 0px 4px 4px rgba(0, 0, 0, 0.25);
      border: 0.5px solid $primary;

      .edit-button {
        box-sizing: border-box;
        border-radius: 6px;
        color: $primary-light;
        width: 113px;
        height: 28px;
        background: var(--indigo11) !important;
        border: none;
        color: var(--indigo4);
        padding: 4px 16px;
        gap: 6px;
        height: 28px;


        &:hover {
          background: var(--indigo10);

        }

        &:focus {
          box-shadow: 0px 0px 0px 4px var(--indigo6);
          background: var(--indigo10);
          outline: 0;
        }


        &:active {
          background: var(--indigo11);
          box-shadow: none;
        }
      }

      .launch-button {
        box-sizing: border-box;
        border-radius: 6px;
        color: var(--slate12);
        width: 113px;
        height: 28px;
        background: var(--base);
        border: 1px solid var(--slate7);
        color: var(--slate12);
        padding: 4px 16px;
        gap: 6px;
        height: 28px !important;


        &:hover {
          background: var(--slate8);
          color: var(--slate11);
          border: 1px solid var(--slate8);
          background: var(--base);
        }

        &:active {
          background: var(--base);
          box-shadow: none;
          border: 1px solid var(--slate12);
          color: var(--slate12);
        }

        &:focus {
          background: var(--base);
          color: var(--slate11);
          border: 1px solid var(--slate8);
          box-shadow: 0px 0px 0px 4px var(--slate6);
        }
      }

      .app-title {
        height: 20px;
        -webkit-line-clamp: 1;
        /* number of lines to show */
        line-clamp: 1;
      }
    }
  }
}

.template-library-modal {
  font-weight: 500;

  .modal-header {
    background-color: var(--base) !important;
    border-bottom: 1px solid var(--slate5);

  }

  .modal-dialog {
    max-width: 90%;
    height: 80%;

    .modal-content {
      height: 100%;
      padding: 0;


      .modal-body {
        height: 100%;
        padding: 0 10px;
        background-color: var(--base) !important;


        .container-fluid {
          height: 100%;
          padding: 0;

          .row {
            height: 100%;
          }
        }
      }
    }

    .modal-body,
    .modal-footer {
      background-color: #ffffff;
    }
  }

  .template-categories {
    .list-group-item {
      border: 0;
    }

    .list-group-item.active {
      background-color: #edf1ff;
      color: $primary-light;
      font-weight: 600;
    }
  }

  .template-app-list {
    .list-group-item {
      border: 0;
    }

    .list-group-item.active {
      background-color: #edf1ff;
      color: black;
    }
  }

  .template-display {
    display: flex;
    flex-direction: row;
    align-items: center;
    height: 100%;

    h3.title {
      font-weight: 600;
      line-height: 17px;
    }

    p.description {
      font-weight: 500;
      font-size: 13px;
      line-height: 15px;
      letter-spacing: -0.1px;
      color: #8092ab;
    }

    img.template-image {
      height: 75%;
      width: 85%;
      border: 0;
      padding: 0;
      object-fit: contain;
    }

    .template-spinner {
      width: 3rem;
      height: 3rem;
      margin: auto;
      position: absolute;
      top: 0;
      bottom: 0;
      left: 0;
      right: 0;
    }

    .row {
      margin-bottom: 0;
    }
  }

  .template-list {
    padding-top: 16px;

    .template-search-box {
      input {
        border-radius: 5px !important;
      }

      .input-icon {
        display: flex;
      }
    }

    .input-icon {
      .search-icon {
        display: block;
        position: absolute;
        left: 0;
        margin-right: 0.5rem;
      }

      .clear-icon {
        cursor: pointer;
        display: block;
        position: absolute;
        right: 0;
        margin-right: 0.5rem;
      }
    }

    .list-group-item.active {
      color: $primary;
    }
  }
}

.template-library-modal.dark-mode {

  .template-modal-control-column,
  .template-list-column,
  .categories-column,
  .modal-header {
    border-color: var(--slate5) !important;
  }

  .modal-body,
  .modal-footer,
  .modal-header,
  .modal-content {
    color: white;
    background-color: #2b394a;
  }

  .template-categories {
    .list-group-item {
      color: white;
      border: 0;
    }

    .list-group-item:hover {
      background-color: #232e3c;
    }

    .list-group-item.active {
      background-color: $primary-light;
      color: white;
      font-weight: 600;
    }
  }

  .template-app-list {
    .list-group-item {
      border: 0;
      color: white;
    }

    .list-group-item:hover {
      border: 0;
      background-color: #232e3c;
    }

    .list-group-item.active {
      background-color: $primary-light;
      color: white;
    }

    .no-results-item {
      background-color: var(--slate4);
      color: white;
    }
  }

  .template-list {
    .template-search-box {
      input {
        background-color: #2b394a;
        border-color: #232e3c;
        color: white;
      }
    }
  }
}

.fx-container {
  position: relative;
}

.fx-common {
  margin-right: 12px;
}

.fx-button {
  border-radius: 6px;

  svg {
    margin: 2px 4px;
  }
}

.fx-button:hover {
  background-color: var(--slate4);
  cursor: pointer;
}

.fx-button.active {
  background-color: var(--indigo5);
  cursor: pointer;
}



.fx-container-eventmanager {
  position: relative;
}

.fx-container-eventmanager * .fx-outer-wrapper {
  position: absolute !important;
  top: 7px !important;
  right: -26px;
}

// targeting select component library class

.component-action-select *.css-1nfapid-container {
  width: 184px !important;
}

.component-action-select {
  .css-zz6spl-container {
    width: inherit;
  }

  &.fx-container-eventmanager {
    .fx-common {
      right: 0;
    }

    .custom-row {
      width: 100%
    }
  }

  .codeShow-active {
    display: flex;
    flex-direction: row-reverse;
    justify-content: space-between;

    .custom-row {
      width: 75%;
    }
  }

  .row.fx-container {
    .col {
      display: flex;
    }
  }
}

.fx-container-eventmanager *.fx-common {
  top: 6px !important;
  right: -34px;
}

.fx-container-eventmanager-code {
  padding-right: 15px !important;
}

.unselectable {
  -webkit-touch-callout: none;
  -webkit-user-select: none;
  -khtml-user-select: none;
  -moz-user-select: none;
  -ms-user-select: none;
  user-select: none;
}

.layout-buttons {
  span {
    color: $primary;
  }
}

.inspector {
  .tab-content {
    overflow-y: auto;
    // TAB HEADER HEIGHT + FOOTER HEIGHT + Extra padding = 120px
    height: calc(100vh - 7.5rem);
    // Hide scrollbar
    -ms-overflow-style: none;
    /* IE and Edge */
    scrollbar-width: none;
    /* Firefox */
  }

  /* Hide scrollbar for Chrome, Safari and Opera */
  .tab-content::-webkit-scrollbar {
    display: none;
  }

  .accordion:last-child {
    margin-bottom: 45px !important;
  }

  .field-type-vertical-line {
    position: relative;
    width: 0;
    height: 2rem;
    border-left: 1px solid var(--slate5);
    content: '';
    margin-right: -2.75rem;

  }

  .code-hinter-vertical-line {
    position: relative;
    width: 0;
    border-left: 1px solid var(--slate5);
    content: '';
    margin-right: 1rem;
  }

  .code-hinter-wrapper {
    min-width: 0;
  }

  .inspector-field-number {
    background-color: var(--slate1);
    border: none;
    color: var(--slate12);
    width: 8.063rem; //129px
    border: 1px solid var(--slate7);
    padding: 6px 10px;
  }
}


.theme-dark {
  .accordion-button::after {
    background-image: url('data:image/svg+xml,<svg xmlns="http://www.w3.org/2000/svg" width="12" height="13" viewBox="0 0 12 13" fill="none"><path d="M8.19426 3.5L3.80582 3.5C3.22697 3.5 2.86632 4.12791 3.15798 4.6279L5.35221 8.38943C5.64161 8.88556 6.35846 8.88556 6.64787 8.38943L8.8421 4.6279C9.13376 4.12791 8.77311 3.5 8.19426 3.5Z" fill="%23ffffff"/></svg>');
  }

  .homepage-body {
    .app-list {
      .app-title {
        line-height: 20px;
        font-size: 16px;
        font-weight: 400;
      }
    }
  }

  .layout-buttons {
    svg {
      filter: invert(89%) sepia(2%) saturate(127%) hue-rotate(175deg) brightness(99%) contrast(96%);
    }
  }

  .organization-list {
    margin-top: 5px;

    .btn {
      border: 0px;
    }

    .dropdown-toggle div {
      max-width: 200px;
      text-overflow: ellipsis;
      overflow: hidden;
    }
  }

  .left-menu {
    ul {
      li:not(.active):hover {
        color: $black;
      }
    }
  }

  .menu-ico,
  .folder-menu-icon {
    svg {
      path {
        fill: white !important;
      }
    }
  }
}

.pagination {
  .page-item.active {
    a.page-link {
      background-color: $primary-light;
    }
  }
}

.datasource-picker,
.stripe-operation-options {

  .select-search,
  .select-search-dark,
  .select-search__value input,
  .select-search-dark input {
    width: 224px !important;
    height: 32px !important;
    border-radius: $border-radius  !important;
  }
}

.openapi-operation-options {

  .select-search,
  .select-search-dark,
  .select-search__value input,
  .select-search-dark input {
    height: 32px !important;
    border-radius: $border-radius  !important;
  }
}

.openapi-operations-desc {
  padding-top: 12px;
}

.select-search {
  width: 100%;
  position: relative;
  box-sizing: border-box;
}

.select-search *,
.select-search *::after,
.select-search *::before {
  box-sizing: inherit;
}

.select-search-dark {
  .select-search-dark__input::placeholder {
    color: #E0E0E0;
  }
}

/**
 * Value wrapper
 */
.select-search__value {
  position: relative;
  z-index: 1;
}

.select-search__value::after {
  content: "";
  display: inline-block;
  position: absolute;
  top: calc(50% - 9px);
  right: 19px;
  width: 11px;
  height: 11px;
}

/**
 * Input
 */
.select-search__input {
  display: block;
  width: 100%;
  padding: 0.4375rem 0.75rem;
  font-size: 0.875rem;
  font-weight: 400;
  line-height: 1.4285714;
  color: var(--slate12);
  background-color: var(--base);
  background-clip: padding-box;
  border: 1px solid var(--slate7);
  -webkit-appearance: none;
  -moz-appearance: none;
  appearance: none;
  border-radius: $border-radius  !important;
  transition: border-color 0.15s ease-in-out, box-shadow 0.15s ease-in-out;
}

.select-search__input::-webkit-search-decoration,
.select-search__input::-webkit-search-cancel-button,
.select-search__input::-webkit-search-results-button,
.select-search__input::-webkit-search-results-decoration {
  -webkit-appearance: none;
}

.select-search__input:not([readonly]):focus {
  cursor: initial;
}

/**
 * Options wrapper
 */
.select-search__select {
  background: #ffffff;
  box-shadow: 0 0.0625rem 0.125rem rgba(0, 0, 0, 0.15);
}

/**
 * Options
 */
.select-search__options {
  list-style: none;
}

/**
 * Option row
 */
.select-search__row:not(:first-child) {
  border-top: 1px solid #eee;
}

/**
 * Option
 */
.select-search__option,
.select-search__not-found {
  display: block;
  height: 36px;
  width: 100%;
  padding: 0 16px;
  background: var(--base);
  border: none;
  outline: none;
  font-family: "Roboto", sans-serif;
  font-size: 14px;
  text-align: left;
  cursor: pointer;
}

.select-search--multiple .select-search__option {
  height: 48px;
}

.select-search__option.is-highlighted,
.select-search__option:not(.is-selected):hover {
  background: rgba(47, 204, 139, 0.1);
}

.select-search__option.is-highlighted.is-selected,
.select-search__option.is-selected:hover {
  background: #2eb378;
  color: #ffffff;
}

/**
 * Group
 */
.select-search__group-header {
  font-size: 10px;
  text-transform: uppercase;
  background: #eee;
  padding: 8px 16px;
}

/**
 * States
 */
.select-search.is-disabled {
  opacity: 0.5;
}

.select-search.is-loading .select-search__value::after {
  background-image: url("data:image/svg+xml,%3Csvg xmlns='http://www.w3.org/2000/svg' width='50' height='50' viewBox='0 0 50 50'%3E%3Cpath fill='%232F2D37' d='M25,5A20.14,20.14,0,0,1,45,22.88a2.51,2.51,0,0,0,2.49,2.26h0A2.52,2.52,0,0,0,50,22.33a25.14,25.14,0,0,0-50,0,2.52,2.52,0,0,0,2.5,2.81h0A2.51,2.51,0,0,0,5,22.88,20.14,20.14,0,0,1,25,5Z'%3E%3CanimateTransform attributeName='transform' type='rotate' from='0 25 25' to='360 25 25' dur='0.6s' repeatCount='indefinite'/%3E%3C/path%3E%3C/svg%3E");
  background-size: 11px;
}

.select-search:not(.is-disabled) .select-search__input {
  cursor: pointer;
}

/**
 * Modifiers
 */
.select-search--multiple {
  border-radius: 3px;
  overflow: hidden;
}

.select-search:not(.is-loading):not(.select-search--multiple) .select-search__value::after {
  transform: rotate(45deg);
  border-right: 1px solid #000;
  border-bottom: 1px solid #000;
  pointer-events: none;
}

.select-search--multiple .select-search__input {
  cursor: initial;
}

.select-search--multiple .select-search__input {
  border-radius: 3px 3px 0 0;
}

.select-search--multiple:not(.select-search--search) .select-search__input {
  cursor: default;
}

.select-search:not(.select-search--multiple) .select-search__input:hover {
  border-color: #2fcc8b;
}

.select-search:not(.select-search--multiple) .select-search__select {
  position: absolute;
  z-index: 2;
  right: 0;
  left: 0;
  border-radius: 3px;
  overflow: auto;
  max-height: 360px;
}

.select-search--multiple .select-search__select {
  position: relative;
  overflow: auto;
  max-height: 260px;
  border-top: 1px solid #eee;
  border-radius: 0 0 3px 3px;
}

.select-search__not-found {
  height: auto;
  padding: 16px;
  text-align: center;
  color: #888;
}

/**
* Select Search Dark Mode
*/
.select-search-dark {
  width: 100%;
  position: relative;
  box-sizing: border-box;
}

.select-search-dark *,
.select-search-dark *::after,
.select-search-dark *::before {
  box-sizing: inherit;
}

/**
 * Value wrapper
 */
.select-search-dark__value {
  position: relative;
  z-index: 1;
}

.select-search-dark__value::after {
  content: "";
  display: inline-block;
  position: absolute;
  top: calc(50% - 4px);
  right: 13px;
  width: 6px;
  height: 6px;
  filter: brightness(0) invert(1);
}

/**
 * Input
 */
.select-search-dark__input {
  display: block;
  width: 100%;
  font-size: 0.875rem;
  font-weight: 400;
  line-height: 1.4285714;
  color: #ffffff;
  background-color: #2b3547;
  background-clip: padding-box;
  border: 1px solid #232e3c;
  -webkit-appearance: none;
  -moz-appearance: none;
  appearance: none;
  border-radius: 0;
  transition: border-color 0.15s ease-in-out, box-shadow 0.15s ease-in-out;
}

.select-search-dark__input::-webkit-search-decoration,
.select-search-dark__input::-webkit-search-cancel-button,
.select-search-dark__input::-webkit-search-results-button,
.select-search-dark__input::-webkit-search-results-decoration {
  -webkit-appearance: none;
}

.select-search-dark__input:not([readonly]):focus {
  cursor: initial;
}

/**
 * Options
 */
.select-search-dark__options {
  list-style: none;
  padding: 0;
}

/**
 * Option row
 */
.select-search-dark__row:not(:first-child) {
  border-top: none;
}

/**
 * Option
 */
.select-search-dark__option,
.select-search-dark__not-found {
  display: block;
  height: 36px;
  width: 100%;
  padding: 0 16px;
  background-color: var(--base) !important;
  color: #ffffff !important;
  outline: none;
  font-family: "Roboto", sans-serif;
  font-size: 14px;
  text-align: left;
  cursor: pointer;
  border-radius: 0;

  &:hover {
    background-color: #2b3546 !important;
  }
}

.select-search-dark--multiple .select-search-dark__option {
  height: 48px;
}

/**
 * Group
 */
.select-search-dark__group-header {
  font-size: 10px;
  text-transform: uppercase;
  background: #eee;
  padding: 8px 16px;
}

/**
 * States
 */
.select-search-dark.is-disabled {
  opacity: 0.5;
}

.select-search-dark.is-loading .select-search-dark__value::after {
  background-image: url("data:image/svg+xml,%3Csvg xmlns='http://www.w3.org/2000/svg' width='50' height='50' viewBox='0 0 50 50'%3E%3Cpath fill='%232F2D37' d='M25,5A20.14,20.14,0,0,1,45,22.88a2.51,2.51,0,0,0,2.49,2.26h0A2.52,2.52,0,0,0,50,22.33a25.14,25.14,0,0,0-50,0,2.52,2.52,0,0,0,2.5,2.81h0A2.51,2.51,0,0,0,5,22.88,20.14,20.14,0,0,1,25,5Z'%3E%3CanimateTransform attributeName='transform' type='rotate' from='0 25 25' to='360 25 25' dur='0.6s' repeatCount='indefinite'/%3E%3C/path%3E%3C/svg%3E");
  background-size: 11px;
}

.select-search-dark:not(.is-disabled) .select-search-dark__input {
  cursor: pointer;
}

/**
 * Modifiers
 */
.select-search-dark--multiple {
  border-radius: 3px;
  overflow: hidden;
}

.select-search-dark:not(.is-loading):not(.select-search-dark--multiple) .select-search-dark__value::after {
  transform: rotate(45deg);
  border-right: 1px solid #000;
  border-bottom: 1px solid #000;
  pointer-events: none;
}

.select-search-dark--multiple .select-search-dark__input {
  cursor: initial;
}

.select-search-dark--multiple .select-search-dark__input {
  border-radius: 3px 3px 0 0;
}

.select-search-dark--multiple:not(.select-search-dark--search) .select-search-dark__input {
  cursor: default;
}

.select-search-dark:not(.select-search-dark--multiple) .select-search-dark__input:hover {
  border-color: #ffffff;
}

.select-search-dark:not(.select-search-dark--multiple) .select-search-dark__select {
  position: absolute;
  z-index: 2;
  right: 0;
  left: 0;
  border-radius: 3px;
  overflow: auto;
  max-height: 360px;
}

.select-search-dark--multiple .select-search-dark__select {
  position: relative;
  overflow: auto;
  max-height: 260px;
  border-top: 1px solid #eee;
  border-radius: 0 0 3px 3px;
}

.select-search-dark__not-found {
  height: auto;
  padding: 16px;
  text-align: center;
  color: #888;
}

// jet-table-footer is common class used in other components other than table
.jet-table-footer {
  .table-footer {
    width: 100%;
  }
}

.btn-primary {
  --tblr-btn-color: #{$primary-rgb};
  --tblr-btn-color-darker: #{$primary-rgb-darker};
  border-color: none;
}

.form-check-input:checked {
  background-color: var(--indigo9);
  border-color: rgba(101, 109, 119, 0.24);
}

.btn:focus,
.btn:active,
.form-check-input:focus,
.form-check-input:active,
.form-control:focus,
th:focus,
tr:focus {
  outline: none !important;
  box-shadow: none;
}

.show-password-field {
  width: fit-content;

  .form-check-input {
    cursor: pointer;
  }

  .show-password-label {
    cursor: pointer;
  }
}

.select-search__option {
  color: rgb(90, 89, 89);
}

.select-search__option.is-selected {
  background: rgba(176, 176, 176, 0.07);
  color: #4d4d4d;
}

.select-search__option.is-highlighted.is-selected,
.select-search__option.is-selected:hover {
  background: rgba(66, 153, 225, 0.1);
  color: rgb(44, 43, 43);
}

.select-search__option.is-highlighted,
.select-search__option:hover {
  background: rgba(66, 153, 225, 0.1);
}

.select-search__options {
  margin-left: -33px;
}

.select-search__option.is-highlighted,
.select-search__option:not(.is-selected):hover {
  background: rgba(66, 153, 225, 0.1);
}

.select-search:not(.select-search--multiple) .select-search__input:hover {
  border-color: rgba(66, 153, 225, 0.1);
}

.DateInput_input {
  font-weight: 300;
  font-size: 14px;
  padding: 4px 7px 2px;
  padding: 4px 7px 2px;
  width: 100px !important;
  margin-left: 10px;
}

.no-components-box {
  border: 1px dashed #3e525b;
}

.form-control-plaintext:focus-visible {
  outline: none;
  outline-width: thin;
  outline-style: solid;
  outline-color: $primary;
}

.form-control-plaintext:hover {
  outline: none;
  outline-width: thin;
  outline-style: solid;
  outline-color: rgba(66, 153, 225, 0.8);
}

.select-search__input:focus-visible {
  outline: none;
  outline-color: #4ac4d6;
}

.form-control-plaintext {
  padding: 5px;
}

.code-builder {
  border: solid 1px #dadcde;
  border-radius: 2px;
  padding-top: 4px;

  .variables-dropdown {
    position: fixed;
    right: 0;
    width: 400px;
    z-index: 200;
    border: solid 1px #dadcde;

    .group-header {
      background: #f4f6fa;
    }
  }
}

.__react_component_tooltip {
  z-index: 10000;
}

.select-search__value::after {
  top: calc(50% - 2px);
  right: 15px;
  width: 5px;
  height: 5px;
}

.progress-bar {
  background-color: rgba(66, 153, 225, 0.7);
}

.popover-header {
  background-color: #f4f6fa;
  border-bottom: 0;
}

.popover-body {
  background-color: var(--base);
  color: var(--slate12);
  border-radius: 6px;

  .form-label {
    font-size: 12px;
  }
}

/**
 * Home page app menu
 */
#popover-app-menu {
  border-radius: 4px;
  width: 150px;
  box-shadow: 0px 12px 16px -4px rgba(16, 24, 40, 0.08), 0px 4px 6px -2px rgba(16, 24, 40, 0.03);
  background: var(--base);
  color: var(--slate12);
  border: 1px solid var(--slate3);

  .popover-arrow {
    display: none;
  }

  .popover-body {
    padding: 16px 12px 0px 12px;
    color: var(--slate12);

    .field {
      font-weight: 500;
      font-size: 0.7rem;

      &__danger {
        color: var(--tomato9);
      }
    }
  }
}

.input-icon {
  .input-icon-addon {
    display: none;
  }
}

.input-icon:hover {
  .input-icon-addon {
    display: flex;
  }
}

.input-icon:focus {
  .input-icon-addon {
    display: flex;
  }
}

.sub-section {
  width: 100%;
  display: block;
}

.text-muted {
  color: #3e525b !important;
}

body {
  color: #3e525b;
}

.RichEditor-root {
  background: #ffffff;
  border: 1px solid #ddd;
  font-family: "Georgia", serif;
  font-size: 14px;
  padding: 15px;
  height: 100%;
}

.RichEditor-editor {
  border-top: 1px solid #ddd;
  cursor: text;
  font-size: 16px;
  margin-top: 10px;
}

.RichEditor-editor .public-DraftEditorPlaceholder-root,
.RichEditor-editor .public-DraftEditor-content {
  margin: 0 -15px -15px;
  padding: 15px;
}

.RichEditor-editor .public-DraftEditor-content {
  min-height: 100px;
  overflow-y: scroll;
}

.RichEditor-hidePlaceholder .public-DraftEditorPlaceholder-root {
  display: none;
}

.RichEditor-editor .RichEditor-blockquote {
  border-left: 5px solid #eee;
  color: #666;
  font-family: "Hoefler Text", "Georgia", serif;
  font-style: italic;
  margin: 16px 0;
  padding: 10px 20px;
}

.RichEditor-editor .public-DraftStyleDefault-pre {
  background-color: rgba(0, 0, 0, 0.05);
  font-family: "Inconsolata", "Menlo", "Consolas", monospace;
  font-size: 16px;
  padding: 20px;
}

.RichEditor-controls {
  font-family: "Helvetica", sans-serif;
  font-size: 14px;
  margin-bottom: 5px;
  user-select: none;
}

.dropmenu {
  position: relative;
  display: inline-block;
  margin-right: 16px;

  .dropdownbtn {
    color: #999;
    background: none;
    cursor: pointer;
    outline: none;
    border: none;
  }

  .dropdown-content {
    display: none;
    position: absolute;
    z-index: 2;
    width: 100%;
    align-items: center;
    border: 1px solid transparent;
    border-radius: 4px;
    box-shadow: 0 2px 6px 2px rgba(47, 54, 59, 0.15);

    a {
      text-decoration: none;
      width: 100%;
      position: relative;
      display: block;

      span {
        text-align: center;
        width: 100%;
        text-align: center;
        padding: 3px 0px;
      }
    }
  }
}

.dropmenu .dropdown-content a:hover {
  background-color: rgba(0, 0, 0, 0.05);
}

.dropmenu:hover {
  .dropdownbtn {
    color: #5890ff;
    background-color: rgba(0, 0, 0, 0.05);
    border-radius: 4px;
  }

  .dropdown-content {
    display: block;
  }
}

.RichEditor-styleButton {
  color: #999;
  cursor: pointer;
  margin-right: 16px;
  padding: 2px 0;
  display: inline-block;
}

.RichEditor-activeButton {
  color: #5890ff;
}

.transformation-editor {
  .CodeMirror {
    min-height: 70px;
  }
}

.chart-data-input {
  .CodeMirror {
    min-height: 370px;
    font-size: 0.8rem;
  }

  .code-hinter {
    min-height: 370px;
  }
}

.map-location-input {
  .CodeMirror {
    min-height: 120px;
    font-size: 0.8rem;
  }

  .code-hinter {
    min-height: 120px;
  }
}

.rdt {
  .form-control {
    height: 100%;
  }
}

.DateInput_input__focused {
  border-bottom: 2px solid $primary;
}

.CalendarDay__selected,
.CalendarDay__selected:active,
.CalendarDay__selected:hover {
  background: $primary;
  border: 1px double $primary;
}

.CalendarDay__selected_span {
  background: $primary;
  border: $primary;
}

.CalendarDay__selected_span:active,
.CalendarDay__selected_span:hover {
  background: $primary;
  border: 1px double $primary;
  color: #ffffff;
}

.CalendarDay__hovered_span:active,
.CalendarDay__hovered_span:hover {
  background: $primary;
  border: 1px double $primary;
  color: #ffffff;
}

.CalendarDay__hovered_span {
  background: #83b8e7;
  border: 1px double #83b8e7;
  color: #ffffff;
}

.table-responsive {
  margin-bottom: 0rem;
}

.code-hinter::-webkit-scrollbar {
  width: 0;
  height: 0;
  background: transparent;
}

.codehinter-query-editor-input {
  .CodeMirror {
    font-family: "Roboto", sans-serif;
    color: #263136;
    overflow: hidden;
    height: 50px !important;
  }

  .CodeMirror-vscrollbar {
    overflow: hidden;
  }

  .CodeMirror-focused {
    padding-top: 0;
    height: 50px;
  }

  .CodeMirror-scroll {
    position: absolute;
    top: 0;
    width: 100%;
  }
}

.field {
  .CodeMirror-scroll {
    position: static;
    top: 0;
  }

  .form-check {
    display: inline-block;
  }
}

.code-hinter {
  height: 36px;

  .form-control {
    .CodeMirror {
      font-family: "Roboto", sans-serif;
      height: 50px !important;
      max-height: 300px;
    }
  }

  .CodeMirror-vscrollbar,
  .CodeMirror-hscrollbar {
    background: transparent;
    height: 0;
    width: 0;
  }

  .CodeMirror-scroll {
    overflow: hidden !important;
    position: static;
    width: 100%;
  }
}

.CodeMirror-hints {
  font-family: "Roboto", sans-serif;
  font-size: 0.9rem;
  padding: 0px;
  z-index: $hints-z-index;

  li.CodeMirror-hint-active {
    background: $primary;
  }

  .CodeMirror-hint {
    padding: 4px;
    padding-left: 10px;
    padding-right: 10px;
  }
}

.cm-matchhighlight {
  color: #4299e1 !important;
  background: rgba(66, 153, 225, 0.1) !important;
}

.nav-tabs .nav-link {
  color: #3e525b;
  border-top-left-radius: 0px;
  border-top-right-radius: 0px;
}

.transformation-popover {
  padding: 14px;
  font-weight: 500;
  margin-bottom: 0px;
}

.transformation-editor {
  .CodeMirror {
    min-height: 220px;
  }
}

hr {
  margin: 1rem 0;
}

.query-hinter {
  min-height: 150px;
}

.codehinter-default-input {
  font-family: "Roboto", sans-serif;
  padding: 0.0475rem 0rem !important;
  display: block;
  width: 100%;
  font-size: 0.875rem;
  font-weight: 400;
  color: var(--slate9);
  background-color: var(--base) !important;
  background-clip: padding-box;
  border: 1px solid var(--slate7);
  -webkit-appearance: none;
  -moz-appearance: none;
  appearance: none;
  border-radius: 4px;
  transition: border-color 0.15s ease-in-out, box-shadow 0.15s ease-in-out;
  height: 30px;

  .CodeMirror {
    font-family: "Roboto", sans-serif;
  }

  .CodeMirror-placeholder {
    height: inherit !important;
    position: absolute !important;
    margin-top: 3px;
  }
}

.codehinter-query-editor-input {
  font-family: "Roboto", sans-serif;
  padding: 0.1775rem 0rem;
  display: block;
  width: 100%;
  font-size: 0.875rem;
  font-weight: 400;
  color: #232e3c;
  background-color: #ffffff;
  background-clip: padding-box;
  border: 1px solid #dadcde;
  border-radius: $border-radius;
  appearance: none;
  transition: border-color 0.15s ease-in-out, box-shadow 0.15s ease-in-out;
  height: 28px !important;
}

.editor {
  .modal-dialog {
    overflow-y: initial !important
  }

  .modal-dialog-scrollable .modal-content {
    max-height: 88% !important;
  }

}


.modal-component {


  .modal-body {
    padding: 0;
  }

  .modalWidget-config-handle {
    position: relative !important;
  }
}

.draggable-box {
  .config-handle {
    top: -20px;
    position: fixed;
    max-height: 10px;
    z-index: 100;
    min-width: 108px;

    .handle-content {
      cursor: move;
      color: #ffffff;
      background: $primary;
    }

    .badge {
      font-size: 9px;
      border-bottom-left-radius: 0;
      border-bottom-right-radius: 0;

      .delete-part {
        margin-left: 10px;
        float: right;
      }

      .delete-part::before {
        height: 12px;
        display: inline-block;
        width: 2px;
        background-color: rgba(255, 255, 255, 0.8);
        opacity: 0.5;
        content: "";
        vertical-align: middle;
      }
    }
  }
}

.draggable-box-in-editor:hover {
  z-index: 3 !important;
}

.modal-content {
  .config-handle {
    position: absolute;

    .badge {
      font-size: 9px;
    }
  }
}

.config-handle {
  display: block;
}

.apps-table {
  .app-title {
    font-size: 1rem;
  }

  .row {
    --tblr-gutter-x: 0rem;
  }
}


.theme-dark .wrapper {

  .navbar .navbar-nav .active>.nav-link,
  .navbar .navbar-nav .nav-link.active,
  .navbar .navbar-nav .nav-link.show,
  .navbar .navbar-nav .show>.nav-link {
    color: rgba(255, 255, 255, 0.7);
  }
}

.home-page,
.org-users-page {

  .navbar .navbar-nav .active>.nav-link,
  .navbar .navbar-nav .nav-link.active,
  .navbar .navbar-nav .nav-link.show,
  .navbar .navbar-nav .show>.nav-link {
    color: rgba(35, 46, 60, 0.7);
  }

  .nav-item {
    font-size: 0.9rem;
  }

  img.svg-icon {
    cursor: pointer;
    padding-left: 2px;
    border-radius: 10px;
  }

  img.svg-icon:hover {
    background-color: rgba(224, 214, 214, 0.507);
  }
}

.CodeMirror-placeholder {
  color: #9e9e9e !important;
  font-size: 0.7rem !important;
  margin-top: 2px !important;
  font-size: 12px !important;
}

.CodeMirror-code {
  font-weight: 300;
}

.btn-primary {
  border-color: transparent;
}

.text-widget {
  overflow: auto;
}

.text-widget::-webkit-scrollbar {
  width: 0;
  height: 0;
  background: transparent;
}

.input-group-flat:focus-within {
  box-shadow: none;
}

.map-widget {
  .place-search-input {
    box-sizing: border-box;
    border: 1px solid transparent;
    width: 240px;
    height: 32px;
    padding: 0 12px;
    border-radius: 3px;
    box-shadow: 0 2px 6px rgba(0, 0, 0, 0.3);
    font-size: 14px;
    outline: none;
    text-overflow: ellipses;
    position: absolute;
    left: 50%;
    margin-left: -120px;
  }

  .map-center {
    position: fixed;
    z-index: 1000;
  }
}

.events-toggle-active {
  .toggle-icon {
    transform: rotate(180deg);
  }
}

.events-toggle {
  .toggle-icon {
    display: inline-block;
    margin-left: auto;
    transition: 0.3s transform;
  }

  .toggle-icon:after {
    content: "";
    display: inline-block;
    vertical-align: 0.306em;
    width: 0.46em;
    height: 0.46em;
    border-bottom: 1px solid;
    border-left: 1px solid;
    margin-right: 0.1em;
    margin-left: 0.4em;
    transform: rotate(-45deg);
  }
}

.nav-link-title {
  font-weight: 500;
  font-size: 0.9rem;
}

.navbar-nav {
  .dropdown:hover {
    .dropdown-menu {
      display: block;
    }
  }
}

.app-version-container {
  min-height: 200px;
  height: 100%;
  display: flex !important;
  flex-direction: column;
}

.app-version-content {
  flex: 1;
  overflow: auto;
}

.query-manager-header {
  .nav-item {
    border-right: solid 1px #dadcde;
    background: 0 0;
  }

  .nav-link {
    height: 39px;
  }
}

input:focus-visible {
  outline: none;
}

.navbar-expand-md.navbar-light .nav-item.active:after {
  border: 1px solid $primary;
}

.org-users-page {
  .select-search__input {
    color: #617179;
  }

  .select-search-role {
    position: absolute;
    margin-top: -1rem;
  }

  .has-focus>.select-search__select>ul {
    margin-bottom: 0;
  }

  .select-search__option.is-selected {
    background: $primary;
    color: #ffffff;
  }
}

.encrypted-icon {
  margin-bottom: 0.25rem;
}

.widget-documentation-link {
  position: fixed;
  bottom: 0;
  background: var(--indigo3);
  width: 18.75rem; // 300px
  z-index: 999;
  padding: 12px 18px;
  display: flex;
  justify-content: space-between;
  cursor: pointer;

  .widget-documentation-link-text {
    margin-left: 13px;
    font-weight: 500;
    color: var(--slate12);
  }

  &:hover {
    background: var(--indigo4);
  }

  a {
    &:hover {
      text-decoration: none;
    }
  }
}

.components-container {
  .draggable-box {
    cursor: move;
  }
}

.column-sort-row {
  border-radius: 6px;
  background-color: var(--slate3);

  .event-handler-text {
    font-size: 12px;
    line-height: 20px;
    color: var(--slate12);
    font-weight: 500;
  }

  .event-name-text {
    font-size: 12px;
    line-height: 20px;
    color: var(--slate11);
    font-weight: 400;
    border-radius: 4px;
  }

  .card-body {
    color: var(--slate12);
  }
}

.jet-button {
  &.btn-custom:hover {
    background: var(--tblr-btn-color-darker) !important;
  }
}

.editor-sidebar::-webkit-scrollbar {
  width: 0;
  height: 0;
  background: transparent;
  -ms-overflow-style: none;
}

.editor-sidebar {
  max-width: 300px;
  scrollbar-width: none;
  -ms-overflow-style: none;
}

.sketch-picker {
  position: absolute;
  left: -192px;
  top: 0px;
  border-radius: 6px !important;
  border: 1px solid var(--slate5, #E6E8EB) !important;
  background: var(--slate1, #FBFCFD) !important;
  width: 210px !important; //adjusted with padding
  box-shadow: 0px 4px 6px -2px rgba(16, 24, 40, 0.03), 0px 12px 16px -4px rgba(16, 24, 40, 0.08) !important;
  color: var(--slate12);

  .flexbox-fix:nth-child(3) {
    div:nth-child(1) {
      input {
        width: 100% !important;
      }

      label {
        color: var(--slate12) !important;
      }
    }
  }
}

.boxshadow-picker {
  .sketch-picker {
    left: -209px !important;
  }
}


.color-picker-input {
  border: solid 1px rgb(223, 223, 223);
  cursor: pointer;
}

.app-sharing-modal {

  .form-control.is-invalid,
  .was-validated .form-control:invalid {
    border-color: #ffb0b0;
  }

  .form-check-input {
    cursor: pointer;
  }
}

.widgets-list {
  --tblr-gutter-x: 0px !important;
  padding-right: 4px;
  padding-left: 3px;
}

.global-settings-width-input-container {
  position: relative;
  display: flex;
  flex: 1;

  input,
  .dropdown-max-canvas-width-type {
    border: 1px solid var(--slate7, #3A3F42);
    background: var(--slate1, #151718);
    color: var(--slate12);
    padding: 6px 10px;
  }

  input {
    border-radius: 6px 0px 0px 6px;

    &:focus {
      background-color: var(--base);
    }
  }

  .dropdown-max-canvas-width-type {
    border-radius: 0px 6px 6px 0px;
    gap: 17px;


    &:focus-visible {
      outline: none;
    }

  }
}

.input-with-icon {
  position: relative;
  display: flex;
  flex: 1;

  input {
    border-radius: 0px 6px 6px 0px !important;
    color: var(--slate12);
    background-color: var(--base);

    &:focus-visible {
      background-color: var(--base);

    }

  }

  .icon-container {
    position: absolute;
    right: 10px;
    top: calc(50% - 10px);
    z-index: 3;
  }
}

.dynamic-variable-preview {
  min-height: 20px;
  max-height: 500px;
  overflow: auto;
  line-height: 20px;
  font-size: 12px;
  margin-top: -2px;
  word-wrap: break-word;
  border-bottom-left-radius: 3px;
  border-bottom-right-radius: 3px;
  box-sizing: border-box;
  font-family: "Source Code Pro", monospace;
  word-break: break-all;

  .heading {
    font-weight: 700;
    white-space: pre;
    text-transform: capitalize;
  }
}

.user-email:hover {
  text-decoration: none;
  cursor: text;
}

.theme-dark {
  .nav-item {
    background: 0 0;
  }

  .navbar .navbar-nav .active>.nav-link,
  .theme-dark .navbar .navbar-nav .nav-link.active,
  .theme-dark .navbar .navbar-nav .nav-link.show,
  .theme-dark .navbar .navbar-nav .show>.nav-link {
    color: #ffffff;
  }


  .form-check-label {
    color: white;
  }

  .nav-tabs .nav-link {
    color: #c3c3c3 !important;
  }

  .card-body> :last-child {
    color: #ffffff !important;
  }

  .card .table tbody td a {
    color: inherit;
  }

  .DateInput {
    background: #1f2936;
  }

  .DateInput_input {
    background-color: #1f2936;
    color: #ffffff;
  }

  &.daterange-picker-widget {
    .DateRangePickerInput_arrow_svg {
      fill: #ffffff;
    }
  }

  .DateRangePickerInput {
    background-color: #1f2936;
  }

  .DateInput_input__focused {
    background: #1f2936;
  }

  .DateRangePickerInput__withBorder {
    border: 1px solid #1f2936;
  }

  .main .canvas-container .canvas-area {
    background: #2f3c4c;
  }


  .main .navigation-area {

    a.page-link {
      border-radius: 0;
      border: 0;
      color: white;
    }

    a.page-link:hover {
      color: white;
      background-color: #4D72FA;
    }

    a.page-link.active {
      color: white;
      background-color: #4D72FA;
    }
  }

  .rdtOpen .rdtPicker {
    color: black;
  }

  .editor .editor-sidebar .components-container .component-image-holder {
    background: hsl(200, 7.0%, 8.8%); //slate1
    border-radius: 6px;
    margin-bottom: 4px;
  }

  .nav-tabs .nav-link:hover {
    border-left-color: transparent !important;
    border-top-color: transparent !important;
    border-right-color: transparent !important;

  }

  .modal-content,
  .modal-header {
    background-color: #1f2936;

    .text-muted {
      color: var(--slate9) !important;
    }
  }

  .modal-header {
    border-bottom: 1px solid rgba(255, 255, 255, 0.09) !important;
  }

  .no-components-box {
    background-color: var(--slate4) !important;

    center {
      color: white !important;
    }
  }

  .query-list {
    .text-muted {
      color: #ffffff !important;
    }

    .mute-text {
      color: #8092AB;
    }
  }

  .editor .editor-sidebar .nav-tabs .nav-link {
    color: #ffffff;

    img {
      filter: brightness(0) invert(1);
    }
  }

  .jet-container {
    background-color: #1f2936;
  }

  .nav-tabs .nav-item.show .nav-link,
  .nav-tabs .nav-link.active {
    background-color: #2f3c4c;
  }


  .left-sidebar {
    .text-muted {
      color: #ffffff !important;
    }

    .left-sidebar-page-selector {
      .list-group {
        .list-group-item {
          border: solid #1d2a39 1px;
          color: white;
        }

        .list-group-item:hover {
          background-color: #1F2936;
        }

        .list-group-item.active {
          background-color: #1F2936;
        }
      }
    }
  }

  .app-title {
    color: var(--slate12) !important;
  }

  .RichEditor-root {
    background: #1f2936;
    border: 1px solid #2f3c4c;
  }

  .app-description {
    color: #ffffff !important;
  }

  .btn-light,
  .btn-outline-light {
    background-color: #42546a;
    --tblr-btn-color-text: #ffffff;

    img {
      filter: brightness(0) invert(1);
    }
  }

  .editor .left-sidebar .datasources-container tr {
    border-bottom: solid 1px rgba(255, 255, 255, 0.09);
  }

  .editor .left-sidebar .datasources-container .datasources-header {
    border: solid rgba(255, 255, 255, 0.09) !important;
    border-width: 0px 0px 1px 0px !important;
  }

  .query-manager-header .nav-item {
    border-right: solid 1px rgba(255, 255, 255, 0.09);

    .nav-link {
      color: #c3c3c3;
    }
  }

  .input-group-text {
    border: solid 1px rgba(255, 255, 255, 0.09) !important;
  }

  .app-users-list {
    .text-muted {
      color: #ffffff !important;
    }
  }

  .main .query-pane .data-pane .queries-container .queries-header {
    border-width: 0px 0px 1px 0px !important;

    .text-muted {
      color: #ffffff !important;
    }
  }

  .query-pane {
    border-top: 1px solid var(--slate5) !important;
  }

  .input-icon .input-icon-addon img {
    filter: invert(1);
  }

  .svg-icon {
    filter: brightness(0) invert(1);
  }

  .badge {
    .svg-icon {
      filter: brightness(1) invert(0);
    }
  }

  .alert {
    background: transparent;

    .text-muted {
      color: #ffffff !important;
    }
  }

  .home-page-content {
    .hr-text {
      color: var(--slate11) !important;
      text-transform: lowercase !important;
      font-weight: 400;
      font-size: 12px;
      line-height: 20px;
    }
  }

  .hr-text {
    color: #ffffff !important;
  }

  .skeleton-line::after {
    background-image: linear-gradient(to right,
        #121212 0,
        #121212 40%,
        #121212 80%);
  }

  .app-icon-skeleton::after {
    background-image: linear-gradient(to right,
        #566177 0,
        #5a6170 40%,
        #4c5b79 80%);
  }

  .folder-icon-skeleton::after {
    background-image: linear-gradient(to right,
        #566177 0,
        #5a6170 40%,
        #4c5b79 80%);
  }

  .select-search__input {
    color: rgb(224, 224, 224);
    background-color: #2b3547;
    border: 1px solid #2b3547;
  }

  .select-search__select {
    background: #ffffff;
    box-shadow: 0 0.0625rem 0.125rem rgba(0, 0, 0, 0.15);
  }

  .select-search__row:not(:first-child) {
    border-top: 1px solid #eee;
  }

  .select-search__option,
  .select-search__not-found {
    background: #ffffff;
  }

  .select-search__option.is-highlighted,
  .select-search__option:not(.is-selected):hover {
    background: rgba(47, 204, 139, 0.1);
  }

  .select-search__option.is-highlighted.is-selected,
  .select-search__option.is-selected:hover {
    background: #2eb378;
    color: #ffffff;
  }

  .org-users-page {

    .user-email,
    .user-status {
      color: var(--slate12) !important;
    }
  }

  .org-users-page {
    .select-search__option.is-selected {
      background: $primary;
      color: #ffffff;
    }

    .select-search__option:not(.is-selected):hover {
      background: rgba(66, 153, 225, 0.1);
    }
  }

  .org-variables-page {

    .user-email,
    .user-status {
      filter: brightness(0) invert(1);
    }

    .btn-org-env {
      background: transparent;
    }
  }

  .org-variables-page {
    .select-search__option.is-selected {
      background: $primary;
      color: #ffffff;
    }

    .select-search__option:not(.is-selected):hover {
      background: rgba(66, 153, 225, 0.1);
    }
  }

  .react-json-view {
    background-color: transparent !important;
  }

  .codehinter-query-editor-input .CodeMirror {
    height: 31px !important;
  }

  .select-search:not(.is-loading):not(.select-search--multiple) .select-search__value::after {
    transform: rotate(45deg);
    border-right: 1px solid #ffffff;
    border-bottom: 1px solid #ffffff;
  }

  .app-version-name.form-select {
    border-color: $border-grey-dark;
  }

  .organization-list {
    .btn {
      background-color: #273342;
      color: #656d77;
    }
  }

  .page-item {
    a.page-link {
      color: white;
    }
  }
}

.main-wrapper {
  position: relative;
  min-height: 100%;
  min-width: 100%;
  background-color: white;
}

.main-wrapper.theme-dark {
  background-color: #2b394b;
}

.jet-table {
  .global-search-field {
    background: transparent;
  }
}

.jet-table-image-column {
  width: 100%;
}

.modal-backdrop.show {
  opacity: 0.74;
}

.gui-select-wrappper .select-search__input {
  height: 30px;
}

.theme-dark .input-group-text,
.theme-dark .markdown>table thead th,
.theme-dark .table thead th {
  background: #1c252f;
  color: #ffffff;
}

.sketch-picker {
  z-index: 1000;
}

.no-padding {
  padding: 0;
}

.nav-tabs {
  font-weight: 300;
}

.nav-tabs .nav-link.active {
  border: 0;
  border-bottom: 1px solid $primary;
  font-weight: 400;
}

.table-no-divider {
  td {
    border-bottom-width: 0px;
    padding-left: 0;
  }
}

.no-border {
  border: 0 !important;
}

input[type="text"] {
  outline-color: #dadcde !important;
}

.widget-header {
  text-transform: capitalize;
  color: var(--slate11, #687076);
  font-size: 12px;
  font-style: normal;
  font-weight: 500;
  line-height: 20px;
  color: var(--slate11);
}

.query-manager-events {
  max-width: 400px;
}

.validation-without-icon {
  background-image: none !important;
}

.multiselect-widget {
  label.select-item {
    width: max-content;
    min-width: 100%;

    div.item-renderer {
      align-items: center;
      line-height: 15px;

      input {
        height: 15px;
        width: 15px;
      }
    }
  }

  .rmsc .dropdown-container {
    height: 100%;
    display: flex;
    align-items: center;
    border-radius: inherit;
  }

  .rmsc {
    height: 100%;
    border-radius: inherit;
  }

  .rmsc.dark {
    --rmsc-main: $primary-light;
    --rmsc-hover: #283647;
    --rmsc-selected: #1f2936;
    --rmsc-border: #333333;
    --rmsc-gray: #555555;
    --rmsc-bg: #1f2936;
    color: #ffffff;
  }
}

/* Hide scrollbar for Chrome, Safari and Opera */
.invitation-page::-webkit-scrollbar {
  display: none;
}

/* Hide scrollbar for IE, Edge and Firefox */
.invitation-page {
  -ms-overflow-style: none;
  /* IE and Edge */
  scrollbar-width: none;
  /* Firefox */
}

.show {
  display: block;
}

.hide {
  display: none;
}

.draggable-box:focus-within {
  z-index: 2 !important;
}

.cursor-wait {
  cursor: wait;
}

.cursor-text {
  cursor: text;
}

.cursor-none {
  cursor: none;
}

.disabled {
  pointer-events: none;
  opacity: 0.4;
}

.DateRangePicker {
  padding: 1.25px 5px;
}

.datepicker-widget {
  .input-field {
    min-height: 26px;
    padding: 0;
    padding-left: 2px;
  }

  td.rdtActive,
  td.rdtActive:hover {
    background-color: $primary;
  }

  .react-datepicker__day--selected {
    background-color: $primary-light;
  }
}

.daterange-picker-widget {
  .DateInput_input {
    min-height: 24px;
    line-height: normal;
    border-bottom: 0px;
    font-size: 0.85rem;
  }

  .DateRangePicker {
    padding: 0;
  }

  .DateRangePickerInput_arrow_svg {
    height: 17px;
  }

  .DateRangePickerInput {
    overflow: hidden;
    display: flex;
    justify-content: space-around;
    align-items: center;
  }

  .DateInput_fang {
    position: fixed;
    top: 57px !important;
  }
}

.fw-400 {
  font-weight: 400;
}

.fw-500 {
  font-weight: 500;
}

.ligh-gray {
  color: #656d77;
}

.nav-item {
  background: #ffffff;
  font-size: 14px;
  font-style: normal;
  font-weight: 400;
  line-height: 22px;
  letter-spacing: -0.1px;
  text-align: left;
}

.w-min-100 {
  min-width: 100px;
}

.nav-link {
  min-width: 100px;
  justify-content: center;
}

.nav-tabs .nav-link.active {
  font-weight: 400 !important;
  color: $primary  !important;
}

.empty {
  padding-top: 1.5rem !important;
}

.empty-img {
  margin-bottom: 0 !important;

  img {
    height: 220px !important;
    width: 260.83px !important;
  }
}

.empty-action {
  margin-top: 0 !important;

  a+a.btn-loading::after {
    color: $primary;
  }
}

.empty-action a {
  height: 36px;
  border-radius: 4px;
  font-style: normal;
  font-weight: normal;
  font-size: 14px;
  line-height: 20px;
}

.empty-action a:first-child {
  margin-right: 24px;
}

.empty-action a:first-child:hover {
  color: #ffffff !important;
}

.empty-import-button {
  background: #ffffff !important;
  cursor: pointer;

  &:hover {
    border-color: rgba(101, 109, 119, 0.24) !important;
  }
}

.empty-welcome-header {
  font-style: normal;
  font-weight: 500;
  font-size: 32px;
  line-height: 40px;
  margin-bottom: 16px;
  margin-top: 40px;
  color: var(--slate12);
  font-family: Inter;
}

.homepage-empty-image {
  width: 100%;
}

.empty-title {
  font-style: normal;
  font-weight: 400;
  font-size: 14px;
  line-height: 20px;
  display: flex;
  align-items: center;
  color: var(--slate11) !important;
}

// template card styles
.template-card-wrapper {
  display: flex;
  flex-direction: row;
  background: #fffffc;
  border: 1px solid #d2ddec;
  box-sizing: border-box;
  border-radius: 8px;
  width: 299px;
  height: 100px;
}

.template-action-wrapper {
  display: flex;
  flex-direction: row !important;
  font-family: Inter;
  font-style: normal;
  font-weight: 500;
  font-size: 16px;
  line-height: 19px;
  color: $primary-light;

  p {
    margin-right: 16px;
  }
}

.template-card-title {
  font-family: Inter;
  font-style: normal;
  font-weight: 600;
  font-size: 18px;
  line-height: 22px;
  display: flex;
  align-items: center;
  color: #000000;
  margin-bottom: 3px !important;
  margin-top: 20px;
}

.template-card-details {
  align-items: center;
  display: flex;
  flex-direction: column;
  justify-content: center;
}

.template-icon-wrapper {
  width: 61.44px;
  height: 60px;
  top: 685px;
  background: #d2ddec;
  border-radius: 4px;
  margin: 20px 16.36px;
}

// template style end

.calendar-widget.compact {
  .rbc-time-view-resources .rbc-time-header-content {
    min-width: auto;
  }

  .rbc-time-view-resources .rbc-day-slot {
    min-width: 50px;
  }

  .rbc-time-view-resources .rbc-header,
  .rbc-time-view-resources .rbc-day-bg {
    width: 50px;
  }
}

.calendar-widget.dont-highlight-today {
  .rbc-today {
    background-color: inherit;
  }

  .rbc-current-time-indicator {
    display: none;
  }
}

.calendar-widget {
  padding: 10px;
  background-color: white;

  .rbc-day-slot .rbc-event,
  .rbc-day-slot .rbc-background-event {
    border-left: 3px solid #26598533;
  }

  .rbc-toolbar {
    font-size: 14px;
  }

  .rbc-event {
    .rbc-event-label {
      display: none;
    }
  }

  .rbc-off-range-bg {
    background-color: #f4f6fa;
  }

  .rbc-toolbar {
    .rbc-btn-group {
      button {
        box-shadow: none;
        border-radius: 0;
        border-width: 1px;
      }
    }
  }
}

//!for calendar widget week view with compact/spacious mode border fix
.resources-week-cls .rbc-time-column:nth-last-child(7n) {
  border-left: none !important;

  .rbc-timeslot-group {
    border-left: 2.5px solid #dadcde !important;
  }
}

.resources-week-cls .rbc-allday-cell {
  border: none !important;

  .rbc-row {
    border-left: 1.5px solid #dadcde;
    border-right: 1.5px solid #dadcde;
  }
}

.resources-week-cls .rbc-time-header-cell {
  border: none !important;
}

.resources-week-cls .rbc-time-view-resources .rbc-header {
  border-left: 1.5px solid #dadcde !important;
  border-right: 1.5px solid #dadcde !important;
}

.calendar-widget.hide-view-switcher {
  .rbc-toolbar {
    .rbc-btn-group:nth-of-type(3) {
      display: none;
    }
  }
}

.calendar-widget.dark-mode {
  background-color: #1d2a39;

  .rbc-toolbar {
    button {
      color: white;
    }

    button:hover,
    button.rbc-active {
      color: black;
    }
  }

  .rbc-off-range-bg {
    background-color: #2b394b;
  }

  .rbc-selected-cell {
    background-color: #22242d;
  }

  .rbc-today {
    background-color: #5a7ca8;
  }
}

.calendar-widget.dark-mode.dont-highlight-today {
  .rbc-today {
    background-color: inherit;
  }
}

.navbar-brand-image {
  height: 1.2rem;
}

.navbar .navbar-brand:hover,
.theme-dark .navbar .navbar-brand:hover {
  opacity: 1;
}

.nav-tabs .nav-link.active {
  font-weight: 400 !important;
  margin-bottom: -1px !important;
}

.nav-tabs .nav-link {
  font-weight: 400 !important;
  margin: 0 !important;
  height: 100%;
}

.code-editor-widget {
  border-radius: 0;

  .CodeMirror {
    border-radius: 0 !important;
    margin-top: -1px !important;
  }
}

.jet-listview {
  overflow-y: overlay;
  overflow-x: hidden;
}

.jet-listview::-webkit-scrollbar-track {
  background: transparent;

}

.jet-listview::-webkit-scrollbar-thumb {
  background: transparent;

}

.code-hinter-wrapper .popup-btn {
  position: absolute;
  display: none;
  cursor: pointer;
}

.code-hinter-wrapper:hover {
  .popup-btn {
    display: block !important;
    z-index: 1;
  }
}

.popup-btn {
  cursor: pointer !important;
  display: block;
}

.preview-icons {
  margin-top: -5px;
  width: 12px;
}

.resize-modal-portal {
  z-index: 3;

  .resize-modal {
    .modal-content {
      width: 100% !important;
      height: 100%;
      background-color: var(--slate3) !important;
      border: none !important;

      .modal-body {
        width: 100% !important;
        height: calc(100% - 44px) !important;
        border: none !important;

        .editor-container {
          height: 100%;

          .CodeMirror {
            height: 100% !important;
            border: 1px solid var(--slate5, #26292B);
            border-bottom-left-radius: 6px;
            border-bottom-right-radius: 6px;
          }

          .CodeMirror-scroll,
          .CodeMirror-gutters,
          .CodeMirror {
            background-color: var(--slate3) !important;
          }
        }
      }
    }

    .portal-header {
      width: 100% !important;
      border-bottom: 1px solid var(--slate5, #26292B);
      outline: 1px solid var(--slate5, #26292B);
      background-color: var(--slate1) !important;
    }

    .resize-handle {
      cursor: move;
    }
  }
}

.modal-portal-wrapper {
  justify-content: center;
  align-items: center;
  position: fixed;
  position: absolute;
  left: 50%;
  top: 5%;

  .modal-body {
    width: 500px !important;
    height: 300px !important;
    padding: 0px !important;
  }

  transform: translate(-60%, 0%);
  height: 350px;
  width: auto;
  max-height: 500px;
  padding: 0px;

  .modal-content {
    border-radius: 5px !important;
  }

  .modal-body {
    width: 500px !important;
    height: 302px !important;
    padding: 0px !important;
    margin: 0px !important;
    margin-left: -1px !important; //fix the modal body code mirror margin

    border-top-left-radius: 0;
    border-top-right-radius: 0;
    border-bottom-left-radius: 5px;
    border-bottom-right-radius: 5px;
    border-bottom: 0.75px solid;
    border-left: 0.75px solid;
    border-right: 0.75px solid;

    @include theme-border($light-theme: true);

    &.dark-mode-border {
      @include theme-border($light-theme: false);
    }
  }

  .modal-dialog {
    margin-top: 4%;
  }

  .modal-header {
    padding: 0;
    font-size: 14px;
  }

  .editor-container {
    padding: 0px;

    .CodeMirror {
      border-radius: 0;
      margin: 0;
      width: 100% !important;
    }
  }

  .query-hinter {
    .CodeMirror-line {
      margin-left: 2rem !important;
    }

    .CodeMirror-cursors .CodeMirror-cursor {
      margin-left: 2rem !important;
    }
  }
}

.preview-block-portal {
  .bg-light {
    border-radius: 0 0 5px 5px;
    outline: 0.75px solid $light-green;
  }

  .bg-dark {
    margin-top: 1px;
    border-radius: 0 0 5px 5px;
    outline: 0.75px solid $light-green;
  }

  .dynamic-variable-preview {
    padding: 4px !important;
  }
}

.portal-header {
  display: flex;
  align-items: center;
  padding: 0.5rem 0.75rem;
  color: #656d77;
  background-color: #ffffffd9;
  background-clip: padding-box;
  border-top-left-radius: 5px !important;
  border-top-right-radius: 5px !important;
  width: 498px !important;
  outline: 0.75px solid;

  @include theme-border($light-theme: true, $outline: true);

  &.dark-mode-border {
    @include theme-border($light-theme: false, $outline: true);
  }
}

// close icon in inpector
[data-rb-event-key="close-inpector"] {
  position: absolute;
  right: -80px;
  background-color: #232e3c !important;
  width: 10% !important;
}

[data-rb-event-key="close-inpector-light"] {
  position: absolute;
  right: -80px;
  background-color: #ffffff !important;
  width: 10% !important;
}

.tabs-inspector {
  position: sticky;
  top: 0;

  .nav-item {
    width: 50%;
  }

  .nav-item:hover {
    border: 1px solid transparent;
  }

  .nav-item:not(.active) {
    border-bottom: 1px solid #e7eaef;
  }

  .nav-link.active {
    border: 1px solid transparent;
    border-bottom: 1px solid $primary;
    background: white;
  }
}

.tabs-inspector.dark {
  .nav-link.active {
    border-bottom: 1px solid $primary  !important;
  }
}

.tabs-inspector {
  z-index: 2;
  background: white;

  &.dark {
    @extend .bg-dark;
  }
}

.close-icon {
  position: fixed;
  top: 84px;
  right: 3px;
  width: 60px;
  height: 22;
  border-bottom: 1px solid #e7eaef;
  display: flex;
  align-items: center;
  background-color: white;
  z-index: 2;

  .svg-wrapper {
    width: 100%;
    height: 70%;
    display: flex;
    align-items: center;
    justify-content: center;
    border-left: 1px solid #e7eaef;
    margin-left: 20px;

    .close-svg {
      cursor: pointer;
    }
  }
}

.tabs-inspector.nav-tabs {
  border: 0;
  width: 100%;
  padding: 8px 16px;
}

.bg-primary-lt {
  color: #ffffff !important;
  background: #6383db !important;
}

.tabbed-navbar .nav-item.active:after {
  margin-bottom: -0.25rem;
}

.app-name {
  width: 200px;
  margin-left: 12px;

  .form-control-plaintext {
    background-color: var(--base);
    border: none !important;
  }

  .form-control-plaintext:hover {
    outline: none;
    border: 1px solid var(--slate6) !important;
    background: var(--slate2);
  }

  .form-control-plaintext:focus {
    outline: none;
    border: 1px solid var(--indigo9) !important;
    background: var(--slate2);
  }

}

.app-name:hover {
  background: $bg-light;

  &.dark {
    @extend .bg-dark;
  }
}

.nav-auto-save {
  width: 325px;
  left: 485px;
  position: absolute;
  color: #36af8b;
}

.editor-header-actions {
  display: flex;
  color: #868aa5;
  white-space: nowrap;
  font-weight: 400;
  font-size: 12px;
  letter-spacing: 0.5px;

}

.undo-button,
.redo-button {
  display: flex;
  flex-direction: row;
  justify-content: center;
  align-items: center;
  padding: 6px;
  gap: 10px;
  width: 28px;
  height: 28px;
  background: #ECEEF0;
  border-radius: 6px;
  margin-right: 5px;
  flex: none;
  order: 0;
  flex-grow: 0;
}

.theme-dark {

  .undo-button,
  .redo-button {
    background: 0;
  }
}

.app-version-menu {
  position: absolute;
  right: 220px;
  padding: 4px 8px;
  min-width: 100px;
  max-width: 300px;
}

.app-version-menu-sm {
  height: 30px;
  display: flex;
  font-size: 12px;
}

.app-version-menu .dropdown-menu {
  left: -65px;
  width: 283px;
}

.app-version-menu .released {
  color: #36af8b;
}

.app-version-menu .released-subtext {
  font-size: 12px;
  color: #36af8b;
  padding: 0 8px;
}

.app-version-menu .create-link {
  margin: auto;
  width: 50%;
  padding-left: 10px;
}

.canvas-background-holder {
  display: flex;
  min-width: 120px;
  margin: auto;
}

.canvas-background-picker {
  position: fixed;
}

/**
 * Timer Widget
 */
.timer-wrapper {
  padding: 10px;

  .counter-container {
    font-size: 3em;
    padding-bottom: 5px;
    text-align: center;
  }
}

/**
 * Search Box
 */
.search-box-wrapper {
  input {
    width: 200px;
    border-radius: 5px !important;
    color: var(--slate12);
    background-color: var(--base);
  }

  .input-icon .form-control:not(:first-child),
  .input-icon .form-select:not(:last-child) {
    padding-left: 28px !important;
  }

  input:focus {
    width: 200px;
    background-color: var(--base);
  }

  .input-icon .input-icon-addon {
    display: flex;
  }

  .input-icon .input-icon-addon.end {
    pointer-events: auto;

    .tj-common-search-input-clear-icon {
      display: flex;
      flex-direction: row;
      justify-content: center;
      align-items: center;
      padding: 4px;
      width: 20px;
      height: 20px;
      background: var(--indigo3) !important;
      border-radius: 4px;
    }

    div {
      border-radius: 12px;
      color: #ffffff;
      padding: 1px;
      cursor: pointer;

      svg {
        height: 14px;
        width: 14px;
      }
    }
  }
}

.searchbox-wrapper {
  margin-top: 0 !important;

  .search-icon {
    margin: 0.30rem
  }

  input {
    border-radius: $border-radius  !important;
    padding-left: 1.75rem !important;
  }
}

.fixedHeader {
  table thead {
    position: -webkit-sticky; // this is for all Safari (Desktop & iOS), not for Chrome
    position: sticky;
    top: 0;
    border-top: 0;
    z-index: 1; // any positive value, layer order is global
  }
}

/**
 * Folder List
 */
.folder-list {
  overflow-y: auto;

  .list-group-transparent .list-group-item.active {
    color: $primary;
    background-color: #edf1ff;

    .folder-ico {
      filter: invert(29%) sepia(84%) saturate(4047%) hue-rotate(215deg) brightness(98%) contrast(111%);
    }
  }

  .folder-ico.dark {
    filter: invert(1);
  }

  .list-group-item {
    padding: 0.5rem 0.75rem;
    overflow: hidden;
  }

  .list-group-item.all-apps-link {
    display: flex;
    align-items: center;
    color: var(--slate12);
    border-radius: 6px;

    &:active {
      background: var(--indigo4);
    }

    &:focus {
      box-shadow: 0px 0px 0px 4px #DFE3E6;
    }
  }

  .folder-info {
    display: contents;
    font-weight: 500 !important;
    display: flex;
    align-items: center;
    letter-spacing: -0.02em;
    text-transform: uppercase;
    color: var(--slate9);
  }

  .folder-create-btn {
    width: 28px;
    height: 28px;
    background: var(--base);
    border: 1px solid;
    border-color: var(--slate7);
    cursor: pointer;
    border-radius: 6px;
    display: flex;
    justify-content: center;
    align-items: center;
  }

  .menu-ico {
    cursor: pointer;
    border-radius: 13px;

    img {
      padding: 0px;
      height: 14px;
      width: 14px;
      vertical-align: unset;
    }
  }
}

/**
 * Home page modal
 */
.home-modal-backdrop {
  z-index: 9991;
}

.modal-content.home-modal-component {
  border-radius: 8px;
  overflow: hidden;
  background-color: var(--base);
  color: var(--slate12);
  box-shadow: 0px 12px 16px -4px rgba(16, 24, 40, 0.08), 0px 4px 6px -2px rgba(16, 24, 40, 0.03);

  .modal-header {
    border-bottom: 1px solid var(--slate5) !important;
  }

  .modal-header,
  .modal-body {
    padding: 16px 28px;
    background: var(--base);
  }

  .modal-title {
    font-size: 16px;
    font-weight: 500;
  }

  input {
    border-radius: 5px !important;
    background: var(--base);
    color: var(--slate12);
  }

  .modal-main {
    padding-bottom: 32px;
  }

  .modal-footer-btn {
    justify-content: end;

    button {
      margin-left: 16px;
    }
  }
}

.home-modal-component-editor.dark {

  .modal-header,
  .modal-body {
    background-color: #232e3c;
    color: #fff;
  }

  .form-control {
    color: #fff;
    background-color: #232e3c !important;
  }

  .btn-close {
    filter: brightness(0) invert(1);
  }
}

.modal-content.home-modal-component.dark-theme {
  .btn-close {
    filter: brightness(0) invert(1);
  }
}

.home-modal-component {
  .btn-close {
    opacity: 1 !important;
  }
}

.modal-content.home-modal-component.dark {
  background-color: $bg-dark-light  !important;
  color: $white  !important;

  .modal-title {
    color: $white !important;
  }

  .tj-version-wrap-sub-footer {
    background-color: $bg-dark-light !important;
    border-top: 1px solid #3A3F42 !important;


    p {
      color: $white !important;
    }
  }


  .current-version-wrap,
  .other-version-wrap {
    background: transparent !important;
  }

  .modal-header {
    background-color: $bg-dark-light !important;
    color: $white !important;
    border-bottom: 2px solid #3A3F42 !important;
  }

  .btn-close {
    filter: brightness(0) invert(1);
  }

  .form-control {
    border-color: $border-grey-dark  !important;
    color: inherit;
  }

  input {
    background-color: $bg-dark-light  !important;
  }

  .form-select {
    background-color: $bg-dark  !important;
    color: $white  !important;
    border-color: $border-grey-dark  !important;
  }

  .text-muted {
    color: $white  !important;
  }
}

.radio-img {
  input {
    display: none;
  }

  .action-icon {
    width: 28px;
    height: 28px;
    background-position: center center;
    border-radius: 4px;
    display: flex;
    align-items: center;
    justify-content: center;
  }

  .action-icon {
    cursor: pointer;
    border: 1px solid $light-gray;
  }

  .action-icon:hover {
    background-color: #d2ddec;
  }

  input:checked+.action-icon {
    border-color: $primary;
    background-color: #7a95fb;
  }

  .tooltiptext {
    visibility: hidden;
    font-size: 12px;
    background-color: $black;
    color: #ffffff;
    text-align: center;
    padding: 5px 10px;
    position: absolute;
    border-radius: 15px;
    margin-top: 2px;
    z-index: 1;
    margin-left: -10px;
  }

  .tooltiptext::after {
    content: "";
    position: absolute;
    bottom: 100%;
    left: 50%;
    margin-left: -5px;
    border-width: 5px;
    border-style: solid;
    border-color: transparent transparent black transparent;
  }

  .action-icon:hover+.tooltiptext {
    visibility: visible;
  }

  input:checked+.action-icon:hover {
    background-color: #3650af;
  }
}

.icon-change-modal {
  ul {
    list-style-type: none;
    margin: 0 auto;
    text-align: center;
    display: grid;
    grid-template-columns: 1fr 1fr 1fr 1fr;

    li {
      float: left;
      border: 2px solid #8991a0;
      border-radius: 1.75px;
      cursor: pointer;

      img {
        width: 22px;
        height: 22px;
        filter: invert(59%) sepia(27%) saturate(160%) hue-rotate(181deg) brightness(91%) contrast(95%);
      }
    }

    li.selected {
      border: 2px solid $primary;

      img {
        filter: invert(27%) sepia(84%) saturate(5230%) hue-rotate(212deg) brightness(102%) contrast(100%);
      }
    }
  }
}

/**
 * Spinner Widget
 */
.spinner-container {
  display: flex;
  justify-content: center;
  align-items: center;
}

.animation-fade {
  animation-name: fade;
  animation-duration: 0.3s;
  animation-timing-function: ease-in;
}

@keyframes fade {
  0% {
    opacity: 0;
  }

  100% {
    opacity: 1;
  }
}

/**
 * Query panel
 */
.query-btn {
  cursor: pointer;
  height: 24px;
  width: 24px;
  padding: 0;
}

.query-btn.dark {
  filter: brightness(0) invert(1);
}

.button-family-secondary {
  @include button-outline($light-theme: true);
  height: 32px;
  width: 112px;
}

.button-family-secondary.dark {
  @include button-outline($light-theme: false);
}

// ** Query Panel: REST API Tabs **
.group-header {
  background: #d2ddec;
  border-radius: 4px;
  height: 28px !important;

  span {
    display: flex;
    justify-content: left;
    align-items: center;
  }
}

.raw-container.dark {
  background: #272822;
  padding: 5px;
}

// **Alert component**
.alert-component {
  border: 1px solid rgba(101, 109, 119, 0.16);
  background: var(--base);
  border-radius: 6px;

  a {
    color: $primary;
  }
}

.theme-dark .alert-component {
  background: var(--slate2) !important;
  border-color: var(--slate4) !important;

  a {
    color: $primary;
  }
}



.codehinter-plugins.code-hinter {
  @extend .codehinter-default-input;

  .popup-btn {
    margin-top: 0.65rem !important;
  }

  .CodeMirror-placeholder,
  .CodeMirror pre.CodeMirror-line {
    height: 21px !important;
    position: absolute !important;
    margin-top: 3px !important;
  }

  .CodeMirror-cursor {
    height: inherit !important;
  }

  .CodeMirror-lines {
    height: 32px !important;
  }
}

//*button loading with spinner with primary color*//
.button-loading {
  position: relative;
  color: transparent !important;
  text-shadow: none !important;
  pointer-events: none;

  &:after {
    content: "";
    display: inline-block;
    vertical-align: text-bottom;
    border: 1.5px solid currentColor;
    border-right-color: transparent;
    border-radius: 50%;
    color: $primary;
    position: absolute;
    width: 12px;
    height: 12px;
    animation: spinner-border 0.75s linear infinite;
  }
}

.query-icon.dark {
  filter: brightness(0) invert(1);
}

//Rest-API Tab Panes
.tab-pane-body {
  margin-left: -2.5% !important;
}

//CodeMirror padding
.CodeMirror pre.CodeMirror-line,
.CodeMirror pre.CodeMirror-line-like {
  padding: 0 10px !important;
}

.comment-notification-nav-item {
  background: transparent;
  border: 0;
  font-size: 12px;
  font-weight: 500;
  opacity: 0.6;
  height: 28px;
  border-radius: 6px;
}

// comment styles ::override
.editor-sidebar {
  .nav-tabs {
    border-bottom: 1px solid var(--slate5) !important;
  }

  .nav-tabs .nav-link.active {
    background-color: transparent !important;
  }

  .inspector-nav-item {
    background: transparent;
    border: 0;
    font-size: 12px;
    font-weight: 500;
    opacity: 0.6;
    height: 28px;
    border-radius: 6px;
  }

  .inspector-component-title-input-holder {
    padding: 4px 12px;
    margin: 0;
    display: flex;
    align-items: center;
  }
}

.comment-card-wrapper {
  border-top: 0.5px solid var(--slate5) !important;
  margin-top: -1px !important;

  .card {
    background-color: var(--base);
  }
}

div#driver-highlighted-element-stage,
div#driver-page-overlay {
  background: transparent !important;
  outline: 5000px solid rgba(0, 0, 0, 0.75);
}

.dark-theme-walkthrough#driver-popover-item {
  background-color: $bg-dark-light  !important;
  border-color: rgba(101, 109, 119, 0.16) !important;

  .driver-popover-title {
    color: var(--slate12) !important;
  }

  .driver-popover-tip {
    border-color: transparent transparent transparent $bg-dark-light  !important;
  }

  .driver-popover-description {
    color: #d9dcde !important;
  }

  .driver-popover-footer .driver-close-btn {
    color: #ffffff !important;
    text-shadow: none !important;
  }

  .driver-prev-btn,
  .driver-next-btn {
    text-shadow: none !important;
  }
}

#driver-popover-item {
  padding: 20px !important;

  .driver-prev-btn,
  .driver-next-btn,
  .driver-close-btn {
    border: none !important;
    background: none !important;
    padding-left: 0 !important;
    font-size: 14px !important;
  }

  .driver-next-btn,
  .driver-prev-btn {
    color: $primary  !important;
  }

  .driver-disabled {
    color: $primary;
    opacity: 0.5;
  }

  .driver-popover-footer {
    margin-top: 20px !important;
  }
}

.pointer-events-none {
  pointer-events: none;
}

.popover.popover-dark-themed {
  background-color: $bg-dark-light;
  border-color: rgba(101, 109, 119, 0.16);


  .popover-body {
    color: #d9dcde !important;
  }

  .popover-header {
    background-color: var(--slate2);
    color: var(--slate11);
    border-bottom-color: var
  }
}

.toast-dark-mode {
  .btn-close {
    filter: brightness(0) invert(1);
  }
}

.editor .editor-sidebar .inspector .inspector-edit-widget-name {
  padding: 4px 8px;
  color: var(--slate12);
  border: 1px solid transparent;
  border-radius: 6px;
  background-color: var(--base);

  &:hover {
    background-color: var(--slate4);
    border: 1px solid var(--slate7);
  }

  &:focus {
    border: 1px solid var(--indigo9) !important;
    background-color: var(--indigo2);
    box-shadow: 0px 0px 0px 1px #C6D4F9;
  }
}

.tablr-gutter-x-0 {
  --tblr-gutter-x: 0 !important;
}

.widget-button>.btn-loading:after {
  border: 1px solid var(--loader-color);
  border-right-color: transparent;
}

.flip-dropdown-help-text {
  padding: 10px 5px 0 0;
  float: left;
  font-size: 14px;
  color: $light-gray;
}

.dynamic-form-row {
  margin-top: 20px !important;
  margin-bottom: 20px !important;
}

#transformation-popover-container {
  margin-bottom: -2px !important;
}

.canvas-codehinter-container {
  display: flex;
  flex-direction: row;
  width: 158px;
}

.hinter-canvas-input {
  display: flex;
  width: 120px;
  height: auto !important;
  margin-top: 1px;

  .canvas-hinter-wrap {
    width: 126x;
    border: 1px solid var(--slate7);
  }
}

.hinter-canvas-input {
  display: flex;
  padding: 4px;
  margin-top: 1px;

  .CodeMirror-sizer {
    border-right-width: 1px !important;
  }

  .cm-propert {
    color: #ffffff !important;
  }
}

.canvas-codehinter-container {
  .code-hinter-col {
    margin-bottom: 1px !important;
    width: 136px;
    height: auto !important;
  }
}

.fx-canvas {
  background: var(--slate4);
  padding: 0px;
  display: flex;
  height: 32px;
  width: 32px;
  border: solid 1px rgba(255, 255, 255, 0.09) !important;
  border-radius: 4px;
  justify-content: center;
  font-weight: 400;
  align-items: center;

  div {
    background: var(--slate4) !important;
    display: flex;
    justify-content: center;
    align-items: center;
    height: 30px;
    padding: 0px;
  }
}

.org-name {
  color: var(--slate12) !important;
  font-size: 12px;
}


.organization-list {
  margin-top: 4px;

  .btn {
    border: 0px;
  }

  .dropdown-toggle div {
    max-width: 200px;
    text-overflow: ellipsis;
    overflow: hidden;
  }

  .org-name {
    text-overflow: ellipsis;
    overflow: hidden;
    white-space: nowrap;
    width: 100%;
    font-weight: bold;
  }

  .org-actions div {
    color: $primary;
    cursor: pointer;
    font-size: 12px;
  }

  .dropdown-menu {
    min-width: 14rem;
  }

  .org-avatar {
    display: block;
  }

  .org-avatar:hover {
    .avatar {
      background: #fcfcfc no-repeat center/cover;
    }

    .arrow-container {
      svg {
        filter: invert(35%) sepia(17%) saturate(238%) hue-rotate(153deg) brightness(94%) contrast(89%);
      }
    }
  }

  .arrow-container {
    padding: 5px 0px;
  }

  .arrow-container {
    svg {
      cursor: pointer;
      height: 30px;
      width: 30px;
      padding: 0px 0px;
      filter: invert(50%) sepia(13%) saturate(208%) hue-rotate(153deg) brightness(99%) contrast(86%);
    }
  }

  .org-edit {
    span {
      color: $primary;
      cursor: pointer;
      font-size: 10px;
    }
  }

  .organization-switchlist {
    .back-btn {
      font-size: 12px;
      padding: 2px 0px;
      cursor: pointer;
    }

    .back-ico {
      cursor: pointer;

      svg {
        height: 20px;
        width: 20px;
        filter: invert(84%) sepia(13%) saturate(11%) hue-rotate(352deg) brightness(90%) contrast(91%);
      }
    }

    .dd-item-padding {
      padding: 0.5rem 0.75rem 0rem 0.75rem;
    }

    .search-box {
      margin-top: 10px;
    }

    .org-list {
      max-height: 60vh;
      overflow: auto;
    }

    .tick-ico {
      filter: invert(50%) sepia(13%) saturate(208%) hue-rotate(153deg) brightness(99%) contrast(86%);
    }

    .org-list-item {
      cursor: pointer;
    }

    .org-list-item:hover {
      .avatar {
        background: #fcfcfc no-repeat center/cover;
      }

      .tick-ico {
        filter: invert(35%) sepia(17%) saturate(238%) hue-rotate(153deg) brightness(94%) contrast(89%);
      }
    }
  }
}

.sso-button-footer-wrap {
  display: flex !important;
  justify-content: center;
  width: 100%;
}

.tj-icon {
  cursor: pointer;
}

#login-url,
#redirect-url {
  margin-bottom: 0px !important;
}

.git-encripted-label {
  color: var(--green9);
}

.card-header {
  border-bottom: 1px solid var(--slate5) !important;
}

.manage-sso-container {
  position: relative;
}

.sso-card-wrapper {
  background: var(--base);
  min-height: 100%;
  height: calc(100vh - 156px) !important;

  display: grid;
  grid-template-rows: auto 1fr auto;

  .card-header {
    border-bottom: 1px solid var(--slate5) !important;
  }

  .form-control {
    background: var(--base);
  }

  .sso-card-footer {
    display: flex;
    flex-direction: row;
    justify-content: flex-end;
    align-items: center;
    padding: 24px 32px;
    gap: 8px;
    width: 660px;
    height: 88px;
    border-top: 1px solid var(--slate5) !important;
    background: var(--base);
    margin-top: 0px !important;
  }
}

// Left Menu
.left-menu {
  background: var(--base);

  .tj-list-item {
    gap: 40px;
    width: 187px;
    height: 32px;
    white-space: nowrap;
    overflow: hidden;
    text-overflow: ellipsis;
  }

  .folder-list-selected {
    background-color: var(--indigo4);
  }

  ul {
    margin: 0px;
    padding: 0px;

    li {
      float: left;
      list-style: none;
      width: 100%;
      padding: 6px 8px;
      border-radius: 6px;
      cursor: pointer;
      margin: 3px 0px;
      color: var(--base-black) !important;
    }

    li.active {
      background-color: $primary;
      color: #ffffff;
    }

    li:not(.active):hover {
      background: var(--slate4);
      border-radius: 6px;
    }
  }
}

.enabled-tag {
  padding: 4px 16px;
  gap: 10px;
  width: 77px;
  height: 28px;
  background: var(--grass3);
  border-radius: 100px;
  color: var(--grass9);
  font-weight: 500;
}

.disabled-tag {
  padding: 4px 16px;
  gap: 10px;
  color: var(--tomato9);
  width: 81px;
  height: 28px;
  background: var(--tomato3);
  border-radius: 100px;
  font-weight: 500;
}

.manage-sso {
  .title-with-toggle {
    width: 100%;
    font-weight: 500;

    .card-title {
      color: var(--slate12) !important;
      font-weight: 500;
    }

    .form-check-input {
      width: 28px;
      height: 16px;
    }

    input[type="checkbox"] {
      /* Double-sized Checkboxes */
      -ms-transform: scale(1.5);
      /* IE */
      -moz-transform: scale(1.5);
      /* FF */
      -webkit-transform: scale(1.5);
      /* Safari and Chrome */
      -o-transform: scale(1.5);
      /* Opera */
      transform: scale(1.5);
      margin-top: 5px;
    }
  }
}

.help-text {
  overflow: auto;

  div {
    color: var(--slate11);
    font-style: normal;
    font-weight: 400;
    font-size: 12px;
    line-height: 20px;
  }
}


.org-invite-or {
  padding: 1rem 0rem;

  h2 {
    width: 100%;
    text-align: center;
    border-bottom: 1px solid #000;
    line-height: 0.1em;
    margin: 10px 0 20px;
  }

  h2 span {
    background: #ffffff;
    padding: 0 10px;
  }
}

.theme-dark .json-tree-container {
  .json-tree-node-icon {
    svg {
      filter: invert(89%) sepia(2%) saturate(127%) hue-rotate(175deg) brightness(99%) contrast(96%);
    }
  }

  .json-tree-svg-icon.component-icon {
    filter: brightness(0) invert(1);
  }

  .node-key-outline {
    height: 1rem !important;
    border: 1px solid transparent !important;
    color: #ccd4df;
  }

  .selected-node {
    border-color: $primary-light  !important;
  }

  .json-tree-icon-container .selected-node>svg:first-child {
    filter: invert(65%) sepia(62%) saturate(4331%) hue-rotate(204deg) brightness(106%) contrast(97%);
  }

  .node-length-color {
    color: #b8c7fd;
  }

  .node-type {
    color: #8a96a6;
  }

  .group-border {
    border-color: rgb(97, 101, 111);
  }

  .action-icons-group {

    img,
    svg {
      filter: invert(89%) sepia(2%) saturate(127%) hue-rotate(175deg) brightness(99%) contrast(96%);
    }
  }

  .hovered-node.node-key.badge {
    color: #8092ab !important;
    border-color: #8092ab !important;
  }
}

.json-tree-container {
  .json-tree-svg-icon.component-icon {
    height: 16px;
    width: 16px;
  }

  .json-tree-icon-container {
    max-width: 20px;
    margin-right: 6px;
    font-family: 'IBM Plex Sans';
  }

  .node-type {
    color: var(--slate11);
    padding-top: 2px;
  }

  .json-tree-valuetype {
    font-size: 10px;
    padding-top: 2px;
  }

  .node-length-color {
    color: var(--indigo10);
    padding-top: 3px;
  }

  .json-tree-node-value {
    font-size: 11px;
  }

  .json-tree-node-string {
    color: var(--orange9);
  }

  .json-tree-node-boolean {
    color: var(--green9);
  }

  .json-tree-node-number {
    color: var(--orange9);
  }

  .json-tree-node-null {
    color: red;
  }

  .json-tree-node-date {
    color: rgb(98, 107, 103);
  }

  .group-border {
    border-left: 0.5px solid #dadcde;
    margin-top: 16px;
    margin-left: -12px;
  }

  .selected-node {
    border-color: $primary-light  !important;
  }

  .selected-node .group-object-container .badge {
    font-weight: 400 !important;
    height: 1rem !important;
  }

  .group-object-container {
    margin-left: 0.72rem;
    margin-top: -16px;
  }

  .json-node-element {
    cursor: pointer;
  }

  .hide-show-icon {
    cursor: pointer;
    margin-left: 1rem;

    &:hover {
      color: $primary;
    }
  }


  .action-icons-group {
    cursor: pointer;
  }

  .hovered-node {
    font-weight: 400 !important;
    height: 1rem !important;
    color: #8092ab;
  }

  .node-key {
    font-weight: 400 !important;
    margin-left: -0.25rem !important;
    justify-content: start !important;
    min-width: fit-content !important;
  }

  .node-key-outline {
    height: 1rem !important;
    border: 1px solid transparent !important;
    color: var(--slate12);
  }
}

.popover-more-actions {
  font-weight: 400 !important;

  &:hover {
    background: #d2ddec !important;
  }
}

.popover-dark-themed .popover-more-actions {
  color: #ccd4df;

  &:hover {
    background-color: #324156 !important;
  }
}

#json-tree-popover {
  padding: 0.25rem !important;
}

// Font sizes
.fs-9 {
  font-size: 9px !important;
}

.fs-10 {
  font-size: 10px !important;
}

.fs-12 {
  font-size: 12px !important;
}

.realtime-avatars {
  padding: 0px;
  margin-left: 8px;
}

.widget-style-field-header {
  font-family: "Inter";
  font-style: normal;
  font-weight: 500;
  font-size: 12px;
  line-height: 20px;
  color: #61656c;
}

.maintenance_container {
  width: 100%;
  height: 100vh;
  display: flex;
  justify-content: center;
  align-items: center;

  .card {
    .card-body {
      display: flex;
      height: 200px !important;
      align-items: center;
    }
  }
}

.list-timeline:not(.list-timeline-simple) .list-timeline-time {
  top: auto;
}

.widget-buttongroup {
  display: flex;
  flex-direction: column;
  justify-content: left;
  overflow: hidden !important;
}

.group-button {
  margin: 0px 10px 10px 0px;
  line-height: 1.499;
  font-weight: 400;
  white-space: nowrap;
  text-align: center;
  cursor: pointer;
  padding: 0 15px;
  font-size: 12px;
  border-radius: 4px;
  color: rgba(0, 0, 0, .65);
  background-color: #ffffff;
  border: 1px solid #d9d9d9;
  min-width: 40px;
  width: auto !important;
  height: 30px,
}

.widget-buttongroup-label {
  font-weight: 600;
  margin-right: 10px;
  color: #3e525b;
}

.editor-actions {
  border-bottom: 1px solid #eee;
  padding: 5px;
  display: flex;
  justify-content: end;
}

.autosave-indicator {
  color: var(--slate10, #7E868C);
}


.zoom-buttons {
  width: 20px !important;
  height: 25px !important;
  margin-left: 2px;

  span {
    transform: rotate(60deg);
  }
}

.zoom-button-wrapper {
  position: fixed;
  right: 0px;
  bottom: 5px;
}

.zoom-buttons {
  opacity: 0;
  visibility: hidden;
}

.image-widget-wrapper:hover button {
  opacity: 1 !important;
  visibility: visible;
}

.pdf-page-controls {
  background: white;
  border-radius: 4px;

  button {
    width: 36px;
    height: 36px;
    background: white;
    border: 0;
    font-size: 1.2em;
    border-radius: 4px;

    &:first-child {
      border-top-right-radius: 0;
      border-bottom-right-radius: 0;
    }

    &:last-child {
      border-top-left-radius: 0;
      border-bottom-left-radius: 0;
    }

    &:hover {
      background-color: #e6e6e6;
    }
  }

  span {
    font-family: inherit;
    font-size: 1em;
    padding: 0 0.5em;
    color: #000;
  }
}

//download button in pdf widget
.download-icon-outer-wrapper:hover {
  background-color: #e6e6e6 !important
}

.pdf-document {
  canvas {
    margin: 0px auto;
  }

  &:hover {
    .pdf-page-controls {
      opacity: 1;
    }
  }
}

.org-variables-page {
  .btn-org-env {
    width: 36px;
  }

  .encryption-input {
    width: fit-content;
  }

  .no-vars-text {
    display: block;
    text-align: center;
    margin-top: 100px;
  }
}

.org-constant-page {
  .card-footer {
    background: var(--base);
    color: var(--slate12);
  }
}

.tj-input-error-state {
  border: 1px solid var(--tomato9) !important;
}



.tj-input-element {
  gap: 16px;
  background: var(--base);
  border: 1px solid var(--slate7);
  border-radius: 6px;
  margin-bottom: 4px;
  display: block;
  width: 100%;
  padding: .4375rem .75rem;
  font-size: .875rem;
  font-weight: 400;
  line-height: 1.4285714;
  color: var(--slate12);
  background-clip: padding-box;
  -webkit-appearance: none;
  -moz-appearance: none;
  appearance: none;
  transition: border-color .15s ease-in-out, box-shadow .15s ease-in-out;

  &:hover {
    background: var(--slate1);
    border: 1px solid var(--slate8);
    -webkit-box-shadow: none;
    box-shadow: none;
    outline: none;
  }

  &:focus-visible {
    background: var(--slate1);
    border: 1px solid var(--slate8);
    outline: none;
  }

  &:active {
    background: var(--indigo2);
    border: 1px solid var(--indigo9);
    box-shadow: none;
  }

  &:disabled {
    background: var(--slate3);
    border: 1px solid var(--slate8);
    color: var(--slate9);
    cursor: not-allowed;
  }
}


//Kanban board
.kanban-container.dark-themed {
  background-color: $bg-dark-light  !important;

  .kanban-column {
    .card-header {
      background-color: #324156 !important;
    }
  }
}

.kanban-container {
  background-color: #fefefe;

  .kanban-column {
    background-color: #f4f4f4;
    padding: 0 !important;
    height: fit-content !important;

    .card-body {
      &:hover {
        overflow-y: auto !important;

        &::-webkit-scrollbar {
          width: 0 !important;
          height: 0 !important;
        }
      }
    }

    .card-header {
      background-color: #fefefe;

      .badge {
        font-size: 12px !important;
      }
    }

    .card-body .dnd-card {
      border-radius: 5px !important;
    }

    .dnd-card.card {
      height: 52px !important;
      padding: 5px !important;
    }

    .dnd-card.card.card-dark {
      background-color: $bg-dark  !important;
    }
  }

  .kanban-board-add-group {
    justify-content: center;
    align-items: center;
    cursor: pointer;
    color: rgba(0, 0, 0, 0.5);
    background-color: transparent;
    border-style: dashed;
    border-color: rgba(0, 0, 0, 0.08);
    display: flex;
    flex-direction: column;
    grid-auto-rows: max-content;
    overflow: hidden;
    box-sizing: border-box;
    appearance: none;
    outline: none;
    margin: 10px;
    border-radius: 5px;
    min-width: 350px;
    height: 200px;
    font-size: 1em;
  }

  .add-card-btn {
    font-size: 1em;
    font-weight: 400;
    color: #3e525b;
    border-radius: 5px;
    padding: 5px;
    margin: 5px;
    background-color: transparent;
    border-style: dashed;
    border-color: rgba(0, 0, 0, 0.08);
    cursor: pointer;
    transition: all 0.2s ease-in-out;

    &:hover {
      background-color: #e6e6e6;
    }
  }
}

.cursor-pointer {
  cursor: pointer;
}

.cursor-text {
  cursor: text;
}

.cursor-not-allowed {
  cursor: none;
}

.bade-component {
  display: inline-flex;
  justify-content: center;
  align-items: center;
  overflow: hidden;
  user-select: none;
  padding: calc(0.25rem - 1px) 0.25rem;
  height: 1.25rem;
  border: 1px solid transparent;
  min-width: 1.25rem;
  font-weight: 600;
  font-size: .625rem;
  letter-spacing: .04em;
  text-transform: uppercase;
  vertical-align: bottom;
  border-radius: 4px;
}

// sso-helper-page
.sso-helper-container {
  width: 60vw;
  padding: 30px;
  box-shadow: rgba(0, 0, 0, 0.16) 0px 1px 4px;
  margin: 0 auto;
}

.sso-copy {
  margin-left: 10px;
  cursor: pointer;
}

#git-url,
#google-url {
  color: $primary;
  margin-left: 4px;
  word-break: break-all;
}

@media only screen and (max-width: 768px) {
  .sso-helper-container {
    width: 96vw;
    padding: 20px;
  }
}

.sso-helper-doc {
  line-height: 24px;
}

.sso-content-wrapper {
  margin: 0 auto;
  display: flex;
  flex-direction: column;
  align-items: self-start;
  padding: 20px;
  box-shadow: rgba(0, 0, 0, 0.02) 0px 1px 3px 0px, rgba(27, 31, 35, 0.15) 0px 0px 0px 1px;
  border-radius: 4px;
}

.workspace-status {
  display: flex;
  font-weight: 800;
  margin-bottom: 6px;
}

.sso-type {
  font-weight: 600;
  margin-bottom: 4px !important;
  display: flex;

  span {
    margin-right: 10px;
  }

  a {
    margin-left: 6px;

  }
}

.gg-album {
  box-sizing: border-box;
  position: relative;
  display: block;
  width: 18px;
  height: 18px;
  transform: scale(var(--ggs, 1));
  border-left: 7px solid transparent;
  border-right: 3px solid transparent;
  border-bottom: 8px solid transparent;
  box-shadow: 0 0 0 2px,
    inset 6px 4px 0 -4px,
    inset -6px 4px 0 -4px;
  border-radius: 3px
}

.gg-album::after,
.gg-album::before {
  content: "";
  display: block;
  box-sizing: border-box;
  position: absolute;
  width: 2px;
  height: 5px;
  background: currentColor;
  transform: rotate(46deg);
  top: 5px;
  right: 4px
}

.gg-album::after {
  transform: rotate(-46deg);
  right: 2px
}

.sso-helper-header {
  display: flex;
  align-items: center;

  span {
    margin-right: 10px;
  }
}

// sso end

// steps-widget
a.step-item-disabled {
  text-decoration: none;
}

.steps {
  overflow: hidden;
  margin: 0rem !important;
}

.step-item.active~.step-item:after,
.step-item.active~.step-item:before {
  background: #f3f5f5 !important;
}

.step-item.active:before {
  background: #ffffff !important;
}

.steps .step-item.active:before {
  border-color: #b4b2b2 !important;
}

.steps-item {
  color: var(--textColor) !important;
}

.step-item:before {
  background: var(--bgColor) !important;
  // remaining code
}

.step-item:after {
  background: var(--bgColor) !important;
}

.step-item.active~.step-item {
  color: var(--textColor) !important;
  ;
}

.notification-center-badge {
  top: 0;
  right: 6px;
  position: absolute;
}

.notification-center {
  max-height: 500px;
  overflow: auto;
  margin-left: 11px !important;

  .empty {
    padding: 0 !important;

    .empty-img {
      font-size: 2.5em;
    }
  }

  .card {
    min-width: 400px;
    background: var(--base);
    color: var(--slate12);
    box-shadow: 0px 12px 16px -4px rgba(16, 24, 40, 0.08), 0px 4px 6px -2px rgba(16, 24, 40, 0.03);
  }

  .card-footer {
    background: var(--base);
    color: var(--slate12);
  }

  .spinner {
    min-height: 220px;
  }
}

// profile-settings css
.confirm-input {
  padding-right: 8px !important;
}

.user-group-actions {
  display: flex;
  gap: 8px;
}

input.hide-input-arrows {
  -moz-appearance: none;

  &::-webkit-outer-spin-button,
  &::-webkit-inner-spin-button {
    -webkit-appearance: none;
  }
}

.btn-org-env {
  width: 36px;
}

.custom-checkbox-tree {
  overflow-y: scroll;
  color: #3e525b;

  .react-checkbox-tree label:hover {
    background: none !important;
  }

  .rct-icons-fa4 {

    .rct-icon-expand-open,
    .rct-icon-expand-close {
      &::before {
        content: url("data:image/svg+xml,%3Csvg xmlns='http://www.w3.org/2000/svg' viewBox='0 0 1024 1024' focusable='false' data-icon='caret-down' width='12px' height='12px' fill='currentColor' aria-hidden='true'%3E%3Cpath d='M840.4 300H183.6c-19.7 0-30.7 20.8-18.5 35l328.4 380.8c9.4 10.9 27.5 10.9 37 0L858.9 335c12.2-14.2 1.2-35-18.5-35z'%3E%3C/path%3E%3C/svg%3E") !important;
      }
    }

    .rct-icon-expand-close {
      transform: rotate(-90deg);
      -webkit-transform: rotate(-90deg);
    }
  }
}

// sso enable/disable box
.tick-cross-info {
  .main-box {
    margin-right: 10px;
    border-radius: 5px;
  }

  .icon-box {
    padding: 7px 5px 7px 2px;
    color: #ffffff;

    .icon {
      stroke-width: 4.5px;
    }
  }

  .tick-box {
    border: 3px solid var(--indigo9);

    .icon-box {
      background: var(--indigo9);
    }
  }

  .cross-box {
    border: 3px solid $disabled;

    .icon-box {
      background: $disabled;
    }
  }
}

.icon-widget-popover {
  &.theme-dark {
    .popover-header {
      background-color: #232e3c;
      border-bottom: 1px solid #324156;
    }
    .popover-body {
      background-color: #232e3c;
      border-radius: 6px;
    }
  }

  .popover-header {
    padding-bottom: 0;
    background-color: #ffffff;

    .input-icon {
      margin-bottom: 0.5rem !important;
    }
  }

  .popover-body {
    padding: 0 0.5rem;

    .row {
      >div {
        overflow-x: hidden !important;
      }
    }

    .icon-list-wrapper {
      display: grid;
      grid-template-columns: repeat(10, 1fr);
      margin: 0.5rem 1rem 0.5rem 0.5rem;
    }

    .icon-element {
      cursor: pointer;
      border: 1px solid transparent;
      border-radius: $border-radius;

      &:hover {
        border: 1px solid $primary;
      }
    }
  }
}

.dark-theme-placeholder::placeholder {
  color: #C8C6C6;
}

.dark-multiselectinput {
  input {
    color: white;

    &::placeholder {
      color: #C8C6C6;
    }
  }
}


.dark-multiselectinput {
  input {
    color: white;

    &::placeholder {
      color: #C8C6C6;
    }
  }
}

// Language Selection Modal
.lang-selection-modal {
  font-weight: 500;

  .list-group {
    padding: 1rem 1.5rem;
    padding-top: 0;
    overflow-y: scroll;
    height: calc(100% - 68px);
  }

  .list-group-item {
    border: 0;

    p {
      margin-bottom: 0px;
      margin-top: 2px;
    }
  }

  .list-group-item.active {
    background-color: var(--indigo4);
    color: var(--slate12);
    font-weight: 600;
    margin-top: 0px;
  }

  .modal-body {
    height: 50vh;
    padding: 0;
  }

  .lang-list {
    height: 100%;

    .search-box {
      position: relative;
      margin: 1rem 1.5rem;
    }

    input {
      border-radius: 5px !important;
    }

    .input-icon {
      display: flex;
    }

    .input-icon {
      .search-icon {
        display: block;
        position: absolute;
        left: 0;
        margin-right: 0.5rem;
      }

      .clear-icon {
        cursor: pointer;
        display: block;
        position: absolute;
        right: 0;
        margin-right: 0.5rem;
      }
    }

    .list-group-item.active {
      color: $primary;
    }
  }
}

.lang-selection-modal.dark {
  .modal-header {
    border-color: #232e3c !important;
  }

  .modal-body,
  .modal-footer,
  .modal-header,
  .modal-content {
    color: white;
    background-color: #2b394a;
  }

  .list-group-item {
    color: white;
    border: 0;
  }

  .list-group-item:hover {
    background-color: #232e3c;
  }

  .list-group-item.active {
    background-color: #4d72fa;
    color: white;
    font-weight: 600;
  }

  .no-results-item {
    background-color: #2b394a;
    color: white;
  }

  input {
    background-color: #2b394a;
    border-color: #232e3c;
    color: white;
  }
}

// Language Selection Modal
.lang-selection-modal {
  font-weight: 500;

  .list-group {
    padding: 1rem 1.5rem;
    padding-top: 0;
    overflow-y: scroll;
    height: calc(100% - 68px);
  }

  .list-group-item {
    border: 0;

    p {
      margin-bottom: 0px;
      margin-top: 2px;
    }
  }

  .list-group-item.active {
    background-color: #edf1ff;
    color: #4d72fa;
    font-weight: 600;
    margin-top: 0px;
  }

  .modal-body {
    height: 50vh;
    padding: 0;
  }

  .lang-list {
    height: 100%;

    .search-box {
      position: relative;
      margin: 1rem 1.5rem;
    }

    input {
      border-radius: 5px !important;
    }

    .input-icon {
      display: flex;
    }

    .input-icon {
      .search-icon {
        display: block;
        position: absolute;
        left: 0;
        margin-right: 0.5rem;
      }

      .clear-icon {
        cursor: pointer;
        display: block;
        position: absolute;
        right: 0;
        margin-right: 0.5rem;
      }
    }

    .list-group-item.active {
      color: $primary;
    }
  }
}

.lang-selection-modal.dark {
  .modal-header {
    border-color: #232e3c !important;
  }

  .modal-body,
  .modal-footer,
  .modal-header,
  .modal-content {
    color: white;
    background-color: #2b394a;
  }

  .list-group-item {
    color: white;
    border: 0;
  }

  .list-group-item:hover {
    background-color: #232e3c;
  }

  .list-group-item.active {
    background-color: #4d72fa;
    color: white;
    font-weight: 600;
  }

  .no-results-item {
    background-color: #2b394a;
    color: white;
  }

  input {
    background-color: #2b394a;
    border-color: #232e3c;
    color: white;
  }
}

.org-users-page {
  .page-body {
    height: 100%;
  }
}

.user-group-container-wrap {
  margin: 20px auto 0 auto;
}

.dragged-column {
  z-index: 1001;
}

#storage-sort-popover {
  max-width: 800px;
  width: 800px;
  background-color: var(--base);
  box-sizing: border-box;
  box-shadow: 0px 12px 16px -4px rgba(16, 24, 40, 0.08), 0px 4px 6px -2px rgba(16, 24, 40, 0.03);
  border-radius: 4px;
  border: 1px solid var(--slate3) !important;
  // left: 109px !important;
  // top: 8px !important;
  // position: absolute !important;


  .card-body,
  .card-footer {
    background: var(--base);
  }
}


#storage-filter-popover {
  max-width: 800px;
  width: 800px;
  background-color: var(--base);
  box-sizing: border-box;
  box-shadow: 0px 12px 16px -4px rgba(16, 24, 40, 0.08), 0px 4px 6px -2px rgba(16, 24, 40, 0.03);
  border-radius: 4px;
  border: 1px solid var(--slate3) !important;
  // left: 193px !important;
  // top: 10px !important;
  // position: absolute !important;


  .card-body,
  .card-footer {
    background: var(--base);
  }
}

tbody {
  width: 100% !important;
  flex-grow: 1;

  tr {
    width: 100% !important;

    td:last-child {
      flex: 1 1 auto;
    }
  }
}

.datepicker-widget.theme-dark {
  .react-datepicker__tab-loop {
    .react-datepicker__header {
      background-color: #232e3c;

      .react-datepicker__current-month,
      .react-datepicker__day-name,
      .react-datepicker__month-select,
      .react-datepicker__year-select {
        color: white;
      }

      .react-datepicker__month-select,
      .react-datepicker__year-select {
        background-color: transparent;
      }
    }

    .react-datepicker__month {
      background-color: #232e3c;

      .react-datepicker__day {
        color: white;

        &:hover {
          background-color: #636466;
        }
      }

      .react-datepicker__day--outside-month {
        opacity: 0.5;
      }
    }

    .react-datepicker {
      background-color: #232e3c;
    }
  }
}

.theme-dark .list-group-item {
  &:hover {
    background-color: #232e3c;
  }
}

.theme-dark {

  .CalendarMonth,
  .DayPickerNavigation_button,
  .CalendarDay,
  .CalendarMonthGrid,
  .DayPicker_focusRegion,
  .DayPicker {
    background-color: #232e3c;
  }

  .DayPicker_weekHeader_ul,
  .CalendarMonth_caption,
  .CalendarDay {
    color: white;
  }

  .CalendarDay__selected_span,
  .CalendarDay__selected_start,
  .CalendarDay__selected_end {
    background-color: #4D72FA;
    color: white;
  }

  .CalendarDay {
    border-color: transparent; //hiding the border around days in the dark theme

    &:hover {
      background-color: #636466;
    }
  }

  .DateInput_fangStroke {
    stroke: #232E3C;
    fill: #232E3C;
  }

  .DayPickerNavigation_svg__horizontal {
    fill: white;
  }

  .DayPicker__withBorder {
    border-radius: 0;
  }

  .DateRangePicker_picker {
    background-color: transparent;
  }
}

.link-widget {
  display: flex;
  align-items: center;
  overflow: auto;

  &.hover {
    a {
      &:hover {
        text-decoration: underline;
      }
    }
  }

  &.no-underline {
    a {
      text-decoration: none !important;
    }
  }

  &.underline {
    a {
      text-decoration: underline;
    }
  }

  &::-webkit-scrollbar {
    width: 0;
    height: 0;
    background: transparent;
  }
}

.import-export-footer-btns {
  margin: 0px !important;
}

.home-version-modal-component {
  border-bottom-right-radius: 0px !important;
  border-bottom-left-radius: 0px !important;
  box-shadow: 0px 12px 16px -4px rgba(16, 24, 40, 0.08),
    0px 4px 6px -2px rgba(16, 24, 40, 0.03) !important;
}

.current-version-label,
.other-version-label {
  color: var(--slate11);
}

.home-modal-component.modal-version-lists {
  width: 466px;
  height: 668px;
  background: var(--base);
  box-shadow: 0px 12px 16px -4px rgba(16, 24, 40, 0.08), 0px 4px 6px -2px rgba(16, 24, 40, 0.03);
  border-top-right-radius: 6px;
  border-top-right-radius: 6px;


  .modal-header {
    .btn-close {
      top: auto;
    }
  }
}

.modal-version-lists {
  max-height: 80vh;

  .modal-body {
    height: 80%;
    overflow: auto;
  }

  .export-creation-date {
    color: var(--slate11);
  }

  .modal-footer,
  .modal-header {
    padding-bottom: 24px;
    padding: 12px 28px;
    gap: 10px;
    width: 466px;
    height: 56px;
    background-color: var(--base);
  }

  .modal-footer {
    padding: 24px 32px;
    gap: 8px;
    width: 466px;
    height: 88px;
  }

  .tj-version-wrap-sub-footer {
    display: flex;
    flex-direction: row;
    padding: 16px 28px;
    gap: 10px;
    height: 52px;
    background: var(--base);
    border-top: 1px solid var(--slate5);
    border-bottom: 1px solid var(--slate5);



    p {
      font-weight: 400;
      font-size: 14px;
      line-height: 20px;
      color: var(--slate12);
    }
  }

  .version-wrapper {
    display: flex;
    justify-content: flex-start;
    padding: 0.75rem 0.25rem;
  }

  .current-version-wrap,
  .other-version-wrap {

    span:first-child {
      color: var(--slate12) !important;
    }
  }

  .current-version-wrap {
    background: var(--indigo3) !important;
    margin-bottom: 24px;
    border-radius: 6px;
    margin-top: 8px;
  }
}

.rest-methods-url {
  .cm-s-default {
    .cm-string-2 {
      color: #000;
    }
  }
}

.tooljet-database {

  .table-header,
  .table-name,
  .table-cell {
    white-space: nowrap;
    overflow: hidden;
    text-overflow: ellipsis;
  }

  .table-name {
    color: #000;
    width: 250px;
  }

  .table-left-sidebar {
    max-width: 288px;
  }

  .add-table-btn {
    height: 32px;
  }

  .table-header {
    background: #ECEEF0;
  }

  .table-header,
  .table-cell {
    max-width: 230px;
  }

  .add-more-columns-btn {
    background: var(--indigo3);
    font-weight: 500;
    color: var(--indigo9);
    font-size: 12px;
    border-radius: 600;
  }

  .delete-row-btn {
    max-width: 140px;
  }
}

.apploader {
  height: 100vh;

  .app-container {
    height: 100%;
    display: flex;
    flex-direction: column;
    justify-content: space-between;
  }

  .editor-header {
    height: 5%;
    background-color: #EEEEEE;
    display: flex;
    align-items: center;
    justify-content: space-between;

    .app-title-skeleton {
      width: 100px;
      height: 100%;
      display: flex;
      align-items: center;
      margin-left: 120px;
    }

    .right-buttons {
      display: flex;
      gap: 5px;
      align-items: center;
      margin-right: 10px;
    }
  }

  .editor-body {
    height: 100%;
  }

  .skeleton {
    padding: 5px;
  }

  .editor-left-panel {
    width: 48px;
    background-color: #EEEEEE;
    margin: 3px 0px 3px 3px;
    display: flex;
    flex-direction: column;
    justify-content: space-between;
    border-radius: 5px;

    .left-menu-items {
      display: flex;
      flex-direction: column;
      justify-content: space-between;
      gap: 5px;
      margin-top: 10px;
    }

    .bottom-items {
      margin-bottom: 10px;
    }
  }

  .editor-center {
    height: 100%;
    display: flex;
    flex-direction: column;
    gap: 5px;
    justify-content: space-between;

    .canvas {
      height: 100vh;
      background-color: var(--base);
      border-radius: 5px;
      display: flex;
      justify-content: center;
    }

    .query-panel {
      height: 30%;
      display: flex;
      justify-content: space-between;
      gap: 5px;

      .queries {
        width: 30%;
        display: flex;
        flex-direction: column;
        gap: 5px;

        .queries-title {
          background-color: #EEEEEE;
          border-radius: 5px;
          height: 20%;
          padding: 5px 10px;
          display: flex;
          justify-content: space-between;
          align-items: center;
        }

        .query-list {
          background-color: #EEEEEE;
          border-radius: 5px;
          height: 80%;

          .query-list-item {
            margin: 10px;
            height: 35px;
          }
        }
      }

      .query-editor {
        width: 70%;
        height: 100%;
        display: flex;
        flex-direction: column;
        gap: 5px;

        .query-editor-header {
          background-color: #EEEEEE;
          border-radius: 5px;
          height: 20%;
          padding: 5px 10px;
          display: flex;
          justify-content: space-between;

          .query-actions {
            display: flex;
            align-items: center;
          }
        }

        .query-editor-body {
          background-color: #EEEEEE;
          height: 80%;
          border-radius: 5px;

          .button {
            margin-right: 10px;
          }
        }
      }
    }
  }

  .wrapper {
    padding: 3px 3px 3px 0px;
  }



  .right-bar {
    height: 100%;
    padding: 3px 3px 3px 0px;
    display: flex;
    flex-direction: column;
    justify-content: space-between;
    gap: 5px;

    .widget-list-header {
      height: 5%;
      background-color: #EEEEEE;
      border-radius: 5px;
    }

    .widget-list {
      height: 95%;
      background-color: #EEEEEE;
      border-radius: 5px;
      padding: 10px;

      .widgets {
        display: flex;
        justify-content: space-between;
      }
    }
  }
}

.subheader {
  margin-bottom: 12px;
}

.theme-dark {
  .layout-sidebar-icon {
    &:hover {
      background-color: #273342;
    }
  }

  .tooljet-database {

    .table-name,
    .subheader {
      color: var(--slate9);
    }

    .list-group-item.active {
      .table-name {
        color: #000;
      }
    }
  }

  .editor-header {
    background-color: #1F2936;
  }

  .editor-left-panel {
    background-color: #1F2936;
  }


  .query-panel {
    .queries {
      .queries-title {
        background-color: #1F2936 !important;
      }

      .query-list {
        background-color: #1F2936 !important;
      }
    }

    .query-editor {
      .query-editor-header {
        background-color: #1F2936 !important;
      }

      .query-editor-body {
        background-color: #1F2936 !important;
      }
    }
  }

  .right-bar {
    .widget-list-header {
      background-color: #1F2936;
    }

    .widget-list {
      background-color: #1F2936;
    }
  }
}

:root {
  --tblr-breadcrumb-item-active-font-weight: 500;
  --tblr-breadcrumb-item-active-color: inherit;
}

.application-brand {
  a {
    height: 48px;
    position: relative;
    display: flex;
    justify-content: center;
    align-items: center;
  }
}

.breadcrumb-item.active {
  font-weight: var(--tblr-breadcrumb-item-active-font-weight);
  color: var(--tblr-breadcrumb-item-active-color);
}

.app-icon-main {
  background: var(--indigo3) !important;
  border-radius: 6px !important;
  display: flex;
  justify-content: center;
  align-items: center;
  width: 48px;
  height: 48px;
}

.user-avatar-nav-item,
.audit-log-nav-item,
.notification-center-nav-item {
  border-radius: 4px;
}

.audit-log-nav-item {
  bottom: 40px;
}

.workspace-content-wrapper,
.database-page-content-wrap {
  // background: var(--slate2);
}

.workspace-variable-table-card {
  margin: 0 auto;
  width: 880px;
}

.organization-page-sidebar {
  height: calc(100vh - 64px);
  max-width: 288px;
  background-color: var(--base);
  border-right: 1px solid var(--slate5) !important;
  display: grid !important;
  grid-template-rows: auto 1fr auto !important;
}

.marketplace-page-sidebar {
  height: calc(100vh - 64px);
  max-width: 288px;
  background-color: var(--base);
  border-right: 1px solid var(--slate5) !important;
  display: grid !important;
  grid-template-rows: auto 1fr auto !important;
}

.home-page-sidebar {
  max-width: 288px;
  background-color: var(--base);
  border-right: 1px solid var(--slate5);
  display: grid;
  grid-template-rows: auto 1fr auto;
}

.empty-home-page-image {
  margin-top: 14px;
}

.create-new-table-btn {
  width: 248px;

  button {
    height: 40px !important;

  }
}

.tooljet-database-sidebar {
  max-width: 288px;
  background: var(--base);
  border-right: 1px solid var(--slate5);


  .sidebar-container {
    height: 40px !important;
    padding-top: 1px !important;
    margin: 0 auto;
    display: flex;
    justify-content: center;
  }
}

.create-new-app-dropdown {
  width: 248px !important;


  .dropdown-toggle-split {
    border-left: 1px solid var(--indigo11) !important;
  }

  button {
    background-color: var(--indigo9) !important;
  }
}

.create-new-app-button {
  font-weight: 500;
  font-size: 14px;
  height: 40px;
  border-top-left-radius: 6px;
  border-bottom-left-radius: 6px;
}

.create-new-app-button+.dropdown-toggle {
  height: 40px;
  border-top-right-radius: 6px;
  border-bottom-right-radius: 6px;
}

.custom-select {
  .select-search-dark__value::after {
    content: none;
  }

  .select-search-dark__select,
  .select-search__select {
    min-width: fit-content;
    max-width: 100% !important;
  }
}

.jet-data-table td .textarea-dark-theme.text-container:focus {
  background-color: transparent !important;
}

.tooljet-logo-loader {
  height: 100vh;
  display: flex;
  align-items: center;
  justify-content: center;

  .loader-spinner {
    margin: 10px 87px;
  }
}

.page-body {
  height: calc(100vh - 1.25rem - 48px);
  min-height: 500px;
}

// buttons
.default-secondary-button {
  background-color: $color-light-indigo-03;
  color: $color-light-indigo-09;
  max-height: 28px;
  width: 76px;
  display: flex;
  flex-direction: row;
  justify-content: center;
  align-items: center;
  padding: 4px 16px;
  gap: 6px;
  font-weight: 500;
  border: 0 !important;

  .query-manager-btn-svg-wrapper {
    width: 16px !important;
    height: 16px !important;
    padding: 2.67px;
  }

  .query-manager-btn-name {
    min-width: 22px;
  }

  &:hover {
    background-color: $color-light-indigo-04;
    color: $color-light-indigo-10;
  }

  &:active {
    background-color: $color-light-indigo-04;
    color: $color-light-indigo-10;
    box-shadow: 0px 0px 0px 4px #C6D4F9;
    border-radius: 6px;
    border: 1px solid;
    outline: 0 !important;

    svg {
      path {
        fill: $color-light-indigo-10;
      }
    }
  }

  &:disabled {
    cursor: not-allowed;
    pointer-events: none;
    opacity: .65;
  }

  .query-run-svg {
    padding: 4px 2.67px;
  }
}

.default-secondary-button.theme-dark {
  background-color: #4D72FA !important;
  color: #F4F6FA !important;

  svg {
    path {
      fill: #F4F6FA !important;
    }
  }

  &:hover {
    border: 1px solid #4D72FA !important;
    background-color: #4D5EF0 !important;
    color: #FFFFFC !important;

    svg {
      path {
        fill: #FFFFFC !important;
      }
    }
  }

  &:active {
    border: 1px solid #4D72FA !important;
    background-color: #4D5EF0 !important;
    box-shadow: 0px 0px 0px 4px #4D72FA;
    border-radius: 6px;
  }
}

.default-tertiary-button {
  background-color: $color-light-base;
  color: $color-light-slate-12;
  border: 1px solid $color-light-slate-07;
  display: flex;
  flex-direction: row;
  justify-content: center;
  align-items: center;
  padding: 4px 16px;
  gap: 6px;
  max-height: 28px;
  font-weight: 500;
  height: 28px;
  cursor: pointer;
  white-space: nowrap;

  .query-btn-svg-wrapper {
    width: 16px !important;
    height: 16px !important;
    padding: 2.67px;
  }

  .query-btn-name {
    min-width: 22px;

  }

  &:hover {
    border: 1px solid $color-light-slate-08;
    color: $color-light-slate-11;

    svg {
      path {
        fill: $color-light-slate-11;
      }
    }
  }

  .query-create-run-svg {
    padding: 2px;
  }

  .query-preview-svg {
    padding: 2.67px 0.067px;
    width: 16px;
    height: 16px;
    margin: 6px 0;
  }

  &:active {
    border: 1px solid #C1C8CD;
    box-shadow: 0px 0px 0px 4px #DFE3E6;
    color: $color-light-slate-11;
    outline: 0;
  }
}

.default-tertiary-button.theme-dark {
  background-color: transparent;
  color: #4D5EF0 !important;
  border: 1px solid #4D5EF0 !important;

  svg {
    path {
      fill: #4D5EF0 !important;
    }
  }

  &:hover {
    border: 1px solid $color-dark-slate-08;
    color: #FFFFFC !important;
    background-color: #4D5EF0 !important;

    svg {
      path {
        fill: #FFFFFC !important;
      }
    }
  }

  &:active {
    border: 1px solid inherit;
    box-shadow: none;
    outline: 0;
  }
}

.default-tertiary-button.theme-dark.btn-loading {
  background-color: #4D5EF0 !important;
  color: transparent !important;

  svg {
    path {
      fill: transparent !important;
    }
  }
}

.default-tertiary-button.button-loading {
  background-color: transparent !important;
  color: transparent !important;

  svg {
    path {
      fill: transparent !important;
    }
  }
}

.disable-tertiary-button {
  color: $color-light-slate-08;
  background-color: $color-light-slate-03;
  pointer-events: none !important;

  svg {
    path {
      fill: $color-light-slate-08;
    }
  }

}

.disable-tertiary-button.theme-dark {
  color: $color-dark-slate-08;
  background-color: $color-dark-slate-03;
  pointer-events: none !important;

  svg {
    path {
      fill: $color-dark-slate-08;
    }
  }
}

.font-weight-500 {
  font-weight: 500;
}

.font-size-12 {
  font-size: 12px;
}

.toggle-query-editor-svg {
  width: 16px;
  height: 16px;
  padding: 2.88px 5.22px;
  display: flex;
  cursor: pointer;
}

.theme-dark {
  .org-avatar:hover {
    .avatar {
      background: #10141A no-repeat center/cover;
    }
  }
}

.app-creation-time {
  color: var(--slate11) !important;
  white-space: nowrap;
  overflow: hidden;
  text-overflow: ellipsis;
}

.font-weight-400 {
  font-weight: 400;
}

.border-indigo-09 {
  border: 1px solid $color-light-indigo-09;
}

.dark-theme-toggle-btn {
  height: 32px;
  display: flex;
  align-items: center;
  justify-content: center;

}

.dark-theme-toggle-btn-text {
  font-size: 14px;
  margin: 12px;
}

.maximum-canvas-height-input-field {
  width: 156px;
  height: 32px;
  padding: 6px 10px;
  gap: 17px;
  background: #FFFFFF;
  border: 1px solid #D7DBDF;
  border-radius: 6px;

}

.layout-header {
  position: fixed;
  right: 0;
  left: 48px;
  z-index: 1;
  background: var(--base);
  height: 64px;
}

.layout-sidebar-icon {
  &:hover {
    background: #ECEEF0;
  }

  &:focus {
    outline: #ECEEF0 auto 5px;
  }
}


.tj-dashboard-section-header {
  max-width: 288px;
  max-height: 64px;
  padding-top: 20px;
  padding-left: 20px;
  padding-bottom: 24px;
  border-right: 1px solid var(--slate5);
}

.layout-sidebar-icon {
  &:hover {
    background: #ECEEF0;
    border-radius: 4px;
  }

  &:focus {
    outline: #ECEEF0 auto 5px;
  }
}

.folder-menu-icon {
  visibility: hidden !important;
}

.folder-list-group-item:hover .folder-menu-icon {
  visibility: visible !important;
}

.folder-list-group-item {
  &:hover {
    background: #ECEEF0;
  }

  &:active {
    background: var(--indigo4);
  }

  &:focus {
    box-shadow: 0px 0px 0px 4px #DFE3E6;
  }

  .tj-text-xsm {
    white-space: nowrap;
    overflow: hidden;
    text-overflow: ellipsis;
  }

  .tj-folder-list {
    display: block;
  }
}


.app-versions-selector {
  display: inline-flex;
  align-items: center;
  width: 176px;
  height: 28px;
  border-radius: 6px;

  .react-select__control {
    border: none !important;
  }
}

.app-version-list-item {
  white-space: nowrap;
  overflow: hidden;
  text-overflow: ellipsis;
}

.app-version-name,
.app-version-released {
  font-weight: 400;
  font-size: 12px;
  line-height: 20px;
}

.app-version-name {
  max-width: 80px;
}

.custom-version-selector__option:hover .app-version-delete {
  display: block;
}

.editor .navbar-brand {
  border-right: 1px solid var(--slate5);
  width: 48px;
  display: flex;
  justify-content: center;
}


.modal-backdrop {
  opacity: 0.5;
}

.canvas-area>.modal-backdrop {
  width: 100% !important;
  height: 100% !important;
}

.ds-delete-btn {
  display: none;
  border: none;
  background: none;
}

.ds-list-item:hover .ds-delete-btn {
  display: block;
}

.toojet-db-table-footer,
.home-page-footer {
  position: fixed;
  bottom: 0px;
  right: 0;
  left: 336px;
}

.home-page-footer {
  height: 52px;
  background-color: var(--base) !important;
  border-top: 1px solid var(--slate5) !important;
}

.pagination-container {
  display: flex;
  padding: 0px;
  height: 20px;

  .form-control {
    padding: 0 4px;
    width: fit-content;
    max-width: 30px;
    text-align: center;
  }
}

.profile-card {
  box-shadow: 0px 12px 16px -4px rgba(16, 24, 40, 0.08), 0px 4px 6px -2px rgba(16, 24, 40, 0.03);
  border-radius: 6px;
  padding: 4px 0px;
  width: 84px;
  height: 86px;
  margin-left: 10px;
  background-color: var(--base);

  .dropdown-item {
    width: 84px;
    height: 36px;
    min-width: 84px !important;
  }

  svg {
    margin-left: 2px;
  }

  a {
    span {
      margin-left: 4px;
    }
  }
}

.theme-dark {
  .editor-header-actions {
    .current-layout {
      .bg-white {
        background-color: #151718 !important;
      }
    }
  }

  .icon-tabler-x {
    stroke: white;
  }
}

.img-invert {
  img {
    filter: invert(1);
  }
}

.user-group-table {
  .selected-row {
    background-color: #ECEEF0;
  }

  .selected-row.dark {
    background-color: #232E3C;
  }
}

.notification-center.theme-dark {

  .empty-subtitle,
  .card-footer>span,
  .empty-title {
    color: white !important;
  }
}


// DASHBOARD SCROLL STYLES--->
.create-new-app-wrapper {
  margin: 0 auto;
  display: flex;
  justify-content: center;
  padding-top: 4px;
}

.home-page-sidebar {
  height: calc(100vh - 64px) !important; //64 is navbar height

  .folder-list-user {
    height: calc(100vh - 116px) !important; //64 is navbar height + 52 px footer
  }
}

.home-page-content {
  height: calc(100vh - 64px) !important;
  overflow-y: auto;
  // background: var(--slate2);
}

.application-folders-list {
  height: 64px;
}

// DASHBOARD STYLES END

// TABLE
.table-left-sidebar {
  height: calc(100vh - 104px) !important; // 62px [navbar] +  40px [ add table and search ] + extra 2 px(border)
  overflow-y: auto;
}

.toojet-db-table-footer {
  height: 52px;
  background: var(--base) !important;
}

.home-app-card-header {
  margin-bottom: 32px;
}

.homepage-app-card {
  height: 166px;
  outline: 1px solid var(--slate3);
  box-shadow: 0px 1px 2px rgba(16, 24, 40, 0.05);
  border-radius: 6px;
  padding: 16px;
  background-color: var(--base) !important;

  .appcard-buttons-wrap {
    display: none;
  }

  .home-app-card-header {
    .menu-ico {
      visibility: hidden !important;
    }
  }

  &:hover {
    box-shadow: 0px 12px 16px -4px rgba(16, 24, 40, 0.08), 0px 4px 6px -2px rgba(16, 24, 40, 0.03);

    .home-app-card-header {
      margin-bottom: 12px;

      .menu-ico {
        visibility: visible !important;
      }
    }

    .app-creation-time-container {
      margin-bottom: 0px;
    }

    .app-card-name {
      margin-bottom: 0px;
    }

    .app-creation-time {
      display: none;
    }


    .appcard-buttons-wrap {
      display: flex;
      padding: 0px;
      gap: 12px;
      width: 240px;
      height: 28px;
      flex-direction: row;

      div {
        a {
          text-decoration: none;
        }
      }

    }

    .app-icon-main {
      width: 36px;
      height: 36px;

    }
  }
}

.app-creation-time-container {
  height: 16px;
}

.release-buttons {
  height: 48px;
  gap: 4px;
}

.global-settings-app-wrapper {
  max-width: 190px;
}

.version-manager-container {
  padding: 0.6rem;
  width: 158px;
}

// tooljet db fields styles [ query manager ]
.tj-db-field-wrapper {
  .code-hinter-wrapper {
    ::-webkit-scrollbar {
      display: none;
    }
  }

  .CodeMirror-sizer {
    min-height: 32px !important;
    width: 100%;
    border-right-width: 0px !important;
    padding: 0 !important;
    overflow-y: auto;

    .CodeMirror-lines {
      margin-top: 0px !important;
      min-height: 32px !important;
      padding: 0 !important;
    }
  }
}

.table-list-items#popover-contained {
  .popover-body {
    outline: 1px solid var(--slate3);
    background: var(--base);
    overflow: hidden;
  }

}

.table-list-item-popover.dark {
  svg {
    path {
      fill: white;
    }
  }
}

.theme-dark {
  .react-loading-skeleton {
    background-color: #2F3C4C !important;
    background-image: linear-gradient(90deg, #2F3C4C, #2F3C4C, #2F3C4C) !important;
  }
}

@keyframes up-and-down {
  to {
    opacity: 0.2;
    transform: translateY(-20px);

  }
}

.spin-loader {
  position: fixed;
  width: 100%;

  .load {
    display: flex;
    justify-content: center;
    margin: 200px auto;
  }

  .load div {
    width: 20px;
    height: 20px;
    background-color: var(--indigo9);
    border-radius: 50%;
    margin: 0 5px;
    animation-name: #{up-and-down};
    animation-duration: 0.8s;
    animation-iteration-count: infinite;
    animation-direction: alternate;
  }

  .load .two {
    animation-delay: 0.3s;
  }

  .load .three {
    animation-delay: 0.6s;
  }
}

.organization-switch-modal {
  font-family: 'IBM Plex Sans';

  .modal-dialog {
    width: 376px;
  }

  .modal-content {
    background: linear-gradient(0deg, #FFFFFF, #FFFFFF),
      linear-gradient(0deg, #DFE3E6, #DFE3E6);
  }

  .modal-header {
    justify-content: center !important;
    flex-direction: column;
    padding: 40px 32px 20px 32px;

    .header-text {
      font-style: normal;
      font-weight: 600;
      font-size: 20px;
      line-height: 36px;
      margin: 24px 0 5px 0;
    }

    p {
      font-style: normal;
      font-weight: 400;
      font-size: 14px;
      line-height: 20px;
      color: #687076;
      text-align: Center;
      margin-bottom: 0px;
    }
  }

  .modal-body {
    padding: 18px 32px;

    .org-list {
      display: flex;
      flex-direction: column;

      .org-item {
        height: 50px;
        display: flex;
        align-items: center;
        padding: 0px 12px;
        cursor: default;

        input[type=radio] {
          margin-right: 16px;
          width: 16px;
          height: 16px;
        }

        .avatar {
          margin-right: 11px;
          color: #11181C;
          background-color: #F8FAFF;
          width: 34px !important;
          height: 34px !important;
        }

        span {
          font-style: normal;
          font-weight: 400;
          font-size: 12px;
          line-height: 20px;
          color: #11181C;
        }
      }

      .selected-item {
        border-radius: 6px;
        background-color: #F0F4FF;
      }
    }
  }

  .modal-footer {
    justify-content: center;
    padding: 24px 32px;
    border-top: 1px solid #DFE3E6;

    button {
      width: 100%;
      font-style: normal;
      font-weight: 600;
      font-size: 14px;
      line-height: 20px;
    }
  }
}

.organization-switch-modal.dark-mode {

  .modal-footer,
  .modal-header {
    border-color: #232e3c !important;

    p {
      color: rgba(255, 255, 255, 0.5) !important;
    }
  }

  .modal-body,
  .modal-footer,
  .modal-header,
  .modal-content {
    color: white;
    background-color: #2b394a;
  }

  .modal-content {
    border: none;
  }


  .modal-body {
    .org-list {
      span {
        color: white;
      }

      .selected-item {
        background-color: #232e3c;
      }
    }
  }
}

.datasources-category {
  color: var(--slate10);
}

.react-tooltip {
  font-size: .765625rem !important;
}

.tooltip {
  z-index: 10000;
}

.add-new-workspace-icon-wrap {
  display: flex;
  flex-direction: row;
  align-items: center;
  padding: 8px;
  width: 34px;
  height: 34px;
  background: var(--indigo3);
  border-radius: 6px;
}

.add-new-workspace-icon-old-wrap {
  display: none;
}

.add-workspace-button {
  padding: 8px 12px;
  gap: 11px;
  height: 50px;

  &:hover {
    background: var(--indigo3);
    margin: 0 auto;
    border-radius: 6px;
    padding-bottom: 10px;

    .add-new-workspace-icon-old-wrap {
      padding: 8px;
      width: 34px;
      height: 34px;
      background: var(--indigo9);
      border-radius: 6px;
      display: flex;
      justify-content: center;
      align-items: center;

    }

    .add-new-workspace-icon-wrap {
      display: none;

    }
  }

}

.tj-folder-list {
  display: flex;
  align-items: center;
  color: var(—-slate12) !important;
}

.app-card-name {
  color: var(—-slate12);
  margin-bottom: 2px;
  white-space: nowrap;
  overflow: hidden;
  text-overflow: ellipsis;
}

.dashboard-breadcrumb-header {
  display: flex;
  align-items: center;
}

.tj-version {
  margin-right: 44px;
  display: flex;
  align-items: center;
  color: var(--slate9);

}

.folder-list {
  color: var(—-slate9) !important;
}

.tj-folder-header {
  margin-bottom: 12px;
  height: 37px;
  cursor: pointer;
}

.tj-dashboard-header-title-wrap {
  display: flex;
  justify-content: center;
  align-items: center;
  color: var(--slate11);

  a {
    text-decoration: none;
  }
}

.theme-dark {
  .tj-onboarding-phone-input-wrapper {
    .flag-dropdown {
      background-color: #1f2936 !important;

      .country-list {
        background-color: #1f2936 !important;
        background: #1f2936;

        li {
          .country .highlight {
            background-color: #3a3f42;
            color: #000 !important;

            div {
              .country-name {
                color: #6b6b6b !important;
              }
            }

          }

          &:hover {
            background-color: #2b2f31;
          }

        }
      }
    }

  }

  .react-tel-input .country-list .country.highlight {
    color: #6b6b6b;
  }
}

.dashboard-breadcrumb-header-name {
  font-weight: 500 !important;
  color: var(—-slate12) !important;
}

.tj-dashboard-header-wrap {
  padding-top: 22px;
  padding-bottom: 22px;
  padding-left: 40px;
  height: 64px;
  border-bottom: 1px solid var(--slate5);
}

.dashboard-breadcrumb-header-name:hover {
  text-decoration: none !important;
}


.tj-avatar {
  border-radius: 6px;
  width: 36px;
  height: 36px;
  display: flex;
  justify-content: center;
  align-items: center;
  background-color: var(--slate3) !important;
  color: var(--slate11) !important;
  text-transform: uppercase;
  font-weight: 500;

  &:hover {
    background-color: var(--slate4);
  }

  &:focus {
    box-shadow: 0px 0px 0px 4px var(--indigo6);
    outline: 0;
  }

  &:active {
    box-shadow: none;
  }
}

.tj-current-org {
  span {
    color: var(--slate12);

  }
}


.sidebar-inner {
  align-items: center;
}

.workspace-drawer-wrap {
  background: var(--base);
}

.theme-dark {
  .drawer-wrap {
    background: var(--base);
  }
}

.users-table {
  background: var(--base);
  padding: 16px;
  width: 848px;
  margin: 0 auto;
  padding: 16px;

  tbody {

    tr>td>span,
    tr>td>a {
      white-space: nowrap;
      overflow: hidden;
      text-overflow: ellipsis;
      max-width: 140px;
    }
  }

  thead {
    tr {
      padding: 0px 6px;
      gap: 90px;
      width: 848px;
      height: 40px;
      display: flex;
      align-items: center;
      margin-top: 6px;
    }

    tr>th {
      background: var(--base) !important;
      border-bottom: none !important;
      padding: 0 !important;
      width: 282px;
    }
  }

  tr {
    background: var(--base);
    height: 66px;
    padding: 13px 0px;
    border-bottom: 1px solid var(--slate7);
    display: flex;
    justify-content: space-between;
  }

  tr>td {
    border-bottom-width: 0px !important;
    display: flex;
    align-items: center;
    flex: 16%;
    padding-left: 0px !important;
    padding-right: 0px !important;
    white-space: nowrap;
    overflow: hidden;
    text-overflow: ellipsis;
  }
}

.tj-input {
  padding: 6px 10px;
  gap: 17px;
  width: 161.25px;
  height: 32px;
  background: var(--base);
  border: 1px solid var(--slate7);
  border-radius: 6px;

  ::placeholder {
    color: var(--slate9) !important;
  }

}

.workspace-setting-buttons-wrap {
  display: flex;
  gap: 12px;
}

.workspace-settings-table-wrap {
  max-width: 880px;
  margin: 0 auto;
}

.workspace-settings-filters {
  display: flex;
  gap: 12px;
  flex-direction: row;
  align-items: center;
  position: relative;
}

.workspace-setting-table-wrapper {
  box-shadow: 0px 1px 2px rgba(16, 24, 40, 0.05);
  outline: 1px solid var(--slate7);
  background: var(--base);
  width: 880px;
  margin: 0 auto;
  border-radius: 6px;
  height: calc(100vh - 223px);
  position: relative;

}

.workspace-filter-text {
  color: var(--slate11);
  margin-bottom: 14px;
}

.singleuser-btn {
  padding: 6px 16px;
  gap: 6px;
  width: 152px;
  height: 32px;
  border-radius: 6px;

}

.multiuser-btn {
  padding: 6px 16px;
  gap: 6px;
  width: 189px;
  height: 32px;
  border-radius: 6px;

}

.workspace-page-header {
  width: 880px;
  margin: 0 auto !important;

  div:first-child {
    margin: 0 auto !important;
    width: 880px;

  }
}

.workspace-constant-header {
  width: 880px;
  margin: 0 auto !important;
}

.workspace-user-archive-btn {
  width: 95px;
  height: 28px;
}

.workspace-clear-filter {
  margin-left: 8px;
  color: var(--indigo9);
  font-weight: 600 !important;
}

.workspace-clear-filter-wrap {
  display: flex;
  align-items: center;
  width: 130px;
  justify-content: flex-end;
  position: absolute;
  right: 16px;
}

.tj-checkbox {
  border-color: var(--slate7);
}

.workspace-clipboard-wrap {
  display: flex;
  align-items: center;
  width: 162.67px;
  cursor: pointer;

  p {
    font-weight: 500 !important;
    margin-left: 5px;
  }

  span {
    display: flex;
    align-items: center;
  }
}

.workspace-user-status {
  margin-right: 22px;
  margin-left: 5px;
}

.worskpace-setting-table-gap {
  margin-top: 20px;
}

.tj-active {
  background: #46A758;
}

.tj-invited {
  background: #FFB224;
}

.tj-archive {
  background: #E54D2E;
}

.liner {
  height: 1px;
  background: var(--slate5);
  width: 880px;
  margin-top: 22px;
}

.edit-button {
  display: flex;
  flex-direction: row;
  justify-content: center;
  align-items: center;
  height: 28px;
  text-decoration: none;
}

.launch-button {
  display: flex;
  height: 28px;
  align-items: center;
  color: var(--slate12);
  justify-content: center;
  text-decoration: none;
}

.launch-button.tj-disabled-btn {
  cursor: not-allowed;
}

.breadcrumb-item {
  a {
    text-decoration: none !important;
    color: var(--slate12);
  }
}

.table-list-item {
  width: 248px;
}

.workspace-settings-filter-items {
  width: 161.25px;

  .css-13mf2tf-control {
    width: 161.25px !important;

  }

  .css-10lvx9i-Input {
    margin: 0 !important;
    padding: 0 !important;
  }

  .css-1bugkci-control,
  .css-42vs31,
  .css-ob45yj-menu {
    background-color: var(--base) !important;
    width: 161.25px !important;
  }

  .css-6t9fnh-control {
    border: 1px solid var(--slate7) !important;
    background: var(--base);
    color: var(--slate9);
    width: 161.25px;
    height: 32px;

    .css-1opnhvy-singleValue {
      color: var(--slate9) !important;

    }
  }

  input.tj-checkbox {
    background: var(--base) !important;
    color: var(--slate9);
    border: 1px solid var(--slate7) !important;

    ::placeholder {
      color: var(--slate9);
    }
  }
}


.tj-db-dataype {
  margin-left: 8px;
  color: var(--slate11);
}

.tj-database-column-header {
  color: var(--slate12);
  padding: 4px 4px 4px 8px !important;
  text-transform: capitalize !important;
  line-height: 0px !important;
  font-weight: 500 !important;
  font-size: 12px !important;
  line-height: 20px !important;
  color: var(--slate12) !important;

  &:first-child {
    display: flex !important;
    align-items: center !important;
    padding-left: 1rem !important;
  }

}

.tj-database-column-row {
  margin: 0;

  th:first-child {
    height: 28px;
  }

  th:first-child>div {
    height: 16px;
    width: 16px;
    display: flex;
    align-items: center;
    height: 28px;

    input {
      border-radius: 4px;
    }

  }
}

.tj-db-operations-header {
  height: 48px;
  padding: 0 !important;
  display: flex;
  align-items: center;
  background-color: var(--base);

  .row {
    margin-left: 0px;
    width: 98%;
  }

  .col-8 {
    padding-left: 0px;
    display: flex;
    gap: 12px;
    align-items: center;
  }
}

.add-new-column-btn {
  margin-left: 16px;
  height: 28px;
  border-radius: 6px;
  padding: 0 !important;
  display: flex;
  align-items: center;
  justify-content: center;
  background: transparent;
  color: var(--slate12);
  border: none;
}

.tj-db-filter-btn {
  width: 100%;
  height: 28px;
  border-radius: 6px;
  background: transparent;
  color: var(--slate12);
  border: none;
  display: flex;
  align-items: center;
  justify-content: center;
}

.tj-db-filter-btn-applied,
.tj-db-sort-btn-applied {
  display: flex !important;
  flex-direction: row !important;
  justify-content: center !important;
  align-items: center !important;
  padding: 4px 16px !important;
  width: 100% !important;
  height: 28px !important;
  background: var(--grass2) !important;
  border-radius: 6px !important;
}

.tj-db-filter-btn-active,
.tj-db-sort-btn-active {
  display: flex !important;
  flex-direction: row !important;
  justify-content: center !important;
  align-items: center !important;
  padding: 4px 16px !important;
  width: 100% !important;
  height: 28px !important;
  border-radius: 6px !important;
  background: var(--indigo4) !important;
  //border: 1px solid var(--indigo9) !important;
  color: var(--indigo9) !important;
}

.tj-db-header-add-new-row-btn {
  height: 28px;
  background: transparent;
  border-radius: 6px !important;
  display: flex;
  flex-direction: row;
  justify-content: center;
  align-items: center;
  gap: 6px;
  border: none;

  padding: span {
    //color: var(--indigo9);
  }
}

.tj-db-sort-btn {
  width: 100%;
  height: 28px;
  background: transparent;
  color: var(--slate12);
  border: none;
  display: flex;
  align-items: center;
  justify-content: center;
  margin: 0
}

.edit-row-btn {
  background: transparent;
  color: var(--slate12);
  border: none;
  display: flex;
  align-items: center;
  justify-content: center;
}

.workspace-variable-header {
  width: 880px;
  ;
  margin: 0 auto;
  display: flex;
  padding: 0;
}

.workspace-variables-alert-banner {
  width: inherit;
  background-color: #FFF9ED;
  border-color: #FFE3A2;
}

.codehinter.alert-component.workspace-variables-alert-banner {
  color: var(--amber8);
  border-color: var(--amber3);
}

.add-new-variables-button {
  margin-bottom: 20px;
  width: 169px;
  height: 32px;
}

.org-users-page-sidebar,
.left-menu {
  padding: 16px;
  gap: 7px;
  width: 220px;
  border-right: 1px solid var(--slate5);
  overflow-y: auto;
  overflow-x: hidden;
}

.groups-header-wrap {
  display: flex;
  height: 36px;
  border-bottom: 1px solid var(--slate5);
}

.org-users-page-container {
  width: 880px;
  margin: 0 auto;
}

.groups-main-header-wrap {
  padding: 20px 0px 8px;
  gap: 10px;
  width: 612px;
  height: 56px;
  margin: 0 auto;
  display: flex;
  justify-content: space-between;

  p {
    white-space: nowrap;
    overflow: hidden;
    text-overflow: ellipsis;
  }

  .nav-tabs .nav-link.active {
    border-bottom: 2px solid var(--indigo9) !important;
  }
}

.form-check-input:disabled {
  background-color: var(--slate8) !important;
}

.manage-groups-body {
  padding: 24px;
  font-size: 12px;
  overflow-y: auto;
  height: calc(100vh - 300px);

}

.groups-sub-header-wrap {
  width: 612px;
  height: 36px;
  border-bottom: 1px solid var(--slate5) !important;

  .nav-link.active {
    border-bottom: 2px solid var(--indigo9) !important;
    border-color: var(--indigo9) !important;
  }

  .nav-item {
    font-weight: 500 !important;
    font-size: 12px !important;
  }


  p {
    width: 205px;
  }
}

.groups-btn-container {
  width: 880px;
  justify-content: space-between;
  margin: 0 auto;
  margin-bottom: 20px;
  height: 32px;
  align-items: center;

}

.org-users-page {
  margin: 0 auto;
}

.org-users-page-card-wrap {
  height: calc(100vh - 208px);
}

.org-users-page-card-wrap,
.manage-sso-wrapper-card {
  display: flex;
  flex-direction: row;
  background: var(--base);
  width: 880px;
  outline: 1px solid var(--slate5);
  box-shadow: 0px 1px 2px rgba(16, 24, 40, 0.05);
  border-radius: 6px;
}

.manage-sso-wrapper-card {
  margin: 0 auto;

  .card-body {
    overflow-y: auto;
    padding: 40px;
  }

  .card-header {
    padding: 0px 24px;
    width: 660px;
    height: 72px;
    border-bottom: 1px solid var(--slate5);

  }

  .form-check {
    margin-bottom: 0px !important;
    line-height: 24px;
    font-size: 16px;
  }
}

.groups-sidebar-nav {
  display: flex;
  flex-direction: row;
  align-items: center;
  padding: 6px 8px;
  gap: 40px;
  width: 188px;
  height: 32px;
  background: var(--base);
  border-radius: 6px;
  cursor: pointer;
}

.org-users-page-card-body {
  width: 660px;
}

.org-users-page {
  .nav-tabs .nav-link.active {
    background-color: transparent !important;
  }

  .nav-tabs .nav-item.show .nav-link,
  .nav-tabs .nav-link.active {
    border-color: var(--indigo9) !important;

  }

  .nav-link:hover {
    border-right: none !important;
    border-left: none !important;
    border-top: none !important;

    color: var(--indigo9);
  }
}

.groups-selected-row {
  background-color: var(--indigo4);
}

.add-apps-btn {
  width: 160px;
  height: 32px;
}

.groups-app-body-header {
  border-bottom: 1px solid var(--slate5);

  p {
    height: 36px;
    display: flex;
    align-items: center;
    width: 286px;
    color: var(--slate11);

  }

  p:first-child {
    width: 205px !important;
    margin-left: 12px;
  }

}

.manage-group-tab-icons {
  margin-right: 6px;
}

.manage-groups-no-apps-wrap {
  display: flex;
  justify-content: center;
  flex-direction: column;
  align-items: center;
  width: 602px;

  p {
    margin-top: 12px;
  }

  span {
    color: var(--slate11);
    margin-top: 4px;
  }

  div {
    width: 64px;
    height: 64px;
    background: var(--indigo3);
    border-radius: 12px;
    display: flex;
    justify-content: center;
    align-items: center;
    margin-top: 88px;
  }
}

.apps-permission-wrap {
  height: 72px;
  justify-content: center;
  gap: 12px;
}

.apps-folder-permission-wrap,
.apps--variable-permission-wrap {
  height: 44px;
}

.manage-group-permision-header {
  border-bottom: 1px solid var(--slate5);
  display: flex;

  p {
    padding: 8px 12px;
    gap: 10px;
    width: 206px;
    height: 36px;
    font-weight: 500;
    color: var(--slate11) !important;
  }

}

.permission-body {
  .form-check {
    margin-bottom: 0px !important;
  }

  tr {
    border-bottom: 1px solid var(--slate5);
    width: 612px !important;

  }

  td {
    font-size: 12px;
    font-weight: 500;
    line-height: 20px;
    letter-spacing: 0em;
    text-align: left;
    width: 206px !important;
    padding-left: 12px;

    div {
      padding-left: 12px;
    }
  }
}


.default-option-text {
  margin-left: 10px;
  margin-right: 16px;
  font-size: 11px !important;
}

.git-sso-help-text {
  color: var(--slate11);
}

.default-group-wrap {
  gap: 10px;
  width: 119px;
  height: 28px;
  display: flex;
  align-items: center;
  justify-content: center;
  background: var(--grass3);
  border-radius: 100px;
}

.sso-icon-wrapper {
  display: flex;
  flex-direction: row;
  justify-content: center;
  align-items: center;
  padding: 8px 8px 8px 16px;
  width: 251px;
  height: 56px;
  background: var(--slate3);
  border-radius: 6px;
  margin-top: 12px;
}

.sso-main-box {
  justify-content: center;
  background: var(--slate6);
  padding: 8px 16px;
  width: 96px;
  height: 40px;
  border-radius: 6px;
}

.default-danger-tag-wrap {
  gap: 10px;
  width: 113px;
  height: 28px;
  display: flex;
  align-items: center;
  justify-content: center;
  background: var(--tomato6);
  border-radius: 100px;
  margin-bottom: 16px;
}

.manage-group-users-info {
  height: 48px;
  width: 612px;
  border-radius: 6px;
  padding: 12px 24px 12px 24px;
  background: var(--slate3);
  border: 1px solid var(--slate5);
  border-radius: 6px;
  margin-bottom: 16px;

  p {
    color: var(--slate12);
    gap: 14px;
    display: flex;
    align-items: center;

  }
}

.name-avatar {
  display: flex;
  flex-direction: column;
  justify-content: center;
  align-items: center;
  gap: 10px;
  width: 36px;
  height: 36px;
  background-color: var(--slate3) !important;
  border-radius: 6px;
  color: var(--slate11);
  margin-right: 12px;
  text-transform: capitalize;
}

.manage-group-users-row {
  display: flex;
  flex-direction: row;
  align-items: baseline;
  padding: 12px 6px;
  width: 612px !important;
  height: 64px;
  border-bottom: 1px solid var(--slate5);

  p {
    width: 272px;
    white-space: nowrap;
    overflow: hidden;
    text-overflow: ellipsis;

    span {
      max-width: 150px;
      white-space: nowrap;
      overflow: hidden;
      text-overflow: ellipsis;
    }
  }

  &:hover .apps-remove-btn {
    display: flex;
  }
}

.manage-group-app-table-body {
  width: 602px !important;

  tr {
    display: flex;
    font-family: 'IBM Plex Sans';
    font-style: normal;
    font-weight: 400;
    font-size: 12px;
    line-height: 20px;
    color: var(--slate12);
  }
}

.apps-view-edit-wrap {
  display: flex;
  flex-direction: column;
  width: 51px;
  margin-right: 32px;
}

.apps-table-row {
  display: grid !important;
  grid-template-columns: 205px 286px 115px;

  td {
    padding: 12px;
    white-space: nowrap;
    overflow: hidden;
    text-overflow: ellipsis;
  }

  &:hover .apps-remove-btn {
    display: flex;
  }
}

.apps-remove-btn {
  width: 97px;
  height: 28px;
  font-weight: 600 !important;
}

.faded-text {
  color: var(--slate8);
}

.manage-groups-app-dropdown {
  width: 440px;
}

.create-new-group-button {
  width: 169px;
  height: 32px;
  border-radius: 6px;
}

.faded-input {
  background: var(--slate5);
}

.manage-group-table-head {
  display: flex;
  border-bottom: 1px solid var(--slate5);
  width: 612px;
  height: 36px;
  padding: 8px 12px;
  align-items: center;


  p {
    width: 272px !important;
    color: var(--slate11);
    font-weight: 500;
  }

}

.manage-groups-permission-apps,
.apps-constant-permission-wrap {
  border-bottom: 1px solid var(--slate5);
}

.manage-groups-permission-apps,
.apps-folder-permission-wrap,
.apps-variable-permission-wrap,
.apps-constant-permission-wrap {
  display: flex;
  align-items: center;
  padding: 12px;
  gap: 10px;

  div {
    width: 206px;
  }
}

.manage-groups-permission-apps,
.apps-variable-permission-wrap,
.apps-constant-permission-wrap {
  gap: 10px;
  height: 72px;
}

.apps-folder-permission-wrap,
.apps-variable-permission-wrap {
  height: 44px;
  border-bottom: 1px solid var(--slate5);
}

.delete-group {
  text-decoration: none !important;
  color: var(--tomato9) !important;
}

.delete-link,
.remove-decoration {
  text-decoration: none !important;
}

.edit-group {
  text-decoration: none !important;
  color: var(--slate12) !important;
}

.removed-decoration {
  text-decoration: none !important;
}

.rmsc .select-item.selected {
  color: var(--slate12) !important;
  background-color: var(--base) !important;
}

.manage-constants-dropdown {
  .rmsc.multi-select {
    .dropdown-container {
      gap: 17px;
      height: 32px;
      background: var(--base);
      border: 1px solid var(--slate7);
      border-radius: 6px;
      display: flex;
      justify-content: center;
      align-items: center;
      margin-right: 12px;
    }

    .dropdown-content {
      .panel-content {
        background: var(--base);
        border: 1px solid var(--slate3);
        box-shadow: 0px 12px 16px -4px rgba(16, 24, 40, 0.08), 0px 4px 6px -2px rgba(16, 24, 40, 0.03);
        border-radius: 6px;
        align-items: center;


        .select-item:hover {
          background-color: var(--slate3);
        }

        .item-renderer {
          align-items: center;

          span {
            font-size: 12px;
            color: var(--slate12)
          }
        }
      }
    }
  }
}




.manage-groups-app-dropdown {
  margin-right: 12px;

  .rmsc .dropdown-container:focus-within {
    border: 1px solid var(--indigo9) !important;
    box-shadow: 0px 0px 0px 2px #C6D4F9 !important;
  }

  .dropdown-heading-value {
    span {
      color: var(--slate12) !important;

    }
  }

  .multi-select {
    .dropdown-container {
      gap: 17px;
      width: 440px;
      height: 32px;
      background: var(--base);
      border: 1px solid var(--slate7);
      border-radius: 6px;
      display: flex;
      justify-content: center;
      align-items: center;
      margin-right: 12px;
    }

  }

  .dropdown-content {
    .panel-content {
      background: var(--base);
      border: 1px solid var(--slate3);
      box-shadow: 0px 12px 16px -4px rgba(16, 24, 40, 0.08), 0px 4px 6px -2px rgba(16, 24, 40, 0.03);
      border-radius: 6px;

      .select-panel {
        .search {
          border-bottom: 1px solid var(--slate5);
        }

        .search,
        input {
          background-color: var(--base) !important;
        }
      }

      input[type='checkbox'] {
        border: 1px solid red !important;
      }

      .select-item:hover {
        background-color: var(--slate3);
      }


      .item-renderer {
        align-items: center !important;

        span {
          font-size: 12px;
          color: var(--slate12)
        }
      }

    }
  }
}

.sso-form-wrap {
  .form-label {
    font-size: 12px;
    font-weight: 500px;
    margin-bottom: 4px !important;
    color: var(--slate12);
  }

  .form-check-label {
    font-size: 12px;
    font-size: 12px;
    line-height: 20px;
    color: var(--slate12);
  }
}

.allow-default-sso-helper-text {
  white-space: pre-line;
}

.password-disable-danger-wrap {
  padding: 16px;
  gap: 16px;
  width: 574px;
  height: 116px;
  background: var(--tomato3);
  border: 1px solid var(--tomato5);
  border-radius: 6px;
}

.sso-footer-save-btn {
  height: 40px;
}

.sso-footer-cancel-btn {

  width: 85px;
  height: 40px;
}

.danger-text-login {
  padding-left: 40px !important;
}

.tick-icon {
  width: 20px;
  height: 20px;
  background: var(--indigo9);
  border-radius: 4px;
}

.invite-user-drawer-wrap {
  display: grid;
  grid-template-rows: auto 1fr auto;
  height: 100vh;
}

.manage-users-drawer-footer {
  padding: 24px 32px;
  height: 88px;
  border-top: 1px solid var(--slate5) !important;
  display: flex;
  gap: 8px;
  justify-content: end;

  .invite-btn {
    width: 140px;
    height: 40px;
  }

  .cancel-btn {
    width: 85px;
    height: 40px;
  }
}


.tj-drawer-tabs-wrap {
  display: flex;
}

.invite-user-drawer-wrap {
  .card-header {
    flex-direction: column;
    display: flex;
    justify-content: space-between;
    padding: 0px !important;
  }

  .card-header-inner-wrap {
    justify-content: space-between;
    width: 100%;
    padding: 16px 20px;
    height: 64px;

  }

  .card-header-inner-wrap,
  .tj-drawer-tabs-container {
    display: flex;
  }

  .tj-drawer-tabs-container-outer {
    padding-top: 0px;
    gap: 10px;
    height: 68px;
  }

  .tj-drawer-tabs-container {
    padding: 2px;
    gap: 2px;

    width: 502px;
    height: 36px;
    background: var(--slate4);
    border-radius: 6px;

  }
}

.tj-drawer-tabs-btn {
  padding: 2px 4px;
  gap: 6px;
  width: 248px;
  height: 32px;
  box-shadow: 0px 1px 2px rgba(16, 24, 40, 0.05);
  border-radius: 4px;
  border: none;
  color: var(--slate11);
  display: flex;
  align-items: center;
  justify-content: center;
  background: var(--slate4);


  span {
    margin-left: 4px !important;
    font-weight: 500;

  }
}

.tj-drawer-tabs-btn-active {
  background: var(--base);
  color: var(--slate12);
}

.user-number-wrap {
  display: flex;
  flex-direction: column;
  align-items: center;
  padding: 8px;
  gap: 10px;
  width: 36px;
  height: 36px;
  background: var(--slate3);
  border-radius: 1000px;
}

.user-csv-template-wrap {
  display: flex;
  padding: 24px;
  gap: 14px;

  width: 486px;
  height: 152px;

  background: var(--orange3);

  border: 1px solid var(--orange6);
  border-radius: 6px;

  div {
    display: flex;
    flex-direction: column;

    p {
      margin-bottom: 12px;
    }

  }
}

.upload-user-form {
  display: flex;
  flex-direction: column;
  justify-content: center;
  align-items: center;
  padding: 60px 0px;
  gap: 36px;
  width: 486px;
  border: 2px dashed var(--indigo9);
  border-radius: 6px;
  align-items: center;
  margin: 24px auto;
  text-align: center;

  .select-csv-text {
    color: var(--indigo9);
    margin-bottom: 4px;
  }

  span {
    color: var(--slate11) !important;
  }
}

.download-template-btn {
  width: 184px;
  height: 32px;
  padding: 0px !important;
}

.csv-upload-icon-wrap {
  display: flex;
  flex-direction: row;
  justify-content: center;
  align-items: center;
  padding: 10px;
  gap: 10px;
  width: 64px;
  height: 64px;
  background: var(--indigo3);
  border-radius: 12px;
  margin: 0px auto 12px auto;
  cursor: pointer;
}

.user-csv-template-wrap {
  margin-top: 24px;
}


.manage-users-drawer-content-bulk {
  form {
    display: flex;
    flex-direction: column;
    justify-content: center;
    align-items: center;
  }

  .manage-users-drawer-content-bulk-download-prompt {
    display: flex;
    flex-direction: row !important;
    justify-content: center;
    align-items: flex-start !important;
  }
}


.manage-users-drawer-content {
  margin: 24px 32px;

  .invite-user-by-email {
    display: flex;
    flex-direction: column;
    justify-content: center;
    align-items: top;
  }

  .invite-user-by-email {
    display: flex;
  }

  .invite-email-body {
    width: 452px;

    input:not([type="checkbox"]) {
      padding: 6px 10px;
      height: 32px;
      color: var(--slate12);
    }
  }
}

.rmsc .item-renderer {
  align-items: center !important;
}

.tj-db-table {
  overflow-y: auto;
  height: 110px;

  table {
    border-collapse: collapse;
    width: 100%;
  }
}

.bounded-box {
  .sc-iwsKbI.lmGPCf {
    height: 100%;
    margin: auto;
    width: max-content;
    max-width: 100% !important;

    img {
      height: 100% !important;
    }

    .gVmiLs {
      width: auto !important;
    }
  }

  .css-tlfecz-indicatorContainer,
  .css-1gtu0rj-indicatorContainer {
    svg {
      width: 12px !important;
      height: 12px !important;
    }
  }

}

.sso-type-header {
  margin-left: 10px;
}

.groups-folder-list {
  padding: 6px 8px;
  gap: 40px;
  max-width: 188px;
  height: 32px;

  span {
    white-space: nowrap !important;
    overflow: hidden !important;
    text-overflow: ellipsis !important;
  }
}

.create-group-modal-footer {
  display: flex;
  align-items: center;
  gap: 8px;
  justify-content: end;
}

.add-users-button {
  width: 160px;
  height: 32px;
}

.sso-page-inputs {
  padding: 6px 10px;
  gap: 17px;
  width: 612px;
  height: 32px;
}

.workspace-settings-filter-wrap {
  background: var(--slate3);
  padding: 15px 16px;
  gap: 12px;
  width: 880px;
  height: 62px;
  border-right: 1px solid var(--slate7);
  border-top: 1px solid var(--slate7);
  border-left: 1px solid var(--slate7);
  box-shadow: 0px 1px 2px rgba(16, 24, 40, 0.05);
  border-top-left-radius: 6px;
  border-top-right-radius: 6px;
}


// users page
.css-1i2tit0-menu {
  margin: 0px !important;
  background: var(--base);
  box-shadow: 0px 4px 6px -2px #10182808 !important;

  .css-2kg7t4-MenuList {
    margin: 0px !important;
    padding: 0px !important;
    background: var(--base);
  }
}

.workspace-settings-nav-items {
  padding: 6px 8px;
  gap: 40px;
  width: 248px;
  height: 32px;
}

.new-app-dropdown {
  background: var(--base) !important;
  color: var(--slate12);
}

.workspace-variable-container-wrap {

  .card,
  thead {
    background: var(--base) !important;

    tr>th,
    tbody>tr>td {
      background: var(--base) !important;
    }
  }

}

.move-selected-app-to-text {
  p {
    white-space: nowrap;
    overflow: hidden;
    text-overflow: ellipsis;

    span {
      font-weight: 600;
    }
  }
}

.tj-org-dropdown {
  .dashboard-org-avatar {
    margin-right: 11px;
    display: flex;
    flex-direction: row;
    justify-content: center;
    align-items: center;
    padding: 7px 8px;
    gap: 10px;
    width: 34px;
    height: 34px;
    background: var(--slate4) !important;
    color: var(--slate9);
    border-radius: 6px;
  }

  .org-name {
    color: var(--slate12) !important;
    white-space: nowrap;
    overflow: hidden;
    text-overflow: ellipsis;
  }
}

.css-1q0xftk-menu {
  background-color: var(--base-black) !important;
  border: 1px solid hsl(197, 6.8%, 13.6%) !important;
  box-shadow: 0px 12px 16px -4px rgba(16, 24, 40, 0.08), 0px 4px 6px -2px rgba(16, 24, 40, 0.03) !important;

}

.css-4yo7x8-menu {
  background-color: var(--base) !important;
  border: 1px solid var(--slate3) !important;
  box-shadow: 0px 12px 16px -4px rgba(16, 24, 40, 0.08), 0px 4px 6px -2px rgba(16, 24, 40, 0.03) !important;
  border-radius: 6px !important;
}


.org-custom-select-header-wrap {
  border-bottom: 1px solid var(--slate5);
}

.btn-close:focus {
  box-shadow: none !important;
}

.template-card {
  padding: 16px;
  gap: 16px;
  width: 272px;
  height: 184px;
  background: var(--base);
  border: 1px solid var(--slate3);
  box-shadow: 0px 1px 2px rgba(16, 24, 40, 0.05);
  border-radius: 6px;
}

.see-all-temlplates-link {
  color: var(--indigo9) !important;
}

.template-card-img {
  padding: 0px;
  width: 240px;
  height: 112px;
  border-radius: 4px;
}

.confirm-dialogue-body {
  background: var(--base);
  color: var(--slate12);
}

.folder-header-icons-wrap {
  gap: 4px;
}

.tj-common-search-input {
  .input-icon-addon {
    padding-right: 8px;
    padding-left: 8px;

  }

  input {
    box-sizing: border-box;
    display: flex;
    flex-direction: row;
    align-items: center;
    padding: 4px 8px !important;
    gap: 16px;
    width: 248px !important;
    height: 28px !important;
    background: var(--base);
    border: 1px solid var(--slate7);
    border-radius: 6px;
    color: var(--slate12);
    padding-left: 33px !important;


    ::placeholder {
      color: var(--slate9);
      margin-left: 5px !important;
      padding-left: 5px !important;
      background-color: red !important;
    }

    &:hover {
      background: var(--slate2);
      border: 1px solid var(--slate8);
    }

    &:active {
      background: var(--indigo2);
      border: 1px solid var(--indigo9);
      box-shadow: 0px 0px 0px 2px #C6D4F9;
      outline: none;
    }

    &:focus-visible {
      background: var(--slate2);
      border: 1px solid var(--slate8);
      border-radius: 6px;
      outline: none;
      padding-left: 12px !important;
    }

    &:disabled {
      background: var(--slate3);
      border: 1px solid var(--slate7);
    }
  }


}

.search-icon-wrap {
  display: flex;
  flex-direction: row;
  justify-content: center;
  align-items: center;
  padding: 7px;
  gap: 8px;
  width: 28px;
  height: 28px;
  background: var(--base);
  border: 1px solid var(--slate7);
  border-radius: 6px;
  cursor: pointer;
}

.sidebar-list-wrap {
  margin-top: 24px;
  padding: 0px 20px 20px 20px;
  height: calc(100vh - 180px);
  overflow: auto;

  span {
    letter-spacing: -0.02em;
  }
}

.drawer-footer-btn-wrap,
.variable-form-footer {
  display: flex;
  flex-direction: row;
  justify-content: flex-end;
  align-items: center;
  padding: 24px 32px;
  gap: 8px;
  height: 88px;
  border-top: 1px solid var(--slate5);
  background: var(--base);
}

.drawer-card-title {
  padding: 16px;
  border-bottom: 1px solid var(--slate5);

  h3 {
    margin-bottom: 0px !important;
  }
}

.drawer-card-wrapper,
.variable-form-wrap {
  min-height: 100vh;
  display: grid;
  grid-template-rows: auto 1fr auto;
}

.add-new-datasource-header-container {
  margin-bottom: 24px;
  padding-top: 4px;
}

.folder-list-group-item {
  color: var(--slate12) !important;
}

.table-list-item,
.table-name {
  color: var(--slate12) !important;
}

// targetting all react select dropdowns

.css-1i2tit0-menu .css-2kg7t4-MenuList {
  div {
    background-color: var(--base-black);

    &:hover {
      background-color: hsl(198, 6.6%, 15.8%);
      ;
    }
  }
}

.css-ob45yj-menu .css-2kg7t4-MenuList {
  div {
    background-color: var(--base);

    &:hover {
      background-color: var(--slate4);
      ;
    }
  }
}

.selected-ds.row>img {
  padding: 0 !important;
}

.tj-user-table-wrapper {
  height: calc(100vh - 270px); //52+64+40+32+20+62
  overflow-y: auto;
  background: var(--base);
  border-right: 1px solid var(--slate7);
  border-bottom: 1px solid var(--slate7);
  border-left: 1px solid var(--slate7);
  box-shadow: 0px 1px 2px rgba(16, 24, 40, 0.05);
  border-bottom-left-radius: 6px;
  border-bottom-right-radius: 6px;

}

.user-filter-search {
  padding: 6px 10px;
  gap: 16px;
  width: 312px;
  height: 32px;
  background: var(--base);
  border: 1px solid var(--slate7);
  border-radius: 6px;

  &::placeholder {
    color: var(--slate9);
  }
}



//TJ APP INPUT
.tj-app-input {
  display: flex;
  flex-direction: column;
  font-family: 'IBM Plex Sans';
  font-style: normal;

  .text-danger {
    font-weight: 400 !important;
    font-size: 10px !important;
    line-height: 16px !important;
    color: var(--tomato10) !important;
  }

  label {
    font-family: 'IBM Plex Sans';
    font-style: normal;
    font-weight: 500;
    font-size: 12px;
    line-height: 20px;
    display: flex;
    align-items: center;
    color: var(--slate12);
    margin-bottom: 4px;
  }

  input.form-control,
  textarea,
  .form-control {
    gap: 16px !important;
    background: var(--base) !important;
    border: 1px solid var(--slate7) !important;
    border-radius: 6px !important;
    margin-bottom: 4px !important;
    color: var(--slate12) !important;
    transition:none;


    &:hover {
      background: var(--slate1) !important;
      border: 1px solid var(--slate8) !important;
      -webkit-box-shadow: none !important;
      box-shadow: none !important;
      outline: none;
    }

    &:focus-visible {
      background: var(--indigo2) !important;
      border: 1px solid var(--indigo9) !important;
      box-shadow: none !important;
    }
    &.input-error-border {
      border-color: #DB4324 !important;
    }

    &:-webkit-autofill {
      box-shadow: 0 0 0 1000px var(--base) inset !important;
      -webkit-text-fill-color: var(--slate12) !important;

       &:hover {
         box-shadow: 0 0 0 1000px var(--slate1) inset !important;
        -webkit-text-fill-color: var(--slate12) !important;}

       &:focus-visible { 
        box-shadow: 0 0 0 1000px var(--indigo2) inset !important;
        -webkit-text-fill-color: var(--slate12) !important;}
    }


  }

}



.tj-sub-helper-text {
  font-weight: 400;
  font-size: 10px;
  line-height: 16px;
}

.tj-input-success {
  color: var(--grass10);
}

.tj-input-warning {
  color: var(--orange10);
}

.tj-input-helper {
  color: var(--slate11);
}

.tj-input-error {
  color: var(--tomato10);
}

.tj-input-error-state {
  border: 1px solid var(--tomato9);
}

// TJ APP INPUT END

.search-input-container {
  display: flex;
}

// sidebar styles inside editor :: temporary
.theme-dark,
.dark-theme {
  .codehinter.alert-component.workspace-variables-alert-banner {
    color: #ffecbb !important;
    background-color: #3a3f41 !important;
    border-color: #4d5156 !important;
  }
}

.tj-db-table {
  table {
    max-width: calc(100% - 28px);
  }

  .datatable {
    position: relative;
  }
}

.add-row-btn-database {
  position: absolute;
  top: 0;
  right: -28px;
  width: 28px;
  height: 28px;
  background: var(--slate7);
  border-width: 0px 1px 1px 1px;
  border-style: solid;
  border-color: var(--slate4);
  border-radius: 0px !important;
}

.add-col-btn-database {
  position: absolute;
  top: 28;
  left: 0px;
  width: 28px;
  height: 28px;
  background: var(--slate7);
  border-width: 0px 1px 1px 1px;
  border-style: solid;
  border-color: var(--slate4);
  border-radius: 0px !important;
}

// custom styles for users multiselect in manage users
.manage-groups-users-multiselect {
  gap: 17px;
  width: 440px;
  height: 32px;
  background: var(--base);
  border-radius: 6px;

  .dropdown-heading {
    height: 32px;
    padding: 6px 10px;
  }

  .dropdown-container {
    background: var(--base);
    border: 1px solid var(--slate7) !important;
  }

  .dropdown-content {
    border: 1px solid var(--slate3);
    box-shadow: 0px 12px 16px -4px rgba(16, 24, 40, 0.08), 0px 4px 6px -2px rgba(16, 24, 40, 0.03);
    border-radius: 6px;

    .search {
      input {
        background-color: var(--base);
        color: var(--slate12);
      }
    }
  }

  .rmsc,
  .dropdown-content,
  .panel-content,
  .search {
    background: var(--base) !important;
  }

  .options {
    .select-item {
      color: var(--slate12);

      &:hover {
        background: var(--slate4);
        border-radius: 6px;
      }
    }
  }
}

.select-search__options {
  .item-renderer {
    display: flex !important;
    justify-content: space-between;
    padding: 20px;
    cursor: pointer;
    flex-direction: row;

    div:first-child {
      display: flex;
    }

    p {
      margin-bottom: 0px !important;
      color: var(--slate12);
    }

    span {
      color: var(--slate11);
    }

    p,
    span {
      font-weight: 400;
      font-size: 12px;
      line-height: 20px;
    }
  }
}

.create-new-app-dropdown {
  .button:first-child {
    padding: 0 !important;
  }

  .dropdown-toggle::after {
    border: none !important;
    content: url("data:image/svg+xml,%3Csvg width='25' height='25' viewBox='0 0 25 25' fill='none' xmlns='http://www.w3.org/2000/svg'%3E%3Cpath fill-rule='evenodd' clip-rule='evenodd' d='M10.5 7.03906C10.5 6.34871 11.0596 5.78906 11.75 5.78906C12.4404 5.78906 13 6.34871 13 7.03906C13 7.72942 12.4404 8.28906 11.75 8.28906C11.0596 8.28906 10.5 7.72942 10.5 7.03906ZM10.5 12.0391C10.5 11.3487 11.0596 10.7891 11.75 10.7891C12.4404 10.7891 13 11.3487 13 12.0391C13 12.7294 12.4404 13.2891 11.75 13.2891C11.0596 13.2891 10.5 12.7294 10.5 12.0391ZM11.75 15.7891C11.0596 15.7891 10.5 16.3487 10.5 17.0391C10.5 17.7294 11.0596 18.2891 11.75 18.2891C12.4404 18.2891 13 17.7294 13 17.0391C13 16.3487 12.4404 15.7891 11.75 15.7891Z' fill='%23fff'/%3E%3C/svg%3E%0A");
    transform: rotate(360deg);
    width: 14px;
    margin: 0 !important;
    display: flex;
    align-items: center;
    justify-content: center;
    padding: 8px 0px 0px 0px;
  }
}

.sso-page-loader-card {
  background-color: var(--slate2) !important;
  height: 100%;

  .card-header {
    background-color: var(--slate2) !important;
  }
}

.workspace-nav-list-wrap {
  padding: 4px 20px 20px 20px;
  height: calc(100vh - 116px) !important;
}

.upload-user-form span.file-upload-error {
  color: var(--tomato10) !important;
  margin-top: 12px 0px 0px 0px;
}

.tj-onboarding-phone-input {
  width: 392px !important;
  height: 40px;
  padding: 8px 12px;
  gap: 8px;
  margin-bottom: 12px;
  background: #FFFFFF;
  border: 1px solid #D7DBDF !important;
  border-radius: 0px 4px 4px 0px !important;

  &:hover {
    border: 1px solid #466BF2 !important;
  }
}

.tj-onboarding-phone-input-wrapper {
  margin-bottom: 12px;
}

.theme-dark {
  .tj-onboarding-phone-input-wrapper {
    .flag-dropdown {
      background-color: #1f2936 !important;

      .country-list {
        background-color: #1f2936 !important;
        background: #1f2936;

        li {
          .country .highlight {
            background-color: #3a3f42;
            color: #000 !important;

            div {
              .country-name {
                color: #6b6b6b !important;
              }
            }

          }

          &:hover {
            background-color: #2b2f31;
          }

        }
      }
    }

  }

  .react-tel-input .country-list .country.highlight {
    color: #6b6b6b;
  }
}

#global-settings-popover {
  padding: 24px;
  gap: 20px;
  max-width: 377px !important;
  height: 316px !important;
  background: #FFFFFF;
  border: 1px solid #E6E8EB;
  box-shadow: 0px 32px 64px -12px rgba(16, 24, 40, 0.14);
  border-radius: 6px;
  margin-top: -13px;


  .input-with-icon {
    justify-content: end;
  }

  .form-check-input {
    padding-right: 8px;
  }

  .global-popover-div-wrap-width {
    width: 156px !important;
  }

  .form-switch {
    margin-bottom: 20px;
  }

  .global-popover-div-wrap {
    padding: 0px;
    gap: 75px;
    width: 329px;
    height: 32px;
    margin-bottom: 20px !important;
    justify-content: space-between;

    &:last-child {
      margin-bottom: 0px !important;
    }
  }
}

.global-popover-text {
  font-family: 'IBM Plex Sans';
  font-style: normal;
  font-weight: 500;
  font-size: 12px;
  line-height: 20px;
  color: #11181C;


}

.maximum-canvas-width-input-select {
  padding: 6px 10px;
  gap: 17px;
  width: 60px;
  height: 32px;
  background: #FFFFFF;
  border: 1px solid #D7DBDF;
  border-radius: 0px 6px 6px 0px;
}

.maximum-canvas-width-input-field {
  padding: 6px 10px;
  gap: 17px;
  width: 97px;
  height: 32px;
  background: #FFFFFF;
  border: 1px solid #D7DBDF;
  border-top-left-radius: 6px;
  border-bottom-left-radius: 6px;
  border-right: none !important;


}

.canvas-background-holder {
  padding: 6px 10px;
  gap: 6px;
  width: 120px;
  height: 32px;
  background: #FFFFFF;
  display: flex;
  align-items: center;
  border: 1px solid #D7DBDF;
  border-radius: 6px;
  flex-direction: row;
}

.export-app-btn {
  flex-direction: row;
  justify-content: center;
  align-items: center;
  padding: 6px 16px;
  gap: 6px;
  width: 158px;
  height: 32px;
  font-family: 'IBM Plex Sans';
  font-style: normal;
  font-weight: 600;
  font-size: 14px;
  line-height: 20px;
  color: #3E63DD;
  background: #F0F4FF;
  border-radius: 6px;
  border: none;
}

.tj-btn-tertiary {
  padding: 10px 20px;
  gap: 8px;
  width: 112px;
  height: 40px;
  background: #FFFFFF;
  border: 1px solid #D7DBDF;
  border-radius: 6px;

  &:hover {
    border: 1px solid #C1C8CD;
    color: #687076;
  }

  &:active {
    border: 1px solid #11181C;
    color: #11181C;
  }
}

.export-table-button {

  display: flex;
  align-items: center;
  justify-content: center;
}


#global-settings-popover.theme-dark {
  background-color: $bg-dark-light !important;
  border: 1px solid #2B2F31;

  .global-popover-text {
    color: #fff !important;
  }

  .maximum-canvas-width-input-select {
    background-color: $bg-dark-light !important;
    border: 1px solid #324156;
    color: $white;
  }

  .export-app-btn {
    background: #192140;
  }

  .fx-canvas div {
    background-color: transparent !important;
  }
}

.released-version-popup-container {
  width: 100%;
  position: absolute;
  display: flex;
  justify-content: center;
  top: 55px;

  .released-version-popup-cover {
    width: 250px;
    height: fit-content;
    margin: 0;
    z-index: 1;

    .popup-content {
      background-color: #121212;
      padding: 16px 18px 0px 16px;
      border-radius: 6px;

      p {
        font-size: 14px;
        font-family: IBM Plex Sans;
        color: #ECEDEE;
      }
    }
  }

  .error-shake {
    animation: shake 0.82s cubic-bezier(.36, .07, .19, .97) both;
    transform: translate3d(0, 0, 0);
    backface-visibility: hidden;
    perspective: 10000px;
  }

  @keyframes shake {

    10%,
    90% {
      transform: translate3d(-1px, 0, 0);
    }

    20%,
    80% {
      transform: translate3d(2px, 0, 0);
    }

    30%,
    50%,
    70% {
      transform: translate3d(-4px, 0, 0);
    }

    40%,
    60% {
      transform: translate3d(4px, 0, 0);
    }
  }

}

.profile-page-content-wrap {
  background-color: var(--slate2);
  padding-top: 40px;
}

.profile-page-card {
  background-color: var(--base);
  border-radius: 6px;
}

.all-apps-link-cotainer {
  border-radius: 6px !important;
}

.workspace-variable-table-card {
  height: calc(100vh - 208px);
}

.workspace-constant-table-card {
  margin: 0 auto;
  width: 880px;
  min-height: calc(100vh - 308px);

  .empty-state-org-constants {
    padding-top: 5rem;
  }

  .workspace-constant-card-body {
    min-height: calc(100vh - 408px);
  }

  .constant-table-card {
    min-height: 370px;
  }

  .card-footer {
    border-top: none !important;
  }

  .left-menu .tj-list-item {
    width: 148px
  }
}



.variables-table-wrapper {
  tr {
    border-width: 0px !important;
  }
}

.constant-table-wrapper {
  tr {
    border-width: 0px !important;
  }
}

.home-page-content-container {
  max-width: 880px;
}

@media only screen and (min-width: 1584px) and (max-width: 1727px) {

  .edit-button,
  .launch-button {
    width: 113px !important;
  }
}



@media only screen and (max-width: 1583px) and (min-width: 1312px) {

  .homepage-app-card-list-item {
    max-width: 264px;

    .edit-button,
    .launch-button {
      width: 109px !important;
    }
  }

}

@media only screen and (min-width: 1728px) {

  .homepage-app-card-list-item {
    max-width: 304px;

    .edit-button,
    .launch-button {
      width: 129px !important;
    }
  }

  .home-page-content-container {
    max-width: 976px;
  }

  .liner {
    width: 976px;
  }
}

@media only screen and (max-width: 992px) {
  .homepage-app-card-list-item-wrap {
    display: flex;
    justify-content: center;
    margin-left: auto;
    margin-right: auto;
    width: 100%;
    margin-top: 22px;
  }

  .homepage-app-card-list-item {
    max-width: 304px !important;
    flex-basis: 100%;

    .edit-button,
    .launch-button {
      width: 129px !important;
    }
  }
}

@media only screen and (min-width: 993px) and (max-width: 1311px) {
  .home-page-content-container {
    max-width: 568px;
  }

  .homepage-app-card-list-item-wrap {
    row-gap: 20px;
  }

  .homepage-app-card-list-item {
    max-width: 269px;
    flex-basis: 100%;

    .edit-button,
    .launch-button {
      width: 111.5px !important;
    }
  }

  .liner {
    width: 568px;
  }
}

.tj-docs-link {
  color: var(--indigo9) !important;
  text-decoration: none;
  list-style: none;
}

.datasource-copy-button {
  width: 87px;
  height: 32px;
}

.datasource-edit-btn {
  height: 27px;
  margin-left: 12px;
}

.datasource-edit-modal {

  .modal-content,
  .modal-body,
  .modal-header,
  .modal-title,
  .modal-body-content,
  .modal-sidebar,
  .card {
    background-color: var(--base) !important;
    color: var(--slate12) !important;
    border-color: var(--slate5) !important;
  }

  .datasource-modal-sidebar-footer {
    .footer-text {
      color: var(--slate12) !important;
    }
  }

  .form-control-plaintext {
    color: var(--slate12) !important;
  }

  .card {
    &:hover {
      background-color: var(--slate2) !important;
    }
  }
}

.org-edit-icon {
  width: 28px;
  height: 28px;
  border-radius: 6px;
  display: flex;
  justify-content: center;
  align-items: center;

  svg {
    height: 14px;
    width: 14px;
  }
}

.marketplace-body {
  height: calc(100vh - 64px) !important;
  overflow-y: auto;
  // background: var(--slate2);
}

.plugins-card {
  background-color: var(--base);
  border: 1px solid var(--slate3);
  box-shadow: 0px 1px 2px rgba(16, 24, 40, 0.05);
  border-radius: 6px;

  .card-body-alignment {
    min-height: 145px;
    display: flex;
    flex-direction: column;
    justify-content: space-between;
  }
}

.template-source-name {
  color: var(--slate12) !important;
}

.marketplace-install {
  color: var(--indigo9);
}

.popover {
  .popover-arrow {
    display: none;
  }
}

.shareable-link {
  .input-group {
    .input-group-text {
      border-color: var(--slate7);
      color: var(--slate12);
      background-color: var(--slate3);
    }

    .app-name-slug-input {
      input {
        border-color: var(--grass9);
      }
    }
  }

  .input-group {
    display: flex;

    .tj-app-input textarea {
      width: 600px;
      border-radius: 0px !important;
      margin-bottom: 0px !important;
      background-color: #efefef4d;
      color: #545454;
    }
  }
}

.confirm-dialogue-modal {
  background: var(--base);

  .modal-header {
    background: var(--base);
    color: var(--slate12);
    border-bottom: 1px solid var(--slate5);
  }
}

.theme-dark {
  .icon-widget-popover {
    .search-box-wrapper input {
      color: #f4f6fa !important;
    }

    .search-box-wrapper input:focus {
      background-color: #1c252f !important;
    }
  }

  .shareable-link {
    .tj-app-input textarea {
      background-color: #5e656e !important;
      color: #f4f6fa !important;
      border: none !important;
    }
  }

  .icon-widget-popover {
    .search-box-wrapper .input-icon-addon {
      min-width: 2.5rem !important;
    }

    .search-box-wrapper input {
      color: var(--slate12) !important;
    }
  }

  .shareable-link-container,
  .app-slug-container {
    .field-name {
      color: var(--slate-12) !important;
    }
    input.slug-input {
      background: #1f2936 !important;
      color: #f4f6fa !important;
      border-color: #324156 !important;
    }  
    .applink-text {
      background-color: #2b394b !important;
    }

    .input-group-text {
      background-color: #2b394b !important;
    }

    .tj-text-input {
      border-color: #324156 !important;
    }

    .input-with-icon {
      .form-control{
        background-color: #1f2936 !important;
        border-color: #3E4B5A !important;
        color: #fff !important;
      }
    }
  }

}

.dark-theme{
  .manage-app-users-footer {
    .default-secondary-button {
      background-color: var(--indigo9);
      color: var(--base-black);
    }
  }
}

.break-all {
  word-break: break-all;
}

.workspace-folder-modal{
  .tj-text-input.dark {
    background:  #202425;
    border-color: var(--slate7) !important;
  }
}

.slug-ellipsis {
  white-space: nowrap;
  overflow: hidden;
  text-overflow: ellipsis;
  width: 150px; 
}

.app-slug-container,
.shareable-link-container,
.workspace-folder-modal {
  .tj-app-input {
    padding-bottom: 0px !important;
  }

  .label {
    font-weight: 400;
    font-size: 10px;
    height: 0px;
    padding: 4px 0px 16px 0px;
  }

  .tj-input-error {
    color: var(--tomato10);
  }

  .tj-text-input {
    width: auto !important;
    background: var(--slate3);
    color: var(--slate9);
    height: auto !important;
    margin-bottom: 5px;
    border-color: var(--slate7);

    &:hover {
      box-shadow: none;
    }
    
    &:active {
      border: 1px solid #D7DBDF;
      box-shadow: none;
    }
  }

  .input-with-icon {
    flex: none;
    .icon-container {
      right: 20px;
      top: calc(50% - 13px);
    }
  }

  .label-info {
    color: #687076;
  }

  .label-success {
    color: #3D9A50;
  }

  
  .workspace-spinner {
    color: #889096 !important;
    width: 16px;
    height: 16px;
    align-self: center;
  }

  .cancel-btn {
    color: var(--indigo9);
  }
}
.confirm-dialogue-modal {
  background: var(--base);
}

.table-editor-component-row {
  .rdt.cell-type-datepicker {
    margin-top: 0;
  }

  .has-multiselect {
    .select-search-input {
      margin-bottom: 0;
    }
  }
}

.theme-dark .card-container {
  background-color: #121212 !important
}

.version-select {
  .react-select__menu {
    .react-select__menu-list {
      max-height: 150px;
    }
  }
}

.generate-cell-value-component-div-wrapper {

  .form-control-plaintext:focus-visible {
    outline-color: #dadcde;
    border-radius: 4px;
  }

  .form-control-plaintext:hover {
    outline-color: #dadcde;
    border-radius: 4px;
  }
}

.dark-theme {
  .generate-cell-value-component-div-wrapper {

    .form-control-plaintext:focus-visible {
      filter: invert(-1);
    }

    .form-control-plaintext:hover {
      filter: invert(-1);
    }
  }
}

.app-slug-container,
.workspace-folder-modal {
  .tj-app-input {
    padding-bottom: 0px !important;

    .is-invalid {
      border-color: var(--tomato10) !important;
    }

    .is-invalid:focus {
      border-color: var(--tomato10) !important;
    }
  }

  .tj-input-error {
    height: 32px;
    color: var(--tomato10);
    font-weight: 400;
    font-size: 10px;
    height: 0px;
    padding: 4px 0px 16px 0px;
  }
}

.jet-container-loading {
  margin: 0 auto;
  justify-content: center;
  align-items: center;
}

.jet-container-json-form {
  padding: 20px;

  .DateRangePickerInput {
    width: 100% !important;
  }

  .dropzone {
    aside {
      width: 100% !important;
    }
  }

  fieldset {
    width: 100%;

    .json-form-wrapper {
      margin-bottom: 4px;

      .widget-button {
        button {
          width: auto !important;
          min-width: 140px !important;
        }
      }
    }
  }
}

.freeze-scroll {
  #real-canvas {
    overflow: hidden;
  }
}

.badge-warning {
  background-color: var(--amber7) !important;
}

.workspace-variables-alert-banner {
  width: inherit;
  background-color: #FFF9ED;
  border-color: #FFE3A2;
  margin-bottom: 0px;
  padding: 8px 16px;
  border-radius: 0px;
  display: flex;
  justify-content: space-between;
  align-items: center;
  color: var(--amber8);
  font-size: 12px;
  font-weight: 500;
  line-height: 16px;
  letter-spacing: 0.4px;
  text-align: left;
  box-shadow: 0px 1px 2px rgba(16, 24, 40, 0.05);
  border-radius: 6px;
}

.alert-banner-type-text {
  font-size: 12px;
  font-weight: 500;
  line-height: 16px;
  letter-spacing: 0.4px;
  text-align: left;
}

.tj-app-input .alert-component.workspace-variables-alert-banner {
  color: var(--amber8);
  border-color: var(--amber3);
}

.form-label-restricted {
  display: none;
}


#tooltip-for-org-constant-cell,
#tooltip-for-org-input-disabled {
  padding: 12px 16px !important;
  white-space: pre-line !important;
  max-width: 500px !important;
  z-index: 1 !important;

  .react-tooltip-arrow {
    background: inherit !important;
  }
}

.query-rename-input {

  &:focus,
  &:active {
    box-shadow: 0px 0px 0px 2px #C6D4F9;
    border: 1px solid var(--light-indigo-09, var(--indigo9));
  }
}

.btn-query-panel-header {
  height: 28px;
  width: 28px;
  display: flex;
  align-items: center;
  justify-content: center;
  border-radius: 6px;
  background-color: transparent;
  border: none;

  &.active {
    background-color: var(--slate5) !important;
  }

  &:hover,
  &:focus {
    background-color: var(--slate4) !important;
  }
}

.tj-scrollbar {

  ::-webkit-scrollbar,
  &::-webkit-scrollbar {
    width: 16px;
    border-radius: 8px;
  }

  ::-webkit-scrollbar-thumb,
  &::-webkit-scrollbar-thumb {
    border: 4px solid var(--base);
    border-radius: 8px;
    background-color: var(--slate4) !important;
  }

  ::-webkit-scrollbar-track,
  &::-webkit-scrollbar-track {
    background-color: var(--base);
  }

}

.form-check>.form-check-input:not(:checked) {
  background-color: var(--base);
  border-color: var(--slate7);
}

/*
* remove this once whole app is migrated to new styles. use only `theme-dark` class everywhere. 
* This is added since some of the pages are in old theme and making changes to `theme-dark` styles can break UI style somewhere else 
*/
.tj-dark-mode {
  background-color: var(--base) !important;
  color: var(--base-black) !important;
}

.tj-list-btn {
  border-radius: 6px;

  &:hover {
    background-color: var(--slate4);
  }

  &.active {
    background-color: var(--slate5);
  }
}

.tj-list-option {
  &.active {
    background-color: var(--indigo2);
  }
}

.runjs-parameter-badge {
  max-width: 140px;
}

.release-buttons {
  .release-button {
    display: flex;
    padding: 4px 12px;
    align-items: center;
    gap: 8px;
    flex: 1 0 0;
    width: 84px;
    height: 28px;
    cursor: pointer;
  }

  .released-button {
    background-color: #F1F3F5;
    color: #C1C8CD;
  }
}

.modal-divider {
  border-top: 1px solid #dee2e6;
  padding: 10px;
}

.dark-theme-modal-divider {
  border-top: 1px solid var(--slate5) !important;
  padding: 10px;

  .nav-item {
    background-color: transparent !important;
  }
}

.app-slug-container {
  .label {
    font-size: 9px !important;
  }
}

.shareable-link-container {
  .copy-container {
    width: 0px;
    margin-right: -12px;
  }

  .form-check-label {
    font-size: 12px;
    margin-left: 8px;
    color: var(--base-slate-12);
  }

  .label-success,
  .label-updated,
  .tj-input-error,
  .label-info {
    font-size: 10px;
    padding-top: 10px;
  }

  .input-with-icon {
    .form-control {
      height: 100%;
      border-radius: 0px !important;
      padding-right: 40px;
    }

    .is-invalid:focus {
      border-color: var(--tomato9) !important;
    }

    .icon-container {  
      right: 12px;
      top: calc(50% - 11px);  
      
      .spinner-border {
        width: 20px;
        height: 20px;
      }
    }
  }

  .input-group-text {
    background: var(--slate3);
    color: var(--slate9);
  }
}

.manage-app-users-footer {
  padding-bottom: 20px;
  margin-top: 18px;
  .default-secondary-button {
    width: auto !important;
    padding: 18px;
  }

}

.share-disabled {
  opacity: 0.4;
}

// Editor revamp styles
.main-wrapper {
  .editor {
    .header>.navbar {
      background-color: var(--base) !important;
      border-bottom: 1px solid var(--slate5);
      z-index: 10;
    }
  }
}

.component-image-wrapper {
  background-color: var(--slate3) !important;
  border-radius: 6px;
}

.components-container {
  margin-left: 16px;
  margin-right: 16px;
}

.draggable-box-wrapper {
  height: 86px;
  width: 72px;
  margin-bottom: 4px;
}

.component-card-group-wrapper {
  display: flex;
  flex-wrap: wrap;
  column-gap: 22px;
}

.component-card-group-container {
  display: flex;
  row-gap: 12px;
  flex-direction: column;
  padding-bottom: 12px;
  padding-top: 12px;
}

.widgets-manager-header {
  color: var(--slate12);
  font-size: 14px;
  font-style: normal;
  font-weight: 500;
  line-height: 20px;
  /* 142.857% */
  margin-top: 16px;
  margin-bottom: 12px;
}

.components-container {
  .tj-input {
    margin-bottom: 16px;
  }
}

.tj-widgets-search-input {
  width: 266px;
  height: 32px;
  border-radius: 6px;
  background-color: var(--base) !important;
  font-size: 12px;
  font-style: normal;
  font-weight: 400;
  line-height: 20px;
}

.release-button {
  color: var(--indigo-01, #FDFDFE);
  font-family: IBM Plex Sans;
  font-size: 12px;
  font-style: normal;
  font-weight: 600;
  line-height: 20px;
  /* 166.667% */
  display: flex;
  padding: 4px 12px;
  align-items: center;
  gap: 8px;
  flex: 1 0 0;
}

.editor-header-icon {
  border-radius: 6px;
  border: 1px solid var(--bases-transparent, rgba(255, 255, 255, 0.00));
  background: var(--indigo3);
  display: flex;
  padding: 7px;
  justify-content: center;
  align-items: center;
  gap: 8px;
  height: 28px;
  width: 28px;
}

.tj-header-avatar {
  display: flex;
  font-weight: 500;
  width: 27px;
  height: 26px;
  padding: 4px 6px;
  flex-direction: column;
  justify-content: center;
  align-items: center;
  gap: 10px;
  flex-shrink: 0;
  margin-bottom: 0px !important;
  border-radius: 100% !important;
  margin-left: -8px;
  background-color: var(--slate5) !important;
  color: var(--slate10) !important
}

.undo-redo-container {
  position: absolute;
  top: 10px;
  display: flex;
  right: 222px;
  justify-content: center;
  align-items: center;
  height: 28px;
  gap: 2px;

  div {
    display: flex;
    justify-content: center;
    align-items: center;
    height: 28px;
    width: 28px;
    border-radius: 6px;
  }
}

.sidebar-panel-header {
  color: var(--slate12);
  padding-left: 4px;
}

.modal-content {
  background: var(--base);
  color: var(--slate12);
}

.main-editor-canvas {
  background-color: var(--base);
}

.event-manager-popover {
  border: none;
  /* Shadow/03 */
  box-shadow: 0px 4px 6px -2px rgba(16, 24, 40, 0.03), 0px 12px 16px -4px rgba(16, 24, 40, 0.08);

  .popover-body {
    background-color: var(--base);
    color: var(--slate12);
    border: 1px solid var(--slate3, #F1F3F5);
    border-radius: 6px;
  }

}

.copilot-toggle {
  font-family: IBM Plex Sans;
  font-size: 12px;
  font-style: normal;
  font-weight: 500;
  background-color: transparent !important;
  display: flex;
  align-items: center;
}

.copilot-codehinter-wrap {
  .CodeMirror.cm-s-monokai.CodeMirror-wrap {
    border-radius: 0px;
  }
}

.avatar-list-stacked {
  display: flex;
}

.avatar-list-stacked .avatar {
  margin-right: 0px !important;
}

.navbar-right-section {
  border-left: 1px solid var(--slate5);
}

.modal-header {
  background-color: var(--base);
  border-bottom: 1px solid var(--slate5);
}

.sidebar-debugger {
  .nav-item {
    button:hover {
      border-top-color: transparent;
      border-left-color: transparent;
      border-right-color: transparent;
    }
  }
}

.tj-app-version-text {
  color: var(--pink9);
}

.left-sidebar-comments {
  position: absolute;
  left: 0;
  bottom: 48px;
}

.popover-body {
  background-color: var(--base);
  color: var(--slate12);
  border-radius: 6px;
}

.popover {
  border: none;
  border-radius: 6px;
  border: 1px solid var(--slate3, #F1F3F5);
  background: var(--slate1, #FBFCFD);
  box-shadow: 0px 2px 4px -2px rgba(16, 24, 40, 0.06), 0px 4px 8px -2px rgba(16, 24, 40, 0.10);
}

.canvas-codehinter-container {
  .sketch-picker {
    left: 70px !important;
    top: 207px;
  }
}

.debugger-card-body {
  margin-top: 8px;
  margin-bottom: 16px;
  padding: 0px 16px;
}

.left-sidebar-header-btn {
  background-color: var(--base) !important;
  width: 28px;
  height: 28px;
  padding: 7px !important;

  &:focus-visible {
    border: none !important;
    outline: none !important;
    box-shadow: none !important;
  }
}

.navbar-seperator {
  border: 1px solid var(--slate5, #2B2F31);
  background: var(--slate1, #151718);
  width: 1px;
  height: 19px;
  margin-left: 8px;
  margin-right: 8px;
}

.CodeMirror {
  background: var(--base);
}

.color-picker-input {
  border: solid 1px #333c48;
  height: 36px;
  background-color: var(--slate1);
  border: 1px solid var(--slate7);

  &:hover {
    background-color: var(--slate4);
    border: 1px solid var(--slate8);

  }
}

#popover-basic-2 {
  z-index: 10 !important;

  .sketch-picker {
    left: 7px;
    width: 170px !important;
  }
}

.custom-gap-8 {
  gap: 8px;
}

.color-slate-11 {
  color: var(--slate11) !important;
}

.custom-gap-6 {
  gap: 6px
}

<<<<<<< HEAD
.custom-gap-2 {
  gap: 2px
=======
// ToolJet Database buttons

.ghost-black-operation {
  border: 1px solid transparent !important;
  padding: 4px 10px;
}

.custom-gap-2{
  gap:2px
>>>>>>> 5c4d3958
}

.custom-gap-4 {
  gap: 4px;
}

.text-black-000 {
  color: var(--text-black-000) !important;
}

.custom-gap-12 {
  gap: 12px
}

#inspector-tabpane-properties {
  .accordion {
    .accordion-item:last-child {
      border-bottom: none !important;
    }
  }
}

.tj-text-input-widget {
  border: 1px solid var(--tj-text-input-widget-border-default);
  background-color: var(--tj-text-input-widget-field-default);
  width: 100%;
  padding: 3px 5px;


  &:hover {
    background-color: var(--tj-text-input-widget-hover) !important;
  }

  &:focus {
    // box-shadow: 0px 0px 0px 4px #DFE3E6 !important;
    outline: none !important;
    border: 1px solid var(--tj-text-input-widget-border-clicked);

  }

  &:active {
    box-shadow: 0px 0px 0px 1px #DFE3E6 !important;
    border: 1px solid var(--tj-text-input-widget-border-clicked) !important;
    outline: none !important;
  }
}<|MERGE_RESOLUTION|>--- conflicted
+++ resolved
@@ -11834,10 +11834,6 @@
   gap: 6px
 }
 
-<<<<<<< HEAD
-.custom-gap-2 {
-  gap: 2px
-=======
 // ToolJet Database buttons
 
 .ghost-black-operation {
@@ -11847,7 +11843,6 @@
 
 .custom-gap-2{
   gap:2px
->>>>>>> 5c4d3958
 }
 
 .custom-gap-4 {
