@import "./tabler.scss";
@import "./colors.scss";
@import "./z-index.scss";
@import "./mixins.scss";
@import "./queryManager.scss";
@import "./onboarding.scss";
@import "./components.scss";
@import "./global-datasources.scss";
@import "./typography.scss";
@import "./designtheme.scss";
@import "./dropdown-custom.scss";
@import "./ui-operations.scss";
@import "./license.scss";
@import 'react-loading-skeleton/dist/skeleton.css';
@import './table-component.scss';

/* ibm-plex-sans-100 - latin */
@font-face {
  font-display: swap;
  /* Check https://developer.mozilla.org/en-US/docs/Web/CSS/@font-face/font-display for other options. */
  font-family: 'IBM Plex Sans';
  font-style: normal;
  font-weight: 100;
  src: url('/assets/fonts/ibm-plex-sans-v19-latin/ibm-plex-sans-v19-latin-100.woff2') format('woff2');
  /* Chrome 36+, Opera 23+, Firefox 39+, Safari 12+, iOS 10+ */
}

/* ibm-plex-sans-100italic - latin */
@font-face {
  font-display: swap;
  /* Check https://developer.mozilla.org/en-US/docs/Web/CSS/@font-face/font-display for other options. */
  font-family: 'IBM Plex Sans';
  font-style: italic;
  font-weight: 100;
  src: url('/assets/fonts/ibm-plex-sans-v19-latin/ibm-plex-sans-v19-latin-100italic.woff2') format('woff2');
  /* Chrome 36+, Opera 23+, Firefox 39+, Safari 12+, iOS 10+ */
}

/* ibm-plex-sans-200 - latin */
@font-face {
  font-display: swap;
  /* Check https://developer.mozilla.org/en-US/docs/Web/CSS/@font-face/font-display for other options. */
  font-family: 'IBM Plex Sans';
  font-style: normal;
  font-weight: 200;
  src: url('/assets/fonts/ibm-plex-sans-v19-latin/ibm-plex-sans-v19-latin-200.woff2') format('woff2');
  /* Chrome 36+, Opera 23+, Firefox 39+, Safari 12+, iOS 10+ */
}

/* ibm-plex-sans-200italic - latin */
@font-face {
  font-display: swap;
  /* Check https://developer.mozilla.org/en-US/docs/Web/CSS/@font-face/font-display for other options. */
  font-family: 'IBM Plex Sans';
  font-style: italic;
  font-weight: 200;
  src: url('/assets/fonts/ibm-plex-sans-v19-latin/ibm-plex-sans-v19-latin-200italic.woff2') format('woff2');
  /* Chrome 36+, Opera 23+, Firefox 39+, Safari 12+, iOS 10+ */
}

/* ibm-plex-sans-300 - latin */
@font-face {
  font-display: swap;
  /* Check https://developer.mozilla.org/en-US/docs/Web/CSS/@font-face/font-display for other options. */
  font-family: 'IBM Plex Sans';
  font-style: normal;
  font-weight: 300;
  src: url('/assets/fonts/ibm-plex-sans-v19-latin/ibm-plex-sans-v19-latin-300.woff2') format('woff2');
  /* Chrome 36+, Opera 23+, Firefox 39+, Safari 12+, iOS 10+ */
}

/* ibm-plex-sans-300italic - latin */
@font-face {
  font-display: swap;
  /* Check https://developer.mozilla.org/en-US/docs/Web/CSS/@font-face/font-display for other options. */
  font-family: 'IBM Plex Sans';
  font-style: italic;
  font-weight: 300;
  src: url('/assets/fonts/ibm-plex-sans-v19-latin/ibm-plex-sans-v19-latin-300italic.woff2') format('woff2');
  /* Chrome 36+, Opera 23+, Firefox 39+, Safari 12+, iOS 10+ */
}

/* ibm-plex-sans-regular - latin */
@font-face {
  font-display: swap;
  /* Check https://developer.mozilla.org/en-US/docs/Web/CSS/@font-face/font-display for other options. */
  font-family: 'IBM Plex Sans';
  font-style: normal;
  font-weight: 400;
  src: url('/assets/fonts/ibm-plex-sans-v19-latin/ibm-plex-sans-v19-latin-regular.woff2') format('woff2');
  /* Chrome 36+, Opera 23+, Firefox 39+, Safari 12+, iOS 10+ */
}

/* ibm-plex-sans-italic - latin */
@font-face {
  font-display: swap;
  /* Check https://developer.mozilla.org/en-US/docs/Web/CSS/@font-face/font-display for other options. */
  font-family: 'IBM Plex Sans';
  font-style: italic;
  font-weight: 400;
  src: url('/assets/fonts/ibm-plex-sans-v19-latin/ibm-plex-sans-v19-latin-italic.woff2') format('woff2');
  /* Chrome 36+, Opera 23+, Firefox 39+, Safari 12+, iOS 10+ */
}

/* ibm-plex-sans-500 - latin */
@font-face {
  font-display: swap;
  /* Check https://developer.mozilla.org/en-US/docs/Web/CSS/@font-face/font-display for other options. */
  font-family: 'IBM Plex Sans';
  font-style: normal;
  font-weight: 500;
  src: url('/assets/fonts/ibm-plex-sans-v19-latin/ibm-plex-sans-v19-latin-500.woff2') format('woff2');
  /* Chrome 36+, Opera 23+, Firefox 39+, Safari 12+, iOS 10+ */
}

/* ibm-plex-sans-500italic - latin */
@font-face {
  font-display: swap;
  /* Check https://developer.mozilla.org/en-US/docs/Web/CSS/@font-face/font-display for other options. */
  font-family: 'IBM Plex Sans';
  font-style: italic;
  font-weight: 500;
  src: url('/assets/fonts/ibm-plex-sans-v19-latin/ibm-plex-sans-v19-latin-500italic.woff2') format('woff2');
  /* Chrome 36+, Opera 23+, Firefox 39+, Safari 12+, iOS 10+ */
}

/* ibm-plex-sans-600 - latin */
@font-face {
  font-display: swap;
  /* Check https://developer.mozilla.org/en-US/docs/Web/CSS/@font-face/font-display for other options. */
  font-family: 'IBM Plex Sans';
  font-style: normal;
  font-weight: 600;
  src: url('/assets/fonts/ibm-plex-sans-v19-latin/ibm-plex-sans-v19-latin-600.woff2') format('woff2');
  /* Chrome 36+, Opera 23+, Firefox 39+, Safari 12+, iOS 10+ */
}

/* ibm-plex-sans-600italic - latin */
@font-face {
  font-display: swap;
  /* Check https://developer.mozilla.org/en-US/docs/Web/CSS/@font-face/font-display for other options. */
  font-family: 'IBM Plex Sans';
  font-style: italic;
  font-weight: 600;
  src: url('/assets/fonts/ibm-plex-sans-v19-latin/ibm-plex-sans-v19-latin-600italic.woff2') format('woff2');
  /* Chrome 36+, Opera 23+, Firefox 39+, Safari 12+, iOS 10+ */
}

/* ibm-plex-sans-700 - latin */
@font-face {
  font-display: swap;
  /* Check https://developer.mozilla.org/en-US/docs/Web/CSS/@font-face/font-display for other options. */
  font-family: 'IBM Plex Sans';
  font-style: normal;
  font-weight: 700;
  src: url('/assets/fonts/ibm-plex-sans-v19-latin/ibm-plex-sans-v19-latin-700.woff2') format('woff2');
  /* Chrome 36+, Opera 23+, Firefox 39+, Safari 12+, iOS 10+ */
}

/* ibm-plex-sans-700italic - latin */
@font-face {
  font-display: swap;
  /* Check https://developer.mozilla.org/en-US/docs/Web/CSS/@font-face/font-display for other options. */
  font-family: 'IBM Plex Sans';
  font-style: italic;
  font-weight: 700;
  src: url('/assets/fonts/ibm-plex-sans-v19-latin/ibm-plex-sans-v19-latin-700italic.woff2') format('woff2');
  /* Chrome 36+, Opera 23+, Firefox 39+, Safari 12+, iOS 10+ */
}

// variables
$border-radius: 4px;


body {
  font-family: 'IBM Plex Sans';
}

body:has(.wrapper.audit-log) {
  overflow: hidden;
}

input,
button {
  border-radius: 4px;
}

.btn:hover {
  border-color: $primary;
}

.btn-sm {
  padding: 4px 8px;
}

.padding-0 {
  padding: 0;
}

.float-right {
  float: right;
}

.font-500 {
  font-weight: 500;
}

.color-inherit {
  color: inherit;
}

.text-right {
  text-align: right;
}

.navbar {
  max-height: 48px;
  min-height: auto;
  background-color: var(--base) !important;
  border-bottom: 1px solid var(--slate5);

  .nav-item.active:after {
    bottom: 0 !important;
  }
}

.rc-slider-track {
  background-color: $primary;
}

.rc-slider-handle {
  border-color: $primary;
}

.auth-main {
  height: 1000px;
  padding-top: calc(0.25 * 100vh);
  overflow: hidden;

  svg,
  img {
    height: 50px;
    width: 50px;
  }

  svg {
    color: #000000;
  }

  .col-4 {
    z-index: 1;
  }

  .horizontal-line {
    width: 100%;
    position: relative;
    border: 1px solid #b1b1b1;
    top: 25px;
    margin: 0px auto;
    z-index: 0;
  }

  .sso-ico {
    div {
      background-color: #ffffff;
    }
  }
}

.emoji-mart-scroll {
  border-bottom: 0;
  margin-bottom: 6px;
}

.emoji-mart-scroll+.emoji-mart-bar {
  display: none;
}

.accordion-item {
  border: solid var(--slate5);
  border-width: 0px 0px 1px 0px;
}


.accordion-item,
.accordion-button {
  background-color: inherit;
}

.accordion-button {
  font-size: 14px;
  font-weight: 500 !important;
  box-shadow: none !important;
  color: var(--slate12) !important;
  padding: 16px 16px !important;
}

.accordion-button::after {
  background-image: url('data:image/svg+xml,<svg xmlns="http://www.w3.org/2000/svg" width="13" height="12" viewBox="0 0 13 12" fill="none"><path d="M8.83684 3L4.4484 3C3.86955 3 3.5089 3.62791 3.80056 4.1279L5.99478 7.88943C6.28419 8.38556 7.00104 8.38556 7.29045 7.88943L9.48467 4.1279C9.77634 3.62791 9.41568 3 8.83684 3Z" fill="%2311181C"/></svg>');
}

.accordion-button:not(.collapsed)::after {
  background-image: url('data:image/svg+xml,<svg xmlns="http://www.w3.org/2000/svg" width="13" height="12" viewBox="0 0 13 12" fill="none"><path d="M8.83684 3L4.4484 3C3.86955 3 3.5089 3.62791 3.80056 4.1279L5.99478 7.88943C6.28419 8.38556 7.00104 8.38556 7.29045 7.88943L9.48467 4.1279C9.77634 3.62791 9.41568 3 8.83684 3Z" fill="%2311181C"/></svg>');
}


.accordion-body {
  padding: 4px 16px 16px 16px !important;

  .form-label {
    font-weight: 400;
    font-size: 12px;
    color: var(--slate12);
  }

  .style-fx {
    margin-top: 3px !important;
  }
}

.editor {
  header {
    position: fixed;
    width: 100%;
    top: 0px;
    left: 0px;
  }

  .header-container {
    max-width: 100%;
    padding: 0px;
  }

  .resizer-select,
  .resizer-active {

    .top-right,
    .top-left,
    .bottom-right,
    .bottom-left {
      background: white;
      border-radius: 10px;
      border: solid 1px $primary;
    }
  }

  .resizer-selected {
    outline-width: thin;
    outline-style: solid;
    outline-color: #ffda7e;
  }

  // query data source card style start

  .query-datasource-card-container,
  .header-query-datasource-card-container {
    display: flex;
    flex-direction: row;
    gap: 10px;
    flex-wrap: wrap;
  }

  .datasource-picker {
    margin-bottom: 24px;
    width: 475px;
    margin: auto;

    a {
      color: var(--indigo9);
      text-decoration: none;
    }
  }

  .header-query-datasource-card-container {
    margin-top: -10px;
  }

  .header-query-datasource-card {
    position: relative;
    display: flex;
    min-width: 0;
    word-wrap: break-word;
    background-color: rgba(66, 153, 225, 0.1) !important;
    background-clip: border-box;
    border-radius: 4px;
    height: 32px;
    width: 140px;
    padding: 6px;
    align-items: center;
    text-transform: capitalize;
    font-weight: 400 !important;
    background-color: #4299e11a;

    p {
      margin: 0 8px 0 12px;
    }
  }

  .query-datasource-card {
    position: relative;
    display: flex;
    min-width: 0;
    word-wrap: break-word;
    background-color: #ffffff;
    background-clip: border-box;
    border: 1px solid rgba(101, 109, 119, 0.16);
    border-radius: 4px;
    height: 46px;
    width: 200px;
    padding: 10px;
    align-items: center;
    cursor: pointer;
    transition: transform .2s;

    p {
      margin: 0 8px 0 15px;
    }

    &:hover {
      transform: scale(1.02);
      box-shadow: 0.1px 0.1px 0.1px 0.1px rgba(0, 0, 0, 0.3);
    }
  }

  // end :: data source card style

  .header-query-datasource-name {
    font-size: 0.8rem !important;
    padding-top: 0px !important;
  }

  .datasource-heading {
    display: flex;
    height: 32px;
    gap: 10px;
    align-items: center;

    p {
      font-size: 12px;
      padding-top: 0px;
      cursor: pointer;
    }
  }


  .left-sidebar {
    scrollbar-width: none;
  }

  .left-sidebar::-webkit-scrollbar {
    width: 0;
    background: transparent;
  }

  .left-sidebar-layout {
    display: flex;
    justify-content: center;
    font-size: 11px;
    align-items: center;
    letter-spacing: 0.2px;

    p {
      margin-bottom: 0px;
      margin-top: 8px;
    }
  }

  .left-sidebar {
    height: 100%;
    width: 48px;
    position: fixed;
    z-index: 2;
    left: 0;
    overflow-x: hidden;
    flex: 1 1 auto;
    background-color: var(--base) !important;
    background-clip: border-box;
    margin-top: 48px;
    padding-top: 8px;

    .accordion-item {
      border: solid var(--slate5);
      border-width: 1px 0px 1px 0px;
    }

    .datasources-container {
      height: 50%;
      overflow-y: scroll;

      tr {
        border-color: #f1f1f1;
      }
    }

    .variables-container {
      height: 50%;
      overflow-y: scroll;
    }

    .variables-container::-webkit-scrollbar-thumb,
    .datasources-container::-webkit-scrollbar-thumb {
      background: transparent;
      height: 0;
      width: 0;
    }

    .variables-container::-webkit-scrollbar,
    .datasources-container::-webkit-scrollbar {
      width: 0;
      background: transparent;
      height: 0;
    }

    .variables-container,
    .datasources-container {
      scrollbar-width: none;
    }

    .datasources-container {
      bottom: 0;
      height: 500px;
      border: solid rgba(101, 109, 119, 0.16);
      border-width: 1px 0px 1px 0px;

      .datasources-header {
        border: solid rgba(0, 0, 0, 0.125);
        border-width: 0px 0px 1px 0px;
      }
    }

    .left-sidebar-inspector {
      .card-body {
        padding: 1rem 0rem 1rem 1rem;
      }
    }

    .left-sidebar-page-selector {
      .add-new-page-button-container {
        width: 100%;
        margin-top: 10px;
      }
    }
  }

  .editor-sidebar {
    position: fixed;
    right: 0;
    overflow: hidden;
    width: 300px;
    flex: 1 1 auto;
    top: 48px;
    border-left: 1px solid var(--slate5);
    background-color: var(--base);
    background-clip: border-box;
    height: 100vh;


    .inspector {
      .form-control-plaintext {
        padding: 0;
        color: var(--slate12);
      }

      .header {
        padding-left: 20px;
        padding-right: 20px;
        border: solid rgba(0, 0, 0, 0.125);
        border-width: 0px 0px 1px 0px;
        height: 40px;

        .component-name {
          font-weight: 500;
        }

        .component-action-button {
          top: 8px;
          right: 10px;
          position: absolute;
        }
      }

      .properties-container {
        .field {
          .form-label {
            font-size: 12px;
          }

          .text-field {
            height: 30px;
            font-size: 12px;
          }

          .form-select {
            height: 30px;
            font-size: 12px;
          }

          .select-search__input {
            padding: 0.2375rem 0.75rem;
            font-size: 0.825rem;
          }
        }
      }
    }

    .components-container::-webkit-scrollbar {
      width: 0;
      height: 0;
      background: transparent;
    }

    .components-container::-webkit-scrollbar-thumb {
      background: transparent;
    }

    .components-container {
      scrollbar-width: none;
    }

    .components-container {
      height: 100%;
      overflow: auto;
      overflow-x: hidden;
      padding-bottom: 20%;

      ::placeholder {
        color: var(--slate9);

      }

      .component-image-holder {
        border-radius: 0;
        transition: all 0.3s cubic-bezier(0.25, 0.8, 0.25, 1);
        box-sizing: border-box;
        border-radius: 4px;
        background-color: var(--slate3);

        img {
          margin: 0 auto;
        }

        &:hover {
          background-color: var(--slate4);
          border: 1px solid var(--slate4, #E6E8EB);

        }

        &:active {
          background-color: var(--slate4);
          border: 1px solid var(--slate6, #DFE3E6);
        }
      }

      .component-title {
        margin-top: 4px;
        max-width: 100%;
        text-align: center;
        word-wrap: break-word;
        color: var(--slate12);
        text-align: center;
        font-size: 10px;
        font-style: normal;
        font-weight: 400;
        line-height: 13px;
        height: 26px;
        width: 72px;
      }

      .component-description {
        color: grey;
        font-size: 0.7rem;
      }
    }
  }

  .main {
    top: 0;
    height: calc(100vh - 84px);

    &.hide-scrollbar {
      .canvas-container::-webkit-scrollbar {
        height: 0;
      }
    }

    .canvas-container::-webkit-scrollbar {
      width: 0;
      background: transparent;
    }

    .canvas-container::-webkit-scrollbar-track {
      background: transparent !important;
    }

    .canvas-container {
      scrollbar-width: none;
    }

    .canvas-container {
      height: 100%;
      top: 48px;
      position: fixed;
      right: 300px;
      left: 48px;
      overflow-y: scroll;
      overflow-x: auto;
      -webkit-box-pack: center;
      justify-content: center;
      -webkit-box-align: center;
      align-items: center;

      .real-canvas {
        outline: 1px dotted transparent;
      }

      .show-grid {
        outline: 1px dotted #4d72da;
        background-image: linear-gradient(to right,
            rgba(194, 191, 191, 0.2) 1px,
            transparent 1px),
          linear-gradient(to bottom,
            rgba(194, 191, 191, 0.2) 1px,
            transparent 1px);

      }

      .canvas-area {
        // background: #F9F9FB;
        margin: 0px auto;

        .resizer {
          outline: solid 1px transparent;
        }
      }
    }
  }

  @media screen and (max-height: 450px) {
    .sidebar {
      padding-top: 15px;
    }

    .sidebar a {
      font-size: 18px;
    }
  }
}

.viewer {
  .header-container {
    max-width: 100%;
  }

  .main {
    padding: 0px 10px;

    .canvas-container {
      scrollbar-width: auto;
      width: 100%;
    }


    .canvas-container::-webkit-scrollbar {
      background: transparent;
    }

    .canvas-container {
      height: 100%;
      position: fixed;
      left: 0;
      overflow-y: auto;
      overflow-x: auto;
      -webkit-box-pack: center;
      justify-content: center;
      -webkit-box-align: center;
      align-items: center;

      .canvas-area {
        width: 1280px;
        // background: #F9F9FB;
        margin: 0px auto;
        background-size: 80px 80px;
        background-repeat: repeat;
      }

      .navigation-area {
        background: var(--base, #FFF);
        padding: 1rem;

        a.page-link {
          border-radius: 0;
          border: 0;
        }

        a.page-link:hover {
          color: white;
          background-color: #4D72FA;
        }

        a.page-link.active {
          color: white;
          background-color: #4D72FA;
        }
      }

    }
  }
}

.modal-header {
  padding: 0 1.5rem 0 1.5rem;
}

.page-body,
.homepage-body {
  height: 100vh;

  .list-group.list-group-transparent.dark .all-apps-link,
  .list-group-item-action.dark.active {
    background-color: $dark-background !important;
  }
}

.home-search-holder {
  height: 20px;
  width: 100%;
  margin-top: 32px;

  .search-box-wrapper {
    .input-icon {
      .input-icon-addon {
        padding-right: 6px;
      }
    }
  }

  .homepage-search {
    background: transparent;
    color: var(--slate12);
    height: 20px;

    &:focus {
      background: none;
    }
  }
}

.homepage-app-card-list-item-wrap {
  row-gap: 16px;
  column-gap: 32px;
  display: flex;
  margin-top: 22px;
}

.homepage-app-card-list-item {
  max-width: 272px;
  flex-basis: 33%;
  padding: 0 !important;
}

.homepage-dropdown-style {
  min-width: 11rem;
  display: block;
  align-items: center;
  margin: 0;
  line-height: 1.4285714;
  width: 100%;
  padding: 0.5rem 0.75rem !important;
  font-weight: 400;
  white-space: nowrap;
  border: 0;
  cursor: pointer;
  font-size: 12px;
}

.homepage-dropdown-style:hover {
  background: rgba(101, 109, 119, 0.06);
}

.card-skeleton-container {
  border: 0.5px solid #b4bbc6;
  padding: 1rem;
  border-radius: 8px;
  height: 180px;
}

.app-icon-skeleton {
  background-color: #ECEEF0 !important;
  border-radius: 4px;
  margin-bottom: 20px;
  height: 40px;
  width: 40px;
}

.folder-icon-skeleton {
  display: inline-block;
  background-color: #858896;
  border-radius: 4px;
  height: 14px;
  width: 14px;
}

.folders-skeleton {
  padding: 9px 12px;
  height: 34px;
  margin-bottom: 4px;
}

.card-skeleton-button {
  height: 20px;
  width: 60px;
  background: #91a4f6;
  margin-top: 1rem;
  border-radius: 4px;
}

@media (min-height: 641px) and (max-height: 899px) {
  .homepage-pagination {
    position: fixed;
    bottom: 2rem;
    width: 63%;
  }
}

@media (max-height: 640px) {
  .homepage-pagination {
    position: fixed;
    bottom: 2rem;
    width: 71%;
  }
}

@media (max-width: 1056px) {
  .homepage-app-card-list-item {
    flex-basis: 50%;
  }
}

.homepage-body {
  overflow-y: hidden;

  a {
    color: inherit;
  }

  a:hover {
    color: inherit;
    text-decoration: none;
  }

  button.create-new-app-button {
    background-color: var(--indigo9);

  }




  .app-list {
    .app-card {
      height: 180px;
      max-height: 180px;
      border: 0.5px solid #b4bbc6;
      box-sizing: border-box;
      border-radius: 8px;
      overflow: hidden;

      .app-creation-time {
        span {
          color: var(--slate11) !important;
        }
      }

      .app-creator {
        font-weight: 500;
        font-size: 0.625rem;
        line-height: 12px;
        color: #292d37;
        white-space: nowrap;
        overflow: hidden;
        text-overflow: ellipsis;
      }

      .app-icon-main {
        background-color: $primary;

        .app-icon {
          img {
            height: 24px;
            width: 24px;
            filter: invert(100%) sepia(0%) saturate(0%) hue-rotate(17deg) brightness(104%) contrast(104%);
            vertical-align: middle;
          }
        }
      }

      .app-template-card-wrapper {
        .card-body {
          padding-left: 0px !important;
        }
      }

      .app-title {
        line-height: 20px;
        font-size: 1rem;
        font-weight: 400;
        color: #000000;
        overflow: hidden;
        max-height: 40px;
        text-overflow: ellipsis;
        display: -webkit-box;
        -webkit-line-clamp: 2;
        /* number of lines to show */
        line-clamp: 2;
        -webkit-box-orient: vertical;
      }

      button {
        font-size: 0.6rem;
        width: 100%;
      }

      .menu-ico {
        cursor: pointer;

        img {
          padding: 0px;
          height: 14px;
          width: 14px;
          vertical-align: unset;
        }
      }
    }

    .app-card.highlight {
      background-color: #f8f8f8;
      box-shadow: 0px 4px 4px rgba(0, 0, 0, 0.25);
      border: 0.5px solid $primary;

      .edit-button {
        box-sizing: border-box;
        border-radius: 6px;
        color: $primary-light;
        width: 113px;
        height: 28px;
        background: var(--indigo11) !important;
        border: none;
        color: var(--indigo4);
        padding: 4px 16px;
        gap: 6px;
        height: 28px;


        &:hover {
          background: var(--indigo10);

        }

        &:focus {
          box-shadow: 0px 0px 0px 4px var(--indigo6);
          background: var(--indigo10);
          outline: 0;
        }


        &:active {
          background: var(--indigo11);
          box-shadow: none;
        }
      }

      .launch-button {
        box-sizing: border-box;
        border-radius: 6px;
        color: var(--slate12);
        width: 113px;
        height: 28px;
        background: var(--base);
        border: 1px solid var(--slate7);
        color: var(--slate12);
        padding: 4px 16px;
        gap: 6px;
        height: 28px !important;


        &:hover {
          background: var(--slate8);
          color: var(--slate11);
          border: 1px solid var(--slate8);
          background: var(--base);
        }

        &:active {
          background: var(--base);
          box-shadow: none;
          border: 1px solid var(--slate12);
          color: var(--slate12);
        }

        &:focus {
          background: var(--base);
          color: var(--slate11);
          border: 1px solid var(--slate8);
          box-shadow: 0px 0px 0px 4px var(--slate6);
        }
      }

      .app-title {
        height: 20px;
        -webkit-line-clamp: 1;
        /* number of lines to show */
        line-clamp: 1;
      }
    }
  }
}


.template-library-modal {
  font-weight: 500;

  .modal-header {
    background-color: var(--base) !important;
    border-bottom: 1px solid var(--slate5);

  }

  .modal-dialog {
    max-width: 90%;
    height: 80%;

    .modal-content {
      height: 100%;
      padding: 0;


      .modal-body {
        height: 80%;
        padding: 0 10px;
        background-color: var(--base) !important;


        .container-fluid {
          height: 100%;
          padding: 0;

          .row {
            height: 100%;
          }
        }
      }
    }

    .modal-body,
    .modal-footer {
      background-color: #ffffff;
    }
  }

  .template-categories {
    .list-group-item {
      border: 0;
    }

    .list-group-item.active {
      background-color: #edf1ff;
      color: $primary-light;
      font-weight: 600;
    }
  }

  .template-app-list {
    .list-group-item {
      border: 0;
    }

    .list-group-item.active {
      background-color: #edf1ff;
      color: black;
    }
  }

  .template-display {
    display: flex;
    flex-direction: row;
    align-items: center;
    height: 100%;

    h3.title {
      font-weight: 600;
      line-height: 17px;
    }

    p.description {
      font-weight: 500;
      font-size: 13px;
      line-height: 15px;
      letter-spacing: -0.1px;
      color: #8092ab;
    }

    img.template-image {
      height: 75%;
      width: 85%;
      border: 0;
      padding: 0;
      object-fit: contain;
    }

    .template-spinner {
      width: 3rem;
      height: 3rem;
      margin: auto;
      position: absolute;
      top: 0;
      bottom: 0;
      left: 0;
      right: 0;
    }

    .row {
      margin-bottom: 0;
    }
  }

  .template-list {
    padding-top: 16px;

    .template-search-box {
      input {
        border-radius: 5px !important;
      }

      .input-icon {
        display: flex;
      }
    }

    .input-icon {
      .search-icon {
        display: block;
        position: absolute;
        left: 0;
        margin-right: 0.5rem;
      }

      .clear-icon {
        cursor: pointer;
        display: block;
        position: absolute;
        right: 0;
        margin-right: 0.5rem;
      }
    }

    .list-group-item.active {
      color: $primary;
    }
  }
}

.template-library-modal.dark-mode {

  .template-modal-control-column,
  .template-list-column,
  .categories-column,
  .modal-header {
    border-color: var(--slate5) !important;
  }

  .modal-body {
    height: 80%;
    padding: 0 10px;
    background-color: var(--base) !important;

    .container-fluid {
      height: 100%;
      padding: 0;

      .row {
        height: 100%;
      }
    }
  }

  .modal-footer,
  .modal-header,
  .modal-content {
    color: white;
    background-color: #2b394a;
  }

  .template-categories {
    .list-group-item {
      color: white;
      border: 0;
    }

    .list-group-item:hover {
      background-color: #232e3c;
    }

    .list-group-item.active {
      background-color: $primary-light;
      color: white;
      font-weight: 600;
    }
  }

  .template-app-list {
    .list-group-item {
      border: 0;
      color: white;
    }

    .list-group-item:hover {
      border: 0;
      background-color: #232e3c;
    }

    .list-group-item.active {
      background-color: $primary-light;
      color: white;
    }

    .no-results-item {
      background-color: var(--slate4);
      color: white;
    }
  }

  .template-list {
    .template-search-box {
      input {
        background-color: #2b394a;
        border-color: #232e3c;
        color: white;
      }
    }
  }
}

.organizations-modal.dark-mode,
.user-edit-modal.dark-mode {
  .modal-header {
    border-color: #232e3c !important;
  }

  .modal-body,
  .modal-footer,
  .modal-header,
  .modal-content {
    color: white;
    background-color: #2b394a;
  }

  .user-table-header th {
    color: white;
    background-color: #1c252f;
  }
}

.fx-container {
  position: relative;
}

.fx-common {
  margin-right: 12px;
}

.fx-button {
  border-radius: 6px;

  svg {
    margin: 2px 4px;
  }
}

.fx-button:hover {
  background-color: var(--slate4);
  cursor: pointer;
}

.fx-button.active {
  background-color: var(--indigo5);
  cursor: pointer;
}



.fx-container-eventmanager {
  position: relative;
}

.fx-container-eventmanager * .fx-outer-wrapper {
  position: absolute !important;
  top: 7px !important;
  right: -26px;
}

// targeting select component library class

.component-action-select *.css-1nfapid-container {
  width: 184px !important;
}

.component-action-select {
  .css-zz6spl-container {
    width: inherit;
  }

  &.fx-container-eventmanager {
    .fx-common {
      right: 0;
    }

    .custom-row {
      width: 100%
    }
  }

  .codeShow-active {
    display: flex;
    flex-direction: row-reverse;
    justify-content: space-between;

    .custom-row {
      width: 75%;
    }
  }

  .row.fx-container {
    .col {
      display: flex;
    }
  }
}

.fx-container-eventmanager *.fx-common {
  top: 6px !important;
  right: -34px;
}

.fx-container-eventmanager-code {
  padding-right: 15px !important;
}

.unselectable {
  -webkit-touch-callout: none;
  -webkit-user-select: none;
  -khtml-user-select: none;
  -moz-user-select: none;
  -ms-user-select: none;
  user-select: none;
}

.layout-buttons {
  span {
    color: $primary;
  }
}

.inspector {
  .tab-content {
    overflow-y: auto;
    // TAB HEADER HEIGHT + FOOTER HEIGHT + Extra padding = 120px
    height: calc(100vh - 7.5rem);
    // Hide scrollbar
    -ms-overflow-style: none;
    /* IE and Edge */
    scrollbar-width: none;
    /* Firefox */
    border-top: 1px solid var(--slate5) !important;
  }

  /* Hide scrollbar for Chrome, Safari and Opera */
  .tab-content::-webkit-scrollbar {
    display: none;
  }

  .accordion:last-child {
    margin-bottom: 45px !important;
  }

  .field-type-vertical-line {
    position: relative;
    width: 0;
    height: 2rem;
    border-left: 1px solid var(--slate5);
    content: '';
    margin-right: -2.75rem;

  }

  .code-hinter-vertical-line {
    position: relative;
    width: 0;
    border-left: 1px solid var(--slate5);
    content: '';
    margin-right: 1rem;
  }

  .code-hinter-wrapper {
    min-width: 0;
  }

  .inspector-field-number {
    background-color: var(--slate1);
    border: none;
    color: var(--slate12);
    width: 8.063rem; //129px
    border: 1px solid var(--slate7);
    padding: 6px 10px;
  }
}


.theme-dark {
  .accordion-button::after {
    background-image: url('data:image/svg+xml,<svg xmlns="http://www.w3.org/2000/svg" width="12" height="13" viewBox="0 0 12 13" fill="none"><path d="M8.19426 3.5L3.80582 3.5C3.22697 3.5 2.86632 4.12791 3.15798 4.6279L5.35221 8.38943C5.64161 8.88556 6.35846 8.88556 6.64787 8.38943L8.8421 4.6279C9.13376 4.12791 8.77311 3.5 8.19426 3.5Z" fill="%23ffffff"/></svg>');
  }

  .homepage-body {
    .app-list {
      .app-title {
        line-height: 20px;
        font-size: 16px;
        font-weight: 400;
      }
    }
  }

  .layout-buttons {
    svg {
      filter: invert(89%) sepia(2%) saturate(127%) hue-rotate(175deg) brightness(99%) contrast(96%);
    }
  }

  .organization-list {
    margin-top: 5px;

    .btn {
      border: 0px;
    }

    .dropdown-toggle div {
      max-width: 200px;
      text-overflow: ellipsis;
      overflow: hidden;
    }
  }

  .left-menu {
    ul {
      li:not(.active):hover {
        color: $black;
      }
    }
  }

  .menu-ico,
  .folder-menu-icon {
    svg {
      path {
        fill: white !important;
      }
    }
  }
}

.pagination {
  .page-item.active {
    a.page-link {
      background-color: $primary-light;
    }
  }
}

.datasource-picker,
.stripe-operation-options {

  .select-search,
  .select-search-dark,
  .select-search__value input,
  .select-search-dark input {
    width: 224px !important;
    height: 32px !important;
    border-radius: $border-radius !important;
  }
}

.openapi-operation-options {

  .select-search,
  .select-search-dark,
  .select-search__value input,
  .select-search-dark input {
    height: 32px !important;
    border-radius: $border-radius !important;
  }
}

.openapi-operations-desc {
  padding-top: 12px;
}

.select-search {
  width: 100%;
  position: relative;
  box-sizing: border-box;
}

.select-search *,
.select-search *::after,
.select-search *::before {
  box-sizing: inherit;
}

.select-search-dark {
  .select-search-dark__input::placeholder {
    color: #E0E0E0;
  }
}

/**
 * Value wrapper
 */
.select-search__value {
  position: relative;
}

.select-search__value::after {
  content: "";
  display: inline-block;
  position: absolute;
  top: calc(50% - 9px);
  right: 19px;
  width: 11px;
  height: 11px;
}

/**
 * Input
 */
.select-search__input {
  display: block;
  width: 100%;
  padding: 0.4375rem 0.75rem;
  font-size: 0.875rem;
  font-weight: 400;
  line-height: 1.4285714;
  color: var(--slate12);
  background-color: var(--base);
  background-clip: padding-box;
  border: 1px solid var(--slate7);
  -webkit-appearance: none;
  -moz-appearance: none;
  appearance: none;
  border-radius: $border-radius !important;
  transition: border-color 0.15s ease-in-out, box-shadow 0.15s ease-in-out;
}

.select-search__input::-webkit-search-decoration,
.select-search__input::-webkit-search-cancel-button,
.select-search__input::-webkit-search-results-button,
.select-search__input::-webkit-search-results-decoration {
  -webkit-appearance: none;
}

.select-search__input:not([readonly]):focus {
  cursor: initial;
}

/**
 * Options wrapper
 */
.select-search__select {
  background: #ffffff;
  box-shadow: 0 0.0625rem 0.125rem rgba(0, 0, 0, 0.15);
}

/**
 * Options
 */
.select-search__options {
  list-style: none;
}

/**
 * Option row
 */
.select-search__row:not(:first-child) {
  border-top: 1px solid #eee;
}

/**
 * Option
 */
.select-search__option,
.select-search__not-found {
  display: block;
  height: 36px;
  width: 100%;
  padding: 0 16px;
  background: var(--base);
  border: none;
  outline: none;
  font-family: "Roboto", sans-serif;
  font-size: 14px;
  text-align: left;
  cursor: pointer;
}

.select-search--multiple .select-search__option {
  height: 48px;
}

.select-search__option.is-highlighted,
.select-search__option:not(.is-selected):hover {
  background: rgba(47, 204, 139, 0.1);
}

.select-search__option.is-highlighted.is-selected,
.select-search__option.is-selected:hover {
  background: #2eb378;
  color: #ffffff;
}

.audit-log {
  .select-search__option.is-selected {
    background: $primary;
    color: $white;
  }

  .page-body {
    margin-bottom: 0px;
  }

}

/**
 * Group
 */
.select-search__group-header {
  font-size: 10px;
  text-transform: uppercase;
  background: #eee;
  padding: 8px 16px;
}

/**
 * States
 */
.select-search.is-disabled {
  opacity: 0.5;
}

.select-search.is-loading .select-search__value::after {
  background-image: url("data:image/svg+xml,%3Csvg xmlns='http://www.w3.org/2000/svg' width='50' height='50' viewBox='0 0 50 50'%3E%3Cpath fill='%232F2D37' d='M25,5A20.14,20.14,0,0,1,45,22.88a2.51,2.51,0,0,0,2.49,2.26h0A2.52,2.52,0,0,0,50,22.33a25.14,25.14,0,0,0-50,0,2.52,2.52,0,0,0,2.5,2.81h0A2.51,2.51,0,0,0,5,22.88,20.14,20.14,0,0,1,25,5Z'%3E%3CanimateTransform attributeName='transform' type='rotate' from='0 25 25' to='360 25 25' dur='0.6s' repeatCount='indefinite'/%3E%3C/path%3E%3C/svg%3E");
  background-size: 8px;
  width: 8px;
  height: 8px;
}

.select-search:not(.is-disabled) .select-search__input {
  cursor: pointer;
}

/**
 * Modifiers
 */
.select-search--multiple {
  border-radius: 3px;
  overflow: hidden;
}

.select-search:not(.is-loading):not(.select-search--multiple) .select-search__value::after {
  transform: rotate(45deg);
  border-right: 1px solid #000;
  border-bottom: 1px solid #000;
  pointer-events: none;
}

.select-search--multiple .select-search__input {
  cursor: initial;
}

.select-search--multiple .select-search__input {
  border-radius: 3px 3px 0 0;
}

.select-search--multiple:not(.select-search--search) .select-search__input {
  cursor: default;
}

.select-search:not(.select-search--multiple) .select-search__input:hover {
  border-color: #2fcc8b;
}

.select-search:not(.select-search--multiple) .select-search__select {
  position: absolute;
  z-index: 2;
  right: 0;
  left: 0;
  border-radius: 3px;
  overflow: auto;
  max-height: 360px;
}

.select-search--multiple .select-search__select {
  position: relative;
  overflow: auto;
  max-height: 260px;
  border-top: 1px solid #eee;
  border-radius: 0 0 3px 3px;
}

.select-search__not-found {
  height: auto;
  padding: 16px;
  text-align: center;
  color: #888;
}

/**
* Select Search Dark Mode
*/
.select-search-dark {
  width: 100%;
  position: relative;
  box-sizing: border-box;
}

.select-search-dark *,
.select-search-dark *::after,
.select-search-dark *::before {
  box-sizing: inherit;
}

/**
 * Value wrapper
 */
.select-search-dark__value {
  position: relative;
}

.select-search-dark__value::after {
  content: "";
  display: inline-block;
  position: absolute;
  top: calc(50% - 4px);
  right: 13px;
  width: 6px;
  height: 6px;
  filter: brightness(0) invert(1);
}

/**
 * Input
 */
.select-search-dark__input {
  display: block;
  width: 100%;
  font-size: 0.875rem;
  font-weight: 400;
  line-height: 1.4285714;
  color: #ffffff;
  background-color: #2b3547;
  background-clip: padding-box;
  border: 1px solid #232e3c;
  -webkit-appearance: none;
  -moz-appearance: none;
  appearance: none;
  border-radius: 0;
  transition: border-color 0.15s ease-in-out, box-shadow 0.15s ease-in-out;
}

.select-search-dark__input::-webkit-search-decoration,
.select-search-dark__input::-webkit-search-cancel-button,
.select-search-dark__input::-webkit-search-results-button,
.select-search-dark__input::-webkit-search-results-decoration {
  -webkit-appearance: none;
}

.select-search-dark__input:not([readonly]):focus {
  cursor: initial;
}

/**
 * Options
 */
.select-search-dark__options {
  list-style: none;
  padding: 0;
}

/**
 * Option row
 */
.select-search-dark__row:not(:first-child) {
  border-top: none;
}

/**
 * Option
 */
.select-search-dark__option,
.select-search-dark__not-found {
  display: block;
  height: 36px;
  width: 100%;
  padding: 0 16px;
  background-color: var(--base) !important;
  color: #ffffff !important;
  outline: none;
  font-family: "Roboto", sans-serif;
  font-size: 14px;
  text-align: left;
  cursor: pointer;
  border-radius: 0;

  &:hover {
    background-color: #2b3546 !important;
  }
}

.select-search-dark--multiple .select-search-dark__option {
  height: 48px;
}

/**
 * Group
 */
.select-search-dark__group-header {
  font-size: 10px;
  text-transform: uppercase;
  background: #eee;
  padding: 8px 16px;
}

/**
 * States
 */
.select-search-dark.is-disabled {
  opacity: 0.5;
}

.select-search-dark.is-loading .select-search-dark__value::after {
  background-image: url("data:image/svg+xml,%3Csvg xmlns='http://www.w3.org/2000/svg' width='50' height='50' viewBox='0 0 50 50'%3E%3Cpath fill='%232F2D37' d='M25,5A20.14,20.14,0,0,1,45,22.88a2.51,2.51,0,0,0,2.49,2.26h0A2.52,2.52,0,0,0,50,22.33a25.14,25.14,0,0,0-50,0,2.52,2.52,0,0,0,2.5,2.81h0A2.51,2.51,0,0,0,5,22.88,20.14,20.14,0,0,1,25,5Z'%3E%3CanimateTransform attributeName='transform' type='rotate' from='0 25 25' to='360 25 25' dur='0.6s' repeatCount='indefinite'/%3E%3C/path%3E%3C/svg%3E");
  background-size: 11px;
}

.select-search-dark:not(.is-disabled) .select-search-dark__input {
  cursor: pointer;
}

/**
 * Modifiers
 */
.select-search-dark--multiple {
  border-radius: 3px;
  overflow: hidden;
}

.select-search-dark:not(.is-loading):not(.select-search-dark--multiple) .select-search-dark__value::after {
  transform: rotate(45deg);
  border-right: 1px solid #000;
  border-bottom: 1px solid #000;
  pointer-events: none;
}

.select-search-dark--multiple .select-search-dark__input {
  cursor: initial;
}

.select-search-dark--multiple .select-search-dark__input {
  border-radius: 3px 3px 0 0;
}

.select-search-dark--multiple:not(.select-search-dark--search) .select-search-dark__input {
  cursor: default;
}

.select-search-dark:not(.select-search-dark--multiple) .select-search-dark__input:hover {
  border-color: #ffffff;
}

.select-search-dark:not(.select-search-dark--multiple) .select-search-dark__select {
  position: absolute;
  z-index: 2;
  right: 0;
  left: 0;
  border-radius: 3px;
  overflow: auto;
  max-height: 360px;
}

.select-search-dark--multiple .select-search-dark__select {
  position: relative;
  overflow: auto;
  max-height: 260px;
  border-top: 1px solid #eee;
  border-radius: 0 0 3px 3px;
}

.select-search-dark__not-found {
  height: auto;
  padding: 16px;
  text-align: center;
  color: #888;
}

// jet-table-footer is common class used in other components other than table
.jet-table-footer {
  .table-footer {
    width: 100%;
  }
}

.btn-primary {
  --tblr-btn-color: #{$primary-rgb};
  --tblr-btn-color-darker: #{$primary-rgb-darker};
  border-color: none;
}

.form-check-input:checked {
  background-color: var(--indigo9);
  border-color: rgba(101, 109, 119, 0.24);
}

#passwordLogin:checked {
  background-color: #E54D2E;
  border-color: rgba(101, 109, 119, 0.24);
}

.btn:focus,
.btn:active,
.form-check-input:focus,
.form-check-input:active,
.form-control:focus,
th:focus,
tr:focus {
  outline: none !important;
  box-shadow: none;
}

.show-password-field {
  width: fit-content;

  .form-check-input {
    cursor: pointer;
  }

  .show-password-label {
    cursor: pointer;
  }
}

.select-search__option {
  color: rgb(90, 89, 89);
}

.select-search__option.is-selected {
  background: rgba(176, 176, 176, 0.07);
  color: #4d4d4d;
}

.select-search__option.is-highlighted.is-selected,
.select-search__option.is-selected:hover {
  background: rgba(66, 153, 225, 0.1);
  color: rgb(44, 43, 43);
}

.select-search__option.is-highlighted,
.select-search__option:hover {
  background: rgba(66, 153, 225, 0.1);
}

.select-search__options {
  margin-left: -33px;
}

.select-search__option.is-highlighted,
.select-search__option:not(.is-selected):hover {
  background: rgba(66, 153, 225, 0.1);
}

.select-search:not(.select-search--multiple) .select-search__input:hover {
  border-color: rgba(66, 153, 225, 0.1);
}

.DateInput_input {
  font-weight: 300;
  font-size: 14px;
  padding: 4px 7px 2px;
  padding: 4px 7px 2px;
  width: 100px !important;
  margin-left: 10px;
}

.no-components-box {
  border: 1px dashed #3e525b;
}

.form-control-plaintext:focus-visible {
  outline: none;
  outline-width: thin;
  outline-style: solid;
  outline-color: $primary;
}

.form-control-plaintext:hover {
  outline: none;
  outline-width: thin;
  outline-style: solid;
  outline-color: rgba(66, 153, 225, 0.8);
}

.select-search__input:focus-visible {
  outline: none;
  outline-color: #4ac4d6;
}

.form-control-plaintext {
  padding: 5px;
}

.code-builder {
  border: solid 1px #dadcde;
  border-radius: 2px;
  padding-top: 4px;

  .variables-dropdown {
    position: fixed;
    right: 0;
    width: 400px;
    z-index: 200;
    border: solid 1px #dadcde;

    .group-header {
      background: #f4f6fa;
    }
  }
}

.__react_component_tooltip {
  z-index: 10000;
}

.select-search__value::after {
  top: calc(50% - 2px);
  right: 15px;
  width: 5px;
  height: 5px;
}

.progress-bar {
  background-color: rgba(66, 153, 225, 0.7);
}

.popover-header {
  background-color: #f4f6fa;
  border-bottom: 0;
}

.popover-body {
  background-color: var(--base);
  color: var(--slate12);
  border-radius: 6px;

  .form-label {
    font-size: 12px;
  }
}

/**
 * Home page app menu
 */
#popover-app-menu {
  border-radius: 4px;
  width: 150px;
  box-shadow: 0px 12px 16px -4px rgba(16, 24, 40, 0.08), 0px 4px 6px -2px rgba(16, 24, 40, 0.03);
  background: var(--base);
  color: var(--slate12);
  border: 1px solid var(--slate3);

  .popover-arrow {
    display: none;
  }

  .popover-body {
    padding: 16px 12px 0px 12px;
    color: var(--slate12);

    .field {
      font-weight: 500;
      font-size: 0.7rem;

      &__danger {
        color: var(--tomato9);
      }
    }
  }
}

.input-icon {
  .input-icon-addon {
    display: none;
  }
}

.input-icon:hover {
  .input-icon-addon {
    display: flex;
  }
}

.input-icon:focus {
  .input-icon-addon {
    display: flex;
  }
}

.sub-section {
  width: 100%;
  display: block;
}

.text-muted {
  color: #3e525b !important;
}

body {
  color: #3e525b;
}

.RichEditor-root {
  background: #ffffff;
  border: 1px solid #ddd;
  font-family: "Georgia", serif;
  font-size: 14px;
  padding: 15px;
  height: 100%;
}

.RichEditor-editor {
  border-top: 1px solid #ddd;
  cursor: text;
  font-size: 16px;
  margin-top: 10px;
}

.RichEditor-editor .public-DraftEditorPlaceholder-root,
.RichEditor-editor .public-DraftEditor-content {
  margin: 0 -15px -15px;
  padding: 15px;
}

.RichEditor-editor .public-DraftEditor-content {
  min-height: 100px;
  overflow-y: scroll;
}

.RichEditor-hidePlaceholder .public-DraftEditorPlaceholder-root {
  display: none;
}

.RichEditor-editor .RichEditor-blockquote {
  border-left: 5px solid #eee;
  color: #666;
  font-family: "Hoefler Text", "Georgia", serif;
  font-style: italic;
  margin: 16px 0;
  padding: 10px 20px;
}

.RichEditor-editor .public-DraftStyleDefault-pre {
  background-color: rgba(0, 0, 0, 0.05);
  font-family: "Inconsolata", "Menlo", "Consolas", monospace;
  font-size: 16px;
  padding: 20px;
}

.RichEditor-controls {
  font-family: "Helvetica", sans-serif;
  font-size: 14px;
  margin-bottom: 5px;
  user-select: none;
}

.dropmenu {
  position: relative;
  display: inline-block;
  margin-right: 16px;

  .dropdownbtn {
    color: #999;
    background: none;
    cursor: pointer;
    outline: none;
    border: none;
  }

  .dropdown-content {
    display: none;
    position: absolute;
    z-index: 2;
    width: 100%;
    align-items: center;
    border: 1px solid transparent;
    border-radius: 4px;
    box-shadow: 0 2px 6px 2px rgba(47, 54, 59, 0.15);

    a {
      text-decoration: none;
      width: 100%;
      position: relative;
      display: block;

      span {
        text-align: center;
        width: 100%;
        text-align: center;
        padding: 3px 0px;
      }
    }
  }
}

.dropmenu .dropdown-content a:hover {
  background-color: rgba(0, 0, 0, 0.05);
}

.dropmenu:hover {
  .dropdownbtn {
    color: #5890ff;
    background-color: rgba(0, 0, 0, 0.05);
    border-radius: 4px;
  }

  .dropdown-content {
    display: block;
  }
}

.RichEditor-styleButton {
  color: #999;
  cursor: pointer;
  margin-right: 16px;
  padding: 2px 0;
  display: inline-block;
}

.RichEditor-activeButton {
  color: #5890ff;
}


.chart-data-input {
  .CodeMirror {
    min-height: 370px;
    font-size: 0.8rem;
  }

  .code-hinter {
    min-height: 370px;
  }
}

.map-location-input {
  .CodeMirror {
    min-height: 120px;
    font-size: 0.8rem;
  }

  .code-hinter {
    min-height: 120px;
  }
}

.rdt {
  .form-control {
    height: 100%;
  }
}

.DateInput_input__focused {
  border-bottom: 2px solid $primary;
}

.CalendarDay__selected,
.CalendarDay__selected:active,
.CalendarDay__selected:hover {
  background: $primary;
  border: 1px double $primary;
}

.CalendarDay__selected_span {
  background: $primary;
  border: $primary;
}

.CalendarDay__selected_span:active,
.CalendarDay__selected_span:hover {
  background: $primary;
  border: 1px double $primary;
  color: #ffffff;
}

.CalendarDay__hovered_span:active,
.CalendarDay__hovered_span:hover {
  background: $primary;
  border: 1px double $primary;
  color: #ffffff;
}

.CalendarDay__hovered_span {
  background: #83b8e7;
  border: 1px double #83b8e7;
  color: #ffffff;
}

.table-responsive {
  margin-bottom: 0rem;
}

.code-hinter::-webkit-scrollbar {
  width: 0;
  height: 0;
  background: transparent;
}

.codehinter-query-editor-input {
  .CodeMirror {
    font-family: "Roboto", sans-serif;
    color: #263136;
    overflow: hidden;
    height: 50px !important;
  }

  .CodeMirror-vscrollbar {
    overflow: hidden;
  }

  .CodeMirror-focused {
    padding-top: 0;
    height: 50px;
  }

  .CodeMirror-scroll {
    position: absolute;
    top: 0;
    width: 100%;
  }
}

.field {
  .CodeMirror-scroll {
    position: static;
    top: 0;
  }

  .form-check {
    display: inline-block;
  }
}

.code-hinter {
  .form-control {
    .CodeMirror {
      font-family: "Roboto", sans-serif;
      height: 50px !important;
      max-height: 300px;
    }
  }

  .CodeMirror-vscrollbar,
  .CodeMirror-hscrollbar {
    background: transparent;
    height: 0;
    width: 0;
  }

  .CodeMirror-scroll {
    overflow: hidden !important;
    position: static;
    width: 100%;
  }
}

.CodeMirror-hints {
  font-family: "Roboto", sans-serif;
  font-size: 0.9rem;
  padding: 0px;
  z-index: $hints-z-index;

  li.CodeMirror-hint-active {
    background: $primary;
  }

  .CodeMirror-hint {
    padding: 4px;
    padding-left: 10px;
    padding-right: 10px;
  }
}

.cm-matchhighlight {
  color: #4299e1 !important;
  background: rgba(66, 153, 225, 0.1) !important;
}

.nav-tabs .nav-link {
  color: #3e525b;
  border-top-left-radius: 0px;
  border-top-right-radius: 0px;
}

.transformation-popover {
  padding: 14px;
  font-weight: 500;
  margin-bottom: 0px;
}


hr {
  margin: 1rem 0;
}

.query-hinter {
  min-height: 150px;
}

.codehinter-default-input {
  font-family: "Roboto", sans-serif;
  display: block;
  width: 100%;
  font-size: 0.875rem;
  font-weight: 400;
  color: var(--slate9);
  background-color: var(--base) !important;
  background-clip: padding-box;
  border: 1px solid var(--slate7);
  -webkit-appearance: none;
  -moz-appearance: none;
  appearance: none;
  border-radius: 4px;
  transition: border-color 0.15s ease-in-out, box-shadow 0.15s ease-in-out;
  height: 30px;

  .CodeMirror {
    font-family: "Roboto", sans-serif;
  }

  .CodeMirror-placeholder {
    height: inherit !important;
    position: absolute !important;
    margin-top: 3px;
  }
}

.codehinter-query-editor-input {
  font-family: "Roboto", sans-serif;
  padding: 0.1775rem 0rem;
  display: block;
  width: 100%;
  font-size: 0.875rem;
  font-weight: 400;
  color: #232e3c;
  background-color: #ffffff;
  background-clip: padding-box;
  border: 1px solid #dadcde;
  border-radius: $border-radius;
  appearance: none;
  transition: border-color 0.15s ease-in-out, box-shadow 0.15s ease-in-out;
  height: 28px !important;
}

.editor {
  .modal-dialog {
    overflow-y: initial !important
  }

  .modal-dialog-scrollable .modal-content {
    max-height: 88% !important;
  }

}


.modal-component {


  .modal-body {
    padding: 0;
  }

  .modalWidget-config-handle {
    position: relative !important;
  }
}

.multiple-components-config-handle {
  position: absolute;
  left: 54px;
  top: -20px;
  transform: translate(-50%, 0px);
  width: 110px;
}

.draggable-box {
  .config-handle {
    top: -20px;
    position: fixed;
    max-height: 10px;
    z-index: 100;
    min-width: 108px;
  }
}

.draggable-box .config-handle,
.multiple-components-config-handle {
  .handle-content {
    cursor: move;
    color: #ffffff;
    background: $primary;
  }

  .badge {
    font-size: 9px;
    border-bottom-left-radius: 0;
    border-bottom-right-radius: 0;

    .delete-part {
      margin-left: 10px;
      float: right;
    }

    .delete-part::before {
      height: 12px;
      display: inline-block;
      width: 2px;
      background-color: rgba(255, 255, 255, 0.8);
      opacity: 0.5;
      content: "";
      vertical-align: middle;
    }
  }
}

.draggable-box-in-editor:hover {
  z-index: 3 !important;
}

.config-handle:hover,
.widget-in-canvas:hover .config-handle {
  visibility: visible;
}

.config-handle {
  visibility: hidden;
  transition: all .15s ease-in-out;
}

.canvas-area #modal-container .modal-component>.config-handle {
  visibility: visible !important;
}

.modal-content {
  .config-handle {
    position: absolute;

    .badge {
      font-size: 9px;
    }
  }
}

.config-handle {
  display: block;
}

.apps-table {
  .app-title {
    font-size: 1rem;
  }

  .row {
    --tblr-gutter-x: 0rem;
  }
}


.theme-dark .wrapper {

  .navbar .navbar-nav .active>.nav-link,
  .navbar .navbar-nav .nav-link.active,
  .navbar .navbar-nav .nav-link.show,
  .navbar .navbar-nav .show>.nav-link {
    color: rgba(255, 255, 255, 0.7);
  }
}

.home-page,
.org-users-page {

  .navbar .navbar-nav .active>.nav-link,
  .navbar .navbar-nav .nav-link.active,
  .navbar .navbar-nav .nav-link.show,
  .navbar .navbar-nav .show>.nav-link {
    color: rgba(35, 46, 60, 0.7);
  }

  .nav-item {
    font-size: 0.9rem;
  }

  img.svg-icon {
    cursor: pointer;
    padding-left: 2px;
    border-radius: 10px;
  }

  img.svg-icon:hover {
    background-color: rgba(224, 214, 214, 0.507);
  }
}




.CodeMirror-placeholder {
  color: #9e9e9e !important;
  font-size: 0.7rem !important;
  font-size: 12px !important;
}

.CodeMirror-code {
  font-weight: 300;
}

.btn-primary {
  border-color: transparent;
}

.text-widget {
  overflow: auto;
}

.text-widget::-webkit-scrollbar {
  width: 0;
  height: 0;
  background: transparent;
}

.input-group-flat:focus-within {
  box-shadow: none;
}

.map-widget {
  .place-search-input {
    box-sizing: border-box;
    border: 1px solid transparent;
    width: 240px;
    height: 32px;
    padding: 0 12px;
    border-radius: 3px;
    box-shadow: 0 2px 6px rgba(0, 0, 0, 0.3);
    font-size: 14px;
    outline: none;
    text-overflow: ellipses;
    position: absolute;
    left: 50%;
    margin-left: -120px;
  }

  .map-center {
    position: fixed;
    z-index: 1000;
  }
}

.events-toggle-active {
  .toggle-icon {
    transform: rotate(180deg);
  }
}

.events-toggle {
  .toggle-icon {
    display: inline-block;
    margin-left: auto;
    transition: 0.3s transform;
  }

  .toggle-icon:after {
    content: "";
    display: inline-block;
    vertical-align: 0.306em;
    width: 0.46em;
    height: 0.46em;
    border-bottom: 1px solid;
    border-left: 1px solid;
    margin-right: 0.1em;
    margin-left: 0.4em;
    transform: rotate(-45deg);
  }
}

.nav-link-title {
  font-weight: 500;
  font-size: 0.9rem;
}

.navbar-nav {
  .dropdown:hover {
    .dropdown-menu {
      display: block;
    }
  }
}

.app-version-container {
  min-height: 200px;
  height: 100%;
  display: flex !important;
  flex-direction: column;
}

.app-version-content {
  flex: 1;
  overflow: auto;
}

.query-manager-header {
  .nav-item {
    border-right: solid 1px #dadcde;
    background: 0 0;
  }

  .nav-link {
    height: 39px;
  }
}

input:focus-visible {
  outline: none;
}

.navbar-expand-md.navbar-light .nav-item.active:after {
  border: 1px solid $primary;
}

.org-users-page {
  .select-search__input {
    color: #617179;
  }

  .select-search-role {
    position: absolute;
    margin-top: -1rem;
  }

  .has-focus>.select-search__select>ul {
    margin-bottom: 0;
  }

  .select-search__option.is-selected {
    background: $primary;
    color: #ffffff;
  }
}

.encrypted-icon {
  margin-bottom: 0.25rem;
}

.widget-documentation-link {
  position: fixed;
  bottom: 0;
  background: var(--indigo3);
  width: 18.75rem; // 300px
  z-index: 999;
  padding: 12px 18px;
  display: flex;
  justify-content: space-between;
  cursor: pointer;

  .widget-documentation-link-text {
    margin-left: 10px;
    font-weight: 500;
    color: var(--slate12);
  }

  &:hover {
    background: var(--indigo4);
  }

  a {
    &:hover {
      text-decoration: none;
    }
  }
}

.components-container {
  .draggable-box {
    cursor: move;
  }
}

.column-sort-row {
  border-radius: 6px;
  background-color: var(--slate3);

  .event-handler-text {
    font-size: 12px;
    line-height: 20px;
    color: var(--slate12);
    font-weight: 500;
  }

  .event-name-text {
    font-size: 12px;
    line-height: 20px;
    color: var(--slate11);
    font-weight: 400;
    border-radius: 4px;
  }

  .card-body {
    color: var(--slate12);
  }
}

.jet-button {
  &.btn-custom:hover {
    background: var(--tblr-btn-color-darker) !important;
  }
}

.editor-sidebar::-webkit-scrollbar {
  width: 0;
  height: 0;
  background: transparent;
  -ms-overflow-style: none;
}

.editor-sidebar {
  max-width: 300px;
  scrollbar-width: none;
  -ms-overflow-style: none;
}

.sketch-picker {
  position: relative;
  top: 0px;
  border-radius: 6px !important;
  border: 1px solid var(--slate5, #E6E8EB) !important;
  background: var(--slate1, #FBFCFD) !important;
  width: 210px !important; //adjusted with padding
  box-shadow: 0px 4px 6px -2px rgba(16, 24, 40, 0.03), 0px 12px 16px -4px rgba(16, 24, 40, 0.08) !important;
  color: var(--slate12);

  .flexbox-fix:nth-child(3) {
    div:nth-child(1) {
      input {
        width: 100% !important;
      }

      label {
        color: var(--slate12) !important;
      }
    }
  }
}

.boxshadow-picker {
  .sketch-picker {
    left: -209px !important;
    position: absolute !important;
  }
}


.color-picker-input {
  border: solid 1px rgb(223, 223, 223);
  cursor: pointer;
}

.app-sharing-modal {

  .form-control.is-invalid,
  .was-validated .form-control:invalid {
    border-color: #ffb0b0;
  }

  .form-check-input {
    cursor: pointer;
  }
}

.widgets-list {
  --tblr-gutter-x: 0px !important;
  padding-right: 4px;
  padding-left: 3px;
}

.global-settings-width-input-container {
  position: relative;
  display: flex;
  flex: 1;

  input,
  .dropdown-max-canvas-width-type {
    border: 1px solid var(--slate7, #3A3F42);
    background: var(--slate1, #151718);
    color: var(--slate12);
    padding: 6px 10px;
  }

  input {
    border-radius: 6px 0px 0px 6px;

    &:focus {
      background-color: var(--base);
    }
  }

  .dropdown-max-canvas-width-type {
    border-radius: 0px 6px 6px 0px;
    gap: 17px;


    &:focus-visible {
      outline: none;
    }

  }
}

.input-with-icon {
  position: relative;
  display: flex;
  flex: 1;

  input {
    border-radius: 0px 6px 6px 0px !important;
    color: var(--slate12);
    background-color: var(--base);

    &:focus-visible {
      background-color: var(--base);

    }

  }

  .icon-container {
    position: absolute;
    right: 10px;
    top: calc(50% - 10px);
    z-index: 3;
  }
}

.dynamic-variable-preview {
  min-height: 20px;
  max-height: 500px;
  overflow: auto;
  line-height: 20px;
  font-size: 12px;
  margin-top: -2px;
  word-wrap: break-word;
  border-bottom-left-radius: 3px;
  border-bottom-right-radius: 3px;
  box-sizing: border-box;
  font-family: "Source Code Pro", monospace;
  word-break: break-all;

  .heading {
    font-weight: 700;
    white-space: pre;
    text-transform: capitalize;
  }
}

.user-email:hover {
  text-decoration: none;
  cursor: text;
}

.theme-dark {
  .nav-item {
    background: 0 0;
  }

  .audit-log {

    .card-footer {
      background: var(--base);
      color: var(--slate12);
    }

    .select-search__option:not(.is-selected),
    .select-search__select {
      background: #2c3547;
      color: $white;
    }

    .select-search__option.is-selected:hover,
    .select-search__option:not(.is-selected):hover,
    .select-search__option.is-selected {
      background: #1F2936;
      color: $white;
      border-radius: 0px;
    }
  }

  .navbar .navbar-nav .active>.nav-link,
  .theme-dark .navbar .navbar-nav .nav-link.active,
  .theme-dark .navbar .navbar-nav .nav-link.show,
  .theme-dark .navbar .navbar-nav .show>.nav-link {
    color: #ffffff;
  }


  .form-check-label {
    color: white;
  }

  .nav-tabs .nav-link {
    color: #c3c3c3 !important;
  }

  .card-body> :last-child {
    color: #ffffff !important;
  }

  .card .table tbody td a {
    color: inherit;
  }

  .DateInput {
    background: #1f2936;
  }

  .DateInput_input {
    background-color: #1f2936;
    color: #ffffff;
  }

  &.daterange-picker-widget {
    .DateRangePickerInput_arrow_svg {
      fill: #ffffff;
    }
  }

  .DateRangePickerInput {
    background-color: #1f2936;
  }

  .DateInput_input__focused {
    background: #1f2936;
  }

  .DateRangePickerInput__withBorder {
    border: 1px solid #1f2936;
  }

  .main .canvas-container .canvas-area {
    // background: #2f3c4c;
  }


  .main .navigation-area {

    a.page-link {
      border-radius: 0;
      border: 0;
      color: white;
    }

    a.page-link:hover {
      color: white;
      background-color: #4D72FA;
    }

    a.page-link.active {
      color: white;
      background-color: #4D72FA;
    }
  }

  .rdtOpen .rdtPicker {
    color: black;
  }

  .editor .editor-sidebar .components-container .component-image-holder {
    background: hsl(200, 7.0%, 8.8%); //slate1
    border-radius: 6px;
    margin-bottom: 4px;
  }

  .nav-tabs .nav-link:hover {
    border-left-color: transparent !important;
    border-top-color: transparent !important;
    border-right-color: transparent !important;

  }

  .modal-content,
  .modal-header {
    background-color: #1f2936;

    .text-muted {
      color: var(--slate9) !important;
    }
  }

  .modal-header {
    border-bottom: 1px solid rgba(255, 255, 255, 0.09) !important;
  }

  .no-components-box {
    background-color: var(--slate4) !important;

    center {
      color: white !important;
    }
  }

  .query-list {
    .text-muted {
      color: #ffffff !important;
    }

    .mute-text {
      color: #8092AB;
    }
  }

  .editor .editor-sidebar .nav-tabs .nav-link {
    color: #ffffff;

    img {
      filter: brightness(0) invert(1);
    }
  }

  .jet-container {
    background-color: #1f2936;
  }

  .nav-tabs .nav-item.show .nav-link,
  .nav-tabs .nav-link.active {
    background-color: #2f3c4c;
  }


  .left-sidebar {
    .text-muted {
      color: #ffffff !important;
    }

    .left-sidebar-page-selector {
      .list-group {
        .list-group-item {
          border: solid #1d2a39 1px;
          color: white;
        }

        .list-group-item:hover {
          background-color: #1F2936;
        }

        .list-group-item.active {
          background-color: #1F2936;
        }
      }
    }
  }

  .app-title {
    color: var(--slate12) !important;
  }

  .RichEditor-root {
    background: #1f2936;
    border: 1px solid #2f3c4c;
  }

  .app-description {
    color: #ffffff !important;
  }

  .btn-light,
  .btn-outline-light {
    background-color: #42546a;
    --tblr-btn-color-text: #ffffff;

    img {
      filter: brightness(0) invert(1);
    }
  }

  .editor .left-sidebar .datasources-container tr {
    border-bottom: solid 1px rgba(255, 255, 255, 0.09);
  }

  .editor .left-sidebar .datasources-container .datasources-header {
    border: solid rgba(255, 255, 255, 0.09) !important;
    border-width: 0px 0px 1px 0px !important;
  }

  .query-manager-header .nav-item {
    border-right: solid 1px rgba(255, 255, 255, 0.09);

    .nav-link {
      color: #c3c3c3;
    }
  }

  .input-group-text {
    border: solid 1px rgba(255, 255, 255, 0.09) !important;
  }

  .app-users-list {
    .text-muted {
      color: #ffffff !important;
    }
  }

  .main .query-pane .data-pane .queries-container .queries-header {
    border-width: 0px 0px 1px 0px !important;

    .text-muted {
      color: #ffffff !important;
    }
  }

  .query-pane {
    border-top: 1px solid var(--slate5) !important;
  }

  .input-icon .input-icon-addon img {
    filter: invert(1);
  }

  .svg-icon {
    filter: brightness(0) invert(1);
  }

  .badge {
    .svg-icon {
      filter: brightness(1) invert(0);
    }
  }

  .alert {
    background: transparent;

    .text-muted {
      color: #ffffff !important;
    }
  }

  .home-page-content {
    .hr-text {
      color: var(--slate11) !important;
      text-transform: lowercase !important;
      font-weight: 400;
      font-size: 12px;
      line-height: 20px;
    }
  }

  .hr-text {
    color: #ffffff !important;
  }

  .skeleton-line::after {
    background-image: linear-gradient(to right,
        #121212 0,
        #121212 40%,
        #121212 80%);
  }

  .app-icon-skeleton::after {
    background-image: linear-gradient(to right,
        #566177 0,
        #5a6170 40%,
        #4c5b79 80%);
  }

  .app-icon-skeleton {
    background-color: #3A4251 !important;
  }

  .folder-icon-skeleton::after {
    background-image: linear-gradient(to right,
        #566177 0,
        #5a6170 40%,
        #4c5b79 80%);
  }

  .select-search__input {
    color: rgb(224, 224, 224);
    background-color: #2b3547;
    border: 1px solid #2b3547;
  }

  .select-search__select {
    background: #ffffff;
    box-shadow: 0 0.0625rem 0.125rem rgba(0, 0, 0, 0.15);
  }

  .select-search__row:not(:first-child) {
    border-top: 1px solid #eee;
  }

  .select-search__option,
  .select-search__not-found {
    background: #ffffff;
  }

  .select-search__option.is-highlighted,
  .select-search__option:not(.is-selected):hover {
    background: rgba(47, 204, 139, 0.1);
  }

  .select-search__option.is-highlighted.is-selected,
  .select-search__option.is-selected:hover {
    background: #2eb378;
    color: #ffffff;
  }

  .org-users-page {

    .user-email,
    .user-type,
    .workspaces,
    .user-status {
      color: var(--slate12) !important;
    }
  }

  .org-users-page {
    .select-search__option.is-selected {
      background: $primary;
      color: #ffffff;
    }

    .select-search__option:not(.is-selected):hover {
      background: rgba(66, 153, 225, 0.1);
    }
  }

  .org-variables-page {

    .user-email,
    .user-status {
      filter: brightness(0) invert(1);
    }

    .btn-org-env {
      background: transparent;
    }
  }

  .org-variables-page {
    .select-search__option.is-selected {
      background: $primary;
      color: #ffffff;
    }

    .select-search__option:not(.is-selected):hover {
      background: rgba(66, 153, 225, 0.1);
    }
  }

  .react-json-view {
    background-color: transparent !important;
  }

  .codehinter-query-editor-input .CodeMirror {
    height: 31px !important;
  }

  .select-search:not(.is-loading):not(.select-search--multiple) .select-search__value::after {
    transform: rotate(45deg);
    border-right: 1px solid #ffffff;
    border-bottom: 1px solid #ffffff;
  }

  .app-version-name.form-select {
    border-color: $border-grey-dark;
  }

  .organization-list {
    .btn {
      background-color: #273342;
      color: #656d77;
    }
  }

  .oidc-button {
    .btn-loading:after {
      color: $white;
    }
  }

  .page-item {
    a.page-link {
      color: white;
    }
  }

  .tj-ms-count {
    background-color: #273342;
    color: $white;
  }

  .tj-ms-preview {
    color: #273342;
  }

  .tj-dashed-tooltip {
    border-color: white;
  }
}

.main-wrapper {
  position: relative;
  min-height: 100%;
  min-width: 100%;
  background-color: white;
}

.main-wrapper.theme-dark {
  background-color: #2b394b;
}

.jet-table {
  .global-search-field {
    background: transparent;
  }
}

.jet-table-image-column {
  width: 100%;
}

.modal-backdrop.show {
  opacity: 0.74;
}

.gui-select-wrappper .select-search__input {
  height: 30px;
}

.theme-dark .input-group-text,
.theme-dark .markdown>table thead th,
.theme-dark .table thead th {
  background: #1c252f;
  color: #ffffff;
}

.sketch-picker {
  z-index: 1000;
}

.no-padding {
  padding: 0;
}

.nav-tabs {
  font-weight: 300;
}

.nav-tabs .nav-link.active {
  border: 0;
  border-bottom: 1px solid $primary;
  font-weight: 400;
}

.table-no-divider {
  td {
    border-bottom-width: 0px;
    padding-left: 0;
  }
}

.no-border {
  border: 0 !important;
}

input[type="text"] {
  outline-color: #dadcde !important;
}

.widget-header {
  text-transform: capitalize;
  color: var(--slate11, #687076);
  font-size: 12px;
  font-style: normal;
  font-weight: 500;
  line-height: 20px;
  color: var(--slate11);
}

.query-manager-events {
  max-width: 400px;
}

.validation-without-icon {
  background-image: none !important;
}

.multiselect-widget {
  label.select-item {
    width: max-content;
    min-width: 100%;

    div.item-renderer {
      align-items: center;
      line-height: 15px;

      input {
        height: 15px;
        width: 15px;
      }
    }
  }

  .rmsc .dropdown-container {
    height: 100%;
    display: flex;
    align-items: center;
    border-radius: inherit;
  }

  .rmsc {
    height: 100%;
    border-radius: inherit;
  }

  .rmsc.dark {
    --rmsc-main: $primary-light;
    --rmsc-hover: #283647;
    --rmsc-selected: #1f2936;
    --rmsc-border: #333333;
    --rmsc-gray: #555555;
    --rmsc-bg: #1f2936;
    color: #ffffff;
  }
}

/* Hide scrollbar for Chrome, Safari and Opera */
.invitation-page::-webkit-scrollbar {
  display: none;
}

/* Hide scrollbar for IE, Edge and Firefox */
.invitation-page {
  -ms-overflow-style: none;
  /* IE and Edge */
  scrollbar-width: none;
  /* Firefox */
}

.show {
  display: block;
}

.hide {
  display: none;
}

.draggable-box:focus-within {
  z-index: 2 !important;
}

.cursor-wait {
  cursor: wait;
}

.cursor-text {
  cursor: text;
}

.cursor-none {
  cursor: none;
}

.disabled {
  pointer-events: none;
  opacity: 0.4;
}

.DateRangePicker {
  padding: 1.25px 5px;
}

.datepicker-widget {
  .input-field {
    min-height: 26px;
    padding: 0;
    padding-left: 2px;
  }

  td.rdtActive,
  td.rdtActive:hover {
    background-color: $primary;
  }

  .react-datepicker__day--selected {
    background-color: $primary-light;
  }
}

.daterange-picker-widget {
  .DateInput_input {
    min-height: 24px;
    line-height: normal;
    border-bottom: 0px;
    font-size: 0.85rem;
  }

  .DateRangePicker {
    padding: 0;
  }

  .DateRangePickerInput_arrow_svg {
    height: 17px;
  }

  .DateRangePickerInput {
    overflow: hidden;
    display: flex;
    justify-content: space-around;
    align-items: center;
  }

  .DateInput_fang {
    position: fixed;
    top: 57px !important;
  }
}

.fw-400 {
  font-weight: 400;
}

.fw-500 {
  font-weight: 500;
}

.ligh-gray {
  color: #656d77;
}

.nav-item {
  background: #ffffff;
  font-size: 14px;
  font-style: normal;
  font-weight: 400;
  line-height: 22px;
  letter-spacing: -0.1px;
  text-align: left;
}

.w-min-100 {
  min-width: 100px;
}

.nav-link {
  min-width: 100px;
  justify-content: center;
}

.nav-tabs .nav-link.active {
  font-weight: 400 !important;
  color: $primary !important;
}

.empty {
  padding-top: 1.5rem !important;
}

.empty-img {
  margin-bottom: 0 !important;

  img {
    height: 220px !important;
    width: 260.83px !important;
  }
}

.empty-action {
  margin-top: 0 !important;

  a+a.btn-loading::after {
    color: $primary;
  }
}

.empty-action a {
  height: 36px;
  border-radius: 4px;
  font-style: normal;
  font-weight: normal;
  font-size: 14px;
  line-height: 20px;
}

.empty-action a:first-child {
  margin-right: 24px;
}

.empty-action a:first-child:hover {
  color: #ffffff !important;
}

.empty-import-button {
  background: #ffffff !important;
  cursor: pointer;

  &:hover {
    border-color: rgba(101, 109, 119, 0.24) !important;
  }
}

.empty-welcome-header {
  font-style: normal;
  font-weight: 500;
  font-size: 32px;
  line-height: 40px;
  margin-bottom: 16px;
  margin-top: 40px;
  color: var(--slate12);
  font-family: Inter;
}

.homepage-empty-image {
  width: 100%;
}

.empty-title {
  font-style: normal;
  font-weight: 400;
  font-size: 14px;
  line-height: 20px;
  display: flex;
  align-items: center;
  color: var(--slate11) !important;
}

// template card styles
.template-card-wrapper {
  display: flex;
  flex-direction: row;
  background: #fffffc;
  border: 1px solid #d2ddec;
  box-sizing: border-box;
  border-radius: 8px;
  width: 299px;
  height: 100px;
}

.template-action-wrapper {
  display: flex;
  flex-direction: row !important;
  font-family: Inter;
  font-style: normal;
  font-weight: 500;
  font-size: 16px;
  line-height: 19px;
  color: $primary-light;

  p {
    margin-right: 16px;
  }
}

.template-card-title {
  font-family: Inter;
  font-style: normal;
  font-weight: 600;
  font-size: 18px;
  line-height: 22px;
  display: flex;
  align-items: center;
  color: #000000;
  margin-bottom: 3px !important;
  margin-top: 20px;
}

.template-card-details {
  align-items: center;
  display: flex;
  flex-direction: column;
  justify-content: center;
}

.template-icon-wrapper {
  width: 61.44px;
  height: 60px;
  top: 685px;
  background: #d2ddec;
  border-radius: 4px;
  margin: 20px 16.36px;
}

// template style end

.calendar-widget.compact {
  .rbc-time-view-resources .rbc-time-header-content {
    min-width: auto;
  }

  .rbc-time-view-resources .rbc-day-slot {
    min-width: 50px;
  }

  .rbc-time-view-resources .rbc-header,
  .rbc-time-view-resources .rbc-day-bg {
    width: 50px;
  }
}

.calendar-widget.dont-highlight-today {
  .rbc-today {
    background-color: inherit;
  }

  .rbc-current-time-indicator {
    display: none;
  }
}

.calendar-widget {
  padding: 10px;
  background-color: white;

  .rbc-day-slot .rbc-event,
  .rbc-day-slot .rbc-background-event {
    border-left: 3px solid #26598533;
  }

  .rbc-toolbar {
    font-size: 14px;
  }

  .rbc-event {
    .rbc-event-label {
      display: none;
    }
  }

  .rbc-off-range-bg {
    background-color: #f4f6fa;
  }

  .rbc-toolbar {
    .rbc-btn-group {
      button {
        box-shadow: none;
        border-radius: 0;
        border-width: 1px;
      }
    }
  }
}

//!for calendar widget week view with compact/spacious mode border fix
.resources-week-cls .rbc-time-column:nth-last-child(7n) {
  border-left: none !important;

  .rbc-timeslot-group {
    border-left: 2.5px solid #dadcde !important;
  }
}

.resources-week-cls .rbc-allday-cell {
  border: none !important;

  .rbc-row {
    border-left: 1.5px solid #dadcde;
    border-right: 1.5px solid #dadcde;
  }
}

.resources-week-cls .rbc-time-header-cell {
  border: none !important;
}

.resources-week-cls .rbc-time-view-resources .rbc-header {
  border-left: 1.5px solid #dadcde !important;
  border-right: 1.5px solid #dadcde !important;
}

.calendar-widget.hide-view-switcher {
  .rbc-toolbar {
    .rbc-btn-group:nth-of-type(3) {
      display: none;
    }
  }
}

.calendar-widget.dark-mode {
  background-color: #1d2a39;

  .rbc-toolbar {
    button {
      color: white;
    }

    button:hover,
    button.rbc-active {
      color: black;
    }
  }

  .rbc-off-range-bg {
    background-color: #2b394b;
  }

  .rbc-selected-cell {
    background-color: #22242d;
  }

  .rbc-today {
    background-color: #5a7ca8;
  }
}

.calendar-widget.dark-mode.dont-highlight-today {
  .rbc-today {
    background-color: inherit;
  }
}

.navbar-brand-image {
  height: 1.2rem;
}

.navbar .navbar-brand:hover,
.theme-dark .navbar .navbar-brand:hover {
  opacity: 1;
}

.nav-tabs .nav-link.active {
  font-weight: 400 !important;
  margin-bottom: -1px !important;
}

.nav-tabs .nav-link {
  font-weight: 400 !important;
  margin: 0 !important;
  height: 100%;
}

.code-editor-widget {
  border-radius: 0;

  .CodeMirror {
    border-radius: 0 !important;
    margin-top: -1px !important;
  }
}

.jet-listview {
  overflow-y: overlay;
  overflow-x: hidden;
}

.jet-listview::-webkit-scrollbar-track {
  background: transparent;

}

.jet-listview::-webkit-scrollbar-thumb {
  background: transparent;

}

.code-hinter-wrapper .popup-btn {
  position: absolute;
  display: none;
  cursor: pointer;
}

.code-hinter-wrapper:hover {
  .popup-btn {
    display: block !important;
    z-index: 1;
  }
}

.popup-btn {
  cursor: pointer !important;
  display: block;
  padding: 2px;
  border-radius: 4px;
  border: 1px solid rgba(204, 209, 213, 1);
}

.preview-icons {
  margin-top: -5px;
  width: 12px;
}

.resize-modal-portal {
  z-index: 3;

  .resize-modal {
    .modal-content {
      width: 100% !important;
      height: 100%;
      background-color: var(--slate3) !important;
      border: none !important;

      .modal-body {
        width: 100% !important;
        height: calc(100% - 44px) !important;
        border: none !important;

        .editor-container {
          height: 100%;

          .CodeMirror {
            height: 100% !important;
            border: 1px solid var(--slate5, #26292B);
            border-bottom-left-radius: 6px;
            border-bottom-right-radius: 6px;
          }

          .CodeMirror-scroll,
          .CodeMirror-gutters,
          .CodeMirror {
            background-color: var(--slate3) !important;
          }
        }
      }
    }

    .portal-header {}

    .resize-handle {
      cursor: move;
    }
  }
}

.modal-portal-wrapper {
  justify-content: center;
  align-items: center;
  position: fixed;
  position: absolute;
  left: 50%;
  top: 5%;
  z-index: 1400;

  .modal-body {
    width: 500px !important;
    height: 300px !important;
    padding: 0px !important;
  }

  transform: translate(-60%, 0%);
  height: 350px;
  width: auto;
  max-height: 500px;
  padding: 0px;

  .modal-content {
    border-radius: 5px !important;
  }

  .modal-body {
    width: 500px !important;
    height: 302px !important;
    padding: 0px !important;
    margin: 0px !important;
    margin-left: -1px !important; //fix the modal body code mirror margin

    border-top-left-radius: 0;
    border-top-right-radius: 0;
    border-bottom-left-radius: 5px;
    border-bottom-right-radius: 5px;
    border-bottom: 0.75px solid;
    border-left: 0.75px solid;
    border-right: 0.75px solid;

    @include theme-border($light-theme: true);

    &.dark-mode-border {
      @include theme-border($light-theme: false);
    }
  }

  .modal-dialog {
    margin-top: 4%;
  }

  .modal-header {
    padding: 0;
    font-size: 14px;
  }

  .editor-container {
    padding: 0px;

    .CodeMirror {
      border-radius: 0;
      margin: 0;
      width: 100% !important;
    }
  }

  .query-hinter {
    .CodeMirror-line {
      margin-left: 2rem !important;
    }

    .CodeMirror-cursors .CodeMirror-cursor {
      margin-left: 2rem !important;
    }
  }
}

.preview-block-portal {
  .bg-light {
    border-radius: 0 0 5px 5px;
    outline: 0.75px solid $light-green;
  }

  .bg-dark {
    margin-top: 1px;
    border-radius: 0 0 5px 5px;
    outline: 0.75px solid $light-green;
  }

  .dynamic-variable-preview {
    padding: 4px !important;
  }
}

.portal-header {
  display: flex;
  align-items: center;
  padding: 0.5rem 0.75rem;
  color: var(--text-default);
  background-color: var(--surfaces-surface-01) !important;
  background-clip: padding-box;
  border-top-left-radius: 4px !important;
  border-top-right-radius: 4px !important;
  width: 100% !important;
  outline: none !important;
  border: 1px solid var(--borders-disabled-on-white, #E4E7EB);

  margin: -1px;
  @include theme-border($light-theme: true, $outline: true);

  &.dark-mode-border {
    @include theme-border($light-theme: false, $outline: true);
  }
}

// close icon in inpector
[data-rb-event-key="close-inpector"] {
  position: absolute;
  right: -80px;
  background-color: #232e3c !important;
  width: 10% !important;
}

[data-rb-event-key="close-inpector-light"] {
  position: absolute;
  right: -80px;
  background-color: #ffffff !important;
  width: 10% !important;
}

.tabs-inspector {
  position: sticky;
  top: 0;

  .nav-item {
    width: 50%;
  }

  .nav-item:hover {
    border: 1px solid transparent;
  }

  .nav-item:not(.active) {
    border-bottom: 1px solid #e7eaef;
  }

  .nav-link.active {
    border: 1px solid transparent;
    border-bottom: 1px solid $primary;
    background: white;
  }
}

.tabs-inspector.dark {
  .nav-link.active {
    border-bottom: 1px solid $primary !important;
  }
}

.tabs-inspector {
  z-index: 2;
  background: white;

  &.dark {
    @extend .bg-dark;
  }
}

.close-icon {
  position: fixed;
  top: 84px;
  right: 3px;
  width: 60px;
  height: 22;
  border-bottom: 1px solid #e7eaef;
  display: flex;
  align-items: center;
  background-color: white;
  z-index: 2;

  .svg-wrapper {
    width: 100%;
    height: 70%;
    display: flex;
    align-items: center;
    justify-content: center;
    border-left: 1px solid #e7eaef;
    margin-left: 20px;

    .close-svg {
      cursor: pointer;
    }
  }
}

.tabs-inspector.nav-tabs {
  border: 0;
  width: 100%;
  padding: 8px 16px;
}

.bg-primary-lt {
  color: #ffffff !important;
  background: #6383db !important;
}

.tabbed-navbar .nav-item.active:after {
  margin-bottom: -0.25rem;
}

.app-name {
  width: 200px;
  margin-left: 12px;

  .form-control-plaintext {
    background-color: var(--base);
    border: none !important;
  }

  .form-control-plaintext:hover {
    outline: none;
    border: 1px solid var(--slate6) !important;
    background: var(--slate2);
  }

  .form-control-plaintext:focus {
    outline: none;
    border: 1px solid var(--indigo9) !important;
    background: var(--slate2);
  }

}

.app-name:hover {
  background: $bg-light;

  input:disabled {
    outline-style: none
  }

  &.dark {
    @extend .bg-dark;
  }
}

.nav-auto-save {
  width: 325px;
  left: 485px;
  position: absolute;
  color: #36af8b;
}

.editor-header-actions {
  display: flex;
  color: #868aa5;
  white-space: nowrap;
  font-weight: 400;
  font-size: 12px;
  letter-spacing: 0.5px;

}

.undo-button,
.redo-button {
  display: flex;
  flex-direction: row;
  justify-content: center;
  align-items: center;
  padding: 6px;
  gap: 10px;
  width: 28px;
  height: 28px;
  background: #ECEEF0;
  border-radius: 6px;
  margin-right: 5px;
  flex: none;
  order: 0;
  flex-grow: 0;
}

.theme-dark {

  .undo-button,
  .redo-button {
    background: 0;
  }
}

.app-version-menu {
  position: absolute;
  right: 220px;
  padding: 4px 8px;
  min-width: 100px;
  max-width: 300px;
}

.app-version-menu-sm {
  height: 30px;
  display: flex;
  font-size: 12px;
}

.app-version-menu .dropdown-menu {
  left: -65px;
  width: 283px;
}

.app-version-menu .released {
  color: #36af8b;
}

.app-version-menu .released-subtext {
  font-size: 12px;
  color: #36af8b;
  padding: 0 8px;
}

.app-version-menu .create-link {
  margin: auto;
  width: 50%;
  padding-left: 10px;
}

.canvas-background-holder {
  display: flex;
  min-width: 120px;
  margin: auto;
}

.canvas-background-picker {
  position: fixed;
}

/**
 * Timer Widget
 */
.timer-wrapper {
  padding: 10px;

  .counter-container {
    font-size: 3em;
    padding-bottom: 5px;
    text-align: center;
  }
}

/**
 * Search Box
 */
.search-box-wrapper {
  input {
    width: 200px;
    border-radius: 5px !important;
    color: var(--slate12);
    background-color: var(--base);
  }

  .input-icon .form-control:not(:first-child),
  .input-icon .form-select:not(:last-child) {
    padding-left: 28px !important;
  }

  input:focus {
    width: 200px;
    background-color: var(--base);
  }

  .input-icon .input-icon-addon {
    display: flex;
  }

  .input-icon .input-icon-addon.end {
    pointer-events: auto;

    .tj-common-search-input-clear-icon {
      display: flex;
      flex-direction: row;
      justify-content: center;
      align-items: center;
      padding: 4px;
      width: 20px;
      height: 20px;
      background: var(--indigo3) !important;
      border-radius: 4px;
    }

    div {
      border-radius: 12px;
      color: #ffffff;
      padding: 1px;
      cursor: pointer;

      svg {
        height: 14px;
        width: 14px;
      }
    }
  }
}

.searchbox-wrapper {
  margin-top: 0 !important;

  .search-icon {
    margin: 0.30rem
  }

  input {
    border-radius: $border-radius !important;
    padding-left: 1.75rem !important;
    border-radius: $border-radius !important;
  }
}

.fixedHeader {
  table thead {
    position: -webkit-sticky; // this is for all Safari (Desktop & iOS), not for Chrome
    position: sticky;
    top: 0;
    border-top: 0;
    z-index: 1; // any positive value, layer order is global
  }
}

/**
 * Folder List
 */
.folder-list {
  overflow-y: auto;

  .list-group-transparent .list-group-item.active {
    color: $primary;
    background-color: #edf1ff;

    .folder-ico {
      filter: invert(29%) sepia(84%) saturate(4047%) hue-rotate(215deg) brightness(98%) contrast(111%);
    }
  }

  .folder-ico.dark {
    filter: invert(1);
  }

  .list-group-item {
    padding: 0.5rem 0.75rem;
    overflow: hidden;
  }

  .list-group-item.all-apps-link {
    display: flex;
    align-items: center;
    color: var(--slate12);
    border-radius: 6px;

    &:active {
      background: var(--indigo4);
    }

    &:focus {
      box-shadow: 0px 0px 0px 4px #DFE3E6;
    }
  }

  .folder-info {
    display: contents;
    font-weight: 500 !important;
    display: flex;
    align-items: center;
    letter-spacing: -0.02em;
    text-transform: uppercase;
    color: var(--slate9);
  }

  .folder-create-btn {
    width: 28px;
    height: 28px;
    background: var(--base);
    border: 1px solid;
    border-color: var(--slate7);
    cursor: pointer;
    border-radius: 6px;
    display: flex;
    justify-content: center;
    align-items: center;
  }

  .menu-ico {
    cursor: pointer;
    border-radius: 13px;

    img {
      padding: 0px;
      height: 14px;
      width: 14px;
      vertical-align: unset;
    }
  }
}

/**
 * Home page modal
 */
.home-modal-backdrop {
  z-index: 9991;
}

.modal-content.home-modal-component {
  border-radius: 8px;
  overflow: hidden;
  background-color: var(--base);
  color: var(--slate12);
  box-shadow: 0px 12px 16px -4px rgba(16, 24, 40, 0.08), 0px 4px 6px -2px rgba(16, 24, 40, 0.03);

  .modal-header {
    border-bottom: 1px solid var(--slate5) !important;
  }

  .modal-header,
  .modal-body {
    padding: 16px 28px;
    background: var(--base);
  }

  .modal-title {
    font-size: 16px;
    font-weight: 500;
  }

  input:not([type=checkbox]) {
    border-radius: 5px !important;
    background: var(--base);
    color: var(--slate12);
  }

  .modal-main {
    padding-bottom: 32px;
  }

  .modal-footer-btn {
    justify-content: end;

    button {
      margin-left: 16px;
    }
  }
}

.home-modal-component-editor.dark {

  .modal-header,
  .modal-body {
    background-color: #232e3c;
    color: #fff;
  }

  .form-control {
    color: #fff;
    background-color: #232e3c !important;
  }

  .btn-close {
    filter: brightness(0) invert(1);
  }
}

.modal-content.home-modal-component.dark-theme {
  .btn-close {
    filter: brightness(0) invert(1);
  }
}

.home-modal-component {
  .btn-close {
    opacity: 1 !important;
  }
}

.modal-content.home-modal-component.dark {
  background-color: $bg-dark-light !important;
  color: $white !important;

  .modal-title {
    color: $white !important;
  }

  .tj-version-wrap-sub-footer {
    background-color: $bg-dark-light !important;
    border-top: 1px solid #3A3F42 !important;


    p {
      color: $white !important;
    }
  }


  .current-version-wrap,
  .other-version-wrap {
    background: transparent !important;
  }

  .modal-header {
    background-color: $bg-dark-light !important;
    color: $white !important;
    border-bottom: 2px solid #3A3F42 !important;
  }

  .btn-close {
    filter: brightness(0) invert(1);
  }

  .form-control {
    border-color: $border-grey-dark !important;
    color: inherit;
  }

  input {
    background-color: $bg-dark-light !important;
  }

  .form-select {
    background-color: $bg-dark !important;
    color: $white !important;
    border-color: $border-grey-dark !important;
  }

  .text-muted {
    color: $white !important;
  }
}

.radio-img {
  input {
    display: none;
  }

  .action-icon {
    width: 28px;
    height: 28px;
    background-position: center center;
    border-radius: 4px;
    display: flex;
    align-items: center;
    justify-content: center;
  }

  .action-icon {
    cursor: pointer;
    border: 1px solid $light-gray;
  }

  .action-icon:hover {
    background-color: #d2ddec;
  }

  input:checked+.action-icon {
    border-color: $primary;
    background-color: #7a95fb;
  }

  .tooltiptext {
    visibility: hidden;
    font-size: 12px;
    background-color: $black;
    color: #ffffff;
    text-align: center;
    padding: 5px 10px;
    position: absolute;
    border-radius: 15px;
    margin-top: 2px;
    z-index: 1;
    margin-left: -10px;
  }

  .tooltiptext::after {
    content: "";
    position: absolute;
    bottom: 100%;
    left: 50%;
    margin-left: -5px;
    border-width: 5px;
    border-style: solid;
    border-color: transparent transparent black transparent;
  }

  .action-icon:hover+.tooltiptext {
    visibility: visible;
  }

  input:checked+.action-icon:hover {
    background-color: #3650af;
  }
}

.icon-change-modal {
  ul {
    list-style-type: none;
    margin: 0 auto;
    text-align: center;
    display: grid;
    grid-template-columns: 1fr 1fr 1fr 1fr;

    li {
      float: left;
      border: 2px solid #8991a0;
      border-radius: 1.75px;
      cursor: pointer;

      img {
        width: 22px;
        height: 22px;
        filter: invert(59%) sepia(27%) saturate(160%) hue-rotate(181deg) brightness(91%) contrast(95%);
      }
    }

    li.selected {
      border: 2px solid $primary;

      img {
        filter: invert(27%) sepia(84%) saturate(5230%) hue-rotate(212deg) brightness(102%) contrast(100%);
      }
    }
  }
}

/**
 * Spinner Widget
 */
.spinner-container {
  display: flex;
  justify-content: center;
  align-items: center;
}

.animation-fade {
  animation-name: fade;
  animation-duration: 0.3s;
  animation-timing-function: ease-in;
}

@keyframes fade {
  0% {
    opacity: 0;
  }

  100% {
    opacity: 1;
  }
}

/**
 * Query panel
 */
.query-btn {
  cursor: pointer;
  height: 24px;
  width: 24px;
  padding: 0;
}

.query-btn.dark {
  filter: brightness(0) invert(1);
}

.button-family-secondary {
  @include button-outline($light-theme: true);
  height: 32px;
  width: 112px;
}

.button-family-secondary.dark {
  @include button-outline($light-theme: false);
}

// ** Query Panel: REST API Tabs **
.group-header {
  background: #d2ddec;
  border-radius: 4px;
  height: 28px !important;

  span {
    display: flex;
    justify-content: left;
    align-items: center;
  }
}

.raw-container.dark {
  background: #272822;
  padding: 5px;
}

// **Alert component**
.alert-component {
  border: 1px solid rgba(101, 109, 119, 0.16);
  background: var(--base);
  border-radius: 6px;

  a {
    color: $primary;
  }
}

.theme-dark .alert-component {
  background: var(--slate2) !important;
  border-color: var(--slate4) !important;

  a {
    color: $primary;
  }
}



.codehinter-plugins.code-hinter {
  @extend .codehinter-default-input;

  .popup-btn {
    margin-top: 0.65rem !important;
  }

  .CodeMirror-placeholder,
  .CodeMirror pre.CodeMirror-line {
    height: 21px !important;
    position: absolute !important;
    margin-top: 3px !important;
  }

  .CodeMirror-cursor {
    height: inherit !important;
  }

  .CodeMirror-lines {
    height: 32px !important;
    padding: 7px 0px !important;
  }
}

//*button loading with spinner with primary color*//
.button-loading {
  position: relative;
  color: transparent !important;
  text-shadow: none !important;
  pointer-events: none;

  &:after {
    content: "";
    display: inline-block;
    vertical-align: text-bottom;
    border: 1.5px solid currentColor;
    border-right-color: transparent;
    border-radius: 50%;
    color: $primary;
    position: absolute;
    width: 12px;
    height: 12px;
    animation: spinner-border 0.75s linear infinite;
  }
}

.query-icon.dark {
  filter: brightness(0) invert(1);
}

//Rest-API Tab Panes
.tab-pane-body {
  margin-left: -2.5% !important;
}

//CodeMirror padding
.CodeMirror pre.CodeMirror-line,
.CodeMirror pre.CodeMirror-line-like {
  padding: 0 10px !important;
}

.comment-notification-nav-item {
  background: transparent;
  border: 0;
  font-size: 12px;
  font-weight: 500;
  opacity: 0.6;
  height: 28px;
  border-radius: 6px;
}

// comment styles ::override
.editor-sidebar {
  .nav-tabs .nav-link.active {
    background-color: transparent !important;
  }

  .inspector-nav-item {
    background: transparent;
    border: 0;
    font-size: 12px;
    font-weight: 500;
    opacity: 0.6;
    height: 28px;
    border-radius: 6px;
  }

  .inspector-component-title-input-holder {
    padding: 4px 12px;
    margin: 0;
    display: flex;
    align-items: center;
    height: 36px;
  }
}

.comment-card-wrapper {
  border-top: 0.5px solid var(--slate5) !important;
  margin-top: -1px !important;

  .card {
    background-color: var(--base);
  }
}

div#driver-highlighted-element-stage,
div#driver-page-overlay {
  background: transparent !important;
  outline: 5000px solid rgba(0, 0, 0, 0.75);
}

.dark-theme-walkthrough#driver-popover-item {
  background-color: $bg-dark-light !important;
  border-color: rgba(101, 109, 119, 0.16) !important;

  .driver-popover-title {
    color: var(--slate12) !important;
  }

  .driver-popover-tip {
    border-color: transparent transparent transparent $bg-dark-light !important;
  }

  .driver-popover-description {
    color: #d9dcde !important;
  }

  .driver-popover-footer .driver-close-btn {
    color: #ffffff !important;
    text-shadow: none !important;
  }

  .driver-prev-btn,
  .driver-next-btn {
    text-shadow: none !important;
  }
}

#driver-popover-item {
  padding: 20px !important;

  .driver-prev-btn,
  .driver-next-btn,
  .driver-close-btn {
    border: none !important;
    background: none !important;
    padding-left: 0 !important;
    font-size: 14px !important;
  }

  .driver-next-btn,
  .driver-prev-btn {
    color: $primary !important;
  }

  .driver-disabled {
    color: $primary;
    opacity: 0.5;
  }

  .driver-popover-footer {
    margin-top: 20px !important;
  }
}

.pointer-events-none {
  pointer-events: none;
}

.popover.popover-dark-themed {
  background-color: $bg-dark-light;
  border-color: rgba(101, 109, 119, 0.16);


  .popover-body {
    color: #d9dcde !important;
  }

  .popover-header {
    background-color: var(--slate2);
    color: var(--slate11);
    border-bottom-color: var
  }
}

.toast-dark-mode {
  .btn-close {
    filter: brightness(0) invert(1);
  }
}

.editor .editor-sidebar .inspector .inspector-edit-widget-name {
  padding: 4px 8px;
  color: var(--slate12);
  border: 1px solid transparent;
  border-radius: 6px;
  background-color: var(--base);

  &:hover {
    background-color: var(--slate4);
    border: 1px solid var(--slate7);
  }

  &:focus {
    border: 1px solid var(--indigo9) !important;
    background-color: var(--indigo2);
    box-shadow: 0px 0px 0px 1px #C6D4F9;
  }
}

.tablr-gutter-x-0 {
  --tblr-gutter-x: 0 !important;
}

.widget-button>.btn-loading:after {
  border: 1px solid var(--loader-color);
  border-right-color: transparent;
}

.flip-dropdown-help-text {
  padding: 10px 5px 0 0;
  float: left;
  font-size: 14px;
  color: $light-gray;
}

.dynamic-form-row {
  margin-top: 20px !important;
  margin-bottom: 20px !important;
}

#transformation-popover-container {
  margin-bottom: -2px !important;
}

.canvas-codehinter-container {
  display: flex;
  flex-direction: row;
  width: 158px;
}

.hinter-canvas-input {
  display: flex;
  width: 120px;
  height: auto !important;
  margin-top: 1px;

  .canvas-hinter-wrap {
    width: 126x;
    border: 1px solid var(--slate7);
  }
}

.hinter-canvas-input {
  display: flex;
  padding: 4px;
  margin-top: 1px;

  .CodeMirror-sizer {
    border-right-width: 1px !important;
  }

  .cm-propert {
    color: #ffffff !important;
  }
}

.canvas-codehinter-container {
  .code-hinter-col {
    margin-bottom: 1px !important;
    width: 136px;
    height: auto !important;
  }
}

.fx-canvas {
  background: var(--slate4);
  padding: 0px;
  display: flex;
  height: 32px;
  width: 32px;
  border: solid 1px rgba(255, 255, 255, 0.09) !important;
  border-radius: 4px;
  justify-content: center;
  font-weight: 400;
  align-items: center;

  div {
    background: var(--slate4) !important;
    display: flex;
    justify-content: center;
    align-items: center;
    height: 30px;
    padding: 0px;
  }
}

.org-name {
  color: var(--slate12) !important;
  font-size: 12px;
}


.organization-list {
  margin-top: 4px;

  .btn {
    border: 0px;
  }

  .dropdown-toggle div {
    max-width: 200px;
    text-overflow: ellipsis;
    overflow: hidden;
  }

  .org-name {
    text-overflow: ellipsis;
    overflow: hidden;
    white-space: nowrap;
    width: 100%;
    font-weight: bold;
  }

  .org-actions div {
    color: $primary;
    cursor: pointer;
    font-size: 12px;
  }

  .dropdown-menu {
    min-width: 14rem;
  }

  .org-avatar {
    display: block;
  }

  .org-avatar:hover {
    .avatar {
      background: #fcfcfc no-repeat center/cover;
    }

    .arrow-container {
      svg {
        filter: invert(35%) sepia(17%) saturate(238%) hue-rotate(153deg) brightness(94%) contrast(89%);
      }
    }
  }

  .arrow-container {
    padding: 5px 0px;
  }

  .arrow-container {
    svg {
      cursor: pointer;
      height: 30px;
      width: 30px;
      padding: 0px 0px;
      filter: invert(50%) sepia(13%) saturate(208%) hue-rotate(153deg) brightness(99%) contrast(86%);
    }
  }

  .org-edit {
    span {
      color: $primary;
      cursor: pointer;
      font-size: 10px;
    }
  }

  .organization-switchlist {
    .back-btn {
      font-size: 12px;
      padding: 2px 0px;
      cursor: pointer;
    }

    .back-ico {
      cursor: pointer;

      svg {
        height: 20px;
        width: 20px;
        filter: invert(84%) sepia(13%) saturate(11%) hue-rotate(352deg) brightness(90%) contrast(91%);
      }
    }

    .dd-item-padding {
      padding: 0.5rem 0.75rem 0rem 0.75rem;
    }

    .search-box {
      margin-top: 10px;
    }

    .org-list {
      max-height: 60vh;
      overflow: auto;
    }

    .tick-ico {
      filter: invert(50%) sepia(13%) saturate(208%) hue-rotate(153deg) brightness(99%) contrast(86%);
    }

    .org-list-item {
      cursor: pointer;
    }

    .org-list-item:hover {
      .avatar {
        background: #fcfcfc no-repeat center/cover;
      }

      .tick-ico {
        filter: invert(35%) sepia(17%) saturate(238%) hue-rotate(153deg) brightness(94%) contrast(89%);
      }
    }
  }
}

.sso-button-footer-wrap {
  display: flex !important;
  justify-content: center;
  width: 100%;
}

.tj-icon {
  cursor: pointer;
}

#login-url,
#redirect-url {
  margin-bottom: 0px !important;
}

.git-encripted-label {
  color: var(--green9);
}

.card-header {
  border-bottom: 1px solid var(--slate5) !important;
}

.manage-sso-container {
  position: relative;
}

.sso-card-wrapper {
  background: var(--base);
  min-height: 100%;
<<<<<<< HEAD
=======
  // height: calc(100vh - 156px) !important;
>>>>>>> ee487fac

  display: grid;
  grid-template-rows: auto 1fr auto;

  .card-header {
    border-bottom: 1px solid var(--slate5) !important;
  }

  .form-control {
    background: var(--base);
  }

  .sso-card-footer {
    display: flex;
    flex-direction: row;
    justify-content: flex-end;
    align-items: center;
    padding: 24px 32px;
    gap: 8px;
    width: 400px;
    height: 88px;
    border-top: 1px solid var(--slate5) !important;
    background: var(--base);
    margin-top: 0px !important;
  }

}

.workspace-settings-page {
  width: 880px;
  margin: 0 auto;
  background: var(--base);

  .card {
    background: var(--base);
    border: 1px solid var(--slate7) !important;
    box-shadow: 0px 1px 2px rgba(16, 24, 40, 0.05) !important;
    width: 880px;

    .card-header {
      padding: 24px 24px;
      gap: 12px;
      height: 72px;
      border-top-left-radius: 6px;
      border-top-right-radius: 6px;

      .title-banner-wrapper {
        display: flex;
        align-items: center;
        justify-content: space-between;
        width: 878px;
      }

    }

    .form-label {
      font-size: 12px;
      font-weight: 500px;
      margin-bottom: 4px !important;
      color: var(--slate12);
    }

    .card-footer {
      display: flex;
      justify-content: flex-end;
      align-items: center;
      padding: 24px 32px;
      gap: 8px;
      border-top: 1px solid var(--slate5) !important;
      background: var(--base);
      margin-top: 0px !important;
      align-Self: 'stretch';
      height: 88px;
    }

    .card-body {
      height: 467px;
      padding: 24px;

      .form-group {
        .tj-app-input {
          .form-control {
            &:disabled {
              background: var(--slate3) !important;
            }
          }
        }
      }
    }
  }
}

// Left Menu
.left-menu {
  background: var(--base);

  .tj-list-item {
    gap: 40px;
    width: 187px;
    height: 32px;
    white-space: nowrap;
    overflow: hidden;
    text-overflow: ellipsis;
  }

  .folder-list-selected {
    background-color: var(--indigo4);
  }

  ul {
    margin: 0px;
    padding: 0px;

    li {
      float: left;
      list-style: none;
      width: 100%;
      padding: 6px 8px;
      border-radius: 6px;
      cursor: pointer;
      margin: 3px 0px;
      color: var(--base-black) !important;
    }

    li.active {
      background-color: $primary;
      color: #ffffff;
    }

    li:not(.active):hover {
      background: var(--slate4);
      border-radius: 6px;
    }
  }
}

.enabled-tag {
  padding: 4px 16px;
  gap: 10px;
  width: 77px;
  height: 28px;
  background: var(--grass3);
  border-radius: 100px;
  color: var(--grass9);
  font-weight: 500;
}

.disabled-tag {
  padding: 4px 16px;
  gap: 10px;
  color: var(--tomato9);
  width: 81px;
  height: 28px;
  background: var(--tomato3);
  border-radius: 100px;
  font-weight: 500;
}

.manage-sso {
  .title-with-toggle {
    width: 100%;
    font-weight: 500;

    .card-title {
      color: var(--slate12) !important;
      font-weight: 500;
    }

    .form-check-input {
      width: 28px;
      height: 16px;
    }

    input[type="checkbox"] {
      /* Double-sized Checkboxes */
      -ms-transform: scale(1.5);
      /* IE */
      -moz-transform: scale(1.5);
      /* FF */
      -webkit-transform: scale(1.5);
      /* Safari and Chrome */
      -o-transform: scale(1.5);
      /* Opera */
      transform: scale(1.5);
      margin-top: 5px;
    }
  }
}

.help-text {
  overflow: auto;

  div {
    color: var(--slate11);
    font-style: normal;
    font-weight: 400;
    font-size: 12px;
    line-height: 20px;
  }
}


.org-invite-or {
  padding: 1rem 0rem;

  h2 {
    width: 100%;
    text-align: center;
    border-bottom: 1px solid #000;
    line-height: 0.1em;
    margin: 10px 0 20px;
  }

  h2 span {
    background: #ffffff;
    padding: 0 10px;
  }
}

.theme-dark .json-tree-container {
  .json-tree-node-icon {
    svg {
      filter: invert(89%) sepia(2%) saturate(127%) hue-rotate(175deg) brightness(99%) contrast(96%);
    }
  }

  .json-tree-svg-icon.component-icon {
    filter: brightness(0) invert(1);
  }

  .node-key-outline {
    height: 1rem !important;
    border: 1px solid transparent !important;
    color: #ccd4df;
  }

  .selected-node {
    border-color: $primary-light !important;
  }

  .json-tree-icon-container .selected-node>svg:first-child {
    filter: invert(65%) sepia(62%) saturate(4331%) hue-rotate(204deg) brightness(106%) contrast(97%);
  }

  .node-length-color {
    color: #b8c7fd;
  }

  .node-type {
    color: #8a96a6;
  }

  .group-border {
    border-color: rgb(97, 101, 111);
  }

  .action-icons-group {

    img,
    svg {
      filter: invert(89%) sepia(2%) saturate(127%) hue-rotate(175deg) brightness(99%) contrast(96%);
    }
  }

  .hovered-node.node-key.badge {
    color: #8092ab !important;
    border-color: #8092ab !important;
  }
}

.json-tree-container {
  .json-tree-svg-icon.component-icon {
    height: 16px;
    width: 16px;
  }

  .json-tree-icon-container {
    max-width: 20px;
    margin-right: 6px;
    font-family: 'IBM Plex Sans';
  }

  .node-type {
    color: var(--slate11);
    padding-top: 2px;
  }

  .json-tree-valuetype {
    font-size: 10px;
    padding-top: 2px;
  }

  .node-length-color {
    color: var(--indigo10);
    padding-top: 3px;
  }

  .json-tree-node-value {
    font-size: 11px;
  }

  .json-tree-node-string {
    color: var(--orange9);
  }

  .json-tree-node-boolean {
    color: var(--green9);
  }

  .json-tree-node-number {
    color: var(--orange9);
  }

  .json-tree-node-null {
    color: red;
  }

  .json-tree-node-date {
    color: rgb(98, 107, 103);
  }

  .group-border {
    border-left: 0.5px solid #dadcde;
    margin-top: 16px;
    margin-left: -12px;
  }

  .selected-node {
    border-color: $primary-light !important;
  }

  .selected-node .group-object-container .badge {
    font-weight: 400 !important;
    height: 1rem !important;
  }

  .group-object-container {
    margin-left: 0.72rem;
    margin-top: -16px;
  }

  .json-node-element {
    cursor: pointer;
  }

  .hide-show-icon {
    cursor: pointer;
    margin-left: 1rem;

    &:hover {
      color: $primary;
    }
  }


  .action-icons-group {
    cursor: pointer;
  }

  .hovered-node {
    font-weight: 400 !important;
    height: 1rem !important;
    color: #8092ab;
  }

  .node-key {
    font-weight: 400 !important;
    margin-left: -0.25rem !important;
    justify-content: start !important;
    min-width: fit-content !important;
  }

  .node-key-outline {
    height: 1rem !important;
    border: 1px solid transparent !important;
    color: var(--slate12);
  }
}

.popover-more-actions {
  font-weight: 400 !important;

  &:hover {
    background: #d2ddec !important;
  }
}

.popover-dark-themed .popover-more-actions {
  color: #ccd4df;

  &:hover {
    background-color: #324156 !important;
  }
}

#json-tree-popover {
  padding: 0.25rem !important;
}

// Font sizes
.fs-9 {
  font-size: 9px !important;
}

.fs-10 {
  font-size: 10px !important;
}

.fs-12 {
  font-size: 12px !important;
}

.realtime-avatars {
  padding: 0px;
  margin-left: 8px;
}

.widget-style-field-header {
  font-family: "Inter";
  font-style: normal;
  font-weight: 500;
  font-size: 12px;
  line-height: 20px;
  color: #61656c;
}

.maintenance_container {
  width: 100%;
  height: 100vh;
  display: flex;
  justify-content: center;
  align-items: center;

  .card {
    .card-body {
      display: flex;
      height: 200px !important;
      align-items: center;
    }
  }
}

.list-timeline:not(.list-timeline-simple) .list-timeline-time {
  top: auto;
}

.widget-buttongroup {
  display: flex;
  flex-direction: column;
  justify-content: left;
  overflow: hidden !important;
}

.group-button {
  margin: 0px 10px 10px 0px;
  line-height: 1.499;
  font-weight: 400;
  white-space: nowrap;
  text-align: center;
  cursor: pointer;
  padding: 0 15px;
  font-size: 12px;
  border-radius: 4px;
  color: rgba(0, 0, 0, .65);
  background-color: #ffffff;
  border: 1px solid #d9d9d9;
  min-width: 40px;
  width: auto !important;
  height: 30px,
}

.widget-buttongroup-label {
  font-weight: 600;
  margin-right: 10px;
  color: #3e525b;
}

.editor-actions {
  border-bottom: 1px solid #eee;
  padding: 5px;
  display: flex;
  justify-content: end;
}

.autosave-indicator {
  color: var(--slate10, #7E868C);
}


.zoom-buttons {
  width: 20px !important;
  height: 25px !important;
  margin-left: 2px;

  span {
    transform: rotate(60deg);
  }
}

.zoom-button-wrapper {
  position: fixed;
  right: 0px;
  bottom: 5px;
}

.zoom-buttons {
  opacity: 0;
  visibility: hidden;
}

.image-widget-wrapper:hover button {
  opacity: 1 !important;
  visibility: visible;
}

.pdf-page-controls {
  background: white;
  border-radius: 4px;

  button {
    width: 36px;
    height: 36px;
    background: white;
    border: 0;
    font-size: 1.2em;
    border-radius: 4px;

    &:first-child {
      border-top-right-radius: 0;
      border-bottom-right-radius: 0;
    }

    &:last-child {
      border-top-left-radius: 0;
      border-bottom-left-radius: 0;
    }

    &:hover {
      background-color: #e6e6e6;
    }
  }

  span {
    font-family: inherit;
    font-size: 1em;
    padding: 0 0.5em;
    color: #000;
  }
}

//download button in pdf widget
.download-icon-outer-wrapper:hover {
  background-color: #e6e6e6 !important
}

.pdf-document {
  canvas {
    margin: 0px auto;
  }

  &:hover {
    .pdf-page-controls {
      opacity: 1;
    }
  }
}

.org-variables-page {
  .btn-org-env {
    width: 36px;
  }

  .encryption-input {
    width: fit-content;
  }

  .no-vars-text {
    display: block;
    text-align: center;
    margin-top: 100px;
  }
}

.org-constant-page {
  .card-footer {
    background: var(--base);
    color: var(--slate12);
  }
}

.tj-input-error-state {
  border: 1px solid var(--tomato9) !important;
}



.tj-input-element {
  gap: 16px;
  background: var(--base);
  border: 1px solid var(--slate7);
  border-radius: 6px;
  margin-bottom: 4px;
  display: block;
  width: 100%;
  padding: .4375rem .75rem;
  font-size: .875rem;
  font-weight: 400;
  line-height: 1.4285714;
  color: var(--slate12);
  background-clip: padding-box;
  -webkit-appearance: none;
  -moz-appearance: none;
  appearance: none;
  transition: border-color .15s ease-in-out, box-shadow .15s ease-in-out;

  &:hover {
    background: var(--slate1);
    border: 1px solid var(--slate8);
    -webkit-box-shadow: none;
    box-shadow: none;
    outline: none;
  }

  &:focus-visible {
    background: var(--slate1);
    border: 1px solid var(--slate8);
    outline: none;
  }

  &:active {
    background: var(--indigo2);
    border: 1px solid var(--indigo9);
    box-shadow: none;
  }

  &:disabled {
    background: var(--slate3);
    border: 1px solid var(--slate8);
    color: var(--slate9);
    cursor: not-allowed;
  }
}


//Kanban board
.kanban-container.dark-themed {
  background-color: $bg-dark-light !important;

  .kanban-column {
    .card-header {
      background-color: #324156 !important;
    }
  }
}

.kanban-container {
  background-color: #fefefe;

  .kanban-column {
    background-color: #f4f4f4;
    padding: 0 !important;
    height: fit-content !important;

    .card-body {
      &:hover {
        overflow-y: auto !important;

        &::-webkit-scrollbar {
          width: 0 !important;
          height: 0 !important;
        }
      }
    }

    .card-header {
      background-color: #fefefe;

      .badge {
        font-size: 12px !important;
      }
    }

    .card-body .dnd-card {
      border-radius: 5px !important;
    }

    .dnd-card.card {
      height: 52px !important;
      padding: 5px !important;
    }

    .dnd-card.card.card-dark {
      background-color: $bg-dark !important;
    }
  }

  .kanban-board-add-group {
    justify-content: center;
    align-items: center;
    cursor: pointer;
    color: rgba(0, 0, 0, 0.5);
    background-color: transparent;
    border-style: dashed;
    border-color: rgba(0, 0, 0, 0.08);
    display: flex;
    flex-direction: column;
    grid-auto-rows: max-content;
    overflow: hidden;
    box-sizing: border-box;
    appearance: none;
    outline: none;
    margin: 10px;
    border-radius: 5px;
    min-width: 350px;
    height: 200px;
    font-size: 1em;
  }

  .add-card-btn {
    font-size: 1em;
    font-weight: 400;
    color: #3e525b;
    border-radius: 5px;
    padding: 5px;
    margin: 5px;
    background-color: transparent;
    border-style: dashed;
    border-color: rgba(0, 0, 0, 0.08);
    cursor: pointer;
    transition: all 0.2s ease-in-out;

    &:hover {
      background-color: #e6e6e6;
    }
  }
}

.cursor-pointer {
  cursor: pointer;
}

.cursor-text {
  cursor: text;
}

.cursor-not-allowed {
  cursor: none;
}

.bade-component {
  display: inline-flex;
  justify-content: center;
  align-items: center;
  overflow: hidden;
  user-select: none;
  padding: calc(0.25rem - 1px) 0.25rem;
  height: 1.25rem;
  border: 1px solid transparent;
  min-width: 1.25rem;
  font-weight: 600;
  font-size: .625rem;
  letter-spacing: .04em;
  text-transform: uppercase;
  vertical-align: bottom;
  border-radius: 4px;
}

// sso-helper-page
.sso-helper-container {
  width: 60vw;
  padding: 30px;
  box-shadow: rgba(0, 0, 0, 0.16) 0px 1px 4px;
  margin: 0 auto;
}

.sso-copy {
  margin-left: 10px;
  cursor: pointer;
}

#git-url,
#google-url {
  color: $primary;
  margin-left: 4px;
  word-break: break-all;
}

@media only screen and (max-width: 768px) {
  .sso-helper-container {
    width: 96vw;
    padding: 20px;
  }
}

.sso-helper-doc {
  line-height: 24px;
}

.sso-content-wrapper {
  margin: 0 auto;
  display: flex;
  flex-direction: column;
  align-items: self-start;
  padding: 20px;
  box-shadow: rgba(0, 0, 0, 0.02) 0px 1px 3px 0px, rgba(27, 31, 35, 0.15) 0px 0px 0px 1px;
  border-radius: 4px;
}

.workspace-status {
  display: flex;
  font-weight: 800;
  margin-bottom: 6px;
}

.sso-type {
  font-weight: 600;
  margin-bottom: 4px !important;
  display: flex;

  span {
    margin-right: 10px;
  }

  a {
    margin-left: 6px;

  }
}

.gg-album {
  box-sizing: border-box;
  position: relative;
  display: block;
  width: 18px;
  height: 18px;
  transform: scale(var(--ggs, 1));
  border-left: 7px solid transparent;
  border-right: 3px solid transparent;
  border-bottom: 8px solid transparent;
  box-shadow: 0 0 0 2px,
    inset 6px 4px 0 -4px,
    inset -6px 4px 0 -4px;
  border-radius: 3px
}

.gg-album::after,
.gg-album::before {
  content: "";
  display: block;
  box-sizing: border-box;
  position: absolute;
  width: 2px;
  height: 5px;
  background: currentColor;
  transform: rotate(46deg);
  top: 5px;
  right: 4px
}

.gg-album::after {
  transform: rotate(-46deg);
  right: 2px
}

.sso-helper-header {
  display: flex;
  align-items: center;

  span {
    margin-right: 10px;
  }
}

// sso end

// steps-widget
a.step-item-disabled {
  text-decoration: none;
}

.steps {
  overflow: hidden;
  margin: 0rem !important;
}

.step-item.active~.step-item:after,
.step-item.active~.step-item:before {
  background: #f3f5f5 !important;
}

.step-item.active:before {
  background: #ffffff !important;
}

.steps .step-item.active:before {
  border-color: #b4b2b2 !important;
}

.steps-item {
  color: var(--textColor) !important;
}

.step-item:before {
  background: var(--bgColor) !important;
  // remaining code
}

.step-item:after {
  background: var(--bgColor) !important;
}

.step-item.active~.step-item {
  color: var(--textColor) !important;
  ;
}

.notification-center-badge {

  margin-top: 0px;
  margin-left: 10px;
  margin-bottom: 15px;
  position: absolute;
  right: 6px;
}

.notification-center {
  max-height: 500px;
  min-width: 420px;
  overflow: auto;
  margin-left: 11px !important;

  .empty {
    padding: 0 !important;

    .empty-img {
      font-size: 2.5em;
    }
  }

  .card {
    min-width: 400px;
    background: var(--base);
    color: var(--slate12);
    box-shadow: 0px 12px 16px -4px rgba(16, 24, 40, 0.08), 0px 4px 6px -2px rgba(16, 24, 40, 0.03);
  }

  .card-footer {
    background: var(--base);
    color: var(--slate12);
  }

  .spinner {
    min-height: 220px;
  }
}

// profile-settings css
.confirm-input {
  padding-right: 8px !important;
}

.user-group-actions {
  display: flex;
  gap: 8px;
  justify-content: right;
}

input.hide-input-arrows {
  -moz-appearance: none;

  &::-webkit-outer-spin-button,
  &::-webkit-inner-spin-button {
    -webkit-appearance: none;
  }
}

.btn-org-env {
  width: 36px;
}







.custom-checkbox-tree {
  overflow-y: scroll;
  color: #3e525b;

  .react-checkbox-tree label:hover {
    background: none !important;
  }

  .rct-icons-fa4 {

    .rct-icon-expand-open,
    .rct-icon-expand-close {
      &::before {
        content: url("data:image/svg+xml,%3Csvg xmlns='http://www.w3.org/2000/svg' viewBox='0 0 1024 1024' focusable='false' data-icon='caret-down' width='12px' height='12px' fill='currentColor' aria-hidden='true'%3E%3Cpath d='M840.4 300H183.6c-19.7 0-30.7 20.8-18.5 35l328.4 380.8c9.4 10.9 27.5 10.9 37 0L858.9 335c12.2-14.2 1.2-35-18.5-35z'%3E%3C/path%3E%3C/svg%3E") !important;
      }
    }

    .rct-icon-expand-close {
      transform: rotate(-90deg);
      -webkit-transform: rotate(-90deg);
    }
  }
}

// sso enable/disable box
.tick-cross-info {
  .main-box {
    margin-right: 10px;
    border-radius: 5px;
  }

  .icon-box {
    padding: 7px 5px 7px 2px;
    color: #ffffff;

    .icon {
      stroke-width: 4.5px;
    }
  }

  .tick-box {
    border: 3px solid var(--indigo9);

    .icon-box {
      background: var(--indigo9);
    }
  }

  .cross-box {
    border: 3px solid $disabled;

    .icon-box {
      background: $disabled;
    }
  }
}

.oidc-button {
  .btn-loading:after {
    color: $primary;
  }
}

.icon-widget-popover {
  &.theme-dark {
    .popover-header {
      background-color: #232e3c;
      border-bottom: 1px solid #324156;
    }

    .popover-body {
      background-color: #232e3c;
      border-radius: 6px;
    }
  }

  .popover-header {
    padding-bottom: 0;
    background-color: #ffffff;

    .input-icon {
      margin-bottom: 0.5rem !important;
    }
  }

  .popover-body {
    padding: 0 0.5rem;

    .row {
      >div {
        overflow-x: hidden !important;
      }
    }

    .icon-list-wrapper {
      display: grid;
      grid-template-columns: repeat(10, 1fr);
      margin: 0.5rem 1rem 0.5rem 0.5rem;
    }

    .icon-element {
      cursor: pointer;
      border: 1px solid transparent;
      border-radius: $border-radius;

      &:hover {
        border: 1px solid $primary;
      }
    }
  }
}

.dark-theme-placeholder::placeholder {
  color: #C8C6C6;
}

.dark-multiselectinput {
  input {
    color: white;

    &::placeholder {
      color: #C8C6C6;
    }
  }
}


.dark-multiselectinput {
  input {
    color: white;

    &::placeholder {
      color: #C8C6C6;
    }
  }
}

// Language Selection Modal
.lang-selection-modal {
  font-weight: 500;

  .list-group {
    padding: 1rem 1.5rem;
    padding-top: 0;
    overflow-y: scroll;
    height: calc(100% - 68px);
  }

  .list-group-item {
    border: 0;

    p {
      margin-bottom: 0px;
      margin-top: 2px;
    }
  }

  .list-group-item.active {
    background-color: var(--indigo4);
    color: var(--slate12);
    font-weight: 600;
    margin-top: 0px;
  }

  .modal-body {
    height: 50vh;
    padding: 0;
  }

  .lang-list {
    height: 100%;

    .search-box {
      position: relative;
      margin: 1rem 1.5rem;
    }

    input {
      border-radius: 5px !important;
    }

    .input-icon {
      display: flex;
    }

    .input-icon {
      .search-icon {
        display: block;
        position: absolute;
        left: 0;
        margin-right: 0.5rem;
      }

      .clear-icon {
        cursor: pointer;
        display: block;
        position: absolute;
        right: 0;
        margin-right: 0.5rem;
      }
    }

    .list-group-item.active {
      color: $primary;
    }
  }
}

.lang-selection-modal.dark {
  .modal-header {
    border-color: #232e3c !important;
  }

  .modal-body,
  .modal-footer,
  .modal-header,
  .modal-content {
    color: white;
    background-color: #2b394a;
  }

  .list-group-item {
    color: white;
    border: 0;
  }

  .list-group-item:hover {
    background-color: #232e3c;
  }

  .list-group-item.active {
    background-color: #4d72fa;
    color: white;
    font-weight: 600;
  }

  .no-results-item {
    background-color: #2b394a;
    color: white;
  }

  input {
    background-color: #2b394a;
    border-color: #232e3c;
    color: white;
  }
}

// Language Selection Modal
.lang-selection-modal {
  font-weight: 500;

  .list-group {
    padding: 1rem 1.5rem;
    padding-top: 0;
    overflow-y: scroll;
    height: calc(100% - 68px);
  }

  .list-group-item {
    border: 0;

    p {
      margin-bottom: 0px;
      margin-top: 2px;
    }
  }

  .list-group-item.active {
    background-color: #edf1ff;
    color: #4d72fa;
    font-weight: 600;
    margin-top: 0px;
  }

  .modal-body {
    height: 50vh;
    padding: 0;
  }

  .lang-list {
    height: 100%;

    .search-box {
      position: relative;
      margin: 1rem 1.5rem;
    }

    input {
      border-radius: 5px !important;
    }

    .input-icon {
      display: flex;
    }

    .input-icon {
      .search-icon {
        display: block;
        position: absolute;
        left: 0;
        margin-right: 0.5rem;
      }

      .clear-icon {
        cursor: pointer;
        display: block;
        position: absolute;
        right: 0;
        margin-right: 0.5rem;
      }
    }

    .list-group-item.active {
      color: $primary;
    }
  }
}

.lang-selection-modal.dark {
  .modal-header {
    border-color: #232e3c !important;
  }

  .modal-body,
  .modal-footer,
  .modal-header,
  .modal-content {
    color: white;
    background-color: #2b394a;
  }

  .list-group-item {
    color: white;
    border: 0;
  }

  .list-group-item:hover {
    background-color: #232e3c;
  }

  .list-group-item.active {
    background-color: #4d72fa;
    color: white;
    font-weight: 600;
  }

  .no-results-item {
    background-color: #2b394a;
    color: white;
  }

  input {
    background-color: #2b394a;
    border-color: #232e3c;
    color: white;
  }
}

.org-users-page {
  .page-body {
    height: 100%;
  }
}

.user-group-container-wrap {
  margin: 20px auto 0 auto;
}

.dragged-column {
  z-index: 1001;
}

#storage-sort-popover {
  max-width: 800px;
  width: 800px;
  background-color: var(--base);
  box-sizing: border-box;
  box-shadow: 0px 12px 16px -4px rgba(16, 24, 40, 0.08), 0px 4px 6px -2px rgba(16, 24, 40, 0.03);
  border-radius: 4px;
  border: 1px solid var(--slate3) !important;



  .card-body,
  .card-footer {
    background: var(--base);
  }
}


#storage-filter-popover {
  max-width: 800px;
  width: 800px;
  background-color: var(--base);
  box-sizing: border-box;
  box-shadow: 0px 12px 16px -4px rgba(16, 24, 40, 0.08), 0px 4px 6px -2px rgba(16, 24, 40, 0.03);
  border-radius: 4px;
  border: 1px solid var(--slate3) !important;



  .card-body,
  .card-footer {
    background: var(--base);
  }
}

tbody {
  width: 100% !important;
  flex-grow: 1;

  tr {
    width: 100% !important;

    td:last-child {
      flex: 1 1 auto;
    }
  }
}

.datepicker-widget.theme-dark {
  .react-datepicker__tab-loop {
    .react-datepicker__header {
      background-color: #232e3c;

      .react-datepicker__current-month,
      .react-datepicker__day-name,
      .react-datepicker__month-select,
      .react-datepicker__year-select {
        color: white;
      }

      .react-datepicker__month-select,
      .react-datepicker__year-select {
        background-color: transparent;
      }
    }

    .react-datepicker__month {
      background-color: #232e3c;

      .react-datepicker__day {
        color: white;

        &:hover {
          background-color: #636466;
        }
      }

      .react-datepicker__day--outside-month {
        opacity: 0.5;
      }
    }

    .react-datepicker {
      background-color: #232e3c;
    }
  }
}

.theme-dark .list-group-item {
  &:hover {
    background-color: #232e3c;
  }
}

.theme-dark {

  .CalendarMonth,
  .DayPickerNavigation_button,
  .CalendarDay,
  .CalendarMonthGrid,
  .DayPicker_focusRegion,
  .DayPicker {
    background-color: #232e3c;
  }

  .DayPicker_weekHeader_ul,
  .CalendarMonth_caption,
  .CalendarDay {
    color: white;
  }

  .CalendarDay__selected_span,
  .CalendarDay__selected_start,
  .CalendarDay__selected_end {
    background-color: #4D72FA;
    color: white;
  }

  .CalendarDay {
    border-color: transparent; //hiding the border around days in the dark theme

    &:hover {
      background-color: #636466;
    }
  }

  .DateInput_fangStroke {
    stroke: #232E3C;
    fill: #232E3C;
  }

  .DayPickerNavigation_svg__horizontal {
    fill: white;
  }

  .DayPicker__withBorder {
    border-radius: 0;
  }

  .DateRangePicker_picker {
    background-color: transparent;
  }
}

.link-widget {
  display: flex;
  align-items: center;
  overflow: auto;

  &.hover {
    a {
      &:hover {
        text-decoration: underline;
      }
    }
  }

  &.no-underline {
    a {
      text-decoration: none !important;
    }
  }

  &.underline {
    a {
      text-decoration: underline;
    }
  }

  &::-webkit-scrollbar {
    width: 0;
    height: 0;
    background: transparent;
  }
}

.import-export-footer-btns {
  margin: 0px !important;
}

.home-version-modal-component {
  border-bottom-right-radius: 0px !important;
  border-bottom-left-radius: 0px !important;
  box-shadow: 0px 12px 16px -4px rgba(16, 24, 40, 0.08),
    0px 4px 6px -2px rgba(16, 24, 40, 0.03) !important;
}

.current-version-label,
.other-version-label {
  color: var(--slate11);
}

.home-modal-component.modal-version-lists {
  width: 466px;
  height: 668px;
  background: var(--base);
  box-shadow: 0px 12px 16px -4px rgba(16, 24, 40, 0.08), 0px 4px 6px -2px rgba(16, 24, 40, 0.03);
  border-top-right-radius: 6px;
  border-top-right-radius: 6px;


  .modal-header {
    .btn-close {
      top: auto;
    }
  }
}

.modal-version-lists {
  max-height: 80vh;

  .modal-body {
    height: 80%;
    overflow: auto;
  }

  .export-creation-date {
    color: var(--slate11);
  }

  .modal-footer,
  .modal-header {
    padding-bottom: 24px;
    padding: 12px 28px;
    gap: 10px;
    width: 466px;
    height: 56px;
    background-color: var(--base);
  }

  .modal-footer {
    padding: 24px 32px;
    gap: 8px;
    width: 466px;
    height: 88px;
  }

  .tj-version-wrap-sub-footer {
    display: flex;
    flex-direction: row;
    padding: 16px 28px;
    gap: 10px;
    height: 52px;
    background: var(--base);
    border-top: 1px solid var(--slate5);
    border-bottom: 1px solid var(--slate5);



    p {
      font-weight: 400;
      font-size: 14px;
      line-height: 20px;
      color: var(--slate12);
    }
  }

  .version-wrapper {
    display: flex;
    justify-content: flex-start;
    padding: 0.75rem 0.25rem;
  }

  .current-version-wrap,
  .other-version-wrap {

    span:first-child {
      color: var(--slate12) !important;
    }
  }

  .current-version-wrap {
    background: var(--indigo3) !important;
    margin-bottom: 24px;
    border-radius: 6px;
    margin-top: 8px;
  }
}

.rest-methods-url {
  .cm-s-default {
    .cm-string-2 {
      color: #000;
    }
  }
}

.tooljet-database {

  .tj-db-headerText {
    white-space: nowrap;
    overflow: hidden;
    text-overflow: ellipsis;
    width: 80%;
  }

  .table-header,
  .table-name,
  .table-cell {
    white-space: nowrap;
    overflow: hidden;
    text-overflow: ellipsis;
    cursor: pointer;

    input.form-control {
      border: none;
      padding: 0px !important;
    }
  }

  .table-cell-dark{
    color: #ffffff;
  }

  .table-cell-hover-background {
    background-color: #F8F9FA;
    padding: 0rem;
    max-width: 230px;

    input.form-control {
      border: none;
      padding: 0px !important;
      background-color: #F8F9FA;
    }
  }

  .table-cell-hover-background-dark {
    background-color: #242f3c;
    padding: 0rem;
    max-width: 230px;
    color: #ffffff;

    input.form-control {
      border: none;
      padding: 0px !important;
      background-color: #242f3c;
    }
  }

  .table-editable-parent-cell {
    max-width: 230px;
    background-color: var(--indigo2) !important;
    cursor: pointer;
    padding: 0rem;

    .form-control {
      background-color: var(--indigo2) !important;
      border: none;
      padding: 0;
      border-radius: 0px;
    }

    .popover-body {
      margin-top: 10px;
    }
  }

  .tjdb-cell-error {
    padding: 0rem;
    border-color: var(--Tomato-09, #E54D2E) !important;
  }

  .tjdb-column-select-border {
    border-left: 1px solid transparent;
    border-right: 1px solid transparent;
  }

  .table-columnHeader-click {
    background-color: #F8F9FA;
    padding: 0;
    max-width: 230px;

    .tjdb-column-select-border {
      border-left-color: #3E63DD !important;
      border-right-color: #3E63DD !important;
    }

    input.form-control {
      border: none;
      padding: 0px !important;
      background-color: #F8F9FA;
    }
  }

  .table-columnHeader-click-dark {
    background-color: #242f3c;
    padding: 0;
    max-width: 230px;

    .tjdb-column-select-border {
      border-left-color: white !important;
      border-right-color: white !important;
    }

    input.form-control {
      border: none;
      padding: 0px !important;
      background-color: #242f3c;
    }
  }

  .row-tj:first-child {
    .tjdb-column-select-border {
      border-top: 1px solid transparent;
    }

    .table-columnHeader-click {
      .tjdb-column-select-border {
        border-top-color: #3E63DD !important;
      }
    }

    .table-columnHeader-click-dark {
      .tjdb-column-select-border {
        border-top-color: white !important;
      }
    }
  }

  .row-tj:last-of-type {
    .tjdb-column-select-border {
      border-bottom: 1px solid transparent;
    }

    .table-columnHeader-click {
      .tjdb-column-select-border {
        border-bottom-color: #3E63DD !important;
      }
    }

    .table-columnHeader-click-dark {
      .tjdb-column-select-border {
        border-bottom-color: white !important;
      }
    }
  }

  .table-name {
    color: #000;
    width: 250px;
  }

  .table-left-sidebar {
    max-width: 288px;
  }

  .add-table-btn {
    height: 32px;
  }

  .table-header-click {
    background: #DFE3E6;

    .tjdb-menu-icon-parent {
      background: #E6E8EB !important;
      border-radius: 10px !important;

      .tjdb-menu-icon {
        display: block;
        cursor: pointer;
      }
    }
  }

  .table-header {
    background: #ECEEF0;
  }

  .table-header:hover {
    background: #E6E8EB;

    .tjdb-menu-icon {
      display: block;
      cursor: pointer;
    }
  }

  .table-header-dark:hover {

    .tjdb-menu-icon {
      display: block;
      cursor: pointer;
    }
  }

  .table-header,
  .table-cell {
    max-width: 230px !important;
  }

  .table-cell {
    padding: 0;
  }

  .add-more-columns-btn {
    background: var(--indigo3);
    font-weight: 500;
    color: var(--indigo9);
    font-size: 12px;
    border-radius: 600;
  }

  .delete-row-btn {
    max-width: 140px;
  }

  .tjdb-table-row {
    height: 36px;

    &:not(.table-row-selected):hover {
      background: var(--Slate-02, #F8F9FA);

      td:nth-child(1),
      td:nth-child(2) {
        background: var(--Slate-02, #F8F9FA);
      }

      .tjdb-checkbox-cell {
        display: block !important;
      }
    }

  }
}

.apploader {
  height: 100vh;

  .app-container {
    height: 100%;
    display: flex;
    flex-direction: column;
    justify-content: space-between;
  }

  .editor-header {
    height: 5%;
    background-color: #EEEEEE;
    display: flex;
    align-items: center;
    justify-content: space-between;

    .app-title-skeleton {
      width: 100px;
      height: 100%;
      display: flex;
      align-items: center;
      margin-left: 120px;
    }

    .right-buttons {
      display: flex;
      gap: 5px;
      align-items: center;
      margin-right: 10px;
    }
  }

  .editor-body {
    height: 100%;
  }

  .skeleton {
    padding: 5px;
  }

  .editor-left-panel {
    width: 48px;
    background-color: #EEEEEE;
    margin: 3px 0px 3px 3px;
    display: flex;
    flex-direction: column;
    justify-content: space-between;
    border-radius: 5px;

    .left-menu-items {
      display: flex;
      flex-direction: column;
      justify-content: space-between;
      gap: 5px;
      margin-top: 10px;
    }

    .bottom-items {
      margin-bottom: 10px;
    }
  }

  .editor-center {
    height: 100%;
    display: flex;
    flex-direction: column;
    gap: 5px;
    justify-content: space-between;

    .canvas {
      height: 100vh;
      background-color: var(--base);
      border-radius: 5px;
      display: flex;
      justify-content: center;
    }

    .query-panel {
      height: 30%;
      display: flex;
      justify-content: space-between;
      gap: 5px;

      .queries {
        width: 30%;
        display: flex;
        flex-direction: column;
        gap: 5px;

        .queries-title {
          background-color: #EEEEEE;
          border-radius: 5px;
          height: 20%;
          padding: 5px 10px;
          display: flex;
          justify-content: space-between;
          align-items: center;
        }

        .query-list {
          background-color: #EEEEEE;
          border-radius: 5px;
          height: 80%;

          .query-list-item {
            margin: 10px;
            height: 35px;
          }
        }
      }

      .query-editor {
        width: 70%;
        height: 100%;
        display: flex;
        flex-direction: column;
        gap: 5px;

        .query-editor-header {
          background-color: #EEEEEE;
          border-radius: 5px;
          height: 20%;
          padding: 5px 10px;
          display: flex;
          justify-content: space-between;

          .query-actions {
            display: flex;
            align-items: center;
          }
        }

        .query-editor-body {
          background-color: #EEEEEE;
          height: 80%;
          border-radius: 5px;

          .button {
            margin-right: 10px;
          }
        }
      }
    }
  }

  .wrapper {
    padding: 3px 3px 3px 0px;
  }


  .right-bar {
    height: 100%;
    padding: 3px 3px 3px 0px;
    display: flex;
    flex-direction: column;
    justify-content: space-between;
    gap: 5px;

    .widget-list-header {
      height: 5%;
      background-color: #EEEEEE;
      border-radius: 5px;
    }

    .widget-list {
      height: 95%;
      background-color: #EEEEEE;
      border-radius: 5px;
      padding: 10px;

      .widgets {
        display: flex;
        justify-content: space-between;
      }
    }
  }
}

.subheader {
  margin-bottom: 12px;
}

.theme-dark {
  .layout-sidebar-icon {
    &:hover {
      background-color: #273342;
    }
  }

  .tooljet-database {

    .table-name,
    .subheader {
      color: var(--slate9);
    }

    .list-group-item.active {
      .table-name {
        color: #000;
      }
    }
  }

  .editor-header {
    background-color: #1F2936;
  }

  .editor-left-panel {
    background-color: #1F2936;
  }


  .query-panel {
    .queries {
      .queries-title {
        background-color: #1F2936 !important;
      }

      .query-list {
        background-color: #1F2936 !important;
      }
    }

    .query-editor {
      .query-editor-header {
        background-color: #1F2936 !important;
      }

      .query-editor-body {
        background-color: #1F2936 !important;
      }
    }
  }

  .right-bar {
    .widget-list-header {
      background-color: #1F2936;
    }

    .widget-list {
      background-color: #1F2936;
    }
  }
}

:root {
  --tblr-breadcrumb-item-active-font-weight: 500;
  --tblr-breadcrumb-item-active-color: inherit;
}

.application-brand {
  a {
    height: 48px;
    position: relative;
    display: flex;
    justify-content: center;
    align-items: center;
  }
}

.breadcrumb-item.active {
  font-weight: var(--tblr-breadcrumb-item-active-font-weight);
  color: var(--tblr-breadcrumb-item-active-color);
}

.app-icon-main {
  background: var(--indigo3) !important;
  border-radius: 6px !important;
  display: flex;
  justify-content: center;
  align-items: center;
  width: 48px;
  height: 48px;
}

.settings-nav-item,
.audit-log-nav-item,
.notification-center-nav-item {
  border-radius: 4px;
}

.settings-nav-item {
  height: 32px;
  width: 32px;

  &.active {
    background-color: var(--indigo4);
  }
}

.audit-log-nav-item {
  bottom: 40px;
}

.workspace-content-wrapper,
.database-page-content-wrap {
  height: calc(100vh - 64px) !important;
}

.instance-settings-wrapper {}

.audit-logs-nav-item {
  position: fixed;
  bottom: 100px;
  left: 8px;
}

.home-page-sidebar,
.workspace-variable-table-card,
.org-wrapper {
  margin: 0 auto;
  width: 880px;
}

.organization-page-sidebar {
  height: calc(100vh - 64px);
  max-width: 288px;
  background-color: var(--base);
  border-right: 1px solid var(--slate5) !important;
  display: grid !important;
  grid-template-rows: auto 1fr auto !important;
  position: relative;

  .trial-banner {
    position: absolute;
    bottom: 50px;
    max-height: 130px;
    min-width: 255px;

    svg {
      width: 48px;
    }
  }
}

.marketplace-page-sidebar {
  height: calc(100vh - 64px);
  max-width: 288px;
  background-color: var(--base);
  border-right: 1px solid var(--slate5) !important;
  display: grid !important;
  grid-template-rows: auto 1fr auto !important;
}

.marketplace-page-sidebar {
  height: calc(100vh - 64px);
  max-width: 288px;
  background-color: var(--base);
  border-right: 1px solid var(--slate5) !important;
  display: grid !important;
  grid-template-rows: auto 1fr auto !important;
}

.home-page-sidebar {
  max-width: 288px;
  background-color: var(--base);
  border-right: 1px solid var(--slate5);
  display: grid;
  grid-template-rows: auto 1fr auto;

  @media only screen and (max-width: 767px) {
    display: none;
  }
}

.empty-home-page-image {
  margin-top: 14px;
}

.create-new-table-btn {
  width: 248px;

  button {
    height: 40px !important;

  }
}

.tooljet-database-sidebar {
  max-width: 288px;
  background: var(--base);
  border-right: 1px solid var(--slate5);
  height: calc(100vh - 64px) !important;


  .sidebar-container {
    height: 40px !important;
    padding-top: 1px !important;
    margin: 0 auto;
    display: flex;
    justify-content: center;
  }

  .sidebar-container-with-banner {
    height: 140px !important;
    padding-top: 1px !important;
    margin: 0 auto;
    display: flex;
    justify-content: center;
  }
}

.create-new-app-dropdown {
  width: 248px !important;


  .dropdown-toggle-split {
    border-left: 1px solid var(--indigo11) !important;

    &:disabled {
      background-color: var(--slate6) !important;
      border-left: 1px solid var(--slate6) !important;
    }
  }

  button {
    background-color: var(--indigo9) !important;
  }
}

.create-new-app-button {
  font-weight: 500;
  font-size: 14px;
  height: 40px;
  border-top-left-radius: 6px;
  border-bottom-left-radius: 6px;

  &:disabled {
    background-color: var(--slate6) !important;
    color: var(--slate9) !important;
  }
}

.create-new-app-button+.dropdown-toggle {
  height: 40px;
  border-top-right-radius: 6px;
  border-bottom-right-radius: 6px;
}

.custom-select {
  .select-search-dark__value::after {
    content: none;
  }

  .select-search-dark__select,
  .select-search__select {
    min-width: fit-content;
    max-width: 100% !important;
  }
}

.jet-data-table td .textarea-dark-theme.text-container:focus {
  background-color: transparent !important;
}

.app-environment-menu {
  display: flex;
  align-items: center;
  min-width: 170px;
  max-width: 180px;
  height: 28px;
  font-size: 12px;
  margin-left: 1rem;

  .app-environment-list-item {
    white-space: nowrap;
    overflow: hidden;
    text-overflow: ellipsis;
  }

  .app-environment-name {
    font-weight: 400;
    font-size: 12px;
    line-height: 20px;
  }
}

.tooljet-logo-loader {
  height: 100vh;
  display: flex;
  align-items: center;
  justify-content: center;

  .loader-spinner {
    margin: 10px 87px;
  }
}

.page-body {
  height: calc(100vh - 1.25rem - 48px);
  min-height: 500px;
}

// buttons
.default-secondary-button {
  background-color: $color-light-indigo-03;
  color: $color-light-indigo-09;
  max-height: 28px;
  width: 76px;
  display: flex;
  flex-direction: row;
  justify-content: center;
  align-items: center;
  padding: 4px 16px;
  gap: 6px;
  font-weight: 500;
  border: 0 !important;

  .query-manager-btn-svg-wrapper {
    width: 16px !important;
    height: 16px !important;
    padding: 2.67px;
  }

  .query-manager-btn-name {
    min-width: 22px;
  }

  &:hover {
    background-color: $color-light-indigo-04;
    color: $color-light-indigo-10;
  }

  &:active {
    background-color: $color-light-indigo-04;
    color: $color-light-indigo-10;
    box-shadow: 0px 0px 0px 4px #C6D4F9;
    border-radius: 6px;
    border: 1px solid;
    outline: 0 !important;

    svg {
      path {
        fill: $color-light-indigo-10;
      }
    }
  }

  &:disabled {
    cursor: not-allowed;
    pointer-events: none;
    opacity: .65;
  }

  .query-run-svg {
    padding: 4px 2.67px;
  }
}

.default-secondary-button.theme-dark {
  background-color: #4D72FA !important;
  color: #F4F6FA !important;

  svg {
    path {
      fill: #F4F6FA !important;
    }
  }

  &:hover {
    border: 1px solid #4D72FA !important;
    background-color: #4D5EF0 !important;
    color: #FFFFFC !important;

    svg {
      path {
        fill: #FFFFFC !important;
      }
    }
  }

  &:active {
    border: 1px solid #4D72FA !important;
    background-color: #4D5EF0 !important;
    box-shadow: 0px 0px 0px 4px #4D72FA;
    border-radius: 6px;
  }
}

.default-tertiary-button {
  background-color: $color-light-base;
  color: $color-light-slate-12;
  border: 1px solid $color-light-slate-07;
  display: flex;
  flex-direction: row;
  justify-content: center;
  align-items: center;
  padding: 4px 16px;
  gap: 6px;
  max-height: 28px;
  font-weight: 500;
  height: 28px;
  cursor: pointer;
  white-space: nowrap;

  .query-btn-svg-wrapper {
    width: 16px !important;
    height: 16px !important;
    padding: 2.67px;
  }

  .query-btn-name {
    min-width: 22px;

  }

  &:hover {
    border: 1px solid $color-light-slate-08;
    color: $color-light-slate-11;

    svg {
      path {
        fill: $color-light-slate-11;
      }
    }
  }

  .query-create-run-svg {
    padding: 2px;
  }

  .query-preview-svg {
    padding: 2.67px 0.067px;
    width: 16px;
    height: 16px;
    margin: 6px 0;
  }

  &:active {
    border: 1px solid #C1C8CD;
    box-shadow: 0px 0px 0px 4px #DFE3E6;
    color: $color-light-slate-11;
    outline: 0;
  }
}

.default-tertiary-button.theme-dark {
  background-color: transparent;
  color: #4D5EF0 !important;
  border: 1px solid #4D5EF0 !important;

  svg {
    path {
      fill: #4D5EF0 !important;
    }
  }

  &:hover {
    border: 1px solid $color-dark-slate-08;
    color: #FFFFFC !important;
    background-color: #4D5EF0 !important;

    svg {
      path {
        fill: #FFFFFC !important;
      }
    }
  }

  &:active {
    border: 1px solid inherit;
    box-shadow: none;
    outline: 0;
  }
}

.default-tertiary-button.theme-dark.btn-loading {
  background-color: #4D5EF0 !important;
  color: transparent !important;

  svg {
    path {
      fill: transparent !important;
    }
  }
}

.default-tertiary-button.button-loading {
  background-color: transparent !important;
  color: transparent !important;

  svg {
    path {
      fill: transparent !important;
    }
  }
}

.disable-tertiary-button {
  color: $color-light-slate-08;
  background-color: $color-light-slate-03;
  pointer-events: none !important;

  svg {
    path {
      fill: $color-light-slate-08;
    }
  }

}

.disable-tertiary-button.theme-dark {
  color: $color-dark-slate-08;
  background-color: $color-dark-slate-03;
  pointer-events: none !important;

  svg {
    path {
      fill: $color-dark-slate-08;
    }
  }
}

.font-weight-500 {
  font-weight: 500;
}

.font-size-12 {
  font-size: 12px;
}

.toggle-query-editor-svg {
  width: 16px;
  height: 16px;
  padding: 2.88px 5.22px;
  display: flex;
  cursor: pointer;
}

.theme-dark {
  .org-avatar:hover {
    .avatar {
      background: #10141A no-repeat center/cover;
    }
  }
}

.app-creation-time {
  color: var(--slate11) !important;
  white-space: nowrap;
  overflow: hidden;
  text-overflow: ellipsis;
}

.font-weight-400 {
  font-weight: 400;
}

.font-weight-600 {
  font-weight: 600;
}

.border-indigo-09 {
  border: 1px solid $color-light-indigo-09;
}

.dark-theme-toggle-btn {
  height: 32px;
  display: flex;
  align-items: center;
  justify-content: center;

}

.dark-theme-toggle-btn-text {
  font-size: 14px;
  margin: 12px;
}

.maximum-canvas-height-input-field {
  width: 156px;
  height: 32px;
  padding: 6px 10px;
  gap: 17px;
  background: #FFFFFF;
  border: 1px solid #D7DBDF;
  border-radius: 6px;

}

.layout-header {
  position: fixed;
  right: 0;
  left: 48px;
  z-index: 1;
  background: var(--base);
  height: 64px;

  @media only screen and (max-width: 767px) {
    border-bottom: 1px solid var(--slate5);

    .row {
      display: flex;

      .tj-dashboard-section-header {
        width: unset;
        border-right: none;
      }

      .app-header-label {
        display: none;
      }
    }
  }
}

.layout-sidebar-icon {
  &:hover {
    background: #ECEEF0;
  }

  &:focus {
    outline: #ECEEF0 auto 5px;
    background: #3756C5;
    box-shadow: none;
  }

  &:disabled,
  &[disabled] {
    background: linear-gradient(0deg, #F3F4F6, #F3F4F6);
    box-shadow: none;
    color: #D1D5DB;
  }
}

.tj-text-input-error-state {
  font-weight: 400;
  font-size: 11px;
  line-height: 16px;
  margin-top: 2px !important;
  color: #EB1414;
}

.input-error {
  border: 1px solid #EB1414;
}

.onboarding-radio-checked {
  border: 1px solid #466BF2 !important;
  box-shadow: none;
}

.onboarding-bubbles {
  width: 8px !important;
  height: 8px !important;
  background: #D1D5DB !important;
  margin-right: 8px;
  border-radius: 100%;
}

.onboarding-bubbles-selected {
  width: 8px !important;
  height: 8px !important;
  background: #466BF2 !important;
  margin-right: 8px;
  border-radius: 100%;
}

.onboarding-bubbles-active {
  background: #466BF2 !important;
  width: 16px !important;
  height: 16px !important;
  margin-right: 8px;
  border-radius: 100%;
}

.onboarding-bubbles-completed {
  background: #D1D5DB;
}

.onboarding-bubbles-wrapper {
  display: flex;
  flex-direction: row;
  align-items: center;
}

.onboarding-progress-cloud {
  margin-bottom: 32px;
  display: flex;
  align-items: center;
}

.onboarding-progress {
  margin-bottom: 32px;
  display: grid;
}

.onboarding-progress-layout-cloud {
  grid-template-columns: 3fr 6fr 3fr;
  margin-bottom: 40px;
  display: grid;
}

.onboarding-progress-layout {
  grid-template-columns: 12fr;
  margin-bottom: 40px;
  display: grid;
}

.onboarding-bubbles-container {
  margin-left: auto;
  margin-right: auto;
}

.onboarding-header-wrapper {
  display: flex;
  flex-direction: column;
  align-items: center;
}

.onboarding-back-button,
.onboarding-front-button {

  font-size: 12px;
  line-height: 20px;
  color: #6B7380;
  display: flex !important;
  flex-direction: row !important;
  align-items: center;
  cursor: pointer;

  .onboarding-back-text {
    margin-left: 12px;
    color: #D7DBDF;
  }

  p,
  .onboarding-skip-text {
    margin-bottom: 0 !important;
    color: #D7DBDF;
    font-weight: 600;
    font-size: 14px;
  }

  .onboarding-skip-text {
    margin-right: 12px !important;
  }
}


.info-screen-description {
  margin-bottom: 0px !important;
  font-style: normal;
  font-weight: 400;
  font-size: 14px;
  line-height: 24px;
  color: #4B5563;
  line-height: 24px;
}

.separator-onboarding,
.separator-signup {
  .separator {
    width: 100%;

    h2 {
      width: 100%;
      text-align: center;
      border-bottom: 1px solid #E4E7EB;
      line-height: 0.1em;
      font-size: 14px;
      margin: 26px 0 26px;
    }

    h2 span {
      color: #9BA3AF;
      background: #fff;
      padding: 0 18px;
    }
  }
}

// login ,signin
.separator-signup {
  .separator {
    width: 100%;

    h2 {
      margin: 36px 0 36px !important;
    }
  }
}


.common-auth-section-whole-wrapper {
  display: flex;
  flex-direction: row;

  .common-auth-section-right-wrapper {
    width: 29.16%;
    border-left: 1px solid #E4E7EB;
    overflow: hidden;
  }

  .common-auth-section-left-wrapper {
    width: 70.83%;
    position: relative;

    .common-auth-section-left-wrapper-grid {
      display: grid;
      height: calc(100% - 64px);

      form {
        display: flex !important;
        justify-content: center;
        align-items: center !important;
      }
    }

  }

  .common-auth-container-wrapper {
    display: flex;
    flex-direction: column;
    align-items: center;
    width: 352px;
    margin: 0px auto 0px auto;
  }

  .login-sso-wrapper {
    padding: 6px 16px;
    gap: 5px;
    width: 352px;
    height: 40px;
    display: flex;
    flex-direction: row;
    justify-content: center;
    align-items: center;
    margin-bottom: 12px;
    background: #FFFFFF;
    border: 1px solid #D1D5DB;
    border-radius: 4px;

    &:hover {
      border: 1px solid #D1D5DB;
      box-shadow: 0px 0px 0px 4px #E4E7EB;
    }
  }
}

.sso-info-text {
  font-weight: 600;
  font-size: 14px;
  line-height: 24px;
  margin-left: 11px;
}

.sso-button {
  background-color: #fff;
  cursor: pointer;

  img {
    width: 32px;
  }
}


.tj-dashboard-section-header {
  max-width: 288px;
  max-height: 64px;
  padding-top: 20px;
  padding-left: 20px;
  padding-bottom: 24px;
  border-right: 1px solid var(--slate5);
<<<<<<< HEAD

  &[data-name="Audit logs"],
  &[data-name="Workspace constants"],
  &[data-name="Profile settings"] {
=======
  &[data-name="Audit logs"], &[data-name="Profile settings"] {
>>>>>>> ee487fac
    border-right: none;
    border-bottom: 1px solid var(--slate5);

    .paid-feature-banner {
      margin-left: 15px;
    }
  }
}

.layout-sidebar-icon {
  &:hover {
    background: #ECEEF0;
    border-radius: 4px;
  }

  &:focus {
    outline: #ECEEF0 auto 5px;
  }
}

.folder-menu-icon {
  visibility: hidden !important;
}

.folder-list-group-item:hover .folder-menu-icon {
  visibility: visible !important;
}

.folder-list-group-item {
  &:hover {
    background: #ECEEF0;
  }

  &:active {
    background: var(--indigo4);
  }

  &:focus {
    box-shadow: 0px 0px 0px 4px #DFE3E6;
  }

  .tj-text-xsm {
    white-space: nowrap;
    overflow: hidden;
    text-overflow: ellipsis;
  }

  .tj-folder-list {
    display: block;
  }
}


.app-versions-selector {
  display: inline-flex;
  align-items: center;
  width: 176px;
  height: 28px;
  border-radius: 6px;

  .react-select__control {
    border: none !important;
  }
}

.app-version-list-item {
  white-space: nowrap;
  overflow: hidden;
  text-overflow: ellipsis;
}

.app-version-name,
.app-version-released {
  font-weight: 400;
  font-size: 12px;
  line-height: 20px;
}

.app-version-name {
  max-width: 80px;
}

.custom-version-selector__option:hover .app-version-delete {
  display: block;
}

.editor .navbar-brand {
  border-right: 1px solid var(--slate5);
  width: 48px;
  display: flex;
  justify-content: center;
}


.modal-backdrop {
  opacity: 0.5;
}

.canvas-area>.modal-backdrop {
  width: 100% !important;
  height: 100% !important;
}

.ds-delete-btn {
  display: none;
  border: none;
  background: none;
}

.ds-list-item:hover .ds-delete-btn {
  display: block;
}

.toojet-db-table-footer,
.toojet-db-table-footer-collapse,
.home-page-footer {
  position: fixed;
  bottom: 0px;
}

.home-page-footer {
  height: 52px;
  background-color: var(--base) !important;
  border-top: 1px solid var(--slate5) !important;
  width: calc(100% - 336px) !important;

  @media only screen and (max-width: 768px) {
    position: unset;
    width: 100%;

    .col-4,
    .col-5 {
      display: none;
    }

    .pagination-container {
      display: flex !important;
      align-items: center;
      justify-content: center;
    }
  }
}

.pagination-container {
  display: flex;
  padding: 0px;
  height: 20px;

  .form-control {
    padding: 0 4px;
    width: fit-content;
    max-width: 30px;
    text-align: center;
  }

  @media only screen and (max-width: 768px) {
    .unstyled-button {
      height: unset;
      width: unset;

      img {
        width: 20px;
        height: 20px;
        margin-left: 0px !important;
        margin-right: 0px !important;
      }
    }
  }
}

.settings-card {
  box-shadow: 0px 12px 16px -4px rgba(16, 24, 40, 0.08), 0px 4px 6px -2px rgba(16, 24, 40, 0.03);
  border-radius: 6px;
  margin-left: 10px;
  background-color: var(--base);
  min-width: 170px;
  z-index: 3;

  .dropdown-item {
    padding: 8px;
    height: 36px;
    min-width: 84px !important;
  }

  svg {
    margin-left: 2px;
  }

  a {
    span {
      margin-left: 4px;
    }
  }
}

.logo-nav-card {
  transform: translate(5px, 50px) !important;
  z-index: 101;
}

.theme-dark {
  .editor-header-actions {
    .current-layout {
      .bg-white {
        background-color: #151718 !important;
      }
    }
  }

  .icon-tabler-x {
    stroke: white;
  }
}

.img-invert {
  img {
    filter: invert(1);
  }
}

.user-group-table {
  .selected-row {
    background-color: #ECEEF0;
  }

  .selected-row.dark {
    background-color: #232E3C;
  }
}

.notification-center.theme-dark {

  .empty-subtitle,
  .card-footer>span,
  .empty-title {
    color: white !important;
  }
}


// DASHBOARD SCROLL STYLES--->
.create-new-app-license-wrapper {
  display: flex;
  align-items: center;
  flex-direction: column;
}

.create-new-app-wrapper {
  margin: 0 auto;
  display: flex;
  justify-content: center;
  flex-direction: column;
  align-items: center;
  padding-top: 4px;
}

.home-page-sidebar {
  height: calc(100vh - 64px) !important; //64 is navbar height

  .folder-list-user {
    height: calc(100vh - 116px) !important; //64 is navbar height + 52 px footer
  }
}

.home-page-content {
  height: calc(100vh - 64px) !important;
  overflow-y: auto;
  position: relative;

  .filter-container {
    display: none;
  }

  .org-selector-mobile {
    display: none;
  }

  @media only screen and (max-width: 768px) {
    .filter-container {
      display: flex;
      align-items: center;
      justify-content: space-between;
      margin: 2rem 1rem;
    }

    .footer-container {
      position: absolute;
      width: 100%;
      bottom: 0px;
      right: unset;
      left: unset;

      .org-selector-mobile {
        display: block;
        background-color: var(--slate1);

        .tj-org-select {
          width: 100%;
          padding: 0px 10px;

          .react-select__control {
            width: 100%;
          }
        }
      }
    }
  }
}

.application-folders-list {
  height: 64px;
}

// DASHBOARD STYLES END

// TABLE
.table-left-sidebar {
  height: calc(100vh - 104px) !important; // 62px [navbar] +  40px [ add table and search ] + extra 2 px(border)
  overflow-y: auto;
}

.toojet-db-table-footer {
  height: 52px;
  background: var(--base) !important;
  width: calc(100vw - 336px);
}

.toojet-db-table-footer-collapse {
  height: 52px;
  background: var(--base) !important;
  width: calc(100vw - 48px);
}

.toojet-db-table-footer-collapse {
  height: 52px;
  background: var(--base) !important;
  width: calc(100vw - 48px);
}

.home-app-card-header {
  margin-bottom: 32px;
}

.homepage-app-card {
  height: 166px;
  outline: 1px solid var(--slate3);
  box-shadow: 0px 1px 2px rgba(16, 24, 40, 0.05);
  border-radius: 6px;
  padding: 16px;
  background-color: var(--base) !important;

  .appcard-buttons-wrap {
    display: none;
  }

  .home-app-card-header {
    .menu-ico {
      visibility: hidden !important;
    }
  }

  &:hover {
    box-shadow: 0px 12px 16px -4px rgba(16, 24, 40, 0.08), 0px 4px 6px -2px rgba(16, 24, 40, 0.03);

    .home-app-card-header {
      margin-bottom: 12px;

      .menu-ico {
        visibility: visible !important;
      }
    }

    .app-creation-time-container {
      margin-bottom: 0px;
    }

    .app-card-name {
      margin-bottom: 0px;
    }

    .app-creation-time {
      display: none;
    }


    .appcard-buttons-wrap {
      display: flex;
      padding: 0px;
      gap: 12px;
      width: 240px;
      height: 28px;
      flex-direction: row;

      div {
        a {
          text-decoration: none;
        }
      }

    }

    .app-icon-main {
      width: 36px;
      height: 36px;

    }
  }
}

.app-creation-time-container {
  height: 16px;
}

.release-buttons {
  height: 48px;
  gap: 4px;
}

.global-settings-app-wrapper {
  max-width: 190px;
}

.version-manager-container {
  padding: 0.6rem;
}

.git-sync-btn {
  display: flex;
  align-items: center;
  justify-content: center;
  cursor: pointer;
  background: var(--indigo3);
  border-radius: 6px;
  width: 36px;
  height: 36px;
  margin: auto 5px;
}

.git-sync-btn.disabled-action-tooltip {
  .license-tooltip {
    opacity: 1;
  }

  opacity: 1;
  background: var(--slate3);

  rect {
    fill: var(--slate3);
  }

  svg {
    path {
      fill: var(--slate8);
    }
  }
}

.env-version-container {
  padding-right: 100px;
}

// tooljet db fields styles [ query manager ]
.tj-db-field-wrapper {
  .code-hinter-wrapper {
    ::-webkit-scrollbar {
      display: none;
    }
  }

  .CodeMirror-sizer {
    min-height: 32px !important;
    width: 100%;
    border-right-width: 0px !important;
    padding: 0 !important;
    overflow-y: auto;

    .CodeMirror-lines {
      margin-top: 0px !important;
      min-height: 32px !important;
    }
  }
}

.table-list-items#popover-contained {
  .popover-body {
    outline: 1px solid var(--slate3);
    background: var(--base);
    overflow: hidden;
  }

}

.table-list-item-popover.dark {
  svg {
    path {
      fill: white;
    }
  }
}

.theme-dark {
  .audit-log {
    .rdtPicker {
      background-color: #2B394A;
      color: #fff;

      .rdtDay:hover {
        background-color: #636466;
      }
    }

    .card-body {
      .count-main {
        background-color: inherit !important;
        color: #fff !important;
      }
    }
  }

  .react-loading-skeleton {
    background-color: #2F3C4C !important;
    background-image: linear-gradient(90deg, #2F3C4C, #2F3C4C, #2F3C4C) !important;
  }
  .react-loading-skeleton::after {
    background-image: linear-gradient(90deg, #2F3C4C, #3A4251, #2F3C4C) !important;
  }
}

@keyframes up-and-down {
  to {
    opacity: 0.2;
    transform: translateY(-20px);

  }
}

.spin-loader {
  position: fixed;
  width: 100%;

  .load {
    display: flex;
    justify-content: center;
  }

  .load div {
    width: 20px;
    height: 20px;
    background-color: var(--indigo9);
    border-radius: 50%;
    margin: 0 5px;
    animation-name: #{up-and-down};
    animation-duration: 0.8s;
    animation-iteration-count: infinite;
    animation-direction: alternate;
  }

  .load .two {
    animation-delay: 0.3s;
  }

  .load .three {
    animation-delay: 0.6s;
  }
}

.organization-switch-modal {
  font-family: 'IBM Plex Sans';

  .modal-dialog {
    width: 376px;
  }

  .cursor-pointer {
    margin-left: auto;
    margin-right: 10px;
    margin-top: 10px;
  }

  .modal-content {
    background: linear-gradient(0deg, #FFFFFF, #FFFFFF),
      linear-gradient(0deg, #DFE3E6, #DFE3E6);
  }

  .modal-header {
    padding: 10px 10px 20px 5px;
    flex-direction: column;

    .header-text {
      font-style: normal;
      font-weight: 600;
      font-size: 20px;
      line-height: 36px;
      margin: 24px 0 5px 0;
    }

    p {
      margin: 15px 22px 0px 27px;
      font-style: normal;
      font-weight: 400;
      font-size: 14px;
      line-height: 20px;
      color: #687076;
      text-align: Center;
      margin-bottom: 0px;
    }
  }

  .modal-body {
    max-height: 300px;
    overflow: auto;
    padding: 18px 32px;

    .org-list {
      display: flex;
      flex-direction: column;


      .org-item {
        height: 50px;
        display: flex;
        align-items: center;
        padding: 0px 12px;
        cursor: default;

        input[type=radio] {
          margin-right: 16px;
          width: 16px;
          height: 16px;
        }

        .avatar {
          margin-right: 11px;
          color: #11181C;
          background-color: #F8FAFF;
          width: 34px !important;
          height: 34px !important;
        }

        span {
          font-style: normal;
          font-weight: 400;
          font-size: 12px;
          line-height: 20px;
          color: #11181C;
        }
      }

      .selected-item {
        border-radius: 6px;
        background-color: #F0F4FF;
      }
    }
  }

  .modal-footer {
    justify-content: center;
    padding: 24px 32px;
    border-top: 1px solid #DFE3E6;

    .switch-ws-btn {
      &:disabled {
        background-color: var(--slate3);
        color: var(--slate11);
      }

    }

    button {
      width: 100%;
      font-style: normal;
      font-weight: 600;
      font-size: 14px;
      line-height: 20px;
    }
  }
}

.organization-switch-modal.dark-mode {

  .modal-footer,
  .modal-header {
    border-color: #232e3c !important;

    p {
      color: rgba(255, 255, 255, 0.5) !important;
    }
  }

  .modal-body,
  .modal-footer,
  .modal-header,
  .modal-content {
    color: white;
    background-color: #2b394a;
  }

  .modal-content {
    border: none;
  }


  .modal-body {
    .org-list {
      span {
        color: white;
      }

      .selected-item {
        background-color: #232e3c;
      }
    }
  }
}

.datasources-category {
  color: var(--slate10);
}

.react-tooltip {
  font-size: .765625rem !important;
}

.tooltip {
  z-index: 10000;
}

.add-new-workspace-icon-wrap {
  display: flex;
  flex-direction: row;
  align-items: center;
  padding: 8px;
  width: 34px;
  height: 34px;
  background: var(--indigo3);
  border-radius: 6px;
}

.add-new-workspace-icon-old-wrap {
  display: none;
}

.add-workspace-button {
  padding: 8px 12px;
  gap: 11px;
  height: 50px;

  &:hover {
    background: var(--indigo3);
    margin: 0 auto;
    border-radius: 6px;
    padding-bottom: 10px;

    .add-new-workspace-icon-old-wrap {
      padding: 8px;
      width: 34px;
      height: 34px;
      background: var(--indigo9);
      border-radius: 6px;
      display: flex;
      justify-content: center;
      align-items: center;

    }

    .add-new-workspace-icon-wrap {
      display: none;

    }
  }

}

.tj-folder-list {
  display: flex;
  align-items: center;
  color: var(—-slate12) !important;
}



.no-active-organization-modal {
  font-family: 'IBM Plex Sans';

  .modal-dialog {
    width: 350px;
  }

  .cursor-pointer {
    margin-left: auto;
    margin-right: 10px;
    margin-top: 10px;
  }

  .modal-content {
    background: linear-gradient(0deg, #FFFFFF, #FFFFFF),
      linear-gradient(0deg, #DFE3E6, #DFE3E6);
  }

  .modal-header {
    padding: 5px 10px 20px 5px;
    flex-direction: column;

    .header-text {
      font-style: normal;
      font-weight: 600;
      font-size: 20px;
      line-height: 36px;
      margin: 24px 0 5px 0;
    }

    p {
      margin: 15px 22px 0px 27px;
      font-style: normal;
      font-weight: 400;
      font-size: 14px;
      line-height: 20px;
      color: #687076;
      text-align: Center;
      margin-bottom: 0px;
    }
  }
}

.no-active-organization-modal.dark-mode {

  .modal-footer,
  .modal-header {
    border-color: #232e3c !important;

    p {
      color: rgba(255, 255, 255, 0.5) !important;
    }
  }

  .modal-body,
  .modal-footer,
  .modal-header,
  .modal-content {
    color: white;
    background-color: #2b394a;
  }

  .modal-content {
    border: none;
  }
}

.app-card-name {
  color: var(—-slate12);
  margin-bottom: 2px;
  white-space: nowrap;
  overflow: hidden;
  text-overflow: ellipsis;
}

.dashboard-breadcrumb-header {
  display: flex;
  align-items: center;
}

.tj-version {
  margin-right: 44px;
  display: flex;
  align-items: center;
  color: var(--slate9);

}

.folder-list {
  color: var(—-slate9) !important;
}

.tj-folder-header {
  margin-bottom: 12px;
  height: 37px;
  cursor: pointer;
}

.tj-dashboard-header-title-wrap {
  display: flex;
  justify-content: center;
  align-items: center;
  color: var(--slate11);

  a {
    text-decoration: none;
  }
}

.theme-dark {
  .tj-onboarding-phone-input-wrapper {
    .flag-dropdown {
      background-color: #1f2936 !important;

      .country-list {
        background-color: #1f2936 !important;
        background: #1f2936;

        li {
          .country .highlight {
            background-color: #3a3f42;
            color: #000 !important;

            div {
              .country-name {
                color: #6b6b6b !important;
              }
            }

          }

          &:hover {
            background-color: #2b2f31;
          }

        }
      }
    }

  }

  .react-tel-input .country-list .country.highlight {
    color: #6b6b6b;
  }
}

.dashboard-breadcrumb-header-name {
  font-weight: 500 !important;
  color: var(—-slate12) !important;
}

.tj-dashboard-header-wrap {
  padding-top: 22px;
  padding-bottom: 22px;
  padding-left: 40px;
  height: 64px;
  border-bottom: 1px solid var(--slate5);

  @media only screen and (max-width: 768px) {
    border-bottom: none;
  }
}

.dashboard-breadcrumb-header-name:hover {
  text-decoration: none !important;
}


.tj-avatar {
  border-radius: 6px;
  width: 36px;
  height: 36px;
  display: flex;
  justify-content: center;
  align-items: center;
  background-color: var(--slate3) !important;
  color: var(--slate11) !important;
  text-transform: uppercase;
  font-weight: 500;

  &:hover {
    background-color: var(--slate4);
  }

  &:focus {
    box-shadow: 0px 0px 0px 4px var(--indigo6);
    outline: 0;
  }

  &:active {
    box-shadow: none;
  }
}

.tj-current-org {
  span {
    color: var(--slate12);

  }
}


.sidebar-inner {
  align-items: center;
}

.workspace-drawer-wrap {
  background: var(--base);
}

.theme-dark {
  .drawer-wrap {
    background: var(--base);
  }
}

.users-table {
  background: var(--base);
  padding: 16px;
  width: 848px;
  margin: 0 auto;
  padding: 16px;

  tbody {

    tr>td>span,
    tr>td>a {
      white-space: nowrap;
      overflow: hidden;
      text-overflow: ellipsis;
      max-width: 140px;
    }

    tr>td>span {
      max-width: 125px;
    }
  }

  thead {
    tr {
      padding: 0px 6px;
      gap: 8px;
      width: 848px;
      height: 40px;
      display: flex;
      align-items: center;
      margin-top: 6px;
    }

    tr>th {
      background: var(--base) !important;
      border-bottom: none !important;
      padding: 0 !important;
      width: 282px;
    }
  }

  tr {
    background: var(--base);
    height: 66px;
    padding: 13px 6px;
    border-bottom: 1px solid var(--slate7);
    display: flex;
    justify-content: space-between;
    gap: 8px;
  }

  tr>td {
    border-bottom-width: 0px !important;
    display: flex;
    align-items: center;
    flex: 9%;
    padding-left: 0px !important;
    padding-right: 0px !important;
    white-space: nowrap;
    overflow: hidden;
    text-overflow: ellipsis;
  }
}

.user-actions-button {
  justify-content: flex-end !important;
  flex: 0 0 auto !important;
}

.tj-input {
  padding: 6px 10px;
  gap: 17px;
  width: 161.25px;
  height: 32px;
  background: var(--base);
  border: 1px solid var(--slate7);
  border-radius: 6px;

  ::placeholder {
    color: var(--slate9) !important;
  }

}

.workspace-setting-buttons-wrap {
  display: flex;
  gap: 12px;
}

.workspace-settings-table-wrap {
  max-width: 880px;
  margin: 0 auto;
}


.manage-workspace-table-wrap {
  max-width: 880px;
  min-height: 595px;
  border: 1px solid var(--slate5);
  border-radius: 6px;
  margin: 10px auto;
  background-color: #FFFFFF;
  display: flex;
  flex-direction: column;

  .tab-spinner {
    width: 200px;
    height: 200px;
  }

  .pagination-container-box {
    align-items: center;
    justify-content: center;
    display: flex;
    padding-bottom: 15px;
    margin-top: auto;
    padding-top: 13px;

    border-top: 1px solid var(--slate5) !important;

    .pagination-container {
      align-items: center;
      justify-content: center;
      display: flex;
    }
  }




  .tab-content-ws {
    height: 504px;
  }

  .worskspace-sub-header-wrap-nav-ws {
    width: 100%;
    height: 64px;
    border-bottom: 1px solid var(--slate5);
    display: flex;

    .nav-link.active {
      border-bottom: 2px solid var(--indigo9) !important;
      border-color: var(--indigo9) !important;

    }

    .nav-item {
      font-weight: 500 !important;
      font-size: 12px !important;
      padding: 6px 8px 6px 8px;
      align-items: flex-end;
      color: var(--slate11);

    }

    .nav-tabs {
      border: none;
      padding-left: 16px;
    }

    p {
      width: 205px;
    }
  }

  .workspace-search-bar {
    display: flex;
    justify-content: end;
    align-items: center;
    padding: 0;
    padding: 6px 10px 6px 10px;

    .ws-filter-search {
      width: 300px;
      height: 32px;

    }
  }

  .worspace-list-table-body-header {
    border-bottom: 1px solid var(--slate5);
    display: flex;
    height: 40px;
    align-items: center;

    p {
      height: 5px;
      display: flex;
      align-items: center;
      width: 100%;
      color: var(--slate11);

    }

    p:first-child {
      width: 285px !important;
      margin-left: 10px;
    }
  }

  .ws-list-table {
    padding: 16px;
    width: 100%;
    height: 100%;



    .loader-container {
      display: flex;
      align-items: center;
      justify-content: center;
      height: 40vh;
      /* Set the height of the container to the full viewport height */

      .primary-spin-loader {
        width: 100px;
        height: 100px;
      }
    }

    .ws-empty-icon {
      height: 130px;
      width: 400px;
      margin: 100px auto;
      display: flex;

      p {
        text-align: center;
      }
    }
  }

  .manage-ws-table-body {
    width: 100%;

    .workspace-table-row {
      border-bottom: 1px solid var(--slate5);
      height: 64px;
      width: 100%;

      .ws-name {
        padding-left: 8px;


        .current-workspace-tag {
          font-weight: 500;
          color: var(--indigo9);
          font-size: 12px;
          display: flex;
          height: 21px;
          width: 130px;
          align-items: center;
          margin-left: 20px;
          padding: 4px 8px 5px 8px;
          border: 1px solid var(--indigo7);
          background-color: var(--indigo3);
          border-radius: 100px;
        }
      }

      .open-button-cont {
        width: 44px;
        padding: 0px 8px 0px 8px;

        .workspace-open-btn {
          width: 28px;
          height: 28px;
          background-color: var(--slate1);
          border: 1px solid var(--slate7);
          box-shadow: none;

          &:hover {
            background-color: var(--slate4);
          }
        }
      }

      .archive-btn-cont {
        width: 103px;
        padding-right: 8px;

        .workspace-archive-btn {
          width: 95px;
          height: 28px;
          background-color: var(--slate1);
          box-shadow: none;
          border: 1px solid var(--tomato7);
          color: var(--tomato9);

          &:hover {
            background-color: var(--tomato3);
          }

          &:disabled {
            border: 1px solid var(--slate7);
          }
        }

        .workspace-active-btn {
          width: 95px;
          height: 28px;

          background-color: var(--slate1);
          box-shadow: none;
          border: 1px solid var(--slate7);
          color: var(--slate12);

          &:hover {
            background-color: var(--slate7);
          }
        }


      }

    }
  }
}

.manage-workspace-table-wrap.dark-mode {
  border: 1px solid var(--slate7) !important;
  border-radius: 6px !important;
  ;

  .worskspace-sub-header-wrap-nav-ws {
    background-color: var(--slate3) !important;
    border-bottom: 1px solid var(--slate7) !important;

  }

  .tab-content-ws {
    background-color: var(--base) !important;
  }

  .pagination-container-box {
    background-color: var(--base) !important;
  }

  .workspace-table-row {
    border-bottom: 1px solid var(--slate7);
  }

  .worspace-list-table-body-header {
    border-bottom: 1px solid var(--slate7);
  }

}

.workspace-settings-filters {
  display: flex;
  gap: 12px;
  flex-direction: row;
  align-items: center;
  position: relative;
}

.workspace-setting-table-wrapper {
  box-shadow: 0px 1px 2px rgba(16, 24, 40, 0.05);
  outline: 1px solid var(--slate7);
  background: var(--base);
  width: 880px;
  margin: 0 auto;
  border-radius: 6px;
  height: calc(100vh - 223px);
  position: relative;

}

.workspace-filter-text {
  color: var(--slate11);
  margin-bottom: 14px;
}

.singleuser-btn {
  padding: 6px 16px;
  gap: 6px;
  width: 152px;
  height: 32px;
  border-radius: 6px;

}

.multiuser-btn {
  padding: 6px 16px;
  gap: 6px;
  width: 189px;
  height: 32px;
  border-radius: 6px;

}

.workspace-page-header {
  width: 880px;
  margin: 0 auto !important;

  div:first-child {
    margin: 0 auto !important;
    width: 880px;

  }

  .user-limits {
    column-gap: 8px;

    .limit {
      width: 100px !important;
      display: flex;
      flex-direction: column;
      align-items: center;
      padding: 5px;
      background-color: var(--base);
      border-radius: 5px;
      border: 1px solid var(--slate5);
      font-size: 12px;

      .count {
        font-weight: 500;
        font-size: 14px;
      }

      div {
        width: unset !important;
        font-size: 11px;
      }
    }
  }
}

.header-table-flex {
  display: flex;
  flex-direction: column;
  gap: 1rem;
}

.workspace-constant-header {
  width: 880px;
  margin: 0 auto !important;
}

.workspace-constant-header {
  width: 880px;
  margin: 0 auto !important;
}

.workspace-user-archive-btn {
  width: 95px;
  height: 28px;
}

.workspace-clear-filter {
  margin-left: 8px;
  color: var(--indigo9);
  font-weight: 600 !important;
}

.workspace-clear-filter-wrap {
  display: flex;
  align-items: center;
  width: 130px;
  justify-content: flex-end;
  position: absolute;
  right: 16px;
}

.tj-checkbox {
  border-color: var(--slate7);
}

.workspace-clipboard-wrap {
  display: flex;
  align-items: center;
  width: 162.67px;
  cursor: pointer;

  p {
    font-weight: 500 !important;
    margin-left: 5px;
    color: var(--slate11);
  }

  span {
    display: flex;
    align-items: center;
  }
}

.workspace-user-status {
  margin-right: 22px;
  margin-left: 5px;
  color: var(--slate12);
}

.worskpace-setting-table-gap {
  margin-top: 20px;
}

.tj-active {
  background: #46A758;
}

.tj-invited {
  background: #FFB224;
}

.tj-archive {
  background: #E54D2E;
}

.liner {
  height: 1px;
  background: var(--slate5);
  width: 880px;
  margin-top: 22px;
}

.edit-button {
  display: flex;
  flex-direction: row;
  justify-content: center;
  align-items: center;
  height: 28px;
  text-decoration: none;
}

.launch-button {
  display: flex;
  height: 28px;
  align-items: center;
  color: var(--slate12);
  justify-content: center;
  text-decoration: none;
}

.launch-button.tj-disabled-btn {
  cursor: not-allowed;
}

.breadcrumb-item {
  a {
    text-decoration: none !important;
    color: var(--slate12);
  }
}

.table-list-item {
  width: 248px;
}

.workspace-settings-filter-items {
  width: 161.25px;

  .css-13mf2tf-control {
    width: 161.25px !important;

  }

  .css-10lvx9i-Input {
    margin: 0 !important;
    padding: 0 !important;
  }

  .css-1bugkci-control,
  .css-42vs31,
  .css-ob45yj-menu {
    background-color: var(--base) !important;
    width: 161.25px !important;
  }

  .css-6t9fnh-control {
    border: 1px solid var(--slate7) !important;
    background: var(--base);
    color: var(--slate9);
    width: 161.25px;
    height: 32px;

    .css-1opnhvy-singleValue {
      color: var(--slate9) !important;

    }
  }

  input.tj-checkbox {
    background: var(--base) !important;
    color: var(--slate9);
    border: 1px solid var(--slate7) !important;

    ::placeholder {
      color: var(--slate9);
    }
  }
}


.tj-db-dataype {
  color: var(--slate11);
}

.tj-database-column-header {
  color: var(--slate12);
  padding: 4px 4px 4px 8px !important;
  text-transform: none !important;
  line-height: 0px !important;
  font-weight: 500 !important;
  font-size: 12px !important;
  line-height: 20px !important;
  color: var(--slate12) !important;

  &:first-child {

    padding-left: 1rem !important;
  }

}

.tj-database-column-row {
  margin: 0;
  width: 300px;


  th:first-child>div {
    height: 16px;
    width: 16px;
    display: flex;
    align-items: center;

    input {
      border-radius: 4px;
    }

  }
}

.tj-db-operations-header {
  height: 48px;
  padding: 0 !important;
  display: flex;
  align-items: center;
  background-color: var(--base);

  .row {
    margin-left: 0px;
    width: 98%;
  }

  .col-8 {
    padding-left: 0px;
    display: flex;
    gap: 12px;
    align-items: center;
  }
}

.add-new-column-btn {
  margin-left: 16px;
  height: 28px;
  border-radius: 6px;
  padding: 0 !important;
  display: flex;
  align-items: center;
  justify-content: center;
  background: transparent;
  color: var(--slate12);
  border: none;
}

.tj-db-filter-btn {
  width: 100%;
  height: 28px;
  border-radius: 6px;
  background: transparent;
  color: var(--slate12);
  border: none;
  display: flex;
  align-items: center;
  justify-content: center;
}

.tj-db-filter-btn-applied,
.tj-db-sort-btn-applied {
  display: flex !important;
  flex-direction: row !important;
  justify-content: center !important;
  align-items: center !important;
  width: 100% !important;
  height: 28px !important;
  background: var(--grass2) !important;
  border-radius: 6px !important;
}

.tj-db-filter-btn-active,
.tj-db-sort-btn-active {
  display: flex !important;
  flex-direction: row !important;
  justify-content: center !important;
  align-items: center !important;
  width: 100% !important;
  height: 28px !important;
  border-radius: 6px !important;
  background: var(--indigo4) !important;
  color: var(--indigo9) !important;
}

.tj-db-header-add-new-row-btn {
  height: 28px;
  background: transparent;
  border-radius: 6px !important;
  display: flex;
  flex-direction: row;
  justify-content: center;
  align-items: center;
  gap: 6px;
  border: none;

  padding: span {}
}

.tj-db-sort-btn {
  width: 100%;
  height: 28px;
  background: transparent;
  color: var(--slate12);
  border: none;
  display: flex;
  align-items: center;
  justify-content: center;
  margin: 0
}

.edit-row-btn {
  background: transparent;
  color: var(--slate12);
  border: none;
  display: flex;
  align-items: center;
  justify-content: center;
}

.workspace-variable-header {
  width: 880px;
  ;
  margin: 0 auto;
  display: flex;
  padding: 0;
}

.workspace-variables-alert-banner {
  width: inherit;
  background-color: #FFF9ED;
  border-color: #FFE3A2;
}

.codehinter.alert-component.workspace-variables-alert-banner {
  color: var(--amber8);
  border-color: var(--amber3);
}

.add-new-variables-button {
  margin-bottom: 20px;
  width: 169px;
  height: 32px;
}

.org-users-page-sidebar,
.left-menu {
  padding: 16px;
  gap: 7px;
  width: 220px;
  border-right: 1px solid var(--slate5);
  overflow-y: auto;
  overflow-x: hidden;

  .group-banner {
    svg {
      display: none;
    }
  }


}

.groups-header-wrap {
  display: flex;
  height: 36px;
  border-bottom: 1px solid var(--slate5);
}

.org-users-page-container {
  width: 880px;
  margin: 0 auto;
}

.group-duplcate-modal-body {
  margin-top: 20px;

  .check-row {
    margin-left: 5px;
    margin-bottom: 10px;
  }
}

.groups-main-header-wrap {
  padding: 20px 0px 8px;
  gap: 10px;
  width: 612px;
  height: 56px;
  margin: 0 auto;
  display: flex;
  justify-content: space-between;

  p {
    white-space: nowrap;
    overflow: hidden;
    text-overflow: ellipsis;
  }

  .nav-tabs .nav-link.active {
    border-bottom: 2px solid var(--indigo9) !important;
  }
}

.form-check-input:disabled {
  background-color: var(--slate8) !important;
}

.manage-groups-body {
  padding: 24px;
  font-size: 12px;
  overflow-y: auto;
  height: calc(100vh - 300px);

}

.groups-sub-header-wrap {
  width: 612px;
  height: 36px;
  border-bottom: 1px solid var(--slate5) !important;

  .nav-link.active {
    border-bottom: 2px solid var(--indigo9) !important;
    border-color: var(--indigo9) !important;
  }

  .nav-item {
    font-weight: 500 !important;
    font-size: 12px !important;
  }


  p {
    width: 205px;
  }
}

.groups-btn-container {
  width: 880px;
  justify-content: space-between;
  margin: 0 auto;
  margin-bottom: 20px;
  height: 32px;
  align-items: center;

}

.org-users-page {
  margin: 0 auto;
}

.org-users-page-card-wrap {
  height: calc(100vh - 208px);
}

.org-users-page-card-wrap,
.org-settings-wrapper-card {
  display: flex;
  flex-direction: row;
  background: var(--base);
  width: 880px;
  outline: 1px solid var(--slate5);
  box-shadow: 0px 1px 2px rgba(16, 24, 40, 0.05);
  border-radius: 6px;
  max-height: calc(100vh - 156px);
}

.org-settings-wrapper-card {
  margin: 0 auto;

  .card-body {
    overflow-y: auto;
    padding: 40px;
  }

  .card-header {
    padding: 0px 24px;
    width: 660px;
    height: 72px;
    border-bottom: 1px solid var(--slate5);

  }

  .form-check {
    margin-bottom: 0px !important;
    line-height: 24px;
    font-size: 16px;
  }
}

.groups-sidebar-nav {
  display: flex;
  flex-direction: row;
  align-items: center;
  padding: 6px 8px;
  gap: 40px;
  width: 188px;
  height: 32px;
  background: var(--base);
  border-radius: 6px;
  cursor: pointer;
}

.org-users-page-card-body {
  width: 660px;
}

.org-users-page {
  .nav-tabs .nav-link.active {
    background-color: transparent !important;
  }

  .nav-tabs .nav-item.show .nav-link,
  .nav-tabs .nav-link.active {
    border-color: var(--indigo9) !important;

  }

  .nav-link:hover {
    border-right: none !important;
    border-left: none !important;
    border-top: none !important;

    color: var(--indigo9);
  }
}

.groups-selected-row {
  background-color: var(--indigo4);
}

.add-apps-btn {
  width: 160px;
  height: 32px;
}

.groups-app-body-header,
.groups-datasource-body-header {
  border-bottom: 1px solid var(--slate5);

  p {
    height: 36px;
    display: flex;
    align-items: center;
    width: 286px;
    color: var(--slate11);

  }

  p:first-child {
    width: 205px !important;
    margin-left: 12px;
  }

}

.manage-group-tab-icons {
  margin-right: 6px;
}

.manage-groups-no-apps-wrap {
  display: flex;
  justify-content: center;
  flex-direction: column;
  align-items: center;
  width: 602px;

  p {
    margin-top: 12px;
  }

  span {
    color: var(--slate11);
    margin-top: 4px;
  }

  div {
    width: 64px;
    height: 64px;
    background: var(--indigo3);
    border-radius: 12px;
    display: flex;
    justify-content: center;
    align-items: center;
    margin-top: 88px;
  }
}

.apps-permission-wrap {
  height: 72px;
  justify-content: center;
  gap: 12px;
}

.apps-folder-permission-wrap,
.apps--variable-permission-wrap {
  height: 44px;
}

.manage-group-permision-header {
  border-bottom: 1px solid var(--slate5);
  display: flex;

  p {
    padding: 8px 12px;
    gap: 10px;
    width: 206px;
    height: 36px;
    font-weight: 500;
    color: var(--slate11) !important;
  }

}

.permission-body {
  .form-check {
    margin-bottom: 0px !important;
  }

  tr {
    border-bottom: 1px solid var(--slate5);
    width: 612px !important;

  }

  td {
    font-size: 12px;
    font-weight: 500;
    line-height: 20px;
    letter-spacing: 0em;
    text-align: left;
    width: 206px !important;
    padding-left: 12px;

    div {
      padding-left: 12px;
    }
  }
}


.default-option-text {
  margin-left: 10px;
  margin-right: 16px;
  font-size: 11px !important;
}

.git-sso-help-text {
  color: var(--slate11);
}

.default-group-wrap {
  gap: 10px;
  width: 119px;
  height: 28px;
  display: flex;
  align-items: center;
  justify-content: center;
  background: var(--grass3);
  border-radius: 100px;
}

.sso-icon-wrapper {
  display: flex;
  flex-direction: row;
  justify-content: center;
  align-items: center;
  padding: 8px 8px 8px 16px;
  width: 251px;
  height: 56px;
  background: var(--slate3);
  border-radius: 6px;
  margin-top: 12px;
}

.sso-main-box {
  justify-content: center;
  background: var(--slate6);
  padding: 8px 16px;
  width: 96px;
  height: 40px;
  border-radius: 6px;
}

.default-danger-tag-wrap {
  gap: 10px;
  width: 113px;
  height: 28px;
  display: flex;
  align-items: center;
  justify-content: center;
  background: var(--tomato6);
  border-radius: 100px;
  margin-bottom: 16px;
}

.manage-group-users-info {
  height: 48px;
  width: 612px;
  border-radius: 6px;
  padding: 12px 24px 12px 24px;
  background: var(--slate3);
  border: 1px solid var(--slate5);
  border-radius: 6px;
  margin-bottom: 16px;

  p {
    color: var(--slate12);
    gap: 14px;
    display: flex;
    align-items: center;

  }
}

.name-avatar {
  display: flex;
  flex-direction: column;
  justify-content: center;
  align-items: center;
  gap: 10px;
  width: 36px;
  height: 36px;
  background-color: var(--slate3) !important;
  border-radius: 6px;
  color: var(--slate11);
  margin-right: 12px;
  text-transform: capitalize;
}

.manage-group-users-row {
  display: flex;
  flex-direction: row;
  align-items: baseline;
  padding: 12px 6px;
  width: 612px !important;
  height: 64px;
  border-bottom: 1px solid var(--slate5);

  p {
    width: 272px;
    white-space: nowrap;
    overflow: hidden;
    text-overflow: ellipsis;

    span {
      max-width: 150px;
      white-space: nowrap;
      overflow: hidden;
      text-overflow: ellipsis;
    }
  }

  &:hover .apps-remove-btn,
  .datasources-remove-btn {
    display: flex;
  }
}

.manage-group-app-table-body,
.manage-group-datasource-table-body {
  width: 602px !important;

  tr {
    display: flex;
    font-family: 'IBM Plex Sans';
    font-style: normal;
    font-weight: 400;
    font-size: 12px;
    line-height: 20px;
    color: var(--slate12);
  }
}

.apps-view-edit-wrap,
.datasources-view-edit-wrap {
  display: flex;
  flex-direction: column;
  width: 51px;
  margin-right: 32px;
}

.apps-table-row,
.datasources-table-row {
  display: grid !important;
  grid-template-columns: 205px 286px 115px;

  td {
    padding: 12px;
    white-space: nowrap;
    overflow: hidden;
    text-overflow: ellipsis;
  }

  &:hover .apps-remove-btn,
  .datasources-remove-btn {
    display: flex;
  }
}

.apps-remove-btn,
.datasources-remove-btn {
  width: 97px;
  height: 28px;
  font-weight: 600 !important;
}

.faded-text {
  color: var(--slate8);
}

.manage-groups-app-dropdown,
.manage-groups-datasource-dropdown {
  width: 440px;
}

.create-new-group-button {
  width: 169px;
  height: 32px;
  border-radius: 6px;
}

.faded-input {
  background: var(--slate5);
}

.manage-group-table-head {
  display: flex;
  border-bottom: 1px solid var(--slate5);
  width: 612px;
  height: 36px;
  padding: 8px 12px;
  align-items: center;


  p {
    width: 272px !important;
    color: var(--slate11);
    font-weight: 500;
  }

}

.manage-groups-permission-apps,
.apps-constant-permission-wrap {
  border-bottom: 1px solid var(--slate5);
}

.manage-groups-permission-apps,
.apps-folder-permission-wrap,
.datasource-permissions-wrap,
.apps-variable-permission-wrap,
.apps-constant-permission-wrap {
  display: flex;
  align-items: center;
  padding: 12px;
  gap: 10px;

  div {
    width: 206px;
  }
}

.manage-groups-permission-apps,
.apps-variable-permission-wrap,
.apps-constant-permission-wrap {
  gap: 10px;
  height: 72px;
}

.datasource-permissions-wrap {
  border-top: 1px solid var(--slate5);
}

.apps-folder-permission-wrap,
.apps-variable-permission-wrap {
  height: 44px;
  border-bottom: 1px solid var(--slate5);
}

.delete-group {
  text-decoration: none !important;
  color: var(--tomato9) !important;
}

.delete-link,
.remove-decoration {
  text-decoration: none !important;
}

.edit-group {
  text-decoration: none !important;
  color: var(--slate12) !important;
}

.removed-decoration {
  text-decoration: none !important;
}

.rmsc .select-item.selected {
  color: var(--slate12) !important;
  background-color: var(--base) !important;
}

.manage-groups-app-dropdown,
.manage-constants-dropdown,
.manage-groups-datasource-dropdown {
  .rmsc.multi-select {
    .dropdown-container {
      gap: 17px;
      height: 32px;
      background: var(--base);
      border: 1px solid var(--slate7);
      border-radius: 6px;
      display: flex;
      justify-content: center;
      align-items: center;
      margin-right: 12px;
    }

    .dropdown-content {
      .panel-content {
        background: var(--base);
        border: 1px solid var(--slate3);
        box-shadow: 0px 12px 16px -4px rgba(16, 24, 40, 0.08), 0px 4px 6px -2px rgba(16, 24, 40, 0.03);
        border-radius: 6px;
        align-items: center;


        .select-item:hover {
          background-color: var(--slate3);
        }

        input {
          color: var(--slate11);

          &:focus {
            background: unset !important
          }
        }

        .item-renderer {
          align-items: center;

          span {
            font-size: 12px;
            color: var(--slate12)
          }
        }
      }
    }
  }
}




.manage-groups-app-dropdown {
  margin-right: 12px;

  .rmsc .dropdown-container:focus-within {
    border: 1px solid var(--indigo9) !important;
    box-shadow: 0px 0px 0px 2px #C6D4F9 !important;
  }

  input {
    color: var(--slate12);
    background-color: unset !important;
  }

  .dropdown-heading-value {
    span {
      color: var(--slate12) !important;

    }
  }

  .multi-select {
    .dropdown-container {
      gap: 17px;
      width: 440px;
      height: 32px;
      background: var(--base);
      border: 1px solid var(--slate7);
      border-radius: 6px;
      display: flex;
      justify-content: center;
      align-items: center;
      margin-right: 12px;
    }

  }

  .dropdown-content {
    .panel-content {
      background: var(--base);
      border: 1px solid var(--slate3);
      box-shadow: 0px 12px 16px -4px rgba(16, 24, 40, 0.08), 0px 4px 6px -2px rgba(16, 24, 40, 0.03);
      border-radius: 6px;

      .select-panel {
        .search {
          border-bottom: 1px solid var(--slate5);
        }

        .search,
        input {
          background-color: var(--base) !important;
        }
      }

      input[type='checkbox'] {
        border: 1px solid red !important;
      }

      .select-item:hover {
        background-color: var(--slate3);
      }


      .item-renderer {
        align-items: center !important;

        span {
          font-size: 12px;
          color: var(--slate12)
        }
      }

    }
  }
}

.manage-constants-dropdown {
  .rmsc.multi-select {
    .dropdown-container {
      gap: 17px;
      height: 32px;
      background: var(--base);
      border: 1px solid var(--slate7);
      border-radius: 6px;
      display: flex;
      justify-content: center;
      align-items: center;
      margin-right: 12px;
    }

    .dropdown-content {
      .panel-content {
        background: var(--base);
        border: 1px solid var(--slate3);
        box-shadow: 0px 12px 16px -4px rgba(16, 24, 40, 0.08), 0px 4px 6px -2px rgba(16, 24, 40, 0.03);
        border-radius: 6px;
        align-items: center;


        .select-item:hover {
          background-color: var(--slate3);
        }

        .item-renderer {
          align-items: center;

          span {
            font-size: 12px;
            color: var(--slate12)
          }
        }
      }
    }
  }
}


.sso-form-wrap {
  .form-label {
    font-size: 12px;
    font-weight: 500px;
    margin-bottom: 4px !important;
    color: var(--slate12);
  }

  .form-check-label {
    font-size: 12px;
    font-size: 12px;
    line-height: 20px;
    color: var(--slate12);
  }
}

.allow-default-sso-helper-text {
  white-space: pre-line;
}

.password-disable-danger-wrap {
  padding: 16px;
  gap: 16px;
  width: 574px;
  height: 116px;
  background: var(--tomato3);
  border: 1px solid var(--tomato5);
  border-radius: 6px;
}

.sso-footer-save-btn {
  height: 40px;
}

.sso-footer-cancel-btn {

  width: 85px;
  height: 40px;
}

.danger-text-login {
  padding-left: 40px !important;
}

.tick-icon {
  width: 20px;
  height: 20px;
  background: var(--indigo9);
  border-radius: 4px;
}

.invite-user-drawer-wrap {
  display: grid;
  grid-template-rows: auto 1fr auto;
  height: 100vh;
}

.manage-users-drawer-footer {
  padding: 24px 32px;
  height: 88px;
  border-top: 1px solid var(--slate5) !important;
  display: flex;
  gap: 8px;
  justify-content: end;

  .invite-btn {
    width: 140px;
    height: 40px;
  }

  .cancel-btn {
    width: 85px;
    height: 40px;
  }
}


.tj-drawer-tabs-wrap {
  display: flex;
}

.invite-user-drawer-wrap {
  .card-header {
    flex-direction: column;
    display: flex;
    justify-content: space-between;
    padding: 0px !important;
  }

  .card-header-inner-wrap {
    justify-content: space-between;
    width: 100%;
    padding: 16px 20px;
    height: 64px;

  }

  .card-header-inner-wrap,
  .tj-drawer-tabs-container {
    display: flex;
  }

  .tj-drawer-tabs-container-outer {
    padding-top: 0px;
    gap: 10px;
    height: 68px;
  }

  .tj-drawer-tabs-container {
    padding: 2px;
    gap: 2px;

    width: 502px;
    height: 36px;
    background: var(--slate4);
    border-radius: 6px;

  }
}

.tj-drawer-tabs-btn {
  padding: 2px 4px;
  gap: 6px;
  width: 248px;
  height: 32px;
  box-shadow: 0px 1px 2px rgba(16, 24, 40, 0.05);
  border-radius: 4px;
  border: none;
  color: var(--slate11);
  display: flex;
  align-items: center;
  justify-content: center;
  background: var(--slate4);


  span {
    margin-left: 4px !important;
    font-weight: 500;

  }
}

.tj-drawer-tabs-btn-active {
  background: var(--base);
  color: var(--slate12);
}

.user-number-wrap {
  display: flex;
  flex-direction: column;
  align-items: center;
  padding: 8px;
  gap: 10px;
  width: 36px;
  height: 36px;
  background: var(--slate3);
  border-radius: 1000px;
}

.user-csv-template-wrap {
  display: flex;
  padding: 24px;
  gap: 14px;

  width: 486px;
  height: 152px;

  background: var(--orange3);

  border: 1px solid var(--orange6);
  border-radius: 6px;

  div {
    display: flex;
    flex-direction: column;

    p {
      margin-bottom: 12px;
    }

  }
}

.upload-user-form {
  display: flex;
  flex-direction: column;
  justify-content: center;
  align-items: center;
  padding: 60px 0px;
  gap: 36px;
  width: 486px;
  border: 2px dashed var(--indigo9);
  border-radius: 6px;
  align-items: center;
  margin: 24px auto;
  text-align: center;

  .select-csv-text {
    color: var(--indigo9);
    margin-bottom: 4px;
  }

  span {
    color: var(--slate11) !important;
  }
}

.download-template-btn {
  width: 184px;
  height: 32px;
  padding: 0px !important;
}

.csv-upload-icon-wrap {
  display: flex;
  flex-direction: row;
  justify-content: center;
  align-items: center;
  padding: 10px;
  gap: 10px;
  width: 64px;
  height: 64px;
  background: var(--indigo3);
  border-radius: 12px;
  margin: 0px auto 12px auto;
  cursor: pointer;
}

.user-csv-template-wrap {
  margin-top: 24px;
}


.manage-users-drawer-content-bulk {
  margin: 24px 15px;

  form {
    display: flex;
    flex-direction: column;
    justify-content: center;
    align-items: center;
  }

  .manage-users-drawer-content-bulk-download-prompt {
    display: flex;
    flex-direction: row !important;
    justify-content: center;
    align-items: flex-start !important;
  }
}


.manage-users-drawer-content {
  margin: 24px 15px;

  .invite-user-by-email {
    display: flex;
    flex-direction: column;
    justify-content: center;
    align-items: top;
  }

  .invite-user-by-email {
    display: flex;
  }

  input[name="email"]:disabled,
  input[name="fullName"]:disabled {
    background-color: var(--slate3) !important;
    color: var(--slate9) !important
  }

  .invite-email-body {
    width: 452px;

    input:not([type="checkbox"]) {
      padding: 6px 10px;
      height: 32px;
      color: var(--slate12);
    }
  }
}

.rmsc .item-renderer {
  align-items: center !important;
}

.tj-db-table {
  overflow-y: auto;
  height: 110px;

  table {
    border-collapse: separate;
    border-spacing: 0;
    width: max-content;

    .row-tj {
      border-width: 0px !important;
    }
  }
}

.bounded-box {
  .sc-iwsKbI.lmGPCf {
    height: 100%;
    margin: auto;
    width: max-content;
    max-width: 100% !important;

    img {
      height: 100% !important;
    }

    .gVmiLs {
      width: auto !important;
    }
  }

  .css-tlfecz-indicatorContainer,
  .css-1gtu0rj-indicatorContainer {
    svg {
      width: 12px !important;
      height: 12px !important;
    }
  }

}

.sso-type-header {
  margin-left: 10px;
}

.groups-folder-list {
  padding: 6px 8px;
  gap: 40px;
  max-width: 188px;
  height: 32px;

  span {
    white-space: nowrap !important;
    overflow: hidden !important;
    text-overflow: ellipsis !important;
  }

  .tooltip {
    opacity: 0.7;
  }

  .groups-list-option-button {
    background-color: var(--base) !important;
    width: 24px;
    height: 24px;
    padding: 7px 0px 7px 0px;

    &:focus-visible {
      border: none !important;
      outline: none !important;
      box-shadow: none !important;
    }
  }



}

.create-group-modal-footer {
  display: flex;
  align-items: center;
  gap: 8px;
  justify-content: end;
}

.add-users-button {
  width: 160px;
  height: 32px;
}

.sso-page-inputs {
  padding: 6px 10px;
  gap: 17px;
  width: 612px;
  height: 32px;
}

.popover-group-menu {
  border-radius: 4px;
  width: 190px;
  box-shadow: 0px 12px 16px -4px rgba(16, 24, 40, 0.08), 0px 4px 6px -2px rgba(16, 24, 40, 0.03);
  background: var(--base);
  color: var(--slate12);
  border: 1px solid var(--slate3);

  .popover-arrow {
    display: none;
  }

  .popover-body {
    padding: 6px;
    color: var(--slate12);

    .field {

      width: 100%;
      margin: 0 0 0 0;
      height: 36px;
      justify-content: center;
      align-items: center;
      display: flex;

      .option-row {
        width: 100%;
        height: 100%;
        font-weight: 400;
        font-size: 12px;
        justify-content: left;
        align-items: center;
        display: flex;
        z-index: 999999999;
      }

      .disable {
        color: var(--slate7);
      }

      .disable {
        color: var(--slate7);

        &.dark-theme {
          color: var(--slate11);
        }
      }

      &__danger {
        color: var(--tomato9);
      }

      :hover {
        background-color: var(--slate3);
      }
    }
  }
}

.workspace-settings-filter-wrap {
  background: var(--slate3);
  padding: 15px 16px;
  gap: 12px;
  width: 880px;
  height: 62px;
  border-right: 1px solid var(--slate7);
  border-top: 1px solid var(--slate7);
  border-left: 1px solid var(--slate7);
  box-shadow: 0px 1px 2px rgba(16, 24, 40, 0.05);
  border-top-left-radius: 6px;
  border-top-right-radius: 6px;
}


// users page
.css-1i2tit0-menu {
  margin: 0px !important;
  background: var(--base);
  box-shadow: 0px 4px 6px -2px #10182808 !important;

  .css-2kg7t4-MenuList {
    margin: 0px !important;
    padding: 0px !important;
    background: var(--base);
  }
}

.workspace-settings-nav-items {
  padding: 6px 8px;
  gap: 40px;
  width: 248px;
  height: 32px;
}

.new-app-dropdown {
  background: var(--base) !important;
  color: var(--slate12);
}

.workspace-variable-container-wrap {
  &.constants-list {
    overflow: auto;
  }

  .card,
  thead {
    background: var(--base) !important;

    tr>th,
    tbody>tr>td {
      background: var(--base) !important;
    }
  }

}

.move-selected-app-to-text {
  p {
    white-space: nowrap;
    overflow: hidden;
    text-overflow: ellipsis;

    span {
      font-weight: 600;
    }
  }
}

.tj-org-dropdown {
  .dashboard-org-avatar {
    margin-right: 11px;
    display: flex;
    flex-direction: row;
    justify-content: center;
    align-items: center;
    padding: 7px 8px;
    gap: 10px;
    width: 34px;
    height: 34px;
    background: var(--slate4) !important;
    color: var(--slate9);
    border-radius: 6px;
  }

  .org-name {
    color: var(--slate12) !important;
    white-space: nowrap;
    overflow: hidden;
    text-overflow: ellipsis;
  }
}

.css-1q0xftk-menu {
  background-color: var(--base-black) !important;
  border: 1px solid hsl(197, 6.8%, 13.6%) !important;
  box-shadow: 0px 12px 16px -4px rgba(16, 24, 40, 0.08), 0px 4px 6px -2px rgba(16, 24, 40, 0.03) !important;

}

.css-4yo7x8-menu {
  background-color: var(--base) !important;
  border: 1px solid var(--slate3) !important;
  box-shadow: 0px 12px 16px -4px rgba(16, 24, 40, 0.08), 0px 4px 6px -2px rgba(16, 24, 40, 0.03) !important;
  border-radius: 6px !important;
}


.org-custom-select-header-wrap {
  border-bottom: 1px solid var(--slate5);
}

.btn-close:focus {
  box-shadow: none !important;
}

.template-card {
  padding: 16px;
  gap: 16px;
  min-width: 280px;
  max-width: 100%;
  height: 210px;
  background: var(--base);
  border: 1px solid var(--slate3);
  box-shadow: 0px 1px 2px rgba(16, 24, 40, 0.05);
  border-radius: 6px;
}

.see-all-temlplates-link {
  color: var(--indigo9) !important;
}

.template-card-img {
  padding: 0px;
  width: 100%;
  height: 77.5%;
  border-radius: 4px;
}

.confirm-dialogue-body {
  background: var(--base);
  color: var(--slate12);
}

.folder-header-icons-wrap {
  gap: 4px;
}

.tj-common-search-input {
  .input-icon-addon {
    padding-right: 8px;
    padding-left: 8px;

  }

  input {
    box-sizing: border-box;
    display: flex;
    flex-direction: row;
    align-items: center;
    padding: 4px 8px !important;
    gap: 16px;
    width: 248px !important;
    height: 28px !important;
    background: var(--base);
    border: 1px solid var(--slate7);
    border-radius: 6px;
    color: var(--slate12);
    padding-left: 33px !important;


    ::placeholder {
      color: var(--slate9);
      margin-left: 5px !important;
      padding-left: 5px !important;
      background-color: red !important;
    }

    &:hover {
      background: var(--slate2);
      border: 1px solid var(--slate8);
    }

    &:active {
      background: var(--indigo2);
      border: 1px solid var(--indigo9);
      box-shadow: 0px 0px 0px 2px #C6D4F9;
      outline: none;
    }

    &:focus-visible {
      background: var(--slate2);
      border: 1px solid var(--slate8);
      border-radius: 6px;
      outline: none;
      padding-left: 12px !important;
    }

    &:disabled {
      background: var(--slate3);
      border: 1px solid var(--slate7);
    }
  }


}

.search-icon-wrap {
  display: flex;
  flex-direction: row;
  justify-content: center;
  align-items: center;
  padding: 7px;
  gap: 8px;
  width: 28px;
  height: 28px;
  background: var(--base);
  border: 1px solid var(--slate7);
  border-radius: 6px;
  cursor: pointer;
}

.sidebar-list-wrap {
  margin-top: 24px;
  padding: 0px 20px 20px 20px;
  height: calc(100vh - 180px);
  overflow: auto;

  span {
    letter-spacing: -0.02em;
  }
}

.sidebar-list-wrap-with-banner {
  margin-top: 24px;
  padding: 0px 20px 20px 20px;
  height: calc(100vh - 280px);
  overflow: auto;

  span {
    letter-spacing: -0.02em;
  }
}

.drawer-footer-btn-wrap,
.variable-form-footer {
  display: flex;
  flex-direction: row;
  justify-content: flex-end;
  align-items: center;
  padding: 24px 32px;
  gap: 8px;
  height: 88px;
  border-top: 1px solid var(--slate5);
  background: var(--base);
}

.drawer-card-title {
  padding: 16px;
  border-bottom: 1px solid var(--slate5);

  h3 {
    margin-bottom: 0px !important;
  }
}

.drawer-card-wrapper,
.variable-form-wrap {
  min-height: 100vh;
  display: grid;
  grid-template-rows: auto 1fr auto;
}

.add-new-datasource-header-container {
  margin-bottom: 24px;
  padding-top: 4px;
}

.folder-list-group-item {
  color: var(--slate12) !important;
}

.table-list-item,
.table-name {
  color: var(--slate12) !important;
}

// targetting all react select dropdowns

.css-1i2tit0-menu .css-2kg7t4-MenuList {
  div {
    background-color: var(--base-black);

    &:hover {
      background-color: hsl(198, 6.6%, 15.8%);
      ;
    }
  }
}

.css-ob45yj-menu .css-2kg7t4-MenuList {
  div {
    background-color: var(--base);

    &:hover {
      background-color: var(--slate4);
      ;
    }
  }
}

.selected-ds.row>img {
  padding: 0 !important;
}

.tj-user-table-wrapper {
  height: calc(100vh - 392px); //52+64+40+32+20+62
  overflow-y: auto;
  background: var(--base);
  border-right: 1px solid var(--slate7);
  border-bottom: 1px solid var(--slate7);
  border-left: 1px solid var(--slate7);
  box-shadow: 0px 1px 2px rgba(16, 24, 40, 0.05);
  border-bottom-left-radius: 6px;
  border-bottom-right-radius: 6px;

}

.user-filter-search {
  padding: 6px 10px;
  gap: 16px;
  width: 312px;
  height: 32px;
  background: var(--base);
  border: 1px solid var(--slate7);
  border-radius: 6px;

  &::placeholder {
    color: var(--slate9);
  }
}



//TJ APP INPUT
.tj-app-input,
.edit-row-container {
  display: flex;
  flex-direction: column;
  font-family: 'IBM Plex Sans';
  font-style: normal;
  position: relative;

  .text-danger {
    font-weight: 400 !important;
    font-size: 10px !important;
    line-height: 16px !important;
    color: var(--tomato10) !important;
  }

  label {
    font-family: 'IBM Plex Sans';
    font-style: normal;
    font-weight: 500;
    font-size: 12px;
    line-height: 20px;
    display: flex;
    align-items: center;
    color: var(--slate12);
    margin-bottom: 4px;
  }

  input.form-control,
  textarea,
  .form-control {
    gap: 16px !important;
    background: var(--base) !important;
    border: 1px solid var(--slate7) !important;
    border-radius: 6px !important;
    margin-bottom: 4px !important;
    color: var(--slate12) !important;
    transition: none;


    &:hover {
      background: var(--slate1) !important;
      border: 1px solid var(--slate8) !important;
      -webkit-box-shadow: none !important;
      box-shadow: none !important;
      outline: none;
    }

    &:focus-visible {
      background: var(--indigo2) !important;
      border: 1px solid var(--indigo9) !important;
      box-shadow: none !important;
    }

    &.input-error-border {
      border-color: #DB4324 !important;
    }

    &:-webkit-autofill {
      box-shadow: 0 0 0 1000px var(--base) inset !important;
      -webkit-text-fill-color: var(--slate12) !important;

      &:hover {
        box-shadow: 0 0 0 1000px var(--slate1) inset !important;
        -webkit-text-fill-color: var(--slate12) !important;
      }

      &:focus-visible {
        box-shadow: 0 0 0 1000px var(--indigo2) inset !important;
        -webkit-text-fill-color: var(--slate12) !important;
      }
    }


  }

}

.tj-app-input-wrapper {
  display: flex;

  .eye-icon {
    position: absolute;
    right: 8px;
    top: 5px;
    cursor: pointer;
  }

  .form-control {
    padding-right: 2.2rem;
  }
}



.tj-sub-helper-text {
  font-weight: 400;
  font-size: 10px;
  line-height: 16px;
}

.tj-input-success {
  color: var(--grass10);
}

.tj-input-warning {
  color: var(--orange10);
}

.tj-input-helper {
  color: var(--slate11);
}

.tj-input-error {
  color: var(--tomato10);
}

.tj-input-error-state {
  border: 1px solid var(--tomato9);
}

// TJ APP INPUT END

.search-input-container {
  display: flex;
}

// sidebar styles inside editor :: temporary
.theme-dark,
.dark-theme {
  .codehinter.alert-component.workspace-variables-alert-banner {
    color: #ffecbb !important;
    background-color: #3a3f41 !important;
    border-color: #4d5156 !important;
  }
}

.add-icon-column {
  position: sticky;
  top: 0;
  z-index: 1;
  right: 0;
  padding: 0px !important;
  width: 30px;
  height: 31px;
  border-radius: 0px !important;
  background: var(--slate7) !important;
  cursor: pointer;

  .icon-styles {
    font-size: 14px !important;
    font-weight: 400;
    color: black;
  }
}

.add-icon-column-dark {
  position: sticky;
  top: 0;
  z-index: 1;
  right: 0;
  padding: 0px !important;
  width: 30px;
  height: 31px;
  border-radius: 0px !important;
  cursor: pointer;

  .icon-styles {
    width: 100% !important;
    height: 100% !important;
    background: #1c252f !important;
    border: 1px solid #374150 !important;
    font-size: 14px !important;
    font-weight: 400;
    color: white;
  }
}

.add-icon-row {
  position: sticky;
  bottom: 0;
  left: 0px;
  width: 29px;
  height: 31px;
  background: var(--slate7);
  border-width: 0px 1px 1px 1px;
  border-style: solid;
  border-radius: 0px;
  border-color: var(--slate4);
  border-radius: 0px !important;
  font-size: 14px !important;
  font-weight: 400;
  display: flex;
  align-items: center;
  justify-content: center;
  cursor: pointer;
}

.add-icon-row-dark {
  position: sticky;
  bottom: 0;
  left: 0px;
  width: 29px;
  height: 31px;
  background: var(--slate7);
  border-width: 0px 1px 1px 1px;
  border-style: solid;
  border-radius: 0px;
  background: #1c252f !important;
  border: 1px solid #374150 !important;
  font-size: 14px !important;
  font-weight: 400;
  color: white;
  display: flex;
  align-items: center;
  justify-content: center;
  cursor: pointer;
  z-index: 2;
}

// custom styles for users multiselect in manage users
.manage-groups-users-multiselect {
  gap: 17px;
  width: 440px;
  height: 32px;
  background: var(--base);
  border-radius: 6px;

  .dropdown-heading {
    height: 32px;
    padding: 6px 10px;
  }

  .dropdown-container {
    background: var(--base);
    border: 1px solid var(--slate7) !important;
  }

  .dropdown-content {
    border: 1px solid var(--slate3);
    box-shadow: 0px 12px 16px -4px rgba(16, 24, 40, 0.08), 0px 4px 6px -2px rgba(16, 24, 40, 0.03);
    border-radius: 6px;

    .search {
      input {
        background-color: var(--base);
        color: var(--slate12);
      }
    }
  }

  .rmsc,
  .dropdown-content,
  .panel-content,
  .search {
    background: var(--base) !important;
  }

  .options {
    .select-item {
      color: var(--slate12);

      &:hover {
        background: var(--slate4);
        border-radius: 6px;
      }
    }
  }
}

.select-search__options {
  .item-renderer {
    display: flex !important;
    justify-content: space-between;
    padding: 20px;
    cursor: pointer;
    flex-direction: row;

    div:first-child {
      display: flex;
    }

    p {
      margin-bottom: 0px !important;
      color: var(--slate12);
    }

    span {
      color: var(--slate11);
    }

    p,
    span {
      font-weight: 400;
      font-size: 12px;
      line-height: 20px;
    }
  }
}

.create-new-app-dropdown {
  .button:first-child {
    padding: 0 !important;
  }

  .dropdown-toggle::after {
    border: none !important;
    content: url("data:image/svg+xml,%3Csvg width='25' height='25' viewBox='0 0 25 25' fill='none' xmlns='http://www.w3.org/2000/svg'%3E%3Cpath fill-rule='evenodd' clip-rule='evenodd' d='M10.5 7.03906C10.5 6.34871 11.0596 5.78906 11.75 5.78906C12.4404 5.78906 13 6.34871 13 7.03906C13 7.72942 12.4404 8.28906 11.75 8.28906C11.0596 8.28906 10.5 7.72942 10.5 7.03906ZM10.5 12.0391C10.5 11.3487 11.0596 10.7891 11.75 10.7891C12.4404 10.7891 13 11.3487 13 12.0391C13 12.7294 12.4404 13.2891 11.75 13.2891C11.0596 13.2891 10.5 12.7294 10.5 12.0391ZM11.75 15.7891C11.0596 15.7891 10.5 16.3487 10.5 17.0391C10.5 17.7294 11.0596 18.2891 11.75 18.2891C12.4404 18.2891 13 17.7294 13 17.0391C13 16.3487 12.4404 15.7891 11.75 15.7891Z' fill='%23fff'/%3E%3C/svg%3E%0A");
    transform: rotate(360deg);
    width: 14px;
    margin: 0 !important;
    display: flex;
    align-items: center;
    justify-content: center;
    padding: 8px 0px 0px 0px;
  }
}

.sso-page-loader-card {
  background-color: var(--slate2) !important;
  height: 100%;

  .card-header {
    background-color: var(--slate2) !important;
  }
}

.workspace-nav-list-wrap {
  padding: 4px 20px 20px 20px;
  height: calc(100vh - 116px) !important;
}

.upload-user-form span.file-upload-error {
  color: var(--tomato10) !important;
  margin-top: 12px 0px 0px 0px;
}

.tj-onboarding-phone-input {
  width: 392px !important;
  height: 40px;
  padding: 8px 12px;
  gap: 8px;
  margin-bottom: 12px;
  background: #FFFFFF;
  border: 1px solid #D7DBDF !important;
  border-radius: 0px 4px 4px 0px !important;

  &:hover {
    border: 1px solid #466BF2 !important;
  }
}

.tj-onboarding-phone-input-wrapper {
  margin-bottom: 12px;
}

.theme-dark {
  .tj-onboarding-phone-input-wrapper {
    .flag-dropdown {
      background-color: #1f2936 !important;

      .country-list {
        background-color: #1f2936 !important;
        background: #1f2936;

        li {
          .country .highlight {
            background-color: #3a3f42;
            color: #000 !important;

            div {
              .country-name {
                color: #6b6b6b !important;
              }
            }

          }

          &:hover {
            background-color: #2b2f31;
          }

        }
      }
    }

  }

  .react-tel-input .country-list .country.highlight {
    color: #6b6b6b;
  }
}

.maximum-canvas-width-input-select {
  padding: 6px 10px;
  gap: 17px;
  width: 60px;
  height: 32px;
  background: #FFFFFF;
  border: 1px solid #D7DBDF;
  border-radius: 0px 6px 6px 0px;
}

.maximum-canvas-width-input-field {
  padding: 6px 10px;
  gap: 17px;
  width: 97px;
  height: 32px;
  background: #FFFFFF;
  border: 1px solid #D7DBDF;
  border-top-left-radius: 6px;
  border-bottom-left-radius: 6px;
  border-right: none !important;


}

.canvas-background-holder {
  padding: 6px 10px;
  gap: 6px;
  width: 120px;
  height: 32px;
  background: #FFFFFF;
  display: flex;
  align-items: center;
  border: 1px solid #D7DBDF;
  border-radius: 6px;
  flex-direction: row;
}

.export-app-btn {
  flex-direction: row;
  justify-content: center;
  align-items: center;
  padding: 6px 16px;
  gap: 6px;
  width: 158px;
  height: 32px;
  font-family: 'IBM Plex Sans';
  font-style: normal;
  font-weight: 600;
  font-size: 14px;
  line-height: 20px;
  color: #3E63DD;
  background: #F0F4FF;
  border-radius: 6px;
  border: none;
}

.tj-btn-tertiary {
  padding: 10px 20px;
  gap: 8px;
  width: 112px;
  height: 40px;
  background: #FFFFFF;
  border: 1px solid #D7DBDF;
  border-radius: 6px;

  &:hover {
    border: 1px solid #C1C8CD;
    color: #687076;
  }

  &:active {
    border: 1px solid #11181C;
    color: #11181C;
  }
}

.export-table-button {

  display: flex;
  align-items: center;
  justify-content: center;
}


#global-settings-popover.theme-dark {
  background-color: $bg-dark-light !important;
  border: 1px solid #2B2F31;

  .maximum-canvas-width-input-select {
    background-color: $bg-dark-light !important;
    border: 1px solid #324156;
    color: $white;
  }

  .export-app-btn {
    background: #192140;
  }

  .fx-canvas div {
    background-color: transparent !important;
  }
}

.released-version-popup-container {
  width: 100%;
  position: absolute;
  display: flex;
  justify-content: center;
  top: 55px;

  .released-version-popup-cover {
    width: 250px;
    height: fit-content;
    margin: 0;
    z-index: 1;

    .popup-content {
      background-color: #121212;
      padding: 16px 18px 0px 16px;
      border-radius: 6px;

      p {
        font-size: 14px;
        font-family: IBM Plex Sans;
        color: #ECEDEE;
      }
    }
  }

  .error-shake {
    animation: shake 0.82s cubic-bezier(.36, .07, .19, .97) both;
    transform: translate3d(0, 0, 0);
    backface-visibility: hidden;
    perspective: 10000px;
  }

  @keyframes shake {

    10%,
    90% {
      transform: translate3d(-1px, 0, 0);
    }

    20%,
    80% {
      transform: translate3d(2px, 0, 0);
    }

    30%,
    50%,
    70% {
      transform: translate3d(-4px, 0, 0);
    }

    40%,
    60% {
      transform: translate3d(4px, 0, 0);
    }
  }

}

.profile-page-content-wrap {
  background-color: var(--slate2);
  padding-top: 40px;
}

.profile-page-card {
  background-color: var(--base);
  border-radius: 6px;
}

.all-apps-link-cotainer {
  border-radius: 6px !important;
}

.workspace-variable-table-card {
  height: calc(100vh - 208px);
}

.workspace-constant-table-card {
  margin: 0 auto;
  width: 880px;
  min-height: calc(100vh - 308px);

  .manage-constant-wrapper-card {
    max-height: calc(100vh - 260px);
  }

  .empty-state-org-constants {
    padding-top: 5rem;

    .info {
      color: var(--slate11);
    }
  }

  .workspace-constant-card-body {
    min-height: calc(100vh - 408px);
    background: var(--base);
  }

  .constant-table-wrapper {
    height: calc(100vh - 403px);
    overflow-y: auto;
    height: 100%;
  }

  .constant-table-card {
    min-height: 370px;
  }

  .card-footer {
    border-top: none !important;
  }

  .left-menu .tj-list-item {
    width: 148px
  }
}



.variables-table-wrapper {
  tr {
    border-width: 0px !important;
  }
}

.constant-table-wrapper {
  tr {
    border-width: 0px !important;
  }
}

.home-page-content-container {
  max-width: 880px;

  @media only screen and (max-width: 768px) {
    margin-bottom: 0rem !important;

    .liner {
      width: unset !important;
    }

    .app-list {
      overflow-y: auto;
      height: calc(100vh - 26rem);

      .skeleton-container {
        display: flex;
        flex-direction: column;

        .col {
          display: flex;
          justify-content: center;
          margin-bottom: 1rem;
        }

        .card-skeleton-container {
          width: 304px;

        }
      }
    }

    .menu-ico {
      display: none !important;
    }
  }
}

@media only screen and (min-width: 1584px) and (max-width: 1727px) {

  .edit-button,
  .launch-button {
    width: 113px !important;
  }
}



@media only screen and (max-width: 1583px) and (min-width: 1312px) {

  .homepage-app-card-list-item {
    max-width: 264px;

    .edit-button,
    .launch-button {
      width: 109px !important;
    }
  }

}

@media only screen and (min-width: 1728px) {

  .homepage-app-card-list-item {
    max-width: 304px;

    .edit-button,
    .launch-button {
      width: 129px !important;
    }
  }

  .home-page-content-container {
    max-width: 976px;
  }

  .liner {
    width: 976px;
  }
}

@media only screen and (max-width: 992px) {
  .homepage-app-card-list-item-wrap {
    display: flex;
    justify-content: center;
    margin-left: auto;
    margin-right: auto;
    width: 100%;
    margin-top: 22px;
  }

  .homepage-app-card-list-item {
    max-width: 304px !important;
    flex-basis: 100%;

    .edit-button,
    .launch-button {
      width: 129px !important;
    }
  }
}

@media only screen and (min-width: 993px) and (max-width: 1311px) {
  .home-page-content-container {
    max-width: 568px;
  }

  .homepage-app-card-list-item-wrap {
    row-gap: 20px;
  }

  .homepage-app-card-list-item {
    max-width: 269px;
    flex-basis: 100%;

    .edit-button,
    .launch-button {
      width: 111.5px !important;
    }
  }

  .liner {
    width: 568px;
  }
}

.tj-docs-link {
  color: var(--indigo9) !important;
  text-decoration: none;
  list-style: none;
}

.datasource-copy-button {
  width: 87px;
  height: 32px;
}

.datasource-edit-btn {
  height: 27px;
  margin-left: 12px;
}

.datasource-edit-modal {

  .modal-content,
  .modal-body,
  .modal-header,
  .modal-title,
  .modal-body-content,
  .modal-sidebar,
  .card {
    background-color: var(--base) !important;
    color: var(--slate12) !important;
    border-color: var(--slate5) !important;
  }

  .datasource-modal-sidebar-footer {
    .footer-text {
      color: var(--slate12) !important;
    }
  }

  .form-control-plaintext {
    color: var(--slate12) !important;
  }

  .card {
    &:hover {
      background-color: var(--slate2) !important;
    }
  }

  input:disabled {
    background-color: var(--slate3) !important;
  }

  .react-select__control--is-disabled {
    background-color: var(--slate3) !important;
  }
}

.org-edit-icon {
  width: 28px;
  height: 28px;
  border-radius: 6px;
  display: flex;
  justify-content: center;
  align-items: center;

  svg {
    height: 14px;
    width: 14px;
  }
}

.marketplace-page-sidebar {
  height: calc(100vh - 64px);
  max-width: 288px;
  background-color: var(--base);
  border-right: 1px solid var(--slate5) !important;
  display: grid !important;
  grid-template-rows: auto 1fr auto !important;
}

.marketplace-body {
  height: calc(100vh - 64px) !important;
  overflow-y: auto;
}

.plugins-card {
  background-color: var(--base);
  border: 1px solid var(--slate3);
  box-shadow: 0px 1px 2px rgba(16, 24, 40, 0.05);
  border-radius: 6px;

  .card-body-alignment {
    min-height: 145px;
    display: flex;
    flex-direction: column;
    justify-content: space-between;
  }
}

.template-source-name {
  color: var(--slate12) !important;
}

.marketplace-install {
  color: var(--indigo9);
}

.popover {
  .popover-arrow {
    display: none;
  }
}

.shareable-link {
  .input-group {
    .input-group-text {
      border-color: var(--slate7);
      color: var(--slate12);
      background-color: var(--slate3);
    }

    .app-name-slug-input {
      input {
        border-color: var(--grass9);
      }
    }
  }

  .input-group {
    display: flex;

    .tj-app-input textarea {
      width: 600px;
      border-radius: 0px !important;
      margin-bottom: 0px !important;
      background-color: #efefef4d;
      color: #545454;
    }
  }
}

.confirm-dialogue-modal {
  background: var(--base);

  .modal-header {
    background: var(--base);
    color: var(--slate12);
    border-bottom: 1px solid var(--slate5);
  }
}


.gitsync-modal-body {
  align-items: center;
  justify-content: center;
  display: flex;

  .p {
    width: auto;
  }

  .loader {
    border: 4px solid #f3f3f3;
    /* Light gray border */
    border-top: 4px solid #3498db;
    /* Blue border on top */
    border-radius: 50%;
    width: 40px;
    height: 40px;
    animation: spin 1s linear infinite;
    /* Rotation animation */
  }

  @keyframes spin {
    0% {
      transform: rotate(0deg);
    }

    100% {
      transform: rotate(360deg);
    }
  }
}

.box-container {
  border: 1px solid #ccc;
  background-color: #f0f0f0;
  border-radius: 8px;
  box-shadow: 0px 2px 4px rgba(0, 0, 0, 0.1);

  .box-content {
    padding: 10px;
    /* Add padding for spacing inside the box */

    p {
      max-width: 100%;
      margin: 0px;
      word-wrap: break-word;
      /* Ensure the paragraph wraps within the box */
    }
  }


}





.theme-dark {
  .icon-widget-popover {
    .search-box-wrapper input {
      color: #f4f6fa !important;
    }

    .search-box-wrapper input:focus {
      background-color: #1c252f !important;
    }
  }

  .shareable-link {
    .tj-app-input textarea {
      background-color: #5e656e !important;
      color: #f4f6fa !important;
      border: none !important;
    }
  }

  .icon-widget-popover {
    .search-box-wrapper .input-icon-addon {
      min-width: 2.5rem !important;
    }

    .search-box-wrapper input {
      color: var(--slate12) !important;
    }
  }

  .shareable-link-container,
  .app-slug-container {
    .field-name {
      color: var(--slate-12) !important;
    }

    input.slug-input {
      background: #1f2936 !important;
      color: #f4f6fa !important;
      border-color: #324156 !important;
    }

    .applink-text {
      background-color: #2b394b !important;
    }

    .input-group-text {
      background-color: #2b394b !important;
    }

    .tj-text-input {
      border-color: #324156 !important;
    }

    .input-with-icon {
      .form-control {
        background-color: #1f2936 !important;
        border-color: #3E4B5A !important;
        color: #fff !important;
      }
    }
  }

}

.dark-theme {
  .manage-app-users-footer {
    .default-secondary-button {
      background-color: var(--indigo9);
      color: var(--base-black);
    }
  }
}

.instance-all-users {
  .users-table {
    tbody {
      tr>td>span {
        max-width: 85px;
      }

      tr>td>a {
        max-width: 140px;
      }
    }

    thead {
      tr {
        gap: 0px;
      }

      tr>th {
        min-width: 163px;
      }
    }

    .workspace-folder-modal {
      .tj-text-input.dark {
        background: #202425;
        border-color: var(--slate7) !important;
      }
    }

    .slug-ellipsis {
      white-space: nowrap;
      overflow: hidden;
      text-overflow: ellipsis;
      width: 150px;
    }

  }
}

.audit-log {
  width: 880px;
  margin: 0 auto;

  .card {
    background: var(--base);
    border: 1px solid var(--slate7) !important;
    box-shadow: 0px 1px 2px rgba(16, 24, 40, 0.05) !important;

    .card-header {
      background: var(--slate3);
      padding: 15px 16px;
      gap: 12px;
      height: 62px;
      border-top-left-radius: 6px;
      border-top-right-radius: 6px;
    }

    .form-label {
      font-size: 12px;
      font-weight: 500px;
      margin-bottom: 4px !important;
      color: var(--slate12);
    }
  }
}

.break-all {
  word-break: break-all;
}

.instance-settings-page {
  width: 880px;
  margin: 0 auto;
  background: var(--base);

  .card {
    background: var(--base);
    border: 1px solid var(--slate7) !important;
    box-shadow: 0px 1px 2px rgba(16, 24, 40, 0.05) !important;
    width: 880px;

    .card-header {
      padding: 24px 24px;
      gap: 12px;
      height: 72px;
      border-top-left-radius: 6px;
      border-top-right-radius: 6px;

      .title-banner-wrapper {
        display: flex;
        align-items: center;
        justify-content: space-between;
        width: 878px;
      }

    }

    .form-label {
      font-size: 12px;
      font-weight: 500px;
      margin-bottom: 4px !important;
      color: var(--slate12);
    }

    .card-footer {
      display: flex;
      justify-content: flex-end;
      align-items: center;
      padding: 24px 32px;
      gap: 8px;
      border-top: 1px solid var(--slate5) !important;
      background: var(--base);
      margin-top: 0px !important;
      align-Self: 'stretch';
      height: 88px;
    }

    .card-body {
      height: 467px;
      padding: 24px;

      .form-group {
        .tj-app-input {
          .form-control {
            &:disabled {
              background: var(--slate3) !important;
            }
          }
        }
      }
    }
  }
}


.workspace-folder-modal {
  .tj-text-input.dark {
    background: #202425;
    border-color: var(--slate7) !important;
  }
}

.slug-ellipsis {
  white-space: nowrap;
  overflow: hidden;
  text-overflow: ellipsis;
  width: 150px;
}

.app-slug-container,
.shareable-link-container,
.workspace-folder-modal {
  .tj-app-input {
    padding-bottom: 0px !important;
  }

  .label {
    font-weight: 400;
    font-size: 10px;
    height: 0px;
    padding: 4px 0px 16px 0px;
  }

  .tj-input-error {
    color: var(--tomato10);
  }

  .tj-text-input {
    width: auto !important;
    background: var(--slate3);
    color: var(--slate9);
    height: auto !important;
    margin-bottom: 5px;
    border-color: var(--slate7);

    &:hover {
      box-shadow: none;
    }

    &:active {
      border: 1px solid #D7DBDF;
      box-shadow: none;
    }
  }

  .input-with-icon {
    flex: none;

    .icon-container {
      right: 20px;
      top: calc(50% - 13px);
    }
  }

  .label-info {
    color: #687076;
  }

  .label-success {
    color: #3D9A50;
  }


  .workspace-spinner {
    color: #889096 !important;
    width: 16px;
    height: 16px;
    align-self: center;
  }

  .cancel-btn {
    color: var(--indigo9);
  }
}

.confirm-dialogue-modal {
  background: var(--base);
}

.table-editor-component-row {
  .rdt.cell-type-datepicker {
    margin-top: 0;
  }

  .has-multiselect {
    .select-search-input {
      margin-bottom: 0;
    }
  }
}

.audit-log {
  background-color: var(--slate2);
  width: unset;

  .tj-ms {
    width: unset;
  }

  .filter-by-section {
    height: 90px;
  }

  .select-search__select {
    .select-search__options {
      margin-left: -24px;
      margin-bottom: 0px;

      .select-search__row {
        button {
          overflow: hidden !important;
          text-overflow: ellipsis !important;
          white-space: nowrap;
          border-radius: 0;
        }

        :hover {
          background-color: var(--slate3) !important;
        }
      }
    }
  }

  .select-search-dark__select {
    padding: 0px;
    border: none;

    .select-search-dark__options {
      margin-bottom: 0px;

      .select-search-dark__option,
      .select-search-dark__not-found {
        background-color: var(--base);
        color: var(--slate12);
        border: 1px solid var(--slate5);
        box-shadow: 0px 32px 64px -12px rgba(16, 24, 40, 0.14);
        margin: 0 auto;
      }
    }
  }
}

.theme-dark .card-container {
  background-color: #121212 !important
}

.version-select {
  .react-select__menu {
    .react-select__menu-list {
      max-height: 150px;
    }
  }
}

.generate-cell-value-component-div-wrapper {

  .form-control-plaintext:focus-visible {
    outline-color: #dadcde;
    border-radius: 4px;
  }

  .form-control-plaintext:hover {
    outline-color: #dadcde;
    border-radius: 4px;
  }
}

.dark-theme {
  .generate-cell-value-component-div-wrapper {

    .form-control-plaintext:focus-visible {
      filter: invert(-1);
    }

    .form-control-plaintext:hover {
      filter: invert(-1);
    }
  }
}

.progress-bar {
  width: 100%;
  height: 6px;
  background-color: var(--amber4);
  border-radius: 10px;
  overflow: hidden;
}

.progress {
  height: 100%;
  transition: width 0.5s ease-in-out;
}

.app-slug-container,
.workspace-folder-modal {
  .tj-app-input {
    padding-bottom: 0px !important;

    .is-invalid {
      border-color: var(--tomato10) !important;
    }

    .is-invalid:focus {
      border-color: var(--tomato10) !important;
    }
  }

  .tj-input-error {
    height: 32px;
    color: var(--tomato10);
    font-weight: 400;
    font-size: 10px;
    height: 0px;
    padding: 4px 0px 16px 0px;
  }
}

.jet-container-loading {
  margin: 0 auto;
  justify-content: center;
  align-items: center;
}

.jet-container-json-form {
  padding: 20px;

  .DateRangePickerInput {
    width: 100% !important;
  }

  .dropzone {
    aside {
      width: 100% !important;
    }
  }

  fieldset {
    width: 100%;

    .json-form-wrapper {
      margin-bottom: 4px;

      // overrides properties of text widget in custom schema form
      .text-widget {
        height: 100% !important;
      }

      .text-widget[style*="font-size: 14px;"] {
        height: 21px !important;

        div {
          overflow-y: visible !important;
        }
      }

      .text-widget[style*="font-size: 20px;"] {
        height: 30px !important;
        background-color: red;

        div {
          overflow-y: visible !important;
        }
      }


      .widget-button {
        button {
          width: auto !important;
          min-width: 140px !important;
        }
      }
    }
  }
}

.freeze-scroll {
  #real-canvas {
    overflow: hidden;
  }
}

.custom-css-input-container span.cm-error {
  background-color: transparent;
  text-decoration: underline;
  text-decoration-color: red;
  text-decoration-style: dashed;
}

.custom-styles-wrapper {
  height: calc(100vh - 156px);
  overflow: auto;
}

.org-settings-info {
  background-color: var(--slate2);
  border: 1px solid var(--slate3);
}

.badge-warning {
  background-color: var(--amber7) !important;
}

.workspace-variables-alert-banner {
  width: inherit;
  background-color: #FFF9ED;
  border-color: #FFE3A2;
  margin-bottom: 0px;
  padding: 8px 16px;
  border-radius: 0px;
  display: flex;
  justify-content: space-between;
  align-items: center;
  color: var(--amber8);
  font-size: 12px;
  font-weight: 500;
  line-height: 16px;
  letter-spacing: 0.4px;
  text-align: left;
  box-shadow: 0px 1px 2px rgba(16, 24, 40, 0.05);
  border-radius: 6px;
}

.alert-banner-type-text {
  font-size: 12px;
  font-weight: 500;
  line-height: 16px;
  letter-spacing: 0.4px;
  text-align: left;
}

.tj-app-input .alert-component.workspace-variables-alert-banner {
  color: var(--amber8);
  border-color: var(--amber3);
}

.form-label-restricted {
  display: none;
}

.ldap-login-page {
  .common-auth-signup-container-wrapper {
    margin-top: 150px;
  }

  .ldap-login-header {
    margin-bottom: 10px;

    h2 {
      color: #111827;
      font-size: 44px;
      font-weight: 400;
    }
  }

  .signup-password-hide-img {
    top: 24%;
  }

  .ldap-form {
    display: flex;
    flex-direction: column;
    align-items: center;
  }
}

#tooltip-for-org-constant-cell,
#tooltip-for-org-input-disabled {
  padding: 12px 16px !important;
  white-space: pre-line !important;
  max-width: 500px !important;
  z-index: 1 !important;

  .react-tooltip-arrow {
    background: inherit !important;
  }
}

.query-rename-input {

  &:focus,
  &:active {
    box-shadow: 0px 0px 0px 2px #C6D4F9;
    border: 1px solid var(--light-indigo-09, var(--indigo9));
  }
}

.btn-query-panel-header {
  height: 28px;
  width: 28px;
  display: flex;
  align-items: center;
  justify-content: center;
  border-radius: 6px;
  background-color: transparent;
  border: none;

  &.active {
    background-color: var(--slate5) !important;
  }

  &:hover,
  &:focus {
    background-color: var(--slate4) !important;
  }
}

.tj-scrollbar {

  ::-webkit-scrollbar,
  &::-webkit-scrollbar {
    width: 16px;
    border-radius: 8px;
  }

  ::-webkit-scrollbar-thumb,
  &::-webkit-scrollbar-thumb {
    border: 4px solid var(--base);
    border-radius: 8px;
    background-color: var(--slate4) !important;
  }

  ::-webkit-scrollbar-track,
  &::-webkit-scrollbar-track {
    background-color: var(--base);
  }

}

.form-check>.form-check-input:not(:checked) {
  background-color: var(--base);
  border-color: var(--slate7);
}

/*
* remove this once whole app is migrated to new styles. use only `theme-dark` class everywhere. 
* This is added since some of the pages are in old theme and making changes to `theme-dark` styles can break UI style somewhere else 
*/
.tj-dark-mode {
  background-color: var(--base) !important;
  color: var(--base-black) !important;
}

.tj-list-btn {
  border-radius: 6px;

  &:hover {
    background-color: var(--slate4);
  }

  &.active {
    background-color: var(--slate5);
  }
}

.tj-list-option {
  &.active {
    background-color: var(--indigo2);
  }
}

.runjs-parameter-badge {
  max-width: 104px;
  height: 24px !important;
  padding: 2px 6px !important;
}

.release-buttons {
  .release-button {
    display: flex;
    padding: 4px 12px;
    align-items: center;
    gap: 8px;
    flex: 1 0 0;
    width: 84px;
    height: 28px;
    cursor: pointer;
  }

  .released-button {
    background-color: #F1F3F5;
    color: #C1C8CD;
  }

  .nav-item {
    background-color: transparent !important;
  }
}

.modal-divider {
  border-top: 1px solid #dee2e6;
  padding: 10px;
}

.dark-theme-modal-divider {
  border-top: 1px solid var(--slate5) !important;
  padding: 10px;

  .nav-item {
    background-color: transparent !important;
  }
}

.app-slug-container {
  .label {
    font-size: 9px !important;
  }
}

.shareable-link-container {
  .copy-container {
    width: 0px;
    margin-right: -12px;
  }

  .form-check-label {
    font-size: 12px;
    margin-left: 8px;
    color: var(--base-slate-12);
  }

  .label-success,
  .label-updated,
  .tj-input-error,
  .label-info {
    font-size: 10px;
    padding-top: 10px;
  }

  .input-with-icon {
    .form-control {
      height: 100%;
      border-radius: 0px !important;
      padding-right: 40px;
    }

    .is-invalid:focus {
      border-color: var(--tomato9) !important;
    }

    .icon-container {
      right: 12px;
      top: calc(50% - 11px);

      .spinner-border {
        width: 20px;
        height: 20px;
      }
    }
  }

  .input-group-text {
    background: var(--slate3);
    color: var(--slate9);
  }
}

.manage-app-users-footer {
  padding-bottom: 20px;
  margin-top: 18px;

  .default-secondary-button {
    width: auto !important;
    padding: 18px;
  }
}

.share-disabled {
  opacity: 0.4;
}

.license-tooltip {
  .nav-item {
    line-height: 0px;
  }
}

// Editor revamp styles
.main-wrapper {
  .editor {
    .header>.navbar {
      background-color: var(--base) !important;
      border-bottom: 1px solid var(--slate5);
      z-index: 10;
    }
  }
}

.custom-gap-2 {
  gap: 2px
}

// ToolJet Database buttons

.component-image-wrapper {
  background-color: var(--slate3) !important;
  border-radius: 6px;
}

.components-container {
  margin-left: 16px;
  margin-right: 16px;
}

.draggable-box-wrapper {
  height: 86px;
  width: 72px;
  margin-bottom: 4px;
}

.component-card-group-wrapper {
  display: flex;
  flex-wrap: wrap;
  column-gap: 22px;
}

.component-card-group-container {
  display: flex;
  row-gap: 12px;
  flex-direction: column;
  padding-bottom: 12px;
  padding-top: 12px;
}

.widgets-manager-header {
  color: var(--slate12);
  font-size: 14px;
  font-style: normal;
  font-weight: 500;
  line-height: 20px;
  /* 142.857% */
  margin-top: 16px;
  margin-bottom: 12px;
}

.components-container {
  .tj-input {
    margin-bottom: 16px;
  }
}

.tj-widgets-search-input {
  width: 266px;
  height: 32px;
  border-radius: 6px;
  background-color: var(--base) !important;
  font-size: 12px;
  font-style: normal;
  font-weight: 400;
  line-height: 20px;
}

.release-button {
  color: var(--indigo-01, #FDFDFE);
  font-family: IBM Plex Sans;
  font-size: 12px;
  font-style: normal;
  font-weight: 600;
  line-height: 20px;
  /* 166.667% */
  display: flex;
  padding: 4px 12px;
  align-items: center;
  gap: 8px;
  flex: 1 0 0;
}

.editor-header-icon {
  border-radius: 6px;
  border: 1px solid var(--bases-transparent, rgba(255, 255, 255, 0.00));
  background: var(--indigo3);
  display: flex;
  padding: 7px;
  justify-content: center;
  align-items: center;
  gap: 8px;
  height: 28px;
  width: 28px;
}

.tj-header-avatar {
  display: flex;
  font-weight: 500;
  width: 27px;
  height: 26px;
  padding: 4px 6px;
  flex-direction: column;
  justify-content: center;
  align-items: center;
  gap: 10px;
  flex-shrink: 0;
  margin-bottom: 0px !important;
  border-radius: 100% !important;
  margin-left: -8px;
  background-color: var(--slate5) !important;
  color: var(--slate10) !important
}

.undo-redo-container {
  position: absolute;
  top: 10px;
  display: flex;
  right: 222px;
  justify-content: center;
  align-items: center;
  height: 28px;
  gap: 2px;

  div {
    display: flex;
    justify-content: center;
    align-items: center;
    height: 28px;
    width: 28px;
    border-radius: 6px;
  }
}

.sidebar-panel-header {
  color: var(--slate12);
  padding-left: 4px;
}

.modal-content {
  background: var(--base);
  color: var(--slate12);
}

.main-editor-canvas {
  background-color: var(--base);
}

.event-manager-popover {
  border: none;
  /* Shadow/03 */
  box-shadow: 0px 4px 6px -2px rgba(16, 24, 40, 0.03), 0px 12px 16px -4px rgba(16, 24, 40, 0.08);

  .popover-body {
    background-color: var(--base);
    color: var(--slate12);
    border: 1px solid var(--slate3, #F1F3F5);
    border-radius: 6px;
  }

}

.copilot-toggle {
  font-family: IBM Plex Sans;
  font-size: 12px;
  font-style: normal;
  font-weight: 500;
  background-color: transparent !important;
  display: flex;
  align-items: center;
}

.copilot-codehinter-wrap {
  .CodeMirror.cm-s-monokai.CodeMirror-wrap {
    border-radius: 0px;
  }
}

.avatar-list-stacked {
  display: flex;
}

.avatar-list-stacked .avatar {
  margin-right: 0px !important;
}

.navbar-right-section {
  border-left: 1px solid var(--slate5);
}

.modal-header {
  background-color: var(--base);
  border-bottom: 1px solid var(--slate5);
}

.sidebar-debugger {
  .nav-item {
    button:hover {
      border-top-color: transparent;
      border-left-color: transparent;
      border-right-color: transparent;
    }
  }
}

.tj-app-version-text {
  color: var(--pink9);
}

.left-sidebar-comments {
  position: absolute;
  left: 0;
  bottom: 48px;
}

.popover-body {
  background-color: var(--base);
  color: var(--slate12);
  border-radius: 6px;
}

.popover {
  border: none;
  border-radius: 6px;
  border: 1px solid var(--slate3, #F1F3F5);
  background: var(--slate1, #FBFCFD);
  box-shadow: 0px 2px 4px -2px rgba(16, 24, 40, 0.06), 0px 4px 8px -2px rgba(16, 24, 40, 0.10);
}

.canvas-codehinter-container {
  .sketch-picker {
    left: 70px !important;
    top: 207px;
    position: absolute !important;
  }
}

.debugger-card-body {
  margin-top: 8px;
  margin-bottom: 16px;
  padding: 0px 16px;
}

.left-sidebar-header-btn {
  background-color: var(--base) !important;
  width: 28px;
  height: 28px;
  padding: 7px !important;

  &:focus-visible {
    border: none !important;
    outline: none !important;
    box-shadow: none !important;
  }
}



.navbar-seperator {
  border: 1px solid var(--slate5, #2B2F31);
  background: var(--slate1, #151718);
  width: 1px;
  height: 19px;
  margin-left: 8px;
  margin-right: 8px;
}

.CodeMirror {
  background: var(--base);
}

.color-picker-input {
  border: solid 1px #333c48;
  height: 36px;
  background-color: var(--slate1);
  border: 1px solid var(--slate7);

  &:hover {
    background-color: var(--slate4);
    border: 1px solid var(--slate8);

  }
}

#popover-basic-2 {
  .sketch-picker {
    left: 7px;
    width: 170px !important;
    position: absolute !important;

  }
}

.custom-gap-8 {
  gap: 8px;
}

.color-slate-11 {
  color: var(--slate11) !important;
}
<<<<<<< HEAD

.custom-gap-6 {
  gap: 6px
=======
.custom-gap-7{
  gap:7px
}
.custom-gap-6{
  gap:6px
>>>>>>> ee487fac
}

.custom-gap-2 {
  gap: 2px
}

.custom-gap-4 {
  gap: 4px;
}

.text-black-000 {
  color: var(--text-black-000) !important;
}

.custom-gap-12 {
  gap: 12px
}

#inspector-tabpane-properties {
  .accordion {
    .accordion-item:last-child {
      border-bottom: none !important;
    }
  }
}

.share-disabled {
  opacity: 0.4;
}

// Editor revamp styles
.main-wrapper {
  .editor {
    .header>.navbar {
      background-color: var(--base) !important;
      border-bottom: 1px solid var(--slate5);
      z-index: 10;
    }
  }
}

.custom-gap-2 {
  gap: 2px
}

// ToolJet Database buttons

.component-image-wrapper {
  background-color: var(--slate3) !important;
  border-radius: 6px;
}

.components-container {
  margin-left: 16px;
  margin-right: 16px;
}

.draggable-box-wrapper {
  height: 86px;
  width: 72px;
  margin-bottom: 4px;
}

.component-card-group-wrapper {
  display: flex;
  flex-wrap: wrap;
  column-gap: 22px;
}

.component-card-group-container {
  display: flex;
  row-gap: 12px;
  flex-direction: column;
  padding-bottom: 12px;
  padding-top: 12px;
}

.widgets-manager-header {
  color: var(--slate12);
  font-size: 14px;
  font-style: normal;
  font-weight: 500;
  line-height: 20px;
  /* 142.857% */
  margin-top: 16px;
  margin-bottom: 12px;
}

.components-container {
  .tj-input {
    margin-bottom: 16px;
  }
}

.tj-widgets-search-input {
  width: 266px;
  height: 32px;
  border-radius: 6px;
  background-color: var(--base) !important;
  font-size: 12px;
  font-style: normal;
  font-weight: 400;
  line-height: 20px;
}

.release-button {
  color: var(--indigo-01, #FDFDFE);
  font-family: IBM Plex Sans;
  font-size: 12px;
  font-style: normal;
  font-weight: 600;
  line-height: 20px;
  /* 166.667% */
  display: flex;
  padding: 4px 12px;
  align-items: center;
  gap: 8px;
  flex: 1 0 0;
}

.editor-header-icon {
  border-radius: 6px;
  border: 1px solid var(--bases-transparent, rgba(255, 255, 255, 0.00));
  background: var(--indigo3);
  display: flex;
  padding: 7px;
  justify-content: center;
  align-items: center;
  gap: 8px;
  height: 28px;
  width: 28px;
}

.tj-header-avatar {
  display: flex;
  font-weight: 500;
  width: 27px;
  height: 26px;
  padding: 4px 6px;
  flex-direction: column;
  justify-content: center;
  align-items: center;
  gap: 10px;
  flex-shrink: 0;
  margin-bottom: 0px !important;
  border-radius: 100% !important;
  margin-left: -8px;
  background-color: var(--slate5) !important;
  color: var(--slate10) !important
}

.undo-redo-container {
  position: absolute;
  top: 10px;
  display: flex;
  right: 222px;
  justify-content: center;
  align-items: center;
  height: 28px;
  gap: 2px;

  div {
    display: flex;
    justify-content: center;
    align-items: center;
    height: 28px;
    width: 28px;
    border-radius: 6px;
  }
}

.sidebar-panel-header {
  color: var(--slate12);
  padding-left: 4px;
}

.modal-content {
  background: var(--base);
  color: var(--slate12);
}

.main-editor-canvas {
  background-color: var(--base);
}

.event-manager-popover {
  border: none;
  /* Shadow/03 */
  box-shadow: 0px 4px 6px -2px rgba(16, 24, 40, 0.03), 0px 12px 16px -4px rgba(16, 24, 40, 0.08);

  .popover-body {
    background-color: var(--base);
    color: var(--slate12);
    border: 1px solid var(--slate3, #F1F3F5);
    border-radius: 6px;
  }

}

.copilot-toggle {
  font-family: IBM Plex Sans;
  font-size: 12px;
  font-style: normal;
  font-weight: 500;
  background-color: transparent !important;
  display: flex;
  align-items: center;
}

.copilot-codehinter-wrap {
  .CodeMirror.cm-s-monokai.CodeMirror-wrap {
    border-radius: 0px;
  }
}

.avatar-list-stacked {
  display: flex;
}

.avatar-list-stacked .avatar {
  margin-right: 0px !important;
}

.navbar-right-section {
  border-left: 1px solid var(--slate5);
}

.modal-header {
  background-color: var(--base);
  border-bottom: 1px solid var(--slate5);
}

.sidebar-debugger {
  .nav-item {
    button:hover {
      border-top-color: transparent;
      border-left-color: transparent;
      border-right-color: transparent;
    }
  }
}

.tj-app-version-text {
  color: var(--pink9);
}

.left-sidebar-comments {
  position: absolute;
  left: 0;
  bottom: 48px;
}

.popover-body {
  background-color: var(--base);
  color: var(--slate12);
  border-radius: 6px;
}

.popover {
  border: none;
  border-radius: 6px;
  border: 1px solid var(--slate3, #F1F3F5);
  background: var(--slate1, #FBFCFD);
  box-shadow: 0px 2px 4px -2px rgba(16, 24, 40, 0.06), 0px 4px 8px -2px rgba(16, 24, 40, 0.10);
}

.canvas-codehinter-container {
  .sketch-picker {
    left: 70px !important;
    top: 207px;
  }
}

.debugger-card-body {
  margin-top: 8px;
  margin-bottom: 16px;
  padding: 0px 16px;
}

.left-sidebar-header-btn {
  background-color: var(--base) !important;
  width: 28px;
  height: 28px;
  padding: 7px !important;

  &:focus-visible {
    border: none !important;
    outline: none !important;
    box-shadow: none !important;
  }
}

.navbar-seperator {
  border: 1px solid var(--slate5, #2B2F31);
  background: var(--slate1, #151718);
  width: 1px;
  height: 19px;
  margin-left: 8px;
  margin-right: 8px;
}

.CodeMirror {
  background: var(--base);
}

.color-picker-input {
  border: solid 1px #333c48;
  height: 36px;
  background-color: var(--slate1);
  border: 1px solid var(--slate7);

  &:hover {
    background-color: var(--slate4);
    border: 1px solid var(--slate8);

  }
}

#popover-basic-2 {
  .sketch-picker {
    left: 7px;
    width: 170px !important;
  }
}

.custom-gap-8 {
  gap: 8px;
}

.color-slate-11 {
  color: var(--slate11) !important;
}

.custom-gap-6 {
  gap: 6px
}

.custom-gap-2 {
  gap: 2px
}
.custom-gap-3{
  gap: 3px;
}
.custom-gap-4 {
  gap: 4px;
}

.text-black-000 {
  color: var(--text-black-000) !important;
}

.custom-gap-12 {
  gap: 12px
}
.custom-gap-16{
  gap: 16px;
}
.text-black-000{
  color: var(--text-black-000) !important;
}

<<<<<<< HEAD
=======
.overflow-tooltip {
  .tooltip-inner {
    max-width: 100%;
  }
}
.tooltip-inner {
  border-radius: 8px;
}

>>>>>>> ee487fac
#inspector-tabpane-properties {
  .accordion {
    .accordion-item:last-child {
      border-bottom: none !important;
    }
  }
}

<<<<<<< HEAD
.share-disabled {
  opacity: 0.4;
=======
.bold-text {
  font-weight: 500;
>>>>>>> ee487fac
}

// Editor revamp styles
.main-wrapper {
  .editor {
    .header>.navbar {
      background-color: var(--base) !important;
      border-bottom: 1px solid var(--slate5);
    }
  }
}

.custom-gap-2 {
  gap: 2px
}

// ToolJet Database buttons

.component-image-wrapper {
  background-color: var(--slate3) !important;
  border-radius: 6px;
}

.components-container {
  margin-left: 16px;
  margin-right: 16px;
}

.draggable-box-wrapper {
  height: 86px;
  width: 72px;
  margin-bottom: 4px;
}

.component-card-group-wrapper {
  display: flex;
  flex-wrap: wrap;
  column-gap: 22px;
}

.component-card-group-container {
  display: flex;
  row-gap: 12px;
  flex-direction: column;
  padding-bottom: 12px;
  padding-top: 12px;
}

.widgets-manager-header {
  color: var(--slate12);
  font-size: 14px;
  font-style: normal;
  font-weight: 500;
  line-height: 20px;
  /* 142.857% */
  margin-top: 16px;
  margin-bottom: 12px;
}

.components-container {
  .tj-input {
    margin-bottom: 16px;
  }
}

.tj-widgets-search-input {
  width: 266px;
  height: 32px;
  border-radius: 6px;
  background-color: var(--base) !important;
  font-size: 12px;
  font-style: normal;
  font-weight: 400;
  line-height: 20px;
}

.release-button {
  color: var(--indigo-01, #FDFDFE);
  font-family: IBM Plex Sans;
  font-size: 12px;
  font-style: normal;
  font-weight: 600;
  line-height: 20px;
  /* 166.667% */
  display: flex;
  padding: 4px 12px;
  align-items: center;
  gap: 8px;
  flex: 1 0 0;
}

.editor-header-icon {
  border-radius: 6px;
  border: 1px solid var(--bases-transparent, rgba(255, 255, 255, 0.00));
  background: var(--indigo3);
  display: flex;
  padding: 7px;
  justify-content: center;
  align-items: center;
  gap: 8px;
  height: 28px;
  width: 28px;
}

.tj-header-avatar {
  display: flex;
  font-weight: 500;
  width: 27px;
  height: 26px;
  padding: 4px 6px;
  flex-direction: column;
  justify-content: center;
  align-items: center;
  gap: 10px;
  flex-shrink: 0;
  margin-bottom: 0px !important;
  border-radius: 100% !important;
  margin-left: -8px;
  background-color: var(--slate5) !important;
  color: var(--slate10) !important
}

.undo-redo-container {
  position: absolute;
  top: 10px;
  display: flex;
  right: 222px;
  justify-content: center;
  align-items: center;
  height: 28px;
  gap: 2px;

  div {
    display: flex;
    justify-content: center;
    align-items: center;
    height: 28px;
    width: 28px;
    border-radius: 6px;
  }
}

.sidebar-panel-header {
  color: var(--slate12);
  padding-left: 4px;
}

.modal-content {
  background: var(--base);
  color: var(--slate12);
}

.main-editor-canvas {
  background-color: var(--base);
}

.event-manager-popover {
  border: none;
  /* Shadow/03 */
  box-shadow: 0px 4px 6px -2px rgba(16, 24, 40, 0.03), 0px 12px 16px -4px rgba(16, 24, 40, 0.08);

  .popover-body {
    background-color: var(--base);
    color: var(--slate12);
    border: 1px solid var(--slate3, #F1F3F5);
    border-radius: 6px;
  }

}

.copilot-toggle {
  font-family: IBM Plex Sans;
  font-size: 12px;
  font-style: normal;
  font-weight: 500;
  background-color: transparent !important;
  display: flex;
  align-items: center;
}

.copilot-codehinter-wrap {
  .CodeMirror.cm-s-monokai.CodeMirror-wrap {
    border-radius: 0px;
  }
}

.avatar-list-stacked {
  display: flex;
}

.avatar-list-stacked .avatar {
  margin-right: 0px !important;
}

.navbar-right-section {
  border-left: 1px solid var(--slate5);
}

.modal-header {
  background-color: var(--base);
  border-bottom: 1px solid var(--slate5);
}

.sidebar-debugger {
  .nav-item {
    button:hover {
      border-top-color: transparent;
      border-left-color: transparent;
      border-right-color: transparent;
    }
  }
}

.tj-app-version-text {
  color: var(--pink9);
}

.left-sidebar-comments {
  position: absolute;
  left: 0;
  bottom: 48px;
}

.popover-body {
  background-color: var(--base);
  color: var(--slate12);
  border-radius: 6px;
}

.popover {
  border: none;
  border-radius: 6px;
  border: 1px solid var(--slate3, #F1F3F5);
  background: var(--slate1, #FBFCFD);
  box-shadow: 0px 2px 4px -2px rgba(16, 24, 40, 0.06), 0px 4px 8px -2px rgba(16, 24, 40, 0.10);
}

.canvas-codehinter-container {
  .sketch-picker {
    left: 70px !important;
    top: 207px;
  }
}

.debugger-card-body {
  margin-top: 8px;
  margin-bottom: 16px;
  padding: 0px 16px;
}

.left-sidebar-header-btn {
  background-color: var(--base) !important;
  width: 28px;
  height: 28px;
  padding: 7px !important;

  &:focus-visible {
    border: none !important;
    outline: none !important;
    box-shadow: none !important;
  }
}

.navbar-seperator {
  border: 1px solid var(--slate5, #2B2F31);
  background: var(--slate1, #151718);
  width: 1px;
  height: 19px;
  margin-left: 8px;
  margin-right: 8px;
}

.CodeMirror {
  background: var(--base);
}

.color-picker-input {
  border: solid 1px #333c48;
  height: 36px;
  background-color: var(--slate1);
  border: 1px solid var(--slate7);

  &:hover {
    background-color: var(--slate4);
    border: 1px solid var(--slate8);

  }
}

#popover-basic-2 {
  .sketch-picker {
    left: 7px;
    width: 170px !important;
  }
}

.custom-gap-8 {
  gap: 8px;
}

.color-slate-11 {
  color: var(--slate11) !important;
}

.custom-gap-6 {
  gap: 6px
}

// ToolJet Database buttons

.ghost-black-operation {
  border: 1px solid transparent !important;
  padding: 4px 10px;
}

.custom-gap-2 {
  gap: 2px
}

.custom-gap-4 {
  gap: 4px;
}

.text-black-000 {
  color: var(--text-black-000) !important;
}

.custom-gap-12 {
  gap: 12px
}

.overflow-tooltip {
  .tooltip-inner {
    max-width: 100%;
  }
}

#inspector-tabpane-properties {
  .accordion {
    .accordion-item:last-child {
      border-bottom: none !important;
    }
  }
}


.bold-text {
  font-weight: 500;
}

.saml-sso-conf {
  .saml-footer {
    display: block !important;
  }

  .text-indigo-09 {
    color: $color-light-indigo-09;
  }

  .card-body {
    padding-bottom: 0px !important;
  }
}

.add-datasource-btn-workflows {
  width: 195px;
  margin-top: 8px;
  position: sticky;
  bottom: 0;
  font-size: 12px;
}

.react-flow__panel {
  bottom: 50px
}

.connect-to-repository-container {
  width: 70%;
  display: flex;
  flex-direction: column;
  align-items: center;
  text-align: center;
  margin: auto;

  a {
    text-decoration: none;
    color: unset !important;
  }

  .tj-btn-right-icon {
    svg {
      path {
        fill: var(--indigo9);
      }
    }
  }
}

.git-sync-modal,
.modal-base {

  .create-commit-container,
  .commit-info,
  .pull-container {
    .form-control {
      font-weight: 400;
      font-size: 12px;
      line-height: 20px;
      color: var(--slate12);
    }

    .form-group {
      .tj-input-error-state {
        border: 1px solid var(--tomato9) !important;
      }

      .tj-input-error {
        color: var(--tomato10) !important;
      }
    }

    .info-text {
      color: var(--slate10);
    }

    .tj-input-error {
      color: var(--tomato10);
    }

    .form-control.disabled {
      background-color: var(--slate3) !important;
      color: var(--slate9) !important;
    }

    .last-commit-info {
      background: var(--slate3);

      .message-info {
        display: flex;
        justify-content: space-between;
      }

      .author-info {
        font-size: 10px;
        color: var(--slate11);
      }
    }

    .check-for-updates {
      display: flex;
      align-items: center;
      color: var(--indigo9);

      svg {
        path {
          fill: var(--indigo9);
        }

        rect {
          fill: none;
        }
      }

      .loader-container {
        height: unset !important;

        .primary-spin-loader {
          width: 18px;
          height: 18px;
          margin-right: 5px;
        }
      }
    }
  }



  .modal-footer {
    border-top: 1px solid var(--slate5);
    padding: 1rem;

    .tj-btn-left-icon {
      svg {
        width: 20px;
        height: 20px;

        path {
          fill: var(--indigo1);
        }
      }
    }

    .tj-large-btn {
      font-weight: 500;
      font-size: 14px;
    }
  }

  .modal-body {
    .loader-container {
      display: flex;
      justify-content: center;
      align-items: center;
      height: 180px;
    }
  }

  .modal-base {
    .tj-text-xxsm {
      color: var(--slate11);
    }
  }

  .modal-header {
    border-bottom: 1px solid var(--slate5) !important;

    .modal-title {
      color: var(--slate12);
    }

    svg>path {
      fill: var(--slate12);
    }
  }
}

.card-table {
  overflow: visible;
}

.groups-name-cell {
  transition: 0.3s all;
  border-radius: 6px;
  position: relative !important;
  overflow: visible !important;

  .groups-name-container {
    display: flex;
    column-gap: 8px;
    text-overflow: ellipsis;
    overflow: hidden;
    white-space: nowrap;
    max-width: 185px;
  }

  .group-chip {
    padding: 2px 8px;
    margin: 0;
    border-radius: 6px;
    background-color: var(--slate3);
    color: var(--slate11);
    min-height: 24px;
    text-overflow: ellipsis;
    overflow: hidden;
    white-space: nowrap;
    max-width: 95px;
  }

  .all-groups-list {
    position: absolute;
    width: 100%;
    top: 41px;
    display: flex;
    flex-direction: column;
    background: var(--slate1);
    align-items: flex-start;
    border-radius: 6px;
    border: 1px solid var(--slate1);
    box-shadow: 0px 4px 6px -2px rgba(16, 24, 40, 0.03), 0px 12px 16px -4px rgba(16, 24, 40, 0.08);
    padding: 9px 10px;
    gap: 10px;
    cursor: default;
    max-height: 240px;
    overflow: auto;
    left: 0px;
    z-index: 1;
  }
}

.groups-name-cell[data-active="true"] {
  background: var(--gray5) !important;

  .groups-name-container {
    padding-left: 6px;
  }

  .group-chip {
    max-width: unset !important;
    min-height: 28px !important;
  }
}

.groups-hover {
  &:hover {
    background: var(--slate3);
    cursor: pointer;
  }
}

.user-actions-menu-container {
  border: 1px solid var(--slate8);
  border-radius: 6px;

  &:hover {
    background: var(--slate4);
  }

  .actions-menu-icon {
    fill: var(--slate8);
    width: 20px !important;
    height: 20px !important;
    cursor: pointer;

    path {
      fill: var(--slate12) !important;
    }
  }
}

.primary-spin-loader {
  width: 43px;
  height: 43px;
  border: 3px solid var(--indigo6);
  border-bottom-color: var(--indigo9);
  border-radius: 50%;
  display: inline-block;
  box-sizing: border-box;
  animation: rotation 1s linear infinite;
}

@keyframes rotation {
  0% {
    transform: rotate(0deg);
  }

  100% {
    transform: rotate(360deg);
  }
}

.commit-changes {
  display: flex;
  gap: 6px;
}

.disabled-action-tooltip {
  opacity: 0.4;
}

.overflow-tooltip {
  .tooltip-inner {
    max-width: 100%;
  }
}

.card-table {
  overflow: visible;
}

.groups-name-cell {
  transition: 0.3s all;
  border-radius: 6px;
  position: relative !important;
  overflow: visible !important;

  .groups-name-container {
    display: flex;
    column-gap: 8px;
  }

  .group-chip {
    padding: 5px 8px;
    border-radius: 6px;
    background-color: var(--slate3);
    color: var(--slate11);
  }

  .all-groups-list {
    position: absolute;
    width: 100%;
    top: 41px;
    display: flex;
    flex-direction: column;
    background: var(--slate1);
    align-items: flex-start;
    border-radius: 6px;
    border: 1px solid var(--slate1);
    box-shadow: 0px 4px 6px -2px rgba(16, 24, 40, 0.03), 0px 12px 16px -4px rgba(16, 24, 40, 0.08);
    padding: 9px 10px;
    gap: 15px;
    cursor: default;
    max-height: 240px;
    overflow: auto;
    left: 0px;
    z-index: 1;
  }
}

.groups-name-cell[data-active="true"] {
  background: var(--gray5) !important;

  .groups-name-container {
    padding-left: 6px;
  }
}

.groups-hover {
  &:hover {
    background: var(--slate3);
    cursor: pointer;
  }
}

.user-actions-menu-container {
  border: 1px solid var(--slate8);
  border-radius: 6px;

  &:hover {
    background: var(--slate4);
  }

  .actions-menu-icon {
    fill: var(--slate8);
    width: 20px !important;
    height: 20px !important;
    cursor: pointer;

    path {
      fill: var(--slate12) !important;
    }
  }
}

#popover-user-menu {
  box-shadow: 0px 2px 4px -2px var(--indigo1), 0px 4px 8px -2px var(--indigo1);

  .popover-body {
    padding: 0rem 0.8rem;
    min-width: 160px;
  }

  button {
    color: var(--slate12);
    border: none !important;

    &:hover {
      background: none !important;
    }
  }

  .edit-user-btn {
    svg {
      fill: var(--slate9);

      path {
        fill: var(--slate9);
      }
    }
  }

  .user-archive {
    color: var(--tomato9);

    &:hover {
      color: var(--tomato9) !important;
    }
  }
}

.divider {
  border-top: 1px solid var(--slate6);
}

.workspace-constants-wrapper {
  height: calc(100vh - 64px);
}

.blank-page-wrapper {
  @media only screen and (max-width: 768px) {
    display: none;
  }
}

.blank-page-wrapper-mobile {
  display: none !important;

  @media only screen and (max-width: 768px) {
    transform: translateY(50%);
    display: flex !important;
    align-items: center;
    justify-content: center;
  }
}

.reset-password-info-banner {
  width: inherit;
  background-color: #F8FAFF;
  border-color: #D9E2FC;
  padding-left: 30px;
  padding-top: 4px !important;
  padding-bottom: 4px !important;
  padding-left: 35px !important;
  padding-right: 30px !important;
}

.tj-text-input-wrapper {
  .signup-password-wrapper {
    .tj-text-input {
      width: 290px !important;
      background: var(--slate3);
      color: var(--slate9);
      height: auto !important;
      margin-bottom: 5px;
      border-color: var(--slate7);
    }
  }
}

.tj-text-input-icon-wrapper {
  .signup-password-wrapper {
    .tj-text-input {
      width: 320px !important;
      background: #F1F3F5;
      color: var(--slate9);
      height: 38px !important;
      margin-bottom: 10px;
      border-color: var(--slate7) !important;
    }

    .icon-wrapper {
      position: absolute;
      right: 10px;
      top: 50%;
      transform: translateY(-50%);
      align-items: center;
      gap: 5px;
      /* space between icons */
    }
  }
}

.modal-custom-height {
  height: 700px !important;
  /* Set the desired width */
}

.tj-text-input-widget {
  border: 1px solid var(--borders-default);
  background-color: var(--surfaces-surface-01);
  width: 100%;
  padding: 0px;
  z-index: 2;

  &:disabled {
    background-color: var(--surfaces-surface-03);
  }

  &:hover:not(:focus) {
    border: 1px solid var(--tblr-input-border-color-darker) !important;
  }

  &.is-invalid {
    border: 1px solid var(--status-error-strong) !important; // For example, a red border for invalid input
  }

  &:focus {
    outline: none !important;
    border: 1px solid var(--primary-accent-strong);

  }

  &:active {
    outline: none !important;
  }

  &::placeholder {
    color: var(--text-placeholder) !important;
  }
}

.icon-style-container {
  width: 142px;
  height: 32px;
  display: flex;
  align-items: center;
  border-radius: 6px;
  padding: 2px;
}

.visibility-eye {
  position: absolute;
  top: 50%;
  right: -5px;
  transform: translate(-50%, -50%);
}

.label-hinter-margin {
  margin-bottom: 4px;
}

.accordion-header {
  height: 52px;
}


.CodeMirror-placeholder {
  min-width: 265px !important;
}

.tj-number-input-element {

  // Remove increment/decrement arrows
  input::-webkit-outer-spin-button,
  input::-webkit-inner-spin-button {
    -webkit-appearance: none;
    margin: 0;
  }

  /* Firefox */
  input[type=number] {
    -moz-appearance: textfield;
  }
}

.inspector-color-input-popover {
  left: -96px !important;
}

.tj-number-input-widget {
  input[type="number"] {
    -moz-appearance: textfield !important;
  }
}

.rest-api-url-codehinter {
  .cm-content>.cm-line {
    max-width: 505px !important;
  }
}

.rest-api-options-codehinter {
  .cm-content>.cm-line {
    max-width: 357px !important;
  }
}

.rest-api-codehinter-key-field {
  .cm-content>.cm-line {
    max-width: 184px !important;
  }
}

.rest-api-codehinter-key-field,
.rest-api-url-codehinter,
.rest-api-options-codehinter {
  .cm-content>.cm-line {
    white-space: pre-wrap;
    word-wrap: break-word;
  }
}

.fx-button-container {
  opacity: 0;
  transition: opacity 0.3s ease;
}

.wrapper-div-code-editor:hover .fx-button-container {
  opacity: 1;
}

.add-new-group-modal {
  .modal-title {
    display: flex;  
    align-items: center;

    .paid-feature-banner {
      margin-left: 8px;
    }
  }
}

.inspector-validation-date-picker {
  .react-datepicker-wrapper { 
    input {
      width: 100%;
      border: 1px solid var(--slate7);
      padding: 5px 5px;
      background-color: var(--base);
      color: var(--slate12)
    }
}

  .dark-theme {
    .react-datepicker__day {
      color: white;
    }
  }
}

#popover-user-menu {
  box-shadow: 0px 2px 4px -2px var(--indigo1), 0px 4px 8px -2px var(--indigo1);
}

<<<<<<< HEAD
.rest-api-url-codehinter {
  .cm-content>.cm-line {
    max-width: 505px !important;
  }
}

.rest-api-options-codehinter {
  .cm-content>.cm-line {
    max-width: 357px !important;
  }
}

.rest-api-codehinter-key-field {
  .cm-content>.cm-line {
    max-width: 184px !important;
  }
}

.rest-api-codehinter-key-field,
.rest-api-url-codehinter,
.rest-api-options-codehinter {
  .cm-content>.cm-line {
    white-space: pre-wrap;
    word-wrap: break-word;
  }
}

.fx-button-container {
  opacity: 0;
  transition: opacity 0.3s ease;
}

.wrapper-div-code-editor:hover .fx-button-container {
  opacity: 1;
=======
.canvas-container {
  scrollbar-color: transparent;
  scrollbar-width: thin;
  &::-webkit-scrollbar {
    background-color: transparent;
    width: 6px;
    scrollbar-width: thin;
  }
  &::-webkit-scrollbar-track {
    background-color: transparent;
    scrollbar-width: thin;
  }
  &::-webkit-scrollbar-thumb {
    background-color: transparent;
  }
  &:hover{
    scrollbar-color: #6a727c4d;
    &::-webkit-scrollbar-thumb {
      background-color: #6a727c4d !important;
    }
  }
}

.jet-listview {
  &:hover{
    scrollbar-color: #6a727c4d;
    &::-webkit-scrollbar-thumb {
      background-color: #6a727c4d !important;
    }
  }
}

.dark-theme {
  .canvas-container {
    &:hover {
      scrollbar-color: #6a727c4d;

      &::-webkit-scrollbar-thumb {
        background-color: #6a727c4d !important;
      }
    }
  }

  .jet-listview {
    &:hover {
      scrollbar-color: #6a727c4d;

      &::-webkit-scrollbar-thumb {
        background-color: #6a727c4d !important;
      }
    }
  }
}
.number-input-arrow {
  &:hover {
    background-color: var(--interactive-overlays-fill-hover) !important;
  }

  &:active {
    background-color: var(--interactive-overlays-fill-pressed) !important;
  }
>>>>>>> ee487fac
}<|MERGE_RESOLUTION|>--- conflicted
+++ resolved
@@ -5419,10 +5419,7 @@
 .sso-card-wrapper {
   background: var(--base);
   min-height: 100%;
-<<<<<<< HEAD
-=======
   // height: calc(100vh - 156px) !important;
->>>>>>> ee487fac
 
   display: grid;
   grid-template-rows: auto 1fr auto;
@@ -8372,14 +8369,10 @@
   padding-left: 20px;
   padding-bottom: 24px;
   border-right: 1px solid var(--slate5);
-<<<<<<< HEAD
 
   &[data-name="Audit logs"],
   &[data-name="Workspace constants"],
   &[data-name="Profile settings"] {
-=======
-  &[data-name="Audit logs"], &[data-name="Profile settings"] {
->>>>>>> ee487fac
     border-right: none;
     border-bottom: 1px solid var(--slate5);
 
@@ -13710,17 +13703,11 @@
 .color-slate-11 {
   color: var(--slate11) !important;
 }
-<<<<<<< HEAD
-
-.custom-gap-6 {
-  gap: 6px
-=======
 .custom-gap-7{
   gap:7px
 }
 .custom-gap-6{
   gap:6px
->>>>>>> ee487fac
 }
 
 .custom-gap-2 {
@@ -14082,8 +14069,6 @@
   color: var(--text-black-000) !important;
 }
 
-<<<<<<< HEAD
-=======
 .overflow-tooltip {
   .tooltip-inner {
     max-width: 100%;
@@ -14093,7 +14078,6 @@
   border-radius: 8px;
 }
 
->>>>>>> ee487fac
 #inspector-tabpane-properties {
   .accordion {
     .accordion-item:last-child {
@@ -14102,13 +14086,11 @@
   }
 }
 
-<<<<<<< HEAD
 .share-disabled {
   opacity: 0.4;
-=======
+}
 .bold-text {
   font-weight: 500;
->>>>>>> ee487fac
 }
 
 // Editor revamp styles
@@ -15112,7 +15094,6 @@
   box-shadow: 0px 2px 4px -2px var(--indigo1), 0px 4px 8px -2px var(--indigo1);
 }
 
-<<<<<<< HEAD
 .rest-api-url-codehinter {
   .cm-content>.cm-line {
     max-width: 505px !important;
@@ -15147,7 +15128,7 @@
 
 .wrapper-div-code-editor:hover .fx-button-container {
   opacity: 1;
-=======
+}
 .canvas-container {
   scrollbar-color: transparent;
   scrollbar-width: thin;
@@ -15209,5 +15190,4 @@
   &:active {
     background-color: var(--interactive-overlays-fill-pressed) !important;
   }
->>>>>>> ee487fac
 }