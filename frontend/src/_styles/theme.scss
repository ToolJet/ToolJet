--- conflicted
+++ resolved
@@ -329,10 +329,6 @@
 
   .resizer-select,
   .resizer-active {
-<<<<<<< HEAD
-    // border: solid 1px $primary !important;
-=======
->>>>>>> 9519a1a8
 
     .top-right,
     .top-left,
@@ -2329,14 +2325,6 @@
   color: #5890ff;
 }
 
-<<<<<<< HEAD
-// .transformation-editor {
-//   .CodeMirror {
-//     min-height: 70px;
-//   }
-// }
-=======
->>>>>>> 9519a1a8
 
 .chart-data-input {
   .CodeMirror {
@@ -2504,14 +2492,6 @@
   margin-bottom: 0px;
 }
 
-<<<<<<< HEAD
-// .transformation-editor {
-//   .CodeMirror {
-//     min-height: 220px;
-//   }
-// }
-=======
->>>>>>> 9519a1a8
 
 hr {
   margin: 1rem 0;
@@ -2590,21 +2570,14 @@
   }
 }
 
-<<<<<<< HEAD
-.multiple-components-config-handle{
-=======
 .multiple-components-config-handle {
->>>>>>> 9519a1a8
   position: absolute;
   left: 54px;
   top: -20px;
   transform: translate(-50%, 0px);
   width: 110px;
 }
-<<<<<<< HEAD
-=======
-
->>>>>>> 9519a1a8
+
 .draggable-box {
   .config-handle {
     top: -20px;
@@ -2614,14 +2587,6 @@
     min-width: 108px;
   }
 }
-<<<<<<< HEAD
-.draggable-box .config-handle, .multiple-components-config-handle{
-    .handle-content {
-      cursor: move;
-      color: #ffffff;
-      background: $primary;
-    }
-=======
 
 .draggable-box .config-handle,
 .multiple-components-config-handle {
@@ -2630,7 +2595,6 @@
     color: #ffffff;
     background: $primary;
   }
->>>>>>> 9519a1a8
 
   .badge {
     font-size: 9px;
@@ -2652,34 +2616,23 @@
       vertical-align: middle;
     }
   }
+}
 
 .draggable-box-in-editor:hover {
   z-index: 3 !important;
 }
 
 .config-handle:hover,
-<<<<<<< HEAD
-.widget-in-canvas:hover .config-handle{
-  visibility: visible;
-}
-
-.config-handle{
-=======
 .widget-in-canvas:hover .config-handle {
   visibility: visible;
 }
 
 .config-handle {
->>>>>>> 9519a1a8
   visibility: hidden;
   transition: all .15s ease-in-out;
 }
 
-<<<<<<< HEAD
-.canvas-area #modal-container .modal-component > .config-handle{
-=======
 .canvas-area #modal-container .modal-component>.config-handle {
->>>>>>> 9519a1a8
   visibility: visible !important;
 }
 
@@ -12985,10 +12938,6 @@
   transition: opacity 0.3s ease;
 }
 
-<<<<<<< HEAD
-.wrapper-div-code-editor:hover .fx-button-container {
-  opacity: 1;
-=======
 .show-fx-button-container {
   opacity: 1 !important;
 }
@@ -13148,5 +13097,4 @@
 
 div.ds-svg-container svg {
   padding: 2px;
->>>>>>> 9519a1a8
 }