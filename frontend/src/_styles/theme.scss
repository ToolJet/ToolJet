@import "./tabler.scss";
@import "./colors.scss";
@import "./z-index.scss";
@import "./mixins.scss";
@import "./queryManager.scss";
@import "./onboarding.scss";
@import "./components.scss";
@import "./global-datasources.scss";
@import "./typography.scss";
@import "./designtheme.scss";
@import "./dropdown-custom.scss";
@import "./ui-operations.scss";
@import 'react-loading-skeleton/dist/skeleton.css';

/* ibm-plex-sans-100 - latin */
@font-face {
  font-display: swap;
  /* Check https://developer.mozilla.org/en-US/docs/Web/CSS/@font-face/font-display for other options. */
  font-family: 'IBM Plex Sans';
  font-style: normal;
  font-weight: 100;
  src: url('/assets/fonts/ibm-plex-sans-v19-latin/ibm-plex-sans-v19-latin-100.woff2') format('woff2');
  /* Chrome 36+, Opera 23+, Firefox 39+, Safari 12+, iOS 10+ */
}

/* ibm-plex-sans-100italic - latin */
@font-face {
  font-display: swap;
  /* Check https://developer.mozilla.org/en-US/docs/Web/CSS/@font-face/font-display for other options. */
  font-family: 'IBM Plex Sans';
  font-style: italic;
  font-weight: 100;
  src: url('/assets/fonts/ibm-plex-sans-v19-latin/ibm-plex-sans-v19-latin-100italic.woff2') format('woff2');
  /* Chrome 36+, Opera 23+, Firefox 39+, Safari 12+, iOS 10+ */
}

/* ibm-plex-sans-200 - latin */
@font-face {
  font-display: swap;
  /* Check https://developer.mozilla.org/en-US/docs/Web/CSS/@font-face/font-display for other options. */
  font-family: 'IBM Plex Sans';
  font-style: normal;
  font-weight: 200;
  src: url('/assets/fonts/ibm-plex-sans-v19-latin/ibm-plex-sans-v19-latin-200.woff2') format('woff2');
  /* Chrome 36+, Opera 23+, Firefox 39+, Safari 12+, iOS 10+ */
}

/* ibm-plex-sans-200italic - latin */
@font-face {
  font-display: swap;
  /* Check https://developer.mozilla.org/en-US/docs/Web/CSS/@font-face/font-display for other options. */
  font-family: 'IBM Plex Sans';
  font-style: italic;
  font-weight: 200;
  src: url('/assets/fonts/ibm-plex-sans-v19-latin/ibm-plex-sans-v19-latin-200italic.woff2') format('woff2');
  /* Chrome 36+, Opera 23+, Firefox 39+, Safari 12+, iOS 10+ */
}

/* ibm-plex-sans-300 - latin */
@font-face {
  font-display: swap;
  /* Check https://developer.mozilla.org/en-US/docs/Web/CSS/@font-face/font-display for other options. */
  font-family: 'IBM Plex Sans';
  font-style: normal;
  font-weight: 300;
  src: url('/assets/fonts/ibm-plex-sans-v19-latin/ibm-plex-sans-v19-latin-300.woff2') format('woff2');
  /* Chrome 36+, Opera 23+, Firefox 39+, Safari 12+, iOS 10+ */
}

/* ibm-plex-sans-300italic - latin */
@font-face {
  font-display: swap;
  /* Check https://developer.mozilla.org/en-US/docs/Web/CSS/@font-face/font-display for other options. */
  font-family: 'IBM Plex Sans';
  font-style: italic;
  font-weight: 300;
  src: url('/assets/fonts/ibm-plex-sans-v19-latin/ibm-plex-sans-v19-latin-300italic.woff2') format('woff2');
  /* Chrome 36+, Opera 23+, Firefox 39+, Safari 12+, iOS 10+ */
}

/* ibm-plex-sans-regular - latin */
@font-face {
  font-display: swap;
  /* Check https://developer.mozilla.org/en-US/docs/Web/CSS/@font-face/font-display for other options. */
  font-family: 'IBM Plex Sans';
  font-style: normal;
  font-weight: 400;
  src: url('/assets/fonts/ibm-plex-sans-v19-latin/ibm-plex-sans-v19-latin-regular.woff2') format('woff2');
  /* Chrome 36+, Opera 23+, Firefox 39+, Safari 12+, iOS 10+ */
}

/* ibm-plex-sans-italic - latin */
@font-face {
  font-display: swap;
  /* Check https://developer.mozilla.org/en-US/docs/Web/CSS/@font-face/font-display for other options. */
  font-family: 'IBM Plex Sans';
  font-style: italic;
  font-weight: 400;
  src: url('/assets/fonts/ibm-plex-sans-v19-latin/ibm-plex-sans-v19-latin-italic.woff2') format('woff2');
  /* Chrome 36+, Opera 23+, Firefox 39+, Safari 12+, iOS 10+ */
}

/* ibm-plex-sans-500 - latin */
@font-face {
  font-display: swap;
  /* Check https://developer.mozilla.org/en-US/docs/Web/CSS/@font-face/font-display for other options. */
  font-family: 'IBM Plex Sans';
  font-style: normal;
  font-weight: 500;
  src: url('/assets/fonts/ibm-plex-sans-v19-latin/ibm-plex-sans-v19-latin-500.woff2') format('woff2');
  /* Chrome 36+, Opera 23+, Firefox 39+, Safari 12+, iOS 10+ */
}

/* ibm-plex-sans-500italic - latin */
@font-face {
  font-display: swap;
  /* Check https://developer.mozilla.org/en-US/docs/Web/CSS/@font-face/font-display for other options. */
  font-family: 'IBM Plex Sans';
  font-style: italic;
  font-weight: 500;
  src: url('/assets/fonts/ibm-plex-sans-v19-latin/ibm-plex-sans-v19-latin-500italic.woff2') format('woff2');
  /* Chrome 36+, Opera 23+, Firefox 39+, Safari 12+, iOS 10+ */
}

/* ibm-plex-sans-600 - latin */
@font-face {
  font-display: swap;
  /* Check https://developer.mozilla.org/en-US/docs/Web/CSS/@font-face/font-display for other options. */
  font-family: 'IBM Plex Sans';
  font-style: normal;
  font-weight: 600;
  src: url('/assets/fonts/ibm-plex-sans-v19-latin/ibm-plex-sans-v19-latin-600.woff2') format('woff2');
  /* Chrome 36+, Opera 23+, Firefox 39+, Safari 12+, iOS 10+ */
}

/* ibm-plex-sans-600italic - latin */
@font-face {
  font-display: swap;
  /* Check https://developer.mozilla.org/en-US/docs/Web/CSS/@font-face/font-display for other options. */
  font-family: 'IBM Plex Sans';
  font-style: italic;
  font-weight: 600;
  src: url('/assets/fonts/ibm-plex-sans-v19-latin/ibm-plex-sans-v19-latin-600italic.woff2') format('woff2');
  /* Chrome 36+, Opera 23+, Firefox 39+, Safari 12+, iOS 10+ */
}

/* ibm-plex-sans-700 - latin */
@font-face {
  font-display: swap;
  /* Check https://developer.mozilla.org/en-US/docs/Web/CSS/@font-face/font-display for other options. */
  font-family: 'IBM Plex Sans';
  font-style: normal;
  font-weight: 700;
  src: url('/assets/fonts/ibm-plex-sans-v19-latin/ibm-plex-sans-v19-latin-700.woff2') format('woff2');
  /* Chrome 36+, Opera 23+, Firefox 39+, Safari 12+, iOS 10+ */
}

/* ibm-plex-sans-700italic - latin */
@font-face {
  font-display: swap;
  /* Check https://developer.mozilla.org/en-US/docs/Web/CSS/@font-face/font-display for other options. */
  font-family: 'IBM Plex Sans';
  font-style: italic;
  font-weight: 700;
  src: url('/assets/fonts/ibm-plex-sans-v19-latin/ibm-plex-sans-v19-latin-700italic.woff2') format('woff2');
  /* Chrome 36+, Opera 23+, Firefox 39+, Safari 12+, iOS 10+ */
}
// variables
$border-radius: 4px;


body {
  font-family: 'IBM Plex Sans';
}

input,
button {
  border-radius: 4px;
}

.btn:hover {
  border-color: $primary;
}

.btn-sm {
  padding: 4px 8px;
}

.padding-0 {
  padding: 0;
}

.float-right {
  float: right;
}

.font-500 {
  font-weight: 500;
}

.color-inherit {
  color: inherit;
}

.text-right {
  text-align: right;
}

.navbar {
  max-height: 45px;
  min-height: auto;

  .nav-item.active:after {
    bottom: 0 !important;
  }
}

.rc-slider-track {
  background-color: $primary;
}

.rc-slider-handle {
  border-color: $primary;
}

.auth-main {
  height: 1000px;
  padding-top: calc(0.25 * 100vh);
  overflow: hidden;

  svg,
  img {
    height: 50px;
    width: 50px;
  }

  svg {
    color: #000000;
  }

  .col-4 {
    z-index: 1;
  }

  .horizontal-line {
    width: 100%;
    position: relative;
    border: 1px solid #b1b1b1;
    top: 25px;
    margin: 0px auto;
    z-index: 0;
  }

  .sso-ico {
    div {
      background-color: #ffffff;
    }
  }
}

.emoji-mart-scroll {
  border-bottom: 0;
  margin-bottom: 6px;
}

.emoji-mart-scroll+.emoji-mart-bar {
  display: none;
}

.accordion-item,
.accordion-button {
  background-color: inherit;
}

.accordion-button {
  font-weight: 400 !important;
  box-shadow: none !important;
}

.accordion-button:not(.collapsed) {
  padding-bottom: 0 !important;
}

.accordion-body {
  .form-label {
    font-weight: 400;
    font-size: 12px;
    color: #61656c;
  }

  .style-fx {
    margin-top: 3px !important;
  }
}

.editor {
  .header-container {
    max-width: 100%;
    padding: 0 10px 0 0;
    min-height: 45px;
  }

  .resizer-select,
  .resizer-active {
    border: solid 1px $primary  !important;

    .top-right,
    .top-left,
    .bottom-right,
    .bottom-left {
      background: white;
      border-radius: 10px;
      border: solid 1px $primary;
    }
  }

  .resizer-selected {
    outline-width: thin;
    outline-style: solid;
    outline-color: #ffda7e;
  }

  // query data source card style start

  .query-datasource-card-container,
  .header-query-datasource-card-container {
    display: flex;
    flex-direction: row;
    gap: 10px;
    flex-wrap: wrap;
  }

  .datasource-picker {
    margin-bottom: 24px;
    padding: 0 32px;
  }

  .header-query-datasource-card-container {
    margin-top: -10px;
  }

  .header-query-datasource-card {
    position: relative;
    display: flex;
    min-width: 0;
    word-wrap: break-word;
    background-color: rgba(66, 153, 225, 0.1) !important;
    background-clip: border-box;
    border-radius: 4px;
    height: 32px;
    width: 140px;
    padding: 6px;
    align-items: center;
    text-transform: capitalize;
    font-weight: 400 !important;
    background-color: #4299e11a;

    p {
      margin: 0 8px 0 12px;
    }
  }

  .query-datasource-card {
    position: relative;
    display: flex;
    min-width: 0;
    word-wrap: break-word;
    background-color: #ffffff;
    background-clip: border-box;
    border: 1px solid rgba(101, 109, 119, 0.16);
    border-radius: 4px;
    height: 46px;
    width: 200px;
    padding: 10px;
    align-items: center;
    cursor: pointer;
    transition: transform .2s;

    p {
      margin: 0 8px 0 15px;
    }

    &:hover {
      transform: scale(1.02);
      box-shadow: 0.1px 0.1px 0.1px 0.1px rgba(0, 0, 0, 0.3);
    }
  }

  // end :: data source card style

  .header-query-datasource-name {
    font-size: 0.8rem !important;
    padding-top: 0px !important;
  }

  .datasource-heading {
    display: flex;
    height: 32px;
    gap: 10px;
    align-items: center;

    p {
      font-size: 12px;
      padding-top: 0px;
      cursor: pointer;
    }
  }


  .left-sidebar {
    scrollbar-width: none;
  }

  .left-sidebar::-webkit-scrollbar {
    width: 0;
    background: transparent;
  }

  .left-sidebar-layout {
    display: flex;
    justify-content: center;
    font-size: 11px;
    align-items: center;
    letter-spacing: 0.2px;

    p {
      margin-bottom: 0px;
      margin-top: 8px;
    }
  }

  .left-sidebar {
    height: 100%;
    width: 48px;
    position: fixed;
    z-index: 2;
    left: 0;
    overflow-x: hidden;
    flex: 1 1 auto;
    background-color: #fff !important;
    background-clip: border-box;
    border: solid rgba(0, 0, 0, 0.125);
    border-width: 0px 1px 3px 0px;
    margin-top: 0px;
    padding-top: 0px;

    .accordion-item {
      border: solid rgba(101, 109, 119, 0.16);
      border-width: 1px 0px 1px 0px;
    }

    .datasources-container {
      height: 50%;
      overflow-y: scroll;

      tr {
        border-color: #f1f1f1;
      }
    }

    .variables-container {
      height: 50%;
      overflow-y: scroll;
    }

    .variables-container::-webkit-scrollbar-thumb,
    .datasources-container::-webkit-scrollbar-thumb {
      background: transparent;
      height: 0;
      width: 0;
    }

    .variables-container::-webkit-scrollbar,
    .datasources-container::-webkit-scrollbar {
      width: 0;
      background: transparent;
      height: 0;
    }

    .variables-container,
    .datasources-container {
      scrollbar-width: none;
    }

    .datasources-container {
      bottom: 0;
      height: 500px;
      border: solid rgba(101, 109, 119, 0.16);
      border-width: 1px 0px 1px 0px;

      .datasources-header {
        border: solid rgba(0, 0, 0, 0.125);
        border-width: 0px 0px 1px 0px;
      }
    }

    .left-sidebar-inspector {
      .card-body {
        padding: 1rem 0rem 1rem 1rem;
      }
    }

    .left-sidebar-page-selector {
      .add-new-page-button-container {
        width: 100%;
        margin-top: 10px;
      }
    }
  }

  .editor-sidebar {
    height: calc(100% - 45px);
    position: fixed;
    right: 0;
    overflow-x: hidden;
    width: 300px;
    flex: 1 1 auto;
    top: 45px;
    border-top: 1px solid var(--slate7);
    background-color: var(--base);
    background-clip: border-box;
    border: solid rgba(0, 0, 0, 0.125);
    border-width: 0px 0px 0px 1px;

    .nav-tabs .nav-link {
      color: #3e525b;
      border-top-left-radius: 0px;
      border-top-right-radius: 0px;
    }

    .inspector {
      .inspector-add-button {
        background: inherit;
      }

      .inspector-add-button:hover {
        color: $primary;
        background: #eef3f9;
        border-radius: 4px;
      }

      .form-control-plaintext {
        padding: 0;
      }

      .header {
        padding-left: 20px;
        padding-right: 20px;
        border: solid rgba(0, 0, 0, 0.125);
        border-width: 0px 0px 1px 0px;
        height: 40px;

        .component-name {
          font-weight: 500;
        }

        .component-action-button {
          top: 8px;
          right: 10px;
          position: absolute;
        }
      }

      .properties-container {
        .field {
          .form-label {
            font-size: 12px;
          }

          .text-field {
            height: 30px;
            font-size: 12px;
          }

          .form-select {
            height: 30px;
            font-size: 12px;
          }

          .select-search__input {
            padding: 0.2375rem 0.75rem;
            font-size: 0.825rem;
          }
        }
      }
    }

    .components-container::-webkit-scrollbar {
      width: 0;
      height: 0;
      background: transparent;
    }

    .components-container::-webkit-scrollbar-thumb {
      background: transparent;
    }

    .components-container {
      scrollbar-width: none;
    }

    .components-container {
      height: 100%;
      overflow: auto;
      overflow-x: hidden;
      padding-bottom: 20%;

      .component-image-holder {
        border-radius: 0;
        transition: all 0.3s cubic-bezier(0.25, 0.8, 0.25, 1);
        border: 1px solid #d2ddec;
        box-sizing: border-box;
        border-radius: 4px;

        img {
          margin: 0 auto;
        }

        &:hover {
          background: rgba(66, 153, 225, 0.1);
        }
      }

      .component-title {
        display: block;
        margin-top: 10px;
        color: #3e525b;
        font-size: 10px;
        max-width: 100%;
        text-align: center;
        word-wrap: break-word;
      }

      .component-description {
        color: grey;
        font-size: 0.7rem;
      }
    }
  }

  .main {
    // margin-left: 3%;
    // width: 82%;
    top: 0;
    height: calc(100vh - 84px);

    &.hide-scrollbar {
      .canvas-container::-webkit-scrollbar {
        height: 0;
      }
    }

    .canvas-container::-webkit-scrollbar {
      width: 0;
      background: transparent;
      // height: 0;
    }

    .canvas-container::-webkit-scrollbar-track {
      background: transparent !important;
    }

    .canvas-container {
      scrollbar-width: none;
    }

    .canvas-container {
      height: 100%;
      top: 45px;
      position: fixed;
      right: 300px;
      left: 48px;
      overflow-y: scroll;
      overflow-x: auto;
      -webkit-box-pack: center;
      justify-content: center;
      -webkit-box-align: center;
      align-items: center;

      .real-canvas {
        outline: 1px dotted transparent;
      }

      .show-grid {
        outline: 1px dotted #4d72da;
        background-image: linear-gradient(to right,
            rgba(194, 191, 191, 0.2) 1px,
            transparent 1px),
          linear-gradient(to bottom,
            rgba(194, 191, 191, 0.2) 1px,
            transparent 1px);
      }

      .canvas-area {
        background: #edeff5;
        margin: 0px auto;

        .resizer {
          border: solid 1px transparent;
        }
      }
    }
  }

  @media screen and (max-height: 450px) {
    .sidebar {
      padding-top: 15px;
    }

    .sidebar a {
      font-size: 18px;
    }
  }
}

.viewer {
  .header-container {
    max-width: 100%;
  }

  .main {
    padding: 0px 10px;

    .canvas-container {
      scrollbar-width: auto;
      width: 100%;
    }

    .canvas-container::-webkit-scrollbar {
      background: transparent;
    }

    .canvas-container {
      height: 100%;
      position: fixed;
      left: 0;
      overflow-y: auto;
      overflow-x: auto;
      -webkit-box-pack: center;
      justify-content: center;
      -webkit-box-align: center;
      align-items: center;

      .canvas-area {
        width: 1280px;
        background: #edeff5;
        margin: 0px auto;
        background-size: 80px 80px;
        background-repeat: repeat;
      }

      .navigation-area {
        background-color: #ECEEF0;
        padding: 1rem;

        a.page-link {
          border-radius: 0;
          border: 0;
        }

        a.page-link:hover {
          color: white;
          background-color: #4D72FA;
        }

        a.page-link.active {
          color: white;
          background-color: #4D72FA;
        }
      }

      .navigation-area.dark {
        background-color: #2b3546 !important;
      }
    }
  }
}

.modal-header {
  padding: 0 1.5rem 0 1.5rem;
}

.page-body,
.homepage-body {
  height: 100vh;

  .list-group.list-group-transparent.dark .all-apps-link,
  .list-group-item-action.dark.active {
    background-color: $dark-background  !important;
  }
}

.home-search-holder {
  height: 20px;
  width: 100%;
  margin-top: 32px;

  .search-box-wrapper {
    .input-icon {
      .input-icon-addon {
        padding-right: 6px;
      }
    }
  }

  .homepage-search {
    background: transparent;
    color: var(--slate12);
    height: 20px;

    &:focus {
      background: none;
    }
  }
}

.homepage-app-card-list-item-wrap {
  row-gap: 16px;
  column-gap: 32px;
  display: flex;
  margin-top: 22px;
}

.homepage-app-card-list-item {
  max-width: 272px;
  flex-basis: 33%;
  padding: 0 !important;
}

.homepage-dropdown-style {
  min-width: 11rem;
  display: block;
  align-items: center;
  margin: 0;
  line-height: 1.4285714;
  width: 100%;
  padding: 0.5rem 0.75rem !important;
  font-weight: 400;
  white-space: nowrap;
  border: 0;
  cursor: pointer;
  font-size: 12px;
}

.homepage-dropdown-style:hover {
  background: rgba(101, 109, 119, 0.06);
}

.card-skeleton-container {
  border: 0.5px solid #b4bbc6;
  padding: 1rem;
  border-radius: 8px;
  height: 180px;
}

.app-icon-skeleton {
  background-color: #91a4f6;
  border-radius: 4px;
  margin-bottom: 20px;
  height: 40px;
  width: 40px;
}

.folder-icon-skeleton {
  display: inline-block;
  background-color: #858896;
  border-radius: 4px;
  height: 14px;
  width: 14px;
}

.folders-skeleton {
  padding: 9px 12px;
  height: 34px;
  margin-bottom: 4px;
}

.card-skeleton-button {
  height: 20px;
  width: 60px;
  background: #91a4f6;
  margin-top: 1rem;
  border-radius: 4px;
}

@media (min-height: 641px) and (max-height: 899px) {
  .homepage-pagination {
    position: fixed;
    bottom: 2rem;
    width: 63%;
  }
}

@media (max-height: 640px) {
  .homepage-pagination {
    position: fixed;
    bottom: 2rem;
    width: 71%;
  }
}

@media (max-width: 1056px) {
  .homepage-app-card-list-item {
    flex-basis: 50%;
  }
}

.homepage-body {
  overflow-y: hidden;

  a {
    color: inherit;
  }

  a:hover {
    color: inherit;
    text-decoration: none;
  }

  button.create-new-app-button {
    background-color: var(--indigo9);

  }




  .app-list {
    .app-card {
      height: 180px;
      max-height: 180px;
      border: 0.5px solid #b4bbc6;
      box-sizing: border-box;
      border-radius: 8px;
      overflow: hidden;

      .app-creation-time {
        span {
          color: var(--slate11) !important;
        }
      }

      .app-creator {
        font-weight: 500;
        font-size: 0.625rem;
        line-height: 12px;
        color: #292d37;
        white-space: nowrap;
        overflow: hidden;
        text-overflow: ellipsis;
      }

      .app-icon-main {
        background-color: $primary;

        .app-icon {
          img {
            height: 24px;
            width: 24px;
            filter: invert(100%) sepia(0%) saturate(0%) hue-rotate(17deg) brightness(104%) contrast(104%);
            vertical-align: middle;
          }
        }
      }

      .app-template-card-wrapper {
        .card-body {
          padding-left: 0px !important;
        }
      }

      .app-title {
        line-height: 20px;
        font-size: 1rem;
        font-weight: 400;
        color: #000000;
        overflow: hidden;
        max-height: 40px;
        text-overflow: ellipsis;
        display: -webkit-box;
        -webkit-line-clamp: 2;
        /* number of lines to show */
        line-clamp: 2;
        -webkit-box-orient: vertical;
      }

      button {
        font-size: 0.6rem;
        width: 100%;
      }

      .menu-ico {
        cursor: pointer;

        img {
          padding: 0px;
          height: 14px;
          width: 14px;
          vertical-align: unset;
        }
      }
    }

    .app-card.highlight {
      background-color: #f8f8f8;
      box-shadow: 0px 4px 4px rgba(0, 0, 0, 0.25);
      border: 0.5px solid $primary;

      .edit-button {
        box-sizing: border-box;
        border-radius: 6px;
        color: $primary-light;
        width: 113px;
        height: 28px;
        background: var(--indigo11) !important;
        border: none;
        color: var(--indigo4);
        padding: 4px 16px;
        gap: 6px;
        height: 28px;


        &:hover {
          background: var(--indigo10);

        }

        &:focus {
          box-shadow: 0px 0px 0px 4px var(--indigo6);
          background: var(--indigo10);
          outline: 0;
        }


        &:active {
          background: var(--indigo11);
          box-shadow: none;
        }
      }

      .launch-button {
        box-sizing: border-box;
        border-radius: 6px;
        color: var(--base);
        width: 113px;
        height: 28px;
        background: var(--base);
        border: 1px solid var(--slate7);
        color: var(--slate12);
        padding: 4px 16px;
        gap: 6px;
        height: 28px !important;


        &:hover {
          background: var(--slate8);
          color: var(--slate11);
          border: 1px solid var(--slate8);
          background: var(--base);
        }

        &:active {
          background: var(--base);
          box-shadow: none;
          border: 1px solid var(--slate12);
          color: var(--slate12);
        }

        &:focus {
          background: var(--base);
          color: var(--slate11);
          border: 1px solid var(--slate8);
          box-shadow: 0px 0px 0px 4px var(--slate6);
        }
      }

      .app-title {
        height: 20px;
        -webkit-line-clamp: 1;
        /* number of lines to show */
        line-clamp: 1;
      }
    }
  }
}

.template-library-modal {
  font-weight: 500;

  .modal-header {
    background-color: var(--base) !important;
    border-bottom: 1px solid var(--slate5);

  }

  .modal-dialog {
    max-width: 90%;
    height: 80%;

    .modal-content {
      height: 100%;
      padding: 0;


      .modal-body {
        height: 100%;
        padding: 0 10px;
        background-color: var(--base) !important;


        .container-fluid {
          height: 100%;
          padding: 0;

          .row {
            height: 100%;
          }
        }
      }
    }

    .modal-body,
    .modal-footer {
      background-color: #ffffff;
    }
  }

  .template-categories {
    .list-group-item {
      border: 0;
    }

    .list-group-item.active {
      background-color: #edf1ff;
      color: $primary-light;
      font-weight: 600;
    }
  }

  .template-app-list {
    .list-group-item {
      border: 0;
    }

    .list-group-item.active {
      background-color: #edf1ff;
      color: black;
    }
  }

  .template-display {
    display: flex;
    flex-direction: row;
    align-items: center;
    height: 100%;

    h3.title {
      font-weight: 600;
      line-height: 17px;
    }

    p.description {
      font-weight: 500;
      font-size: 13px;
      line-height: 15px;
      letter-spacing: -0.1px;
      color: #8092ab;
    }

    img.template-image {
      height: 75%;
      width: 85%;
      border: 0;
      padding: 0;
      object-fit: contain;
    }

    .template-spinner {
      width: 3rem;
      height: 3rem;
      margin: auto;
      position: absolute;
      top: 0;
      bottom: 0;
      left: 0;
      right: 0;
    }

    .row {
      margin-bottom: 0;
    }
  }

  .template-list {
    padding-top: 16px;

    .template-search-box {
      input {
        border-radius: 5px !important;
      }

      .input-icon {
        display: flex;
      }
    }

    .input-icon {
      .search-icon {
        display: block;
        position: absolute;
        left: 0;
        margin-right: 0.5rem;
      }

      .clear-icon {
        cursor: pointer;
        display: block;
        position: absolute;
        right: 0;
        margin-right: 0.5rem;
      }
    }

    .list-group-item.active {
      color: $primary;
    }
  }
}

.template-library-modal.dark-mode {

  .template-modal-control-column,
  .template-list-column,
  .categories-column,
  .modal-header {
    border-color: var(--slate5) !important;
  }

  .modal-body,
  .modal-footer,
  .modal-header,
  .modal-content {
    color: white;
    background-color: #2b394a;
  }

  .template-categories {
    .list-group-item {
      color: white;
      border: 0;
    }

    .list-group-item:hover {
      background-color: #232e3c;
    }

    .list-group-item.active {
      background-color: $primary-light;
      color: white;
      font-weight: 600;
    }
  }

  .template-app-list {
    .list-group-item {
      border: 0;
      color: white;
    }

    .list-group-item:hover {
      border: 0;
      background-color: #232e3c;
    }

    .list-group-item.active {
      background-color: $primary-light;
      color: white;
    }

    .no-results-item {
      background-color: var(--slate4);
      color: white;
    }
  }

  .template-list {
    .template-search-box {
      input {
        background-color: #2b394a;
        border-color: #232e3c;
        color: white;
      }
    }
  }
}

.fx-container {
  position: relative;
}

.fx-common {
  position: absolute;
  top: -37.5px;
  right: 0px;
}

.fx-button {
  color: #3E63DD;
  font-family: 'IBM Plex Mono';
  font-style: italic;
  font-weight: 500;
  font-size: 12px;
  line-height: 20px;
}

.fx-button:hover,
.fx-button.active {
  font-weight: 600;
  cursor: pointer;
}

.fx-container-eventmanager {
  position: relative;
}

.fx-container-eventmanager * .fx-outer-wrapper {
  position: absolute !important;
  top: 7px !important;
  right: -26px;
}

// targeting select component library class

.component-action-select *.css-1nfapid-container {
  width: 184px !important;
}

.component-action-select {
  .css-zz6spl-container {
    width: inherit;
  }

  &.fx-container-eventmanager {
    .fx-common {
      right: 0;
    }

    .custom-row {
      width: 100%
    }
  }

  .codeShow-active {
    display: flex;
    flex-direction: row-reverse;
    justify-content: space-between;

    .custom-row {
      width: 75%;
    }
  }

  .row.fx-container {
    .col {
      display: flex;
    }
  }
}

.fx-container-eventmanager *.fx-common {
  top: 6px !important;
  right: -34px;
}

.fx-container-eventmanager-code {
  padding-right: 15px !important;
}

.unselectable {
  -webkit-touch-callout: none;
  -webkit-user-select: none;
  -khtml-user-select: none;
  -moz-user-select: none;
  -ms-user-select: none;
  user-select: none;
}

.layout-buttons {
  span {
    color: $primary;
  }
}

.theme-dark {
  .accordion-button::after {
    background-image: url("data:image/svg+xml,%3Csvg id='SvgjsSvg1001' width='288' height='288' xmlns='http://www.w3.org/2000/svg' version='1.1' xmlns:xlink='http://www.w3.org/1999/xlink' xmlns:svgjs='http://svgjs.com/svgjs'%3E%3Cdefs id='SvgjsDefs1002'%3E%3C/defs%3E%3Cg id='SvgjsG1008' transform='matrix(1,0,0,1,0,0)'%3E%3Csvg xmlns='http://www.w3.org/2000/svg' fill='/fffff' viewBox='0 0 16 16' width='288' height='288'%3E%3Cpath fill-rule='evenodd' d='M1.646 4.646a.5.5 0 0 1 .708 0L8 10.293l5.646-5.647a.5.5 0 0 1 .708.708l-6 6a.5.5 0 0 1-.708 0l-6-6a.5.5 0 0 1 0-.708z' fill='%23ffffff' class='color000 svgShape'%3E%3C/path%3E%3C/svg%3E%3C/g%3E%3C/svg%3E");
  }

  .inspector {
    border: 1px solid $dark-background;
  }

  .homepage-body {
    .app-list {
      .app-title {
        line-height: 20px;
        font-size: 16px;
        font-weight: 400;
      }
    }
  }

  .layout-buttons {
    svg {
      filter: invert(89%) sepia(2%) saturate(127%) hue-rotate(175deg) brightness(99%) contrast(96%);
    }
  }

  .organization-list {
    margin-top: 5px;

    .btn {
      border: 0px;
    }

    .dropdown-toggle div {
      max-width: 200px;
      text-overflow: ellipsis;
      overflow: hidden;
    }
  }

  .left-menu {
    ul {
      li:not(.active):hover {
        color: $black;
      }
    }
  }

  .menu-ico,
  .folder-menu-icon {
    svg {
      path {
        fill: white !important;
      }
    }
  }
}

.pagination {
  .page-item.active {
    a.page-link {
      background-color: $primary-light;
    }
  }
}

.datasource-picker,
.stripe-operation-options {

  .select-search,
  .select-search-dark,
  .select-search__value input,
  .select-search-dark input {
    width: 224px !important;
    height: 32px !important;
    border-radius: $border-radius  !important;
  }
}

.openapi-operation-options {

  .select-search,
  .select-search-dark,
  .select-search__value input,
  .select-search-dark input {
    height: 32px !important;
    border-radius: $border-radius  !important;
  }
}

.openapi-operations-desc {
  padding-top: 12px;
}

.select-search {
  width: 100%;
  position: relative;
  box-sizing: border-box;
}

.select-search *,
.select-search *::after,
.select-search *::before {
  box-sizing: inherit;
}

.select-search-dark {
  .select-search-dark__input::placeholder {
    color: #E0E0E0;
  }
}

/**
 * Value wrapper
 */
.select-search__value {
  position: relative;
  z-index: 1;
}

.select-search__value::after {
  content: "";
  display: inline-block;
  position: absolute;
  top: calc(50% - 9px);
  right: 19px;
  width: 11px;
  height: 11px;
}

/**
 * Input
 */
.select-search__input {
  display: block;
  width: 100%;
  padding: 0.4375rem 0.75rem;
  font-size: 0.875rem;
  font-weight: 400;
  line-height: 1.4285714;
  color: #232e3c;
  background-color: #ffffff;
  background-clip: padding-box;
  border: 1px solid #dadcde;
  -webkit-appearance: none;
  -moz-appearance: none;
  appearance: none;
  border-radius: $border-radius  !important;
  transition: border-color 0.15s ease-in-out, box-shadow 0.15s ease-in-out;
}

.select-search__input::-webkit-search-decoration,
.select-search__input::-webkit-search-cancel-button,
.select-search__input::-webkit-search-results-button,
.select-search__input::-webkit-search-results-decoration {
  -webkit-appearance: none;
}

.select-search__input:not([readonly]):focus {
  cursor: initial;
}

/**
 * Options wrapper
 */
.select-search__select {
  background: #ffffff;
  box-shadow: 0 0.0625rem 0.125rem rgba(0, 0, 0, 0.15);
}

/**
 * Options
 */
.select-search__options {
  list-style: none;
}

/**
 * Option row
 */
.select-search__row:not(:first-child) {
  border-top: 1px solid #eee;
}

/**
 * Option
 */
.select-search__option,
.select-search__not-found {
  display: block;
  height: 36px;
  width: 100%;
  padding: 0 16px;
  background: var(--base);
  border: none;
  outline: none;
  font-family: "Roboto", sans-serif;
  font-size: 14px;
  text-align: left;
  cursor: pointer;
}

.select-search--multiple .select-search__option {
  height: 48px;
}

.select-search__option.is-highlighted,
.select-search__option:not(.is-selected):hover {
  background: rgba(47, 204, 139, 0.1);
}

.select-search__option.is-highlighted.is-selected,
.select-search__option.is-selected:hover {
  background: #2eb378;
  color: #ffffff;
}

/**
 * Group
 */
.select-search__group-header {
  font-size: 10px;
  text-transform: uppercase;
  background: #eee;
  padding: 8px 16px;
}

/**
 * States
 */
.select-search.is-disabled {
  opacity: 0.5;
}

.select-search.is-loading .select-search__value::after {
  background-image: url("data:image/svg+xml,%3Csvg xmlns='http://www.w3.org/2000/svg' width='50' height='50' viewBox='0 0 50 50'%3E%3Cpath fill='%232F2D37' d='M25,5A20.14,20.14,0,0,1,45,22.88a2.51,2.51,0,0,0,2.49,2.26h0A2.52,2.52,0,0,0,50,22.33a25.14,25.14,0,0,0-50,0,2.52,2.52,0,0,0,2.5,2.81h0A2.51,2.51,0,0,0,5,22.88,20.14,20.14,0,0,1,25,5Z'%3E%3CanimateTransform attributeName='transform' type='rotate' from='0 25 25' to='360 25 25' dur='0.6s' repeatCount='indefinite'/%3E%3C/path%3E%3C/svg%3E");
  background-size: 11px;
}

.select-search:not(.is-disabled) .select-search__input {
  cursor: pointer;
}

/**
 * Modifiers
 */
.select-search--multiple {
  border-radius: 3px;
  overflow: hidden;
}

.select-search:not(.is-loading):not(.select-search--multiple) .select-search__value::after {
  transform: rotate(45deg);
  border-right: 1px solid #000;
  border-bottom: 1px solid #000;
  pointer-events: none;
}

.select-search--multiple .select-search__input {
  cursor: initial;
}

.select-search--multiple .select-search__input {
  border-radius: 3px 3px 0 0;
}

.select-search--multiple:not(.select-search--search) .select-search__input {
  cursor: default;
}

.select-search:not(.select-search--multiple) .select-search__input:hover {
  border-color: #2fcc8b;
}

.select-search:not(.select-search--multiple) .select-search__select {
  position: absolute;
  z-index: 2;
  right: 0;
  left: 0;
  border-radius: 3px;
  overflow: auto;
  max-height: 360px;
}

.select-search--multiple .select-search__select {
  position: relative;
  overflow: auto;
  max-height: 260px;
  border-top: 1px solid #eee;
  border-radius: 0 0 3px 3px;
}

.select-search__not-found {
  height: auto;
  padding: 16px;
  text-align: center;
  color: #888;
}

/**
* Select Search Dark Mode
*/
.select-search-dark {
  width: 100%;
  position: relative;
  box-sizing: border-box;
}

.select-search-dark *,
.select-search-dark *::after,
.select-search-dark *::before {
  box-sizing: inherit;
}

/**
 * Value wrapper
 */
.select-search-dark__value {
  position: relative;
  z-index: 1;
}

.select-search-dark__value::after {
  content: "";
  display: inline-block;
  position: absolute;
  top: calc(50% - 4px);
  right: 13px;
  width: 6px;
  height: 6px;
  filter: brightness(0) invert(1);
}

/**
 * Input
 */
.select-search-dark__input {
  display: block;
  width: 100%;
  font-size: 0.875rem;
  font-weight: 400;
  line-height: 1.4285714;
  color: #ffffff;
  background-color: #2b3547;
  background-clip: padding-box;
  border: 1px solid #232e3c;
  -webkit-appearance: none;
  -moz-appearance: none;
  appearance: none;
  border-radius: 0;
  transition: border-color 0.15s ease-in-out, box-shadow 0.15s ease-in-out;
}

.select-search-dark__input::-webkit-search-decoration,
.select-search-dark__input::-webkit-search-cancel-button,
.select-search-dark__input::-webkit-search-results-button,
.select-search-dark__input::-webkit-search-results-decoration {
  -webkit-appearance: none;
}

.select-search-dark__input:not([readonly]):focus {
  cursor: initial;
}

/**
 * Options
 */
.select-search-dark__options {
  list-style: none;
  padding: 0;
}

/**
 * Option row
 */
.select-search-dark__row:not(:first-child) {
  border-top: none;
}

/**
 * Option
 */
.select-search-dark__option,
.select-search-dark__not-found {
  display: block;
  height: 36px;
  width: 100%;
  padding: 0 16px;
  background-color: var(--base) !important;
  color: #ffffff !important;
  outline: none;
  font-family: "Roboto", sans-serif;
  font-size: 14px;
  text-align: left;
  cursor: pointer;
  border-radius: 0;

  &:hover {
    background-color: #2b3546 !important;
  }
}

.select-search-dark--multiple .select-search-dark__option {
  height: 48px;
}

/**
 * Group
 */
.select-search-dark__group-header {
  font-size: 10px;
  text-transform: uppercase;
  background: #eee;
  padding: 8px 16px;
}

/**
 * States
 */
.select-search-dark.is-disabled {
  opacity: 0.5;
}

.select-search-dark.is-loading .select-search-dark__value::after {
  background-image: url("data:image/svg+xml,%3Csvg xmlns='http://www.w3.org/2000/svg' width='50' height='50' viewBox='0 0 50 50'%3E%3Cpath fill='%232F2D37' d='M25,5A20.14,20.14,0,0,1,45,22.88a2.51,2.51,0,0,0,2.49,2.26h0A2.52,2.52,0,0,0,50,22.33a25.14,25.14,0,0,0-50,0,2.52,2.52,0,0,0,2.5,2.81h0A2.51,2.51,0,0,0,5,22.88,20.14,20.14,0,0,1,25,5Z'%3E%3CanimateTransform attributeName='transform' type='rotate' from='0 25 25' to='360 25 25' dur='0.6s' repeatCount='indefinite'/%3E%3C/path%3E%3C/svg%3E");
  background-size: 11px;
}

.select-search-dark:not(.is-disabled) .select-search-dark__input {
  cursor: pointer;
}

/**
 * Modifiers
 */
.select-search-dark--multiple {
  border-radius: 3px;
  overflow: hidden;
}

.select-search-dark:not(.is-loading):not(.select-search-dark--multiple) .select-search-dark__value::after {
  transform: rotate(45deg);
  border-right: 1px solid #000;
  border-bottom: 1px solid #000;
  pointer-events: none;
}

.select-search-dark--multiple .select-search-dark__input {
  cursor: initial;
}

.select-search-dark--multiple .select-search-dark__input {
  border-radius: 3px 3px 0 0;
}

.select-search-dark--multiple:not(.select-search-dark--search) .select-search-dark__input {
  cursor: default;
}

.select-search-dark:not(.select-search-dark--multiple) .select-search-dark__input:hover {
  border-color: #ffffff;
}

.select-search-dark:not(.select-search-dark--multiple) .select-search-dark__select {
  position: absolute;
  z-index: 2;
  right: 0;
  left: 0;
  border-radius: 3px;
  overflow: auto;
  max-height: 360px;
}

.select-search-dark--multiple .select-search-dark__select {
  position: relative;
  overflow: auto;
  max-height: 260px;
  border-top: 1px solid #eee;
  border-radius: 0 0 3px 3px;
}

.select-search-dark__not-found {
  height: auto;
  padding: 16px;
  text-align: center;
  color: #888;
}

.jet-table-footer {
  .table-footer {
    width: 100%;
  }
}

.jet-data-table-header {
  max-height: 50px;
}

.jet-data-table {
  thead {
    z-index: 2;
  }

  .table thead th:not(.rdtPrev):not(.rdtSwitch):not(.rdtNext):not(.dow) {
    display: flex !important;
  }

  .table-row:hover,
  .table-row:focus {
    background: rgba(lightBlue, 0.25);
  }

  .table-row.selected {
    --tblr-table-accent-bg: rgba(lightBlue, 0.25);
    background: rgba(lightBlue, 0.25);
    font-weight: 500;
  }

  td {
    min-height: 40px;
    overflow-x: initial;

    .text-container {
      padding: 0;
      margin: 0;
      border: 0;
      height: 100%;
      outline: none;
    }
  }

  td.spacious {
    min-height: 47px;
  }

  td.compact {
    min-height: 40px;
  }

  .has-dropdown,
  .has-multiselect,
  .has-text,
  .has-datepicker,
  .has-actions {
    padding: 0 5px;
  }

  .has-text,
  .has-actions {
    margin: 0;
  }

  .wrap-wrapper {
    white-space: normal !important;
    word-break: break-all;
  }

  .scroll-wrapper {
    overflow-x: auto;
  }

  .hide-wrapper {
    overflow-x: hidden !important;
  }

  td {

    .text-container:focus-visible,
    .text-container:focus,
    .text-container:focus-within,
    .text-container:hover {
      outline: none;
      height: 100%;
    }

    display: flex !important;

    .td-container {
      margin-top: auto;
      margin-bottom: auto;
    }
    .td-container:has(.action-button){
      height: inherit !important;
    }
  }

  td {
    .text-container:focus {
      position: sticky;
      height: 120px;
      overflow-y: scroll;
      margin-top: -10px;
      padding: 10px;
      margin-left: -9px;
      background: white;
      box-shadow: rgba(15, 15, 15, 0.05) 0px 0px 0px 1px,
        rgba(15, 15, 15, 0.1) 0px 3px 6px, rgba(15, 15, 15, 0.2) 0px 9px 24px;
      white-space: initial;
    }

    .text-container:focus-visible,
    .text-container:focus,
    .text-container:focus-within,
    .text-container:hover {
      outline: none;
    }

  }

  td {
    .text-container::-webkit-scrollbar {
      background: transparent;
      height: 0;
      width: 0;
    }
  }

  td::-webkit-scrollbar {
    background: transparent;
    height: 0;
    width: 0;
  }

  td:hover::-webkit-scrollbar {
    height: 4px;
    width: 4px;
  }

  .th {
    white-space: normal;
  }

  th:after {
    content: " ";
    position: relative;
    height: 0;
    width: 0;
  }

  .sort-desc:after {
    border-left: 5px solid transparent;
    border-right: 5px solid transparent;
    border-top: 5px solid #767676;
    border-bottom: 5px solid transparent;
    left: 0px;
    top: 7px;
  }

  .sort-asc:after {
    border-left: 5px solid transparent;
    border-right: 5px solid transparent;
    border-top: 0px solid transparent;
    border-bottom: 5px solid #767676;
    left: 0px;
    top: 7px;
  }
}

.jet-data-table::-webkit-scrollbar {
  background: transparent;
}

.jet-data-table::-webkit-scrollbar-track {
  background: transparent;
}

.jet-data-table:hover {
  overflow-x: auto;
  overflow-y: auto;
}

.jet-data-table {
  overflow: hidden;

  .form-check {
    margin-bottom: 0;
  }

  .form-check-inline {
    margin-right: 0;
  }

  .table-row {
    cursor: pointer;
  }

  thead {
    position: sticky;
    top: 0px;
    display: inline-block;

    tr {
      border-top: none;
    }
  }

  tbody {
    display: inline-block;
  }
}

.btn-primary {
  --tblr-btn-color: #{$primary-rgb};
  --tblr-btn-color-darker: #{$primary-rgb-darker};
  border-color: none;
}

.form-check-input:checked {
  background-color: var(--indigo9) !important;
  border-color: rgba(101, 109, 119, 0.24);
}

.btn:focus,
.btn:active,
.form-check-input:focus,
.form-check-input:active,
.form-control:focus,
th:focus,
tr:focus {
  outline: none !important;
  box-shadow: none;
}

.show-password-field {
  width: fit-content;

  .form-check-input {
    cursor: pointer;
  }

  .show-password-label {
    cursor: pointer;
  }
}

.select-search__option {
  color: rgb(90, 89, 89);
}

.select-search__option.is-selected {
  background: rgba(176, 176, 176, 0.07);
  color: #4d4d4d;
}

.select-search__option.is-highlighted.is-selected,
.select-search__option.is-selected:hover {
  background: rgba(66, 153, 225, 0.1);
  color: rgb(44, 43, 43);
}

.select-search__option.is-highlighted,
.select-search__option:hover {
  background: rgba(66, 153, 225, 0.1);
}

.select-search__options {
  margin-left: -33px;
}

.select-search__option.is-highlighted,
.select-search__option:not(.is-selected):hover {
  background: rgba(66, 153, 225, 0.1);
}

.select-search:not(.select-search--multiple) .select-search__input:hover {
  border-color: rgba(66, 153, 225, 0.1);
}

.DateInput_input {
  font-weight: 300;
  font-size: 14px;
  padding: 4px 7px 2px;
  padding: 4px 7px 2px;
  width: 100px !important;
  margin-left: 10px;
}

.jet-data-table {
  display: inline-block;
  height: 100%;

  thead {
    width: 100%;
  }

  .select-search:not(.is-loading):not(.select-search--multiple) .select-search__value::after {
    display: none;
  }

  .custom-select {
    .select-search:not(.select-search--multiple) .select-search__select {
      top: 0px;
      border: solid #9fa0a1 1px;
    }
  }

  .tags {
    width: 100%;
    min-height: 20px;

    .add-tag-button {
      display: none;
    }

    .tag {
      font-weight: 400;
      font-size: 0.85rem;
      letter-spacing: 0.04em;
      text-transform: none;

      .remove-tag-button {
        margin-left: 5px;
        margin-right: -7px;
        display: none;
      }
    }

    .form-control-plaintext {
      font-size: 12px;
    }

    .form-control-plaintext:hover,
    .form-control-plaintext:focus-visible {
      outline: none;
    }
  }

  .tags:hover {
    .add-tag-button {
      display: inline-flex;
    }
  }

  .tag:hover {
    .remove-tag-button {
      display: inline-flex;
    }
  }

  .th,
  .td {
    .resizer {
      display: inline-block;
      height: 100%;
      position: absolute;
      right: 0;
      top: 0;
      transform: translateX(50%);
      z-index: 1;
      touch-action: none;
      width: 2px;

      &.isResizing {
        background: rgb(179, 173, 173);
        width: 5px;
      }
    }
  }
}

.no-components-box {
  border: 1px dashed #3e525b;
}

.form-control-plaintext:focus-visible {
  outline: none;
  outline-width: thin;
  outline-style: solid;
  outline-color: $primary;
}

.form-control-plaintext:hover {
  outline: none;
  outline-width: thin;
  outline-style: solid;
  outline-color: rgba(66, 153, 225, 0.8);
}

.select-search__input:focus-visible {
  outline: none;
  outline-color: #4ac4d6;
}

.form-control-plaintext {
  padding: 5px;
}

.table-filters,
.table-add-new-row {
  position: absolute;
  top: 2.85rem;
  width: 80%;
  max-width: 700px;
  margin-right: 10%;
  right: 0;
  height: 300px;
  z-index: 100;
}

.code-builder {
  border: solid 1px #dadcde;
  border-radius: 2px;
  padding-top: 4px;

  .variables-dropdown {
    position: fixed;
    right: 0;
    width: 400px;
    z-index: 200;
    border: solid 1px #dadcde;

    .group-header {
      background: #f4f6fa;
    }
  }
}

.__react_component_tooltip {
  z-index: 10000;
}

.select-search__value::after {
  top: calc(50% - 2px);
  right: 15px;
  width: 5px;
  height: 5px;
}

.progress-bar {
  background-color: rgba(66, 153, 225, 0.7);
}

.popover-header {
  background-color: #f4f6fa;
}

.popover-body {
  .form-label {
    font-size: 12px;
  }
}

/**
 * Home page app menu
 */
#popover-app-menu {
  border-radius: 4px;
  width: 150px;
  box-shadow: 0px 12px 16px -4px rgba(16, 24, 40, 0.08), 0px 4px 6px -2px rgba(16, 24, 40, 0.03);
  background: var(--base);
  color: var(--slate12);
  border: 1px solid var(--slate3);

  .popover-arrow {
    display: none;
  }

  .popover-body {
    padding: 16px 12px 0px 12px;
    color: var(--slate12);

    .field {
      font-weight: 500;
      font-size: 0.7rem;

      &__danger {
        color: var(--tomato9);
      }
    }
  }
}

.input-icon {
  .input-icon-addon {
    display: none;
  }
}

.input-icon:hover {
  .input-icon-addon {
    display: flex;
  }
}

.input-icon:focus {
  .input-icon-addon {
    display: flex;
  }
}

.sub-section {
  width: 100%;
  display: block;
}

.text-muted {
  color: #3e525b !important;
}

body {
  color: #3e525b;
}

.RichEditor-root {
  background: #ffffff;
  border: 1px solid #ddd;
  font-family: "Georgia", serif;
  font-size: 14px;
  padding: 15px;
  height: 100%;
}

.RichEditor-editor {
  border-top: 1px solid #ddd;
  cursor: text;
  font-size: 16px;
  margin-top: 10px;
}

.RichEditor-editor .public-DraftEditorPlaceholder-root,
.RichEditor-editor .public-DraftEditor-content {
  margin: 0 -15px -15px;
  padding: 15px;
}

.RichEditor-editor .public-DraftEditor-content {
  min-height: 100px;
  overflow-y: scroll;
}

.RichEditor-hidePlaceholder .public-DraftEditorPlaceholder-root {
  display: none;
}

.RichEditor-editor .RichEditor-blockquote {
  border-left: 5px solid #eee;
  color: #666;
  font-family: "Hoefler Text", "Georgia", serif;
  font-style: italic;
  margin: 16px 0;
  padding: 10px 20px;
}

.RichEditor-editor .public-DraftStyleDefault-pre {
  background-color: rgba(0, 0, 0, 0.05);
  font-family: "Inconsolata", "Menlo", "Consolas", monospace;
  font-size: 16px;
  padding: 20px;
}

.RichEditor-controls {
  font-family: "Helvetica", sans-serif;
  font-size: 14px;
  margin-bottom: 5px;
  user-select: none;
}

.dropmenu {
  position: relative;
  display: inline-block;
  margin-right: 16px;

  .dropdownbtn {
    color: #999;
    background: none;
    cursor: pointer;
    outline: none;
    border: none;
  }

  .dropdown-content {
    display: none;
    position: absolute;
    z-index: 2;
    width: 100%;
    align-items: center;
    border: 1px solid transparent;
    border-radius: 4px;
    box-shadow: 0 2px 6px 2px rgba(47, 54, 59, 0.15);

    a {
      text-decoration: none;
      width: 100%;
      position: relative;
      display: block;

      span {
        text-align: center;
        width: 100%;
        text-align: center;
        padding: 3px 0px;
      }
    }
  }
}

.dropmenu .dropdown-content a:hover {
  background-color: rgba(0, 0, 0, 0.05);
}

.dropmenu:hover {
  .dropdownbtn {
    color: #5890ff;
    background-color: rgba(0, 0, 0, 0.05);
    border-radius: 4px;
  }

  .dropdown-content {
    display: block;
  }
}

.RichEditor-styleButton {
  color: #999;
  cursor: pointer;
  margin-right: 16px;
  padding: 2px 0;
  display: inline-block;
}

.RichEditor-activeButton {
  color: #5890ff;
}

.transformation-editor {
  .CodeMirror {
    min-height: 70px;
  }
}

.chart-data-input {
  .CodeMirror {
    min-height: 370px;
    font-size: 0.8rem;
  }

  .code-hinter {
    min-height: 370px;
  }
}

.map-location-input {
  .CodeMirror {
    min-height: 120px;
    font-size: 0.8rem;
  }

  .code-hinter {
    min-height: 120px;
  }
}

.rdt {
  .form-control {
    height: 100%;
  }
}

.DateInput_input__focused {
  border-bottom: 2px solid $primary;
}

.CalendarDay__selected,
.CalendarDay__selected:active,
.CalendarDay__selected:hover {
  background: $primary;
  border: 1px double $primary;
}

.CalendarDay__selected_span {
  background: $primary;
  border: $primary;
}

.CalendarDay__selected_span:active,
.CalendarDay__selected_span:hover {
  background: $primary;
  border: 1px double $primary;
  color: #ffffff;
}

.CalendarDay__hovered_span:active,
.CalendarDay__hovered_span:hover {
  background: $primary;
  border: 1px double $primary;
  color: #ffffff;
}

.CalendarDay__hovered_span {
  background: #83b8e7;
  border: 1px double #83b8e7;
  color: #ffffff;
}

.table-responsive {
  margin-bottom: 0rem;
}

.code-hinter::-webkit-scrollbar {
  width: 0;
  height: 0;
  background: transparent;
}

.codehinter-query-editor-input {
  .CodeMirror {
    font-family: "Roboto", sans-serif;
    color: #263136;
    overflow: hidden;
    height: 50px !important;
  }

  .CodeMirror-vscrollbar {
    overflow: hidden;
  }

  .CodeMirror-focused {
    padding-top: 0;
    height: 50px;
  }

  .CodeMirror-scroll {
    position: absolute;
    top: 0;
    width: 100%;
  }
}

.field {
  .CodeMirror-scroll {
    position: static;
    top: 0;
  }
}

.code-hinter {
  height: 36px;

  .form-control {
    .CodeMirror {
      font-family: "Roboto", sans-serif;
      height: 50px !important;
      max-height: 300px;
    }
  }

  .CodeMirror-vscrollbar,
  .CodeMirror-hscrollbar {
    background: transparent;
    height: 0;
    width: 0;
  }

  .CodeMirror-scroll {
    overflow: hidden !important;
    position: static;
    width: 100%;
  }
}

.CodeMirror-hints {
  font-family: "Roboto", sans-serif;
  font-size: 0.9rem;
  padding: 0px;
  z-index: $hints-z-index;

  li.CodeMirror-hint-active {
    background: $primary;
  }

  .CodeMirror-hint {
    padding: 4px;
    padding-left: 10px;
    padding-right: 10px;
  }
}

.cm-matchhighlight {
  color: #4299e1 !important;
  background: rgba(66, 153, 225, 0.1) !important;
}

.nav-tabs .nav-link {
  color: #3e525b;
  border-top-left-radius: 0px;
  border-top-right-radius: 0px;
}

.transformation-popover {
  padding: 14px;
  font-weight: 500;
  margin-bottom: 0px;
}

.transformation-editor {
  .CodeMirror {
    min-height: 220px;
  }
}

hr {
  margin: 1rem 0;
}

.query-hinter {
  min-height: 150px;
}

.codehinter-default-input {
  font-family: "Roboto", sans-serif;
  padding: 0.0475rem 0rem !important;
  display: block;
  width: 100%;
  font-size: 0.875rem;
  font-weight: 400;
  color: #232e3c;
  background-color: #ffffff;
  background-clip: padding-box;
  border: 1px solid #dadcde;
  -webkit-appearance: none;
  -moz-appearance: none;
  appearance: none;
  border-radius: 4px;
  transition: border-color 0.15s ease-in-out, box-shadow 0.15s ease-in-out;
  height: 30px;

  .CodeMirror {
    font-family: "Roboto", sans-serif;
  }

  .CodeMirror-placeholder {
    height: inherit !important;
    position: absolute !important;
    margin-top: 3px;
  }
}

.codehinter-query-editor-input {
  font-family: "Roboto", sans-serif;
  padding: 0.1775rem 0rem;
  display: block;
  width: 100%;
  font-size: 0.875rem;
  font-weight: 400;
  color: #232e3c;
  background-color: #ffffff;
  background-clip: padding-box;
  border: 1px solid #dadcde;
  border-radius: $border-radius;
  appearance: none;
  transition: border-color 0.15s ease-in-out, box-shadow 0.15s ease-in-out;
  height: 28px !important;
}

.editor {
  .modal-dialog {
    overflow-y: initial !important
  }

  .modal-dialog-scrollable .modal-content {
    max-height: 88% !important;
  }

}


.modal-component {


  .modal-body {
    padding: 0;
  }

  .modalWidget-config-handle {
    position: relative !important;
  }
}

.draggable-box {
  .config-handle {
    top: -20px;
    position: fixed;
    max-height: 10px;
    z-index: 100;
    min-width: 108px;

    .handle-content {
      cursor: move;
      color: #ffffff;
      background: $primary;
    }

    .badge {
      font-size: 9px;
      border-bottom-left-radius: 0;
      border-bottom-right-radius: 0;

      .delete-part {
        margin-left: 10px;
        float: right;
      }

      .delete-part::before {
        height: 12px;
        display: inline-block;
        width: 2px;
        background-color: rgba(255, 255, 255, 0.8);
        opacity: 0.5;
        content: "";
        vertical-align: middle;
      }
    }
  }
}

.draggable-box-in-editor:hover {
  z-index: 3 !important;
}

.modal-content {
  .config-handle {
    position: absolute;

    .badge {
      font-size: 9px;
    }
  }
}

.config-handle {
  display: block;
}

.apps-table {
  .app-title {
    font-size: 1rem;
  }

  .row {
    --tblr-gutter-x: 0rem;
  }
}


.theme-dark .wrapper {

  .navbar .navbar-nav .active>.nav-link,
  .navbar .navbar-nav .nav-link.active,
  .navbar .navbar-nav .nav-link.show,
  .navbar .navbar-nav .show>.nav-link {
    color: rgba(255, 255, 255, 0.7);
  }
}

.home-page,
.org-users-page {

  .navbar .navbar-nav .active>.nav-link,
  .navbar .navbar-nav .nav-link.active,
  .navbar .navbar-nav .nav-link.show,
  .navbar .navbar-nav .show>.nav-link {
    color: rgba(35, 46, 60, 0.7);
  }

  .nav-item {
    font-size: 0.9rem;
  }

  img.svg-icon {
    cursor: pointer;
    padding-left: 2px;
    border-radius: 10px;
  }

  img.svg-icon:hover {
    background-color: rgba(224, 214, 214, 0.507);
  }
}

.CodeMirror-placeholder {
  color: #9e9e9e !important;
  font-size: 0.7rem !important;
  margin-top: 2px !important;
  font-size: 12px !important;
}

.CodeMirror-code {
  font-weight: 300;
}

.btn-primary {
  border-color: transparent;
}

.text-widget {
  overflow: auto;
}

.text-widget::-webkit-scrollbar {
  width: 0;
  height: 0;
  background: transparent;
}

.input-group-flat:focus-within {
  box-shadow: none;
}

.map-widget {
  .place-search-input {
    box-sizing: border-box;
    border: 1px solid transparent;
    width: 240px;
    height: 32px;
    padding: 0 12px;
    border-radius: 3px;
    box-shadow: 0 2px 6px rgba(0, 0, 0, 0.3);
    font-size: 14px;
    outline: none;
    text-overflow: ellipses;
    position: absolute;
    left: 50%;
    margin-left: -120px;
  }

  .map-center {
    position: fixed;
    z-index: 1000;
  }
}

.events-toggle-active {
  .toggle-icon {
    transform: rotate(180deg);
  }
}

.events-toggle {
  .toggle-icon {
    display: inline-block;
    margin-left: auto;
    transition: 0.3s transform;
  }

  .toggle-icon:after {
    content: "";
    display: inline-block;
    vertical-align: 0.306em;
    width: 0.46em;
    height: 0.46em;
    border-bottom: 1px solid;
    border-left: 1px solid;
    margin-right: 0.1em;
    margin-left: 0.4em;
    transform: rotate(-45deg);
  }
}

.nav-link-title {
  font-weight: 500;
  font-size: 0.9rem;
}

.navbar-nav {
  .dropdown:hover {
    .dropdown-menu {
      display: block;
    }
  }
}

.app-version-container {
  min-height: 200px;
  height: 100%;
  display: flex !important;
  flex-direction: column;
}

.app-version-content {
  flex: 1;
  overflow: auto;
}

.query-manager-header {
  .nav-item {
    border-right: solid 1px #dadcde;
    background: 0 0;
  }

  .nav-link {
    height: 39px;
  }
}

input:focus-visible {
  outline: none;
}

.navbar-expand-md.navbar-light .nav-item.active:after {
  border: 1px solid $primary;
}

.org-users-page {
  .select-search__input {
    color: #617179;
  }

  .select-search-role {
    position: absolute;
    margin-top: -1rem;
  }

  .has-focus>.select-search__select>ul {
    margin-bottom: 0;
  }

  .select-search__option.is-selected {
    background: $primary;
    color: #ffffff;
  }
}

.encrypted-icon {
  margin-bottom: 0.25rem;
}

.widget-documentation-link {
  position: fixed;
  bottom: 0;
  background: #ffffff;
  width: 100%;
  z-index: 1;
}

.components-container {
  .draggable-box {
    cursor: move;
  }
}

.column-sort-row {
  border-radius: 4px;
}

.jet-button {
  &.btn-custom:hover {
    background: var(--tblr-btn-color-darker) !important;
  }
}

.editor-sidebar::-webkit-scrollbar {
  width: 0;
  height: 0;
  background: transparent;
  -ms-overflow-style: none;
}

.editor-sidebar {
  max-width: 300px;
  scrollbar-width: none;
  -ms-overflow-style: none;
}

.sketch-picker {
  position: absolute;
}

.color-picker-input {
  border: solid 1px rgb(223, 223, 223);
  cursor: pointer;
}

.app-sharing-modal {

  .form-control.is-invalid,
  .was-validated .form-control:invalid {
    border-color: #ffb0b0;
  }

  .form-check-input {
    cursor: pointer;
  }
}

.widgets-list {
  --tblr-gutter-x: 0px !important;
}

.input-with-icon {
  position: relative;
  display: flex;
  flex: 1;

  .icon-container {
    position: absolute;
    right: 10px;
    top: calc(50% - 10px);
    z-index: 3;
  }
}

.dynamic-variable-preview {
  min-height: 20px;
  max-height: 500px;
  overflow: auto;
  line-height: 20px;
  font-size: 12px;
  margin-top: -2px;
  word-wrap: break-word;
  border-bottom-left-radius: 3px;
  border-bottom-right-radius: 3px;
  box-sizing: border-box;
  font-family: "Source Code Pro", monospace;

  .heading {
    font-weight: 700;
    white-space: pre;
    text-transform: capitalize;
  }
}

.user-email:hover {
  text-decoration: none;
  cursor: text;
}

.theme-dark {
  .nav-item {
    background: 0 0;
  }

  .navbar .navbar-nav .active>.nav-link,
  .theme-dark .navbar .navbar-nav .nav-link.active,
  .theme-dark .navbar .navbar-nav .nav-link.show,
  .theme-dark .navbar .navbar-nav .show>.nav-link {
    color: #ffffff;
  }


  .form-check-label {
    color: white;
  }


  .left-sidebar .left-sidebar-item {
    border-bottom: 1px solid #333c48;
  }

  .nav-tabs .nav-link.active {
    color: #ffffff !important;
  }

  .nav-tabs .nav-link {
    color: #c3c3c3 !important;
  }

  .card-body> :last-child {
    color: #ffffff !important;
  }

  .form-control {
    border: 1px solid #324156;
  }

  .card {
    background-color: #324156;
  }

  .card .table tbody td a {
    color: inherit;
  }

  .DateInput {
    background: #1f2936;
  }

  .DateInput_input {
    background-color: #1f2936;
    color: #ffffff;
  }

  &.daterange-picker-widget {
    .DateRangePickerInput_arrow_svg {
      fill: #ffffff;
    }
  }

  .DateRangePickerInput {
    background-color: #1f2936;
  }

  .DateInput_input__focused {
    background: #1f2936;
  }

  .DateRangePickerInput__withBorder {
    border: 1px solid #1f2936;
  }

  .main .canvas-container .canvas-area {
    background: #2f3c4c;
  }

  .main .canvas-container {
    background-color: #2f3c4c;
  }

  .main .navigation-area {
    background-color: #2f3c4c !important;

    a.page-link {
      border-radius: 0;
      border: 0;
      color: white;
    }

    a.page-link:hover {
      color: white;
      background-color: #4D72FA;
    }

    a.page-link.active {
      color: white;
      background-color: #4D72FA;
    }
  }

  .rdtOpen .rdtPicker {
    color: black;
  }

  .editor .editor-sidebar .components-container .component-image-holder {
    background: #2f3c4c !important;
    border: 1px solid #2f3c4c !important;

    center,
    .component-title {
      filter: brightness(0) invert(1);
    }
  }

  .nav-tabs .nav-link:focus,
  .nav-tabs .nav-link:hover {
    border-color: transparent !important;
  }

  .modal-content,
  .modal-header {
    background-color: #1f2936;

    .text-muted {
      color: var(--slate09) !important;
    }
  }

  .modal-header {
    border-bottom: 1px solid rgba(255, 255, 255, 0.09) !important;
  }

  .canvas-container {
    background-color: #1f2936;
  }

  .editor .main .query-pane {
    border: solid rgba(255, 255, 255, 0.09) !important;
    border-width: 1px 0px 0px 0px !important;
  }

  .no-components-box {
    background-color: #1f2936 !important;

    center {
      color: white !important;
    }
  }

  .query-list {
    .text-muted {
      color: #ffffff !important;
    }

    .mute-text {
      color: #8092AB;
    }
  }

  .editor-sidebar {
    background-color: #1f2936 !important;
  }

  .editor-sidebar {
    border: solid rgba(255, 255, 255, 0.09);
    border-width: 0px 0px 0px 0px !important;

    .nav-tabs {
      border-bottom: 1px solid rgba(255, 255, 255, 0.09) !important;
    }
  }

  .editor .editor-sidebar .nav-tabs .nav-link {
    color: #ffffff;

    img {
      filter: brightness(0) invert(1);
    }
  }

  .jet-table {
    background-color: #1f2936 !important;
  }

  .jet-container {
    background-color: #1f2936;
  }

  .nav-tabs .nav-item.show .nav-link,
  .nav-tabs .nav-link.active {
    background-color: #2f3c4c;
    border-color: transparent !important;
  }

  .editor .main .query-pane .query-definition-pane .header {
    border: solid #ffffff17;
    border-width: 0px 0px 1px 0px !important;
    background: #1f2936;
  }

  .left-sidebar {
    .text-muted {
      color: #ffffff !important;
    }

    .left-sidebar-page-selector {
      .list-group {
        .list-group-item {
          border: solid #1d2a39 1px;
          color: white;
        }

        .list-group-item:hover {
          background-color: #1F2936;
        }

        .list-group-item.active {
          background-color: #1F2936;
        }
      }
    }
  }

  .app-title {
    color: var(--base) !important;
  }

  .RichEditor-root {
    background: #1f2936;
    border: 1px solid #2f3c4c;
  }

  .app-description {
    color: #ffffff !important;
  }

  .btn-light,
  .btn-outline-light {
    background-color: #42546a;
    --tblr-btn-color-text: #ffffff;

    img {
      filter: brightness(0) invert(1);
    }
  }

  .editor .left-sidebar .datasources-container tr {
    border-bottom: solid 1px rgba(255, 255, 255, 0.09);
  }

  .editor .left-sidebar .datasources-container .datasources-header {
    border: solid rgba(255, 255, 255, 0.09) !important;
    border-width: 0px 0px 1px 0px !important;
  }

  .query-manager-header .nav-item {
    border-right: solid 1px rgba(255, 255, 255, 0.09);

    .nav-link {
      color: #c3c3c3;
    }
  }

  .input-group-text {
    border: solid 1px rgba(255, 255, 255, 0.09) !important;
  }

  .app-users-list {
    .text-muted {
      color: #ffffff !important;
    }
  }

  .data-pane {
    border: solid #ffffff17 !important;
    border-width: 0px 1px 0px 0px !important;
  }

  .main .query-pane .data-pane .queries-container .queries-header {
    border: solid #ffffff17 !important;
    border-width: 0px 0px 1px 0px !important;

    .text-muted {
      color: #ffffff !important;
    }
  }

  .query-pane {
    background-color: #1f2936 !important;
  }

  .input-icon .input-icon-addon img {
    filter: invert(1);
  }

  .svg-icon {
    filter: brightness(0) invert(1);
  }

  .badge {
    .svg-icon {
      filter: brightness(1) invert(0);
    }
  }

  .alert {
    background: transparent;

    .text-muted {
      color: #ffffff !important;
    }
  }

  .editor .editor-sidebar .inspector .header {
    border: solid rgba(255, 255, 255, 0.09) !important;
    border-width: 0px 0px 1px 0px !important;
  }

  .home-page-content {
    .hr-text {
      color: var(--slate11) !important;
      text-transform: lowercase !important;
      font-weight: 400;
      font-size: 12px;
      line-height: 20px;
    }
  }

  .hr-text {
    color: #ffffff !important;
  }

  .skeleton-line::after {
    background-image: linear-gradient(to right,
        #121212 0,
        #121212 40%,
        #121212 80%);
  }

  .app-icon-skeleton::after {
    background-image: linear-gradient(to right,
        #566177 0,
        #5a6170 40%,
        #4c5b79 80%);
  }

  .folder-icon-skeleton::after {
    background-image: linear-gradient(to right,
        #566177 0,
        #5a6170 40%,
        #4c5b79 80%);
  }

  .select-search__input {
    color: rgb(224, 224, 224);
    background-color: #2b3547;
    border: 1px solid #2b3547;
  }

  .select-search__select {
    background: #ffffff;
    box-shadow: 0 0.0625rem 0.125rem rgba(0, 0, 0, 0.15);
  }

  .select-search__row:not(:first-child) {
    border-top: 1px solid #eee;
  }

  .select-search__option,
  .select-search__not-found {
    background: #ffffff;
  }

  .select-search__option.is-highlighted,
  .select-search__option:not(.is-selected):hover {
    background: rgba(47, 204, 139, 0.1);
  }

  .select-search__option.is-highlighted.is-selected,
  .select-search__option.is-selected:hover {
    background: #2eb378;
    color: #ffffff;
  }

  .org-users-page {

    .user-email,
    .user-status {
      color: var(--slate12) !important;
    }
  }

  .org-users-page {
    .select-search__option.is-selected {
      background: $primary;
      color: #ffffff;
    }

    .select-search__option:not(.is-selected):hover {
      background: rgba(66, 153, 225, 0.1);
    }
  }

  .org-variables-page {

    .user-email,
    .user-status {
      filter: brightness(0) invert(1);
    }

    .btn-org-env {
      background: transparent;
    }
  }

  .org-variables-page {
    .select-search__option.is-selected {
      background: $primary;
      color: #ffffff;
    }

    .select-search__option:not(.is-selected):hover {
      background: rgba(66, 153, 225, 0.1);
    }
  }

  .react-json-view {
    background-color: transparent !important;
  }

  .codehinter-default-input {
    background-color: transparent;
    border: 1px solid #333c48;
  }

  .color-picker-input {
    border: solid 1px #333c48;
    height: 36px;
  }

  .codehinter-query-editor-input {
    background-color: #272822;
    border: 1px solid #2c3a4c;
    border-radius: 0;
  }

  .codehinter-query-editor-input .CodeMirror {
    height: 31px !important;
  }

  .codehinter-query-editor-input .CodeMirror {
    color: #c3c3c3 !important;
  }

  .select-search:not(.is-loading):not(.select-search--multiple) .select-search__value::after {
    transform: rotate(45deg);
    border-right: 1px solid #ffffff;
    border-bottom: 1px solid #ffffff;
  }

  .widget-documentation-link {
    background-color: #1f2936;
  }

  .widget-documentation-link a {
    color: rgb(66, 153, 225);
  }

  .app-version-name.form-select {
    border-color: $border-grey-dark;
  }

  .organization-list {
    .btn {
      background-color: #273342;
      color: #656d77;
    }
  }

  .page-item {
    a.page-link {
      color: white;
    }
  }
}

.main-wrapper {
  position: relative;
  min-height: 100%;
  min-width: 100%;
  background-color: white;
}

.main-wrapper.theme-dark {
  background-color: #2b394b;
}

.jet-table {
  .global-search-field {
    background: transparent;
  }
}

.jet-table-image-column {
  margin: 0 auto;
}

.modal-backdrop.show {
  opacity: 0.74;
}

.gui-select-wrappper .select-search__input {
  height: 30px;
}

.theme-dark .input-group-text,
.theme-dark .markdown>table thead th,
.theme-dark .table thead th {
  background: #1c252f;
  color: #ffffff;
}

.sketch-picker {
  z-index: 1000;
}

.no-padding {
  padding: 0;
}

.nav-tabs {
  font-weight: 300;
}

.nav-tabs .nav-link.active {
  border: 0;
  border-bottom: 1px solid $primary;
  font-weight: 400;
}

.table-no-divider {
  td {
    border-bottom-width: 0px;
    padding-left: 0;
  }
}

.no-border {
  border: 0 !important;
}

input[type="text"] {
  outline-color: #dadcde !important;
}

.widget-header {
  text-transform: capitalize;
  margin-top: 12px !important;
  font-weight: 500;
  font-size: 12px;
  line-height: 12px;
}

.query-manager-events {
  max-width: 400px;
}

.validation-without-icon {
  background-image: none !important;
}

.multiselect-widget {
  label.select-item {
    width: max-content;
    min-width: 100%;

    div.item-renderer {
      align-items: center;
      line-height: 15px;

      input {
        height: 15px;
        width: 15px;
      }
    }
  }

  .rmsc .dropdown-container {
    height: 100%;
    display: flex;
    align-items: center;
    border-radius: inherit;
  }

  .rmsc {
    height: 100%;
    border-radius: inherit;
  }

  .rmsc.dark {
    --rmsc-main: $primary-light;
    --rmsc-hover: #283647;
    --rmsc-selected: #1f2936;
    --rmsc-border: #333333;
    --rmsc-gray: #555555;
    --rmsc-bg: #1f2936;
    color: #ffffff;
  }
}

/* Hide scrollbar for Chrome, Safari and Opera */
.invitation-page::-webkit-scrollbar {
  display: none;
}

/* Hide scrollbar for IE, Edge and Firefox */
.invitation-page {
  -ms-overflow-style: none;
  /* IE and Edge */
  scrollbar-width: none;
  /* Firefox */
}

.show {
  display: block;
}

.hide {
  display: none;
}

.draggable-box:focus-within {
  z-index: 2 !important;
}

.cursor-wait {
  cursor: wait;
}

.cursor-text {
  cursor: text;
}

.cursor-none {
  cursor: none;
}

.theme-dark .event-action {
  filter: brightness(0) invert(1);
}

.event-action {
  filter: brightness(0) invert(0);
}

.disabled {
  pointer-events: none;
  opacity: 0.4;
}

.DateRangePicker {
  padding: 1.25px 5px;
}

.datepicker-widget {
  .input-field {
    min-height: 26px;
    padding: 0;
    padding-left: 2px;
  }

  td.rdtActive,
  td.rdtActive:hover {
    background-color: $primary;
  }

  .react-datepicker__day--selected {
    background-color: $primary-light;
  }
}

.daterange-picker-widget {
  .DateInput_input {
    min-height: 24px;
    line-height: normal;
    border-bottom: 0px;
    font-size: 0.85rem;
  }

  .DateRangePicker {
    padding: 0;
  }

  .DateRangePickerInput_arrow_svg {
    height: 17px;
  }

  .DateRangePickerInput {
    overflow: hidden;
    display: flex;
    justify-content: space-around;
    align-items: center;
  }

  .DateInput_fang {
    position: fixed;
    top: 57px !important;
  }
}

.fw-400 {
  font-weight: 400;
}

.fw-500 {
  font-weight: 500;
}

.ligh-gray {
  color: #656d77;
}

.nav-item {
  background: #ffffff;
  font-size: 14px;
  font-style: normal;
  font-weight: 400;
  line-height: 22px;
  letter-spacing: -0.1px;
  text-align: left;
}

.w-min-100 {
  min-width: 100px;
}

.nav-link {
  min-width: 100px;
  justify-content: center;
}

.nav-tabs .nav-link.active {
  font-weight: 400 !important;
  color: $primary  !important;
}

.empty {
  padding-top: 1.5rem !important;
}

.empty-img {
  margin-bottom: 0 !important;

  img {
    height: 220px !important;
    width: 260.83px !important;
  }
}

.empty-action {
  margin-top: 0 !important;

  a+a.btn-loading::after {
    color: $primary;
  }
}

.empty-action a {
  height: 36px;
  border-radius: 4px;
  font-style: normal;
  font-weight: normal;
  font-size: 14px;
  line-height: 20px;
}

.empty-action a:first-child {
  margin-right: 24px;
}

.empty-action a:first-child:hover {
  color: #ffffff !important;
}

.empty-import-button {
  background: #ffffff !important;
  cursor: pointer;

  &:hover {
    border-color: rgba(101, 109, 119, 0.24) !important;
  }
}

.empty-welcome-header {
  font-style: normal;
  font-weight: 500;
  font-size: 32px;
  line-height: 40px;
  margin-bottom: 16px;
  margin-top: 40px;
  color: var(--slate12);
  font-family: Inter;
}

.homepage-empty-image {
  width: 100%;
}

.empty-title {
  font-style: normal;
  font-weight: 400;
  font-size: 14px;
  line-height: 20px;
  display: flex;
  align-items: center;
  color: var(--slate11) !important;
}

// template card styles
.template-card-wrapper {
  display: flex;
  flex-direction: row;
  background: #fffffc;
  border: 1px solid #d2ddec;
  box-sizing: border-box;
  border-radius: 8px;
  width: 299px;
  height: 100px;
}

.template-action-wrapper {
  display: flex;
  flex-direction: row !important;
  font-family: Inter;
  font-style: normal;
  font-weight: 500;
  font-size: 16px;
  line-height: 19px;
  color: $primary-light;

  p {
    margin-right: 16px;
  }
}

.template-card-title {
  font-family: Inter;
  font-style: normal;
  font-weight: 600;
  font-size: 18px;
  line-height: 22px;
  display: flex;
  align-items: center;
  color: #000000;
  margin-bottom: 3px !important;
  margin-top: 20px;
}

.template-card-details {
  align-items: center;
  display: flex;
  flex-direction: column;
  justify-content: center;
}

.template-icon-wrapper {
  width: 61.44px;
  height: 60px;
  top: 685px;
  background: #d2ddec;
  border-radius: 4px;
  margin: 20px 16.36px;
}

// template style end

.calendar-widget.compact {
  .rbc-time-view-resources .rbc-time-header-content {
    min-width: auto;
  }

  .rbc-time-view-resources .rbc-day-slot {
    min-width: 50px;
  }

  .rbc-time-view-resources .rbc-header,
  .rbc-time-view-resources .rbc-day-bg {
    width: 50px;
  }
}

.calendar-widget.dont-highlight-today {
  .rbc-today {
    background-color: inherit;
  }

  .rbc-current-time-indicator {
    display: none;
  }
}

.calendar-widget {
  padding: 10px;
  background-color: white;

  .rbc-day-slot .rbc-event,
  .rbc-day-slot .rbc-background-event {
    border-left: 3px solid #26598533;
  }

  .rbc-toolbar {
    font-size: 14px;
  }

  .rbc-event {
    .rbc-event-label {
      display: none;
    }
  }

  .rbc-off-range-bg {
    background-color: #f4f6fa;
  }

  .rbc-toolbar {
    .rbc-btn-group {
      button {
        box-shadow: none;
        border-radius: 0;
        border-width: 1px;
      }
    }
  }
}

//!for calendar widget week view with compact/spacious mode border fix
.resources-week-cls .rbc-time-column:nth-last-child(7n) {
  border-left: none !important;

  .rbc-timeslot-group {
    border-left: 2.5px solid #dadcde !important;
  }
}

.resources-week-cls .rbc-allday-cell {
  border: none !important;

  .rbc-row {
    border-left: 1.5px solid #dadcde;
    border-right: 1.5px solid #dadcde;
  }
}

.resources-week-cls .rbc-time-header-cell {
  border: none !important;
}

.resources-week-cls .rbc-time-view-resources .rbc-header {
  border-left: 1.5px solid #dadcde !important;
  border-right: 1.5px solid #dadcde !important;
}

.calendar-widget.hide-view-switcher {
  .rbc-toolbar {
    .rbc-btn-group:nth-of-type(3) {
      display: none;
    }
  }
}

.calendar-widget.dark-mode {
  background-color: #1d2a39;

  .rbc-toolbar {
    button {
      color: white;
    }

    button:hover,
    button.rbc-active {
      color: black;
    }
  }

  .rbc-off-range-bg {
    background-color: #2b394b;
  }

  .rbc-selected-cell {
    background-color: #22242d;
  }

  .rbc-today {
    background-color: #5a7ca8;
  }
}

.calendar-widget.dark-mode.dont-highlight-today {
  .rbc-today {
    background-color: inherit;
  }
}

.navbar .navbar-nav {
  min-height: 2rem;
}

.navbar-brand-image {
  height: 1.2rem;
}

.navbar .navbar-brand:hover,
.theme-dark .navbar .navbar-brand:hover {
  opacity: 1;
}

.nav-tabs .nav-link.active {
  font-weight: 400 !important;
  margin-bottom: -1px !important;
}

.nav-tabs .nav-link {
  font-weight: 400 !important;
  margin: 0 !important;
  height: 100%;
}

.code-editor-widget {
  border-radius: 0;

  .CodeMirror {
    border-radius: 0 !important;
    margin-top: -1px !important;
  }
}

.jet-listview {
  overflow-y: overlay;
  overflow-x: hidden;
}

.jet-listview::-webkit-scrollbar-track {
  background: transparent;

}

.jet-listview::-webkit-scrollbar-thumb {
  background: transparent;

}

.code-hinter-wrapper .popup-btn {
  position: absolute;
  display: none;
  cursor: pointer;
}

.code-hinter-wrapper:hover {
  .popup-btn {
    display: block !important;
    z-index: 1;
  }
}

.popup-btn {
  cursor: pointer !important;
  display: block;
}

.preview-icons {
  margin-top: -5px;
  width: 12px;
}

.resize-modal-portal {
  z-index: 3;

  .resize-modal {
    .modal-content {
      width: 100% !important;
      height: 100%;

      .modal-body {
        width: 100% !important;
        height: calc(100% - 44px) !important;

        .editor-container {
          height: 100%;

          .CodeMirror {
            height: 100% !important;
          }
        }
      }
    }

    .portal-header {
      width: 100% !important;
    }

    .resize-handle {
      cursor: move;
    }
  }
}

.modal-portal-wrapper {
  justify-content: center;
  align-items: center;
  position: fixed;
  position: absolute;
  left: 50%;
  top: 5%;

  .modal-body {
    width: 500px !important;
    height: 300px !important;
    padding: 0px !important;
  }

  transform: translate(-60%, 0%);
  height: 350px;
  width: auto;
  max-height: 500px;
  padding: 0px;

  .modal-content {
    border-radius: 5px !important;
  }

  .modal-body {
    width: 500px !important;
    height: 302px !important;
    padding: 0px !important;
    margin: 0px !important;
    margin-left: -1px !important; //fix the modal body code mirror margin

    border-top-left-radius: 0;
    border-top-right-radius: 0;
    border-bottom-left-radius: 5px;
    border-bottom-right-radius: 5px;
    border-bottom: 0.75px solid;
    border-left: 0.75px solid;
    border-right: 0.75px solid;

    @include theme-border($light-theme: true);

    &.dark-mode-border {
      @include theme-border($light-theme: false);
    }
  }

  .modal-dialog {
    margin-top: 4%;
  }

  .modal-header {
    padding: 0;
    font-size: 14px;
  }

  .editor-container {
    padding: 0px;

    .CodeMirror {
      border-radius: 0;
      margin: 0;
      width: 100% !important;
    }
  }

  .query-hinter {
    .CodeMirror-line {
      margin-left: 2rem !important;
    }

    .CodeMirror-cursors .CodeMirror-cursor {
      margin-left: 2rem !important;
    }
  }
}

.preview-block-portal {
  .bg-light {
    border-radius: 0 0 5px 5px;
    outline: 0.75px solid $light-green;
  }

  .bg-dark {
    margin-top: 1px;
    border-radius: 0 0 5px 5px;
    outline: 0.75px solid $light-green;
  }

  .dynamic-variable-preview {
    padding: 4px !important;
  }
}

.portal-header {
  display: flex;
  align-items: center;
  padding: 0.5rem 0.75rem;
  color: #656d77;
  background-color: #ffffffd9;
  background-clip: padding-box;
  border-top-left-radius: 5px !important;
  border-top-right-radius: 5px !important;
  width: 498px !important;
  outline: 0.75px solid;

  @include theme-border($light-theme: true, $outline: true);

  &.dark-mode-border {
    @include theme-border($light-theme: false, $outline: true);
  }
}

// close icon in inpector
[data-rb-event-key="close-inpector"] {
  position: absolute;
  right: -80px;
  background-color: #232e3c !important;
  width: 10% !important;
}

[data-rb-event-key="close-inpector-light"] {
  position: absolute;
  right: -80px;
  background-color: #ffffff !important;
  width: 10% !important;
}

.tabs-inspector {
  position: sticky;
  top: 0;

  .nav-item {
    width: 50%;
  }

  .nav-item:hover {
    border: 1px solid transparent;
  }

  .nav-item:not(.active) {
    border-bottom: 1px solid #e7eaef;
  }

  .nav-link.active {
    border: 1px solid transparent;
    border-bottom: 1px solid $primary;
    background: white;
  }
}

.tabs-inspector.dark {
  .nav-link.active {
    border-bottom: 1px solid $primary  !important;
  }
}

.tabs-inspector {
  z-index: 2;
  background: white;

  &.dark {
    @extend .bg-dark;
  }
}

.close-icon {
  position: fixed;
  top: 84px;
  right: 3px;
  width: 60px;
  height: 22;
  border-bottom: 1px solid #e7eaef;
  display: flex;
  align-items: center;
  background-color: white;
  z-index: 2;

  .svg-wrapper {
    width: 100%;
    height: 70%;
    display: flex;
    align-items: center;
    justify-content: center;
    border-left: 1px solid #e7eaef;
    margin-left: 20px;

    .close-svg {
      cursor: pointer;
    }
  }
}

.tabs-inspector.nav-tabs {
  border: 0;
  width: 100%;
  padding: 8px 16px;
}

.bg-primary-lt {
  color: #ffffff !important;
  background: #6383db !important;
}

.tabbed-navbar .nav-item.active:after {
  margin-bottom: -0.25rem;
}

.app-name {
  width: 200px;
  left: 84px;
  top: 6px;
  position: absolute;
}

.app-name:hover {
  background: $bg-light;

  &.dark {
    @extend .bg-dark;
  }
}

.nav-auto-save {
  width: 325px;
  left: 485px;
  position: absolute;
  color: #36af8b;
}

.editor-header-actions {
  display: flex;
  color: #868aa5;
  white-space: nowrap;
  font-weight: 400;
  font-size: 12px;
  letter-spacing: 0.5px;

}

.undo-button,
.redo-button {
  display: flex;
  flex-direction: row;
  justify-content: center;
  align-items: center;
  padding: 6px;
  gap: 10px;
  width: 28px;
  height: 28px;
  background: #ECEEF0;
  border-radius: 6px;
  margin-right: 5px;
  flex: none;
  order: 0;
  flex-grow: 0;
}

.theme-dark {

  .undo-button,
  .redo-button {
    background: 0;
  }
}

.app-version-menu {
  position: absolute;
  right: 220px;
  padding: 4px 8px;
  min-width: 100px;
  max-width: 300px;
}

.app-version-menu-sm {
  height: 30px;
  display: flex;
  font-size: 12px;
}

.app-version-menu .dropdown-menu {
  left: -65px;
  width: 283px;
}

.app-version-menu .released {
  color: #36af8b;
}

.app-version-menu .released-subtext {
  font-size: 12px;
  color: #36af8b;
  padding: 0 8px;
}

.app-version-menu .create-link {
  margin: auto;
  width: 50%;
  padding-left: 10px;
}

.canvas-background-holder {
  display: flex;
  min-width: 120px;
  margin: auto;
}

.canvas-background-picker {
  position: fixed;
}

/**
 * Timer Widget
 */
.timer-wrapper {
  padding: 10px;

  .counter-container {
    font-size: 3em;
    padding-bottom: 5px;
    text-align: center;
  }
}

/**
 * Search Box
 */
.search-box-wrapper {
  input {
    width: 200px;
    border-radius: 5px !important;
    color: var(--slate12);
    background-color: var(--base);
  }

  .input-icon .form-control:not(:first-child),
  .input-icon .form-select:not(:last-child) {
    padding-left: 28px !important;
  }

  input:focus {
    width: 200px;
    background-color: var(--base);
  }

  .input-icon .input-icon-addon {
    display: flex;
  }

  .input-icon .input-icon-addon.end {
    pointer-events: auto;

    .tj-common-search-input-clear-icon {
      display: flex;
      flex-direction: row;
      justify-content: center;
      align-items: center;
      padding: 4px;
      width: 20px;
      height: 20px;
      background: var(--indigo3) !important;
      border-radius: 4px;
    }

    div {
      border-radius: 12px;
      color: #ffffff;
      padding: 1px;
      cursor: pointer;

      svg {
        height: 14px;
        width: 14px;
      }
    }
  }
}

.searchbox-wrapper {
  margin-top: 0 !important;

  .search-icon {
    margin: 0.30rem
  }

  input {
    border-radius: $border-radius  !important;
    padding-left: 1.75rem !important;
  }
}

.fixedHeader {
  table thead {
    position: -webkit-sticky; // this is for all Safari (Desktop & iOS), not for Chrome
    position: sticky;
    top: 0;
    border-top: 0;
    z-index: 1; // any positive value, layer order is global
  }
}

/**
 * Folder List
 */
.folder-list {
  overflow-y: auto;

  .list-group-transparent .list-group-item.active {
    color: $primary;
    background-color: #edf1ff;

    .folder-ico {
      filter: invert(29%) sepia(84%) saturate(4047%) hue-rotate(215deg) brightness(98%) contrast(111%);
    }
  }

  .folder-ico.dark {
    filter: invert(1);
  }

  .list-group-item {
    padding: 0.5rem 0.75rem;
    overflow: hidden;
  }

  .list-group-item.all-apps-link {
    display: flex;
    align-items: center;
    color: var(--slate12);
    border-radius: 6px;

    &:active {
      background: var(--indigo4);
    }

    &:focus {
      box-shadow: 0px 0px 0px 4px #DFE3E6;
    }
  }

  .folder-info {
    display: contents;
    font-weight: 500 !important;
    display: flex;
    align-items: center;
    letter-spacing: -0.02em;
    text-transform: uppercase;
    color: var(--slate9);
  }

  .folder-create-btn {
    width: 28px;
    height: 28px;
    background: var(--base);
    border: 1px solid;
    border-color: var(--slate7);
    cursor: pointer;
    border-radius: 6px;
    display: flex;
    justify-content: center;
    align-items: center;
  }

  .menu-ico {
    cursor: pointer;
    border-radius: 13px;

    img {
      padding: 0px;
      height: 14px;
      width: 14px;
      vertical-align: unset;
    }
  }
}

/**
 * Home page modal
 */
.home-modal-backdrop {
  z-index: 9991;
}

.modal-content.home-modal-component {
  border-radius: 8px;
  overflow: hidden;
  background-color: var(--base);
  color: var(--slate12);
  box-shadow: 0px 12px 16px -4px rgba(16, 24, 40, 0.08), 0px 4px 6px -2px rgba(16, 24, 40, 0.03);

  .modal-header {
    border-bottom: 1px solid var(--slate5) !important;
  }

  .modal-header,
  .modal-body {
    padding: 16px 28px;
    background: var(--base);
  }

  .modal-title {
    font-size: 16px;
    font-weight: 500;
  }

  input {
    border-radius: 5px !important;
    background: var(--base);
  }

  .modal-main {
    padding-bottom: 32px;
  }

  .modal-footer-btn {
    justify-content: end;

    button {
      margin-left: 16px;
    }
  }
}

.home-modal-component-editor.dark {

  .modal-header,
  .modal-body {
    background-color: #232e3c;
    color: #fff;
  }

  .form-control {
    color: #fff;
    background-color: #232e3c !important;
  }

  .btn-close {
    filter: brightness(0) invert(1);
  }
}

.modal-content.home-modal-component.dark-theme {
  .btn-close {
    filter: brightness(0) invert(1);
  }
}

.home-modal-component {
  .btn-close {
    opacity: 1 !important;
  }
}

.modal-content.home-modal-component.dark {
  background-color: $bg-dark-light  !important;
  color: $white  !important;

  .modal-title {
    color: $white  !important;
  }

  .tj-version-wrap-sub-footer {
    background-color: $bg-dark-light  !important;
    border-top: 1px solid #3A3F42 !important;


    p {
      color: $white  !important;
    }
  }


  .current-version-wrap,
  .other-version-wrap {
    background: transparent !important;
  }

  .modal-header {
    background-color: $bg-dark-light  !important;
    color: $white  !important;
    border-bottom: 2px solid #3A3F42 !important;
  }

  .btn-close {
    filter: brightness(0) invert(1);
  }

  .form-control {
    border-color: $border-grey-dark  !important;
    color: inherit;
  }

  input {
    background-color: $bg-dark-light  !important;
  }

  .form-select {
    background-color: $bg-dark  !important;
    color: $white  !important;
    border-color: $border-grey-dark  !important;
  }

  .text-muted {
    color: $white  !important;
  }
}

.radio-img {
  input {
    display: none;
  }

  .action-icon {
    width: 28px;
    height: 28px;
    background-position: center center;
    border-radius: 4px;
    display: flex;
    align-items: center;
    justify-content: center;
  }

  .action-icon {
    cursor: pointer;
    border: 1px solid $light-gray;
  }

  .action-icon:hover {
    background-color: #d2ddec;
  }

  input:checked+.action-icon {
    border-color: $primary;
    background-color: #7a95fb;
  }

  .tooltiptext {
    visibility: hidden;
    font-size: 12px;
    background-color: $black;
    color: #ffffff;
    text-align: center;
    padding: 5px 10px;
    position: absolute;
    border-radius: 15px;
    margin-top: 2px;
    z-index: 1;
    margin-left: -10px;
  }

  .tooltiptext::after {
    content: "";
    position: absolute;
    bottom: 100%;
    left: 50%;
    margin-left: -5px;
    border-width: 5px;
    border-style: solid;
    border-color: transparent transparent black transparent;
  }

  .action-icon:hover+.tooltiptext {
    visibility: visible;
  }

  input:checked+.action-icon:hover {
    background-color: #3650af;
  }
}

.icon-change-modal {
  ul {
    list-style-type: none;
    margin: 0 auto;
    text-align: center;
    display: grid;
    grid-template-columns: 1fr 1fr 1fr 1fr;

    li {
      float: left;
      border: 2px solid #8991a0;
      border-radius: 1.75px;
      cursor: pointer;

      img {
        width: 22px;
        height: 22px;
        filter: invert(59%) sepia(27%) saturate(160%) hue-rotate(181deg) brightness(91%) contrast(95%);
      }
    }

    li.selected {
      border: 2px solid $primary;

      img {
        filter: invert(27%) sepia(84%) saturate(5230%) hue-rotate(212deg) brightness(102%) contrast(100%);
      }
    }
  }
}

/**
 * Spinner Widget
 */
.spinner-container {
  display: flex;
  justify-content: center;
  align-items: center;
}

.animation-fade {
  animation-name: fade;
  animation-duration: 0.3s;
  animation-timing-function: ease-in;
}

@keyframes fade {
  0% {
    opacity: 0;
  }

  100% {
    opacity: 1;
  }
}

/**
 * Query panel
 */
.query-btn {
  cursor: pointer;
  height: 24px;
  width: 24px;
  padding: 0;
}

.query-btn.dark {
  filter: brightness(0) invert(1);
}

.button-family-secondary {
  @include button-outline($light-theme: true);
  height: 32px;
  width: 112px;
}

.button-family-secondary.dark {
  @include button-outline($light-theme: false);
}

// ** Query Panel: REST API Tabs **
.group-header {
  background: #d2ddec;
  border-radius: 4px;
  height: 28px !important;

  span {
    display: flex;
    justify-content: left;
    align-items: center;
  }
}

.raw-container.dark {
  background: #272822;
  padding: 5px;
}

// **Alert component**
.alert-component {
  border: 1px solid rgba(101, 109, 119, 0.16);
  background: #f5f7f9;

  a {
    color: $primary;
  }
}

.alert-component.dark {
  border: none !important;
  background-color: #333c48 !important;

  span {
    filter: brightness(0) invert(1);
  }
}

.codehinter-plugins.code-hinter {
  @extend .codehinter-default-input;

  .popup-btn {
    margin-top: 0.65rem !important;
  }

  .CodeMirror-placeholder,
  .CodeMirror pre.CodeMirror-line {
    height: 21px !important;
    position: absolute !important;
    margin-top: 3px !important;
  }

  .CodeMirror-cursor {
    height: inherit !important;
  }

  .CodeMirror-lines {
    height: 32px !important;
  }
}

//*button loading with spinner with primary color*//
.button-loading {
  position: relative;
  color: transparent !important;
  text-shadow: none !important;
  pointer-events: none;

  &:after {
    content: "";
    display: inline-block;
    vertical-align: text-bottom;
    border: 1.5px solid currentColor;
    border-right-color: transparent;
    border-radius: 50%;
    color: $primary;
    position: absolute;
    width: 12px;
    height: 12px;
    animation: spinner-border 0.75s linear infinite;
  }
}

.query-icon.dark {
  filter: brightness(0) invert(1);
}

//Rest-API Tab Panes
.tab-pane-body {
  margin-left: -2.5% !important;
}

//CodeMirror padding
.CodeMirror pre.CodeMirror-line,
.CodeMirror pre.CodeMirror-line-like {
  padding: 0 10px !important;
}

.comment-notification-nav-item {
  background: transparent;
  border: 0;
  font-size: 12px;
  font-weight: 500;
  opacity: 0.6;
  height: 28px;
  border-radius: 6px;
}

// comment styles ::override
.editor-sidebar {
  .nav-tabs {
    border-bottom: none !important;
  }

  .nav-tabs .nav-link.active {
    background-color: transparent !important;
  }

  .inspector-nav-item {
    background: transparent;
    border: 0;
    font-size: 12px;
    font-weight: 500;
    opacity: 0.6;
    height: 28px;
    border-radius: 6px;
  }

  .inspector-component-title-input-holder {
    padding: 16px 8px;
    margin: 0;
    padding-bottom: 0;
    display: flex;
    align-items: center;
  }
}

.comment-card-wrapper {
  border-top: 0.5px solid #e1e1e1 !important;
  margin-top: -1px !important;
}

div#driver-highlighted-element-stage,
div#driver-page-overlay {
  background: transparent !important;
  outline: 5000px solid rgba(0, 0, 0, 0.75);
}

.dark-theme-walkthrough#driver-popover-item {
  background-color: $bg-dark-light  !important;
  border-color: rgba(101, 109, 119, 0.16) !important;

  .driver-popover-title {
    color: var(--base) !important;
  }

  .driver-popover-tip {
    border-color: transparent transparent transparent $bg-dark-light  !important;
  }

  .driver-popover-description {
    color: #d9dcde !important;
  }

  .driver-popover-footer .driver-close-btn {
    color: #ffffff !important;
    text-shadow: none !important;
  }

  .driver-prev-btn,
  .driver-next-btn {
    text-shadow: none !important;
  }
}

#driver-popover-item {
  padding: 20px !important;

  .driver-prev-btn,
  .driver-next-btn,
  .driver-close-btn {
    border: none !important;
    background: none !important;
    padding-left: 0 !important;
    font-size: 14px !important;
  }

  .driver-next-btn,
  .driver-prev-btn {
    color: $primary  !important;
  }

  .driver-disabled {
    color: $primary;
    opacity: 0.5;
  }

  .driver-popover-footer {
    margin-top: 20px !important;
  }
}

.pointer-events-none {
  pointer-events: none;
}

.popover.popover-dark-themed {
  background-color: $bg-dark-light;
  border-color: rgba(101, 109, 119, 0.16);


  .popover-body {
    color: #d9dcde !important;
  }
}

.toast-dark-mode {
  .btn-close {
    filter: brightness(0) invert(1);
  }
}

.editor .editor-sidebar .inspector .form-control-plaintext {
  padding: 2px 4px;
}

.tablr-gutter-x-0 {
  --tblr-gutter-x: 0 !important;
}

.widget-button>.btn-loading:after {
  border: 1px solid var(--loader-color);
  border-right-color: transparent;
}

.flip-dropdown-help-text {
  padding: 10px 5px 0 0;
  float: left;
  font-size: 14px;
  color: $light-gray;
}

#transformation-popover-container {
  margin-left: 80px !important;
  margin-bottom: -2px !important;
}

.canvas-codehinter-container {
  display: flex;
  flex-direction: row;
  width: 158px;
  height: 32px;
}

.hinter-canvas-input {
  display: flex;
  width: 120px;
  height: 32px;
  margin-top: 1px;

  .canvas-hinter-wrap {
    width: 120px;
    height: 32px;
  }
}

.hinter-canvas-input {
  .CodeMirror-sizer {
    border-right-width: 1px !important;
  }

  .cm-propert {
    color: #ffffff !important;
  }
}

.canvas-codehinter-container {
  .code-hinter-col {
    margin-bottom: 1px !important;
    width: 136px;
    height: 32px;
  }
}

.fx-canvas {
  padding: 2px;
  display: flex;
  border-radius: 4px;
  justify-content: center;
  font-weight: 400;
  align-items: center;

  div {
    background: #121212 !important;
    display: flex;
    justify-content: center;
    align-items: center;
    width: 39px;
    height: 32px;
  }

  .code-hinter-wrapper {
    width: 120px !important;
    height: 32px;
  }
}

.fx-canvas-light {
  div {
    background: #fff !important;
  }
}

.org-name {
  color: var(--slate12) !important;
  font-size: 12px;
}


.organization-list {
  margin-top: 4px;

  .btn {
    border: 0px;
  }

  .dropdown-toggle div {
    max-width: 200px;
    text-overflow: ellipsis;
    overflow: hidden;
  }

  .org-name {
    text-overflow: ellipsis;
    overflow: hidden;
    white-space: nowrap;
    width: 100%;
    font-weight: bold;
  }

  .org-actions div {
    color: $primary;
    cursor: pointer;
    font-size: 12px;
  }

  .dropdown-menu {
    min-width: 14rem;
  }

  .org-avatar {
    display: block;
  }

  .org-avatar:hover {
    .avatar {
      background: #fcfcfc no-repeat center/cover;
    }

    .arrow-container {
      svg {
        filter: invert(35%) sepia(17%) saturate(238%) hue-rotate(153deg) brightness(94%) contrast(89%);
      }
    }
  }

  .arrow-container {
    padding: 5px 0px;
  }

  .arrow-container {
    svg {
      cursor: pointer;
      height: 30px;
      width: 30px;
      padding: 0px 0px;
      filter: invert(50%) sepia(13%) saturate(208%) hue-rotate(153deg) brightness(99%) contrast(86%);
    }
  }

  .org-edit {
    span {
      color: $primary;
      cursor: pointer;
      font-size: 10px;
    }
  }

  .organization-switchlist {
    .back-btn {
      font-size: 12px;
      padding: 2px 0px;
      cursor: pointer;
    }

    .back-ico {
      cursor: pointer;

      svg {
        height: 20px;
        width: 20px;
        filter: invert(84%) sepia(13%) saturate(11%) hue-rotate(352deg) brightness(90%) contrast(91%);
      }
    }

    .dd-item-padding {
      padding: 0.5rem 0.75rem 0rem 0.75rem;
    }

    .search-box {
      margin-top: 10px;
    }

    .org-list {
      max-height: 60vh;
      overflow: auto;
    }

    .tick-ico {
      filter: invert(50%) sepia(13%) saturate(208%) hue-rotate(153deg) brightness(99%) contrast(86%);
    }

    .org-list-item {
      cursor: pointer;
    }

    .org-list-item:hover {
      .avatar {
        background: #fcfcfc no-repeat center/cover;
      }

      .tick-ico {
        filter: invert(35%) sepia(17%) saturate(238%) hue-rotate(153deg) brightness(94%) contrast(89%);
      }
    }
  }
}

.sso-button-footer-wrap {
  display: flex !important;
  justify-content: center;
  width: 100%;
}

.tj-icon {
  cursor: pointer;
}

#login-url,
#redirect-url {
  margin-bottom: 0px !important;
}

.git-encripted-label {
  color: var(--green9);
}

.card-header {
  border-bottom: 1px solid var(--slate5) !important;
}

.manage-sso-container {
  position: relative;
}

.sso-card-wrapper {
  background: var(--base);
  min-height: 100%;
  height: calc(100vh - 156px) !important;

  display: grid;
  grid-template-rows: auto 1fr auto;

  .card-header {
    border-bottom: 1px solid var(--slate5) !important;
  }

  .form-control {
    background: var(--base);
  }

  .sso-card-footer {
    display: flex;
    flex-direction: row;
    justify-content: flex-end;
    align-items: center;
    padding: 24px 32px;
    gap: 8px;
    width: 660px;
    height: 88px;
    border-top: 1px solid var(--slate5) !important;
    background: var(--base);
    margin-top: 0px !important;
  }
}

// Left Menu
.left-menu {
  background: var(--base);

  .tj-list-item {
    gap: 40px;
    width: 187px;
    height: 32px;
    white-space: nowrap;
    overflow: hidden;
    text-overflow: ellipsis;
  }

  .folder-list-selected {
    background-color: var(--indigo4);
  }

  ul {
    margin: 0px;
    padding: 0px;

    li {
      float: left;
      list-style: none;
      width: 100%;
      padding: 6px 8px;
      border-radius: 6px;
      cursor: pointer;
      margin: 3px 0px;
      color: var(--base-black) !important;
    }

    li.active {
      background-color: $primary;
      color: #ffffff;
    }

    li:not(.active):hover {
      background: var(--slate4);
      border-radius: 6px;
    }
  }
}

.enabled-tag {
  padding: 4px 16px;
  gap: 10px;
  width: 77px;
  height: 28px;
  background: var(--grass3);
  border-radius: 100px;
  color: var(--grass9);
  font-weight: 500;
}

.disabled-tag {
  padding: 4px 16px;
  gap: 10px;
  color: var(--tomato9);
  width: 81px;
  height: 28px;
  background: var(--tomato3);
  border-radius: 100px;
  font-weight: 500;
}

.manage-sso {
  .title-with-toggle {
    width: 100%;
    font-weight: 500;

    .card-title {
      color: var(--slate12) !important;
      font-weight: 500;
    }

    .form-check-input {
      width: 28px;
      height: 16px;
    }

    input[type="checkbox"] {
      /* Double-sized Checkboxes */
      -ms-transform: scale(1.5);
      /* IE */
      -moz-transform: scale(1.5);
      /* FF */
      -webkit-transform: scale(1.5);
      /* Safari and Chrome */
      -o-transform: scale(1.5);
      /* Opera */
      transform: scale(1.5);
      margin-top: 5px;
    }
  }
}

.help-text {
  overflow: auto;

  div {
    color: var(--slate11);
    font-style: normal;
    font-weight: 400;
    font-size: 12px;
    line-height: 20px;
  }
}


.org-invite-or {
  padding: 1rem 0rem;

  h2 {
    width: 100%;
    text-align: center;
    border-bottom: 1px solid #000;
    line-height: 0.1em;
    margin: 10px 0 20px;
  }

  h2 span {
    background: #ffffff;
    padding: 0 10px;
  }
}

.theme-dark .json-tree-container {
  .json-tree-node-icon {
    svg {
      filter: invert(89%) sepia(2%) saturate(127%) hue-rotate(175deg) brightness(99%) contrast(96%);
    }
  }

  .json-tree-svg-icon.component-icon {
    filter: brightness(0) invert(1);
  }

  .node-key-outline {
    height: 1rem !important;
    border: 1px solid transparent !important;
    color: #ccd4df;
  }

  .selected-node {
    border-color: $primary-light  !important;
  }

  .json-tree-icon-container .selected-node>svg:first-child {
    filter: invert(65%) sepia(62%) saturate(4331%) hue-rotate(204deg) brightness(106%) contrast(97%);
  }

  .node-length-color {
    color: #b8c7fd;
  }

  .node-type {
    color: #8a96a6;
  }

  .group-border {
    border-color: rgb(97, 101, 111);
  }

  .action-icons-group {

    img,
    svg {
      filter: invert(89%) sepia(2%) saturate(127%) hue-rotate(175deg) brightness(99%) contrast(96%);
    }
  }

  .hovered-node.node-key.badge {
    color: #8092ab !important;
    border-color: #8092ab !important;
  }
}

.json-tree-container {
  .json-tree-svg-icon.component-icon {
    height: 16px;
    width: 16px;
  }

  .json-tree-icon-container {
    max-width: 20px;
    margin-right: 6px;
  }

  .node-type {
    color: #a6b6cc;
    padding-top: 2px;
  }

  .json-tree-valuetype {
    font-size: 10px;
    padding-top: 2px;
  }

  .node-length-color {
    color: #3650af;
    padding-top: 3px;
  }

  .json-tree-node-value {
    font-size: 11px;
  }

  .json-tree-node-string {
    color: #f6820c;
  }

  .json-tree-node-boolean {
    color: #3eb25f;
  }

  .json-tree-node-number {
    color: #f4b2b0;
  }

  .json-tree-node-null {
    color: red;
  }

  .json-tree-node-date {
    color: rgb(98, 107, 103);
  }

  .group-border {
    border-left: 0.5px solid #dadcde;
    margin-top: 16px;
    margin-left: -12px;
  }

  .selected-node {
    border-color: $primary-light  !important;
  }

  .selected-node .group-object-container .badge {
    font-weight: 400 !important;
    height: 1rem !important;
  }

  .group-object-container {
    margin-left: 0.72rem;
    margin-top: -16px;
  }

  .json-node-element {
    cursor: pointer;
  }

  .hide-show-icon {
    cursor: pointer;
    margin-left: 1rem;

    &:hover {
      color: $primary;
    }
  }

  // .action-icons-group {
  //   margin-right: 4rem !important;
  //   margin-left: 2rem !important;
  // }

  .action-icons-group {
    cursor: pointer;
  }

  .hovered-node {
    font-weight: 400 !important;
    height: 1rem !important;
    color: #8092ab;
  }

  .node-key {
    font-weight: 400 !important;
    margin-left: -0.25rem !important;
    justify-content: start !important;
    min-width: fit-content !important;
  }

  .node-key-outline {
    height: 1rem !important;
    border: 1px solid transparent !important;
    color: #3e525b;
  }
}

.popover-more-actions {
  font-weight: 400 !important;

  &:hover {
    background: #d2ddec !important;
  }
}

.popover-dark-themed .popover-more-actions {
  color: #ccd4df;

  &:hover {
    background-color: #324156 !important;
  }
}

#json-tree-popover {
  padding: 0.25rem !important;
}

// Font sizes
.fs-9 {
  font-size: 9px !important;
}

.fs-10 {
  font-size: 10px !important;
}

.fs-12 {
  font-size: 12px !important;
}

.realtime-avatars {
  padding: 0px
}

.widget-style-field-header {
  font-family: "Inter";
  font-style: normal;
  font-weight: 500;
  font-size: 12px;
  line-height: 20px;
  color: #61656c;
}

.maintenance_container {
  width: 100%;
  height: 100vh;
  display: flex;
  justify-content: center;
  align-items: center;

  .card {
    .card-body {
      display: flex;
      height: 200px !important;
      align-items: center;
    }
  }
}

.list-timeline:not(.list-timeline-simple) .list-timeline-time {
  top: auto;
}

.widget-buttongroup {
  display: flex;
  flex-direction: column;
  justify-content: left;
  overflow: hidden !important;
}

.group-button {
  margin: 0px 10px 10px 0px;
  line-height: 1.499;
  font-weight: 400;
  white-space: nowrap;
  text-align: center;
  cursor: pointer;
  padding: 0 15px;
  font-size: 12px;
  border-radius: 4px;
  color: rgba(0, 0, 0, .65);
  background-color: #ffffff;
  border: 1px solid #d9d9d9;
  min-width: 40px;
  width: auto !important;
  height: 30px,
}

.widget-buttongroup-label {
  font-weight: 600;
  margin-right: 10px;
  color: #3e525b;
}

.editor-actions {
  border-bottom: 1px solid #eee;
  padding: 5px;
  display: flex;
  justify-content: end;
}

.autosave-indicator {
  color: #868aa5;
  white-space: nowrap;
  font-weight: 400;
  font-size: 12px;
  letter-spacing: 0.5px;
}

.autosave-indicator-saving {
  left: 44%;
}

.zoom-buttons {
  width: 20px !important;
  height: 25px !important;
  margin-left: 2px;

  span {
    transform: rotate(60deg);
  }
}

.zoom-button-wrapper {
  position: fixed;
  right: 0px;
  bottom: 5px;
}

.zoom-buttons {
  opacity: 0;
  visibility: hidden;
}

.image-widget-wrapper:hover button {
  opacity: 1 !important;
  visibility: visible;
}

.pdf-page-controls {
  background: white;
  border-radius: 4px;

  button {
    width: 36px;
    height: 36px;
    background: white;
    border: 0;
    font-size: 1.2em;
    border-radius: 4px;

    &:first-child {
      border-top-right-radius: 0;
      border-bottom-right-radius: 0;
    }

    &:last-child {
      border-top-left-radius: 0;
      border-bottom-left-radius: 0;
    }

    &:hover {
      background-color: #e6e6e6;
    }
  }

  span {
    font-family: inherit;
    font-size: 1em;
    padding: 0 0.5em;
    color: #000;
  }
}

//download button in pdf widget
.download-icon-outer-wrapper:hover {
  background-color: #e6e6e6 !important
}

.pdf-document {
  canvas {
    margin: 0px auto;
  }

  &:hover {
    .pdf-page-controls {
      opacity: 1;
    }
  }
}

.org-variables-page {
  .btn-org-env {
    width: 36px;
  }

  .encryption-input {
    width: fit-content;
  }

  .no-vars-text {
    display: block;
    text-align: center;
    margin-top: 100px;
  }
}

//Kanban board
.kanban-container.dark-themed {
  background-color: $bg-dark-light  !important;

  .kanban-column {
    .card-header {
      background-color: #324156 !important;
    }
  }
}

.kanban-container {
  background-color: #fefefe;

  .kanban-column {
    background-color: #f4f4f4;
    padding: 0 !important;
    height: fit-content !important;

    .card-body {
      &:hover {
        overflow-y: auto !important;

        &::-webkit-scrollbar {
          width: 0 !important;
          height: 0 !important;
        }
      }
    }

    .card-header {
      background-color: #fefefe;

      .badge {
        font-size: 12px !important;
      }
    }

    .card-body .dnd-card {
      border-radius: 5px !important;
    }

    .dnd-card.card {
      height: 52px !important;
      padding: 5px !important;
    }

    .dnd-card.card.card-dark {
      background-color: $bg-dark  !important;
    }
  }

  .kanban-board-add-group {
    justify-content: center;
    align-items: center;
    cursor: pointer;
    color: rgba(0, 0, 0, 0.5);
    background-color: transparent;
    border-style: dashed;
    border-color: rgba(0, 0, 0, 0.08);
    display: flex;
    flex-direction: column;
    grid-auto-rows: max-content;
    overflow: hidden;
    box-sizing: border-box;
    appearance: none;
    outline: none;
    margin: 10px;
    border-radius: 5px;
    min-width: 350px;
    height: 200px;
    font-size: 1em;
  }

  .add-card-btn {
    font-size: 1em;
    font-weight: 400;
    color: #3e525b;
    border-radius: 5px;
    padding: 5px;
    margin: 5px;
    background-color: transparent;
    border-style: dashed;
    border-color: rgba(0, 0, 0, 0.08);
    cursor: pointer;
    transition: all 0.2s ease-in-out;

    &:hover {
      background-color: #e6e6e6;
    }
  }
}

.cursor-pointer {
  cursor: pointer;
}

.cursor-text {
  cursor: text;
}

.cursor-not-allowed {
  cursor: none;
}

.bade-component {
  display: inline-flex;
  justify-content: center;
  align-items: center;
  overflow: hidden;
  user-select: none;
  padding: calc(0.25rem - 1px) 0.25rem;
  height: 1.25rem;
  border: 1px solid transparent;
  min-width: 1.25rem;
  font-weight: 600;
  font-size: .625rem;
  letter-spacing: .04em;
  text-transform: uppercase;
  vertical-align: bottom;
  border-radius: 4px;
}

// sso-helper-page
.sso-helper-container {
  width: 60vw;
  padding: 30px;
  box-shadow: rgba(0, 0, 0, 0.16) 0px 1px 4px;
  margin: 0 auto;
}

.sso-copy {
  margin-left: 10px;
  cursor: pointer;
}

#git-url,
#google-url {
  color: $primary;
  margin-left: 4px;
  word-break: break-all;
}

@media only screen and (max-width: 768px) {
  .sso-helper-container {
    width: 96vw;
    padding: 20px;
  }
}

.sso-helper-doc {
  line-height: 24px;
}

.sso-content-wrapper {
  margin: 0 auto;
  display: flex;
  flex-direction: column;
  align-items: self-start;
  padding: 20px;
  box-shadow: rgba(0, 0, 0, 0.02) 0px 1px 3px 0px, rgba(27, 31, 35, 0.15) 0px 0px 0px 1px;
  border-radius: 4px;
}

.workspace-status {
  display: flex;
  font-weight: 800;
  margin-bottom: 6px;
}

.sso-type {
  font-weight: 600;
  margin-bottom: 4px !important;
  display: flex;

  span {
    margin-right: 10px;
  }

  a {
    margin-left: 6px;

  }
}

.gg-album {
  box-sizing: border-box;
  position: relative;
  display: block;
  width: 18px;
  height: 18px;
  transform: scale(var(--ggs, 1));
  border-left: 7px solid transparent;
  border-right: 3px solid transparent;
  border-bottom: 8px solid transparent;
  box-shadow: 0 0 0 2px,
    inset 6px 4px 0 -4px,
    inset -6px 4px 0 -4px;
  border-radius: 3px
}

.gg-album::after,
.gg-album::before {
  content: "";
  display: block;
  box-sizing: border-box;
  position: absolute;
  width: 2px;
  height: 5px;
  background: currentColor;
  transform: rotate(46deg);
  top: 5px;
  right: 4px
}

.gg-album::after {
  transform: rotate(-46deg);
  right: 2px
}

.sso-helper-header {
  display: flex;
  align-items: center;

  span {
    margin-right: 10px;
  }
}

// sso end

// steps-widget
a.step-item-disabled {
  text-decoration: none;
}

.steps {
  overflow: hidden;
  margin: 0rem !important;
}

.step-item.active~.step-item:after,
.step-item.active~.step-item:before {
  background: #f3f5f5 !important;
}

.step-item.active:before {
  background: #ffffff !important;
}

.steps .step-item.active:before {
  border-color: #b4b2b2 !important;
}

.steps-item {
  color: var(--textColor) !important;
}

.step-item:before {
  background: var(--bgColor) !important;
  // remaining code
}

.step-item:after {
  background: var(--bgColor) !important;
}

.step-item.active~.step-item {
  color: var(--textColor) !important;
  ;
}

.notification-center-badge {
  top: 0;
  right: 0;
  position: absolute;
}

.notification-center {
  max-height: 500px;
  overflow: auto;
  margin-left: 11px !important;

  .empty {
    padding: 0 !important;

    .empty-img {
      font-size: 2.5em;
    }
  }

  .card {
    min-width: 400px;
    background: var(--base);
    color: var(--slate12);
    box-shadow: 0px 12px 16px -4px rgba(16, 24, 40, 0.08), 0px 4px 6px -2px rgba(16, 24, 40, 0.03);
  }

  .card-footer {
    background: var(--base);
    color: var(--slate12);
  }

  .spinner {
    min-height: 220px;
  }
}

// profile-settings css
.confirm-input {
  padding-right: 8px !important;
}

.user-group-actions {
  display: flex;
  gap: 8px;
}

input.hide-input-arrows {
  -moz-appearance: none;

  &::-webkit-outer-spin-button,
  &::-webkit-inner-spin-button {
    -webkit-appearance: none;
  }
}

.btn-org-env {
  width: 36px;
}

.custom-checkbox-tree {
  overflow-y: scroll;
  color: #3e525b;

  .react-checkbox-tree label:hover {
    background: none !important;
  }

  .rct-icons-fa4 {

    .rct-icon-expand-open,
    .rct-icon-expand-close {
      &::before {
        content: url("data:image/svg+xml,%3Csvg xmlns='http://www.w3.org/2000/svg' viewBox='0 0 1024 1024' focusable='false' data-icon='caret-down' width='12px' height='12px' fill='currentColor' aria-hidden='true'%3E%3Cpath d='M840.4 300H183.6c-19.7 0-30.7 20.8-18.5 35l328.4 380.8c9.4 10.9 27.5 10.9 37 0L858.9 335c12.2-14.2 1.2-35-18.5-35z'%3E%3C/path%3E%3C/svg%3E") !important;
      }
    }

    .rct-icon-expand-close {
      transform: rotate(-90deg);
      -webkit-transform: rotate(-90deg);
    }
  }
}

// sso enable/disable box
.tick-cross-info {
  .main-box {
    margin-right: 10px;
    border-radius: 5px;
  }

  .icon-box {
    padding: 7px 5px 7px 2px;
    color: #ffffff;

    .icon {
      stroke-width: 4.5px;
    }
  }

  .tick-box {
    border: 3px solid var(--indigo9);

    .icon-box {
      background: var(--indigo9);
    }
  }

  .cross-box {
    border: 3px solid $disabled;

    .icon-box {
      background: $disabled;
    }
  }
}

.icon-widget-popover {
  &.theme-dark {
    .popover-header {
      background-color: #232e3c;
      border-bottom: 1px solid #324156;
    }
  }

  .popover-header {
    padding-bottom: 0;
    background-color: #ffffff;

    .input-icon {
      margin-bottom: 0.5rem !important;
    }
  }

  .popover-body {
    padding: 0 0.5rem;

    .row {
      >div {
        overflow-x: hidden !important;
      }
    }

    .icon-list-wrapper {
      display: grid;
      grid-template-columns: repeat(10, 1fr);
      margin: 0.5rem 1rem 0.5rem 0.5rem;
    }

    .icon-element {
      cursor: pointer;
      border: 1px solid transparent;
      border-radius: $border-radius;

      &:hover {
        border: 1px solid $primary;
      }
    }
  }
}

.dark-theme-placeholder::placeholder {
  color: #C8C6C6;
}

.dark-multiselectinput {
  input {
    color: white;

    &::placeholder {
      color: #C8C6C6;
    }
  }
}


.dark-theme-placeholder::placeholder {
  color: #C8C6C6;
}

.dark-multiselectinput {
  input {
    color: white;

    &::placeholder {
      color: #C8C6C6;
    }
  }
}

// Language Selection Modal
.lang-selection-modal {
  font-weight: 500;

  .list-group {
    padding: 1rem 1.5rem;
    padding-top: 0;
    overflow-y: scroll;
    height: calc(100% - 68px);
  }

  .list-group-item {
    border: 0;

    p {
      margin-bottom: 0px;
      margin-top: 2px;
    }
  }

  .list-group-item.active {
    background-color: var(--indigo4);
    color: var(--slate12);
    font-weight: 600;
    margin-top: 0px;
  }

  .modal-body {
    height: 50vh;
    padding: 0;
  }

  .lang-list {
    height: 100%;

    .search-box {
      position: relative;
      margin: 1rem 1.5rem;
    }

    input {
      border-radius: 5px !important;
    }

    .input-icon {
      display: flex;
    }

    .input-icon {
      .search-icon {
        display: block;
        position: absolute;
        left: 0;
        margin-right: 0.5rem;
      }

      .clear-icon {
        cursor: pointer;
        display: block;
        position: absolute;
        right: 0;
        margin-right: 0.5rem;
      }
    }

    .list-group-item.active {
      color: $primary;
    }
  }
}

.lang-selection-modal.dark {
  .modal-header {
    border-color: #232e3c !important;
  }

  .modal-body,
  .modal-footer,
  .modal-header,
  .modal-content {
    color: white;
    background-color: #2b394a;
  }

  .list-group-item {
    color: white;
    border: 0;
  }

  .list-group-item:hover {
    background-color: #232e3c;
  }

  .list-group-item.active {
    background-color: #4d72fa;
    color: white;
    font-weight: 600;
  }

  .no-results-item {
    background-color: #2b394a;
    color: white;
  }

  input {
    background-color: #2b394a;
    border-color: #232e3c;
    color: white;
  }
}

// Language Selection Modal
.lang-selection-modal {
  font-weight: 500;

  .list-group {
    padding: 1rem 1.5rem;
    padding-top: 0;
    overflow-y: scroll;
    height: calc(100% - 68px);
  }

  .list-group-item {
    border: 0;

    p {
      margin-bottom: 0px;
      margin-top: 2px;
    }
  }

  .list-group-item.active {
    background-color: #edf1ff;
    color: #4d72fa;
    font-weight: 600;
    margin-top: 0px;
  }

  .modal-body {
    height: 50vh;
    padding: 0;
  }

  .lang-list {
    height: 100%;

    .search-box {
      position: relative;
      margin: 1rem 1.5rem;
    }

    input {
      border-radius: 5px !important;
    }

    .input-icon {
      display: flex;
    }

    .input-icon {
      .search-icon {
        display: block;
        position: absolute;
        left: 0;
        margin-right: 0.5rem;
      }

      .clear-icon {
        cursor: pointer;
        display: block;
        position: absolute;
        right: 0;
        margin-right: 0.5rem;
      }
    }

    .list-group-item.active {
      color: $primary;
    }
  }
}

.lang-selection-modal.dark {
  .modal-header {
    border-color: #232e3c !important;
  }

  .modal-body,
  .modal-footer,
  .modal-header,
  .modal-content {
    color: white;
    background-color: #2b394a;
  }

  .list-group-item {
    color: white;
    border: 0;
  }

  .list-group-item:hover {
    background-color: #232e3c;
  }

  .list-group-item.active {
    background-color: #4d72fa;
    color: white;
    font-weight: 600;
  }

  .no-results-item {
    background-color: #2b394a;
    color: white;
  }

  input {
    background-color: #2b394a;
    border-color: #232e3c;
    color: white;
  }
}

.org-users-page {
  .page-body {
    height: 100%;
  }
}

.user-group-container-wrap {
  margin: 20px auto 0 auto;
}

.dragged-column {
  z-index: 1001;
}

#storage-sort-popover {
  max-width: 800px;
  width: 800px;
  background-color: var(--base);
  box-sizing: border-box;
  box-shadow: 0px 12px 16px -4px rgba(16, 24, 40, 0.08), 0px 4px 6px -2px rgba(16, 24, 40, 0.03);
  border-radius: 4px;
  border: 1px solid var(--slate3) !important;
  left: 109px !important;
  top: 8px !important;
  position: absolute !important;


  .card-body,
  .card-footer {
    background: var(--base);
  }
}


#storage-filter-popover {
  max-width: 800px;
  width: 800px;
  background-color: var(--base);
  box-sizing: border-box;
  box-shadow: 0px 12px 16px -4px rgba(16, 24, 40, 0.08), 0px 4px 6px -2px rgba(16, 24, 40, 0.03);
  border-radius: 4px;
  border: 1px solid var(--slate3) !important;
  left: 193px !important;
  top: 10px !important;
  position: absolute !important;


  .card-body,
  .card-footer {
    background: var(--base);
  }
}

// Table set to full width
.jet-data-table thead {
  display: flex !important;

  tr {
    flex-grow: 1;

    th:last-child {
      flex: 1 1 auto;
    }
  }
}

tbody {
  width: 100% !important;
  flex-grow: 1;

  tr {
    width: 100% !important;

    td:last-child {
      flex: 1 1 auto;
    }
  }
}

.datepicker-widget.theme-dark {
  .react-datepicker__tab-loop {
    .react-datepicker__header {
      background-color: #232e3c;

      .react-datepicker__current-month,
      .react-datepicker__day-name,
      .react-datepicker__month-select,
      .react-datepicker__year-select {
        color: white;
      }

      .react-datepicker__month-select,
      .react-datepicker__year-select {
        background-color: transparent;
      }
    }

    .react-datepicker__month {
      background-color: #232e3c;

      .react-datepicker__day {
        color: white;

        &:hover {
          background-color: #636466;
        }
      }

      .react-datepicker__day--outside-month {
        opacity: 0.5;
      }
    }

    .react-datepicker {
      background-color: #232e3c;
    }
  }
}

.theme-dark .list-group-item {
  &:hover {
    background-color: #232e3c;
  }
}

.theme-dark {

  .CalendarMonth,
  .DayPickerNavigation_button,
  .CalendarDay,
  .CalendarMonthGrid,
  .DayPicker_focusRegion,
  .DayPicker {
    background-color: #232e3c;
  }

  .DayPicker_weekHeader_ul,
  .CalendarMonth_caption,
  .CalendarDay {
    color: white;
  }

  .CalendarDay__selected_span,
  .CalendarDay__selected_start,
  .CalendarDay__selected_end {
    background-color: #4D72FA;
    color: white;
  }

  .CalendarDay {
    border-color: transparent; //hiding the border around days in the dark theme

    &:hover {
      background-color: #636466;
    }
  }

  .DateInput_fangStroke {
    stroke: #232E3C;
    fill: #232E3C;
  }

  .DayPickerNavigation_svg__horizontal {
    fill: white;
  }

  .DayPicker__withBorder {
    border-radius: 0;
  }

  .DateRangePicker_picker {
    background-color: transparent;
  }
}

.link-widget {
  display: flex;
  align-items: center;
  overflow: auto;

  &.hover {
    a {
      &:hover {
        text-decoration: underline;
      }
    }
  }

  &.no-underline {
    a {
      text-decoration: none !important;
    }
  }

  &.underline {
    a {
      text-decoration: underline;
    }
  }

  &::-webkit-scrollbar {
    width: 0;
    height: 0;
    background: transparent;
  }
}

.import-export-footer-btns {
  margin: 0px !important;
}

.home-version-modal-component {
  border-bottom-right-radius: 0px !important;
  border-bottom-left-radius: 0px !important;
  box-shadow: 0px 12px 16px -4px rgba(16, 24, 40, 0.08),
    0px 4px 6px -2px rgba(16, 24, 40, 0.03) !important;
}

.current-version-label,
.other-version-label {
  color: var(--slate11);
}

.home-modal-component.modal-version-lists {
  width: 466px;
  height: 668px;
  background: var(--base);
  box-shadow: 0px 12px 16px -4px rgba(16, 24, 40, 0.08), 0px 4px 6px -2px rgba(16, 24, 40, 0.03);
  border-top-right-radius: 6px;
  border-top-right-radius: 6px;


  .modal-header {
    .btn-close {
      top: auto;
    }
  }
}

.modal-version-lists {
  max-height: 80vh;

  .modal-body {
    height: 80%;
    overflow: auto;
  }

  .export-creation-date {
    color: var(--slate11);
  }

  .modal-footer,
  .modal-header {
    padding-bottom: 24px;
    padding: 12px 28px;
    gap: 10px;
    width: 466px;
    height: 56px;
    background-color: var(--base);
  }

  .modal-footer {
    padding: 24px 32px;
    gap: 8px;
    width: 466px;
    height: 88px;
  }

  .tj-version-wrap-sub-footer {
    display: flex;
    flex-direction: row;
    padding: 16px 28px;
    gap: 10px;
    height: 52px;
    background: var(--base);
    border-top: 1px solid var(--slate5);
    border-bottom: 1px solid var(--slate5);



    p {
      font-weight: 400;
      font-size: 14px;
      line-height: 20px;
      color: var(--slate12);
    }
  }

  .version-wrapper {
    display: flex;
    justify-content: flex-start;
    padding: 0.75rem 0.25rem;
  }

  .current-version-wrap,
  .other-version-wrap {

    span:first-child {
      color: var(--slate12) !important;
    }
  }

  .current-version-wrap {
    background: var(--indigo3) !important;
    margin-bottom: 24px;
    border-radius: 6px;
    margin-top: 8px;
  }
}

.dropdown-table-column-hide-common {
  border-radius: 3px;
  height: auto;
  overflow-y: scroll;
  padding: 8px 16px;
  width: 20rem;
  max-height: 200px;
}

.dropdown-table-column-hide {
  background-color: #ffffff;
  box-shadow: 0 0 0 2px #0000001a;
}

.dropdown-table-column-hide-dark-themed {
  color: #ffffff !important;
  background-color: #1f2936 !important;
  box-shadow: 0 0 0 2px #9292921a;
}

.hide-column-table-text {
  margin: 0 !important;
}

.hide-column-name {
  padding-left: 10px !important;
}

.rest-methods-url {
  .cm-s-default {
    .cm-string-2 {
      color: #000;
    }
  }
}

.tooljet-database {

  .table-header,
  .table-name,
  .table-cell {
    white-space: nowrap;
    overflow: hidden;
    text-overflow: ellipsis;
  }

  .table-name {
    color: #000;
    width: 250px;
  }

  .table-left-sidebar {
    max-width: 288px;
  }

  .add-table-btn {
    height: 32px;
  }

  .table-header {
    background: #ECEEF0;
  }

  .table-header,
  .table-cell {
    max-width: 230px;
  }

  .add-more-columns-btn {
    background: var(--indigo3);
    font-weight: 500;
    color: var(--indigo9);
    font-size: 12px;
    border-radius: 600;
  }

  .delete-row-btn {
    max-width: 140px;
  }

  .table-list-item-popover {
    display: none;
  }

  .table-list-item:hover .table-list-item-popover {
    display: block;
  }
}

// download pop-up in the table widget
.table-widget-download-popup {
  .cursor-pointer {
    width: 130px;

    &:hover {
      font-weight: bolder;
    }
  }
}

.apploader {
  height: 100vh;

  .app-container {
    height: 100%;
    display: flex;
    flex-direction: column;
    justify-content: space-between;
  }

  .editor-header {
    height: 5%;
    background-color: #EEEEEE;
    display: flex;
    align-items: center;
    justify-content: space-between;

    .app-title-skeleton {
      width: 100px;
      height: 100%;
      display: flex;
      align-items: center;
      margin-left: 120px;
    }

    .right-buttons {
      display: flex;
      gap: 5px;
      align-items: center;
      margin-right: 10px;
    }
  }

  .editor-body {
    height: 100%;
  }

  .skeleton {
    padding: 5px;
  }

  .editor-left-panel {
    width: 48px;
    background-color: #EEEEEE;
    margin: 3px 0px 3px 3px;
    display: flex;
    flex-direction: column;
    justify-content: space-between;
    border-radius: 5px;

    .left-menu-items {
      display: flex;
      flex-direction: column;
      justify-content: space-between;
      gap: 5px;
      margin-top: 10px;
    }

    .bottom-items {
      margin-bottom: 10px;
    }
  }

  .editor-center {
    height: 100%;
    display: flex;
    flex-direction: column;
    gap: 5px;
    justify-content: space-between;

    .canvas {
      height: 100vh;
      background-color: #e6e6e6;
      border-radius: 5px;
      display: flex;
      justify-content: center;
    }

    .query-panel {
      height: 30%;
      display: flex;
      justify-content: space-between;
      gap: 5px;

      .queries {
        width: 30%;
        display: flex;
        flex-direction: column;
        gap: 5px;

        .queries-title {
          background-color: #EEEEEE;
          border-radius: 5px;
          height: 20%;
          padding: 5px 10px;
          display: flex;
          justify-content: space-between;
          align-items: center;
        }

        .query-list {
          background-color: #EEEEEE;
          border-radius: 5px;
          height: 80%;

          .query-list-item {
            margin: 10px;
            height: 35px;
          }
        }
      }

      .query-editor {
        width: 70%;
        height: 100%;
        display: flex;
        flex-direction: column;
        gap: 5px;

        .query-editor-header {
          background-color: #EEEEEE;
          border-radius: 5px;
          height: 20%;
          padding: 5px 10px;
          display: flex;
          justify-content: space-between;

          .query-actions {
            display: flex;
            align-items: center;
          }
        }

        .query-editor-body {
          background-color: #EEEEEE;
          height: 80%;
          border-radius: 5px;

          .button {
            margin-right: 10px;
          }
        }
      }
    }
  }

  .wrapper {
    padding: 3px 3px 3px 0px;
  }



  .right-bar {
    height: 100%;
    padding: 3px 3px 3px 0px;
    display: flex;
    flex-direction: column;
    justify-content: space-between;
    gap: 5px;

    .widget-list-header {
      height: 5%;
      background-color: #EEEEEE;
      border-radius: 5px;
    }

    .widget-list {
      height: 95%;
      background-color: #EEEEEE;
      border-radius: 5px;
      padding: 10px;

      .widgets {
        display: flex;
        justify-content: space-between;
      }
    }
  }
}

.subheader {
  margin-bottom: 12px;
}

.theme-dark {
  .layout-sidebar-icon {
    &:hover {
      background-color: #273342;
    }
  }

  .tooljet-database {

    .table-name,
    .subheader {
      color: var(--slate9);
    }

    .list-group-item.active {
      .table-name {
        color: #000;
      }
    }
  }

  .editor-header {
    background-color: #1F2936;
  }

  .editor-left-panel {
    background-color: #1F2936;
  }

  .editor-center {
    .canvas {
      background-color: #1F2936;
    }
  }

  .query-panel {
    .queries {
      .queries-title {
        background-color: #1F2936 !important;
      }

      .query-list {
        background-color: #1F2936 !important;
      }
    }

    .query-editor {
      .query-editor-header {
        background-color: #1F2936 !important;
      }

      .query-editor-body {
        background-color: #1F2936 !important;
      }
    }
  }

  .right-bar {
    .widget-list-header {
      background-color: #1F2936;
    }

    .widget-list {
      background-color: #1F2936;
    }
  }
}

:root {
  --tblr-breadcrumb-item-active-font-weight: 500;
  --tblr-breadcrumb-item-active-color: inherit;
}

.application-brand {
  position: relative;
  display: flex;
  justify-content: center;
}

.breadcrumb-item.active {
  font-weight: var(--tblr-breadcrumb-item-active-font-weight);
  color: var(--tblr-breadcrumb-item-active-color);
}

.app-icon-main {
  background: var(--indigo3) !important;
  border-radius: 6px !important;
  display: flex;
  justify-content: center;
  align-items: center;
  width: 48px;
  height: 48px;
}

.user-avatar-nav-item,
.audit-log-nav-item,
.notification-center-nav-item {
  border-radius: 4px;
}

.audit-log-nav-item {
  bottom: 40px;
}

.workspace-content-wrapper,
.database-page-content-wrap {
  background: var(--slate2);
}

.workspace-variable-table-card {
  margin: 0 auto;
  width: 880px;
}

.organization-page-sidebar {
  height: calc(100vh - 64px);
  max-width: 288px;
  background-color: var(--base);
  border-right: 1px solid var(--slate5) !important;
  display: grid !important;
  grid-template-rows: auto 1fr auto !important;
}

.marketplace-page-sidebar {
  height: calc(100vh - 64px);
  max-width: 288px;
  background-color: var(--base);
  border-right: 1px solid var(--slate5) !important;
  display: grid !important;
  grid-template-rows: auto 1fr auto !important;
}

.home-page-sidebar {
  max-width: 288px;
  background-color: var(--base);
  border-right: 1px solid var(--slate5);
  display: grid;
  grid-template-rows: auto 1fr auto;
}

.empty-home-page-image {
  margin-top: 14px;
}

.create-new-table-btn {
  width: 248px;

  button {
    height: 40px !important;

  }
}

.tooljet-database-sidebar {
  max-width: 288px;
  background: var(--base);
  border-right: 1px solid var(--slate5);


  .sidebar-container {
    height: 40px !important;
    padding-top: 1px !important;
    margin: 0 auto;
    display: flex;
    justify-content: center;
  }
}

.create-new-app-dropdown {
  width: 248px !important;


  .dropdown-toggle-split {
    border-left: 1px solid var(--indigo11) !important;
  }

  button {
    background-color: var(--indigo9) !important;
  }
}

.create-new-app-button {
  font-weight: 500;
  font-size: 14px;
  height: 40px;
  border-top-left-radius: 6px;
  border-bottom-left-radius: 6px;
}

.create-new-app-button+.dropdown-toggle {
  height: 40px;
  border-top-right-radius: 6px;
  border-bottom-right-radius: 6px;
}

.custom-select {
  .select-search-dark__value::after {
    content: none;
  }

  .select-search-dark__select,
  .select-search__select {
    min-width: fit-content;
    max-width: 100% !important;
  }
}

.jet-data-table td .textarea-dark-theme.text-container:focus {
  background-color: transparent !important;
}

.tooljet-logo-loader {
  height: 100vh;
  display: flex;
  align-items: center;
  justify-content: center;

  .loader-spinner {
    margin: 10px 87px;
  }
}

.page-body {
  height: calc(100vh - 1.25rem - 48px);
  min-height: 500px;
}

// buttons
.default-secondary-button {
  background-color: $color-light-indigo-03;
  color: $color-light-indigo-09;
  max-height: 28px;
  width: 76px;
  display: flex;
  flex-direction: row;
  justify-content: center;
  align-items: center;
  padding: 4px 16px;
  gap: 6px;
  font-weight: 500;
  border: 0 !important;

  .query-manager-btn-svg-wrapper {
    width: 16px !important;
    height: 16px !important;
    padding: 2.67px;
  }

  .query-manager-btn-name {
    min-width: 22px;
  }

  &:hover {
    background-color: $color-light-indigo-04;
    color: $color-light-indigo-10;
  }

  &:active {
    background-color: $color-light-indigo-04;
    color: $color-light-indigo-10;
    box-shadow: 0px 0px 0px 4px #C6D4F9;
    border-radius: 6px;
    border: 1px solid;
    outline: 0 !important;

    svg {
      path {
        fill: $color-light-indigo-10;
      }
    }
  }

  .query-run-svg {
    padding: 4px 2.67px;
  }
}

.default-secondary-button.theme-dark {
  background-color: #4D72FA !important;
  color: #F4F6FA !important;

  svg {
    path {
      fill: #F4F6FA !important;
    }
  }

  &:hover {
    border: 1px solid #4D72FA !important;
    background-color: #4D5EF0 !important;
    color: #FFFFFC !important;

    svg {
      path {
        fill: #FFFFFC !important;
      }
    }
  }

  &:active {
    border: 1px solid #4D72FA !important;
    background-color: #4D5EF0 !important;
    box-shadow: 0px 0px 0px 4px #4D72FA;
    border-radius: 6px;
  }
}

.default-tertiary-button {
  background-color: $color-light-base;
  color: $color-light-slate-12;
  border: 1px solid $color-light-slate-07;
  display: flex;
  flex-direction: row;
  justify-content: center;
  align-items: center;
  padding: 4px 16px;
  gap: 6px;
  max-height: 28px;
  font-weight: 500;
  height: 28px;
  cursor: pointer;
  white-space: nowrap;

  .query-btn-svg-wrapper {
    width: 16px !important;
    height: 16px !important;
    padding: 2.67px;
  }

  .query-btn-name {
    min-width: 22px;

  }

  &:hover {
    border: 1px solid $color-light-slate-08;
    color: $color-light-slate-11;

    svg {
      path {
        fill: $color-light-slate-11;
      }
    }
  }

  .query-create-run-svg {
    padding: 2px;
  }

  .query-preview-svg {
    padding: 2.67px 0.067px;
    width: 16px;
    height: 16px;
    margin: 6px 0;
  }

  &:active {
    border: 1px solid #C1C8CD;
    box-shadow: 0px 0px 0px 4px #DFE3E6;
    color: $color-light-slate-11;
    outline: 0;
  }
}

.default-tertiary-button.theme-dark {
  background-color: transparent;
  color: #4D5EF0 !important;
  border: 1px solid #4D5EF0 !important;

  svg {
    path {
      fill: #4D5EF0 !important;
    }
  }

  &:hover {
    border: 1px solid $color-dark-slate-08;
    color: #FFFFFC !important;
    background-color: #4D5EF0 !important;

    svg {
      path {
        fill: #FFFFFC !important;
      }
    }
  }

  &:active {
    border: 1px solid inherit;
    box-shadow: none;
    outline: 0;
  }
}

.default-tertiary-button.theme-dark.btn-loading {
  background-color: #4D5EF0 !important;
  color: transparent !important;

  svg {
    path {
      fill: transparent !important;
    }
  }
}

.default-tertiary-button.button-loading {
  background-color: transparent !important;
  color: transparent !important;

  svg {
    path {
      fill: transparent !important;
    }
  }
}

.disable-tertiary-button {
  color: $color-light-slate-08;
  background-color: $color-light-slate-03;
  pointer-events: none !important;

  svg {
    path {
      fill: $color-light-slate-08;
    }
  }

}

.disable-tertiary-button.theme-dark {
  color: $color-dark-slate-08;
  background-color: $color-dark-slate-03;
  pointer-events: none !important;

  svg {
    path {
      fill: $color-dark-slate-08;
    }
  }
}

.font-weight-500 {
  font-weight: 500;
}

.font-size-12 {
  font-size: 12px;
}

.toggle-query-editor-svg {
  width: 16px;
  height: 16px;
  padding: 2.88px 5.22px;
  display: flex;
  cursor: pointer;
}

.theme-dark {
  .org-avatar:hover {
    .avatar {
      background: #10141A no-repeat center/cover;
    }
  }
}

.app-creation-time {
  color: var(--slate11) !important;
  white-space: nowrap;
  overflow: hidden;
  text-overflow: ellipsis;
}

.font-weight-400 {
  font-weight: 400;
}

.border-indigo-09 {
  border: 1px solid $color-light-indigo-09;
}

.dark-theme-toggle-btn {
  height: 32px;
  display: flex;
  align-items: center;
  justify-content: center;

}

.dark-theme-toggle-btn-text {
  font-size: 14px;
  margin: 12px;
}

.maximum-canvas-height-input-field {
  width: 156px;
  height: 32px;
  padding: 6px 10px;
  gap: 17px;
  background: #FFFFFF;
  border: 1px solid #D7DBDF;
  border-radius: 6px;

}

.layout-header {
  position: fixed;
  right: 0;
  left: 56px;
  z-index: 1;
  background: var(--base);
  height: 64px;
}

.layout-sidebar-icon {
  &:hover {
    background: #ECEEF0;
  }

  &:focus {
    outline: #ECEEF0 auto 5px;
  }
}


.tj-dashboard-section-header {
  max-width: 288px;
  max-height: 64px;
  padding-top: 20px;
  padding-left: 20px;
  padding-bottom: 24px;
  border-right: 1px solid var(--slate5);
}

.layout-sidebar-icon {
  &:hover {
    background: #ECEEF0;
    border-radius: 4px;
  }

  &:focus {
    outline: #ECEEF0 auto 5px;
  }
}

.folder-menu-icon {
  visibility: hidden !important;
}

.folder-list-group-item:hover .folder-menu-icon {
  visibility: visible !important;
}

.folder-list-group-item {
  &:hover {
    background: #ECEEF0;
  }

  &:active {
    background: var(--indigo4);
  }

  &:focus {
    box-shadow: 0px 0px 0px 4px #DFE3E6;
  }

  .tj-text-xsm {
    white-space: nowrap;
    overflow: hidden;
    text-overflow: ellipsis;
  }

  .tj-folder-list {
    display: block;
  }
}


.app-versions-selector {
  display: inline-flex;
  align-items: center;
  width: 176px;
  height: 28px;
  position: absolute;
  left: 58%;
  border-radius: 6px;
}

.app-version-list-item {
  white-space: nowrap;
  overflow: hidden;
  text-overflow: ellipsis;
}

.app-version-name,
.app-version-released {
  font-weight: 400;
  font-size: 12px;
  line-height: 20px;
}

.app-version-name {
  max-width: 80px;
}

.custom-version-selector__option:hover .app-version-delete {
  display: block;
}

.editor .editor-sidebar {
  border-top: 1px solid var(--slate7);
}

.editor .navbar-brand {
  border-right: 1px solid var(--slate7);
  padding-bottom: 1rem;
  border-right: 1px solid var(--slate7);
  width: 48px;
  display: flex;
  justify-content: center;
}

.theme-dark {
  .editor .navbar-brand {
    border-right: 1px solid #333c48;
  }

  .realtime-avatars {
    border-right: 1px solid #333c48;
  }
}

.modal-backdrop {
  opacity: 0.5;
}

.canvas-area>.modal-backdrop {
  width: 100% !important;
  height: 100% !important;
}

.ds-delete-btn {
  display: none;
  border: none;
  background: none;
}

.ds-list-item:hover .ds-delete-btn {
  display: block;
}

.toojet-db-table-footer,
.home-page-footer {
  position: fixed;
  bottom: 0px;
  right: 0;
  left: 344px;
}

.home-page-footer {
  height: 52px;
  background-color: var(--base) !important;
}

.pagination-container {
  display: flex;
  padding: 0px;
  height: 20px;

  .form-control {
    padding: 0 4px;
    width: fit-content;
    max-width: 30px;
    text-align: center;
  }
}

.profile-card {
  box-shadow: 0px 12px 16px -4px rgba(16, 24, 40, 0.08), 0px 4px 6px -2px rgba(16, 24, 40, 0.03);
  border-radius: 6px;
  padding: 4px 0px;
  width: 84px;
  height: 86px;
  margin-left: 10px;
  background-color: var(--base);

  .dropdown-item {
    width: 84px;
    height: 36px;
    min-width: 84px !important;
  }

  svg {
    margin-left: 2px;
  }

  a {
    span {
      margin-left: 4px;
    }
  }
}

.theme-dark {
  .editor-header-actions {
    .current-layout {
      .bg-white {
        background-color: #232E3C !important;
      }

      svg {
        path {
          fill: white;
        }
      }
    }
  }

  .icon-tabler-x {
    stroke: white;
  }
}

.img-invert {
  img {
    filter: invert(1);
  }
}

.user-group-table {
  .selected-row {
    background-color: #ECEEF0;
  }

  .selected-row.dark {
    background-color: #232E3C;
  }
}

.notification-center.theme-dark {

  .empty-subtitle,
  .card-footer>span,
  .empty-title {
    color: white !important;
  }
}


// DASHBOARD SCROLL STYLES--->
.create-new-app-wrapper {
  margin: 0 auto;
  display: flex;
  justify-content: center;
  padding-top: 4px;
}

.home-page-sidebar {
  height: calc(100vh - 64px) !important; //64 is navbar height

  .folder-list-user {
    height: calc(100vh - 116px) !important; //64 is navbar height + 52 px footer
  }
}

.home-page-content {
  height: calc(100vh - 64px) !important;
  overflow-y: auto;
  background: var(--slate2);
}

.application-folders-list {
  height: 64px;
}

// DASHBOARD STYLES END

// TABLE
.table-left-sidebar {
  height: calc(100vh - 104px) !important; // 62px [navbar] +  40px [ add table and search ] + extra 2 px(border)
  overflow-y: auto;
}

.toojet-db-table-footer {
  height: 52px;
  background: var(--base) !important;
}

.home-app-card-header {
  margin-bottom: 32px;
}

.homepage-app-card {
  height: 166px;
  outline: 1px solid var(--slate3);
  box-shadow: 0px 1px 2px rgba(16, 24, 40, 0.05);
  border-radius: 6px;
  padding: 16px;
  background-color: var(--base) !important;

  .appcard-buttons-wrap {
    display: none;
  }

  .home-app-card-header {
    .menu-ico {
      visibility: hidden !important;
    }
  }

  &:hover {
    box-shadow: 0px 12px 16px -4px rgba(16, 24, 40, 0.08), 0px 4px 6px -2px rgba(16, 24, 40, 0.03);

    .home-app-card-header {
      margin-bottom: 12px;

      .menu-ico {
        visibility: visible !important;
      }
    }

    .app-creation-time-container {
      margin-bottom: 0px;
    }

    .app-card-name {
      margin-bottom: 0px;
    }

    .app-creation-time {
      display: none;
    }


    .appcard-buttons-wrap {
      display: flex;
      padding: 0px;
      gap: 12px;
      width: 240px;
      height: 28px;
      flex-direction: row;

    }

    .app-icon-main {
      width: 36px;
      height: 36px;

    }
  }
}

.app-creation-time-container {
  height: 16px;
}

.release-buttons {
  height: 45px;
  margin-bottom: 10px;
}

.global-settings-app-wrapper {
  max-width: 300px;
}

.version-manager-container {
  padding: 0.6rem;
}

// tooljet db fields styles [ query manager ]
.tj-db-field-wrapper {
  .code-hinter-wrapper {
    ::-webkit-scrollbar {
      display: none;
    }
  }

  .CodeMirror-sizer {
    min-height: 32px !important;
    width: 100%;
    border-right-width: 0px !important;
    padding: 0 !important;
    overflow-y: auto;

    .CodeMirror-lines {
      margin-top: 0px !important;
      min-height: 32px !important;
      padding: 0 !important;
    }
  }
}

.table-list-items#popover-contained {
  .popover-body {
    outline: 1px solid var(--slate3);
    background: var(--base);
    overflow: hidden;
  }

}

.table-list-item-popover.dark {
  svg {
    path {
      fill: white;
    }
  }
}

.theme-dark {
  .react-loading-skeleton {
    background-color: #2F3C4C !important;
    background-image: linear-gradient(90deg, #2F3C4C, #2F3C4C, #2F3C4C) !important;
  }
}

@keyframes up-and-down {
  to {
    opacity: 0.2;
    transform: translateY(-20px);

  }
}

.spin-loader {
  position: fixed;
  width: 100%;

  .load {
    display: flex;
    justify-content: center;
    margin: 200px auto;
  }

  .load div {
    width: 20px;
    height: 20px;
    background-color: #3E63DD;
    border-radius: 50%;
    margin: 0 5px;
    animation-name: #{up-and-down};
    animation-duration: 0.8s;
    animation-iteration-count: infinite;
    animation-direction: alternate;
  }

  .load .two {
    animation-delay: 0.3s;
  }

  .load .three {
    animation-delay: 0.6s;
  }
}

.organization-switch-modal {
  font-family: 'IBM Plex Sans';

  .modal-dialog {
    width: 376px;
  }

  .modal-content {
    background: linear-gradient(0deg, #FFFFFF, #FFFFFF),
      linear-gradient(0deg, #DFE3E6, #DFE3E6);
  }

  .modal-header {
    justify-content: center !important;
    flex-direction: column;
    padding: 40px 32px 20px 32px;

    .header-text {
      font-style: normal;
      font-weight: 600;
      font-size: 20px;
      line-height: 36px;
      margin: 24px 0 5px 0;
    }

    p {
      font-style: normal;
      font-weight: 400;
      font-size: 14px;
      line-height: 20px;
      color: #687076;
      text-align: Center;
      margin-bottom: 0px;
    }
  }

  .modal-body {
    padding: 18px 32px;

    .org-list {
      display: flex;
      flex-direction: column;

      .org-item {
        height: 50px;
        display: flex;
        align-items: center;
        padding: 0px 12px;
        cursor: default;

        input[type=radio] {
          margin-right: 16px;
          width: 16px;
          height: 16px;
        }

        .avatar {
          margin-right: 11px;
          color: #11181C;
          background-color: #F8FAFF;
          width: 34px !important;
          height: 34px !important;
        }

        span {
          font-style: normal;
          font-weight: 400;
          font-size: 12px;
          line-height: 20px;
          color: #11181C;
        }
      }

      .selected-item {
        border-radius: 6px;
        background-color: #F0F4FF;
      }
    }
  }

  .modal-footer {
    justify-content: center;
    padding: 24px 32px;
    border-top: 1px solid #DFE3E6;

    button {
      width: 100%;
      font-style: normal;
      font-weight: 600;
      font-size: 14px;
      line-height: 20px;
    }
  }
}

.organization-switch-modal.dark-mode {

  .modal-footer,
  .modal-header {
    border-color: #232e3c !important;

    p {
      color: rgba(255, 255, 255, 0.5) !important;
    }
  }

  .modal-body,
  .modal-footer,
  .modal-header,
  .modal-content {
    color: white;
    background-color: #2b394a;
  }

  .modal-content {
    border: none;
  }


  .modal-body {
    .org-list {
      span {
        color: white;
      }

      .selected-item {
        background-color: #232e3c;
      }
    }
  }
}

.datasources-category {
  color: var(--slate10);
}

.react-tooltip {
  font-size: .765625rem !important;
}

.tooltip {
  z-index: 10000;
}

.add-new-workspace-icon-wrap {
  display: flex;
  flex-direction: row;
  align-items: center;
  padding: 8px;
  width: 34px;
  height: 34px;
  background: var(--indigo3);
  border-radius: 6px;
}

.add-new-workspace-icon-old-wrap {
  display: none;
}

.add-workspace-button {
  padding: 8px 12px;
  gap: 11px;
  height: 50px;

  &:hover {
    background: var(--indigo3);
    margin: 0 auto;
    border-radius: 6px;
    padding-bottom: 10px;

    .add-new-workspace-icon-old-wrap {
      padding: 8px;
      width: 34px;
      height: 34px;
      background: var(--indigo9);
      border-radius: 6px;
      display: flex;
      justify-content: center;
      align-items: center;

    }

    .add-new-workspace-icon-wrap {
      display: none;

    }
  }

}

.tj-folder-list {
  display: flex;
  align-items: center;
  color: var(—-slate12) !important;
}

.app-card-name {
  color: var(—-slate12);
  margin-bottom: 2px;
  white-space: nowrap;
  overflow: hidden;
  text-overflow: ellipsis;
}

.dashboard-breadcrumb-header {
  display: flex;
  align-items: center;
}

.tj-version {
  margin-right: 44px;
  display: flex;
  align-items: center;
  color: var(--slate9);

}

.folder-list {
  color: var(—-slate9) !important;
}

.tj-folder-header {
  margin-bottom: 12px;
  height: 37px;
  cursor: pointer;
}

.tj-dashboard-header-title-wrap {
  display: flex;
  justify-content: center;
  align-items: center;
  color: var(--slate11);

  a {
    text-decoration: none;
  }
}

.theme-dark {
  .tj-onboarding-phone-input-wrapper {
    .flag-dropdown {
      background-color: #1f2936 !important;

      .country-list {
        background-color: #1f2936 !important;
        background: #1f2936;

        li {
          .country .highlight {
            background-color: #3a3f42;
            color: #000 !important;

            div {
              .country-name {
                color: #6b6b6b !important;
              }
            }

          }

          &:hover {
            background-color: #2b2f31;
          }

        }
      }
    }

  }

  .react-tel-input .country-list .country.highlight {
    color: #6b6b6b;
  }
}

.dashboard-breadcrumb-header-name {
  font-weight: 500 !important;
  color: var(—-slate12) !important;
}

.tj-dashboard-header-wrap {
  padding-top: 22px;
  padding-bottom: 22px;
  padding-left: 40px;
  height: 64px;
  border-bottom: 1px solid var(--slate5);
}

.dashboard-breadcrumb-header-name:hover {
  text-decoration: none !important;
}


.tj-avatar {
  border-radius: 6px;
  width: 36px;
  height: 36px;
  display: flex;
  justify-content: center;
  align-items: center;
  background-color: var(--slate3) !important;
  color: var(--slate11) !important;
  text-transform: uppercase;
  font-weight: 500;

  &:hover {
    background-color: var(--slate4);
  }

  &:focus {
    box-shadow: 0px 0px 0px 4px var(--indigo6);
    outline: 0;
  }

  &:active {
    box-shadow: none;
  }
}

.tj-current-org {
  span {
    color: var(--slate12);

  }
}


.sidebar-inner {
  align-items: center;
}

.workspace-drawer-wrap {
  background: var(--base);
}

.theme-dark {
  .drawer-wrap {
    background: var(--base);
  }
}

.users-table {
  background: var(--base);
  padding: 16px;
  width: 848px;
  margin: 0 auto;
  padding: 16px;

  tbody {

    tr>td>span,
    tr>td>a {
      white-space: nowrap;
      overflow: hidden;
      text-overflow: ellipsis;
      max-width: 140px;
    }
  }

  thead {
    tr {
      padding: 0px 6px;
      gap: 90px;
      width: 848px;
      height: 40px;
      display: flex;
      align-items: center;
      margin-top: 6px;
    }

    tr>th {
      background: var(--base) !important;
      border-bottom: none !important;
      padding: 0 !important;
      width: 282px;
    }
  }

  tr {
    background: var(--base);
    height: 66px;
    padding: 13px 0px;
    border-bottom: 1px solid var(--slate7);
    display: flex;
    justify-content: space-between;
  }

  tr>td {
    border-bottom-width: 0px !important;
    display: flex;
    align-items: center;
    flex: 16%;
    padding-left: 0px !important;
    padding-right: 0px !important;
    white-space: nowrap;
    overflow: hidden;
    text-overflow: ellipsis;
  }
}

.tj-input {
  padding: 6px 10px;
  gap: 17px;
  width: 161.25px;
  height: 32px;
  background: var(--base);
  border: 1px solid var(--slate7);
  border-radius: 6px;

  ::placeholder {
    color: var(--slate9) !important;
  }

}

.workspace-setting-buttons-wrap {
  display: flex;
  gap: 12px;
}

.workspace-settings-table-wrap {
  max-width: 880px;
  margin: 0 auto;
}

.workspace-settings-filters {
  display: flex;
  gap: 12px;
  flex-direction: row;
  align-items: center;
  position: relative;
}

.workspace-setting-table-wrapper {
  box-shadow: 0px 1px 2px rgba(16, 24, 40, 0.05);
  outline: 1px solid var(--slate7);
  background: var(--base);
  width: 880px;
  margin: 0 auto;
  border-radius: 6px;
  height: calc(100vh - 223px);
  position: relative;

}

.workspace-filter-text {
  color: var(--slate11);
  margin-bottom: 14px;
}

.singleuser-btn {
  padding: 6px 16px;
  gap: 6px;
  width: 152px;
  height: 32px;
  border-radius: 6px;

}

.multiuser-btn {
  padding: 6px 16px;
  gap: 6px;
  width: 189px;
  height: 32px;
  border-radius: 6px;

}

.workspace-page-header {
  width: 880px;
  margin: 0 auto !important;

  div:first-child {
    margin: 0 auto !important;
    width: 880px;

  }
}

.workspace-user-archive-btn {
  width: 95px;
  height: 28px;
}

.workspace-clear-filter {
  margin-left: 8px;
  color: var(--indigo9);
  font-weight: 600 !important;
}

.workspace-clear-filter-wrap {
  display: flex;
  align-items: center;
  width: 130px;
  justify-content: flex-end;
  position: absolute;
  right: 16px;
}

.tj-checkbox {
  border-color: var(--slate7);
}

.workspace-clipboard-wrap {
  display: flex;
  align-items: center;
  width: 162.67px;
  cursor: pointer;

  p {
    font-weight: 500 !important;
    margin-left: 5px;
  }

  span {
    display: flex;
    align-items: center;
  }
}

.workspace-user-status {
  margin-right: 22px;
  margin-left: 5px;
}

.worskpace-setting-table-gap {
  margin-top: 20px;
}

.tj-active {
  background: #46A758;
}

.tj-invited {
  background: #FFB224;
}

.tj-archive {
  background: #E54D2E;
}

.liner {
  height: 1px;
  background: var(--slate5);
  width: 880px;
  margin-top: 22px;
}

.edit-button {
  display: flex;
  flex-direction: row;
  justify-content: center;
  align-items: center;
  height: 28px;
}

.launch-button {
  display: flex;
  height: 28px;
  align-items: center;
  color: var(--slate12);
  justify-content: center;
}

.launch-button.tj-disabled-btn {
  cursor: not-allowed;
}

.breadcrumb-item {
  a {
    text-decoration: none !important;
    color: var(--slate12);
  }
}

.table-list-item {
  width: 248px;
}

.workspace-settings-filter-items {
  width: 161.25px;

  .css-13mf2tf-control {
    width: 161.25px !important;

  }

  .css-10lvx9i-Input {
    margin: 0 !important;
    padding: 0 !important;
  }

  .css-1bugkci-control,
  .css-42vs31,
  .css-ob45yj-menu {
    background-color: var(--base) !important;
    width: 161.25px !important;
  }

  .css-6t9fnh-control {
    border: 1px solid var(--slate7) !important;
    background: var(--base);
    color: var(--slate9);
    width: 161.25px;
    height: 32px;

    .css-1opnhvy-singleValue {
      color: var(--slate9) !important;

    }
  }

  input.tj-checkbox {
    background: var(--base) !important;
    color: var(--slate9);
    border: 1px solid var(--slate7) !important;

    ::placeholder {
      color: var(--slate9);
    }
  }
}


.tj-db-dataype {
  margin-left: 8px;
  color: var(--slate11);
}

.tj-database-column-header {
  color: var(--slate12);
  padding: 4px 4px 4px 8px !important;
  text-transform: capitalize !important;
  line-height: 0px !important;
  font-weight: 500 !important;
  font-size: 12px !important;
  line-height: 20px !important;
  color: var(--slate12) !important;

  &:first-child {
    display: flex !important;
    align-items: center !important;
    padding-left: 1rem !important;
  }

}

.tj-database-column-row {
  margin: 0;

  th:first-child {
    height: 28px;
  }

  th:first-child>div {
    height: 16px;
    width: 16px;
    display: flex;
    align-items: center;
    height: 28px;

    input {
      border-radius: 4px;
    }

  }
}

.tj-db-operaions-header {
  height: 48px;
  padding: 0 !important;
  display: flex;
  align-items: center;
  background-color: var(--base);

  .row {
    margin-left: 0px;
  }

  .col {
    padding-left: 0px;
    display: flex;
    gap: 8px;
    align-items: center;
  }
}

.add-new-column-btn {
  margin-left: 16px;
  width: 144px !important;
  height: 28px;
  border-radius: 6px;
  padding: 0 !important;
  display: flex;
  align-items: center;
  justify-content: center;
  background: transparent;
  color: var(--slate12);
  border: none;
}

.tj-db-filter-btn {
  width: 81px;
  height: 28px;
  border-radius: 6px;
  background: transparent;
  color: var(--slate12);
  border: none;
  display: flex;
  align-items: center;
  justify-content: center;
}

.tj-db-filter-btn-applied,
.tj-db-sort-btn-applied {
  display: flex !important;
  flex-direction: row !important;
  justify-content: center !important;
  align-items: center !important;
  padding: 4px 16px !important;
  width: 171px !important;
  height: 28px !important;
  background: var(--grass2) !important;
  border-radius: 6px !important;
}

.tj-db-filter-btn-active,
.tj-db-sort-btn-active {
  width: 81px !important;
  height: 28px !important;
  background: var(--indigo4) !important;
  border: 1px solid var(--indigo9) !important;
  border-radius: 6px !important;
  justify-content: center;
  color: var(--indigo9) !important;
}

.tj-db-header-add-new-row-btn {
  width: 125px;
  height: 28px;
  background: var(--indigo3);
  border-radius: 6px !important;
  display: flex;
  flex-direction: row;
  justify-content: center;
  align-items: center;
  gap: 6px;
  border: none;

  span {
    color: var(--indigo9);
  }
}

.tj-db-sort-btn {
  width: 75px;
  height: 28px;
  background: transparent;
  color: var(--slate12);
  border: none;
  display: flex;
  align-items: center;
  justify-content: center;
}

.edit-row-btn {
  background: transparent;
  color: var(--slate12);
  border: none;
  display: flex;
  align-items: center;
}

.workspace-variable-header {
  width: 880px;
  justify-content: end;
  margin: 0 auto;
  display: flex;
  padding: 0;
}

.add-new-variables-button {
  margin-bottom: 20px;
  width: 169px;
  height: 32px;
}

.org-users-page-sidebar,
.left-menu {
  padding: 16px;
  gap: 7px;
  width: 220px;
  border-right: 1px solid var(--slate5);
  overflow-y: auto;
  overflow-x: hidden;
}

.groups-header-wrap {
  display: flex;
  height: 36px;
  border-bottom: 1px solid var(--slate5);
}

.org-users-page-container {
  width: 880px;
  margin: 0 auto;
}

.groups-main-header-wrap {
  padding: 20px 0px 8px;
  gap: 10px;
  width: 612px;
  height: 56px;
  margin: 0 auto;
  display: flex;
  justify-content: space-between;

  p {
    white-space: nowrap;
    overflow: hidden;
    text-overflow: ellipsis;
  }

  .nav-tabs .nav-link.active {
    border-bottom: 2px solid var(--indigo9) !important;
  }
}

.form-check-input:disabled {
  background-color: var(--slate8) !important;
}

.manage-groups-body {
  padding: 24px;
  font-size: 12px;
  overflow-y: auto;
  height: calc(100vh - 300px);

}

.groups-sub-header-wrap {
  width: 612px;
  height: 36px;
  border-bottom: 1px solid var(--slate5) !important;

  .nav-link.active {
    border-bottom: 2px solid var(--indigo9) !important;
    border-color: var(--indigo9) !important;
  }

  .nav-item {
    font-weight: 500 !important;
    font-size: 12px !important;
  }


  p {
    width: 205px;
  }
}

.groups-btn-container {
  width: 880px;
  justify-content: space-between;
  margin: 0 auto;
  margin-bottom: 20px;
  height: 32px;
  align-items: center;

}

.org-users-page {
  margin: 0 auto;
}

.org-users-page-card-wrap {
  height: calc(100vh - 208px);
}

.org-users-page-card-wrap,
.manage-sso-wrapper-card {
  display: flex;
  flex-direction: row;
  background: var(--base);
  width: 880px;
  outline: 1px solid var(--slate5);
  box-shadow: 0px 1px 2px rgba(16, 24, 40, 0.05);
  border-radius: 6px;
}

.manage-sso-wrapper-card {
  margin: 0 auto;

  .card-body {
    overflow-y: auto;
    padding: 40px;
  }

  .card-header {
    padding: 0px 24px;
    width: 660px;
    height: 72px;
    border-bottom: 1px solid var(--slate5);

  }

  .form-check {
    margin-bottom: 0px !important;
    line-height: 24px;
    font-size: 16px;
  }
}

.groups-sidebar-nav {
  display: flex;
  flex-direction: row;
  align-items: center;
  padding: 6px 8px;
  gap: 40px;
  width: 188px;
  height: 32px;
  background: var(--base);
  border-radius: 6px;
  cursor: pointer;
}

.org-users-page-card-body {
  width: 660px;
}

.org-users-page {
  .nav-tabs .nav-link.active {
    background-color: transparent !important;
  }

  .nav-tabs .nav-item.show .nav-link,
  .nav-tabs .nav-link.active {
    border-color: var(--indigo9) !important;

  }

  .nav-link:hover {
    border-right: none !important;
    border-left: none !important;
    border-top: none !important;

    color: var(--indigo9);
  }
}

.groups-selected-row {
  background-color: var(--indigo4);
}

.add-apps-btn {
  width: 160px;
  height: 32px;
}

.groups-app-body-header {
  border-bottom: 1px solid var(--slate5);

  p {
    height: 36px;
    display: flex;
    align-items: center;
    width: 286px;
    color: var(--slate11);

  }

  p:first-child {
    width: 205px !important;
    margin-left: 12px;
  }

}

.manage-group-tab-icons {
  margin-right: 6px;
}

.manage-groups-no-apps-wrap {
  display: flex;
  justify-content: center;
  flex-direction: column;
  align-items: center;
  width: 602px;

  p {
    margin-top: 12px;
  }

  span {
    color: var(--slate11);
    margin-top: 4px;
  }

  div {
    width: 64px;
    height: 64px;
    background: var(--indigo3);
    border-radius: 12px;
    display: flex;
    justify-content: center;
    align-items: center;
    margin-top: 88px;
  }
}

.apps-permission-wrap {
  height: 72px;
  justify-content: center;
  gap: 12px;
}

.apps-folder-permission-wrap,
.apps--variable-permission-wrap {
  height: 44px;
}

.manage-group-permision-header {
  border-bottom: 1px solid var(--slate5);
  display: flex;

  p {
    padding: 8px 12px;
    gap: 10px;
    width: 206px;
    height: 36px;
    font-weight: 500;
    color: var(--slate11) !important;
  }

}

.permission-body {
  .form-check {
    margin-bottom: 0px !important;
  }

  tr {
    border-bottom: 1px solid var(--slate5);
    width: 612px !important;

  }

  td {
    font-size: 12px;
    font-weight: 500;
    line-height: 20px;
    letter-spacing: 0em;
    text-align: left;
    width: 206px !important;
    padding-left: 12px;

    div {
      padding-left: 12px;
    }
  }
}


.default-option-text {
  margin-left: 10px;
  margin-right: 16px;
  font-size: 11px !important;
}

.git-sso-help-text {
  color: var(--slate11);
}

.default-group-wrap {
  gap: 10px;
  width: 119px;
  height: 28px;
  display: flex;
  align-items: center;
  justify-content: center;
  background: var(--grass3);
  border-radius: 100px;
}

.sso-icon-wrapper {
  display: flex;
  flex-direction: row;
  justify-content: center;
  align-items: center;
  padding: 8px 8px 8px 16px;
  width: 251px;
  height: 56px;
  background: var(--slate3);
  border-radius: 6px;
  margin-top: 12px;
}

.sso-main-box {
  justify-content: center;
  background: var(--slate6);
  padding: 8px 16px;
  width: 96px;
  height: 40px;
  border-radius: 6px;
}

.default-danger-tag-wrap {
  gap: 10px;
  width: 113px;
  height: 28px;
  display: flex;
  align-items: center;
  justify-content: center;
  background: var(--tomato6);
  border-radius: 100px;
  margin-bottom: 16px;
}

.manage-group-users-info {
  height: 48px;
  width: 612px;
  border-radius: 6px;
  padding: 12px 24px 12px 24px;
  background: var(--slate3);
  border: 1px solid var(--slate5);
  border-radius: 6px;
  margin-bottom: 16px;

  p {
    color: var(--slate12);
    gap: 14px;
    display: flex;
    align-items: center;

  }
}

.name-avatar {
  display: flex;
  flex-direction: column;
  justify-content: center;
  align-items: center;
  gap: 10px;
  width: 36px;
  height: 36px;
  background-color: var(--slate3) !important;
  border-radius: 6px;
  color: var(--slate11);
  margin-right: 12px;
  text-transform: capitalize;
}

.manage-group-users-row {
  display: flex;
  flex-direction: row;
  align-items: baseline;
  padding: 12px 6px;
  width: 612px !important;
  height: 64px;
  border-bottom: 1px solid var(--slate5);

  p {
    width: 272px;
    white-space: nowrap;
    overflow: hidden;
    text-overflow: ellipsis;

    span {
      max-width: 150px;
      white-space: nowrap;
      overflow: hidden;
      text-overflow: ellipsis;
    }
  }

  &:hover .apps-remove-btn {
    display: flex;
  }
}

.manage-group-app-table-body {
  width: 602px !important;

  tr {
    display: flex;
    font-family: 'IBM Plex Sans';
    font-style: normal;
    font-weight: 400;
    font-size: 12px;
    line-height: 20px;
    color: var(--slate12);
  }
}

.apps-view-edit-wrap {
  display: flex;
  flex-direction: column;
  width: 51px;
  margin-right: 32px;
}

.apps-table-row {
  display: grid !important;
  grid-template-columns: 205px 286px 115px;

  td {
    padding: 12px;
    white-space: nowrap;
    overflow: hidden;
    text-overflow: ellipsis;
  }

  &:hover .apps-remove-btn {
    display: flex;
  }
}

.apps-remove-btn {
  width: 97px;
  height: 28px;
  font-weight: 600 !important;
}

.faded-text {
  color: var(--slate8);
}

.manage-groups-app-dropdown {
  width: 440px;
}

.create-new-group-button {
  width: 169px;
  height: 32px;
  border-radius: 6px;
}

.faded-input {
  background: var(--slate5);
}

.manage-group-table-head {
  display: flex;
  border-bottom: 1px solid var(--slate5);
  width: 612px;
  height: 36px;
  padding: 8px 12px;
  align-items: center;


  p {
    width: 272px !important;
    color: var(--slate11);
    font-weight: 500;
  }

}

.manage-groups-permission-apps {
  border-bottom: 1px solid var(--slate5);
}

.manage-groups-permission-apps,
.apps-folder-permission-wrap,
.apps-variable-permission-wrap {
  display: flex;
  align-items: center;
  padding: 12px;
  gap: 10px;

  div {
    width: 206px;
  }
}

.manage-groups-permission-apps,
.apps-variable-permission-wrap {
  gap: 10px;
  height: 72px;
}

.apps-folder-permission-wrap {
  height: 44px;
  border-bottom: 1px solid var(--slate5);
}

.delete-group {
  text-decoration: none !important;
  color: var(--tomato9) !important;
}

.delete-link,
.remove-decoration {
  text-decoration: none !important;
}

.edit-group {
  text-decoration: none !important;
  color: var(--slate12) !important;
}

.removed-decoration {
  text-decoration: none !important;
}

.rmsc .select-item.selected {
  color: var(--slate12) !important;
  background-color: var(--base) !important;
}

.manage-groups-app-dropdown {
  margin-right: 12px;

  .rmsc .dropdown-container:focus-within {
    border: 1px solid var(--indigo9) !important;
    box-shadow: 0px 0px 0px 2px #C6D4F9 !important;
  }

  .dropdown-heading-value {
    span {
      color: var(--slate12) !important;

    }
  }

  .multi-select {
    .dropdown-container {
      gap: 17px;
      width: 440px;
      height: 32px;
      background: var(--base);
      border: 1px solid var(--slate7);
      border-radius: 6px;
      display: flex;
      justify-content: center;
      align-items: center;
      margin-right: 12px;
    }

  }

  .dropdown-content {
    .panel-content {
      background: var(--base);
      border: 1px solid var(--slate3);
      box-shadow: 0px 12px 16px -4px rgba(16, 24, 40, 0.08), 0px 4px 6px -2px rgba(16, 24, 40, 0.03);
      border-radius: 6px;

      .select-panel {
        .search {
          border-bottom: 1px solid var(--slate5);
        }

        .search,
        input {
          background-color: var(--base) !important;
        }
      }

      input[type='checkbox'] {
        border: 1px solid red !important;
      }

      .select-item:hover {
        background-color: var(--slate3);
      }


      .item-renderer {
        span {
          font-size: 12px;
          color: var(--slate12)
        }
      }

    }
  }
}

.sso-form-wrap {
  .form-label {
    font-size: 12px;
    font-weight: 500px;
    margin-bottom: 4px !important;
    color: var(--slate12);
  }

  .form-check-label {
    font-size: 12px;
    font-size: 12px;
    line-height: 20px;
    color: var(--slate12);
  }
}

.allow-default-sso-helper-text {
  white-space: pre-line;
}

.password-disable-danger-wrap {
  padding: 16px;
  gap: 16px;
  width: 574px;
  height: 116px;
  background: var(--tomato3);
  border: 1px solid var(--tomato5);
  border-radius: 6px;
}

.sso-footer-save-btn {
  width: 157px;
  height: 40px;
}

.sso-footer-cancel-btn {

  width: 85px;
  height: 40px;
}

.danger-text-login {
  padding-left: 40px !important;
}

.tick-icon {
  width: 20px;
  height: 20px;
  background: var(--indigo9);
  border-radius: 4px;
}

.invite-user-drawer-wrap {
  display: grid;
  grid-template-rows: auto 1fr auto;
  height: 100vh;
}

.manage-users-drawer-footer {
  padding: 24px 32px;
  height: 88px;
  border-top: 1px solid var(--slate5) !important;
  display: flex;
  gap: 8px;
  justify-content: end;

  .invite-btn {
    width: 140px;
    height: 40px;
  }

  .cancel-btn {
    width: 85px;
    height: 40px;
  }
}


.tj-drawer-tabs-wrap {
  display: flex;
}

.invite-user-drawer-wrap {
  .card-header {
    flex-direction: column;
    display: flex;
    justify-content: space-between;
    padding: 0px !important;
  }

  .card-header-inner-wrap {
    justify-content: space-between;
    width: 100%;
    padding: 16px 20px;
    height: 64px;

  }

  .card-header-inner-wrap,
  .tj-drawer-tabs-container {
    display: flex;
  }

  .tj-drawer-tabs-container-outer {
    padding-top: 0px;
    gap: 10px;
    height: 68px;
  }

  .tj-drawer-tabs-container {
    padding: 2px;
    gap: 2px;

    width: 502px;
    height: 36px;
    background: var(--slate4);
    border-radius: 6px;

  }
}

.tj-drawer-tabs-btn {
  padding: 2px 4px;
  gap: 6px;
  width: 248px;
  height: 32px;
  box-shadow: 0px 1px 2px rgba(16, 24, 40, 0.05);
  border-radius: 4px;
  border: none;
  color: var(--slate11);
  display: flex;
  align-items: center;
  justify-content: center;
  background: var(--slate4);


  span {
    margin-left: 4px !important;
    font-weight: 500;

  }
}

.tj-drawer-tabs-btn-active {
  background: var(--base);
  color: var(--slate12);
}

.user-number-wrap {
  display: flex;
  flex-direction: column;
  align-items: center;
  padding: 8px;
  gap: 10px;
  width: 36px;
  height: 36px;
  background: var(--slate3);
  border-radius: 1000px;
}

.user-csv-template-wrap {
  display: flex;
  padding: 24px;
  gap: 14px;

  width: 486px;
  height: 152px;

  background: var(--orange3);

  border: 1px solid var(--orange6);
  border-radius: 6px;

  div {
    display: flex;
    flex-direction: column;

    p {
      margin-bottom: 12px;
    }

  }
}

.upload-user-form {
  display: flex;
  flex-direction: column;
  justify-content: center;
  align-items: center;
  padding: 60px 0px;
  gap: 36px;
  width: 486px;
  height: 244px;
  border: 2px dashed var(--indigo9);
  border-radius: 6px;
  align-items: center;
  margin: 24px auto;
  text-align: center;

  .select-csv-text {
    color: var(--indigo9);
    margin-bottom: 4px;
  }

  span {
    color: var(--slate11) !important;
  }
}

.download-template-btn {
  width: 184px;
  height: 32px;
  padding: 0px !important;
}

.csv-upload-icon-wrap {
  display: flex;
  flex-direction: row;
  justify-content: center;
  align-items: center;
  padding: 10px;
  gap: 10px;
  width: 64px;
  height: 64px;
  background: var(--indigo3);
  border-radius: 12px;
  margin: 0px auto 12px auto;
  cursor: pointer;
}

.user-csv-template-wrap {
  margin-top: 24px;
}


.manage-users-drawer-content-bulk {
  form {
    display: flex;
    flex-direction: column;
    justify-content: center;
    align-items: center;
  }

  .manage-users-drawer-content-bulk-download-prompt {
    display: flex;
    flex-direction: row !important;
    justify-content: center;
    align-items: flex-start !important;
  }
}


.manage-users-drawer-content {
  margin: 24px 32px;

  .invite-user-by-email {
    display: flex;
    flex-direction: column;
    justify-content: center;
    align-items: top;
  }

  .invite-user-by-email {
    display: flex;
  }

  .invite-email-body {
    width: 452px;

    input:not([type="checkbox"]) {
      padding: 6px 10px;
      height: 32px;
      color: var(--slate12);
    }
  }
}

.rmsc .item-renderer {
  align-items: center !important;
}

.tj-db-table {
  overflow-y: auto;
  height: 110px;

  table {
    border-collapse: collapse;
    width: 100%;
  }
}

.bounded-box {
  .sc-iwsKbI.lmGPCf {
    height: 100%;
    margin: auto;
    width: max-content;
    max-width: 100% !important;

    img {
      height: 100% !important;
    }

    .gVmiLs {
      width: auto !important;
    }
  }

  .css-tlfecz-indicatorContainer,
  .css-1gtu0rj-indicatorContainer {
    svg {
      width: 12px !important;
      height: 12px !important;
    }
  }

}

.sso-type-header {
  margin-left: 10px;
}

.groups-folder-list {
  padding: 6px 8px;
  gap: 40px;
  max-width: 188px;
  height: 32px;

  span {
    white-space: nowrap !important;
    overflow: hidden !important;
    text-overflow: ellipsis !important;
  }
}

.create-group-modal-footer {
  display: flex;
  align-items: center;
  gap: 8px;
  justify-content: end;
}

.add-users-button {
  width: 160px;
  height: 32px;
}

.sso-page-inputs {
  padding: 6px 10px;
  gap: 17px;
  width: 612px;
  height: 32px;
}

.workspace-settings-filter-wrap {
  background: var(--slate3);
  padding: 15px 16px;
  gap: 12px;
  width: 880px;
  height: 62px;
  border-right: 1px solid var(--slate7);
  border-top: 1px solid var(--slate7);
  border-left: 1px solid var(--slate7);
  box-shadow: 0px 1px 2px rgba(16, 24, 40, 0.05);
  border-top-left-radius: 6px;
  border-top-right-radius: 6px;
}


// users page
.css-1i2tit0-menu {
  margin: 0px !important;
  background: var(--base);
  box-shadow: 0px 4px 6px -2px #10182808 !important;

  .css-2kg7t4-MenuList {
    margin: 0px !important;
    padding: 0px !important;
    background: var(--base);
  }
}

.workspace-settings-nav-items {
  padding: 6px 8px;
  gap: 40px;
  width: 248px;
  height: 32px;
}

.new-app-dropdown {
  background: var(--base) !important;
  color: var(--slate12);
}

.workspace-variable-container-wrap {

  .card,
  thead {
    background: var(--base) !important;

    tr>th,
    tbody>tr>td {
      background: var(--base) !important;
    }
  }

}

.move-selected-app-to-text {
  p {
    white-space: nowrap;
    overflow: hidden;
    text-overflow: ellipsis;

    span {
      font-weight: 600;
    }
  }
}

.tj-org-dropdown {
  .dashboard-org-avatar {
    margin-right: 11px;
    display: flex;
    flex-direction: row;
    justify-content: center;
    align-items: center;
    padding: 7px 8px;
    gap: 10px;
    width: 34px;
    height: 34px;
    background: var(--slate4) !important;
    color: var(--slate9);
    border-radius: 6px;
  }

  .org-name {
    color: var(--slate12) !important;
    white-space: nowrap;
    overflow: hidden;
    text-overflow: ellipsis;
  }
}

.css-1q0xftk-menu {
  background-color: var(--base-black) !important;
  border: 1px solid hsl(197, 6.8%, 13.6%) !important;
  box-shadow: 0px 12px 16px -4px rgba(16, 24, 40, 0.08), 0px 4px 6px -2px rgba(16, 24, 40, 0.03) !important;

}

.css-4yo7x8-menu {
  background-color: var(--base) !important;
  border: 1px solid var(--slate3) !important;
  box-shadow: 0px 12px 16px -4px rgba(16, 24, 40, 0.08), 0px 4px 6px -2px rgba(16, 24, 40, 0.03) !important;
  border-radius: 6px !important;
}


.org-custom-select-header-wrap {
  border-bottom: 1px solid var(--slate5);
}

.btn-close:focus {
  box-shadow: none !important;
}

.template-card {
  padding: 16px;
  gap: 16px;
  width: 272px;
  height: 184px;
  background: var(--base);
  border: 1px solid var(--slate3);
  box-shadow: 0px 1px 2px rgba(16, 24, 40, 0.05);
  border-radius: 6px;
}

.see-all-temlplates-link {
  color: var(--indigo9) !important;
}

.template-card-img {
  padding: 0px;
  width: 240px;
  height: 112px;
  border-radius: 4px;
}

.confirm-dialogue-body {
  background: var(--base);
  color: var(--slate12);
}

.folder-header-icons-wrap {
  gap: 4px;
}

.tj-common-search-input {
  .input-icon-addon {
    padding-right: 8px;
    padding-left: 8px;

  }

  input {
    box-sizing: border-box;
    display: flex;
    flex-direction: row;
    align-items: center;
    padding: 4px 8px !important;
    gap: 16px;
    width: 248px !important;
    height: 28px !important;
    background: var(--base);
    border: 1px solid var(--slate7);
    border-radius: 6px;
    color: var(--slate12);
    padding-left: 33px !important;


    ::placeholder {
      color: var(--slate9);
      margin-left: 5px !important;
      padding-left: 5px !important;
      background-color: red !important;
    }

    &:hover {
      background: var(--slate2);
      border: 1px solid var(--slate8);
    }

    &:active {
      background: var(--indigo2);
      border: 1px solid var(--indigo9);
      box-shadow: 0px 0px 0px 2px #C6D4F9;
      outline: none;
    }

    &:focus-visible {
      background: var(--slate2);
      border: 1px solid var(--slate8);
      border-radius: 6px;
      outline: none;
      padding-left: 12px !important;
    }

    &:disabled {
      background: var(--slate3);
      border: 1px solid var(--slate7);
    }
  }


}

.search-icon-wrap {
  display: flex;
  flex-direction: row;
  justify-content: center;
  align-items: center;
  padding: 7px;
  gap: 8px;
  width: 28px;
  height: 28px;
  background: var(--base);
  border: 1px solid var(--slate7);
  border-radius: 6px;
  cursor: pointer;
}

.sidebar-list-wrap {
  margin-top: 24px;
  padding: 0px 20px 20px 20px;
  height: calc(100vh - 180px);
  overflow: auto;

  span {
    letter-spacing: -0.02em;
  }
}

.drawer-footer-btn-wrap,
.variable-form-footer {
  display: flex;
  flex-direction: row;
  justify-content: flex-end;
  align-items: center;
  padding: 24px 32px;
  gap: 8px;
  height: 88px;
  border-top: 1px solid var(--slate5);
  background: var(--base);
}

.drawer-card-title {
  padding: 16px;
  border-bottom: 1px solid var(--slate5);

  h3 {
    margin-bottom: 0px !important;
  }
}

.drawer-card-wrapper,
.variable-form-wrap {
  min-height: 100vh;
  display: grid;
  grid-template-rows: auto 1fr auto;
}

.add-new-datasource-header-container {
  margin-bottom: 24px;
  padding-top: 4px;
}

.folder-list-group-item {
  color: var(--slate12) !important;
}

.table-list-item,
.table-name {
  color: var(--slate12) !important;
}

// targetting all react select dropdowns

.css-1i2tit0-menu .css-2kg7t4-MenuList {
  div {
    background-color: var(--base-black);

    &:hover {
      background-color: hsl(198, 6.6%, 15.8%);
      ;
    }
  }
}

.css-ob45yj-menu .css-2kg7t4-MenuList {
  div {
    background-color: var(--base);

    &:hover {
      background-color: var(--slate4);
      ;
    }
  }
}

.selected-ds.row>img {
  padding: 0 !important;
}

.tj-user-table-wrapper {
  height: calc(100vh - 270px); //52+64+40+32+20+62
  overflow-y: auto;
  background: var(--base);
  border-right: 1px solid var(--slate7);
  border-bottom: 1px solid var(--slate7);
  border-left: 1px solid var(--slate7);
  box-shadow: 0px 1px 2px rgba(16, 24, 40, 0.05);
  border-bottom-left-radius: 6px;
  border-bottom-right-radius: 6px;

}

.user-filter-search {
  padding: 6px 10px;
  gap: 16px;
  width: 312px;
  height: 32px;
  background: var(--base);
  border: 1px solid var(--slate7);
  border-radius: 6px;

  &::placeholder {
    color: var(--slate9);
  }
}



//TJ APP INPUT
.tj-app-input {
  display: flex;
  flex-direction: column;
  font-family: 'IBM Plex Sans';
  font-style: normal;

  .text-danger {
    font-weight: 400 !important;
    font-size: 10px !important;
    line-height: 16px !important;
    color: var(--tomato10) !important;
  }

  label {
    font-family: 'IBM Plex Sans';
    font-style: normal;
    font-weight: 500;
    font-size: 12px;
    line-height: 20px;
    display: flex;
    align-items: center;
    color: var(--slate12);
    margin-bottom: 4px;
  }

  input.form-control,
  textarea,
  .form-control {
    gap: 16px !important;
    background: var(--base) !important;
    border: 1px solid var(--slate7) !important;
    border-radius: 6px !important;
    margin-bottom: 4px !important;
    color: var(--slate12) !important;

    &:hover {
      background: var(--slate1) !important;
      border: 1px solid var(--slate8) !important;
      -webkit-box-shadow: none !important;
      box-shadow: none !important;
      outline: none;
    }

    &:focus-visible {
      background: var(--indigo2) !important;
      border: 1px solid var(--indigo9) !important;
      box-shadow: none !important;
    }

  }

}



.tj-sub-helper-text {
  font-weight: 400;
  font-size: 10px;
  line-height: 16px;
}

.tj-input-success {
  color: var(--grass10);
}

.tj-input-warning {
  color: var(--orange10);
}

.tj-input-helper {
  color: var(--slate11);
}

.tj-input-error {
  color: var(--tomato10);
}

.tj-input-error-state {
  border: 1px solid var(--tomato9);
}

// TJ APP INPUT END

.search-input-container {
  display: flex;
}

// sidebar styles inside editor :: temporary
.theme-dark,
.dark-theme {
  .editor {
    .left-sidebar {
      background-color: #232e3c !important;
    }
  }
}

.tj-db-table {
  table {
    max-width: calc(100% - 28px);
  }

  .datatable {
    position: relative;
  }
}

.add-row-btn-database {
  position: absolute;
  top: 0;
  right: -28px;
  width: 28px;
  height: 28px;
  background: var(--slate7);
  border-width: 0px 1px 1px 1px;
  border-style: solid;
  border-color: var(--slate4);
  border-radius: 0px !important;
}

.add-col-btn-database {
  position: absolute;
  top: 28;
  left: 0px;
  width: 28px;
  height: 28px;
  background: var(--slate7);
  border-width: 0px 1px 1px 1px;
  border-style: solid;
  border-color: var(--slate4);
  border-radius: 0px !important;
}

// custom styles for users multiselect in manage users
.manage-groups-users-multiselect {
  gap: 17px;
  width: 440px;
  height: 32px;
  background: var(--base);
  border-radius: 6px;

  .dropdown-heading {
    height: 32px;
    padding: 6px 10px;
  }

  .dropdown-container {
    background: var(--base);
    border: 1px solid var(--slate7) !important;
  }

  .dropdown-content {
    border: 1px solid var(--slate3);
    box-shadow: 0px 12px 16px -4px rgba(16, 24, 40, 0.08), 0px 4px 6px -2px rgba(16, 24, 40, 0.03);
    border-radius: 6px;

    .search {
      input {
        background-color: var(--base);
        color: var(--slate12);
      }
    }
  }

  .rmsc,
  .dropdown-content,
  .panel-content,
  .search {
    background: var(--base) !important;
  }

  .options {
    .select-item {
      color: var(--slate12);

      &:hover {
        background: var(--slate4);
        border-radius: 6px;
      }
    }
  }
}

.select-search__options {
  .item-renderer {
    display: flex !important;
    justify-content: space-between;
    padding: 20px;
    cursor: pointer;
    flex-direction: row;

    div:first-child {
      display: flex;
    }

    p {
      margin-bottom: 0px !important;
      color: var(--slate12);
    }

    span {
      color: var(--slate11);
    }

    p,
    span {
      font-weight: 400;
      font-size: 12px;
      line-height: 20px;
    }
  }
}

.create-new-app-dropdown {
  .button:first-child {
    padding: 0 !important;
  }

  .dropdown-toggle::after {
    border: none !important;
    content: url("data:image/svg+xml,%3Csvg width='25' height='25' viewBox='0 0 25 25' fill='none' xmlns='http://www.w3.org/2000/svg'%3E%3Cpath fill-rule='evenodd' clip-rule='evenodd' d='M10.5 7.03906C10.5 6.34871 11.0596 5.78906 11.75 5.78906C12.4404 5.78906 13 6.34871 13 7.03906C13 7.72942 12.4404 8.28906 11.75 8.28906C11.0596 8.28906 10.5 7.72942 10.5 7.03906ZM10.5 12.0391C10.5 11.3487 11.0596 10.7891 11.75 10.7891C12.4404 10.7891 13 11.3487 13 12.0391C13 12.7294 12.4404 13.2891 11.75 13.2891C11.0596 13.2891 10.5 12.7294 10.5 12.0391ZM11.75 15.7891C11.0596 15.7891 10.5 16.3487 10.5 17.0391C10.5 17.7294 11.0596 18.2891 11.75 18.2891C12.4404 18.2891 13 17.7294 13 17.0391C13 16.3487 12.4404 15.7891 11.75 15.7891Z' fill='%23fff'/%3E%3C/svg%3E%0A");
    transform: rotate(360deg);
    width: 14px;
    margin: 0 !important;
    display: flex;
    align-items: center;
    justify-content: center;
    padding: 8px 0px 0px 0px;
  }
}

.sso-page-loader-card {
  background-color: var(--slate2) !important;
  height: 100%;

  .card-header {
    background-color: var(--slate2) !important;
  }
}

.workspace-nav-list-wrap {
  padding: 4px 20px 20px 20px;
  height: calc(100vh - 116px) !important;
}

.upload-user-form span.file-upload-error {
  color: var(--tomato10) !important;
}

.tj-onboarding-phone-input {
  width: 392px !important;
  height: 40px;
  padding: 8px 12px;
  gap: 8px;
  margin-bottom: 12px;
  background: #FFFFFF;
  border: 1px solid #D7DBDF !important;
  border-radius: 0px 4px 4px 0px !important;

  &:hover {
    border: 1px solid #466BF2 !important;
  }
}

.tj-onboarding-phone-input-wrapper {
  margin-bottom: 12px;
}

.theme-dark {
  .tj-onboarding-phone-input-wrapper {
    .flag-dropdown {
      background-color: #1f2936 !important;

      .country-list {
        background-color: #1f2936 !important;
        background: #1f2936;

        li {
          .country .highlight {
            background-color: #3a3f42;
            color: #000 !important;

            div {
              .country-name {
                color: #6b6b6b !important;
              }
            }

          }

          &:hover {
            background-color: #2b2f31;
          }

        }
      }
    }

  }

  .react-tel-input .country-list .country.highlight {
    color: #6b6b6b;
  }
}

#global-settings-popover {
  padding: 24px;
  gap: 20px;
  max-width: 377px !important;
  height: 316px !important;
  background: #FFFFFF;
  border: 1px solid #E6E8EB;
  box-shadow: 0px 32px 64px -12px rgba(16, 24, 40, 0.14);
  border-radius: 6px;
  margin-top: -13px;


  .input-with-icon {
    justify-content: end;
  }

  .form-check-input {
    padding-right: 8px;
  }

  .global-popover-div-wrap-width {
    width: 156px !important;
  }

  .form-switch {
    margin-bottom: 20px;
  }

  .global-popover-div-wrap {
    padding: 0px;
    gap: 75px;
    width: 329px;
    height: 32px;
    margin-bottom: 20px !important;
    justify-content: space-between;

    &:last-child {
      margin-bottom: 0px !important;
    }
  }
}

.global-popover-text {
  font-family: 'IBM Plex Sans';
  font-style: normal;
  font-weight: 500;
  font-size: 12px;
  line-height: 20px;
  color: #11181C;


}

.maximum-canvas-width-input-select {
  padding: 6px 10px;
  gap: 17px;
  width: 60px;
  height: 32px;
  background: #FFFFFF;
  border: 1px solid #D7DBDF;
  border-radius: 0px 6px 6px 0px;
}

.maximum-canvas-width-input-field {
  padding: 6px 10px;
  gap: 17px;
  width: 97px;
  height: 32px;
  background: #FFFFFF;
  border: 1px solid #D7DBDF;
  border-top-left-radius: 6px;
  border-bottom-left-radius: 6px;
  border-right: none !important;


}

.canvas-background-holder {
  padding: 6px 10px;
  gap: 6px;
  width: 120px;
  height: 32px;
  background: #FFFFFF;
  display: flex;
  align-items: center;
  border: 1px solid #D7DBDF;
  border-radius: 6px;
  flex-direction: row;
}

.export-app-btn {
  flex-direction: row;
  justify-content: center;
  align-items: center;
  padding: 6px 16px;
  gap: 6px;
  width: 158px;
  height: 32px;
  font-family: 'IBM Plex Sans';
  font-style: normal;
  font-weight: 600;
  font-size: 14px;
  line-height: 20px;
  color: #3E63DD;
  background: #F0F4FF;
  border-radius: 6px;
  border: none;
}

.tj-btn-tertiary {
  padding: 10px 20px;
  gap: 8px;
  width: 112px;
  height: 40px;
  background: #FFFFFF;
  border: 1px solid #D7DBDF;
  border-radius: 6px;

  &:hover {
    border: 1px solid #C1C8CD;
    color: #687076;
  }

  &:active {
    border: 1px solid #11181C;
    color: #11181C;
  }
}

.export-table-button {
  width: 135px;
  display: flex;
  align-items: center;
  justify-content: center;
}


#global-settings-popover.theme-dark {
  background-color: $bg-dark-light  !important;
  border: 1px solid #2B2F31;

  .global-popover-text {
    color: #fff !important;
  }

  .maximum-canvas-width-input-select {
    background-color: $bg-dark-light  !important;
    border: 1px solid #324156;
    color: $white;
  }

  .export-app-btn {
    background: #192140;
  }

  .fx-canvas div {
    background-color: transparent !important;
  }
}

.released-version-popup-container {
  width: 100%;
  position: absolute;
  display: flex;
  justify-content: center;
  top: 55px;

  .released-version-popup-cover {
    width: 250px;
    height: fit-content;
    margin: 0;
    z-index: 1;

    .popup-content {
      background-color: #121212;
      padding: 16px 18px 0px 16px;
      border-radius: 6px;

      p {
        font-size: 14px;
        font-family: IBM Plex Sans;
        color: #ECEDEE;
      }
    }
  }

  .error-shake {
    animation: shake 0.82s cubic-bezier(.36, .07, .19, .97) both;
    transform: translate3d(0, 0, 0);
    backface-visibility: hidden;
    perspective: 10000px;
  }

  @keyframes shake {

    10%,
    90% {
      transform: translate3d(-1px, 0, 0);
    }

    20%,
    80% {
      transform: translate3d(2px, 0, 0);
    }

    30%,
    50%,
    70% {
      transform: translate3d(-4px, 0, 0);
    }

    40%,
    60% {
      transform: translate3d(4px, 0, 0);
    }
  }

}

.profile-page-content-wrap {
  background-color: var(--slate2);
  padding-top: 40px;
}

.profile-page-card {
  background-color: var(--base);
  border-radius: 6px;
}

.all-apps-link-cotainer {
  border-radius: 6px !important;
}

.workspace-variable-table-card {
  height: calc(100vh - 208px);
}

.variables-table-wrapper {
  tr {
    border-width: 0px !important;
  }
}

.home-page-content-container {
  max-width: 880px;
}

@media only screen and (min-width: 1584px) and (max-width: 1727px) {

  .edit-button,
  .launch-button {
    width: 113px !important;
  }
}



@media only screen and (max-width: 1583px) and (min-width: 1312px) {

  .homepage-app-card-list-item {
    max-width: 264px;

    .edit-button,
    .launch-button {
      width: 109px !important;
    }
  }

}

@media only screen and (min-width: 1728px) {

  .homepage-app-card-list-item {
    max-width: 304px;

    .edit-button,
    .launch-button {
      width: 129px !important;
    }
  }

  .home-page-content-container {
    max-width: 976px;
  }

  .liner {
    width: 976px;
  }
}

@media only screen and (max-width: 992px) {
  .homepage-app-card-list-item-wrap {
    display: flex;
    justify-content: center;
    margin-left: auto;
    margin-right: auto;
    width: 100%;
    margin-top: 22px;
  }

  .homepage-app-card-list-item {
    max-width: 304px !important;
    flex-basis: 100%;

    .edit-button,
    .launch-button {
      width: 129px !important;
    }
  }
}

@media only screen and (min-width: 993px) and (max-width: 1311px) {
  .home-page-content-container {
    max-width: 568px;
  }

  .homepage-app-card-list-item-wrap {
    row-gap: 20px;
  }

  .homepage-app-card-list-item {
    max-width: 269px;
    flex-basis: 100%;

    .edit-button,
    .launch-button {
      width: 111.5px !important;
    }
  }

  .liner {
    width: 568px;
  }
}

.tj-docs-link {
  color: var(--indigo9) !important;
  text-decoration: none;
  list-style: none;
}

.datasource-copy-button {
  width: 87px;
  height: 32px;
}

.datasource-edit-btn {
  height: 27px;
  margin-left: 12px;
}

.datasource-edit-modal {

  .modal-content,
  .modal-body,
  .modal-header,
  .modal-title,
  .modal-body-content,
  .modal-sidebar,
  .card {
    background-color: var(--base) !important;
    color: var(--slate12) !important;
    border-color: var(--slate5) !important;
  }

  .datasource-modal-sidebar-footer {
    .footer-text {
      color: var(--slate12) !important;
    }
  }

  .form-control-plaintext {
    color: var(--slate12) !important;
  }

  .card {
    &:hover {
      background-color: var(--slate2) !important;
    }
  }
}

.org-edit-icon {
  width: 28px;
  height: 28px;
  border-radius: 6px;
  display: flex;
  justify-content: center;
  align-items: center;

  svg {
    height: 14px;
    width: 14px;
  }
}

.marketplace-body {
  height: calc(100vh - 64px) !important;
  overflow-y: auto;
  background: var(--slate2);
}

.plugins-card {
  background-color: var(--base);
  border: 1px solid var(--slate3);
  box-shadow: 0px 1px 2px rgba(16, 24, 40, 0.05);
  border-radius: 6px;
}

.template-source-name {
  color: var(--slate12) !important;
}

.marketplace-install {
  color: var(--indigo9);
}

.popover {
  .popover-arrow {
    display: none;
  }
}

.shareable-link {
  .input-group {
    .tj-app-input textarea {
      width: 600px;
      border-radius: 0px !important;
      margin-bottom: 0px !important;
      background-color: #efefef4d;
      color: #545454;
    }
  }
}

.confirm-dialogue-modal {
  background: var(--base);
}

.theme-dark {
  .icon-widget-popover {
    .search-box-wrapper input {
      color: #f4f6fa !important;
    }

    .search-box-wrapper input:focus {
      background-color: #1c252f !important;
    }
  }

  .shareable-link {
    .tj-app-input textarea {
      background-color: #5e656e !important;
      color: #f4f6fa !important;
      border: none !important;
    }
  }

  .icon-widget-popover {
    .search-box-wrapper .input-icon-addon {
      min-width: 2.5rem !important;
    }

    .search-box-wrapper input {
      color: var(--base) !important;
    }
  }
}

<<<<<<< HEAD
.confirm-dialogue-modal {
  background: var(--base);
}
=======

.workspace-folder-modal {
  .tj-app-input {
    padding-bottom: 0px !important;
  }

  .tj-input-error {
    height: 32px;
    color: #ED5F00;
    font-weight: 400;
    font-size: 10px;
    height: 0px;
    padding: 4px 0px 20px 0px;
  }
}

.table-editor-component-row {
  .rdt.cell-type-datepicker {
    margin-top: 0;
  }

  .has-multiselect {
    .select-search-input {
      margin-bottom: 0;
    }
  }
}

>>>>>>> 5519cf97
.theme-dark .card-container {
  background-color: #121212 !important
}

.version-select {
  .react-select__menu {
    .react-select__menu-list {
      max-height: 150px;
    }
  }
}

.workspace-folder-modal {
  .tj-app-input {
    padding-bottom: 0px !important;
  }

  .tj-input-error {
    height: 32px;
    color: #ED5F00;
    font-weight: 400;
    font-size: 10px;
    height: 0px;
    padding: 4px 0px 20px 0px;
  }
}

.jet-container-loading {
  margin: 0 auto;
  justify-content: center;
  align-items: center;
}

.jet-container-json-form {
  padding: 20px;

  .DateRangePickerInput {
    width: 100% !important;
  }

  .dropzone {
    aside {
      width: 100% !important;
    }
  }

  fieldset {
    width: 100%;

    .json-form-wrapper {
      margin-bottom: 4px;

      .widget-button {
        button {
          width: auto !important;
          min-width: 140px !important;
        }
      }
    }
  }
}

.freeze-scroll {
  #real-canvas {
    overflow: hidden;
  }
}

.badge-warning {
  background-color: var(--amber7) !important;
}

.workspace-variables-alert-banner {
  width: inherit;
  background-color: #FFF9ED;
  border-color: #FFE3A2;
  margin-bottom: 0px;
  padding: 8px 16px;
  border-radius: 0px;
  display: flex;
  justify-content: space-between;
  align-items: center;
  color: var(--amber8);
  font-size: 12px;
  font-weight: 500;
  line-height: 16px;
  letter-spacing: 0.4px;
  text-align: left;
  box-shadow: 0px 1px 2px rgba(16, 24, 40, 0.05);
}

.alert-banner-type-text {
  font-size: 12px;
  font-weight: 500;
  line-height: 16px;
  letter-spacing: 0.4px;
  text-align: left;
}

.tj-app-input .alert-component.workspace-variables-alert-banner {
  color: var(--amber8);
  border-color: var(--amber3);
}
.form-label-restricted {
  display: none;
}

.release-buttons {
  .release-button {
      padding: 6px 16px;
      font-size: 14px;
  }

  .released-button {
      background-color:  #F1F3F5;
      color: #C1C8CD;
  }
}<|MERGE_RESOLUTION|>--- conflicted
+++ resolved
@@ -11000,10 +11000,6 @@
   }
 }
 
-.confirm-dialogue-modal {
-  background: var(--base);
-}
-
 .theme-dark {
   .icon-widget-popover {
     .search-box-wrapper input {
@@ -11034,25 +11030,8 @@
   }
 }
 
-<<<<<<< HEAD
 .confirm-dialogue-modal {
   background: var(--base);
-}
-=======
-
-.workspace-folder-modal {
-  .tj-app-input {
-    padding-bottom: 0px !important;
-  }
-
-  .tj-input-error {
-    height: 32px;
-    color: #ED5F00;
-    font-weight: 400;
-    font-size: 10px;
-    height: 0px;
-    padding: 4px 0px 20px 0px;
-  }
 }
 
 .table-editor-component-row {
@@ -11067,7 +11046,6 @@
   }
 }
 
->>>>>>> 5519cf97
 .theme-dark .card-container {
   background-color: #121212 !important
 }
