--- conflicted
+++ resolved
@@ -5,17 +5,11 @@
 @import "./queryManager.scss";
 @import "./onboarding.scss";
 @import "./components.scss";
-@import url('https://fonts.googleapis.com/css2?family=IBM+Plex+Sans:ital,wght@0,100;0,200;0,300;0,400;0,500;0,600;0,700;1,100;1,200;1,400;1,500;1,600;1,700&display=swap');
-
 @import "./global-datasources.scss";
 @import "./typography.scss";
 @import "./designtheme.scss";
-<<<<<<< HEAD
 @import "./dropdown-custom.scss";
 @import url('https://fonts.googleapis.com/css2?family=IBM+Plex+Sans:ital,wght@0,100;0,200;0,300;0,400;0,500;0,600;0,700;1,100;1,200;1,400;1,500;1,600;1,700&display=swap');
-=======
-
->>>>>>> 2f2e79f3
 // variables
 $border-radius: 4px;
 
@@ -7782,24 +7776,24 @@
 }
 
 @keyframes up-and-down {
-  to{
-      opacity: 0.2;
-      transform: translateY(-20px);
-      
-  }
-}
-
-.spin-loader {  
+  to {
+    opacity: 0.2;
+    transform: translateY(-20px);
+
+  }
+}
+
+.spin-loader {
   position: fixed;
   width: 100%;
-  
-  .load{
+
+  .load {
     display: flex;
     justify-content: center;
     margin: 200px auto;
   }
 
-  .load div{
+  .load div {
     width: 20px;
     height: 20px;
     background-color: #3E63DD;
@@ -7811,11 +7805,11 @@
     animation-direction: alternate;
   }
 
-  .load .two{
+  .load .two {
     animation-delay: 0.3s;
   }
 
-  .load .three{
+  .load .three {
     animation-delay: 0.6s;
   }
 }
@@ -7823,13 +7817,13 @@
 .organization-switch-modal {
   font-family: 'IBM Plex Sans';
 
-  .modal-dialog{
+  .modal-dialog {
     width: 376px;
   }
 
-  .modal-content{
+  .modal-content {
     background: linear-gradient(0deg, #FFFFFF, #FFFFFF),
-    linear-gradient(0deg, #DFE3E6, #DFE3E6);
+      linear-gradient(0deg, #DFE3E6, #DFE3E6);
   }
 
   .modal-header {
@@ -7850,7 +7844,7 @@
       font-weight: 400;
       font-size: 14px;
       line-height: 20px;
-      color:#687076;
+      color: #687076;
       text-align: Center;
       margin-bottom: 0px;
     }
@@ -7858,12 +7852,12 @@
 
   .modal-body {
     padding: 18px 32px;
-    
+
     .org-list {
       display: flex;
       flex-direction: column;
 
-      .org-item{
+      .org-item {
         height: 50px;
         display: flex;
         align-items: center;
@@ -7916,9 +7910,11 @@
 }
 
 .organization-switch-modal.dark-mode {
+
   .modal-footer,
   .modal-header {
     border-color: #232e3c !important;
+
     p {
       color: rgba(255, 255, 255, 0.5) !important;
     }
@@ -7937,8 +7933,8 @@
   }
 
 
-  .modal-body { 
-    .org-list{ 
+  .modal-body {
+    .org-list {
       span {
         color: white;
       }
@@ -7949,6 +7945,7 @@
     }
   }
 }
+
 .datasources-category {
   color: var(--slate10);
 }
@@ -8064,7 +8061,6 @@
   border-bottom: 1px solid var(--slate5);
 }
 
-<<<<<<< HEAD
 .dashboard-breadcrumb-header-name:hover {
   text-decoration: none !important;
 }
@@ -10296,10 +10292,10 @@
     height: 14px;
     width: 14px;
   }
-=======
-	}
-  .react-tel-input .country-list .country.highlight {
-    color: #6b6b6b;
-  }
->>>>>>> 2f2e79f3
+}
+
+.marketplace-body {
+  height: calc(100vh - 64px) !important;
+  overflow-y: auto;
+  background: var(--slate2);
 }