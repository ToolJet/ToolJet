@import "./tabler.scss";
@import "./colors.scss";
@import "./z-index.scss";
@import "./mixins.scss";

// variables
$border-radius: 4px;

body {
  font-family: "Roboto", sans-serif;
}

input,
button {
  border-radius: 4px;
}

.btn:hover {
  border-color: $primary;
}

.btn-sm {
  padding: 4px 8px;
}

.padding-0 {
  padding: 0;
}

.font-500 {
  font-weight: 500;
}

.text-right {
  text-align: right;
}

.navbar {
  max-height: 48px;
  min-height: auto;

  .nav-item.active:after {
    bottom: 0 !important;
  }
}

.rc-slider-track {
  background-color: $primary;
}
.rc-slider-handle {
  border-color: $primary;
}

.auth-main {
  height: 1000px;
  padding-top: calc(0.25 * 100vh);
  overflow: hidden;

  svg,
  img {
    height: 50px;
    width: 50px;
  }

  svg {
    color: #000000;
  }

  .col-4 {
    z-index: 1;
  }

  .horizontal-line {
    width: 100%;
    position: relative;
    border: 1px solid #b1b1b1;
    top: 25px;
    margin: 0px auto;
    z-index: 0;
  }

  .sso-ico {
    div {
      background-color: #ffffff;
    }
  }
}

.emoji-mart-scroll {
  border-bottom: 0;
  margin-bottom: 6px;
}

.emoji-mart-scroll+.emoji-mart-bar {
  display: none;
}

.accordion-item,
.accordion-button {
  background-color: inherit;
}

.accordion-button {
  font-weight: 400 !important;
  box-shadow: none !important;
}

.accordion-button:not(.collapsed) {
  padding-bottom: 0 !important;
}

.accordion-body {
  .form-label {
    font-weight: 400;
    font-size: 12px;
    color: #61656c;
  }

  .style-fx {
    margin-top: 3px !important;
  }
}

.editor {
  .header-container {
    max-width: 100%;
    padding: 0 10px;
  }

  .resizer-select,
  .resizer-active {
    border: solid 1px $primary  !important;

    .top-right,
    .top-left,
    .bottom-right,
    .bottom-left {
      background: white;
      border-radius: 10px;
      border: solid 1px $primary;
    }
  }

  .resizer-selected {
    outline-width: thin;
    outline-style: solid;
    outline-color: #ffda7e;
  }

  // query data source card style start

  .query-datasource-card-container,
  .header-query-datasource-card-container {
    display: flex;
    flex-direction: row;
    gap: 10px;
    flex-wrap: wrap;
  }

  .header-query-datasource-card-container {
    margin-top: -10px;
  }

  .header-query-datasource-card {
    position: relative;
    display: flex;
    min-width: 0;
    word-wrap: break-word;
    background-color: rgba(66, 153, 225, 0.1) !important;
    background-clip: border-box;
    border-radius: 4px;
    height: 32px;
    width: 140px;
    padding: 6px;
    align-items: center;
    text-transform: capitalize;
    font-weight: 400 !important;
    background-color: #4299e11a;

    p {
      margin: 0 8px 0 12px;
    }
  }

  .query-datasource-card {
    position: relative;
    display: flex;
    min-width: 0;
    word-wrap: break-word;
    background-color: #fff;
    background-clip: border-box;
    border: 1px solid rgba(101, 109, 119, 0.16);
    border-radius: 4px;
    height: 46px;
    width: 200px;
    padding: 10px;
    align-items: center;
    cursor: pointer;

    p {
      margin: 0 8px 0 15px;
    }
  }

  // end :: data source card style

  .header-query-datasource-name {
    font-size: 0.8rem !important;
    padding-top: 0px !important;
  }

  .datasource-heading {
    display: flex;
    height: 40px !important;
    gap: 10px;
    align-items: center;

    p {
      font-size: 1.4rem;
      padding-top: 0px;
      cursor: pointer;
    }
  }

  .query-manager {
    user-select: none;

    // .row {
    //   width: 605px;
    // }
    .btn {
      height: 31px;
    }

    .header {
      --tblr-gutter-x: 0rem;
      position: sticky;
      top: 0;
    }

    .nav-header {
      color: #3e525b;

      .nav-tabs {
        border-bottom: 0;
      }
    }

    .query-details {
      margin-top: 25px;
    }

    .query-name-field input {
      max-width: 180px;
      font-weight: 600;
    }
  }

  .left-sidebar {
    scrollbar-width: none;
  }

  .left-sidebar::-webkit-scrollbar {
    width: 0;
    background: transparent;
  }

  .left-sidebar-layout {
    display: flex;
    justify-content: center;
    flex-direction: column;
    font-size: 11px;
    padding: 16px;
    align-items: center;
    letter-spacing: 0.2px;

    p {
      margin-bottom: 0px;
      margin-top: 8px;
    }
  }

  .left-sidebar {
    height: 100%;
    width: 76px;
    position: fixed;
    z-index: 2;
    left: 0;
    overflow-x: hidden;
    flex: 1 1 auto;
    background-color: #fff;
    background-clip: border-box;
    border: solid rgba(0, 0, 0, 0.125);
    border-width: 0px 1px 3px 0px;
    margin-top: 0px;

    .accordion-item {
      border: solid rgba(101, 109, 119, 0.16);
      border-width: 1px 0px 1px 0px;
    }

    .datasources-container {
      height: 50%;
      overflow-y: scroll;

      tr {
        border-color: #f1f1f1;
      }
    }

    .variables-container {
      height: 50%;
      overflow-y: scroll;
    }

    .variables-container::-webkit-scrollbar-thumb,
    .datasources-container::-webkit-scrollbar-thumb {
      background: transparent;
      height: 0;
      width: 0;
    }

    .variables-container::-webkit-scrollbar,
    .datasources-container::-webkit-scrollbar {
      width: 0;
      background: transparent;
      height: 0;
    }

    .variables-container,
    .datasources-container {
      scrollbar-width: none;
    }

    .datasources-container {
      bottom: 0;
      height: 500px;
      border: solid rgba(101, 109, 119, 0.16);
      border-width: 1px 0px 1px 0px;

      .datasources-header {
        border: solid rgba(0, 0, 0, 0.125);
        border-width: 0px 0px 1px 0px;
      }
    }

    .left-sidebar-inspector {
      .card-body {
        padding: 1rem 0rem 1rem 1rem;
      }
    }
  }

  .editor-sidebar {
    height: 100%;
    position: fixed;
    right: 0;
    overflow-x: hidden;
    width: 300px;
    flex: 1 1 auto;
    top: 45px;

    background-color: #fff;
    background-clip: border-box;
    border: solid rgba(0, 0, 0, 0.125);
    border-width: 0px 0px 0px 1px;

    .nav-tabs .nav-link {
      color: #3e525b;
      border-top-left-radius: 0px;
      border-top-right-radius: 0px;
    }

    .inspector {
      .inspector-add-button {
        background: inherit;
      }

      .inspector-add-button:hover {
        color: $primary;
        background: #eef3f9;
        border-radius: 4px;
      }

      .form-control-plaintext {
        padding: 0;
      }

      .header {
        padding-left: 20px;
        padding-right: 20px;
        border: solid rgba(0, 0, 0, 0.125);
        border-width: 0px 0px 1px 0px;
        height: 40px;

        .component-name {
          font-weight: 500;
        }

        .component-action-button {
          top: 8px;
          right: 10px;
          position: absolute;
        }
      }

      .properties-container {
        .field {
          .form-label {
            font-size: 12px;
          }

          .text-field {
            height: 30px;
            font-size: 12px;
          }

          .form-select {
            height: 30px;
            font-size: 12px;
          }

          .select-search__input {
            padding: 0.2375rem 0.75rem;
            font-size: 0.825rem;
          }
        }
      }
    }

    .components-container::-webkit-scrollbar {
      width: 0;
      height: 0;
      background: transparent;
    }

    .components-container::-webkit-scrollbar-thumb {
      background: transparent;
    }

    .components-container {
      scrollbar-width: none;
    }

    .components-container {
      height: 100%;
      overflow: auto;
      overflow-x: hidden;
      padding-bottom: 20%;

      .component-image-holder {
        border-radius: 0;
        transition: all 0.3s cubic-bezier(0.25, 0.8, 0.25, 1);
        border: 1px solid #d2ddec;
        box-sizing: border-box;
        border-radius: 4px;

        img {
          margin: 0 auto;
        }

        &:hover {
          background: rgba(66, 153, 225, 0.1);
        }
      }

      .component-title {
        display: block;
        margin-top: 10px;
        color: #3e525b;
        font-size: 10px;
        max-width: 100%;
        text-align: center;
        word-wrap: break-word;
      }

      .component-description {
        color: grey;
        font-size: 0.7rem;
      }
    }
  }

  .main {
    margin-left: 3%;
    width: 82%;
    top: 0;

    .canvas-container::-webkit-scrollbar {
      width: 0;
      background: transparent;
      height: 0;
    }

    .canvas-container {
      scrollbar-width: none;
    }

    .canvas-container::-webkit-scrollbar {
      width: 0;
      background: transparent;
    }

    .canvas-container {
      height: 100%;
      top: 45px;
      position: fixed;
      right: 300px;
      left: 76px;
      overflow-y: auto;
      overflow-x: scroll;
      -webkit-box-pack: center;
      justify-content: center;
      -webkit-box-align: center;
      align-items: center;

      .real-canvas {
        outline: 1px dotted transparent;
      }

      .show-grid {
        outline: 1px dotted #4d72da;
        background-image: linear-gradient(to right,
            rgba(194, 191, 191, 0.2) 1px,
            transparent 1px),
          linear-gradient(to bottom,
            rgba(194, 191, 191, 0.2) 1px,
            transparent 1px);
      }

      .canvas-area {
        min-height: 2400px;
        background: #edeff5;
        margin: 0px auto;

        .resizer {
          border: solid 1px transparent;
        }
      }
    }

    .query-pane {
      scrollbar-width: none;
    }

    .query-pane::-webkit-scrollbar {
      width: 0;
      background: transparent;
    }

    .query-pane {
      z-index: 1;
      height: 350px;
      position: fixed;
      left: 76px; //sidebar is 76px
      right: 300px;
      bottom: 0;
      overflow-x: hidden;
      flex: 1 1 auto;

      background-color: #fff;
      background-clip: border-box;
      border: solid rgba(0, 0, 0, 0.125);
      border-width: 1px 0px 0px 0px;

      .table-responsive {
        scrollbar-width: none;
      }

      .table-responsive::-webkit-scrollbar {
        width: 0;
        background: transparent;
      }

      .query-row {
        cursor: pointer;
        border-radius: $border-radius;
        --tblr-gutter-x: 0rem;

        &:hover {
          background: #edf1ff !important;
        }

        .query-copy-button {
          display: none;
        }

        .query-name {
          white-space: nowrap;
          overflow: hidden;
          text-overflow: ellipsis;
          width: 100%;
        }
      }

      .query-row-selected {
        background: #d2ddec !important;

        &:hover {
          background: #edf1ff !important;
        }
      }

      .query-row-selected.dark {
        background: #2b3546 !important;
      }

      .query-row.dark:hover {
        background: #404d66 !important;
      }

      .query-row:hover {
        .query-copy-button {
          display: inline-block;
        }
      }

      .main-row {
        height: 100%;
        --tblr-gutter-x: 0rem;
      }

      .query-definition-pane-wrapper {
        width: 72%;
        overflow-x: hidden;
        overflow-y: scroll;
        height: 100%;
        scrollbar-width: none;
        /* Firefox */
        -ms-overflow-style: none;
        /* Internet Explorer 10+ */

        &::-webkit-scrollbar {
          /* WebKit */
          width: 0;
          height: 0;
        }

        &::-webkit-scrollbar-thumb {
          background: transparent;
        }
      }

      .query-definition-pane {
        .header {
          border: solid rgba(0, 0, 0, 0.125);
          border-width: 0px 0px 1px 0px;
          background: white;
          z-index: 3;
          min-height: 41px;
        }

        .preview-header {
          border: solid rgba(0, 0, 0, 0.125);
          border-width: 0px 0px 1px 0px;
        }
      }

      .data-pane {
        width: 28%;
        border: solid rgba(0, 0, 0, 0.125);
        border-width: 0px 1px 0px 0px;
        overflow-x: hidden;
        overflow-y: scroll;
        height: 100%;
        min-height: 41px;
        scrollbar-width: none;
        /* Firefox */
        -ms-overflow-style: none;
        /* Internet Explorer 10+ */
        user-select: none;

        &::-webkit-scrollbar {
          /* WebKit */
          width: 0;
          height: 0;
        }

        &::-webkit-scrollbar-thumb {
          background: transparent;
        }

        .queries-container {
          width: 100%;

          .queries-header {
            border: solid rgba(0, 0, 0, 0.125);
            border-width: 0px 0px 1px 0px;
            height: 41px;
            padding-top: 1px;
            --tblr-gutter-x: 0rem;
          }

          .query-list::-webkit-scrollbar {
            width: 0;
            background: transparent;
          }

          tr {
            border-color: #f1f1f1;
          }
        }

        .header {
          height: 40px;
          text-align: center;
        }
      }
    }
  }

  @media screen and (max-height: 450px) {
    .sidebar {
      padding-top: 15px;
    }

    .sidebar a {
      font-size: 18px;
    }
  }
}

.viewer {
  .header-container {
    max-width: 100%;
  }

  .main {
    padding: 0px 10px;

    .canvas-container {
      scrollbar-width: none;
      width: 100%;
      // margin-left: 10%;
    }

    .canvas-container::-webkit-scrollbar {
      width: 0;
      background: transparent;
    }

    .canvas-container {
      height: 100%;
      position: fixed;
      left: 0;
      overflow-y: auto;
      overflow-x: auto;
      -webkit-box-pack: center;
      justify-content: center;
      -webkit-box-align: center;
      align-items: center;

      .canvas-area {
        width: 1280px;
        min-height: 2400px;
        background: #edeff5;
        margin: 0px auto;
        background-size: 80px 80px;
        background-repeat: repeat;
      }
    }
  }
}

.modal-header {
  padding: 0 1.5rem 0 1.5rem;
}

.page-body,
.homepage-body {
  height: 93vh;

  .list-group.list-group-transparent.dark .all-apps-link,
  .list-group-item-action.dark.active {
    background-color: $dark-background  !important;
  }
}

.homepage-dropdown-style {
  min-width: 11rem;
  display: block;
  align-items: center;
  margin: 0;
  line-height: 1.4285714;
  width: 100%;
  padding: 0.5rem 0.75rem;
  font-weight: 400;
  white-space: nowrap;
  border: 0;
  cursor: pointer;
}

.homepage-dropdown-style:hover {
  background: rgba(101, 109, 119, 0.06);
}

.card-skeleton-container {
  border: 0.5px solid #b4bbc6;
  padding: 1rem;
  border-radius: 8px;
  height: 180px;
}

.app-icon-skeleton {
  background-color: #91a4f6;
  border-radius: 4px;
  margin-bottom: 20px;
  height: 40px;
  width: 40px;
}

.folder-icon-skeleton {
  display: inline-block;
  background-color: #858896;
  border-radius: 4px;
  height: 14px;
  width: 14px;
}

.folders-skeleton {
  padding: 9px 12px;
  height: 34px;
  margin-bottom: 4px;
}

.card-skeleton-button {
  height: 20px;
  width: 60px;
  background: #91a4f6;
  margin-top: 1rem;
  border-radius: 4px;
}

@media (min-height: 641px) and (max-height: 899px) {
  .homepage-pagination {
    position: fixed;
    bottom: 2rem;
    width: 63%;
  }
}

@media (max-height: 640px) {
  .homepage-pagination {
    position: fixed;
    bottom: 2rem;
    width: 71%;
  }
}

.homepage-body {
  overflow-y: hidden;

  a {
    color: inherit;
  }

  a:hover {
    color: inherit;
    text-decoration: none;
  }

  button.create-new-app-button {
    background-color: $primary-light;
  }

  .app-list {
    .app-card {
      height: 180px;
      max-height: 180px;
      border: 0.5px solid #b4bbc6;
      box-sizing: border-box;
      border-radius: 8px;
      overflow: hidden;

      .app-creation-time {
        font-size: 0.625rem;
        line-height: 12px;
        color: #61656f;
      }

      .app-creator {
        font-weight: 500;
        font-size: 0.625rem;
        line-height: 12px;
        color: #292d37;
        white-space: nowrap;
        overflow: hidden;
        text-overflow: ellipsis;
      }

      .app-icon-main {
        background-color: $primary;
        border-radius: 4px;

        .app-icon {
          img {
            height: 24px;
            width: 24px;
            filter: invert(100%) sepia(0%) saturate(0%) hue-rotate(17deg) brightness(104%) contrast(104%);
            vertical-align: middle;
          }
        }
      }

      .app-title {
        line-height: 20px;
        font-size: 1rem;
        font-weight: 400;
        color: #000000;
        overflow: hidden;
        max-height: 40px;
        text-overflow: ellipsis;
        display: -webkit-box;
        -webkit-line-clamp: 2;
        /* number of lines to show */
        line-clamp: 2;
        -webkit-box-orient: vertical;
      }

      button {
        font-size: 0.6rem;
        width: 100%;
      }

      .menu-ico {
        cursor: pointer;
        padding: 3px;
        border-radius: 13px;

        &__open {
          background-color: #d2ddec;
        }

        img {
          padding: 0px;
          height: 14px;
          width: 14px;
          vertical-align: unset;
        }
      }

      .menu-ico:hover {
        background-color: #d2ddec;
      }
    }

    .app-card.highlight {
      background-color: #f8f8f8;
      box-shadow: 0px 4px 4px rgba(0, 0, 0, 0.25);
      border: 0.5px solid $primary;

      button.edit-button {
        background: #ffffff;
        border: 1px solid $primary-light;
        box-sizing: border-box;
        border-radius: 4px;
        color: $primary-light;
      }

      button.launch-button {
        background: $primary-light;
        border: 1px solid $primary-light;
        box-sizing: border-box;
        border-radius: 4px;
        color: #ffffff;
      }

      .app-title {
        height: 20px;
        -webkit-line-clamp: 1;
        /* number of lines to show */
        line-clamp: 1;
      }
    }
  }
}

.template-library-modal {
  font-weight: 500;

  .modal-dialog {
    max-width: 90%;
    height: 80%;

    .modal-content {
      height: 100%;
      padding: 0;

      .modal-body {
        height: 100%;
        padding: 0 10px;

        .container-fluid {
          height: 100%;
          padding: 0;

          .row {
            height: 100%;
          }
        }
      }
    }

    .modal-body,
    .modal-footer {
      background-color: #ffffff;
    }
  }

  .template-categories {
    .list-group-item {
      border: 0;
      // padding-bottom: 3px;
    }

    .list-group-item.active {
      background-color: #edf1ff;
      color: $primary-light;
      font-weight: 600;
    }
  }

  .template-app-list {
    .list-group-item {
      border: 0;
      // padding-bottom: 3px;
    }

    .list-group-item.active {
      background-color: #edf1ff;
      color: black;
    }
  }

  .template-display {
    display: flex;
    flex-direction: row;
    align-items: center;
    height: 100%;

    h3.title {
      font-weight: 600;
      line-height: 17px;
    }

    p.description {
      font-weight: 500;
      font-size: 13px;
      line-height: 15px;
      letter-spacing: -0.1px;
      color: #8092ab;
    }

    img.template-image {
      height: 75%;
      width: 85%;
      border: 0;
      padding: 0;
      object-fit: contain;
    }

    .template-spinner {
      width: 3rem;
      height: 3rem;
      margin: auto;
      position: absolute;
      top: 0;
      bottom: 0;
      left: 0;
      right: 0;
    }

    .row {
      margin-bottom: 0;
    }
  }

  .template-list {
    padding-top: 16px;

    .template-search-box {
      input {
        border-radius: 5px !important;
      }

      .input-icon {
        display: flex;
      }
    }

    .input-icon {
      .search-icon {
        display: block;
        position: absolute;
        left: 0;
        margin-right: 0.5rem;
      }

      .clear-icon {
        cursor: pointer;
        display: block;
        position: absolute;
        right: 0;
        margin-right: 0.5rem;
      }
    }

    .list-group-item.active {
      color: $primary;
    }
  }
}

.template-library-modal.dark-mode {

  .template-modal-control-column,
  .template-list-column,
  .categories-column,
  .modal-header {
    border-color: #232e3c !important;
  }

  .modal-body,
  .modal-footer,
  .modal-header,
  .modal-content {
    color: white;
    background-color: #2b394a;
  }

  .template-categories {
    .list-group-item {
      color: white;
      border: 0;
      // padding-bottom: 3px;
    }

    .list-group-item:hover {
      background-color: #232e3c;
    }

    .list-group-item.active {
      background-color: $primary-light;
      color: white;
      font-weight: 600;
    }
  }

  .template-app-list {
    .list-group-item {
      border: 0;
      color: white;
      // padding-bottom: 3px;
    }

    .list-group-item:hover {
      border: 0;
      // color: red;
      background-color: #232e3c;
      // padding-bottom: 3px;
    }

    .list-group-item.active {
      background-color: $primary-light;
      color: white;
    }

    .no-results-item {
      background-color: #2b394a;
      color: white;
    }
  }

  .template-list {
    .template-search-box {
      input {
        background-color: #2b394a;
        border-color: #232e3c;
        color: white;
      }
    }
  }
}

.fx-container {
  position: relative;
}

.fx-common {
  position: absolute;
  top: -37.5px;
  right: 0px;
}

.fx-button {
  font-weight: 400;
  font-size: 13px;
  color: #61656c;
}

.fx-button:hover,
.fx-button.active {
  font-weight: 600;
  color: $primary-light;
  cursor: pointer;
}

.fx-container-eventmanager {
  position: relative;
}

.fx-container-eventmanager * .fx-outer-wrapper {
  position: absolute !important;
  top: 7px !important;
  right: -26px;
}
<<<<<<< HEAD

// targeting select component library class 
=======
// targeting select component library class
>>>>>>> 8b672f89

.component-action-select *.css-1nfapid-container {
  width: 184px !important;
}

.fx-container-eventmanager *.fx-common {
  top: 6px !important;
  right: -34px;
}

.fx-container-eventmanager-code {
  padding-right: 15px !important;
}

.unselectable {
  -webkit-touch-callout: none;
  -webkit-user-select: none;
  -khtml-user-select: none;
  -moz-user-select: none;
  -ms-user-select: none;
  user-select: none;
}

.layout-buttons {
  span { color: $primary; }
}

.theme-dark {
  .accordion-button::after {
    background-image: url("data:image/svg+xml,%3Csvg id='SvgjsSvg1001' width='288' height='288' xmlns='http://www.w3.org/2000/svg' version='1.1' xmlns:xlink='http://www.w3.org/1999/xlink' xmlns:svgjs='http://svgjs.com/svgjs'%3E%3Cdefs id='SvgjsDefs1002'%3E%3C/defs%3E%3Cg id='SvgjsG1008' transform='matrix(1,0,0,1,0,0)'%3E%3Csvg xmlns='http://www.w3.org/2000/svg' fill='/fffff' viewBox='0 0 16 16' width='288' height='288'%3E%3Cpath fill-rule='evenodd' d='M1.646 4.646a.5.5 0 0 1 .708 0L8 10.293l5.646-5.647a.5.5 0 0 1 .708.708l-6 6a.5.5 0 0 1-.708 0l-6-6a.5.5 0 0 1 0-.708z' fill='%23ffffff' class='color000 svgShape'%3E%3C/path%3E%3C/svg%3E%3C/g%3E%3C/svg%3E");
  }

  .inspector {
    border: 1px solid $dark-background;
  }

  .user-avatar-nav-item {
    border-radius: 4px;
  }

  .homepage-body {
    .app-list {
      .app-card {
        .app-creation-time {
          color: #afb0b2;
        }

        .app-creator {
          color: #c3c4cb;
        }
      }

      .app-card.highlight {
        background-color: #2c405c;

        button.edit-button {
          background: transparent;
          border: 1px solid #ffffff;
          color: #ffffff;
        }

        button.launch-button {
          background: $primary-light;
          border: 1px solid $primary-light;
          color: #ffffff;
        }
      }

      .app-title {
        line-height: 20px;
        font-size: 16px;
        font-weight: 400;
      }
    }
  }

  .layout-buttons {
    svg {
      filter: invert(89%) sepia(2%) saturate(127%) hue-rotate(175deg) brightness(99%) contrast(96%);
    }
  }

  .organization-list {
    margin-top: 5px;

    .btn {
      border: 0px;
    }

    .dropdown-toggle div {
      max-width: 200px;
      text-overflow: ellipsis;
      overflow: hidden;
    }
  }

  .left-menu {
    ul {
      li:not(.active):hover {
        color: $black;
      }
    }
  }
}

.pagination {
  .page-item.active {
    a.page-link {
      background-color: $primary-light;
    }
  }
}

.ds-delete-btn {
  border: none;
  background: none;
}

.datasource-picker,
.stripe-operation-options {

  .select-search,
  .select-search-dark,
  .select-search__value input,
  .select-search-dark input {
    width: 224px !important;
    height: 32px !important;
    border-radius: $border-radius  !important;
  }
}

.openapi-operation-options {

  .select-search,
  .select-search-dark,
  .select-search__value input,
  .select-search-dark input {
    height: 32px !important;
    border-radius: $border-radius  !important;
  }
}

.openapi-operations-desc {
  padding: 10px;
}

.select-search {
  width: 100%;
  position: relative;
  box-sizing: border-box;
}

.select-search *,
.select-search *::after,
.select-search *::before {
  box-sizing: inherit;
}

.select-search-dark {
  .select-search-dark__input::placeholder {
    color: #E0E0E0;
  }
}

/**
 * Value wrapper
 */
.select-search__value {
  position: relative;
  z-index: 1;
}

.select-search__value::after {
  content: "";
  display: inline-block;
  position: absolute;
  top: calc(50% - 9px);
  right: 19px;
  width: 11px;
  height: 11px;
}

/**
 * Input
 */
.select-search__input {
  display: block;
  width: 100%;
  padding: 0.4375rem 0.75rem;
  font-size: 0.875rem;
  font-weight: 400;
  line-height: 1.4285714;
  color: #232e3c;
  background-color: #fff;
  background-clip: padding-box;
  border: 1px solid #dadcde;
  -webkit-appearance: none;
  -moz-appearance: none;
  appearance: none;
  // border-radius: 0;
  border-radius: $border-radius  !important;
  transition: border-color 0.15s ease-in-out, box-shadow 0.15s ease-in-out;
}

.select-search__input::-webkit-search-decoration,
.select-search__input::-webkit-search-cancel-button,
.select-search__input::-webkit-search-results-button,
.select-search__input::-webkit-search-results-decoration {
  -webkit-appearance: none;
}

.select-search__input:not([readonly]):focus {
  cursor: initial;
}

/**
 * Options wrapper
 */
.select-search__select {
  background: #fff;
  box-shadow: 0 0.0625rem 0.125rem rgba(0, 0, 0, 0.15);
}

/**
 * Options
 */
.select-search__options {
  list-style: none;
}

/**
 * Option row
 */
.select-search__row:not(:first-child) {
  border-top: 1px solid #eee;
}

/**
 * Option
 */
.select-search__option,
.select-search__not-found {
  display: block;
  height: 36px;
  width: 100%;
  padding: 0 16px;
  background: #fff;
  border: none;
  outline: none;
  font-family: "Roboto", sans-serif;
  font-size: 14px;
  text-align: left;
  cursor: pointer;
}

.select-search--multiple .select-search__option {
  height: 48px;
}

.select-search__option.is-highlighted,
.select-search__option:not(.is-selected):hover {
  background: rgba(47, 204, 139, 0.1);
}

.select-search__option.is-highlighted.is-selected,
.select-search__option.is-selected:hover {
  background: #2eb378;
  color: #fff;
}

/**
 * Group
 */
.select-search__group-header {
  font-size: 10px;
  text-transform: uppercase;
  background: #eee;
  padding: 8px 16px;
}

/**
 * States
 */
.select-search.is-disabled {
  opacity: 0.5;
}

.select-search.is-loading .select-search__value::after {
  background-image: url("data:image/svg+xml,%3Csvg xmlns='http://www.w3.org/2000/svg' width='50' height='50' viewBox='0 0 50 50'%3E%3Cpath fill='%232F2D37' d='M25,5A20.14,20.14,0,0,1,45,22.88a2.51,2.51,0,0,0,2.49,2.26h0A2.52,2.52,0,0,0,50,22.33a25.14,25.14,0,0,0-50,0,2.52,2.52,0,0,0,2.5,2.81h0A2.51,2.51,0,0,0,5,22.88,20.14,20.14,0,0,1,25,5Z'%3E%3CanimateTransform attributeName='transform' type='rotate' from='0 25 25' to='360 25 25' dur='0.6s' repeatCount='indefinite'/%3E%3C/path%3E%3C/svg%3E");
  background-size: 11px;
}

.select-search:not(.is-disabled) .select-search__input {
  cursor: pointer;
}

/**
 * Modifiers
 */
.select-search--multiple {
  border-radius: 3px;
  overflow: hidden;
}

.select-search:not(.is-loading):not(.select-search--multiple) .select-search__value::after {
  transform: rotate(45deg);
  border-right: 1px solid #000;
  border-bottom: 1px solid #000;
  pointer-events: none;
}

.select-search--multiple .select-search__input {
  cursor: initial;
}

.select-search--multiple .select-search__input {
  border-radius: 3px 3px 0 0;
}

.select-search--multiple:not(.select-search--search) .select-search__input {
  cursor: default;
}

.select-search:not(.select-search--multiple) .select-search__input:hover {
  border-color: #2fcc8b;
}

.select-search:not(.select-search--multiple) .select-search__select {
  position: absolute;
  z-index: 2;
  right: 0;
  left: 0;
  border-radius: 3px;
  overflow: auto;
  max-height: 360px;
}

.select-search--multiple .select-search__select {
  position: relative;
  overflow: auto;
  max-height: 260px;
  border-top: 1px solid #eee;
  border-radius: 0 0 3px 3px;
}

.select-search__not-found {
  height: auto;
  padding: 16px;
  text-align: center;
  color: #888;
}

/**
* Select Search Dark Mode
*/
.select-search-dark {
  width: 100%;
  position: relative;
  box-sizing: border-box;
}

.select-search-dark *,
.select-search-dark *::after,
.select-search-dark *::before {
  box-sizing: inherit;
}

/**
 * Value wrapper
 */
.select-search-dark__value {
  position: relative;
  z-index: 1;
}

.select-search-dark__value::after {
  content: "";
  display: inline-block;
  position: absolute;
  top: calc(50% - 4px);
  right: 13px;
  width: 6px;
  height: 6px;
  filter: brightness(0) invert(1);
}

/**
 * Input
 */
.select-search-dark__input {
  display: block;
  width: 100%;
  padding: 0.4375rem 0.75rem;
  font-size: 0.875rem;
  font-weight: 400;
  line-height: 1.4285714;
  color: #fff;
  background-color: #2b3547;
  background-clip: padding-box;
  border: 1px solid #232e3c;
  -webkit-appearance: none;
  -moz-appearance: none;
  appearance: none;
  border-radius: 0;
  transition: border-color 0.15s ease-in-out, box-shadow 0.15s ease-in-out;
}

.select-search-dark__input::-webkit-search-decoration,
.select-search-dark__input::-webkit-search-cancel-button,
.select-search-dark__input::-webkit-search-results-button,
.select-search-dark__input::-webkit-search-results-decoration {
  -webkit-appearance: none;
}

.select-search-dark__input:not([readonly]):focus {
  cursor: initial;
}

/**
 * Options
 */
.select-search-dark__options {
  list-style: none;
  padding: 0;
}

/**
 * Option row
 */
.select-search-dark__row:not(:first-child) {
  border-top: none;
}

/**
 * Option
 */
.select-search-dark__option,
.select-search-dark__not-found {
  display: block;
  height: 36px;
  width: 100%;
  padding: 0 16px;
  background-color: $dark-background  !important;
  color: #fff !important;
  border: none;
  outline: none;
  font-family: "Roboto", sans-serif;
  font-size: 14px;
  text-align: left;
  cursor: pointer;
  border-radius: 0;

  &:hover {
    background-color: #2b3546 !important;
  }
}

.select-search-dark--multiple .select-search-dark__option {
  height: 48px;
}

/**
 * Group
 */
.select-search-dark__group-header {
  font-size: 10px;
  text-transform: uppercase;
  background: #eee;
  padding: 8px 16px;
}

/**
 * States
 */
.select-search-dark.is-disabled {
  opacity: 0.5;
}

.select-search-dark.is-loading .select-search-dark__value::after {
  background-image: url("data:image/svg+xml,%3Csvg xmlns='http://www.w3.org/2000/svg' width='50' height='50' viewBox='0 0 50 50'%3E%3Cpath fill='%232F2D37' d='M25,5A20.14,20.14,0,0,1,45,22.88a2.51,2.51,0,0,0,2.49,2.26h0A2.52,2.52,0,0,0,50,22.33a25.14,25.14,0,0,0-50,0,2.52,2.52,0,0,0,2.5,2.81h0A2.51,2.51,0,0,0,5,22.88,20.14,20.14,0,0,1,25,5Z'%3E%3CanimateTransform attributeName='transform' type='rotate' from='0 25 25' to='360 25 25' dur='0.6s' repeatCount='indefinite'/%3E%3C/path%3E%3C/svg%3E");
  background-size: 11px;
}

.select-search-dark:not(.is-disabled) .select-search-dark__input {
  cursor: pointer;
}

/**
 * Modifiers
 */
.select-search-dark--multiple {
  border-radius: 3px;
  overflow: hidden;
}

.select-search-dark:not(.is-loading):not(.select-search-dark--multiple) .select-search-dark__value::after {
  transform: rotate(45deg);
  border-right: 1px solid #000;
  border-bottom: 1px solid #000;
  pointer-events: none;
}

.select-search-dark--multiple .select-search-dark__input {
  cursor: initial;
}

.select-search-dark--multiple .select-search-dark__input {
  border-radius: 3px 3px 0 0;
}

.select-search-dark--multiple:not(.select-search-dark--search) .select-search-dark__input {
  cursor: default;
}

.select-search-dark:not(.select-search-dark--multiple) .select-search-dark__input:hover {
  border-color: #fff;
}

.select-search-dark:not(.select-search-dark--multiple) .select-search-dark__select {
  position: absolute;
  z-index: 2;
  right: 0;
  left: 0;
  border-radius: 3px;
  overflow: auto;
  max-height: 360px;
}

.select-search-dark--multiple .select-search-dark__select {
  position: relative;
  overflow: auto;
  max-height: 260px;
  border-top: 1px solid #eee;
  border-radius: 0 0 3px 3px;
}

.select-search-dark__not-found {
  height: auto;
  padding: 16px;
  text-align: center;
  color: #888;
}

.jet-table-footer {
  .table-footer {
    width: 100%;
  }
}

.jet-data-table-header {
  max-height: 50px;
}

.jet-data-table {
  thead {
    z-index: 2;
  }
  .table thead th {
    display: flex !important;
  }
  .table-row:hover,
  .table-row:focus {
    background: rgba(lightBlue, 0.25);
  }

  .table-row.selected {
    --tblr-table-accent-bg: rgba(lightBlue, 0.25);
    background: rgba(lightBlue, 0.25);
    font-weight: 500;
  }

  td {
    min-height: 40px;
    overflow-x: initial;

    .text-container {
      padding: 0;
      margin: 0;
      border: 0;
      height: 100%;
      outline: none;
    }
  }

  td.spacious {
    min-height: 47px;
  }

  td.compact {
    min-height: 40px;
  }

  .has-dropdown,
  .has-multiselect,
  .has-text,
  .has-datepicker,
  .has-actions {
    padding: 0 5px;
  }

  .has-text,
  .has-actions {
    margin: 0;
  }

  .wrap-wrapper {
    white-space: normal !important;
    word-break: break-all;
  }

  .scroll-wrapper {
    overflow-x: auto;
  }

  .hide-wrapper {
    overflow-x: hidden !important;
  }

  td {

    .text-container:focus-visible,
    .text-container:focus,
    .text-container:focus-within,
    .text-container:hover {
      outline: none;
      height: 100%;
    }

    display: flex !important;

    .td-container {
      margin-top: auto;
      margin-bottom: auto;
    }
  }

  td {
    .text-container:focus {
      position: sticky;
      height: 120px;
      overflow-y: scroll;
      margin-top: -10px;
      padding: 10px;
      margin-left: -9px;
      background: white;
      box-shadow: rgba(15, 15, 15, 0/05) 0px 0px 0px 1px,
        rgba(15, 15, 15, 0.1) 0px 3px 6px, rgba(15, 15, 15, 0.2) 0px 9px 24px;
      white-space: initial;
    }

    .text-container:focus-visible,
    .text-container:focus,
    .text-container:focus-within,
    .text-container:hover {
      outline: none;
    }
  }

  td {
    .text-container::-webkit-scrollbar {
      background: transparent;
      height: 0;
      width: 0;
    }
  }

  td::-webkit-scrollbar {
    background: transparent;
    height: 0;
    width: 0;
  }

  td:hover::-webkit-scrollbar {
    height: 4px;
    width: 4px;
  }

  .th {
    white-space: normal;
  }

  th:after {
    content: " ";
    position: relative;
    height: 0;
    width: 0;
  }

  .sort-desc:after {
    border-left: 5px solid transparent;
    border-right: 5px solid transparent;
    border-top: 5px solid #767676;
    border-bottom: 5px solid transparent;
    left: 0px;
    top: 7px;
  }

  .sort-asc:after {
    border-left: 5px solid transparent;
    border-right: 5px solid transparent;
    border-top: 0px solid transparent;
    border-bottom: 5px solid #767676;
    left: 0px;
    top: 7px;
  }
}

.jet-data-table::-webkit-scrollbar {
  background: transparent;
}

.jet-data-table::-webkit-scrollbar-track {
  background: transparent;
}

.jet-data-table:hover {
  overflow-x: auto;
  overflow-y: auto;
}

.jet-data-table {
  overflow: hidden;

  .form-check {
    margin-bottom: 0;
  }

  .form-check-inline {
    margin-right: 0;
  }

  .table-row {
    cursor: pointer;
  }

  thead {
    position: sticky;
    top: 0px;
    display: inline-block;

    tr {
      border-top: none;
    }
  }

  tbody {
    display: inline-block;
  }
}

.btn-primary {
  --tblr-btn-color: #{$primary-rgb};
  --tblr-btn-color-darker: #{$primary-rgb-darker};
  border-color: none;
}

.form-check-input:checked {
  background-color: $primary;
  border-color: rgba(101, 109, 119, 0.24);
}

.btn:focus,
.btn:active,
.form-check-input:focus,
.form-check-input:active,
.form-control:focus,
th:focus,
tr:focus {
  outline: none !important;
  box-shadow: none;
}

.show-password-field {
  width: fit-content;

  .form-check-input {
    cursor: pointer;
  }

  .show-password-label {
    cursor: pointer;
  }
}

// .jet-container {
//   // width: 100%;
// }

.select-search__option {
  color: rgb(90, 89, 89);
}

.select-search__option.is-selected {
  background: rgba(176, 176, 176, 0.07);
  color: #4d4d4d;
}

.select-search__option.is-highlighted.is-selected,
.select-search__option.is-selected:hover {
  background: rgba(66, 153, 225, 0.1);
  color: rgb(44, 43, 43);
}

.select-search__option.is-highlighted,
.select-search__option:hover {
  background: rgba(66, 153, 225, 0.1);
}

.select-search__options {
  margin-left: -33px;
}

.select-search__option.is-highlighted,
.select-search__option:not(.is-selected):hover {
  background: rgba(66, 153, 225, 0.1);
}

.select-search:not(.select-search--multiple) .select-search__input:hover {
  border-color: rgba(66, 153, 225, 0.1);
}

.DateInput_input {
  font-weight: 300;
  font-size: 14px;
  padding: 4px 7px 2px;
  padding: 4px 7px 2px;
  width: 100px !important;
  margin-left: 10px;
}

.jet-data-table {
  display: inline-block;
  height: 100%;

  thead {
    width: 100%;
  }

  .select-search:not(.is-loading):not(.select-search--multiple) .select-search__value::after {
    display: none;
  }

  .custom-select {
    .select-search:not(.select-search--multiple) .select-search__select {
      top: 0px;
      border: solid #9fa0a1 1px;
    }
  }

  .tags {
    width: 100%;
    min-height: 20px;

    .add-tag-button {
      display: none;
    }

    .tag {
      font-weight: 400;
      font-size: 0.85rem;
      letter-spacing: 0.04em;
      text-transform: none;

      .remove-tag-button {
        margin-left: 5px;
        margin-right: -7px;
        display: none;
      }
    }

    .form-control-plaintext {
      font-size: 12px;
    }

    .form-control-plaintext:hover,
    .form-control-plaintext:focus-visible {
      outline: none;
    }
  }

  .tags:hover {
    .add-tag-button {
      display: inline-flex;
    }
  }

  .tag:hover {
    .remove-tag-button {
      display: inline-flex;
    }
  }

  .th,
  .td {
    .resizer {
      display: inline-block;
      height: 100%;
      position: absolute;
      right: 0;
      top: 0;
      transform: translateX(50%);
      z-index: 1;
      touch-action: none;
      width: 2px;

      &.isResizing {
        background: rgb(179, 173, 173);
      }
    }
  }
}

.no-components-box {
  border: 1px dashed #3e525b;
}

.form-control-plaintext:focus-visible {
  outline: none;
  outline-width: thin;
  outline-style: solid;
  outline-color: $primary;
}

.form-control-plaintext:hover {
  outline: none;
  outline-width: thin;
  outline-style: solid;
  outline-color: rgba(66, 153, 225, 0.8);
}

.select-search__input:focus-visible {
  outline: none;
  outline-color: #4ac4d6;
}

.form-control-plaintext {
  padding: 5px;
}

.table-filters {
  position: absolute;
  bottom: 0;
  width: 80%;
  max-width: 700px;
  margin-right: 10%;
  right: 0;
  height: 300px;
  z-index: 100;
}

.code-builder {
  border: solid 1px #dadcde;
  border-radius: 2px;
  padding-top: 4px;

  .variables-dropdown {
    position: fixed;
    right: 0;
    width: 400px;
    z-index: 200;
    border: solid 1px #dadcde;

    .group-header {
      background: #f4f6fa;
    }
  }
}

.__react_component_tooltip {
  z-index: 10000;
}

.select-search__value::after {
  top: calc(50% - 2px);
  right: 15px;
  width: 5px;
  height: 5px;
}

.progress-bar {
  background-color: rgba(66, 153, 225, 0.7);
}

.popover-header {
  background-color: #f4f6fa;
}

.popover-body {
  .form-label {
    font-size: 12px;
  }
}

/**
 * Home page app menu
 */
#popover-app-menu {
  border-radius: 4px;
  width: 150px;
  box-shadow: 0px 3px 2px rgba(0, 0, 0, 0.25);

  .popover-body {
    padding: 16px 12px 0px 12px;

    .field {
      font-weight: 500;
      font-size: 0.7rem;

      &__danger {
        color: #ff6666;
      }
    }
  }
}

.input-icon {
  .input-icon-addon {
    display: none;
  }
}

.input-icon:hover {
  .input-icon-addon {
    display: flex;
  }
}

.input-icon:focus {
  .input-icon-addon {
    display: flex;
  }
}

.sub-section {
  width: 100%;
  display: block;
}

.text-muted {
  color: #3e525b !important;
}

body {
  color: #3e525b;
}

.RichEditor-root {
  background: #fff;
  border: 1px solid #ddd;
  font-family: "Georgia", serif;
  font-size: 14px;
  padding: 15px;
  height: 100%;
}

.RichEditor-editor {
  border-top: 1px solid #ddd;
  cursor: text;
  font-size: 16px;
  margin-top: 10px;
}

.RichEditor-editor .public-DraftEditorPlaceholder-root,
.RichEditor-editor .public-DraftEditor-content {
  margin: 0 -15px -15px;
  padding: 15px;
}

.RichEditor-editor .public-DraftEditor-content {
  min-height: 100px;
  overflow-y: scroll;
}

.RichEditor-hidePlaceholder .public-DraftEditorPlaceholder-root {
  display: none;
}

.RichEditor-editor .RichEditor-blockquote {
  border-left: 5px solid #eee;
  color: #666;
  font-family: "Hoefler Text", "Georgia", serif;
  font-style: italic;
  margin: 16px 0;
  padding: 10px 20px;
}

.RichEditor-editor .public-DraftStyleDefault-pre {
  background-color: rgba(0, 0, 0, 0.05);
  font-family: "Inconsolata", "Menlo", "Consolas", monospace;
  font-size: 16px;
  padding: 20px;
}

.RichEditor-controls {
  font-family: "Helvetica", sans-serif;
  font-size: 14px;
  margin-bottom: 5px;
  user-select: none;
}

.dropmenu {
  position: relative;
  display: inline-block;
  margin-right: 16px;

  .dropdownbtn {
    color: #999;
    background: none;
    cursor: pointer;
    outline: none;
    border: none;
  }

  .dropdown-content {
    display: none;
    position: absolute;
    z-index: 2;
    width: 100%;
    align-items: center;
    border: 1px solid transparent;
    border-radius: 4px;
    box-shadow: 0 2px 6px 2px rgba(47, 54, 59, 0.15);

    a {
      text-decoration: none;
      width: 100%;
      position: relative;
      display: block;

      span {
        text-align: center;
        width: 100%;
        text-align: center;
        padding: 3px 0px;
      }
    }
  }
}

.dropmenu .dropdown-content a:hover {
  background-color: rgba(0, 0, 0, 0.05);
}

.dropmenu:hover {
  .dropdownbtn {
    color: #5890ff;
    background-color: rgba(0, 0, 0, 0.05);
    border-radius: 4px;
  }

  .dropdown-content {
    display: block;
  }
}

.RichEditor-styleButton {
  color: #999;
  cursor: pointer;
  margin-right: 16px;
  padding: 2px 0;
  display: inline-block;
}

.RichEditor-activeButton {
  color: #5890ff;
}

.transformation-editor {
  .CodeMirror {
    min-height: 70px;
  }
}

.chart-data-input {
  .CodeMirror {
    min-height: 370px;
    font-size: 0.8rem;
  }

  .code-hinter {
    min-height: 370px;
  }
}

.map-location-input {
  .CodeMirror {
    min-height: 120px;
    font-size: 0.8rem;
  }

  .code-hinter {
    min-height: 120px;
  }
}

.rdt {
  .form-control {
    height: 100%;
  }
}

.DateInput_input__focused {
  border-bottom: 2px solid $primary;
}

.CalendarDay__selected,
.CalendarDay__selected:active,
.CalendarDay__selected:hover {
  background: $primary;
  border: 1px double $primary;
}

.CalendarDay__selected_span {
  background: $primary;
  border: $primary;
}

.CalendarDay__selected_span:active,
.CalendarDay__selected_span:hover {
  background: $primary;
  border: 1px double $primary;
  color: #fff;
}

.CalendarDay__hovered_span:active,
.CalendarDay__hovered_span:hover {
  background: $primary;
  border: 1px double $primary;
  color: #fff;
}

.CalendarDay__hovered_span {
  background: #83b8e7;
  border: 1px double #83b8e7;
  color: #fff;
}

.table-responsive {
  margin-bottom: 0rem;
}

.code-hinter::-webkit-scrollbar {
  width: 0;
  height: 0;
  background: transparent;
}

.codehinter-query-editor-input {
  .CodeMirror {
    font-family: "Roboto", sans-serif;
    color: #263136;
    overflow: hidden;
    height: 50px !important;
  }

  .CodeMirror-vscrollbar {
    overflow: hidden;
  }

  .CodeMirror-focused {
    padding-top: 0;
    height: 50px;
  }

  .CodeMirror-scroll {
    position: absolute;
    top: 0;
    width: 100%;
  }
}

.field {
  .CodeMirror-scroll {
    position: static;
    top: 0;
  }
}

.code-hinter {
  height: 36px;

  .form-control {
    .CodeMirror {
      font-family: "Roboto", sans-serif;
      height: 50px !important;
      max-height: 300px;
    }
  }

  .CodeMirror-vscrollbar,
  .CodeMirror-hscrollbar {
    background: transparent;
    height: 0;
    width: 0;
  }

  .CodeMirror-scroll {
    overflow: hidden !important;
    position: static;
    width: 100%;
  }
}

.CodeMirror-hints {
  font-family: "Roboto", sans-serif;
  font-size: 0.9rem;
  padding: 0px;
  z-index: $hints-z-index;

  li.CodeMirror-hint-active {
    background: $primary;
  }

  .CodeMirror-hint {
    padding: 4px;
    padding-left: 10px;
    padding-right: 10px;
  }
}

.cm-matchhighlight {
  color: #4299e1 !important;
  background: rgba(66, 153, 225, 0.1) !important;
}

.nav-tabs .nav-link {
  color: #3e525b;
  border-top-left-radius: 0px;
  border-top-right-radius: 0px;
}

.transformation-popover {
  padding: 14px;
  font-weight: 500;
  margin-bottom: 0px;
}

.transformation-editor {
  .CodeMirror {
    min-height: 220px;
  }
}

hr {
  margin: 1rem 0;
}

.query-hinter {
  min-height: 150px;
}

.codehinter-default-input {
  font-family: "Roboto", sans-serif;
  padding: 0.0475rem 0rem !important;
  display: block;
  width: 100%;
  font-size: 0.875rem;
  font-weight: 400;
  color: #232e3c;
  background-color: #fff;
  background-clip: padding-box;
  border: 1px solid #dadcde;
  -webkit-appearance: none;
  -moz-appearance: none;
  appearance: none;
  border-radius: 4px;
  transition: border-color 0.15s ease-in-out, box-shadow 0.15s ease-in-out;
  height: 30px;

  .CodeMirror {
    font-family: "Roboto", sans-serif;
  }

  .CodeMirror-placeholder {
    height: inherit !important;
    position: absolute !important;
    margin-top: 3px !important;
  }
}

.codehinter-query-editor-input {
  font-family: "Roboto", sans-serif;
  padding: 0.1775rem 0rem;
  display: block;
  width: 100%;
  font-size: 0.875rem;
  font-weight: 400;
  color: #232e3c;
  background-color: #fff;
  background-clip: padding-box;
  border: 1px solid #dadcde;
  border-radius: $border-radius;
  appearance: none;
  transition: border-color 0.15s ease-in-out, box-shadow 0.15s ease-in-out;
  height: 28px !important;
}

.modal-component {
  margin-top: 150px;

  .modal-body {
    padding: 0;
  }

  .modalWidget-config-handle {
    position: relative !important;
  }
}

.draggable-box {
  .config-handle {
    top: -20px;
    position: fixed;
    max-height: 10px;
    z-index: 100;
    min-width: 108px;

    .handle-content {
      cursor: move;
      color: $white;
      background: $primary;
    }

    .badge {
      font-size: 9px;
      border-bottom-left-radius: 0;
      border-bottom-right-radius: 0;

      .delete-part {
        margin-left: 10px;
        float: right;
      }

      .delete-part::before {
        height: 12px;
        display: inline-block;
        width: 2px;
        background-color: rgba(255, 255, 255, 0.8);
        opacity: 0.5;
        content: "";
        vertical-align: middle;
      }
    }
  }
}

.draggable-box-in-editor:hover {
  z-index: 3 !important;
}

.modal-content {
  .config-handle {
    position: absolute;

    .badge {
      font-size: 9px;
    }
  }
}

.config-handle {
  display: block;
}

.apps-table {
  .app-title {
    font-size: 1rem;
  }

  .row {
    --tblr-gutter-x: 0rem;
  }
}


.theme-dark .wrapper {

  .navbar .navbar-nav .active>.nav-link,
  .navbar .navbar-nav .nav-link.active,
  .navbar .navbar-nav .nav-link.show,
  .navbar .navbar-nav .show>.nav-link {
    color: rgba(255, 255, 255, 0.7);
  }
}

.home-page,
.org-users-page {

  .navbar .navbar-nav .active>.nav-link,
  .navbar .navbar-nav .nav-link.active,
  .navbar .navbar-nav .nav-link.show,
  .navbar .navbar-nav .show>.nav-link {
    color: rgba(35, 46, 60, 0.7);
  }

  .nav-item {
    font-size: 0.9rem;
  }

  img.svg-icon {
    cursor: pointer;
    padding-left: 2px;
    border-radius: 10px;
  }

  img.svg-icon:hover {
    background-color: rgba(224, 214, 214, 0.507);
  }
}

.CodeMirror-placeholder {
  color: #9e9e9e !important;
  font-size: 0.7rem !important;
  margin-top: 2px !important;
  font-size: 12px !important;
}

.CodeMirror-code {
  font-weight: 300;
}

.btn-primary {
  border-color: transparent;
}

.text-widget {
  overflow: auto;
}

.text-widget::-webkit-scrollbar {
  width: 0;
  height: 0;
  background: transparent;
}

.input-group-flat:focus-within {
  box-shadow: none;
}

.map-widget {
  .place-search-input {
    box-sizing: border-box;
    border: 1px solid transparent;
    width: 240px;
    height: 32px;
    padding: 0 12px;
    border-radius: 3px;
    box-shadow: 0 2px 6px rgba(0, 0, 0, 0.3);
    font-size: 14px;
    outline: none;
    text-overflow: ellipses;
    position: absolute;
    left: 50%;
    margin-left: -120px;
  }

  .map-center {
    position: fixed;
    z-index: 1000;
  }
}

.events-toggle-active {
  .toggle-icon {
    transform: rotate(180deg);
  }
}

.events-toggle {
  .toggle-icon {
    display: inline-block;
    margin-left: auto;
    transition: 0.3s transform;
  }

  .toggle-icon:after {
    content: "";
    display: inline-block;
    vertical-align: 0.306em;
    width: 0.46em;
    height: 0.46em;
    border-bottom: 1px solid;
    border-left: 1px solid;
    margin-right: 0.1em;
    margin-left: 0.4em;
    transform: rotate(-45deg);
  }
}

.nav-link-title {
  font-weight: 500;
  font-size: 0.9rem;
}

.navbar-nav {
  .dropdown:hover {
    .dropdown-menu {
      display: block;
    }
  }
}

.app-version-container {
  min-height: 200px;
  height: 100%;
  display: flex !important;
  flex-direction: column;
}

.app-version-content {
  flex: 1;
  overflow: auto;
}

.query-manager-header {
  .nav-item {
    border-right: solid 1px #dadcde;
    background: 0 0;
  }

  .nav-link {
    height: 39px;
  }
}

input:focus-visible {
  outline: none;
}

.navbar-expand-md.navbar-light .nav-item.active:after {
  border: 1px solid $primary;
}

.org-users-page {
  .select-search__input {
    color: #617179;
  }

  .select-search-role {
    position: absolute;
    margin-top: -1rem;
  }

  .has-focus>.select-search__select>ul {
    margin-bottom: 0;
  }

  .select-search__option.is-selected {
    background: $primary;
    color: $white;
  }
}

.encrypted-icon {
  margin-bottom: 0.25rem;
}

.widget-documentation-link {
  position: fixed;
  bottom: 0;
  background: $white;
  width: 100%;
  z-index: 1;
}

.components-container {
  .draggable-box {
    cursor: move;
  }
}

.column-sort-row {
  border-radius: 4px;
}

.jet-button {
  &.btn-custom:hover {
    background: var(--tblr-btn-color-darker) !important;
  }
}

.editor-sidebar::-webkit-scrollbar {
  width: 0;
  height: 0;
  background: transparent;
  -ms-overflow-style: none;
}

.editor-sidebar {
  max-width: 300px;
  scrollbar-width: none;
  -ms-overflow-style: none;
}

.sketch-picker {
  position: absolute;
}

.color-picker-input {
  border: solid 1px rgb(223, 223, 223);
  cursor: pointer;
}

.app-sharing-modal {

  .form-control.is-invalid,
  .was-validated .form-control:invalid {
    border-color: #ffb0b0;
  }
}

.widgets-list {
  --tblr-gutter-x: 0px !important;
}

.input-with-icon {
  position: relative;
  display: flex;
  flex: 1;

  .icon-container {
    position: absolute;
    right: 10px;
    top: calc(50% - 10px);
    z-index: 3;
  }
}

.dynamic-variable-preview {
  min-height: 20px;
  max-height: 500px;
  overflow: auto;
  line-height: 20px;
  font-size: 12px;
  margin-top: -2px;
  word-wrap: break-word;
  border-bottom-left-radius: 3px;
  border-bottom-right-radius: 3px;
  box-sizing: border-box;
  font-family: "Source Code Pro", monospace;

  .heading {
    font-weight: 700;
    white-space: pre;
    text-transform: capitalize;
  }
}

.user-email:hover {
  text-decoration: none;
  cursor: text;
}

.theme-dark {
  .nav-item {
    background: 0 0;
  }

  .navbar .navbar-nav .active>.nav-link,
  .theme-dark .navbar .navbar-nav .nav-link.active,
  .theme-dark .navbar .navbar-nav .nav-link.show,
  .theme-dark .navbar .navbar-nav .show>.nav-link {
    color: #fff;
  }

  .form-check>.form-check-input:not(:checked) {
    background-color: #fff;
  }

  .form-switch>.form-check-input:not(:checked) {
    background-color: #47505d !important;
  }

  .form-check-label {
    color: white;
  }

  .left-sidebar .active {
    background: #333c48;
  }

  .left-sidebar .left-sidebar-item {
    border-bottom: 1px solid #333c48;
  }

  .nav-tabs .nav-link.active {
    color: #fff !important;
  }

  .nav-tabs .nav-link {
    color: #c3c3c3 !important;
  }

  .card-body> :last-child {
    color: #fff !important;
  }

  .form-control {
    border: 1px solid #324156;
  }

  .card {
    background-color: #324156 !important;
  }

  .card .table tbody td a {
    color: inherit;
  }

  .DateInput {
    background: #1f2936;
  }

  .DateInput_input {
    background-color: #1f2936;
    color: #fff;
  }

  &.daterange-picker-widget {
    .DateRangePickerInput_arrow_svg {
      fill: #fff;
    }
  }

  .DateRangePickerInput {
    background-color: #1f2936;
  }

  .DateInput_input__focused {
    background: #1f2936;
  }

  .DateRangePickerInput__withBorder {
    border: 1px solid #1f2936;
  }

  .main .canvas-container .canvas-area {
    background: #2f3c4c;
  }

  .main .canvas-container {
    background-color: #2f3c4c;
  }

  .rdtOpen .rdtPicker {
    color: black;
  }

  .editor .editor-sidebar .components-container .component-image-holder {
    background: #2f3c4c !important;
    border: 1px solid #2f3c4c !important;

    center,
    .component-title {
      filter: brightness(0) invert(1);
    }
  }

  .nav-tabs .nav-link:focus,
  .nav-tabs .nav-link:hover {
    border-color: transparent !important;
  }

  .modal-content,
  .modal-header {
    background-color: #1f2936;

    .text-muted {
      color: #fff !important;
    }
  }

  .modal-header {
    border-bottom: 1px solid rgba(255, 255, 255, 0.09) !important;
  }

  .canvas-container {
    background-color: #1f2936;
  }

  .editor .main .query-pane {
    border: solid rgba(255, 255, 255, 0.09) !important;
    border-width: 1px 0px 0px 0px !important;
  }

  .no-components-box {
    background-color: #1f2936 !important;

    center {
      color: white !important;
    }
  }

  .query-list {
    .text-muted {
      color: #fff !important;
    }
  }

  .left-sidebar,
  .editor-sidebar {
    background-color: #1f2936 !important;
  }

  .editor-sidebar {
    border: solid rgba(255, 255, 255, 0.09);
    border-width: 0px 0px 0px 0px !important;

    .nav-tabs {
      border-bottom: 1px solid rgba(255, 255, 255, 0.09) !important;
    }
  }

  .editor .editor-sidebar .nav-tabs .nav-link {
    color: #fff;

    img {
      filter: brightness(0) invert(1);
    }
  }

  .jet-table {
    background-color: #1f2936 !important;
  }

  .jet-container {
    background-color: #1f2936;
  }

  .nav-tabs .nav-item.show .nav-link,
  .nav-tabs .nav-link.active {
    background-color: #2f3c4c;
    border-color: transparent !important;
  }

  .editor .main .query-pane .query-definition-pane .header {
    border: solid rgba(255, 255, 255, 0.09);
    border-width: 0px 0px 1px 0px !important;
    background: #1f2936;
  }

  .left-sidebar {
    border: solid rgba(255, 255, 255, 0.09);
    border-width: 0px 1px 3px 0px;

    .text-muted {
      color: #fff !important;
    }
  }

  .folder-list {
    color: #fff !important;
  }

  .app-title {
    color: #fff !important;
  }

  .RichEditor-root {
    background: #1f2936;
    border: 1px solid #2f3c4c;
  }

  .app-description {
    color: #fff !important;
  }

  .btn-light,
  .btn-outline-light {
    background-color: #42546a;
    --tblr-btn-color-text: #ffffff;

    img {
      filter: brightness(0) invert(1);
    }
  }

  .editor .left-sidebar .datasources-container tr {
    border-bottom: solid 1px rgba(255, 255, 255, 0.09);
  }

  .editor .left-sidebar .datasources-container .datasources-header {
    border: solid rgba(255, 255, 255, 0.09) !important;
    border-width: 0px 0px 1px 0px !important;
  }

  .query-manager-header .nav-item {
    border-right: solid 1px rgba(255, 255, 255, 0.09);

    .nav-link {
      color: #c3c3c3;
    }
  }

  .input-group-text {
    border: solid 1px rgba(255, 255, 255, 0.09) !important;
  }

  .app-users-list {
    .text-muted {
      color: #fff !important;
    }
  }

  .data-pane {
    border: solid rgba(255, 255, 255, 0.09) !important;
    border-width: 0px 1px 0px 0px !important;
  }

  .main .query-pane .data-pane .queries-container .queries-header {
    border: solid rgba(255, 255, 255, 0.09) !important;
    border-width: 0px 0px 1px 0px !important;

    .text-muted {
      color: #fff !important;
    }
  }

  .query-pane {
    background-color: #1f2936 !important;
  }

  .input-icon .input-icon-addon img {
    filter: invert(1);
  }

  .svg-icon {
    filter: brightness(0) invert(1);
  }

  .launch-btn {
    filter: brightness(0.4) !important;
    background: #8d9095;
  }

  .badge {
    .svg-icon {
      filter: brightness(1) invert(0);
    }
  }

  .alert {
    background: transparent;

    .text-muted {
      color: #fff !important;
    }
  }

  .editor .editor-sidebar .inspector .header {
    border: solid rgba(255, 255, 255, 0.09) !important;
    border-width: 0px 0px 1px 0px !important;
  }

  .hr-text {
    color: #fff !important;
  }

  .skeleton-line::after {
    background-image: linear-gradient(to right,
        #566177 0,
        #5a6170 40%,
        #4c5b79 80%);
  }

  .app-icon-skeleton::after {
    background-image: linear-gradient(to right,
        #566177 0,
        #5a6170 40%,
        #4c5b79 80%);
  }

  .folder-icon-skeleton::after {
    background-image: linear-gradient(to right,
        #566177 0,
        #5a6170 40%,
        #4c5b79 80%);
  }

  .select-search__input {
    color: rgb(224, 224, 224);
    background-color: #2b3547;
    border: 1px solid #2b3547;
  }

  .select-search__select {
    background: #fff;
    box-shadow: 0 0.0625rem 0.125rem rgba(0, 0, 0, 0.15);
  }

  .select-search__row:not(:first-child) {
    border-top: 1px solid #eee;
  }

  .select-search__option,
  .select-search__not-found {
    background: #fff;
  }

  .select-search__option.is-highlighted,
  .select-search__option:not(.is-selected):hover {
    background: rgba(47, 204, 139, 0.1);
  }

  .select-search__option.is-highlighted.is-selected,
  .select-search__option.is-selected:hover {
    background: #2eb378;
    color: #fff;
  }

  .org-users-page {

    .user-email,
    .user-status {
      filter: brightness(0) invert(1);
    }
  }

  .org-users-page {
    .select-search__option.is-selected {
      background: $primary;
      color: $white;
    }

    .select-search__option:not(.is-selected):hover {
      background: rgba(66, 153, 225, 0.1);
    }
  }

  .org-variables-page {

    .user-email,
    .user-status {
      filter: brightness(0) invert(1);
    }

    .btn-org-env {
      background: transparent;
    }
  }

  .org-variables-page {
    .select-search__option.is-selected {
      background: $primary;
      color: $white;
    }

    .select-search__option:not(.is-selected):hover {
      background: rgba(66, 153, 225, 0.1);
    }
  }

  .react-json-view {
    background-color: transparent !important;
  }

  .codehinter-default-input {
    background-color: transparent;
    border: 1px solid #333c48;
  }

  .color-picker-input {
    border: solid 1px #333c48;
    height: 36px;
  }

  .codehinter-query-editor-input {
    background-color: #272822;
    border: 1px solid #2c3a4c;
    border-radius: 0;
  }

  .codehinter-query-editor-input .CodeMirror {
    height: 31px !important;
  }

  .codehinter-query-editor-input .CodeMirror {
    color: #c3c3c3 !important;
  }

  .select-search:not(.is-loading):not(.select-search--multiple) .select-search__value::after {
    transform: rotate(45deg);
    border-right: 1px solid #fff;
    border-bottom: 1px solid #fff;
  }

  .widget-documentation-link {
    background-color: #1f2936;
  }

  .widget-documentation-link a {
    color: rgb(66, 153, 225);
  }

  .app-version-name.form-select {
    border-color: $border-grey-dark;
  }

  .organization-list {
    .btn {
      background-color: #273342;
      color: #656d77;
    }
  }

  .page-item {
    a.page-link {
      color: white;
    }
  }
}

.main-wrapper {
  position: relative;
  min-height: 100%;
  min-width: 100%;
  background-color: white;
}

.main-wrapper.theme-dark {
  background-color: #2b394b;
}

.jet-table {
  .global-search-field {
    background: transparent;
  }
}

.modal-backdrop.show {
  opacity: 0.74;
}

.gui-select-wrappper .select-search__input {
  height: 30px;
}

.theme-dark .input-group-text,
.theme-dark .markdown>table thead th,
.theme-dark .table thead th {
  background: #1c252f;
  color: #fff;
}

.sketch-picker {
  z-index: 1000;
}

.no-padding {
  padding: 0;
}

.nav-tabs {
  font-weight: 300;
}

.nav-tabs .nav-link.active {
  border: 0;
  border-bottom: 1px solid $primary;
  font-weight: 400;
}

.table-no-divider {
  td {
    border-bottom-width: 0px;
    padding-left: 0;
  }
}

.no-border {
  border-radius: 0 !important;
}

input[type="text"] {
  outline-color: #dadcde !important;
}

.widget-header {
  text-transform: capitalize;
  margin-top: 12px !important;
  font-weight: 500;
  font-size: 12px;
  line-height: 12px;
}

.query-manager-events {
  max-width: 400px;
}

.validation-without-icon {
  background-image: none !important;
}

.multiselect-widget {
  label.select-item {
    width: max-content;
    min-width: 100%;

    div.item-renderer {
      align-items: center;
      line-height: 15px;

      input {
        height: 15px;
        width: 15px;
      }
    }
  }

  .rmsc .dropdown-container {
    height: 100%;
    display: flex;
    align-items: center;
    border-radius: inherit;
  }

  .rmsc {
    height: 100%;
    border-radius: inherit;
  }

  .rmsc.dark {
    --rmsc-main: $primary-light;
    --rmsc-hover: #283647;
    --rmsc-selected: #1f2936;
    --rmsc-border: #333333;
    --rmsc-gray: #555555;
    --rmsc-bg: #1f2936;
    color: #fff;
  }
}

/* Hide scrollbar for Chrome, Safari and Opera */
.invitation-page::-webkit-scrollbar {
  display: none;
}

/* Hide scrollbar for IE, Edge and Firefox */
.invitation-page {
  -ms-overflow-style: none;
  /* IE and Edge */
  scrollbar-width: none;
  /* Firefox */
}

.show {
  display: block;
}

.hide {
  display: none;
}

.draggable-box:focus-within {
  z-index: 2 !important;
}

.cursor-wait {
  cursor: wait;
}

.cursor-text {
  cursor: text;
}

.cursor-none {
  cursor: none;
}

.theme-dark .event-action {
  filter: brightness(0) invert(1);
}

.event-action {
  filter: brightness(0) invert(0);
}

.disabled {
  pointer-events: none;
  opacity: 0.4;
}

.DateRangePicker {
  padding: 1.25px 5px;
}

.datepicker-widget {
  .input-field {
    min-height: 26px;
    padding: 0;
    padding-left: 2px;
  }

  td.rdtActive,
  td.rdtActive:hover {
    background-color: $primary;
  }

  .react-datepicker__day--selected {
    background-color: $primary-light;
  }
}

.daterange-picker-widget {
  .DateInput_input {
    min-height: 24px;
    line-height: normal;
    border-bottom: 0px;
    font-size: 0.85rem;
  }

  .DateRangePicker {
    padding: 0;
  }

  .DateRangePickerInput_arrow_svg {
    height: 17px;
  }

  .DateRangePickerInput {
    overflow: hidden;
    display: flex;
    justify-content: space-around;
    align-items: center;
  }

  .DateInput_fang {
    position: fixed;
    top: 57px !important;
  }
}

.fw-400 {
  font-weight: 400;
}

.fw-500 {
  font-weight: 500;
}

.ligh-gray {
  color: #656d77;
}

.nav-item {
  background: #fff;
  font-size: 14px;
  font-style: normal;
  font-weight: 400;
  line-height: 22px;
  letter-spacing: -0.1px;
  text-align: left;
}

.nav-link {
  min-width: 100px;
  justify-content: center;
}

.nav-tabs .nav-link.active {
  font-weight: 400 !important;
  color: $primary  !important;
}

.empty {
  padding-top: 1.5rem !important;
}

.empty-img {
  margin-bottom: 0 !important;

  img {
    height: 220px !important;
    width: 260.83px !important;
  }
}

.empty-action {
  margin-top: 0 !important;

  a+a.btn-loading::after {
    color: $primary;
  }
}

.empty-action a {
  height: 36px;
  border-radius: 4px;
  font-style: normal;
  font-weight: normal;
  font-size: 14px;
  line-height: 20px;
}

.empty-action a:first-child {
  margin-right: 24px;
}

.empty-action a:first-child:hover {
  color: #ffffff !important;
}

.empty-import-button {
  color: $primary-light !important ;
  background: #ffffff !important;
  border: 1px solid $primary-light !important;
  cursor: pointer;
  position: relative;

  &:hover {
    background-color: #f4f6fa !important;
  }
}

.empty-welcome-header {
  font-style: normal;
  font-weight: bold;
  font-size: 32px;
  line-height: 39px;
  margin-bottom: 12px;
  margin-top: 40px;
  color: #000;
  font-family: Inter;
}

.empty-title {
  font-style: normal;
  font-weight: normal;
  font-size: 16px;
  line-height: 19px;
  display: flex;
  align-items: center;
  color: #5e5e5e;
  margin-bottom: 24px;
}

// template card styles
.template-card-wrapper {
  display: flex;
  flex-direction: row;
  background: #fffffc;
  border: 1px solid #d2ddec;
  box-sizing: border-box;
  border-radius: 8px;
  width: 299px;
  height: 100px;
}

.template-action-wrapper {
  display: flex;
  flex-direction: row !important;
  font-family: Inter;
  font-style: normal;
  font-weight: 500;
  font-size: 16px;
  line-height: 19px;
  color: $primary-light;
  p {
    margin-right: 16px;
  }
}

.template-card-title {
  font-family: Inter;
  font-style: normal;
  font-weight: 600;
  font-size: 18px;
  line-height: 22px;
  display: flex;
  align-items: center;
  color: #000000;
  margin-bottom: 3px !important;
  margin-top: 20px;
}

.template-card-details {
  align-items: center;
  display: flex;
  flex-direction: column;
  justify-content: center;
}

.template-icon-wrapper {
  width: 61.44px;
  height: 60px;
  top: 685px;
  background: #d2ddec;
  border-radius: 4px;
  margin: 20px 16.36px;
}

// template style end

.calendar-widget.compact {
  .rbc-time-view-resources .rbc-time-header-content {
    min-width: auto;
  }

  .rbc-time-view-resources .rbc-day-slot {
    min-width: 50px;
  }

  .rbc-time-view-resources .rbc-header,
  .rbc-time-view-resources .rbc-day-bg {
    width: 50px;
  }
}

.calendar-widget.dont-highlight-today {
  .rbc-today {
    background-color: inherit;
  }

  .rbc-current-time-indicator {
    display: none;
  }
}

.calendar-widget {
  padding: 10px;
  background-color: white;

  .rbc-day-slot .rbc-event,
  .rbc-day-slot .rbc-background-event {
    border-left: 3px solid #26598533;
  }

  .rbc-toolbar {
    font-size: 14px;
  }

  .rbc-event {
    .rbc-event-label {
      display: none;
    }
  }

  .rbc-off-range-bg {
    background-color: #f4f6fa;
  }

  .rbc-toolbar {
    .rbc-btn-group {
      button {
        box-shadow: none;
        border-radius: 0;
        border-width: 1px;
      }
    }
  }
}

//!for calendar widget week view with compact/spacious mode border fix
.resources-week-cls .rbc-time-column:nth-last-child(7n) {
  border-left: none !important;

  .rbc-timeslot-group {
    border-left: 2.5px solid #dadcde !important;
  }
}

.resources-week-cls .rbc-allday-cell {
  border: none !important;

  .rbc-row {
    border-left: 1.5px solid #dadcde;
    border-right: 1.5px solid #dadcde;
  }
}

.resources-week-cls .rbc-time-header-cell {
  border: none !important;
}

.resources-week-cls .rbc-time-view-resources .rbc-header {
  border-left: 1.5px solid #dadcde !important;
  border-right: 1.5px solid #dadcde !important;
}

.calendar-widget.hide-view-switcher {
  .rbc-toolbar {
    .rbc-btn-group:nth-of-type(3) {
      display: none;
    }
  }
}

.calendar-widget.dark-mode {
  background-color: #1d2a39;

  .rbc-toolbar {
    button {
      color: white;
    }

    button:hover,
    button.rbc-active {
      color: black;
    }
  }

  .rbc-off-range-bg {
    background-color: #2b394b;
  }

  .rbc-selected-cell {
    background-color: #22242d;
  }

  .rbc-today {
    background-color: #5a7ca8;
  }
}

.calendar-widget.dark-mode.dont-highlight-today {
  .rbc-today {
    background-color: inherit;
  }
}

.navbar .navbar-nav {
  min-height: 2rem;
}

.navbar-brand-image {
  height: 1.2rem;
}

.navbar .navbar-brand:hover,
.theme-dark .navbar .navbar-brand:hover {
  opacity: 1;
}

.nav-tabs .nav-link.active {
  font-weight: 400 !important;
  margin-bottom: -1px !important;
}

.nav-tabs .nav-link {
  font-weight: 400 !important;
  margin: 0 !important;
  height: 100%;
}

.code-editor-widget {
  border-radius: 0;

  .CodeMirror {
    border-radius: 0 !important;
    margin-top: -1px !important;
  }
}

.jet-listview {
  overflow-y: overlay;
  overflow-x: hidden;

  // .rows {
  // }

  // .list-item {
  // }
}

.jet-listview::-webkit-scrollbar-track {
  background: transparent;
}

.jet-listview::-webkit-scrollbar-thumb {
  background: transparent;
}

.code-hinter-wrapper .popup-btn {
  position: absolute;
  display: none;
  cursor: pointer;
}

.code-hinter-wrapper:hover {
  .popup-btn {
    display: block !important;
    z-index: 1;
  }
}

.popup-btn {
  cursor: pointer !important;
  display: block;
}

.preview-icons {
  margin-top: -5px;
  width: 12px;
}

.resize-modal-portal {
  z-index: 3;

  .resize-modal {
    .modal-content {
      width: 100% !important;
      height: 100%;

      .modal-body {
        width: 100% !important;
        height: calc(100% - 44px) !important;

        .editor-container {
          height: 100%;

          .CodeMirror {
            height: 100% !important;
          }
        }
      }
    }

    .portal-header {
      width: 100% !important;
    }

    .resize-handle {
      cursor: move;
    }
  }
}

.modal-portal-wrapper {
  justify-content: center;
  align-items: center;
  position: fixed;
  position: absolute;
  left: 50%;
  top: 5%;

  .modal-body {
    width: 500px !important;
    height: 300px !important;
    padding: 0px !important;
  }

  transform: translate(-60%, 0%);
  height: 350px;
  width: auto;
  max-height: 500px;
  padding: 0px;

  .modal-content {
    border-radius: 5px !important;
  }

  .modal-body {
    width: 500px !important;
    height: 302px !important;
    padding: 0px !important;
    margin: 0px !important;
    margin-left: -1px !important; //fix the modal body code mirror margin

    border-top-left-radius: 0;
    border-top-right-radius: 0;
    border-bottom-left-radius: 5px;
    border-bottom-right-radius: 5px;
    border-bottom: 0.75px solid;
    border-left: 0.75px solid;
    border-right: 0.75px solid;

    @include theme-border($light-theme: true);

    &.dark-mode-border {
      @include theme-border($light-theme: false);
    }
  }

  .modal-dialog {
    margin-top: 4%;
  }

  .modal-header {
    padding: 0;
    font-size: 14px;
  }

  .editor-container {
    padding: 0px;

    .CodeMirror {
      border-radius: 0;
      margin: 0;
      width: 100% !important;
    }
  }

  .query-hinter {
    .CodeMirror-line {
      margin-left: 2rem !important;
    }

    .CodeMirror-cursors .CodeMirror-cursor {
      margin-left: 2rem !important;
    }
  }
}

.preview-block-portal {
  .bg-light {
    border-radius: 0 0 5px 5px;
    outline: 0.75px solid $light-green;
  }

  .bg-dark {
    margin-top: 1px;
    border-radius: 0 0 5px 5px;
    outline: 0.75px solid $light-green;
  }

  .dynamic-variable-preview {
    padding: 4px !important;
  }
}

.portal-header {
  display: flex;
  align-items: center;
  padding: 0.5rem 0.75rem;
  color: #656d77;
  background-color: #ffffffd9;
  background-clip: padding-box;
  border-top-left-radius: 5px !important;
  border-top-right-radius: 5px !important;
  width: 498px !important;
  outline: 0.75px solid;

  @include theme-border($light-theme: true, $outline: true);

  &.dark-mode-border {
    @include theme-border($light-theme: false, $outline: true);
  }
}

// close icon in inpector
[data-rb-event-key="close-inpector"] {
  position: absolute;
  right: -80px;
  background-color: #232e3c !important;
  width: 10% !important;
}

[data-rb-event-key="close-inpector-light"] {
  position: absolute;
  right: -80px;
  background-color: #fff !important;
  width: 10% !important;
}

.inspector-close-icon-wrapper {
  border-left: 1px solid #e7eaef;

  svg {
    margin-left: 10px;
  }

}

.tabs-inspector {
  position: sticky;
  top: 0;

  .nav-item {
    width: 50%;
  }

  .nav-item:hover {
    border: 1px solid transparent;
  }

  .nav-item:not(.active) {
    border-bottom: 1px solid #e7eaef;
  }

  .nav-link.active {
    border: 1px solid transparent;
    border-bottom: 1px solid $primary;
    background: white;
  }
}

.tabs-inspector.dark {
  .nav-link.active {
    border-bottom: 1px solid $primary  !important;
  }
}

.tabs-inspector {
  z-index: 2;
  background: white;

  &.dark {
    @extend .bg-dark;
  }
}

.close-icon {
  position: fixed;
  top: 84px;
  right: 3px;
  width: 60px;
  height: 22;
  border-bottom: 1px solid #e7eaef;
  display: flex;
  align-items: center;
  background-color: white;
  z-index: 2;

  .svg-wrapper {
    width: 100%;
    height: 70%;
    display: flex;
    align-items: center;
    justify-content: center;
    border-left: 1px solid #e7eaef;
    margin-left: 20px;

    .close-svg {
      cursor: pointer;
    }
  }
}

.tabs-inspector.nav-tabs {
  border: 0;
  width: 81%;
}

.bg-primary-lt {
  color: #fff !important;
  background: #6383db !important;
}

.tabbed-navbar .nav-item.active:after {
  margin-bottom: -0.25rem;
}

.app-name {
  width: 250px;
  left: 150px;
  position: absolute;
}

.app-name:hover {
  background: $bg-light;

  &.dark {
    @extend .bg-dark;
  }
}

.nav-auto-save {
  width: 325px;
  left: 485px;
  position: absolute;
  color: #36af8b;
}

.undo-redo-buttons {
  flex: 1;
  padding-left: 0.5rem;
}

.app-version-menu {
  position: absolute;
  right: 220px;
  padding: 4px 8px;
  min-width: 100px;
  max-width: 300px;
}

.app-version-menu-sm {
  height: 30px;
  display: flex;
  font-size: 12px;
}

.app-version-menu .dropdown-menu {
  left: -65px;
  width: 283px;
}

.app-version-menu .released {
  color: #36af8b;
}

.app-version-menu .released-subtext {
  font-size: 12px;
  color: #36af8b;
  padding: 0 8px;
}

.app-version-menu .create-link {
  margin: auto;
  width: 50%;
  padding-left: 10px;
}

.canvas-background-holder {
  display: flex;
  justify-content: space-between;
  min-width: 120px;
  margin: auto;
  padding: 10px;
}

.canvas-background-picker {
  position: fixed;
}

/**
 * Timer Widget
 */
.timer-wrapper {
  padding: 10px;

  .counter-container {
    font-size: 3em;
    padding-bottom: 5px;
    text-align: center;
  }
}

/**
 * Search Box
 */
.search-box-wrapper {
  input {
    width: 200px;
    border-radius: 5px !important;
  }

  input:focus {
    width: 300px;
  }

  .input-icon .input-icon-addon {
    display: flex;
  }

  .input-icon .input-icon-addon.end {
    pointer-events: auto;

    div {
      background-color: #a6b6cc;
      border-radius: 12px;
      color: #ffffff;
      padding: 1px;
      cursor: pointer;

      svg {
        height: 14px;
        width: 14px;
      }
    }
  }
}

.searchbox-wrapper {
  margin-top: 0 !important;

  input {
    border-radius: $border-radius  !important;
  }
}

.fixedHeader {
  table thead {
    position: -webkit-sticky; // this is for all Safari (Desktop & iOS), not for Chrome
    position: sticky;
    top: 0;
    border-top: 0;
    z-index: 1; // any positive value, layer order is global
  }
}

/**
 * Folder List
 */
.folder-list {
  color: #292d37;

  .list-group-transparent .list-group-item.active {
    color: $primary;
    background-color: #edf1ff;

    .folder-ico {
      filter: invert(29%) sepia(84%) saturate(4047%) hue-rotate(215deg) brightness(98%) contrast(111%);
    }
  }

  .folder-ico.dark {
    filter: invert(1);
  }

  .list-group-item {
    padding: 0.5rem 0.75rem;
    overflow: hidden;
  }

  .list-group-item.all-apps-link {
    font-weight: 500;
  }

  .folder-info {
    color: #8991a0;
    font-size: 0.75rem;
    display: contents;
  }

  .folder-create-btn {
    color: $primary;
    cursor: pointer;
  }

  .menu-ico {
    cursor: pointer;
    padding: 3px;
    border-radius: 13px;

    &__open {
      background-color: #d2ddec;
    }

    img {
      padding: 0px;
      height: 14px;
      width: 14px;
      vertical-align: unset;
    }
  }

  .menu-ico:hover {
    background-color: #d2ddec;
  }
}

/**
 * Home page modal
 */
.modal-content.home-modal-component {
  border-radius: 8px;
  overflow: hidden;
  background-color: #fefeff;
  color: #000000;

  .modal-header {
    border-bottom: 0px;
  }

  .modal-title {
    font-size: 1.1rem;
  }

  .btn-close {
    width: 3.5rem;
    height: 2.5rem;
  }

  .modal-body {
    padding-top: 0px;
  }

  input {
    border-radius: 5px !important;
  }

  .modal-main {
    padding-bottom: 5rem;
  }

  .modal-footer-btn {
    justify-content: end;

    button {
      margin-left: 16px;
    }
  }
}

.onboarding-modal.dark .modal-content {
  @extend .modal-content.home-modal-component.dark;
}

.modal-content.home-modal-component.dark {
  background-color: $bg-dark-light  !important;
  color: $white  !important;

  .modal-header {
    background-color: $bg-dark-light  !important;
  }

  .btn-close {
    filter: brightness(0) invert(1);
  }

  .form-control {
    border-color: $border-grey-dark  !important;
    color: inherit;
  }

  input {
    background-color: $bg-dark-light  !important;
  }

  .form-select {
    background-color: $bg-dark  !important;
    color: $white  !important;
    border-color: $border-grey-dark  !important;
  }

  .text-muted {
    color: $white  !important;
  }
}

.radio-img {
  input {
    display: none;
  }

  .action-icon {
    width: 28px;
    height: 28px;
    background-position: center center;
    border-radius: 4px;
    display: flex;
    align-items: center;
    justify-content: center;
  }

  .action-icon {
    cursor: pointer;
    border: 1px solid $light-gray;
  }

  .action-icon:hover {
    background-color: #d2ddec;
  }

  input:checked+.action-icon {
    border-color: $primary;
    background-color: #7a95fb;
  }

  .tooltiptext {
    visibility: hidden;
    font-size: 12px;
    background-color: $black;
    color: $white;
    text-align: center;
    padding: 5px 10px;
    position: absolute;
    border-radius: 15px;
    margin-top: 2px;
    z-index: 1;
    margin-left: -10px;
  }

  .tooltiptext::after {
    content: "";
    position: absolute;
    bottom: 100%;
    left: 50%;
    margin-left: -5px;
    border-width: 5px;
    border-style: solid;
    border-color: transparent transparent black transparent;
  }

  .action-icon:hover+.tooltiptext {
    visibility: visible;
  }

  input:checked+.action-icon:hover {
    background-color: #3650af;
  }
}

.icon-change-modal {
  ul {
    list-style-type: none;

    li {
      float: left;
      border: 2px solid #8991a0;
      border-radius: 1.75px;
      cursor: pointer;

      img {
        width: 22px;
        height: 22px;
        filter: invert(59%) sepia(27%) saturate(160%) hue-rotate(181deg) brightness(91%) contrast(95%);
      }
    }

    li.selected {
      border: 2px solid $primary;

      img {
        filter: invert(27%) sepia(84%) saturate(5230%) hue-rotate(212deg) brightness(102%) contrast(100%);
      }
    }
  }
}

/**
 * Spinner Widget
 */
.spinner-container {
  display: flex;
  justify-content: center;
  align-items: center;
}

.animation-fade {
  animation-name: fade;
  animation-duration: 0.3s;
  animation-timing-function: linear;
}

@keyframes fade {
  0% {
    opacity: 0;
  }

  100% {
    opacity: 1;
  }
}

/**
 * Query panel
 */
.query-btn {
  cursor: pointer;
  height: 24px;
  width: 24px;
  padding: 0;
}

.query-btn.dark {
  filter: brightness(0) invert(1);
}

.button-family-secondary {
  @include button-outline($light-theme: true);
  height: 32px;
  width: 112px;
}

.button-family-secondary.dark {
  @include button-outline($light-theme: false);
}

.rest-methods-options {

  .select-search,
  .select-search-dark,
  .select-search__value input,
  .select-search-dark__value input {
    width: 90px !important;
    height: 32px !important;
    border-radius: $border-radius  !important;
  }
}

.query-pane-restapi-tabs.dark {
  .list-group-item {
    color: $disabled  !important;

    &:hover {
      color: #ffffff !important;
    }
  }

  .list-group-item.active {
    color: $white  !important;
  }
}

.query-pane-restapi-tabs {
  box-sizing: border-box;
  height: fit-content;
  width: 100%;

  .row {
    height: inherit;

    .keys {
      min-height: 30px;
    }

    .rest-api-tab-content {
      .rest-api-tabpanes {
        display: none;
      }

      .rest-api-tabpanes.active {
        display: block;
      }

      .svg-plus {
        stroke: $primary;
      }

      .delete-btn-wrapper {
        display: flex;
        align-items: center;
        padding-top: 2px;
        padding-bottom: 2px;
        height: 32px;
      }

      .code-hinter-col {
        margin-bottom: 0px !important;
      }

      .tab-content-wrapper {
        display: flex;
        flex-direction: column;
        gap: 0.3rem;
      }

      .row-container {
        display: flex;
        width: 100%;
        justify-content: space-between;
        gap: 10px;
      }

      .fields-container {
        display: flex;
        justify-content: space-between;
        gap: 10px;
        width: 100%;
      }
    }
  }
}

.query-pane-rest-api-keys-list-group {
  width: 100%;
  display: flex;
  flex-direction: row;

  .list-group-item {
    border: none !important;
    cursor: pointer;
    font-weight: 600;
    font-size: 12px;
    padding: 0px !important;
    margin-right: 20px;
    height: 22px;
    color: #737373;

    span {
      display: flex;
      justify-content: left;
    }

    &:hover {
      color: #000;
    }
  }

  .list-group-item+.list-group-item.active {
    margin-top: 0;
  }

  .list-group-item.active {
    background-color: transparent !important;
    color: #000;
    z-index: inherit !important;
    border-bottom: 2px solid $primary  !important;
  }
}

.query-pane-rest-api-keys-list-group.dark+.list-group-item {
  &:hover {
    color: #ffffff;
  }
}

.content-title {
  font-size: 12px;
  color: #a3a3a3;
  font-weight: 600;
}

// ** Query Panel: REST API Tabs **
.group-header {
  background: #d2ddec;
  border-radius: 4px;
  height: 28px !important;

  span {
    display: flex;
    justify-content: left;
    align-items: center;
  }
}

.query-preview-list-group {
  width: 100%;
  display: flex;
  flex-direction: row;
  gap: 5px;
  margin-top: 10px;

  .list-group-item {
    border: none !important;
    cursor: pointer;
    font-weight: 600;
    font-size: 12px;
    padding: 5px 10px !important;
    color: #737373;
    border-radius: 5px;

    span {
      display: flex;
      justify-content: left;
    }

    &:hover {
      color: #000;
    }
  }

  .list-group-item+.list-group-item.active {
    margin-top: 0;
  }

  .list-group-item.active {
    background-color: #f5f7f9 !important;
    color: $black;
    z-index: inherit !important;
  }
}

.query-preview-list-group.dark {
  .list-group-item {
    color: $disabled  !important;

    &:hover {
      color: #ffffff !important;
    }
  }

  .list-group-item.active {
    color: $white  !important;
    background-color: #333c48 !important;
  }
}

.raw-container.dark {
  background: #272822;
  padding: 5px;
}

// **Alert component**
.alert-component {
  border: 1px solid rgba(101, 109, 119, 0.16) !important;
  background: #f5f7f9;

  a {
    color: $primary;
  }
}

.alert-component.dark {
  border: none !important;
  background-color: #333c48 !important;

  span {
    filter: brightness(0) invert(1);
  }
}

.codehinter-plugins.code-hinter {
  @extend .codehinter-default-input;

  .popup-btn {
    margin-top: 0.65rem !important;
  }

  .CodeMirror-placeholder,
  .CodeMirror pre.CodeMirror-line {
    height: 21px !important;
    position: absolute !important;
    margin-top: 3px !important;
  }

  .CodeMirror-cursor {
    height: inherit !important;
  }

  .CodeMirror-lines {
    height: 32px !important;
  }
}

/**
 * *Stripe Query Select-search
 */

.stripe-operation-options .select-search__row .col-md-8 {
  margin-left: 45px !important;
}

.field-width-268 {
  width: 268px !important;

  input {
    border-radius: $border-radius  !important;
  }
}

//*button loading with spinner with primary color*//
.button-loading {
  position: relative;
  color: transparent !important;
  text-shadow: none !important;
  pointer-events: none;

  &:after {
    content: "";
    display: inline-block;
    vertical-align: text-bottom;
    border: 1.5px solid currentColor;
    border-right-color: transparent;
    border-radius: 50%;
    color: $primary;
    position: absolute;
    width: 12px;
    height: 12px;
    // left: calc(50% - .5rem);
    // top: calc(50% - .5rem);
    animation: spinner-border 0.75s linear infinite;
  }
}

.query-icon.dark {
  filter: brightness(0) invert(1);
}

//Rest-API Tab Panes
.tab-pane-body {
  margin-left: -2.5% !important;
}

//CodeMirror padding
.CodeMirror pre.CodeMirror-line,
.CodeMirror pre.CodeMirror-line-like {
  padding: 0 8px !important;
}

// comment styles ::override
.editor-sidebar {
  .nav-tabs {
    border-bottom: none !important;
  }

  .nav-tabs .nav-link.active {
    background-color: transparent !important;
  }
}

.comment-card-wrapper {
  border-top: 0.5px solid #e1e1e1 !important;
  margin-top: -1px !important;
}

div#driver-highlighted-element-stage,
div#driver-page-overlay {
  background: transparent !important;
  outline: 5000px solid rgba(0, 0, 0, 0.75);
}

.dark-theme-walkthrough#driver-popover-item {
  background-color: $bg-dark-light  !important;
  border-color: rgba(101, 109, 119, 0.16) !important;

  .driver-popover-title {
    color: #fff !important;
  }

  .driver-popover-tip {
    border-color: transparent transparent transparent $bg-dark-light  !important;
  }

  .driver-popover-description {
    color: #d9dcde !important;
  }

  .driver-popover-footer .driver-close-btn {
    color: #fff !important;
    text-shadow: none !important;
  }

  .driver-prev-btn,
  .driver-next-btn {
    text-shadow: none !important;
  }
}

#driver-popover-item {
  padding: 20px !important;

  .driver-prev-btn,
  .driver-next-btn,
  .driver-close-btn {
    border: none !important;
    background: none !important;
    padding-left: 0 !important;
    font-size: 14px !important;
  }

  .driver-next-btn,
  .driver-prev-btn {
    color: $primary  !important;
  }

  .driver-disabled {
    color: $primary;
    opacity: 0.5;
  }

  .driver-popover-footer {
    margin-top: 20px !important;
  }
}

.pointer-events-none {
  pointer-events: none;
}

.popover.popover-dark-themed {
  background-color: $bg-dark-light;
  border-color: rgba(101, 109, 119, 0.16);

  .popover-body {
    color: #d9dcde !important;
  }
}

.toast-dark-mode {
  .btn-close {
    filter: brightness(0) invert(1);
  }
}

.editor .editor-sidebar .inspector .form-control-plaintext {
  padding: 2px 4px;
}

.tablr-gutter-x-0 {
  --tblr-gutter-x: 0 !important;
}

.widget-button>.btn-loading:after {
  border: 1px solid var(--loader-color);
  border-right-color: transparent;
}

.flip-dropdown-help-text {
  padding: 10px 5px 0 0;
  float: left;
  font-size: 14px;
  color: $light-gray;
}

#transformation-popover-container {
  margin-left: 80px !important;
  margin-bottom: -2px !important;
}

.canvas-codehinter-container {
  display: flex;
  flex-direction: row;
}

.hinter-canvas-input {
  .canvas-hinter-wrap {
    width: 135px;
    height: 42px !important;
  }
}

.hinter-canvas-input {
  width: 180px !important;
  display: flex;
  padding: 4px;
  height: 41.2px !important;
  margin-top: 1px;

  .CodeMirror-sizer {
    border-right-width: 1px !important;
  }

  .cm-propert {
    color: #ffffff !important;
  }
}

.canvas-codehinter-container {
  .code-hinter-col {
    margin-bottom: 1px !important;
  }
}

.fx-canvas {
  background: #1c252f;
  padding: 2px;
  display: flex;
  height: 41px;
  border: solid 1px rgba(255, 255, 255, 0.09) !important;
  border-radius: 4px;
  justify-content: center;
  font-weight: 400;

  div {
    background: #1c252f !important;
    width: 35px !important;
    display: flex;
    justify-content: center;
    align-items: center;
    height: 36px;
  }
}

.fx-canvas-light {
  background: #f4f6fa !important;
  border: 1px solid #dadcde !important;

  div {
    background: #f4f6fa !important;
  }
}

.organization-list {
  margin-top: 5px;

  .btn {
    border: 0px;
  }

  .dropdown-toggle div {
    max-width: 200px;
    text-overflow: ellipsis;
    overflow: hidden;
  }

  .org-name {
    text-overflow: ellipsis;
    overflow: hidden;
    white-space: nowrap;
    width: 100%;
    font-weight: bold;
  }

  .org-actions div {
    color: $primary;
    cursor: pointer;
    font-size: 12px;
  }

  .dropdown-menu {
    min-width: 14rem;
  }

  .org-avatar {
    display: block;
  }

  .org-avatar:hover {
    .avatar {
      background: #fcfcfc no-repeat center/cover;
    }

    .arrow-container {
      svg {
        filter: invert(48%) sepia(6%) saturate(6%) hue-rotate(315deg) brightness(103%) contrast(96%);
      }
    }
  }

  .arrow-container {
    padding: 5px 0px;
  }

  .arrow-container {
    svg {
      cursor: pointer;
      height: 30px;
      width: 30px;
      padding: 0px 0px;
      filter: invert(84%) sepia(13%) saturate(11%) hue-rotate(352deg) brightness(90%) contrast(91%);
    }
  }

  .org-edit {
    span {
      color: $primary;
      cursor: pointer;
      font-size: 10px;
    }
  }

  .organization-switchlist {
    .back-btn {
      font-size: 12px;
      padding: 2px 0px;
      cursor: pointer;
    }

    .back-ico {
      cursor: pointer;

      svg {
        height: 20px;
        width: 20px;
        filter: invert(84%) sepia(13%) saturate(11%) hue-rotate(352deg) brightness(90%) contrast(91%);
      }
    }

    .dd-item-padding {
      padding: 0.5rem 0.75rem 0rem 0.75rem;
    }

    .search-box {
      margin-top: 10px;
    }

    .org-list {
      max-height: 60vh;
      overflow: auto;
    }

    .tick-ico {
      filter: invert(50%) sepia(13%) saturate(208%) hue-rotate(153deg) brightness(99%) contrast(86%);
    }

    .org-list-item {
      cursor: pointer;
    }

    .org-list-item:hover {
      .avatar {
        background: #fcfcfc no-repeat center/cover;
      }

      .tick-ico {
        filter: invert(35%) sepia(17%) saturate(238%) hue-rotate(153deg) brightness(94%) contrast(89%);
      }
    }
  }
}

// Left Menu
.left-menu {
  padding: 1rem 0.5rem;
  border-radius: 5px;

  ul {
    overflow: auto;
    margin: 0px;
    padding: 0px;

    li {
      float: left;
      list-style: none;
      width: 100%;
      padding: 5px 10px;
      font-weight: bold;
      border-radius: 5px;
      cursor: pointer;
      margin: 3px 0px;
    }

    li.active {
      background-color: $primary;
      color: $white;
    }

    li:not(.active):hover {
      background-color: #d2daf0;
    }
  }
}

.manage-sso {
  .title-with-toggle {
    width: 100%;

    input[type="checkbox"] {
      /* Double-sized Checkboxes */
      -ms-transform: scale(1.5);
      /* IE */
      -moz-transform: scale(1.5);
      /* FF */
      -webkit-transform: scale(1.5);
      /* Safari and Chrome */
      -o-transform: scale(1.5);
      /* Opera */
      transform: scale(1.5);
      margin-top: 5px;
    }
  }
}

.help-text {
  overflow: auto;

  div {
    margin: 0px 0px 5px 0px;
    background-color: #eaeaea;
    float: left;
    padding: 2px 10px;
    font-size: 11px;
    border-radius: 5px;
    border: 1px solid #e1e1e1;
  }
}

.theme-dark .help-text div {
  background-color: $dark-background;
  border: 1px solid $dark-background;
}

.org-invite-or {
  padding: 1rem 0rem;

  h2 {
    width: 100%;
    text-align: center;
    border-bottom: 1px solid #000;
    line-height: 0.1em;
    margin: 10px 0 20px;
  }

  h2 span {
    background: #fff;
    padding: 0 10px;
  }
}

.theme-dark .json-tree-container {
  .json-tree-node-icon {
    svg {
      filter: invert(89%) sepia(2%) saturate(127%) hue-rotate(175deg) brightness(99%) contrast(96%);
    }
  }

  .json-tree-svg-icon.component-icon {
    filter: brightness(0) invert(1);
  }

  .node-key-outline {
    height: 1rem !important;
    border: 1px solid transparent !important;
    color: #ccd4df;
  }

  .selected-node {
    border-color: $primary-light  !important;
  }

  .json-tree-icon-container .selected-node>svg:first-child {
    filter: invert(65%) sepia(62%) saturate(4331%) hue-rotate(204deg) brightness(106%) contrast(97%);
  }

  .node-length-color {
    color: #b8c7fd;
  }

  .node-type {
    color: #8a96a6;
  }

  .group-border {
    border-color: rgb(97, 101, 111);
  }

  .action-icons-group {

    img,
    svg {
      filter: invert(89%) sepia(2%) saturate(127%) hue-rotate(175deg) brightness(99%) contrast(96%);
    }
  }

  .hovered-node.node-key.badge {
    color: #8092ab !important;
    border-color: #8092ab !important;
  }
}

.json-tree-container {
  .json-tree-svg-icon.component-icon {
    height: 16px;
    width: 16px;
  }

  .json-tree-icon-container {
    max-width: 20px;
    margin-right: 6px;
  }

  .node-type {
    color: #a6b6cc;
    padding-top: 2px;
  }

  .json-tree-valuetype {
    font-size: 10px;
    padding-top: 2px;
  }

  .node-length-color {
    color: #3650af;
    padding-top: 3px;
  }

  .json-tree-node-value {
    font-size: 11px;
  }

  .json-tree-node-string {
    color: #f6820c;
  }

  .json-tree-node-boolean {
    color: #3eb25f;
  }

  .json-tree-node-number {
    color: #f4b2b0;
  }

  .json-tree-node-null {
    color: red;
  }

  .json-tree-node-date {
    color: rgb(98, 107, 103);
  }

  .group-border {
    border-left: 0.5px solid #dadcde;
    margin-top: 16px;
    margin-left: -12px;
  }

  .selected-node {
    border-color: $primary-light !important;
  }

  .selected-node .group-object-container .badge {
    font-weight: 400 !important;
    height: 1rem !important;
  }

  .group-object-container {
    margin-left: 0.72rem;
    margin-top: -16px;
  }

  .json-node-element {
    cursor: pointer;
  }

  .hide-show-icon {
    cursor: pointer;
    margin-left: 1rem;

    &:hover {
      color: $primary;
    }
  }

  .action-icons-group {
    margin-right: 4rem !important;
    margin-left: 2rem !important;
  }

  .action-icons-group {
    cursor: pointer;
  }

  .hovered-node {
    font-weight: 400 !important;
    height: 1rem !important;
    color: #8092ab;
  }

  .node-key {
    font-weight: 400 !important;
    margin-left: -0.25rem !important;
    justify-content: start !important;
    min-width: fit-content !important;
  }

  .node-key-outline {
    height: 1rem !important;
    border: 1px solid transparent !important;
    color: #3e525b;
  }
}

.popover-more-actions {
  font-weight: 400 !important;

  &:hover {
    background: #d2ddec !important;
  }
}

.popover-dark-themed .popover-more-actions {
  color: #ccd4df;

  &:hover {
    background-color: #324156 !important;
  }
}

#json-tree-popover {
  padding: 0.25rem !important;
}

// Font sizes
.fs-9 {
  font-size: 9px !important;
}

.fs-10 {
  font-size: 10px !important;
}

.fs-12 {
  font-size: 12px !important;
}

.realtime-avatars {
  position: absolute;
  left: 50%;
}

.widget-style-field-header {
  font-family: "Inter";
  font-style: normal;
  font-weight: 500;
  font-size: 12px;
  line-height: 20px;
  color: #61656c;
}

.maintenance_container {
  width: 100%;
  height: 100vh;
  display: flex;
  justify-content: center;
  align-items: center;

  .card {
    .card-body {
      display: flex;
      height: 200px !important;
      align-items: center;
    }
  }
}

.list-timeline:not(.list-timeline-simple) .list-timeline-time {
  top: auto;
}

.widget-buttongroup {
  display: flex;
  flex-direction: column;
  justify-content: left;
  overflow: hidden !important;
}

.group-button {
  margin: 0px 10px 10px 0px;
  line-height: 1.499;
  font-weight: 400;
  white-space: nowrap;
  text-align: center;
  cursor: pointer;
  padding: 0 15px;
  font-size: 12px;
  border-radius: 4px;
  color: rgba(0, 0, 0, .65);
  background-color: #fff;
  border: 1px solid #d9d9d9;
  min-width: 40px;
  width: auto !important;
  height: 30px,
}

.widget-buttongroup-label {
  font-weight: 600;
  margin-right: 10px;
  color: #3e525b;
}

.editor-actions {
  border-bottom: 1px solid #eee;
  padding: 5px;
  display: flex;
  justify-content: end;
}

.autosave-indicator {
  position: absolute;
  left: 30%;
  color: #868aa5;
  white-space: nowrap;
  font-weight: 400;
  font-size: 12px;
  letter-spacing: 0.5px;
}

.autosave-indicator-saving {
  left: 34.5%;
}

.zoom-buttons {
  width: 20px !important;
  height: 25px !important;
  margin-left: 2px;

  span {
    transform: rotate(60deg);
  }
}

.zoom-button-wrapper {
  position: fixed;
  right: 0px;
  bottom: 5px;
}

.zoom-buttons {
  opacity: 0;
  visibility: hidden;
}

.image-widget-wrapper:hover button {
  opacity: 1 !important;
  visibility: visible;
}

.pdf-page-controls {
  background: white;
  border-radius: 4px;

  button {
    width: 36px;
    height: 36px;
    background: white;
    border: 0;
    font-size: 1.2em;
    border-radius: 4px;

    &:first-child {
      border-top-right-radius: 0;
      border-bottom-right-radius: 0;
    }

    &:last-child {
      border-top-left-radius: 0;
      border-bottom-left-radius: 0;
    }

    &:hover {
      background-color: #e6e6e6;
    }
  }

  span {
    font-family: inherit;
    font-size: 1em;
    padding: 0 0.5em;
    color: #000;
  }
}

//download button in pdf widget
.download-icon-outer-wrapper:hover {
  background-color: #e6e6e6 !important
}

.pdf-document {
  canvas {
    margin: 0px auto;
  }

  &:hover {
    .pdf-page-controls {
      opacity: 1;
    }
  }
}

.org-variables-page {
  .btn-org-env {
    width: 36px;
  }

  .encryption-input {
    width: fit-content;
  }

  .no-vars-text {
    display: block;
    text-align: center;
    margin-top: 100px;
  }
}

//Kanban board
.kanban-container.dark-themed {
  background-color: $bg-dark-light  !important;

  .kanban-column {
    .card-header {
      background-color: #324156 !important;
    }
  }
}

.kanban-container {
  background-color: #fefefe;

  .kanban-column {
    background-color: #f4f4f4;
    padding: 0 !important;
    height: fit-content !important;

    .card-body {
      &:hover {
        overflow-y: auto !important;

        &::-webkit-scrollbar {
          width: 0 !important;
          height: 0 !important;
        }
      }
    }

    .card-header {
      background-color: #fefefe;

      .badge {
        font-size: 12px !important;
      }
    }

    .card-body .dnd-card {
      border-radius: 5px !important;
    }

    .dnd-card.card {
      height: 52px !important;
      padding: 5px !important;
    }

    .dnd-card.card.card-dark {
      background-color: $bg-dark  !important;
    }
  }

  .kanban-board-add-group {
    justify-content: center;
    align-items: center;
    cursor: pointer;
    color: rgba(0, 0, 0, 0.5);
    background-color: transparent;
    border-style: dashed;
    border-color: rgba(0, 0, 0, 0.08);
    display: flex;
    flex-direction: column;
    grid-auto-rows: max-content;
    overflow: hidden;
    box-sizing: border-box;
    appearance: none;
    outline: none;
    margin: 10px;
    border-radius: 5px;
    min-width: 350px;
    height: 200px;
    font-size: 1em;
  }

  .add-card-btn {
    font-size: 1em;
    font-weight: 400;
    color: #3e525b;
    border-radius: 5px;
    padding: 5px;
    margin: 5px;
    background-color: transparent;
    border-style: dashed;
    border-color: rgba(0, 0, 0, 0.08);
    cursor: pointer;
    transition: all 0.2s ease-in-out;

    &:hover {
      background-color: #e6e6e6;
    }
  }
}

.cursor-pointer {
  cursor: pointer;
}

.cursor-text {
  cursor: text;
}

.bade-component {
  display: inline-flex;
  justify-content: center;
  align-items: center;
  overflow: hidden;
  user-select: none;
  padding: calc(0.25rem - 1px) 0.25rem;
  height: 1.25rem;
  border: 1px solid transparent;
  min-width: 1.25rem;
  font-weight: 600;
  font-size: .625rem;
  letter-spacing: .04em;
  text-transform: uppercase;
  vertical-align: bottom;
  border-radius: 4px;
}

// sso-helper-page
.sso-helper-container {
  width: 60vw;
  padding: 30px;
  box-shadow: rgba(0, 0, 0, 0.16) 0px 1px 4px;
  margin: 0 auto;
}

.flexer {
  display: flex;
}

.sso-copy {
  margin-left: 10px;
  cursor: pointer;
}

#git-url,
#google-url {
  color: $primary;
  margin-left: 4px;
  word-break: break-all;
}

@media only screen and (max-width: 768px) {
  .sso-helper-container {
    width: 96vw;
    padding: 20px;
  }
}

.sso-helper-doc {
  line-height: 24px;
}

.sso-content-wrapper {
  margin: 0 auto;
  display: flex;
  flex-direction: column;
  align-items: self-start;
  padding: 20px;
  box-shadow: rgba(0, 0, 0, 0.02) 0px 1px 3px 0px, rgba(27, 31, 35, 0.15) 0px 0px 0px 1px;
  border-radius: 4px;
}

.workspace-status {
  display: flex;
  font-weight: 800;
  margin-bottom: 6px;
}

.sso-type {
  font-weight: 600;
  margin-bottom: 4px !important;
  display: flex;

  span {
    margin-right: 10px;
  }

  a {
    margin-left: 6px;

  }
}

.gg-album {
  box-sizing: border-box;
  position: relative;
  display: block;
  width: 18px;
  height: 18px;
  transform: scale(var(--ggs, 1));
  border-left: 7px solid transparent;
  border-right: 3px solid transparent;
  border-bottom: 8px solid transparent;
  box-shadow: 0 0 0 2px,
    inset 6px 4px 0 -4px,
    inset -6px 4px 0 -4px;
  border-radius: 3px
}

.gg-album::after,
.gg-album::before {
  content: "";
  display: block;
  box-sizing: border-box;
  position: absolute;
  width: 2px;
  height: 5px;
  background: currentColor;
  transform: rotate(46deg);
  top: 5px;
  right: 4px
}

.gg-album::after {
  transform: rotate(-46deg);
  right: 2px
}

.sso-helper-header {
  display: flex;
  align-items: center;

  span {
    margin-right: 10px;
  }
}

// sso end

// steps-widget
a.step-item-disabled {
  text-decoration: none;
}

.steps {
  overflow: hidden;
  margin: 0rem !important;
}

.step-item.active~.step-item:after,
.step-item.active~.step-item:before {
  background: #f3f5f5 !important;
}

.step-item.active:before {
  background: #fff !important;
}

.steps .step-item.active:before {
  border-color: #b4b2b2 !important;
}

.steps-item {
  color: var(--textColor) !important;
}

.step-item:before {
  background: var(--bgColor) !important;
  // remaining code
}

.step-item:after {
  background: var(--bgColor) !important;
}

.step-item.active~.step-item {
  color: var(--textColor) !important;
  ;
}

.notification-center-badge {
  top: 10;
  right: 10;
}

.notification-center {
  max-height: 500px;
  overflow: auto;

  .empty {
    padding: 0 !important;

    .empty-img {
      font-size: 2.5em;
    }
  }

  .card {
    min-width: 400px;
  }

  .spinner {
    min-height: 220px;
  }
}

// steps-widget end

// profile-settings css
.confirm-input {
  padding-right: 8px !important;
}

.user-group-actions {
  display: flex;
  gap: 8px;
}

input.hide-input-arrows {
  -moz-appearance: none;

  &::-webkit-outer-spin-button,
  &::-webkit-inner-spin-button {
    -webkit-appearance: none;
  }
}

.btn-org-env {
  width: 36px;
}

.custom-checkbox-tree {
  overflow-y: scroll;
  color: #3e525b;

  .react-checkbox-tree label:hover {
    background: none !important;
  }

  .rct-icons-fa4 {

    .rct-icon-expand-open,
    .rct-icon-expand-close {
      &::before {
        content: url("data:image/svg+xml,%3Csvg xmlns='http://www.w3.org/2000/svg' viewBox='0 0 1024 1024' focusable='false' data-icon='caret-down' width='12px' height='12px' fill='currentColor' aria-hidden='true'%3E%3Cpath d='M840.4 300H183.6c-19.7 0-30.7 20.8-18.5 35l328.4 380.8c9.4 10.9 27.5 10.9 37 0L858.9 335c12.2-14.2 1.2-35-18.5-35z'%3E%3C/path%3E%3C/svg%3E") !important;
      }
    }

    .rct-icon-expand-close {
      transform: rotate(-90deg);
      -webkit-transform: rotate(-90deg);
    }
  }
}

// sso enable/disable box
.tick-cross-info {
  .main-box {
    margin-right: 10px;
    border-radius: 5px;
  }

  .icon-box {
    padding: 7px 5px 7px 2px;
    color: #fff;

    .icon {
      stroke-width: 4.5px;
    }
  }

  .tick-box {
    border: 3px solid $primary;

    .icon-box {
      background: $primary;
    }
  }

  .cross-box {
    border: 3px solid $disabled;

    .icon-box {
      background: $disabled;
    }
  }
}

//ONBOARD START----------------------------

<<<<<<< HEAD
.onboarding-page-wrapper {
  display: flex !important;
  flex-direction: column !important;
  align-items: center;
  justify-content: center;
  width: 392px;
  height: auto;
  margin-top: 68px;
  margin-left: auto;
  margin-right: auto;
  background: #FFFFFF;
  border-radius: 3px;
  display: flex;
  flex-direction: row;
  align-items: center;
  background: #FFFFFF;
}

.info-screen-email-img {
  height: 208px;
  width: 202.69px;
  display: flex;
  margin: 0 auto 32px auto;
=======
    h2 {
      width: 100%;
      text-align: center;
      border-bottom: 1px solid $primary;
      line-height: 0.1em;
      margin: 10px 0 20px;
    }

    h2 span {
      color: $primary;
      background:#fff;
      padding:0 10px;
    }
  }
}

.icon-widget-popover{
  &.theme-dark{
    .popover-header{
      background-color: #232e3c;
      border-bottom: 1px solid #324156;;
    }
  }
  .popover-header{
    padding-bottom: 0;
    background-color: #fff;
    .input-icon{
      margin-bottom: 0.5rem !important;
    }
  }
  .popover-body{
    padding: 0 0.5rem;
    .row{
      > div{
        overflow-x: hidden !important;
      }
    }
    .icon-list-wrapper{
      display: grid;
      grid-template-columns: repeat(10, 1fr);
      margin: 0.5rem 1rem 0.5rem 0.5rem;
    }
    .icon-element{
      cursor: pointer;
      border: 1px solid transparent;
      border-radius: $border-radius;
      &:hover{
        border: 1px solid $primary;
      }
    }
  }
}
.dark-theme-placeholder::placeholder{
  color: #C8C6C6;
}
.dark-multiselectinput{
  input{
    color: white;
    &::placeholder{
      color: #C8C6C6;
    }
  }
>>>>>>> 8b672f89
}

.onboarding-page-sub-header {
  color: #6B7380;
  font-weight: 400;
  font-size: 14px;
  line-height: 20px;
  font-family: 'Roboto';
  text-align: center;
  margin-bottom: 32px;
}

.onboarding-page-header {
  color: #111827;
  font-weight: 400;
  font-size: 32px;
  line-height: 48px;
  margin-bottom: 4px;
  text-align: center;
}

.onboarding-page-continue-button {
  border: none;
  margin-top: 12px;
  height: 48px;
  width: 392px;
  border-radius: 4px;
  padding: 8px 24px;
  background-color: #466BF2;
  display: flex;
  flex-direction: row;
  color: #fff;
  align-items: center;
  justify-content: space-between;
  cursor: pointer;

  p {
    font-weight: 600;
    font-size: 14px;
    line-height: 24px;
  }

  &:hover {
    background: #5F81FF;
    box-shadow: 0px 0px 0px 4px #D2DDFF;
  }

  &:focus {
    background: #3756C5;
    box-shadow: none;
  }

  &:disabled,
  &[disabled] {
    background: linear-gradient(0deg, #F3F4F6, #F3F4F6);
    box-shadow: none;
    color: #D1D5DB;
  }
}

.onboarding-steps {
  font-size: 12px;
}

.onboarding-nav-wrapper {
  width: 100%;
}

.onboarding-flow-header {
  display: flex;
  flex-direction: row;
  height: 48px;
  margin: 0 auto;
  display: flex;
  justify-content: center;

  div {
    display: flex;
    flex-direction: row;
    align-items: center;
    justify-content: center;
  }

  p {
    margin-bottom: 0 !important;
  }
}

.onboarding-steps {
  margin-right: 14px;
  font-weight: 500;
  font-size: 12px;
  line-height: 20px;
  text-align: center;
  color: #4B5563;
}

.onboarding-step-1,
.onboarding-step-2,
.onboarding-step-3 {
  border-bottom: 2px solid #000000;
}

.onboarding-enter-icon {
  width: 12px;
  height: 12px;
}

.onboarding-cta-image {
  margin-left: 64px;
  filter: drop-shadow(0px 25px 50px rgba(40, 57, 72, 0.16));
}

.tj-text-input-error-state {
  font-weight: 400;
  font-size: 11px;
  line-height: 16px;
  margin-top: 2px !important;
  color: #EB1414;
}

.onboarding-radio-checked {
  border: 1px solid #466BF2 !important;
  box-shadow: none;
}

.onboarding-bubbles {
  width: 8px !important;
  height: 8px !important;
  background: #D1D5DB !important;
  margin-right: 8px;
  border-radius: 100%;
}

.onboarding-bubbles-selected {
  width: 8px !important;
  height: 8px !important;
  background: #466BF2 !important;
  margin-right: 8px;
  border-radius: 100%;
}

.onboarding-bubbles-active {
  background: #466BF2 !important;
  width: 16px !important;
  height: 16px !important;
  margin-right: 8px;
  border-radius: 100%;
}

.onboarding-bubbles-completed {
  background: #D1D5DB;
}

.onboarding-bubbles-wrapper {
  display: flex;
  flex-direction: row;
  align-items: center;
}

.onboarding-progress {
  margin-bottom: 40px;
  display: grid;
  grid-template-columns: 3fr 6fr 3fr;
}

.onboarding-progress-layout {
  grid-template-columns: 12fr;
  margin-bottom: 40px;
  display: grid;
}

.onboarding-bubbles-container {
  margin-left: auto;
  margin-right: auto;
}

.onboarding-header-wrapper {
  display: flex;
  flex-direction: column;
  align-items: center;
}


.onboarding-back-button {
  font-size: 12px;
  line-height: 20px;
  color: #6B7380;
  margin-right: 8px;
  display: flex !important;
  flex-direction: row !important;
  align-items: center;

  p {
    margin-bottom: 0 !important;
    margin-left: 12px;
  }
}

.home-page {
  height: 100vh;
}

.onboarding-navbar-wrapper {
  height: 68px;
  width: 100%;
  background-color: rgb(96, 40, 40);
}


.info-screen-description {
  margin-bottom: 0px !important;
  font-family: 'Roboto';
  font-style: normal;
  font-weight: 400;
  font-size: 14px;
  line-height: 24px;
  color: #4B5563;
  line-height: 24px;
}


.separator-onboarding,
.separator-singup {
  .separator {
    width: 100%;

    h2 {
      width: 100%;
      text-align: center;
      border-bottom: 1px solid #E4E7EB;
      line-height: 0.1em;
      font-size: 14px;
      margin: 26px 0 26px;
    }

    h2 span {
      color: #9BA3AF;
      background: #fff;
      padding: 0 18px;
    }
  }
}

// login ,signin
.separator-singup {
  .separator {
    width: 100%;

    h2 {
      margin: 36px 0 36px !important;
    }
  }
}


.common-auth-section-whole-wrapper {
  display: flex;
  flex-direction: row;

  .common-auth-section-right-wrapper {
    width: 29.16%;
    border-left: 1px solid #E4E7EB;
    overflow: hidden;
  }

  .common-auth-section-left-wrapper {
    width: 70.83%;
    position: relative;

    .common-auth-section-left-wrapper-grid {
      display: grid;
      grid-template-columns: 2fr 4fr 2.5fr;
      gap: 16px;
    }

  }

  .common-auth-container-wrapper {
    display: flex;
    flex-direction: column;
    align-items: center;
    width: 352px;
    margin: 98px auto 0px auto;
    align-items: flex-start;
  }

  .login-sso-wrapper {
    padding: 6px 16px;
    gap: 5px;
    width: 352px;
    height: 40px;
    display: flex;
    flex-direction: row;
    justify-content: center;
    align-items: center;
    margin-bottom: 12px;
    background: #FFFFFF;
    border: 1px solid #D1D5DB;
    border-radius: 4px;
  }
}

.sso-info-text {
  font-weight: 600;
  font-size: 14px;
  line-height: 24px;
  margin-left: 11px;
}

.sso-button {
  background-color: #fff;

  img {
    width: 32px;
  }
}


.tj-text-input-label {
  font-weight: 500;
  font-size: 12px;
  line-height: 20px;
  margin-bottom: 4px !important;
  display: flex;
  align-items: center;
  color: #172531;
}

.common-auth-sub-header {
  font-weight: 400;
  font-size: 14px;
  line-height: 24px;
  margin-bottom: 32px;
  color: #111827;
}


.common-auth-testimonial {
  margin-top: 130px;
  margin-left: 64px;
  margin-bottom: 18px;
  font-family: 'Inter';
  font-style: normal;
  font-weight: 400;
  font-size: 14px;
  line-height: 24px;
  color: #4B5563;
  width: 288px;

}


.common-auth-section-header {
  font-weight: 400;
  font-size: 45px;
  line-height: 68px;
  color: #111827;
  margin-bottom: 4px;
}

.onboard-input {
  width: 392px !important;
  cursor: pointer;
}

.tj-text-input {
  width: 352px !important;
}

.tj-text-input,
.onboard-input {
  box-sizing: border-box;
  display: flex;
  flex-direction: row;
  align-items: center;
  padding: 8px 16px;
  gap: 10px;
  height: 44px;
  background: #FFFFFF;
  border: 1px solid #D1D5DB;
  border-radius: 4px;
  font-style: normal;
  font-weight: 400;
  font-size: 14px;
  line-height: 24px;
  display: flex;
  align-items: center;
  color: #6B7787;
  margin-bottom: 16px;
  caret-color: #466BF2;

  p {
    margin-bottom: 0 !important;
    font-weight: 400;
    font-size: 14px;
    line-height: 24px;
    color: #000000;
  }

  &:hover {
    border: 1px solid #D1D5DB;
    box-shadow: 0px 0px 0px 4px #E4E7EB;
  }

  &:active {
    border: 1px solid #466BF2;
    box-shadow: none;
  }

}

.tj-input-helper-text {
  font-weight: 400;
  font-size: 11px;
  line-height: 16px;
  color: #6B7787;
  margin-top: 2px;
}

.reset-password-input {
  margin-bottom: 0px !important;
}

.reset-password-input-container {
  margin-bottom: 24px !important;
}

.singup-page-inputs-wrapper {
  display: flex;
  flex-direction: column;
}

.singup-terms {
  font-weight: 400;
  font-size: 14px;
  line-height: 24px;
  margin-top: 12px;
  color: #1F2937;
  line-break: anywhere;

  span {
    color: #466BF2;
  }
}

.signup-password-wrap,.signin-email-wrap,.forgot-input-wrap {
  margin-bottom: 16px;
}

.info-screen-wrapper {
  display: flex;
  flex-direction: column;
  align-items: flex-start;
}

.signup-info-card {
  width: 352px;
  height: 572.69px;
  margin-top: 132px;
}

.link-expired-card {
  width: 392px;
  height: 482.69px;
  margin-top: 127px;
  text-align: center;
}

.onboarding-testimonial-img {
  width: 52px;
  height: 52px;
  border-radius: 100%;
  background-color: #0565ff;
  margin-right: 12px;
}

.onboarding-testimonial-container {
  display: flex;
  flex-direction: row;
  margin-left: 64px;
  margin-top: 18px;
  margin-bottom: 74px;

  p {
    margin-bottom: 4px !important;
  }
}

.login-password,
.singup-password-wrapper {
  position: relative;

  input {
    margin-bottom: 2px !important;
  }
}

.singup-password-hide-img {
  position: absolute;
  right: 16px;
  top: 20%;
  width: 20px;
  height: 20px;
  cursor: pointer;
}

.login-password-hide-img {
  position: absolute;
  right: 16px;
  top: 30%;
  width: 20px;
  height: 20px;
  cursor: pointer;
}

.onboarding-clients {
  display: flex;
  flex-direction: row;
  margin-left: 74px;
  margin-bottom: 72px;

  img {
    margin-right: 20px;
  }

  .byjus-img {
    width: 82.91px;
    height: 32.44px;
  }

  .sequoia-img {
    width: 77.96px;
    height: 31.99px;
  }

  .orange-img {
    height: 32.44px;
    left: 128.15px;
  }
}

.testimonial-name {
  font-weight: 700;
  font-size: 14px;
  line-height: 24px;
}

.testimonial-position {
  font-weight: 400;
  font-size: 15px;
  line-height: 28px;
  letter-spacing: 0.002em;
  color: #6B7380;
}

.onboarding-navbar {
  height: 64px;
  position: sticky;
  top: 0;
  display: flex;
  align-items: center;
  img{
    cursor: pointer;
  }
}

.singup-page-signin-redirect {
  margin-bottom: 32px;
}

.reset-password-header {
  margin-bottom: 32px !important;
}

.info-screen-outer-wrap {
  margin: 0 auto;
  display: flex;
  justify-content: center;
}

.onboarding-form {
  width: 392px;
  height: auto;
  margin: 104px auto;
}

.forget-password-info-card {
  margin-top: 34px !important;
  width: 352px;
  height: 520.69px;
}

.signup-email-name {
  font-weight: 700;
}

.verification-success-card {
  display: flex;
  flex-direction: column;
  text-align: center;
  width: 392px;
  height: 482.69px;
  margin-top: 132px;
}

.password-reset-card {
  width: 352px;
  height: 482.69px;
  margin-top: 34px;
}

// verification-navbar styles
.onboarding-navbar-layout {
  display: grid;
  grid-template-columns: 1fr 3fr 392px 3fr 1fr;
  align-items: center;
  border-bottom: 1px solid #E4E7EB;
  background-color: #fff;
  z-index: 1000;
}

.onboarding-account-name {
  font-weight: 400;
  font-size: 14px;
  line-height: 24px;
  text-align: center;
  color: #172531;
  width: 32px;
  height: 33px;
  background: #F3F4F6;
  border-radius: 4px;
  display: flex;
  flex-direction: row;
  justify-content: center;
  align-items: center;
  padding: 8px;
  gap: 10px;
  text-transform: uppercase;
}

.onboarding-divider {
  height: 2px;
  background-color: #D1D5DB;
  width: 390px;
  position: absolute;
  bottom: 0;
}

.onboarding-checkpoints {
  display: flex;
  justify-content: space-around;
  align-items: center;

  p {
    margin-bottom: 0 !important;
    height: 20px;
    font-weight: 500;
    font-size: 12px;
    line-height: 20px;
    text-align: center;
  }

  img {
    margin-right: 10.78px;
    height: 16px;
    width: 16px;
  }
}

.info-screen-spam-msg {
  font-style: normal;
  font-weight: 400;
  font-size: 14px;
  line-height: 24px;
  margin-top: 32px;
  color: #4B5563;
}
.tooljet-nav-logo{
  text-align: right;
}

// ------ONBOARD END----------------------

.dark-theme-placeholder::placeholder {
  color: #C8C6C6;
}

.dark-multiselectinput {
  input {
    color: white;

    &::placeholder {
      color: #C8C6C6;
    }
  }
}

// Language Selection Modal
.lang-selection-modal {
  font-weight: 500;

  .list-group {
    padding: 1rem 1.5rem;
    padding-top: 0;
    overflow-y: scroll;
    height: calc(100% - 68px);
  }

  .list-group-item {
    border: 0;

    p {
      margin-bottom: 0px;
      margin-top: 2px;
    }
  }

  .list-group-item.active {
    background-color: #edf1ff;
    color: #4d72fa;
    font-weight: 600;
    margin-top: 0px;
  }

  .modal-body {
    height: 50vh;
    padding: 0;
  }

  .lang-list {
    height: 100%;

    .search-box {
      position: relative;
      margin: 1rem 1.5rem;
    }

    input {
      border-radius: 5px !important;
    }

    .input-icon {
      display: flex;
    }

    .input-icon {
      .search-icon {
        display: block;
        position: absolute;
        left: 0;
        margin-right: 0.5rem;
      }

      .clear-icon {
        cursor: pointer;
        display: block;
        position: absolute;
        right: 0;
        margin-right: 0.5rem;
      }
    }

    .list-group-item.active {
      color: $primary;
    }
  }
}

.lang-selection-modal.dark {
  .modal-header {
    border-color: #232e3c !important;
  }

  .modal-body,
  .modal-footer,
  .modal-header,
  .modal-content {
    color: white;
    background-color: #2b394a;
  }

  .list-group-item {
    color: white;
    border: 0;
  }

  .list-group-item:hover {
    background-color: #232e3c;
  }

  .list-group-item.active {
    background-color: #4d72fa;
    color: white;
    font-weight: 600;
  }

  .no-results-item {
    background-color: #2b394a;
    color: white;
  }

  input {
    background-color: #2b394a;
    border-color: #232e3c;
    color: white;
  }
}

// Language Selection Modal
.lang-selection-modal {
  font-weight: 500;

  .list-group {
    padding: 1rem 1.5rem;
    padding-top: 0;
    overflow-y: scroll;
    height: calc(100% - 68px);
  }

  .list-group-item {
    border: 0;

    p {
      margin-bottom: 0px;
      margin-top: 2px;
    }
  }

  .list-group-item.active {
    background-color: #edf1ff;
    color: #4d72fa;
    font-weight: 600;
    margin-top: 0px;
  }

  .modal-body {
    height: 50vh;
    padding: 0;
  }

  .lang-list {
    height: 100%;

    .search-box {
      position: relative;
      margin: 1rem 1.5rem;
    }

    input {
      border-radius: 5px !important;
    }

    .input-icon {
      display: flex;
    }

    .input-icon {
      .search-icon {
        display: block;
        position: absolute;
        left: 0;
        margin-right: 0.5rem;
      }

      .clear-icon {
        cursor: pointer;
        display: block;
        position: absolute;
        right: 0;
        margin-right: 0.5rem;
      }
    }

    .list-group-item.active {
      color: $primary;
    }
  }
}

.lang-selection-modal.dark {
  .modal-header {
    border-color: #232e3c !important;
  }

  .modal-body,
  .modal-footer,
  .modal-header,
  .modal-content {
    color: white;
    background-color: #2b394a;
  }

  .list-group-item {
    color: white;
    border: 0;
  }

  .list-group-item:hover {
    background-color: #232e3c;
  }

  .list-group-item.active {
    background-color: #4d72fa;
    color: white;
    font-weight: 600;
  }

  .no-results-item {
    background-color: #2b394a;
    color: white;
  }

  input {
    background-color: #2b394a;
    border-color: #232e3c;
    color: white;
  }
}


// DESIGN SYSTEM BUTTON START
.tj-btn {
  display: flex;
  flex-direction: row;
  justify-content: center;
  align-items: center;
  border-radius: 4px;
}

.tj-btn-base {
  padding: 8px 20px;
  height: 40px;
  font-size: 14px;
  line-height: 24px;
  border: none;
  font-weight: 600;
}

.tj-btn-large {
  padding: 16px 32px;
  height: 56px;
  font-size: 14px;
  line-height: 24px;
  font-weight: 600;
  border: none;
}

.tj-btn-primary {
  background: #466BF2;
  color: #FFFFFF;

  &:hover {
    background: #5F81FF;
    box-shadow: 0px 0px 0px 4px #D2DDFF;
  }

  &:active {
    background: #3756C5;
    box-shadow: none;
  }

  &:disabled {
    background: linear-gradient(0deg, #F3F4F6, #F3F4F6);
    box-shadow: none;
    color: #D1D5DB;
  }
}

.tj-btn-secondary {
  background: #E9EEFF;
  color: #466BF2;

  &:hover {
    background: #FFFFFF;
    box-shadow: 0px 0px 0px 4px #D2DDFF;
    color: #3756C5;
  }

  &:active {
    background: #D2DDFF;
    color: #466BF2;
    box-shadow: none;
  }

  &:disabled {
    background: linear-gradient(0deg, #F3F4F6, #F3F4F6);
    box-shadow: none;
    color: #D1D5DB;
  }
}

.tj-btn-tirtiary {
  background: #FFFFFF;
  color: #283948;
  border: 1px solid #D1D5DB;

  &:hover {
    box-shadow: 0px 0px 0px 4px #E4E7EB;
    color: #576574
  }

  &:active {
    border: 1px solid #6B7380;
    box-shadow: none;
    color: #172531
  }

  &:disabled {
    background: linear-gradient(0deg, #F3F4F6, #F3F4F6);
    box-shadow: none;
    color: #D1D5DB;
  }
}

.tj-btn-ghost {
  background: #fff;
  color: #466BF2;

  &:hover {
    background: #E9EEFF;
    color: #3756C5;
    box-shadow: none;
  }

  &:active {
    background: #D2DDFF;
    color: #466BF2;
  }

  &:disabled {
    background: linear-gradient(0deg, #F3F4F6, #F3F4F6);
    box-shadow: none;
    color: #D1D5DB;
  }
}

// DESIGN SYSTEM BUTTOM END-------------->>

// Onbarding-btn styles
.singup-btn,
.login-btn {
  width: 352px;
  margin-top: 24px;
  margin-bottom: 12px;
  justify-content: space-between !important;
}

.singup-info-btn {
  width: 352px;
  margin-bottom: 12px;
  justify-content: center !important;
}

.singup-info-cancel-btn {
  margin-top: 8px;
}

.verification-success-info-btn {
  margin-top: 32px;
  justify-content: space-between;
}

.forget-password-btn {
  width: 352px;
  margin-top: 8px;
  justify-content: space-between !important;
}

.reset-password-btn {
  width: 352px;
  margin-top: 0px !important;
  justify-content: space-between !important;
}

.reset-password-info-btn,
.forgot-password-info-btn {
  margin-top: 32px;
  width: 352px;
  justify-content: center;
}
.link-expired-info-btn {
  margin-top: 32px;
  width: 392px;
  justify-content: center;
}

.signup-info-verify-btn {
  width: 352px;
  margin-top: 8x !important;
  margin-bottom: 8x !important;
}

#enter-svg,
#eye-svg {
  height: 20px !important;
  width: 20px !important;
}

.org-users-page {
  min-height: 100vh;

  .page-body {
    height: 100%;
  }
}
// Table set to full width
.jet-data-table thead {
  display: flex !important;

  tr {
  flex-grow: 1;
    th:last-child {
      flex: 1 1 auto;
    }
  }
}

tbody {
  width: 100% !important;
  flex-grow: 1;
  tr {
    width: 100% !important;

    td:last-child {
      flex: 1 1 auto;
    }
  }
}

.datepicker-widget.theme-dark{
  .react-datepicker__tab-loop{
    .react-datepicker__header{
      background-color: #232e3c;
      .react-datepicker__current-month,.react-datepicker__day-name,.react-datepicker__month-select,.react-datepicker__year-select{
        color: white;
      }
      .react-datepicker__month-select,.react-datepicker__year-select{
        background-color: transparent;
      }
    }
    .react-datepicker__month{
      background-color: #232e3c;
      .react-datepicker__day{
        color: white;
        &:hover{
          background-color: #636466;
        }
      }
      .react-datepicker__day--outside-month{
        opacity: 0.5;
      }
    }
    .react-datepicker{
      background-color: #232e3c;
    }
  }
}

.theme-dark{
  .CalendarMonth,.DayPickerNavigation_button,.CalendarDay,.CalendarMonthGrid,.DayPicker_focusRegion,.DayPicker{
    background-color: #232e3c;
  }
  .DayPicker_weekHeader_ul,
  .CalendarMonth_caption,
  .CalendarDay{
    color: white;
  }
  .CalendarDay__selected_span,.CalendarDay__selected_start,.CalendarDay__selected_end{
    background-color: #4D72FA;
    color: white;
  }
  .CalendarDay{
    border-color: transparent;//hiding the border around days in the dark theme
    &:hover{
      background-color: #636466;
    }
  }
  .DateInput_fangStroke{
    stroke: #232E3C;
    fill: #232E3C;
  }
  .DayPickerNavigation_svg__horizontal{
    fill: white;
  }
  .DayPicker__withBorder{
    border-radius: 0;
  }
  .DateRangePicker_picker {
    background-color: transparent;
  }
}

.link-widget{
  display: flex;
  align-items: center;
  overflow: auto;
  &.hover{
    a{
      &:hover{
        text-decoration: underline;
      }
    }
  }
  &.no-underline{
    a{
      text-decoration: none !important;
    }
  }
  &.underline{
    a{
      text-decoration: underline;
    }
  }
  &::-webkit-scrollbar {
    width: 0;
    height: 0;
    background: transparent;
  }
}
.dropdown-table-column-hide-common{
  position: absolute;
  z-index: 10;
  right: 0;
  border-radius: 3px;
  height: auto;
  overflow-y: scroll;
  padding: 8px 16px;
  width: 20rem;top: 20px;
  max-height: 200px;
}

.dropdown-table-column-hide{
  background-color: #fff;
  box-shadow: 0 0 0 2px #0000001a;
}
.dropdown-table-column-hide-dark-themed {
  color: #fff !important;
  background-color: #1f2936 !important;
  box-shadow: 0 0 0 2px #9292921a;
}
.hide-column-table-text{
    margin: 0 !important;
}
.hide-column-name{
  padding-left: 10px !important;
}

.rest-methods-url{
  .cm-s-default {
    .cm-string-2{
      color: #000;
    }
  }
}

// download pop-up in the table widget
.table-widget-download-popup{
  .cursor-pointer{
    width: 130px;
    &:hover{
      font-weight: bolder;
    }
  }

}
.custom-select{
  .select-search-dark__value::after{
    content: none;
  }
}
.jet-data-table td .textarea-dark-theme.text-container:focus {
  background-color: transparent !important; 
}<|MERGE_RESOLUTION|>--- conflicted
+++ resolved
@@ -1214,12 +1214,8 @@
   top: 7px !important;
   right: -26px;
 }
-<<<<<<< HEAD
 
 // targeting select component library class 
-=======
-// targeting select component library class
->>>>>>> 8b672f89
 
 .component-action-select *.css-1nfapid-container {
   width: 184px !important;
@@ -6130,7 +6126,6 @@
 
 //ONBOARD START----------------------------
 
-<<<<<<< HEAD
 .onboarding-page-wrapper {
   display: flex !important;
   flex-direction: column !important;
@@ -6154,21 +6149,6 @@
   width: 202.69px;
   display: flex;
   margin: 0 auto 32px auto;
-=======
-    h2 {
-      width: 100%;
-      text-align: center;
-      border-bottom: 1px solid $primary;
-      line-height: 0.1em;
-      margin: 10px 0 20px;
-    }
-
-    h2 span {
-      color: $primary;
-      background:#fff;
-      padding:0 10px;
-    }
-  }
 }
 
 .icon-widget-popover{
@@ -6217,7 +6197,6 @@
       color: #C8C6C6;
     }
   }
->>>>>>> 8b672f89
 }
 
 .onboarding-page-sub-header {
