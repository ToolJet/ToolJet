@import "./tabler.scss";
@import "./colors.scss";
@import "./z-index.scss";
@import "./mixins.scss";
@import "./queryManager.scss";
@import "./onboarding.scss";
@import "./components.scss";
@import "./global-datasources.scss";
@import "./typography.scss";
@import "./designtheme.scss";
@import "./dropdown-custom.scss";
@import "./ui-operations.scss";
@import 'react-loading-skeleton/dist/skeleton.css';
@import './table-component.scss';

/* ibm-plex-sans-100 - latin */
@font-face {
  font-display: swap;
  /* Check https://developer.mozilla.org/en-US/docs/Web/CSS/@font-face/font-display for other options. */
  font-family: 'IBM Plex Sans';
  font-style: normal;
  font-weight: 100;
  src: url('/assets/fonts/ibm-plex-sans-v19-latin/ibm-plex-sans-v19-latin-100.woff2') format('woff2');
  /* Chrome 36+, Opera 23+, Firefox 39+, Safari 12+, iOS 10+ */
}

/* ibm-plex-sans-100italic - latin */
@font-face {
  font-display: swap;
  /* Check https://developer.mozilla.org/en-US/docs/Web/CSS/@font-face/font-display for other options. */
  font-family: 'IBM Plex Sans';
  font-style: italic;
  font-weight: 100;
  src: url('/assets/fonts/ibm-plex-sans-v19-latin/ibm-plex-sans-v19-latin-100italic.woff2') format('woff2');
  /* Chrome 36+, Opera 23+, Firefox 39+, Safari 12+, iOS 10+ */
}

/* ibm-plex-sans-200 - latin */
@font-face {
  font-display: swap;
  /* Check https://developer.mozilla.org/en-US/docs/Web/CSS/@font-face/font-display for other options. */
  font-family: 'IBM Plex Sans';
  font-style: normal;
  font-weight: 200;
  src: url('/assets/fonts/ibm-plex-sans-v19-latin/ibm-plex-sans-v19-latin-200.woff2') format('woff2');
  /* Chrome 36+, Opera 23+, Firefox 39+, Safari 12+, iOS 10+ */
}

/* ibm-plex-sans-200italic - latin */
@font-face {
  font-display: swap;
  /* Check https://developer.mozilla.org/en-US/docs/Web/CSS/@font-face/font-display for other options. */
  font-family: 'IBM Plex Sans';
  font-style: italic;
  font-weight: 200;
  src: url('/assets/fonts/ibm-plex-sans-v19-latin/ibm-plex-sans-v19-latin-200italic.woff2') format('woff2');
  /* Chrome 36+, Opera 23+, Firefox 39+, Safari 12+, iOS 10+ */
}

/* ibm-plex-sans-300 - latin */
@font-face {
  font-display: swap;
  /* Check https://developer.mozilla.org/en-US/docs/Web/CSS/@font-face/font-display for other options. */
  font-family: 'IBM Plex Sans';
  font-style: normal;
  font-weight: 300;
  src: url('/assets/fonts/ibm-plex-sans-v19-latin/ibm-plex-sans-v19-latin-300.woff2') format('woff2');
  /* Chrome 36+, Opera 23+, Firefox 39+, Safari 12+, iOS 10+ */
}

/* ibm-plex-sans-300italic - latin */
@font-face {
  font-display: swap;
  /* Check https://developer.mozilla.org/en-US/docs/Web/CSS/@font-face/font-display for other options. */
  font-family: 'IBM Plex Sans';
  font-style: italic;
  font-weight: 300;
  src: url('/assets/fonts/ibm-plex-sans-v19-latin/ibm-plex-sans-v19-latin-300italic.woff2') format('woff2');
  /* Chrome 36+, Opera 23+, Firefox 39+, Safari 12+, iOS 10+ */
}

/* ibm-plex-sans-regular - latin */
@font-face {
  font-display: swap;
  /* Check https://developer.mozilla.org/en-US/docs/Web/CSS/@font-face/font-display for other options. */
  font-family: 'IBM Plex Sans';
  font-style: normal;
  font-weight: 400;
  src: url('/assets/fonts/ibm-plex-sans-v19-latin/ibm-plex-sans-v19-latin-regular.woff2') format('woff2');
  /* Chrome 36+, Opera 23+, Firefox 39+, Safari 12+, iOS 10+ */
}

/* ibm-plex-sans-italic - latin */
@font-face {
  font-display: swap;
  /* Check https://developer.mozilla.org/en-US/docs/Web/CSS/@font-face/font-display for other options. */
  font-family: 'IBM Plex Sans';
  font-style: italic;
  font-weight: 400;
  src: url('/assets/fonts/ibm-plex-sans-v19-latin/ibm-plex-sans-v19-latin-italic.woff2') format('woff2');
  /* Chrome 36+, Opera 23+, Firefox 39+, Safari 12+, iOS 10+ */
}

/* ibm-plex-sans-500 - latin */
@font-face {
  font-display: swap;
  /* Check https://developer.mozilla.org/en-US/docs/Web/CSS/@font-face/font-display for other options. */
  font-family: 'IBM Plex Sans';
  font-style: normal;
  font-weight: 500;
  src: url('/assets/fonts/ibm-plex-sans-v19-latin/ibm-plex-sans-v19-latin-500.woff2') format('woff2');
  /* Chrome 36+, Opera 23+, Firefox 39+, Safari 12+, iOS 10+ */
}

/* ibm-plex-sans-500italic - latin */
@font-face {
  font-display: swap;
  /* Check https://developer.mozilla.org/en-US/docs/Web/CSS/@font-face/font-display for other options. */
  font-family: 'IBM Plex Sans';
  font-style: italic;
  font-weight: 500;
  src: url('/assets/fonts/ibm-plex-sans-v19-latin/ibm-plex-sans-v19-latin-500italic.woff2') format('woff2');
  /* Chrome 36+, Opera 23+, Firefox 39+, Safari 12+, iOS 10+ */
}

/* ibm-plex-sans-600 - latin */
@font-face {
  font-display: swap;
  /* Check https://developer.mozilla.org/en-US/docs/Web/CSS/@font-face/font-display for other options. */
  font-family: 'IBM Plex Sans';
  font-style: normal;
  font-weight: 600;
  src: url('/assets/fonts/ibm-plex-sans-v19-latin/ibm-plex-sans-v19-latin-600.woff2') format('woff2');
  /* Chrome 36+, Opera 23+, Firefox 39+, Safari 12+, iOS 10+ */
}

/* ibm-plex-sans-600italic - latin */
@font-face {
  font-display: swap;
  /* Check https://developer.mozilla.org/en-US/docs/Web/CSS/@font-face/font-display for other options. */
  font-family: 'IBM Plex Sans';
  font-style: italic;
  font-weight: 600;
  src: url('/assets/fonts/ibm-plex-sans-v19-latin/ibm-plex-sans-v19-latin-600italic.woff2') format('woff2');
  /* Chrome 36+, Opera 23+, Firefox 39+, Safari 12+, iOS 10+ */
}

/* ibm-plex-sans-700 - latin */
@font-face {
  font-display: swap;
  /* Check https://developer.mozilla.org/en-US/docs/Web/CSS/@font-face/font-display for other options. */
  font-family: 'IBM Plex Sans';
  font-style: normal;
  font-weight: 700;
  src: url('/assets/fonts/ibm-plex-sans-v19-latin/ibm-plex-sans-v19-latin-700.woff2') format('woff2');
  /* Chrome 36+, Opera 23+, Firefox 39+, Safari 12+, iOS 10+ */
}

/* ibm-plex-sans-700italic - latin */
@font-face {
  font-display: swap;
  /* Check https://developer.mozilla.org/en-US/docs/Web/CSS/@font-face/font-display for other options. */
  font-family: 'IBM Plex Sans';
  font-style: italic;
  font-weight: 700;
  src: url('/assets/fonts/ibm-plex-sans-v19-latin/ibm-plex-sans-v19-latin-700italic.woff2') format('woff2');
  /* Chrome 36+, Opera 23+, Firefox 39+, Safari 12+, iOS 10+ */
}

// variables
$border-radius: 4px;


body {
  font-family: 'IBM Plex Sans';
}

input,
button {
  border-radius: 4px;
}

.btn:hover {
  border-color: $primary;
}

.btn-sm {
  padding: 4px 8px;
}

.padding-0 {
  padding: 0;
}

.float-right {
  float: right;
}

.font-500 {
  font-weight: 500;
}

.color-inherit {
  color: inherit;
}

.text-right {
  text-align: right;
}

.navbar {
  max-height: 48px;
  min-height: auto;
  background-color: var(--base) !important;
  border-bottom: 1px solid var(--slate5);

  .nav-item.active:after {
    bottom: 0 !important;
  }
}

.rc-slider-track {
  background-color: $primary;
}

.rc-slider-handle {
  border-color: $primary;
}

.auth-main {
  height: 1000px;
  padding-top: calc(0.25 * 100vh);
  overflow: hidden;

  svg,
  img {
    height: 50px;
    width: 50px;
  }

  svg {
    color: #000000;
  }

  .col-4 {
    z-index: 1;
  }

  .horizontal-line {
    width: 100%;
    position: relative;
    border: 1px solid #b1b1b1;
    top: 25px;
    margin: 0px auto;
    z-index: 0;
  }

  .sso-ico {
    div {
      background-color: #ffffff;
    }
  }
}

.emoji-mart-scroll {
  border-bottom: 0;
  margin-bottom: 6px;
}

.emoji-mart-scroll+.emoji-mart-bar {
  display: none;
}

.accordion-item {
  border: solid var(--slate5);
  border-width: 0px 0px 1px 0px;
}


.accordion-item,
.accordion-button {
  background-color: inherit;
}

.accordion-button {
  font-size: 14px;
  font-weight: 500 !important;
  box-shadow: none !important;
  color: var(--slate12) !important;
  padding: 16px 16px !important;
}

.accordion-button::after {
  background-image: url('data:image/svg+xml,<svg xmlns="http://www.w3.org/2000/svg" width="13" height="12" viewBox="0 0 13 12" fill="none"><path d="M8.83684 3L4.4484 3C3.86955 3 3.5089 3.62791 3.80056 4.1279L5.99478 7.88943C6.28419 8.38556 7.00104 8.38556 7.29045 7.88943L9.48467 4.1279C9.77634 3.62791 9.41568 3 8.83684 3Z" fill="%2311181C"/></svg>');
}

.accordion-button:not(.collapsed)::after {
  background-image: url('data:image/svg+xml,<svg xmlns="http://www.w3.org/2000/svg" width="13" height="12" viewBox="0 0 13 12" fill="none"><path d="M8.83684 3L4.4484 3C3.86955 3 3.5089 3.62791 3.80056 4.1279L5.99478 7.88943C6.28419 8.38556 7.00104 8.38556 7.29045 7.88943L9.48467 4.1279C9.77634 3.62791 9.41568 3 8.83684 3Z" fill="%2311181C"/></svg>');
}

.accordion-button:not(.collapsed) {
  // padding-bottom: 0 !important;
}

.accordion-body {
  padding: 4px 16px 16px 16px !important;

  .form-label {
    font-weight: 400;
    font-size: 12px;
    color: var(--slate12);
  }

  .style-fx {
    margin-top: 3px !important;
  }
}

.editor {
  header {
    position: fixed;
    width: 100%;
    top: 0px;
    left: 0px;
  }

  .header-container {
    max-width: 100%;
    padding: 0px;
  }

  .resizer-select,
  .resizer-active {
    outline: solid 1px $primary !important;


    .top-right,
    .top-left,
    .bottom-right,
    .bottom-left {
      background: white;
      border-radius: 10px;
      border: solid 1px $primary;
    }
  }

  .resizer-selected {
    outline-width: thin;
    outline-style: solid;
    outline-color: #ffda7e;
  }

  // query data source card style start

  .query-datasource-card-container,
  .header-query-datasource-card-container {
    display: flex;
    flex-direction: row;
    gap: 10px;
    flex-wrap: wrap;
  }

  .datasource-picker {
    margin-bottom: 24px;
    width: 475px;
    margin: auto;

    a {
      color: var(--indigo9);
      text-decoration: none;
    }
  }

  .header-query-datasource-card-container {
    margin-top: -10px;
  }

  .header-query-datasource-card {
    position: relative;
    display: flex;
    min-width: 0;
    word-wrap: break-word;
    background-color: rgba(66, 153, 225, 0.1) !important;
    background-clip: border-box;
    border-radius: 4px;
    height: 32px;
    width: 140px;
    padding: 6px;
    align-items: center;
    text-transform: capitalize;
    font-weight: 400 !important;
    background-color: #4299e11a;

    p {
      margin: 0 8px 0 12px;
    }
  }

  .query-datasource-card {
    position: relative;
    display: flex;
    min-width: 0;
    word-wrap: break-word;
    background-color: #ffffff;
    background-clip: border-box;
    border: 1px solid rgba(101, 109, 119, 0.16);
    border-radius: 4px;
    height: 46px;
    width: 200px;
    padding: 10px;
    align-items: center;
    cursor: pointer;
    transition: transform .2s;

    p {
      margin: 0 8px 0 15px;
    }

    &:hover {
      transform: scale(1.02);
      box-shadow: 0.1px 0.1px 0.1px 0.1px rgba(0, 0, 0, 0.3);
    }
  }

  // end :: data source card style

  .header-query-datasource-name {
    font-size: 0.8rem !important;
    padding-top: 0px !important;
  }

  .datasource-heading {
    display: flex;
    height: 32px;
    gap: 10px;
    align-items: center;

    p {
      font-size: 12px;
      padding-top: 0px;
      cursor: pointer;
    }
  }


  .left-sidebar {
    scrollbar-width: none;
  }

  .left-sidebar::-webkit-scrollbar {
    width: 0;
    background: transparent;
  }

  .left-sidebar-layout {
    display: flex;
    justify-content: center;
    font-size: 11px;
    align-items: center;
    letter-spacing: 0.2px;

    p {
      margin-bottom: 0px;
      margin-top: 8px;
    }
  }

  .left-sidebar {
    height: 100%;
    width: 48px;
    position: fixed;
    z-index: 2;
    left: 0;
    overflow-x: hidden;
    flex: 1 1 auto;
    background-color: var(--base) !important;
    background-clip: border-box;
    margin-top: 48px;
    padding-top: 8px;

    .accordion-item {
      border: solid var(--slate5);
      border-width: 1px 0px 1px 0px;
    }

    .datasources-container {
      height: 50%;
      overflow-y: scroll;

      tr {
        border-color: #f1f1f1;
      }
    }

    .variables-container {
      height: 50%;
      overflow-y: scroll;
    }

    .variables-container::-webkit-scrollbar-thumb,
    .datasources-container::-webkit-scrollbar-thumb {
      background: transparent;
      height: 0;
      width: 0;
    }

    .variables-container::-webkit-scrollbar,
    .datasources-container::-webkit-scrollbar {
      width: 0;
      background: transparent;
      height: 0;
    }

    .variables-container,
    .datasources-container {
      scrollbar-width: none;
    }

    .datasources-container {
      bottom: 0;
      height: 500px;
      border: solid rgba(101, 109, 119, 0.16);
      border-width: 1px 0px 1px 0px;

      .datasources-header {
        border: solid rgba(0, 0, 0, 0.125);
        border-width: 0px 0px 1px 0px;
      }
    }

    .left-sidebar-inspector {
      .card-body {
        padding: 1rem 0rem 1rem 1rem;
      }
    }

    .left-sidebar-page-selector {
      .add-new-page-button-container {
        width: 100%;
        margin-top: 10px;
      }
    }
  }

  .editor-sidebar {
    position: fixed;
    right: 0;
    overflow: hidden;
    width: 300px;
    flex: 1 1 auto;
    top: 48px;
    border-left: 1px solid var(--slate5);
    background-color: var(--base);
    background-clip: border-box;
    height: 100vh;


    .inspector {
      .form-control-plaintext {
        padding: 0;
        color: var(--slate12);
      }

      .header {
        padding-left: 20px;
        padding-right: 20px;
        border: solid rgba(0, 0, 0, 0.125);
        border-width: 0px 0px 1px 0px;
        height: 40px;

        .component-name {
          font-weight: 500;
        }

        .component-action-button {
          top: 8px;
          right: 10px;
          position: absolute;
        }
      }

      .properties-container {
        .field {
          .form-label {
            font-size: 12px;
          }

          .text-field {
            height: 30px;
            font-size: 12px;
          }

          .form-select {
            height: 30px;
            font-size: 12px;
          }

          .select-search__input {
            padding: 0.2375rem 0.75rem;
            font-size: 0.825rem;
          }
        }
      }
    }

    .components-container::-webkit-scrollbar {
      width: 0;
      height: 0;
      background: transparent;
    }

    .components-container::-webkit-scrollbar-thumb {
      background: transparent;
    }

    .components-container {
      scrollbar-width: none;
    }

    .components-container {
      height: 100%;
      overflow: auto;
      overflow-x: hidden;
      padding-bottom: 20%;

      ::placeholder {
        color: var(--slate9);

      }

      .component-image-holder {
        border-radius: 0;
        transition: all 0.3s cubic-bezier(0.25, 0.8, 0.25, 1);
        box-sizing: border-box;
        border-radius: 4px;
        background-color: var(--slate3);

        img {
          margin: 0 auto;
        }

        &:hover {
          background-color: var(--slate4);
          border: 1px solid var(--slate4, #E6E8EB);

        }

        &:active {
          background-color: var(--slate4);
          border: 1px solid var(--slate6, #DFE3E6);
        }
      }

      .component-title {
        margin-top: 4px;
        max-width: 100%;
        text-align: center;
        word-wrap: break-word;
        color: var(--slate12);
        text-align: center;
        font-size: 10px;
        font-style: normal;
        font-weight: 400;
        line-height: 13px;
        height: 26px;
        width: 72px;
      }

      .component-description {
        color: grey;
        font-size: 0.7rem;
      }
    }
  }

  .main {
    top: 0;
    height: calc(100vh - 84px);

    &.hide-scrollbar {
      .canvas-container::-webkit-scrollbar {
        height: 0;
      }
    }

    .canvas-container::-webkit-scrollbar {
      width: 0;
      background: transparent;
    }

    .canvas-container::-webkit-scrollbar-track {
      background: transparent !important;
    }

    .canvas-container {
      scrollbar-width: none;
    }

    .canvas-container {
      height: 100%;
      top: 48px;
      position: fixed;
      right: 300px;
      left: 48px;
      overflow-y: scroll;
      overflow-x: auto;
      -webkit-box-pack: center;
      justify-content: center;
      -webkit-box-align: center;
      align-items: center;

      .real-canvas {
        outline: 1px dotted transparent;
      }

      .show-grid {
        outline: 1px dotted #4d72da;
        background-image: linear-gradient(to right,
            rgba(194, 191, 191, 0.2) 1px,
            transparent 1px),
          linear-gradient(to bottom,
            rgba(194, 191, 191, 0.2) 1px,
            transparent 1px);

      }

      .canvas-area {
        // background: #F9F9FB;
        margin: 0px auto;

        .resizer {
          outline: solid 1px transparent;
        }
      }
    }
  }

  @media screen and (max-height: 450px) {
    .sidebar {
      padding-top: 15px;
    }

    .sidebar a {
      font-size: 18px;
    }
  }
}

.viewer {
  .header-container {
    max-width: 100%;
  }

  .main {
    padding: 0px 10px;

    .canvas-container {
      scrollbar-width: auto;
      width: 100%;
    }

    .canvas-container::-webkit-scrollbar {
      background: transparent;
    }

    .canvas-container {
      height: 100%;
      position: fixed;
      left: 0;
      overflow-y: auto;
      overflow-x: auto;
      -webkit-box-pack: center;
      justify-content: center;
      -webkit-box-align: center;
      align-items: center;

      .canvas-area {
        width: 1280px;
        // background: #F9F9FB;
        margin: 0px auto;
        background-size: 80px 80px;
        background-repeat: repeat;
      }

      .navigation-area {
        background: var(--base, #FFF);
        padding: 1rem;

        a.page-link {
          border-radius: 0;
          border: 0;
        }

        a.page-link:hover {
          color: white;
          background-color: #4D72FA;
        }

        a.page-link.active {
          color: white;
          background-color: #4D72FA;
        }
      }

    }
  }
}

.modal-header {
  padding: 0 1.5rem 0 1.5rem;
}

.page-body,
.homepage-body {
  height: 100vh;

  .list-group.list-group-transparent.dark .all-apps-link,
  .list-group-item-action.dark.active {
    background-color: $dark-background !important;
  }
}

.home-search-holder {
  height: 20px;
  width: 100%;
  margin-top: 32px;

  .search-box-wrapper {
    .input-icon {
      .input-icon-addon {
        padding-right: 6px;
      }
    }
  }

  .homepage-search {
    background: none !important;
    color: var(--slate12);
    height: 20px;
    border: none !important;

    &:focus {
      background: none !important;
      border: none !important;
    }

    &:hover {
      background: none !important;
      border: none !important;      
      color: var(--slate12);       
    }
  }
}

.homepage-app-card-list-item-wrap {
  row-gap: 16px;
  column-gap: 32px;
  display: flex;
  margin-top: 22px;
}

.homepage-app-card-list-item {
  max-width: 272px;
  flex-basis: 33%;
  padding: 0 !important;
}

.homepage-dropdown-style {
  min-width: 11rem;
  display: block;
  align-items: center;
  margin: 0;
  line-height: 1.4285714;
  width: 100%;
  padding: 0.5rem 0.75rem !important;
  font-weight: 400;
  white-space: nowrap;
  border: 0;
  cursor: pointer;
  font-size: 12px;
}

.homepage-dropdown-style:hover {
  background: rgba(101, 109, 119, 0.06);
}

.card-skeleton-container {
  border: 0.5px solid #b4bbc6;
  padding: 1rem;
  border-radius: 8px;
  height: 180px;
}

.app-icon-skeleton {
  background-color: #ECEEF0 !important;
  border-radius: 4px;
  margin-bottom: 20px;
  height: 40px;
  width: 40px;
}

.folder-icon-skeleton {
  display: inline-block;
  background-color: #858896;
  border-radius: 4px;
  height: 14px;
  width: 14px;
}

.folders-skeleton {
  padding: 9px 12px;
  height: 34px;
  margin-bottom: 4px;
}

.card-skeleton-button {
  height: 20px;
  width: 60px;
  background: #91a4f6;
  margin-top: 1rem;
  border-radius: 4px;
}

@media (min-height: 641px) and (max-height: 899px) {
  .homepage-pagination {
    position: fixed;
    bottom: 2rem;
    width: 63%;
  }
}

@media (max-height: 640px) {
  .homepage-pagination {
    position: fixed;
    bottom: 2rem;
    width: 71%;
  }
}

@media (max-width: 1056px) {
  .homepage-app-card-list-item {
    flex-basis: 50%;
  }
}

.homepage-body {
  overflow-y: hidden;

  a {
    color: inherit;
  }

  a:hover {
    color: inherit;
    text-decoration: none;
  }

  button.create-new-app-button {
    background-color: var(--indigo9);

  }




  .app-list {
    .app-card {
      height: 180px;
      max-height: 180px;
      border: 0.5px solid #b4bbc6;
      box-sizing: border-box;
      border-radius: 8px;
      overflow: hidden;

      .app-creation-time {
        span {
          color: var(--slate11) !important;
        }
      }

      .app-creator {
        font-weight: 500;
        font-size: 0.625rem;
        line-height: 12px;
        color: #292d37;
        white-space: nowrap;
        overflow: hidden;
        text-overflow: ellipsis;
      }

      .app-icon-main {
        background-color: $primary;

        .app-icon {
          img {
            height: 24px;
            width: 24px;
            filter: invert(100%) sepia(0%) saturate(0%) hue-rotate(17deg) brightness(104%) contrast(104%);
            vertical-align: middle;
          }
        }
      }

      .app-template-card-wrapper {
        .card-body {
          padding-left: 0px !important;
        }
      }

      .app-title {
        line-height: 20px;
        font-size: 1rem;
        font-weight: 400;
        color: #000000;
        overflow: hidden;
        max-height: 40px;
        text-overflow: ellipsis;
        display: -webkit-box;
        -webkit-line-clamp: 2;
        /* number of lines to show */
        line-clamp: 2;
        -webkit-box-orient: vertical;
      }

      button {
        font-size: 0.6rem;
        width: 100%;
      }

      .menu-ico {
        cursor: pointer;

        img {
          padding: 0px;
          height: 14px;
          width: 14px;
          vertical-align: unset;
        }
      }
    }

    .app-card.highlight {
      background-color: #f8f8f8;
      box-shadow: 0px 4px 4px rgba(0, 0, 0, 0.25);
      border: 0.5px solid $primary;

      .edit-button {
        box-sizing: border-box;
        border-radius: 6px;
        color: $primary-light;
        width: 113px;
        height: 28px;
        background: var(--indigo11) !important;
        border: none;
        color: var(--indigo4);
        padding: 4px 16px;
        gap: 6px;
        height: 28px;


        &:hover {
          background: var(--indigo10);

        }

        &:focus {
          box-shadow: 0px 0px 0px 4px var(--indigo6);
          background: var(--indigo10);
          outline: 0;
        }


        &:active {
          background: var(--indigo11);
          box-shadow: none;
        }
      }

      .launch-button {
        box-sizing: border-box;
        border-radius: 6px;
        color: var(--slate12);
        width: 113px;
        height: 28px;
        background: var(--base);
        border: 1px solid var(--slate7);
        color: var(--slate12);
        padding: 4px 16px;
        gap: 6px;
        height: 28px !important;


        &:hover {
          background: var(--slate8);
          color: var(--slate11);
          border: 1px solid var(--slate8);
          background: var(--base);
        }

        &:active {
          background: var(--base);
          box-shadow: none;
          border: 1px solid var(--slate12);
          color: var(--slate12);
        }

        &:focus {
          background: var(--base);
          color: var(--slate11);
          border: 1px solid var(--slate8);
          box-shadow: 0px 0px 0px 4px var(--slate6);
        }
      }

      .app-title {
        height: 20px;
        -webkit-line-clamp: 1;
        /* number of lines to show */
        line-clamp: 1;
      }
    }
  }
}


.template-library-modal {
  font-weight: 500;

  .modal-header {
    background-color: var(--base) !important;
    border-bottom: 1px solid var(--slate5);

  }

  .modal-dialog {
    max-width: 90%;
    height: 80%;

    .modal-content {
      height: 100%;
      padding: 0;


      .modal-body {
        height: 80%;
        padding: 0 10px;
        background-color: var(--base) !important;


        .container-fluid {
          height: 100%;
          padding: 0;

          .row {
            height: 100%;
          }
        }
      }
    }

    .modal-body,
    .modal-footer {
      background-color: #ffffff;
    }
  }

  .template-categories {
    .list-group-item {
      border: 0;
    }

    .list-group-item.active {
      background-color: #edf1ff;
      color: $primary-light;
      font-weight: 600;
    }
  }

  .template-app-list {
    .list-group-item {
      border: 0;
    }

    .list-group-item.active {
      background-color: #edf1ff;
      color: black;
    }
  }

  .template-display {
    display: flex;
    flex-direction: row;
    align-items: center;
    height: 100%;

    h3.title {
      font-weight: 600;
      line-height: 17px;
    }

    p.description {
      font-weight: 500;
      font-size: 13px;
      line-height: 15px;
      letter-spacing: -0.1px;
      color: #8092ab;
    }

    img.template-image {
      height: 75%;
      width: 85%;
      border: 0;
      padding: 0;
      object-fit: contain;
    }

    .template-spinner {
      width: 3rem;
      height: 3rem;
      margin: auto;
      position: absolute;
      top: 0;
      bottom: 0;
      left: 0;
      right: 0;
    }

    .row {
      margin-bottom: 0;
    }
  }

  .template-list {
    padding-top: 16px;

    .template-search-box {
      input {
        border-radius: 5px !important;
      }

      .input-icon {
        display: flex;
      }
    }

    .input-icon {
      .search-icon {
        display: block;
        position: absolute;
        left: 0;
        margin-right: 0.5rem;
      }

      .clear-icon {
        cursor: pointer;
        display: block;
        position: absolute;
        right: 0;
        margin-right: 0.5rem;
      }
    }

    .list-group-item.active {
      color: $primary;
    }
  }
}

.template-library-modal.dark-mode {

  .template-modal-control-column,
  .template-list-column,
  .categories-column,
  .modal-header {
    border-color: var(--slate5) !important;
  }

  .modal-body {
    height: 80%;
    padding: 0 10px;
    background-color: var(--base) !important;

    .container-fluid {
      height: 100%;
      padding: 0;

      .row {
        height: 100%;
      }
    }
  }

  .modal-footer,
  .modal-header,
  .modal-content {
    color: white;
    background-color: #2b394a;
  }

  .template-categories {
    .list-group-item {
      color: white;
      border: 0;
    }

    .list-group-item:hover {
      background-color: #232e3c;
    }

    .list-group-item.active {
      background-color: $primary-light;
      color: white;
      font-weight: 600;
    }
  }

  .template-app-list {
    .list-group-item {
      border: 0;
      color: white;
    }

    .list-group-item:hover {
      border: 0;
      background-color: #232e3c;
    }

    .list-group-item.active {
      background-color: $primary-light;
      color: white;
    }

    .no-results-item {
      background-color: var(--slate4);
      color: white;
    }
  }

  .template-list {
    .template-search-box {
      input {
        background-color: #2b394a;
        border-color: #232e3c;
        color: white;
      }
    }
  }
}

.fx-container {
  position: relative;
}

.fx-common {
  margin-right: 12px;
}

.fx-button {
  border-radius: 6px;

  svg {
    margin: 2px 4px;
  }
}

.fx-button:hover {
  background-color: var(--slate4);
  cursor: pointer;
}

.fx-button.active {
  background-color: var(--indigo5);
  cursor: pointer;
}



.fx-container-eventmanager {
  position: relative;
}

.fx-container-eventmanager * .fx-outer-wrapper {
  position: absolute !important;
  top: 7px !important;
  right: -26px;
}

// targeting select component library class

.component-action-select *.css-1nfapid-container {
  width: 184px !important;
}

.component-action-select {
  .css-zz6spl-container {
    width: inherit;
  }

  &.fx-container-eventmanager {
    .fx-common {
      right: 0;
    }

    .custom-row {
      width: 100%
    }
  }

  .codeShow-active {
    display: flex;
    flex-direction: row-reverse;
    justify-content: space-between;

    .custom-row {
      width: 75%;
    }
  }

  .row.fx-container {
    .col {
      display: flex;
    }
  }
}

.fx-container-eventmanager *.fx-common {
  top: 6px !important;
  right: -34px;
}

.fx-container-eventmanager-code {
  padding-right: 15px !important;
}

.unselectable {
  -webkit-touch-callout: none;
  -webkit-user-select: none;
  -khtml-user-select: none;
  -moz-user-select: none;
  -ms-user-select: none;
  user-select: none;
}

.layout-buttons {
  span {
    color: $primary;
  }
}

.inspector {
  .tab-content {
    overflow-y: auto;
    // TAB HEADER HEIGHT + FOOTER HEIGHT + Extra padding = 120px
    height: calc(100vh - 7.5rem);
    // Hide scrollbar
    -ms-overflow-style: none;
    /* IE and Edge */
    scrollbar-width: none;
    /* Firefox */
    border-top: 1px solid var(--slate5) !important;
  }

  /* Hide scrollbar for Chrome, Safari and Opera */
  .tab-content::-webkit-scrollbar {
    display: none;
  }

  .accordion:last-child {
    margin-bottom: 45px !important;
  }

  .field-type-vertical-line {
    position: relative;
    width: 0;
    height: 2rem;
    border-left: 1px solid var(--slate5);
    content: '';
    margin-right: -2.75rem;

  }

  .code-hinter-vertical-line {
    position: relative;
    width: 0;
    border-left: 1px solid var(--slate5);
    content: '';
    margin-right: 1rem;
  }

  .code-hinter-wrapper {
    min-width: 0;
  }

  .inspector-field-number {
    background-color: var(--slate1);
    border: none;
    color: var(--slate12);
    width: 8.063rem; //129px
    border: 1px solid var(--slate7);
    padding: 6px 10px;
  }
}


.theme-dark {
  .accordion-button::after {
    background-image: url('data:image/svg+xml,<svg xmlns="http://www.w3.org/2000/svg" width="12" height="13" viewBox="0 0 12 13" fill="none"><path d="M8.19426 3.5L3.80582 3.5C3.22697 3.5 2.86632 4.12791 3.15798 4.6279L5.35221 8.38943C5.64161 8.88556 6.35846 8.88556 6.64787 8.38943L8.8421 4.6279C9.13376 4.12791 8.77311 3.5 8.19426 3.5Z" fill="%23ffffff"/></svg>');
  }

  .homepage-body {
    .app-list {
      .app-title {
        line-height: 20px;
        font-size: 16px;
        font-weight: 400;
      }
    }
  }

  .layout-buttons {
    svg {
      filter: invert(89%) sepia(2%) saturate(127%) hue-rotate(175deg) brightness(99%) contrast(96%);
    }
  }

  .organization-list {
    margin-top: 5px;

    .btn {
      border: 0px;
    }

    .dropdown-toggle div {
      max-width: 200px;
      text-overflow: ellipsis;
      overflow: hidden;
    }
  }

  .left-menu {
    ul {
      li:not(.active):hover {
        color: $black;
      }
    }
  }

  .menu-ico,
  .folder-menu-icon {
    svg {
      path {
        fill: white !important;
      }
    }
  }
}

.pagination {
  .page-item.active {
    a.page-link {
      background-color: $primary-light;
    }
  }
}

.datasource-picker,
.stripe-operation-options {

  .select-search,
  .select-search-dark,
  .select-search__value input,
  .select-search-dark input {
    width: 224px !important;
    height: 32px !important;
    border-radius: $border-radius !important;
  }
}

.openapi-operation-options {

  .select-search,
  .select-search-dark,
  .select-search__value input,
  .select-search-dark input {
    height: 32px !important;
    border-radius: $border-radius !important;
  }
}

.openapi-operations-desc {
  padding-top: 12px;
}

.select-search {
  width: 100%;
  position: relative;
  box-sizing: border-box;
}

.select-search *,
.select-search *::after,
.select-search *::before {
  box-sizing: inherit;
}

.select-search-dark {
  .select-search-dark__input::placeholder {
    color: #E0E0E0;
  }
}

/**
 * Value wrapper
 */
.select-search__value {
  position: relative;
  // z-index: 1;
}

.select-search__value::after {
  content: "";
  display: inline-block;
  position: absolute;
  top: calc(50% - 9px);
  right: 19px;
  width: 11px;
  height: 11px;
}

/**
 * Input
 */
.select-search__input {
  display: block;
  width: 100%;
  padding: 0.4375rem 0.75rem;
  font-size: 0.875rem;
  font-weight: 400;
  line-height: 1.4285714;
  color: var(--slate12);
  background-color: var(--base);
  background-clip: padding-box;
  border: 1px solid var(--slate7);
  -webkit-appearance: none;
  -moz-appearance: none;
  appearance: none;
  border-radius: $border-radius !important;
  transition: border-color 0.15s ease-in-out, box-shadow 0.15s ease-in-out;
}

.select-search__input::-webkit-search-decoration,
.select-search__input::-webkit-search-cancel-button,
.select-search__input::-webkit-search-results-button,
.select-search__input::-webkit-search-results-decoration {
  -webkit-appearance: none;
}

.select-search__input:not([readonly]):focus {
  cursor: initial;
}

/**
 * Options wrapper
 */
.select-search__select {
  background: #ffffff;
  box-shadow: 0 0.0625rem 0.125rem rgba(0, 0, 0, 0.15);
}

/**
 * Options
 */
.select-search__options {
  list-style: none;
}

/**
 * Option row
 */
.select-search__row:not(:first-child) {
  border-top: 1px solid #eee;
}

/**
 * Option
 */
.select-search__option,
.select-search__not-found {
  display: block;
  height: 36px;
  width: 100%;
  padding: 0 16px;
  background: var(--base);
  border: none;
  outline: none;
  font-family: "Roboto", sans-serif;
  font-size: 14px;
  text-align: left;
  cursor: pointer;
}

.select-search--multiple .select-search__option {
  height: 48px;
}

.select-search__option.is-highlighted,
.select-search__option:not(.is-selected):hover {
  background: rgba(47, 204, 139, 0.1);
}

.select-search__option.is-highlighted.is-selected,
.select-search__option.is-selected:hover {
  background: #2eb378;
  color: #ffffff;
}

/**
 * Group
 */
.select-search__group-header {
  font-size: 10px;
  text-transform: uppercase;
  background: #eee;
  padding: 8px 16px;
}

/**
 * States
 */
.select-search.is-disabled {
  opacity: 0.5;
}

.select-search.is-loading .select-search__value::after {
  background-image: url("data:image/svg+xml,%3Csvg xmlns='http://www.w3.org/2000/svg' width='50' height='50' viewBox='0 0 50 50'%3E%3Cpath fill='%232F2D37' d='M25,5A20.14,20.14,0,0,1,45,22.88a2.51,2.51,0,0,0,2.49,2.26h0A2.52,2.52,0,0,0,50,22.33a25.14,25.14,0,0,0-50,0,2.52,2.52,0,0,0,2.5,2.81h0A2.51,2.51,0,0,0,5,22.88,20.14,20.14,0,0,1,25,5Z'%3E%3CanimateTransform attributeName='transform' type='rotate' from='0 25 25' to='360 25 25' dur='0.6s' repeatCount='indefinite'/%3E%3C/path%3E%3C/svg%3E");
  background-size: 11px;
}

.select-search:not(.is-disabled) .select-search__input {
  cursor: pointer;
}

/**
 * Modifiers
 */
.select-search--multiple {
  border-radius: 3px;
  overflow: hidden;
}

.select-search:not(.is-loading):not(.select-search--multiple) .select-search__value::after {
  transform: rotate(45deg);
  border-right: 1px solid #000;
  border-bottom: 1px solid #000;
  pointer-events: none;
}

.select-search--multiple .select-search__input {
  cursor: initial;
}

.select-search--multiple .select-search__input {
  border-radius: 3px 3px 0 0;
}

.select-search--multiple:not(.select-search--search) .select-search__input {
  cursor: default;
}

.select-search:not(.select-search--multiple) .select-search__input:hover {
  border-color: #2fcc8b;
}

.select-search:not(.select-search--multiple) .select-search__select {
  position: absolute;
  z-index: 2;
  right: 0;
  left: 0;
  border-radius: 3px;
  overflow: auto;
  max-height: 360px;
}

.select-search--multiple .select-search__select {
  position: relative;
  overflow: auto;
  max-height: 260px;
  border-top: 1px solid #eee;
  border-radius: 0 0 3px 3px;
}

.select-search__not-found {
  height: auto;
  padding: 16px;
  text-align: center;
  color: #888;
}

/**
* Select Search Dark Mode
*/
.select-search-dark {
  width: 100%;
  position: relative;
  box-sizing: border-box;
}

.select-search-dark *,
.select-search-dark *::after,
.select-search-dark *::before {
  box-sizing: inherit;
}

/**
 * Value wrapper
 */
.select-search-dark__value {
  position: relative;
  z-index: 1;
}

.select-search-dark__value::after {
  content: "";
  display: inline-block;
  position: absolute;
  top: calc(50% - 4px);
  right: 13px;
  width: 6px;
  height: 6px;
  filter: brightness(0) invert(1);
}

/**
 * Input
 */
.select-search-dark__input {
  display: block;
  width: 100%;
  font-size: 0.875rem;
  font-weight: 400;
  line-height: 1.4285714;
  color: #ffffff;
  background-color: #2b3547;
  background-clip: padding-box;
  border: 1px solid #232e3c;
  -webkit-appearance: none;
  -moz-appearance: none;
  appearance: none;
  border-radius: 0;
  transition: border-color 0.15s ease-in-out, box-shadow 0.15s ease-in-out;
}

.select-search-dark__input::-webkit-search-decoration,
.select-search-dark__input::-webkit-search-cancel-button,
.select-search-dark__input::-webkit-search-results-button,
.select-search-dark__input::-webkit-search-results-decoration {
  -webkit-appearance: none;
}

.select-search-dark__input:not([readonly]):focus {
  cursor: initial;
}

/**
 * Options
 */
.select-search-dark__options {
  list-style: none;
  padding: 0;
}

/**
 * Option row
 */
.select-search-dark__row:not(:first-child) {
  border-top: none;
}

/**
 * Option
 */
.select-search-dark__option,
.select-search-dark__not-found {
  display: block;
  height: 36px;
  width: 100%;
  padding: 0 16px;
  background-color: var(--base) !important;
  color: #ffffff !important;
  outline: none;
  font-family: "Roboto", sans-serif;
  font-size: 14px;
  text-align: left;
  cursor: pointer;
  border-radius: 0;

  &:hover {
    background-color: #2b3546 !important;
  }
}

.select-search-dark--multiple .select-search-dark__option {
  height: 48px;
}

/**
 * Group
 */
.select-search-dark__group-header {
  font-size: 10px;
  text-transform: uppercase;
  background: #eee;
  padding: 8px 16px;
}

/**
 * States
 */
.select-search-dark.is-disabled {
  opacity: 0.5;
}

.select-search-dark.is-loading .select-search-dark__value::after {
  background-image: url("data:image/svg+xml,%3Csvg xmlns='http://www.w3.org/2000/svg' width='50' height='50' viewBox='0 0 50 50'%3E%3Cpath fill='%232F2D37' d='M25,5A20.14,20.14,0,0,1,45,22.88a2.51,2.51,0,0,0,2.49,2.26h0A2.52,2.52,0,0,0,50,22.33a25.14,25.14,0,0,0-50,0,2.52,2.52,0,0,0,2.5,2.81h0A2.51,2.51,0,0,0,5,22.88,20.14,20.14,0,0,1,25,5Z'%3E%3CanimateTransform attributeName='transform' type='rotate' from='0 25 25' to='360 25 25' dur='0.6s' repeatCount='indefinite'/%3E%3C/path%3E%3C/svg%3E");
  background-size: 11px;
}

.select-search-dark:not(.is-disabled) .select-search-dark__input {
  cursor: pointer;
}

/**
 * Modifiers
 */
.select-search-dark--multiple {
  border-radius: 3px;
  overflow: hidden;
}

.select-search-dark:not(.is-loading):not(.select-search-dark--multiple) .select-search-dark__value::after {
  transform: rotate(45deg);
  border-right: 1px solid #000;
  border-bottom: 1px solid #000;
  pointer-events: none;
}

.select-search-dark--multiple .select-search-dark__input {
  cursor: initial;
}

.select-search-dark--multiple .select-search-dark__input {
  border-radius: 3px 3px 0 0;
}

.select-search-dark--multiple:not(.select-search-dark--search) .select-search-dark__input {
  cursor: default;
}

.select-search-dark:not(.select-search-dark--multiple) .select-search-dark__input:hover {
  border-color: #ffffff;
}

.select-search-dark:not(.select-search-dark--multiple) .select-search-dark__select {
  position: absolute;
  z-index: 2;
  right: 0;
  left: 0;
  border-radius: 3px;
  overflow: auto;
  max-height: 360px;
}

.select-search-dark--multiple .select-search-dark__select {
  position: relative;
  overflow: auto;
  max-height: 260px;
  border-top: 1px solid #eee;
  border-radius: 0 0 3px 3px;
}

.select-search-dark__not-found {
  height: auto;
  padding: 16px;
  text-align: center;
  color: #888;
}

// jet-table-footer is common class used in other components other than table
.jet-table-footer {
  .table-footer {
    width: 100%;
  }
}

.btn-primary {
  --tblr-btn-color: #{$primary-rgb};
  --tblr-btn-color-darker: #{$primary-rgb-darker};
  border-color: none;
}

.form-check-input:checked {
  background-color: var(--indigo9);
  border-color: rgba(101, 109, 119, 0.24);
}

#passwordLogin:checked {
  background-color: #E54D2E;
  border-color: rgba(101, 109, 119, 0.24);
}

.btn:focus,
.btn:active,
.form-check-input:focus,
.form-check-input:active,
.form-control:focus,
th:focus,
tr:focus {
  outline: none !important;
  box-shadow: none;
}

.show-password-field {
  width: fit-content;

  .form-check-input {
    cursor: pointer;
  }

  .show-password-label {
    cursor: pointer;
  }
}

.select-search__option {
  color: rgb(90, 89, 89);
}

.select-search__option.is-selected {
  background: rgba(176, 176, 176, 0.07);
  color: #4d4d4d;
}

.select-search__option.is-highlighted.is-selected,
.select-search__option.is-selected:hover {
  background: rgba(66, 153, 225, 0.1);
  color: rgb(44, 43, 43);
}

.select-search__option.is-highlighted,
.select-search__option:hover {
  background: rgba(66, 153, 225, 0.1);
}

.select-search__options {
  margin-left: -33px;
}

.select-search__option.is-highlighted,
.select-search__option:not(.is-selected):hover {
  background: rgba(66, 153, 225, 0.1);
}

.select-search:not(.select-search--multiple) .select-search__input:hover {
  border-color: rgba(66, 153, 225, 0.1);
}

.DateInput_input {
  font-weight: 300;
  font-size: 14px;
  padding: 4px 7px 2px;
  padding: 4px 7px 2px;
  width: 100px !important;
  margin-left: 10px;
}

.no-components-box {
  border: 1px dashed #3e525b;
}

.form-control-plaintext:focus-visible {
  outline: none;
  outline-width: thin;
  outline-style: solid;
  outline-color: $primary;
}

.form-control-plaintext:hover {
  outline: none;
  outline-width: thin;
  outline-style: solid;
  outline-color: rgba(66, 153, 225, 0.8);
}

.select-search__input:focus-visible {
  outline: none;
  outline-color: #4ac4d6;
}

.form-control-plaintext {
  padding: 5px;
}

.code-builder {
  border: solid 1px #dadcde;
  border-radius: 2px;
  padding-top: 4px;

  .variables-dropdown {
    position: fixed;
    right: 0;
    width: 400px;
    z-index: 200;
    border: solid 1px #dadcde;

    .group-header {
      background: #f4f6fa;
    }
  }
}

.__react_component_tooltip {
  z-index: 10000;
}

.select-search__value::after {
  top: calc(50% - 2px);
  right: 15px;
  width: 5px;
  height: 5px;
}

.progress-bar {
  background-color: rgba(66, 153, 225, 0.7);
}

.popover-header {
  background-color: #f4f6fa;
  border-bottom: 0;
}

.popover-body {
  background-color: var(--base);
  color: var(--slate12);
  border-radius: 6px;

  .form-label {
    font-size: 12px;
  }
}

/**
 * Home page app menu
 */
#popover-app-menu {
  border-radius: 4px;
  width: 150px;
  box-shadow: 0px 12px 16px -4px rgba(16, 24, 40, 0.08), 0px 4px 6px -2px rgba(16, 24, 40, 0.03);
  background: var(--base);
  color: var(--slate12);
  border: 1px solid var(--slate3);

  .popover-arrow {
    display: none;
  }

  .popover-body {
    padding: 16px 12px 0px 12px;
    color: var(--slate12);

    .field {
      font-weight: 500;
      font-size: 0.7rem;

      &__danger {
        color: var(--tomato9);
      }
    }
  }
}

.input-icon {
  .input-icon-addon {
    display: none;
  }
}

.input-icon:hover {
  .input-icon-addon {
    display: flex;
  }
}

.input-icon:focus {
  .input-icon-addon {
    display: flex;
  }
}

.sub-section {
  width: 100%;
  display: block;
}

.text-muted {
  color: #3e525b !important;
}

body {
  color: #3e525b;
}

.RichEditor-root {
  background: #ffffff;
  border: 1px solid #ddd;
  font-family: "Georgia", serif;
  font-size: 14px;
  padding: 15px;
  height: 100%;
}

.RichEditor-editor {
  border-top: 1px solid #ddd;
  cursor: text;
  font-size: 16px;
  margin-top: 10px;
}

.RichEditor-editor .public-DraftEditorPlaceholder-root,
.RichEditor-editor .public-DraftEditor-content {
  margin: 0 -15px -15px;
  padding: 15px;
}

.RichEditor-editor .public-DraftEditor-content {
  min-height: 100px;
  overflow-y: scroll;
}

.RichEditor-hidePlaceholder .public-DraftEditorPlaceholder-root {
  display: none;
}

.RichEditor-editor .RichEditor-blockquote {
  border-left: 5px solid #eee;
  color: #666;
  font-family: "Hoefler Text", "Georgia", serif;
  font-style: italic;
  margin: 16px 0;
  padding: 10px 20px;
}

.RichEditor-editor .public-DraftStyleDefault-pre {
  background-color: rgba(0, 0, 0, 0.05);
  font-family: "Inconsolata", "Menlo", "Consolas", monospace;
  font-size: 16px;
  padding: 20px;
}

.RichEditor-controls {
  font-family: "Helvetica", sans-serif;
  font-size: 14px;
  margin-bottom: 5px;
  user-select: none;
}

.dropmenu {
  position: relative;
  display: inline-block;
  margin-right: 16px;

  .dropdownbtn {
    color: #999;
    background: none;
    cursor: pointer;
    outline: none;
    border: none;
  }

  .dropdown-content {
    display: none;
    position: absolute;
    z-index: 2;
    width: 100%;
    align-items: center;
    border: 1px solid transparent;
    border-radius: 4px;
    box-shadow: 0 2px 6px 2px rgba(47, 54, 59, 0.15);

    a {
      text-decoration: none;
      width: 100%;
      position: relative;
      display: block;

      span {
        text-align: center;
        width: 100%;
        text-align: center;
        padding: 3px 0px;
      }
    }
  }
}

.dropmenu .dropdown-content a:hover {
  background-color: rgba(0, 0, 0, 0.05);
}

.dropmenu:hover {
  .dropdownbtn {
    color: #5890ff;
    background-color: rgba(0, 0, 0, 0.05);
    border-radius: 4px;
  }

  .dropdown-content {
    display: block;
  }
}

.RichEditor-styleButton {
  color: #999;
  cursor: pointer;
  margin-right: 16px;
  padding: 2px 0;
  display: inline-block;
}

.RichEditor-activeButton {
  color: #5890ff;
}

.transformation-editor {
  .CodeMirror {
    min-height: 70px;
  }
}

.chart-data-input {
  .CodeMirror {
    min-height: 370px;
    font-size: 0.8rem;
  }

  .code-hinter {
    min-height: 370px;
  }
}

.map-location-input {
  .CodeMirror {
    min-height: 120px;
    font-size: 0.8rem;
  }

  .code-hinter {
    min-height: 120px;
  }
}

.rdt {
  .form-control {
    height: 100%;
  }
}

.DateInput_input__focused {
  border-bottom: 2px solid $primary;
}

.CalendarDay__selected,
.CalendarDay__selected:active,
.CalendarDay__selected:hover {
  background: $primary;
  border: 1px double $primary;
}

.CalendarDay__selected_span {
  background: $primary;
  border: $primary;
}

.CalendarDay__selected_span:active,
.CalendarDay__selected_span:hover {
  background: $primary;
  border: 1px double $primary;
  color: #ffffff;
}

.CalendarDay__hovered_span:active,
.CalendarDay__hovered_span:hover {
  background: $primary;
  border: 1px double $primary;
  color: #ffffff;
}

.CalendarDay__hovered_span {
  background: #83b8e7;
  border: 1px double #83b8e7;
  color: #ffffff;
}

.table-responsive {
  margin-bottom: 0rem;
}

.code-hinter::-webkit-scrollbar {
  width: 0;
  height: 0;
  background: transparent;
}

.codehinter-query-editor-input {
  .CodeMirror {
    font-family: "Roboto", sans-serif;
    color: #263136;
    overflow: hidden;
    height: 50px !important;
  }

  .CodeMirror-vscrollbar {
    overflow: hidden;
  }

  .CodeMirror-focused {
    padding-top: 0;
    height: 50px;
  }

  .CodeMirror-scroll {
    position: absolute;
    top: 0;
    width: 100%;
  }
}

.field {
  .CodeMirror-scroll {
    position: static;
    top: 0;
  }

  .form-check {
    display: inline-block;
  }
}

.code-hinter {
  .form-control {
    .CodeMirror {
      font-family: "Roboto", sans-serif;
      height: 50px !important;
      max-height: 300px;
    }
  }

  .CodeMirror-vscrollbar,
  .CodeMirror-hscrollbar {
    background: transparent;
    height: 0;
    width: 0;
  }

  .CodeMirror-scroll {
    overflow: hidden !important;
    position: static;
    width: 100%;
  }
}

.CodeMirror-hints {
  font-family: "Roboto", sans-serif;
  font-size: 0.9rem;
  padding: 0px;
  z-index: $hints-z-index;

  li.CodeMirror-hint-active {
    background: $primary;
  }

  .CodeMirror-hint {
    padding: 4px;
    padding-left: 10px;
    padding-right: 10px;
  }
}

.cm-matchhighlight {
  color: #4299e1 !important;
  background: rgba(66, 153, 225, 0.1) !important;
}

.nav-tabs .nav-link {
  color: #3e525b;
  border-top-left-radius: 0px;
  border-top-right-radius: 0px;
}

.transformation-popover {
  padding: 14px;
  font-weight: 500;
  margin-bottom: 0px;
}

.transformation-editor {
  .CodeMirror {
    min-height: 220px;
  }
}

hr {
  margin: 1rem 0;
}

.query-hinter {
  min-height: 150px;
}

.codehinter-default-input {
  font-family: "Roboto", sans-serif;
  // padding: 0.0475rem 0rem !important;
  display: block;
  width: 100%;
  font-size: 0.875rem;
  font-weight: 400;
  color: var(--slate9);
  background-color: var(--base) !important;
  background-clip: padding-box;
  border: 1px solid var(--slate7);
  -webkit-appearance: none;
  -moz-appearance: none;
  appearance: none;
  border-radius: 4px;
  transition: border-color 0.15s ease-in-out, box-shadow 0.15s ease-in-out;
  height: 30px;

  .CodeMirror {
    font-family: "Roboto", sans-serif;
  }

  .CodeMirror-placeholder {
    height: inherit !important;
    position: absolute !important;
    margin-top: 3px;
  }
}

.codehinter-query-editor-input {
  font-family: "Roboto", sans-serif;
  padding: 0.1775rem 0rem;
  display: block;
  width: 100%;
  font-size: 0.875rem;
  font-weight: 400;
  color: #232e3c;
  background-color: #ffffff;
  background-clip: padding-box;
  border: 1px solid #dadcde;
  border-radius: $border-radius;
  appearance: none;
  transition: border-color 0.15s ease-in-out, box-shadow 0.15s ease-in-out;
  height: 28px !important;
}

.editor {
  .modal-dialog {
    overflow-y: initial !important
  }

  .modal-dialog-scrollable .modal-content {
    max-height: 88% !important;
  }

}


.modal-component {


  .modal-body {
    padding: 0;
  }

  .modalWidget-config-handle {
    position: relative !important;
  }
}

.draggable-box {
  .config-handle {
    top: -20px;
    position: fixed;
    max-height: 10px;
    z-index: 100;
    min-width: 108px;

    .handle-content {
      cursor: move;
      color: #ffffff;
      background: $primary;
    }

    .badge {
      font-size: 9px;
      border-bottom-left-radius: 0;
      border-bottom-right-radius: 0;

      .delete-part {
        margin-left: 10px;
        float: right;
      }

      .delete-part::before {
        height: 12px;
        display: inline-block;
        width: 2px;
        background-color: rgba(255, 255, 255, 0.8);
        opacity: 0.5;
        content: "";
        vertical-align: middle;
      }
    }
  }
}

.draggable-box-in-editor:hover {
  z-index: 3 !important;
}

.modal-content {
  .config-handle {
    position: absolute;

    .badge {
      font-size: 9px;
    }
  }
}

.config-handle {
  display: block;
}

.apps-table {
  .app-title {
    font-size: 1rem;
  }

  .row {
    --tblr-gutter-x: 0rem;
  }
}


.theme-dark .wrapper {

  .navbar .navbar-nav .active>.nav-link,
  .navbar .navbar-nav .nav-link.active,
  .navbar .navbar-nav .nav-link.show,
  .navbar .navbar-nav .show>.nav-link {
    color: rgba(255, 255, 255, 0.7);
  }
}

.home-page,
.org-users-page {

  .navbar .navbar-nav .active>.nav-link,
  .navbar .navbar-nav .nav-link.active,
  .navbar .navbar-nav .nav-link.show,
  .navbar .navbar-nav .show>.nav-link {
    color: rgba(35, 46, 60, 0.7);
  }

  .nav-item {
    font-size: 0.9rem;
  }

  img.svg-icon {
    cursor: pointer;
    padding-left: 2px;
    border-radius: 10px;
  }

  img.svg-icon:hover {
    background-color: rgba(224, 214, 214, 0.507);
  }
}

.CodeMirror-placeholder {
  color: #9e9e9e !important;
  font-size: 0.7rem !important;
  // margin-top: 2px !important;
  font-size: 12px !important;
}

.CodeMirror-code {
  font-weight: 300;
}

.btn-primary {
  border-color: transparent;
}

.text-widget {
  overflow: auto;
}

.text-widget::-webkit-scrollbar {
  width: 0;
  height: 0;
  background: transparent;
}

.input-group-flat:focus-within {
  box-shadow: none;
}

.map-widget {
  .place-search-input {
    box-sizing: border-box;
    border: 1px solid transparent;
    width: 240px;
    height: 32px;
    padding: 0 12px;
    border-radius: 3px;
    box-shadow: 0 2px 6px rgba(0, 0, 0, 0.3);
    font-size: 14px;
    outline: none;
    text-overflow: ellipses;
    position: absolute;
    left: 50%;
    margin-left: -120px;
  }

  .map-center {
    position: fixed;
    z-index: 1000;
  }
}

.events-toggle-active {
  .toggle-icon {
    transform: rotate(180deg);
  }
}

.events-toggle {
  .toggle-icon {
    display: inline-block;
    margin-left: auto;
    transition: 0.3s transform;
  }

  .toggle-icon:after {
    content: "";
    display: inline-block;
    vertical-align: 0.306em;
    width: 0.46em;
    height: 0.46em;
    border-bottom: 1px solid;
    border-left: 1px solid;
    margin-right: 0.1em;
    margin-left: 0.4em;
    transform: rotate(-45deg);
  }
}

.nav-link-title {
  font-weight: 500;
  font-size: 0.9rem;
}

.navbar-nav {
  .dropdown:hover {
    .dropdown-menu {
      display: block;
    }
  }
}

.app-version-container {
  min-height: 200px;
  height: 100%;
  display: flex !important;
  flex-direction: column;
}

.app-version-content {
  flex: 1;
  overflow: auto;
}

.query-manager-header {
  .nav-item {
    border-right: solid 1px #dadcde;
    background: 0 0;
  }

  .nav-link {
    height: 39px;
  }
}

input:focus-visible {
  outline: none;
}

.navbar-expand-md.navbar-light .nav-item.active:after {
  border: 1px solid $primary;
}

.org-users-page {
  .select-search__input {
    color: #617179;
  }

  .select-search-role {
    position: absolute;
    margin-top: -1rem;
  }

  .has-focus>.select-search__select>ul {
    margin-bottom: 0;
  }

  .select-search__option.is-selected {
    background: $primary;
    color: #ffffff;
  }
}

.encrypted-icon {
  margin-bottom: 0.25rem;
}

.widget-documentation-link {
  position: fixed;
  bottom: 0;
  background: var(--indigo3);
  width: 18.75rem; // 300px
  z-index: 999;
  padding: 12px 18px;
  display: flex;
  justify-content: space-between;
  cursor: pointer;

  .widget-documentation-link-text {
    margin-left: 10px;
    font-weight: 500;
    color: var(--slate12);
  }

  &:hover {
    background: var(--indigo4);
  }

  a {
    &:hover {
      text-decoration: none;
    }
  }
}

.components-container {
  .draggable-box {
    cursor: move;
  }
}

.column-sort-row {
  border-radius: 6px;
  background-color: var(--slate3);

  .event-handler-text {
    font-size: 12px;
    line-height: 20px;
    color: var(--slate12);
    font-weight: 500;
  }

  .event-name-text {
    font-size: 12px;
    line-height: 20px;
    color: var(--slate11);
    font-weight: 400;
    border-radius: 4px;
  }

  .card-body {
    color: var(--slate12);
  }
}

.jet-button {
  &.btn-custom:hover {
    background: var(--tblr-btn-color-darker) !important;
  }
}

.editor-sidebar::-webkit-scrollbar {
  width: 0;
  height: 0;
  background: transparent;
  -ms-overflow-style: none;
}

.editor-sidebar {
  max-width: 300px;
  scrollbar-width: none;
  -ms-overflow-style: none;
}

.sketch-picker {
  position: relative;
  top: 0px;
  border-radius: 6px !important;
  border: 1px solid var(--slate5, #E6E8EB) !important;
  background: var(--slate1, #FBFCFD) !important;
  width: 210px !important; //adjusted with padding
  box-shadow: 0px 4px 6px -2px rgba(16, 24, 40, 0.03), 0px 12px 16px -4px rgba(16, 24, 40, 0.08) !important;
  color: var(--slate12);

  .flexbox-fix:nth-child(3) {
    div:nth-child(1) {
      input {
        width: 100% !important;
      }

      label {
        color: var(--slate12) !important;
      }
    }
  }
}

.boxshadow-picker {
  .sketch-picker {
    left: -209px !important;
    position: absolute !important;
  }
}


.color-picker-input {
  border: solid 1px rgb(223, 223, 223);
  cursor: pointer;
}

.app-sharing-modal {

  .form-control.is-invalid,
  .was-validated .form-control:invalid {
    border-color: #ffb0b0;
  }

  .form-check-input {
    cursor: pointer;
  }
}

.widgets-list {
  --tblr-gutter-x: 0px !important;
  padding-right: 4px;
  padding-left: 3px;
}

.global-settings-width-input-container {
  position: relative;
  display: flex;
  flex: 1;

  input,
  .dropdown-max-canvas-width-type {
    border: 1px solid var(--slate7, #3A3F42);
    background: var(--slate1, #151718);
    color: var(--slate12);
    padding: 6px 10px;
  }

  input {
    border-radius: 6px 0px 0px 6px;

    &:focus {
      background-color: var(--base);
    }
  }

  .dropdown-max-canvas-width-type {
    border-radius: 0px 6px 6px 0px;
    gap: 17px;


    &:focus-visible {
      outline: none;
    }

  }
}

.input-with-icon {
  position: relative;
  display: flex;
  flex: 1;

  input {
    border-radius: 0px 6px 6px 0px !important;
    color: var(--slate12);
    background-color: var(--base);

    &:focus-visible {
      background-color: var(--base);

    }

  }

  .icon-container {
    position: absolute;
    right: 10px;
    top: calc(50% - 10px);
    z-index: 3;
  }
}

.dynamic-variable-preview {
  min-height: 20px;
  max-height: 500px;
  overflow: auto;
  line-height: 20px;
  font-size: 12px;
  margin-top: -2px;
  word-wrap: break-word;
  border-bottom-left-radius: 3px;
  border-bottom-right-radius: 3px;
  box-sizing: border-box;
  font-family: "Source Code Pro", monospace;
  word-break: break-all;

  .heading {
    font-weight: 700;
    white-space: pre;
    text-transform: capitalize;
  }
}

.user-email:hover {
  text-decoration: none;
  cursor: text;
}

.theme-dark {
  .nav-item {
    background: 0 0;
  }

  .navbar .navbar-nav .active>.nav-link,
  .theme-dark .navbar .navbar-nav .nav-link.active,
  .theme-dark .navbar .navbar-nav .nav-link.show,
  .theme-dark .navbar .navbar-nav .show>.nav-link {
    color: #ffffff;
  }


  .form-check-label {
    color: white;
  }

  .nav-tabs .nav-link {
    color: #c3c3c3 !important;
  }

  .card-body> :last-child {
    color: #ffffff !important;
  }

  .card .table tbody td a {
    color: inherit;
  }

  .DateInput {
    background: #1f2936;
  }

  .DateInput_input {
    background-color: #1f2936;
    color: #ffffff;
  }

  &.daterange-picker-widget {
    .DateRangePickerInput_arrow_svg {
      fill: #ffffff;
    }
  }

  .DateRangePickerInput {
    background-color: #1f2936;
  }

  .DateInput_input__focused {
    background: #1f2936;
  }

  .DateRangePickerInput__withBorder {
    border: 1px solid #1f2936;
  }

  .main .canvas-container .canvas-area {
    // background: #2f3c4c;
  }


  .main .navigation-area {

    a.page-link {
      border-radius: 0;
      border: 0;
      color: white;
    }

    a.page-link:hover {
      color: white;
      background-color: #4D72FA;
    }

    a.page-link.active {
      color: white;
      background-color: #4D72FA;
    }
  }

  .rdtOpen .rdtPicker {
    color: black;
  }

  .editor .editor-sidebar .components-container .component-image-holder {
    background: hsl(200, 7.0%, 8.8%); //slate1
    border-radius: 6px;
    margin-bottom: 4px;
  }

  .nav-tabs .nav-link:hover {
    border-left-color: transparent !important;
    border-top-color: transparent !important;
    border-right-color: transparent !important;

  }

  .modal-content,
  .modal-header {
    background-color: #1f2936;

    .text-muted {
      color: var(--slate9) !important;
    }
  }

  .modal-header {
    border-bottom: 1px solid rgba(255, 255, 255, 0.09) !important;
  }

  .no-components-box {
    background-color: var(--slate4) !important;

    center {
      color: white !important;
    }
  }

  .query-list {
    .text-muted {
      color: #ffffff !important;
    }

    .mute-text {
      color: #8092AB;
    }
  }

  .editor .editor-sidebar .nav-tabs .nav-link {
    color: #ffffff;

    img {
      filter: brightness(0) invert(1);
    }
  }

  .jet-container {
    background-color: #1f2936;
  }

  .nav-tabs .nav-item.show .nav-link,
  .nav-tabs .nav-link.active {
    background-color: #2f3c4c;
  }


  .left-sidebar {
    .text-muted {
      color: #ffffff !important;
    }

    .left-sidebar-page-selector {
      .list-group {
        .list-group-item {
          border: solid #1d2a39 1px;
          color: white;
        }

        .list-group-item:hover {
          background-color: #1F2936;
        }

        .list-group-item.active {
          background-color: #1F2936;
        }
      }
    }
  }

  .app-title {
    color: var(--slate12) !important;
  }

  .RichEditor-root {
    background: #1f2936;
    border: 1px solid #2f3c4c;
  }

  .app-description {
    color: #ffffff !important;
  }

  .btn-light,
  .btn-outline-light {
    background-color: #42546a;
    --tblr-btn-color-text: #ffffff;

    img {
      filter: brightness(0) invert(1);
    }
  }

  .editor .left-sidebar .datasources-container tr {
    border-bottom: solid 1px rgba(255, 255, 255, 0.09);
  }

  .editor .left-sidebar .datasources-container .datasources-header {
    border: solid rgba(255, 255, 255, 0.09) !important;
    border-width: 0px 0px 1px 0px !important;
  }

  .query-manager-header .nav-item {
    border-right: solid 1px rgba(255, 255, 255, 0.09);

    .nav-link {
      color: #c3c3c3;
    }
  }

  .input-group-text {
    border: solid 1px rgba(255, 255, 255, 0.09) !important;
  }

  .app-users-list {
    .text-muted {
      color: #ffffff !important;
    }
  }

  .main .query-pane .data-pane .queries-container .queries-header {
    border-width: 0px 0px 1px 0px !important;

    .text-muted {
      color: #ffffff !important;
    }
  }

  .query-pane {
    border-top: 1px solid var(--slate5) !important;
  }

  .input-icon .input-icon-addon img {
    filter: invert(1);
  }

  .svg-icon {
    filter: brightness(0) invert(1);
  }

  .badge {
    .svg-icon {
      filter: brightness(1) invert(0);
    }
  }

  .alert {
    background: transparent;

    .text-muted {
      color: #ffffff !important;
    }
  }

  .home-page-content {
    .hr-text {
      color: var(--slate11) !important;
      text-transform: lowercase !important;
      font-weight: 400;
      font-size: 12px;
      line-height: 20px;
    }
  }

  .hr-text {
    color: #ffffff !important;
  }

  .skeleton-line::after {
    background-image: linear-gradient(to right,
        #121212 0,
        #121212 40%,
        #121212 80%);
  }

  .app-icon-skeleton::after {
    background-image: linear-gradient(to right,
        #566177 0,
        #5a6170 40%,
        #4c5b79 80%);
  }

  .app-icon-skeleton {
    background-color: #3A4251 !important;
  }

  .folder-icon-skeleton::after {
    background-image: linear-gradient(to right,
        #566177 0,
        #5a6170 40%,
        #4c5b79 80%);
  }

  .select-search__input {
    color: rgb(224, 224, 224);
    background-color: #2b3547;
    border: 1px solid #2b3547;
  }

  .select-search__select {
    background: #ffffff;
    box-shadow: 0 0.0625rem 0.125rem rgba(0, 0, 0, 0.15);
  }

  .select-search__row:not(:first-child) {
    border-top: 1px solid #eee;
  }

  .select-search__option,
  .select-search__not-found {
    background: #ffffff;
  }

  .select-search__option.is-highlighted,
  .select-search__option:not(.is-selected):hover {
    background: rgba(47, 204, 139, 0.1);
  }

  .select-search__option.is-highlighted.is-selected,
  .select-search__option.is-selected:hover {
    background: #2eb378;
    color: #ffffff;
  }

  .org-users-page {

    .user-email,
    .user-status {
      color: var(--slate12) !important;
    }
  }

  .org-users-page {
    .select-search__option.is-selected {
      background: $primary;
      color: #ffffff;
    }

    .select-search__option:not(.is-selected):hover {
      background: rgba(66, 153, 225, 0.1);
    }
  }

  .org-variables-page {

    .user-email,
    .user-status {
      filter: brightness(0) invert(1);
    }

    .btn-org-env {
      background: transparent;
    }
  }

  .org-variables-page {
    .select-search__option.is-selected {
      background: $primary;
      color: #ffffff;
    }

    .select-search__option:not(.is-selected):hover {
      background: rgba(66, 153, 225, 0.1);
    }
  }

  .react-json-view {
    background-color: transparent !important;
  }

  .codehinter-query-editor-input .CodeMirror {
    height: 31px !important;
  }

  .select-search:not(.is-loading):not(.select-search--multiple) .select-search__value::after {
    transform: rotate(45deg);
    border-right: 1px solid #ffffff;
    border-bottom: 1px solid #ffffff;
  }

  .app-version-name.form-select {
    border-color: $border-grey-dark;
  }

  .organization-list {
    .btn {
      background-color: #273342;
      color: #656d77;
    }
  }

  .page-item {
    a.page-link {
      color: white;
    }
  }
}

.main-wrapper {
  position: relative;
  min-height: 100%;
  min-width: 100%;
  background-color: white;
}

.main-wrapper.theme-dark {
  background-color: #2b394b;
}

.jet-table {
  .global-search-field {
    background: transparent;
  }
}

.jet-table-image-column {
  width: 100%;
}

.modal-backdrop.show {
  opacity: 0.74;
}

.gui-select-wrappper .select-search__input {
  height: 30px;
}

.theme-dark .input-group-text,
.theme-dark .markdown>table thead th,
.theme-dark .table thead th {
  background: #1c252f;
  color: #ffffff;
}

.sketch-picker {
  z-index: 1000;
}

.no-padding {
  padding: 0;
}

.nav-tabs {
  font-weight: 300;
}

.nav-tabs .nav-link.active {
  border: 0;
  border-bottom: 1px solid $primary;
  font-weight: 400;
}

.table-no-divider {
  td {
    border-bottom-width: 0px;
    padding-left: 0;
  }
}

.no-border {
  border: 0 !important;
}

input[type="text"] {
  outline-color: #dadcde !important;
}

.widget-header {
  text-transform: capitalize;
  color: var(--slate11, #687076);
  font-size: 12px;
  font-style: normal;
  font-weight: 500;
  line-height: 20px;
  color: var(--slate11);
}

.query-manager-events {
  max-width: 400px;
}

.validation-without-icon {
  background-image: none !important;
}

.multiselect-widget {
  label.select-item {
    width: max-content;
    min-width: 100%;

    div.item-renderer {
      align-items: center;
      line-height: 15px;

      input {
        height: 15px;
        width: 15px;
      }
    }
  }

  .rmsc .dropdown-container {
    height: 100%;
    display: flex;
    align-items: center;
    border-radius: inherit;
  }

  .rmsc {
    height: 100%;
    border-radius: inherit;
  }

  .rmsc.dark {
    --rmsc-main: $primary-light;
    --rmsc-hover: #283647;
    --rmsc-selected: #1f2936;
    --rmsc-border: #333333;
    --rmsc-gray: #555555;
    --rmsc-bg: #1f2936;
    color: #ffffff;
  }
}

/* Hide scrollbar for Chrome, Safari and Opera */
.invitation-page::-webkit-scrollbar {
  display: none;
}

/* Hide scrollbar for IE, Edge and Firefox */
.invitation-page {
  -ms-overflow-style: none;
  /* IE and Edge */
  scrollbar-width: none;
  /* Firefox */
}

.show {
  display: block;
}

.hide {
  display: none;
}

.draggable-box:focus-within {
  z-index: 2 !important;
}

.cursor-wait {
  cursor: wait;
}

.cursor-text {
  cursor: text;
}

.cursor-none {
  cursor: none;
}

.disabled {
  pointer-events: none;
  opacity: 0.4;
}

.DateRangePicker {
  padding: 1.25px 5px;
}

.datepicker-widget {
  .input-field {
    min-height: 26px;
    padding: 0;
    padding-left: 2px;
  }

  td.rdtActive,
  td.rdtActive:hover {
    background-color: $primary;
  }

  .react-datepicker__day--selected {
    background-color: $primary-light;
  }
}

.daterange-picker-widget {
  .DateInput_input {
    min-height: 24px;
    line-height: normal;
    border-bottom: 0px;
    font-size: 0.85rem;
  }

  .DateRangePicker {
    padding: 0;
  }

  .DateRangePickerInput_arrow_svg {
    height: 17px;
  }

  .DateRangePickerInput {
    overflow: hidden;
    display: flex;
    justify-content: space-around;
    align-items: center;
  }

  .DateInput_fang {
    position: fixed;
    top: 57px !important;
  }
}

.fw-400 {
  font-weight: 400;
}

.fw-500 {
  font-weight: 500;
}

.ligh-gray {
  color: #656d77;
}

.nav-item {
  background: #ffffff;
  font-size: 14px;
  font-style: normal;
  font-weight: 400;
  line-height: 22px;
  letter-spacing: -0.1px;
  text-align: left;
}

.w-min-100 {
  min-width: 100px;
}

.nav-link {
  min-width: 100px;
  justify-content: center;
}

.nav-tabs .nav-link.active {
  font-weight: 400 !important;
  color: $primary !important;
}

.empty {
  padding-top: 1.5rem !important;
}

.empty-img {
  margin-bottom: 0 !important;

  img {
    height: 220px !important;
    width: 260.83px !important;
  }
}

.empty-action {
  margin-top: 0 !important;

  a+a.btn-loading::after {
    color: $primary;
  }
}

.empty-action a {
  height: 36px;
  border-radius: 4px;
  font-style: normal;
  font-weight: normal;
  font-size: 14px;
  line-height: 20px;
}

.empty-action a:first-child {
  margin-right: 24px;
}

.empty-action a:first-child:hover {
  color: #ffffff !important;
}

.empty-import-button {
  background: #ffffff !important;
  cursor: pointer;

  &:hover {
    border-color: rgba(101, 109, 119, 0.24) !important;
  }
}

.empty-welcome-header {
  font-style: normal;
  font-weight: 500;
  font-size: 32px;
  line-height: 40px;
  margin-bottom: 16px;
  margin-top: 40px;
  color: var(--slate12);
  font-family: Inter;
}

.homepage-empty-image {
  width: 100%;
}

.empty-title {
  font-style: normal;
  font-weight: 400;
  font-size: 14px;
  line-height: 20px;
  display: flex;
  align-items: center;
  color: var(--slate11) !important;
}

// template card styles
.template-card-wrapper {
  display: flex;
  flex-direction: row;
  background: #fffffc;
  border: 1px solid #d2ddec;
  box-sizing: border-box;
  border-radius: 8px;
  width: 299px;
  height: 100px;
}

.template-action-wrapper {
  display: flex;
  flex-direction: row !important;
  font-family: Inter;
  font-style: normal;
  font-weight: 500;
  font-size: 16px;
  line-height: 19px;
  color: $primary-light;

  p {
    margin-right: 16px;
  }
}

.template-card-title {
  font-family: Inter;
  font-style: normal;
  font-weight: 600;
  font-size: 18px;
  line-height: 22px;
  display: flex;
  align-items: center;
  color: #000000;
  margin-bottom: 3px !important;
  margin-top: 20px;
}

.template-card-details {
  align-items: center;
  display: flex;
  flex-direction: column;
  justify-content: center;
}

.template-icon-wrapper {
  width: 61.44px;
  height: 60px;
  top: 685px;
  background: #d2ddec;
  border-radius: 4px;
  margin: 20px 16.36px;
}

// template style end

.calendar-widget.compact {
  .rbc-time-view-resources .rbc-time-header-content {
    min-width: auto;
  }

  .rbc-time-view-resources .rbc-day-slot {
    min-width: 50px;
  }

  .rbc-time-view-resources .rbc-header,
  .rbc-time-view-resources .rbc-day-bg {
    width: 50px;
  }
}

.calendar-widget.dont-highlight-today {
  .rbc-today {
    background-color: inherit;
  }

  .rbc-current-time-indicator {
    display: none;
  }
}

.calendar-widget {
  padding: 10px;
  background-color: white;

  .rbc-day-slot .rbc-event,
  .rbc-day-slot .rbc-background-event {
    border-left: 3px solid #26598533;
  }

  .rbc-toolbar {
    font-size: 14px;
  }

  .rbc-event {
    .rbc-event-label {
      display: none;
    }
  }

  .rbc-off-range-bg {
    background-color: #f4f6fa;
  }

  .rbc-toolbar {
    .rbc-btn-group {
      button {
        box-shadow: none;
        border-radius: 0;
        border-width: 1px;
      }
    }
  }
}

//!for calendar widget week view with compact/spacious mode border fix
.resources-week-cls .rbc-time-column:nth-last-child(7n) {
  border-left: none !important;

  .rbc-timeslot-group {
    border-left: 2.5px solid #dadcde !important;
  }
}

.resources-week-cls .rbc-allday-cell {
  border: none !important;

  .rbc-row {
    border-left: 1.5px solid #dadcde;
    border-right: 1.5px solid #dadcde;
  }
}

.resources-week-cls .rbc-time-header-cell {
  border: none !important;
}

.resources-week-cls .rbc-time-view-resources .rbc-header {
  border-left: 1.5px solid #dadcde !important;
  border-right: 1.5px solid #dadcde !important;
}

.calendar-widget.hide-view-switcher {
  .rbc-toolbar {
    .rbc-btn-group:nth-of-type(3) {
      display: none;
    }
  }
}

.calendar-widget.dark-mode {
  background-color: #1d2a39;

  .rbc-toolbar {
    button {
      color: white;
    }

    button:hover,
    button.rbc-active {
      color: black;
    }
  }

  .rbc-off-range-bg {
    background-color: #2b394b;
  }

  .rbc-selected-cell {
    background-color: #22242d;
  }

  .rbc-today {
    background-color: #5a7ca8;
  }
}

.calendar-widget.dark-mode.dont-highlight-today {
  .rbc-today {
    background-color: inherit;
  }
}

.navbar-brand-image {
  height: 1.2rem;
}

.navbar .navbar-brand:hover,
.theme-dark .navbar .navbar-brand:hover {
  opacity: 1;
}

.nav-tabs .nav-link.active {
  font-weight: 400 !important;
  margin-bottom: -1px !important;
}

.nav-tabs .nav-link {
  font-weight: 400 !important;
  margin: 0 !important;
  height: 100%;
}

.code-editor-widget {
  border-radius: 0;

  .CodeMirror {
    border-radius: 0 !important;
    margin-top: -1px !important;
  }
}

.jet-listview {
  overflow-y: overlay;
  overflow-x: hidden;
}

.jet-listview::-webkit-scrollbar-track {
  background: transparent;

}

.jet-listview::-webkit-scrollbar-thumb {
  background: transparent;

}

.code-hinter-wrapper .popup-btn {
  position: absolute;
  display: none;
  cursor: pointer;
}

.code-hinter-wrapper:hover {
  .popup-btn {
    display: block !important;
    z-index: 1;
  }
}

.popup-btn {
  cursor: pointer !important;
  display: block;
}

.preview-icons {
  margin-top: -5px;
  width: 12px;
}

.resize-modal-portal {
  z-index: 3;

  .resize-modal {
    .modal-content {
      width: 100% !important;
      height: 100%;
      background-color: var(--slate3) !important;
      border: none !important;

      .modal-body {
        width: 100% !important;
        height: calc(100% - 44px) !important;
        border: none !important;

        .editor-container {
          height: 100%;

          .CodeMirror {
            height: 100% !important;
            border: 1px solid var(--slate5, #26292B);
            border-bottom-left-radius: 6px;
            border-bottom-right-radius: 6px;
          }

          .CodeMirror-scroll,
          .CodeMirror-gutters,
          .CodeMirror {
            background-color: var(--slate3) !important;
          }
        }
      }
    }

    .portal-header {
      width: 100% !important;
      border-bottom: 1px solid var(--slate5, #26292B);
      outline: 1px solid var(--slate5, #26292B);
      background-color: var(--slate1) !important;
    }

    .resize-handle {
      cursor: move;
    }
  }
}

.modal-portal-wrapper {
  justify-content: center;
  align-items: center;
  position: fixed;
  position: absolute;
  left: 50%;
  top: 5%;

  .modal-body {
    width: 500px !important;
    height: 300px !important;
    padding: 0px !important;
  }

  transform: translate(-60%, 0%);
  height: 350px;
  width: auto;
  max-height: 500px;
  padding: 0px;

  .modal-content {
    border-radius: 5px !important;
  }

  .modal-body {
    width: 500px !important;
    height: 302px !important;
    padding: 0px !important;
    margin: 0px !important;
    margin-left: -1px !important; //fix the modal body code mirror margin

    border-top-left-radius: 0;
    border-top-right-radius: 0;
    border-bottom-left-radius: 5px;
    border-bottom-right-radius: 5px;
    border-bottom: 0.75px solid;
    border-left: 0.75px solid;
    border-right: 0.75px solid;

    @include theme-border($light-theme: true);

    &.dark-mode-border {
      @include theme-border($light-theme: false);
    }
  }

  .modal-dialog {
    margin-top: 4%;
  }

  .modal-header {
    padding: 0;
    font-size: 14px;
  }

  .editor-container {
    padding: 0px;

    .CodeMirror {
      border-radius: 0;
      margin: 0;
      width: 100% !important;
    }
  }

  .query-hinter {
    .CodeMirror-line {
      margin-left: 2rem !important;
    }

    .CodeMirror-cursors .CodeMirror-cursor {
      margin-left: 2rem !important;
    }
  }
}

.preview-block-portal {
  .bg-light {
    border-radius: 0 0 5px 5px;
    outline: 0.75px solid $light-green;
  }

  .bg-dark {
    margin-top: 1px;
    border-radius: 0 0 5px 5px;
    outline: 0.75px solid $light-green;
  }

  .dynamic-variable-preview {
    padding: 4px !important;
  }
}

.portal-header {
  display: flex;
  align-items: center;
  padding: 0.5rem 0.75rem;
  color: #656d77;
  background-color: #ffffffd9;
  background-clip: padding-box;
  border-top-left-radius: 5px !important;
  border-top-right-radius: 5px !important;
  width: 498px !important;
  outline: 0.75px solid;

  @include theme-border($light-theme: true, $outline: true);

  &.dark-mode-border {
    @include theme-border($light-theme: false, $outline: true);
  }
}

// close icon in inpector
[data-rb-event-key="close-inpector"] {
  position: absolute;
  right: -80px;
  background-color: #232e3c !important;
  width: 10% !important;
}

[data-rb-event-key="close-inpector-light"] {
  position: absolute;
  right: -80px;
  background-color: #ffffff !important;
  width: 10% !important;
}

.tabs-inspector {
  position: sticky;
  top: 0;

  .nav-item {
    width: 50%;
  }

  .nav-item:hover {
    border: 1px solid transparent;
  }

  .nav-item:not(.active) {
    border-bottom: 1px solid #e7eaef;
  }

  .nav-link.active {
    border: 1px solid transparent;
    border-bottom: 1px solid $primary;
    background: white;
  }
}

.tabs-inspector.dark {
  .nav-link.active {
    border-bottom: 1px solid $primary !important;
  }
}

.tabs-inspector {
  z-index: 2;
  background: white;

  &.dark {
    @extend .bg-dark;
  }
}

.close-icon {
  position: fixed;
  top: 84px;
  right: 3px;
  width: 60px;
  height: 22;
  border-bottom: 1px solid #e7eaef;
  display: flex;
  align-items: center;
  background-color: white;
  z-index: 2;

  .svg-wrapper {
    width: 100%;
    height: 70%;
    display: flex;
    align-items: center;
    justify-content: center;
    border-left: 1px solid #e7eaef;
    margin-left: 20px;

    .close-svg {
      cursor: pointer;
    }
  }
}

.tabs-inspector.nav-tabs {
  border: 0;
  width: 100%;
  padding: 8px 16px;
}

.bg-primary-lt {
  color: #ffffff !important;
  background: #6383db !important;
}

.tabbed-navbar .nav-item.active:after {
  margin-bottom: -0.25rem;
}

.app-name {
  width: 200px;
  margin-left: 12px;

  .form-control-plaintext {
    background-color: var(--base);
    border: none !important;
  }

  .form-control-plaintext:hover {
    outline: none;
    border: 1px solid var(--slate6) !important;
    background: var(--slate2);
  }

  .form-control-plaintext:focus {
    outline: none;
    border: 1px solid var(--indigo9) !important;
    background: var(--slate2);
  }

}

.app-name:hover {
  background: $bg-light;

  &.dark {
    @extend .bg-dark;
  }
}

.nav-auto-save {
  width: 325px;
  left: 485px;
  position: absolute;
  color: #36af8b;
}

.editor-header-actions {
  display: flex;
  color: #868aa5;
  white-space: nowrap;
  font-weight: 400;
  font-size: 12px;
  letter-spacing: 0.5px;

}

.undo-button,
.redo-button {
  display: flex;
  flex-direction: row;
  justify-content: center;
  align-items: center;
  padding: 6px;
  gap: 10px;
  width: 28px;
  height: 28px;
  background: #ECEEF0;
  border-radius: 6px;
  margin-right: 5px;
  flex: none;
  order: 0;
  flex-grow: 0;
}

.theme-dark {

  .undo-button,
  .redo-button {
    background: 0;
  }
}

.app-version-menu {
  position: absolute;
  right: 220px;
  padding: 4px 8px;
  min-width: 100px;
  max-width: 300px;
}

.app-version-menu-sm {
  height: 30px;
  display: flex;
  font-size: 12px;
}

.app-version-menu .dropdown-menu {
  left: -65px;
  width: 283px;
}

.app-version-menu .released {
  color: #36af8b;
}

.app-version-menu .released-subtext {
  font-size: 12px;
  color: #36af8b;
  padding: 0 8px;
}

.app-version-menu .create-link {
  margin: auto;
  width: 50%;
  padding-left: 10px;
}

.canvas-background-holder {
  display: flex;
  min-width: 120px;
  margin: auto;
}

.canvas-background-picker {
  position: fixed;
}

/**
 * Timer Widget
 */
.timer-wrapper {
  padding: 10px;

  .counter-container {
    font-size: 3em;
    padding-bottom: 5px;
    text-align: center;
  }
}

/**
 * Search Box
 */
.search-box-wrapper {
  input {
    width: 200px;
    border-radius: 5px !important;
    color: var(--slate12);
    background-color: var(--base);
  }

  .input-icon .form-control:not(:first-child),
  .input-icon .form-select:not(:last-child) {
    padding-left: 28px !important;
  }

  input:focus {
    width: 200px;
    background-color: var(--base);
  }

  .input-icon .input-icon-addon {
    display: flex;
  }

  .input-icon .input-icon-addon.end {
    pointer-events: auto;

    .tj-common-search-input-clear-icon {
      display: flex;
      flex-direction: row;
      justify-content: center;
      align-items: center;
      padding: 4px;
      width: 20px;
      height: 20px;
      background: var(--indigo3) !important;
      border-radius: 4px;
    }

    div {
      border-radius: 12px;
      color: #ffffff;
      padding: 1px;
      cursor: pointer;

      svg {
        height: 14px;
        width: 14px;
      }
    }
  }
}

.searchbox-wrapper {
  margin-top: 0 !important;

  .search-icon {
    margin: 0.30rem
  }

  input {
    border-radius: $border-radius !important;
    padding-left: 1.75rem !important;
  }
}

.fixedHeader {
  table thead {
    position: -webkit-sticky; // this is for all Safari (Desktop & iOS), not for Chrome
    position: sticky;
    top: 0;
    border-top: 0;
    z-index: 1; // any positive value, layer order is global
  }
}

/**
 * Folder List
 */
.folder-list {
  overflow-y: auto;

  .list-group-transparent .list-group-item.active {
    color: $primary;
    background-color: #edf1ff;

    .folder-ico {
      filter: invert(29%) sepia(84%) saturate(4047%) hue-rotate(215deg) brightness(98%) contrast(111%);
    }
  }

  .folder-ico.dark {
    filter: invert(1);
  }

  .list-group-item {
    padding: 0.5rem 0.75rem;
    overflow: hidden;
  }

  .list-group-item.all-apps-link {
    display: flex;
    align-items: center;
    color: var(--slate12);
    border-radius: 6px;

    &:active {
      background: var(--indigo4);
    }

    &:focus {
      box-shadow: 0px 0px 0px 4px #DFE3E6;
    }
  }

  .folder-info {
    display: contents;
    font-weight: 500 !important;
    display: flex;
    align-items: center;
    letter-spacing: -0.02em;
    text-transform: uppercase;
    color: var(--slate9);
  }

  .folder-create-btn {
    width: 28px;
    height: 28px;
    background: var(--base);
    border: 1px solid;
    border-color: var(--slate7);
    cursor: pointer;
    border-radius: 6px;
    display: flex;
    justify-content: center;
    align-items: center;
  }

  .menu-ico {
    cursor: pointer;
    border-radius: 13px;

    img {
      padding: 0px;
      height: 14px;
      width: 14px;
      vertical-align: unset;
    }
  }
}

/**
 * Home page modal
 */
.home-modal-backdrop {
  z-index: 9991;
}

.modal-content.home-modal-component {
  border-radius: 8px;
  overflow: hidden;
  background-color: var(--base);
  color: var(--slate12);
  box-shadow: 0px 12px 16px -4px rgba(16, 24, 40, 0.08), 0px 4px 6px -2px rgba(16, 24, 40, 0.03);

  .modal-header {
    border-bottom: 1px solid var(--slate5) !important;
  }

  .modal-header,
  .modal-body {
    padding: 16px 28px;
    background: var(--base);
  }

  .modal-title {
    font-size: 16px;
    font-weight: 500;
  }

  input {
    border-radius: 5px !important;
    background: var(--base);
    color: var(--slate12);
  }

  .modal-main {
    padding-bottom: 32px;
  }

  .modal-footer-btn {
    justify-content: end;

    button {
      margin-left: 16px;
    }
  }
}

.home-modal-component-editor.dark {

  .modal-header,
  .modal-body {
    background-color: #232e3c;
    color: #fff;
  }

  .form-control {
    color: #fff;
    background-color: #232e3c !important;
  }

  .btn-close {
    filter: brightness(0) invert(1);
  }
}

.modal-content.home-modal-component.dark-theme {
  .btn-close {
    filter: brightness(0) invert(1);
  }
}

.home-modal-component {
  .btn-close {
    opacity: 1 !important;
  }
}

.modal-content.home-modal-component.dark {
  background-color: $bg-dark-light !important;
  color: $white !important;

  .modal-title {
    color: $white !important;
  }

  .tj-version-wrap-sub-footer {
    background-color: $bg-dark-light !important;
    border-top: 1px solid #3A3F42 !important;


    p {
      color: $white !important;
    }
  }


  .current-version-wrap,
  .other-version-wrap {
    background: transparent !important;
  }

  .modal-header {
    background-color: $bg-dark-light !important;
    color: $white !important;
    border-bottom: 2px solid #3A3F42 !important;
  }

  .btn-close {
    filter: brightness(0) invert(1);
  }

  .form-control {
    border-color: $border-grey-dark !important;
    color: inherit;
  }

  input {
    background-color: $bg-dark-light !important;
  }

  .form-select {
    background-color: $bg-dark !important;
    color: $white !important;
    border-color: $border-grey-dark !important;
  }

  .text-muted {
    color: $white !important;
  }
}

.radio-img {
  input {
    display: none;
  }

  .action-icon {
    width: 28px;
    height: 28px;
    background-position: center center;
    border-radius: 4px;
    display: flex;
    align-items: center;
    justify-content: center;
  }

  .action-icon {
    cursor: pointer;
    border: 1px solid $light-gray;
  }

  .action-icon:hover {
    background-color: #d2ddec;
  }

  input:checked+.action-icon {
    border-color: $primary;
    background-color: #7a95fb;
  }

  .tooltiptext {
    visibility: hidden;
    font-size: 12px;
    background-color: $black;
    color: #ffffff;
    text-align: center;
    padding: 5px 10px;
    position: absolute;
    border-radius: 15px;
    margin-top: 2px;
    z-index: 1;
    margin-left: -10px;
  }

  .tooltiptext::after {
    content: "";
    position: absolute;
    bottom: 100%;
    left: 50%;
    margin-left: -5px;
    border-width: 5px;
    border-style: solid;
    border-color: transparent transparent black transparent;
  }

  .action-icon:hover+.tooltiptext {
    visibility: visible;
  }

  input:checked+.action-icon:hover {
    background-color: #3650af;
  }
}

.icon-change-modal {
  ul {
    list-style-type: none;
    margin: 0 auto;
    text-align: center;
    display: grid;
    grid-template-columns: 1fr 1fr 1fr 1fr;

    li {
      float: left;
      border: 2px solid #8991a0;
      border-radius: 1.75px;
      cursor: pointer;

      img {
        width: 22px;
        height: 22px;
        filter: invert(59%) sepia(27%) saturate(160%) hue-rotate(181deg) brightness(91%) contrast(95%);
      }
    }

    li.selected {
      border: 2px solid $primary;

      img {
        filter: invert(27%) sepia(84%) saturate(5230%) hue-rotate(212deg) brightness(102%) contrast(100%);
      }
    }
  }
}

/**
 * Spinner Widget
 */
.spinner-container {
  display: flex;
  justify-content: center;
  align-items: center;
}

.animation-fade {
  animation-name: fade;
  animation-duration: 0.3s;
  animation-timing-function: ease-in;
}

@keyframes fade {
  0% {
    opacity: 0;
  }

  100% {
    opacity: 1;
  }
}

/**
 * Query panel
 */
.query-btn {
  cursor: pointer;
  height: 24px;
  width: 24px;
  padding: 0;
}

.query-btn.dark {
  filter: brightness(0) invert(1);
}

.button-family-secondary {
  @include button-outline($light-theme: true);
  height: 32px;
  width: 112px;
}

.button-family-secondary.dark {
  @include button-outline($light-theme: false);
}

// ** Query Panel: REST API Tabs **
.group-header {
  background: #d2ddec;
  border-radius: 4px;
  height: 28px !important;

  span {
    display: flex;
    justify-content: left;
    align-items: center;
  }
}

.raw-container.dark {
  background: #272822;
  padding: 5px;
}

// **Alert component**
.alert-component {
  border: 1px solid rgba(101, 109, 119, 0.16);
  background: var(--base);
  border-radius: 6px;

  a {
    color: $primary;
  }
}

.theme-dark .alert-component {
  background: var(--slate2) !important;
  border-color: var(--slate4) !important;

  a {
    color: $primary;
  }
}



.codehinter-plugins.code-hinter {
  @extend .codehinter-default-input;

  .popup-btn {
    margin-top: 0.65rem !important;
  }

  .CodeMirror-placeholder,
  .CodeMirror pre.CodeMirror-line {
    height: 21px !important;
    position: absolute !important;
    margin-top: 3px !important;
  }

  .CodeMirror-cursor {
    height: inherit !important;
  }

  .CodeMirror-lines {
    height: 32px !important;
    padding: 7px 0px !important;
  }
}

//*button loading with spinner with primary color*//
.button-loading {
  position: relative;
  color: transparent !important;
  text-shadow: none !important;
  pointer-events: none;

  &:after {
    content: "";
    display: inline-block;
    vertical-align: text-bottom;
    border: 1.5px solid currentColor;
    border-right-color: transparent;
    border-radius: 50%;
    color: $primary;
    position: absolute;
    width: 12px;
    height: 12px;
    animation: spinner-border 0.75s linear infinite;
  }
}

.query-icon.dark {
  filter: brightness(0) invert(1);
}

//Rest-API Tab Panes
.tab-pane-body {
  margin-left: -2.5% !important;
}

//CodeMirror padding
.CodeMirror pre.CodeMirror-line,
.CodeMirror pre.CodeMirror-line-like {
  padding: 0 10px !important;
}

.comment-notification-nav-item {
  background: transparent;
  border: 0;
  font-size: 12px;
  font-weight: 500;
  opacity: 0.6;
  height: 28px;
  border-radius: 6px;
}

// comment styles ::override
.editor-sidebar {
  .nav-tabs .nav-link.active {
    background-color: transparent !important;
  }

  .inspector-nav-item {
    background: transparent;
    border: 0;
    font-size: 12px;
    font-weight: 500;
    opacity: 0.6;
    height: 28px;
    border-radius: 6px;
  }

  .inspector-component-title-input-holder {
    padding: 4px 12px;
    margin: 0;
    display: flex;
    align-items: center;
    height: 36px;
  }
}

.comment-card-wrapper {
  border-top: 0.5px solid var(--slate5) !important;
  margin-top: -1px !important;

  .card {
    background-color: var(--base);
  }
}

div#driver-highlighted-element-stage,
div#driver-page-overlay {
  background: transparent !important;
  outline: 5000px solid rgba(0, 0, 0, 0.75);
}

.dark-theme-walkthrough#driver-popover-item {
  background-color: $bg-dark-light !important;
  border-color: rgba(101, 109, 119, 0.16) !important;

  .driver-popover-title {
    color: var(--slate12) !important;
  }

  .driver-popover-tip {
    border-color: transparent transparent transparent $bg-dark-light !important;
  }

  .driver-popover-description {
    color: #d9dcde !important;
  }

  .driver-popover-footer .driver-close-btn {
    color: #ffffff !important;
    text-shadow: none !important;
  }

  .driver-prev-btn,
  .driver-next-btn {
    text-shadow: none !important;
  }
}

#driver-popover-item {
  padding: 20px !important;

  .driver-prev-btn,
  .driver-next-btn,
  .driver-close-btn {
    border: none !important;
    background: none !important;
    padding-left: 0 !important;
    font-size: 14px !important;
  }

  .driver-next-btn,
  .driver-prev-btn {
    color: $primary !important;
  }

  .driver-disabled {
    color: $primary;
    opacity: 0.5;
  }

  .driver-popover-footer {
    margin-top: 20px !important;
  }
}

.pointer-events-none {
  pointer-events: none;
}

.popover.popover-dark-themed {
  background-color: $bg-dark-light;
  border-color: rgba(101, 109, 119, 0.16);


  .popover-body {
    color: #d9dcde !important;
  }

  .popover-header {
    background-color: var(--slate2);
    color: var(--slate11);
    border-bottom-color: var
  }
}

.toast-dark-mode {
  .btn-close {
    filter: brightness(0) invert(1);
  }
}

.editor .editor-sidebar .inspector .inspector-edit-widget-name {
  padding: 4px 8px;
  color: var(--slate12);
  border: 1px solid transparent;
  border-radius: 6px;
  background-color: var(--base);

  &:hover {
    background-color: var(--slate4);
    border: 1px solid var(--slate7);
  }

  &:focus {
    border: 1px solid var(--indigo9) !important;
    background-color: var(--indigo2);
    box-shadow: 0px 0px 0px 1px #C6D4F9;
  }
}

.tablr-gutter-x-0 {
  --tblr-gutter-x: 0 !important;
}

.widget-button>.btn-loading:after {
  border: 1px solid var(--loader-color);
  border-right-color: transparent;
}

.flip-dropdown-help-text {
  padding: 10px 5px 0 0;
  float: left;
  font-size: 14px;
  color: $light-gray;
}

.dynamic-form-row {
  margin-top: 20px !important;
  margin-bottom: 20px !important;
}

#transformation-popover-container {
  margin-bottom: -2px !important;
}

.canvas-codehinter-container {
  display: flex;
  flex-direction: row;
  width: 158px;
}

.hinter-canvas-input {
  display: flex;
  width: 120px;
  height: auto !important;
  margin-top: 1px;

  .canvas-hinter-wrap {
    width: 126x;
    border: 1px solid var(--slate7);
  }
}

.hinter-canvas-input {
  display: flex;
  padding: 4px;
  margin-top: 1px;

  .CodeMirror-sizer {
    border-right-width: 1px !important;
  }

  .cm-propert {
    color: #ffffff !important;
  }
}

.canvas-codehinter-container {
  .code-hinter-col {
    margin-bottom: 1px !important;
    width: 136px;
    height: auto !important;
  }
}

.fx-canvas {
  background: var(--slate4);
  padding: 0px;
  display: flex;
  height: 32px;
  width: 32px;
  border: solid 1px rgba(255, 255, 255, 0.09) !important;
  border-radius: 4px;
  justify-content: center;
  font-weight: 400;
  align-items: center;

  div {
    background: var(--slate4) !important;
    display: flex;
    justify-content: center;
    align-items: center;
    height: 30px;
    padding: 0px;
  }
}

.org-name {
  color: var(--slate12) !important;
  font-size: 12px;
}


.organization-list {
  margin-top: 4px;

  .btn {
    border: 0px;
  }

  .dropdown-toggle div {
    max-width: 200px;
    text-overflow: ellipsis;
    overflow: hidden;
  }

  .org-name {
    text-overflow: ellipsis;
    overflow: hidden;
    white-space: nowrap;
    width: 100%;
    font-weight: bold;
  }

  .org-actions div {
    color: $primary;
    cursor: pointer;
    font-size: 12px;
  }

  .dropdown-menu {
    min-width: 14rem;
  }

  .org-avatar {
    display: block;
  }

  .org-avatar:hover {
    .avatar {
      background: #fcfcfc no-repeat center/cover;
    }

    .arrow-container {
      svg {
        filter: invert(35%) sepia(17%) saturate(238%) hue-rotate(153deg) brightness(94%) contrast(89%);
      }
    }
  }

  .arrow-container {
    padding: 5px 0px;
  }

  .arrow-container {
    svg {
      cursor: pointer;
      height: 30px;
      width: 30px;
      padding: 0px 0px;
      filter: invert(50%) sepia(13%) saturate(208%) hue-rotate(153deg) brightness(99%) contrast(86%);
    }
  }

  .org-edit {
    span {
      color: $primary;
      cursor: pointer;
      font-size: 10px;
    }
  }

  .organization-switchlist {
    .back-btn {
      font-size: 12px;
      padding: 2px 0px;
      cursor: pointer;
    }

    .back-ico {
      cursor: pointer;

      svg {
        height: 20px;
        width: 20px;
        filter: invert(84%) sepia(13%) saturate(11%) hue-rotate(352deg) brightness(90%) contrast(91%);
      }
    }

    .dd-item-padding {
      padding: 0.5rem 0.75rem 0rem 0.75rem;
    }

    .search-box {
      margin-top: 10px;
    }

    .org-list {
      max-height: 60vh;
      overflow: auto;
    }

    .tick-ico {
      filter: invert(50%) sepia(13%) saturate(208%) hue-rotate(153deg) brightness(99%) contrast(86%);
    }

    .org-list-item {
      cursor: pointer;
    }

    .org-list-item:hover {
      .avatar {
        background: #fcfcfc no-repeat center/cover;
      }

      .tick-ico {
        filter: invert(35%) sepia(17%) saturate(238%) hue-rotate(153deg) brightness(94%) contrast(89%);
      }
    }
  }
}

.sso-button-footer-wrap {
  display: flex !important;
  justify-content: center;
  width: 100%;
}

.tj-icon {
  cursor: pointer;
}

#login-url,
#redirect-url {
  margin-bottom: 0px !important;
}

.git-encripted-label {
  color: var(--green9);
}

.card-header {
  border-bottom: 1px solid var(--slate5) !important;
}

.manage-sso-container {
  position: relative;
}

.sso-card-wrapper {
  background: var(--base);
  min-height: 100%;
  // height: calc(100vh - 156px) !important;

  display: grid;
  grid-template-rows: auto 1fr auto;

  .card-header {
    border-bottom: 1px solid var(--slate5) !important;
  }

  .form-control {
    background: var(--base);
  }

  .sso-card-footer {
    display: flex;
    flex-direction: row;
    justify-content: flex-end;
    align-items: center;
    padding: 24px 32px;
    gap: 8px;
    width: 400px;
    height: 88px;
    border-top: 1px solid var(--slate5) !important;
    background: var(--base);
    margin-top: 0px !important;
  }

}

.workspace-settings-page {
  width: 880px;
  margin: 0 auto;
  background: var(--base);

  .card {
    background: var(--base);
    border: 1px solid var(--slate7) !important;
    box-shadow: 0px 1px 2px rgba(16, 24, 40, 0.05) !important;
    width: 880px;

    .card-header {
      padding: 24px 24px;
      gap: 12px;
      height: 72px;
      border-top-left-radius: 6px;
      border-top-right-radius: 6px;

      .title-banner-wrapper {
        display: flex;
        align-items: center;
        justify-content: space-between;
        width: 878px;
      }

    }

    .form-label {
      font-size: 12px;
      font-weight: 500px;
      margin-bottom: 4px !important;
      color: var(--slate12);
    }

    .card-footer {
      display: flex;
      justify-content: flex-end;
      align-items: center;
      padding: 24px 32px;
      gap: 8px;
      border-top: 1px solid var(--slate5) !important;
      background: var(--base);
      margin-top: 0px !important;
      align-Self: 'stretch';
      height: 88px;
    }

    .card-body {
      height: 467px;
      padding: 24px;

      .form-group {
        .tj-app-input {
          .form-control {
            &:disabled {
              background: var(--slate3) !important;
            }
          }
        }
      }
    }
  }
}

// Left Menu
.left-menu {
  background: var(--base);

  .tj-list-item {
    gap: 40px;
    width: 187px;
    height: 32px;
    white-space: nowrap;
    overflow: hidden;
    text-overflow: ellipsis;
  }

  .folder-list-selected {
    background-color: var(--indigo4);
  }

  ul {
    margin: 0px;
    padding: 0px;

    li {
      float: left;
      list-style: none;
      width: 100%;
      padding: 6px 8px;
      border-radius: 6px;
      cursor: pointer;
      margin: 3px 0px;
      color: var(--base-black) !important;
    }

    li.active {
      background-color: $primary;
      color: #ffffff;
    }

    li:not(.active):hover {
      background: var(--slate4);
      border-radius: 6px;
    }
  }
}

.enabled-tag {
  padding: 4px 16px;
  gap: 10px;
  width: 77px;
  height: 28px;
  background: var(--grass3);
  border-radius: 100px;
  color: var(--grass9);
  font-weight: 500;
}

.disabled-tag {
  padding: 4px 16px;
  gap: 10px;
  color: var(--tomato9);
  width: 81px;
  height: 28px;
  background: var(--tomato3);
  border-radius: 100px;
  font-weight: 500;
}

.manage-sso {
  .title-with-toggle {
    width: 100%;
    font-weight: 500;

    .card-title {
      color: var(--slate12) !important;
      font-weight: 500;
    }

    .form-check-input {
      width: 28px;
      height: 16px;
    }

    input[type="checkbox"] {
      /* Double-sized Checkboxes */
      -ms-transform: scale(1.5);
      /* IE */
      -moz-transform: scale(1.5);
      /* FF */
      -webkit-transform: scale(1.5);
      /* Safari and Chrome */
      -o-transform: scale(1.5);
      /* Opera */
      transform: scale(1.5);
      margin-top: 5px;
    }
  }
}

.help-text {
  overflow: auto;

  div {
    color: var(--slate11);
    font-style: normal;
    font-weight: 400;
    font-size: 12px;
    line-height: 20px;
  }
}


.org-invite-or {
  padding: 1rem 0rem;

  h2 {
    width: 100%;
    text-align: center;
    border-bottom: 1px solid #000;
    line-height: 0.1em;
    margin: 10px 0 20px;
  }

  h2 span {
    background: #ffffff;
    padding: 0 10px;
  }
}

.theme-dark .json-tree-container {
  .json-tree-node-icon {
    svg {
      filter: invert(89%) sepia(2%) saturate(127%) hue-rotate(175deg) brightness(99%) contrast(96%);
    }
  }

  .json-tree-svg-icon.component-icon {
    filter: brightness(0) invert(1);
  }

  .node-key-outline {
    height: 1rem !important;
    border: 1px solid transparent !important;
    color: #ccd4df;
  }

  .selected-node {
    border-color: $primary-light !important;
  }

  .json-tree-icon-container .selected-node>svg:first-child {
    filter: invert(65%) sepia(62%) saturate(4331%) hue-rotate(204deg) brightness(106%) contrast(97%);
  }

  .node-length-color {
    color: #b8c7fd;
  }

  .node-type {
    color: #8a96a6;
  }

  .group-border {
    border-color: rgb(97, 101, 111);
  }

  .action-icons-group {

    img,
    svg {
      filter: invert(89%) sepia(2%) saturate(127%) hue-rotate(175deg) brightness(99%) contrast(96%);
    }
  }

  .hovered-node.node-key.badge {
    color: #8092ab !important;
    border-color: #8092ab !important;
  }
}

.json-tree-container {
  .json-tree-svg-icon.component-icon {
    height: 16px;
    width: 16px;
  }

  .json-tree-icon-container {
    max-width: 20px;
    margin-right: 6px;
    font-family: 'IBM Plex Sans';
  }

  .node-type {
    color: var(--slate11);
    padding-top: 2px;
  }

  .json-tree-valuetype {
    font-size: 10px;
    padding-top: 2px;
  }

  .node-length-color {
    color: var(--indigo10);
    padding-top: 3px;
  }

  .json-tree-node-value {
    font-size: 11px;
  }

  .json-tree-node-string {
    color: var(--orange9);
  }

  .json-tree-node-boolean {
    color: var(--green9);
  }

  .json-tree-node-number {
    color: var(--orange9);
  }

  .json-tree-node-null {
    color: red;
  }

  .json-tree-node-date {
    color: rgb(98, 107, 103);
  }

  .group-border {
    border-left: 0.5px solid #dadcde;
    margin-top: 16px;
    margin-left: -12px;
  }

  .selected-node {
    border-color: $primary-light !important;
  }

  .selected-node .group-object-container .badge {
    font-weight: 400 !important;
    height: 1rem !important;
  }

  .group-object-container {
    margin-left: 0.72rem;
    margin-top: -16px;
  }

  .json-node-element {
    cursor: pointer;
  }

  .hide-show-icon {
    cursor: pointer;
    margin-left: 1rem;

    &:hover {
      color: $primary;
    }
  }


  .action-icons-group {
    cursor: pointer;
  }

  .hovered-node {
    font-weight: 400 !important;
    height: 1rem !important;
    color: #8092ab;
  }

  .node-key {
    font-weight: 400 !important;
    margin-left: -0.25rem !important;
    justify-content: start !important;
    min-width: fit-content !important;
  }

  .node-key-outline {
    height: 1rem !important;
    border: 1px solid transparent !important;
    color: var(--slate12);
  }
}

.popover-more-actions {
  font-weight: 400 !important;

  &:hover {
    background: #d2ddec !important;
  }
}

.popover-dark-themed .popover-more-actions {
  color: #ccd4df;

  &:hover {
    background-color: #324156 !important;
  }
}

#json-tree-popover {
  padding: 0.25rem !important;
}

// Font sizes
.fs-9 {
  font-size: 9px !important;
}

.fs-10 {
  font-size: 10px !important;
}

.fs-12 {
  font-size: 12px !important;
}

.realtime-avatars {
  padding: 0px;
  margin-left: 8px;
}

.widget-style-field-header {
  font-family: "Inter";
  font-style: normal;
  font-weight: 500;
  font-size: 12px;
  line-height: 20px;
  color: #61656c;
}

.maintenance_container {
  width: 100%;
  height: 100vh;
  display: flex;
  justify-content: center;
  align-items: center;

  .card {
    .card-body {
      display: flex;
      height: 200px !important;
      align-items: center;
    }
  }
}

.list-timeline:not(.list-timeline-simple) .list-timeline-time {
  top: auto;
}

.widget-buttongroup {
  display: flex;
  flex-direction: column;
  justify-content: left;
  overflow: hidden !important;
}

.group-button {
  margin: 0px 10px 10px 0px;
  line-height: 1.499;
  font-weight: 400;
  white-space: nowrap;
  text-align: center;
  cursor: pointer;
  padding: 0 15px;
  font-size: 12px;
  border-radius: 4px;
  color: rgba(0, 0, 0, .65);
  background-color: #ffffff;
  border: 1px solid #d9d9d9;
  min-width: 40px;
  width: auto !important;
  height: 30px,
}

.widget-buttongroup-label {
  font-weight: 600;
  margin-right: 10px;
  color: #3e525b;
}

.editor-actions {
  border-bottom: 1px solid #eee;
  padding: 5px;
  display: flex;
  justify-content: end;
}

.autosave-indicator {
  color: var(--slate10, #7E868C);
}


.zoom-buttons {
  width: 20px !important;
  height: 25px !important;
  margin-left: 2px;

  span {
    transform: rotate(60deg);
  }
}

.zoom-button-wrapper {
  position: fixed;
  right: 0px;
  bottom: 5px;
}

.zoom-buttons {
  opacity: 0;
  visibility: hidden;
}

.image-widget-wrapper:hover button {
  opacity: 1 !important;
  visibility: visible;
}

.pdf-page-controls {
  background: white;
  border-radius: 4px;

  button {
    width: 36px;
    height: 36px;
    background: white;
    border: 0;
    font-size: 1.2em;
    border-radius: 4px;

    &:first-child {
      border-top-right-radius: 0;
      border-bottom-right-radius: 0;
    }

    &:last-child {
      border-top-left-radius: 0;
      border-bottom-left-radius: 0;
    }

    &:hover {
      background-color: #e6e6e6;
    }
  }

  span {
    font-family: inherit;
    font-size: 1em;
    padding: 0 0.5em;
    color: #000;
  }
}

//download button in pdf widget
.download-icon-outer-wrapper:hover {
  background-color: #e6e6e6 !important
}

.pdf-document {
  canvas {
    margin: 0px auto;
  }

  &:hover {
    .pdf-page-controls {
      opacity: 1;
    }
  }
}

.org-variables-page {
  .btn-org-env {
    width: 36px;
  }

  .encryption-input {
    width: fit-content;
  }

  .no-vars-text {
    display: block;
    text-align: center;
    margin-top: 100px;
  }
}

.org-constant-page {
  .card-footer {
    background: var(--base);
    color: var(--slate12);
  }
}

.tj-input-error-state {
  border: 1px solid var(--tomato9) !important;
}



.tj-input-element {
  gap: 16px;
  background: var(--base);
  border: 1px solid var(--slate7);
  border-radius: 6px;
  margin-bottom: 4px;
  display: block;
  width: 100%;
  padding: .4375rem .75rem;
  font-size: .875rem;
  font-weight: 400;
  line-height: 1.4285714;
  color: var(--slate12);
  background-clip: padding-box;
  -webkit-appearance: none;
  -moz-appearance: none;
  appearance: none;
  transition: border-color .15s ease-in-out, box-shadow .15s ease-in-out;

  &:hover {
    background: var(--slate1);
    border: 1px solid var(--slate8);
    -webkit-box-shadow: none;
    box-shadow: none;
    outline: none;
  }

  &:focus-visible {
    background: var(--slate1);
    border: 1px solid var(--slate8);
    outline: none;
  }

  &:active {
    background: var(--indigo2);
    border: 1px solid var(--indigo9);
    box-shadow: none;
  }

  &:disabled {
    background: var(--slate3);
    border: 1px solid var(--slate8);
    color: var(--slate9);
    cursor: not-allowed;
  }
}


//Kanban board
.kanban-container.dark-themed {
  background-color: $bg-dark-light !important;

  .kanban-column {
    .card-header {
      background-color: #324156 !important;
    }
  }
}

.kanban-container {
  background-color: #fefefe;

  .kanban-column {
    background-color: #f4f4f4;
    padding: 0 !important;
    height: fit-content !important;

    .card-body {
      &:hover {
        overflow-y: auto !important;

        &::-webkit-scrollbar {
          width: 0 !important;
          height: 0 !important;
        }
      }
    }

    .card-header {
      background-color: #fefefe;

      .badge {
        font-size: 12px !important;
      }
    }

    .card-body .dnd-card {
      border-radius: 5px !important;
    }

    .dnd-card.card {
      height: 52px !important;
      padding: 5px !important;
    }

    .dnd-card.card.card-dark {
      background-color: $bg-dark !important;
    }
  }

  .kanban-board-add-group {
    justify-content: center;
    align-items: center;
    cursor: pointer;
    color: rgba(0, 0, 0, 0.5);
    background-color: transparent;
    border-style: dashed;
    border-color: rgba(0, 0, 0, 0.08);
    display: flex;
    flex-direction: column;
    grid-auto-rows: max-content;
    overflow: hidden;
    box-sizing: border-box;
    appearance: none;
    outline: none;
    margin: 10px;
    border-radius: 5px;
    min-width: 350px;
    height: 200px;
    font-size: 1em;
  }

  .add-card-btn {
    font-size: 1em;
    font-weight: 400;
    color: #3e525b;
    border-radius: 5px;
    padding: 5px;
    margin: 5px;
    background-color: transparent;
    border-style: dashed;
    border-color: rgba(0, 0, 0, 0.08);
    cursor: pointer;
    transition: all 0.2s ease-in-out;

    &:hover {
      background-color: #e6e6e6;
    }
  }
}

.cursor-pointer {
  cursor: pointer;
}

.cursor-text {
  cursor: text;
}

.cursor-not-allowed {
  cursor: none;
}

.bade-component {
  display: inline-flex;
  justify-content: center;
  align-items: center;
  overflow: hidden;
  user-select: none;
  padding: calc(0.25rem - 1px) 0.25rem;
  height: 1.25rem;
  border: 1px solid transparent;
  min-width: 1.25rem;
  font-weight: 600;
  font-size: .625rem;
  letter-spacing: .04em;
  text-transform: uppercase;
  vertical-align: bottom;
  border-radius: 4px;
}

// sso-helper-page
.sso-helper-container {
  width: 60vw;
  padding: 30px;
  box-shadow: rgba(0, 0, 0, 0.16) 0px 1px 4px;
  margin: 0 auto;
}

.sso-copy {
  margin-left: 10px;
  cursor: pointer;
}

#git-url,
#google-url {
  color: $primary;
  margin-left: 4px;
  word-break: break-all;
}

@media only screen and (max-width: 768px) {
  .sso-helper-container {
    width: 96vw;
    padding: 20px;
  }
}

.sso-helper-doc {
  line-height: 24px;
}

.sso-content-wrapper {
  margin: 0 auto;
  display: flex;
  flex-direction: column;
  align-items: self-start;
  padding: 20px;
  box-shadow: rgba(0, 0, 0, 0.02) 0px 1px 3px 0px, rgba(27, 31, 35, 0.15) 0px 0px 0px 1px;
  border-radius: 4px;
}

.workspace-status {
  display: flex;
  font-weight: 800;
  margin-bottom: 6px;
}

.sso-type {
  font-weight: 600;
  margin-bottom: 4px !important;
  display: flex;

  span {
    margin-right: 10px;
  }

  a {
    margin-left: 6px;

  }
}

.gg-album {
  box-sizing: border-box;
  position: relative;
  display: block;
  width: 18px;
  height: 18px;
  transform: scale(var(--ggs, 1));
  border-left: 7px solid transparent;
  border-right: 3px solid transparent;
  border-bottom: 8px solid transparent;
  box-shadow: 0 0 0 2px,
    inset 6px 4px 0 -4px,
    inset -6px 4px 0 -4px;
  border-radius: 3px
}

.gg-album::after,
.gg-album::before {
  content: "";
  display: block;
  box-sizing: border-box;
  position: absolute;
  width: 2px;
  height: 5px;
  background: currentColor;
  transform: rotate(46deg);
  top: 5px;
  right: 4px
}

.gg-album::after {
  transform: rotate(-46deg);
  right: 2px
}

.sso-helper-header {
  display: flex;
  align-items: center;

  span {
    margin-right: 10px;
  }
}

// sso end

// steps-widget
a.step-item-disabled {
  text-decoration: none;
}

.steps {
  overflow: hidden;
  margin: 0rem !important;
}

.step-item.active~.step-item:after,
.step-item.active~.step-item:before {
  background: #f3f5f5 !important;
}

.step-item.active:before {
  background: #ffffff !important;
}

.steps .step-item.active:before {
  border-color: #b4b2b2 !important;
}

.steps-item {
  color: var(--textColor) !important;
}

.step-item:before {
  background: var(--bgColor) !important;
  // remaining code
}

.step-item:after {
  background: var(--bgColor) !important;
}

.step-item.active~.step-item {
  color: var(--textColor) !important;
  ;
}

.notification-center-badge {
  top: 0;
  right: 6px;
  position: absolute;
}

.notification-center {
  max-height: 500px;
  min-width: 420px;
  overflow: auto;
  margin-left: 11px !important;

  .empty {
    padding: 0 !important;

    .empty-img {
      font-size: 2.5em;
    }
  }

  .card {
    min-width: 400px;
    background: var(--base);
    color: var(--slate12);
    box-shadow: 0px 12px 16px -4px rgba(16, 24, 40, 0.08), 0px 4px 6px -2px rgba(16, 24, 40, 0.03);
  }

  .card-footer {
    background: var(--base);
    color: var(--slate12);
  }

  .spinner {
    min-height: 220px;
  }
}

// profile-settings css
.confirm-input {
  padding-right: 8px !important;
}

.user-group-actions {
  display: flex;
  gap: 8px;
  justify-content: right;
}

input.hide-input-arrows {
  -moz-appearance: none;

  &::-webkit-outer-spin-button,
  &::-webkit-inner-spin-button {
    -webkit-appearance: none;
  }
}

.btn-org-env {
  width: 36px;
}

.custom-checkbox-tree {
  overflow-y: scroll;
  color: #3e525b;

  .react-checkbox-tree label:hover {
    background: none !important;
  }

  .rct-icons-fa4 {

    .rct-icon-expand-open,
    .rct-icon-expand-close {
      &::before {
        content: url("data:image/svg+xml,%3Csvg xmlns='http://www.w3.org/2000/svg' viewBox='0 0 1024 1024' focusable='false' data-icon='caret-down' width='12px' height='12px' fill='currentColor' aria-hidden='true'%3E%3Cpath d='M840.4 300H183.6c-19.7 0-30.7 20.8-18.5 35l328.4 380.8c9.4 10.9 27.5 10.9 37 0L858.9 335c12.2-14.2 1.2-35-18.5-35z'%3E%3C/path%3E%3C/svg%3E") !important;
      }
    }

    .rct-icon-expand-close {
      transform: rotate(-90deg);
      -webkit-transform: rotate(-90deg);
    }
  }
}

// sso enable/disable box
.tick-cross-info {
  .main-box {
    margin-right: 10px;
    border-radius: 5px;
  }

  .icon-box {
    padding: 7px 5px 7px 2px;
    color: #ffffff;

    .icon {
      stroke-width: 4.5px;
    }
  }

  .tick-box {
    border: 3px solid var(--indigo9);

    .icon-box {
      background: var(--indigo9);
    }
  }

  .cross-box {
    border: 3px solid $disabled;

    .icon-box {
      background: $disabled;
    }
  }
}

.icon-widget-popover {
  &.theme-dark {
    .popover-header {
      background-color: #232e3c;
      border-bottom: 1px solid #324156;
    }

    .popover-body {
      background-color: #232e3c;
      border-radius: 6px;
    }
  }

  .popover-header {
    padding-bottom: 0;
    background-color: #ffffff;

    .input-icon {
      margin-bottom: 0.5rem !important;
    }
  }

  .popover-body {
    padding: 0 0.5rem;

    .row {
      >div {
        overflow-x: hidden !important;
      }
    }

    .icon-list-wrapper {
      display: grid;
      grid-template-columns: repeat(10, 1fr);
      margin: 0.5rem 1rem 0.5rem 0.5rem;
    }

    .icon-element {
      cursor: pointer;
      border: 1px solid transparent;
      border-radius: $border-radius;

      &:hover {
        border: 1px solid $primary;
      }
    }
  }
}

.dark-theme-placeholder::placeholder {
  color: #C8C6C6;
}

.dark-multiselectinput {
  input {
    color: white;

    &::placeholder {
      color: #C8C6C6;
    }
  }
}


.dark-multiselectinput {
  input {
    color: white;

    &::placeholder {
      color: #C8C6C6;
    }
  }
}

// Language Selection Modal
.lang-selection-modal {
  font-weight: 500;

  .list-group {
    padding: 1rem 1.5rem;
    padding-top: 0;
    overflow-y: scroll;
    height: calc(100% - 68px);
  }

  .list-group-item {
    border: 0;

    p {
      margin-bottom: 0px;
      margin-top: 2px;
    }
  }

  .list-group-item.active {
    background-color: var(--indigo4);
    color: var(--slate12);
    font-weight: 600;
    margin-top: 0px;
  }

  .modal-body {
    height: 50vh;
    padding: 0;
  }

  .lang-list {
    height: 100%;

    .search-box {
      position: relative;
      margin: 1rem 1.5rem;
    }

    input {
      border-radius: 5px !important;
    }

    .input-icon {
      display: flex;
    }

    .input-icon {
      .search-icon {
        display: block;
        position: absolute;
        left: 0;
        margin-right: 0.5rem;
      }

      .clear-icon {
        cursor: pointer;
        display: block;
        position: absolute;
        right: 0;
        margin-right: 0.5rem;
      }
    }

    .list-group-item.active {
      color: $primary;
    }
  }
}

.lang-selection-modal.dark {
  .modal-header {
    border-color: #232e3c !important;
  }

  .modal-body,
  .modal-footer,
  .modal-header,
  .modal-content {
    color: white;
    background-color: #2b394a;
  }

  .list-group-item {
    color: white;
    border: 0;
  }

  .list-group-item:hover {
    background-color: #232e3c;
  }

  .list-group-item.active {
    background-color: #4d72fa;
    color: white;
    font-weight: 600;
  }

  .no-results-item {
    background-color: #2b394a;
    color: white;
  }

  input {
    background-color: #2b394a;
    border-color: #232e3c;
    color: white;
  }
}

// Language Selection Modal
.lang-selection-modal {
  font-weight: 500;

  .list-group {
    padding: 1rem 1.5rem;
    padding-top: 0;
    overflow-y: scroll;
    height: calc(100% - 68px);
  }

  .list-group-item {
    border: 0;

    p {
      margin-bottom: 0px;
      margin-top: 2px;
    }
  }

  .list-group-item.active {
    background-color: #edf1ff;
    color: #4d72fa;
    font-weight: 600;
    margin-top: 0px;
  }

  .modal-body {
    height: 50vh;
    padding: 0;
  }

  .lang-list {
    height: 100%;

    .search-box {
      position: relative;
      margin: 1rem 1.5rem;
    }

    input {
      border-radius: 5px !important;
    }

    .input-icon {
      display: flex;
    }

    .input-icon {
      .search-icon {
        display: block;
        position: absolute;
        left: 0;
        margin-right: 0.5rem;
      }

      .clear-icon {
        cursor: pointer;
        display: block;
        position: absolute;
        right: 0;
        margin-right: 0.5rem;
      }
    }

    .list-group-item.active {
      color: $primary;
    }
  }
}

.lang-selection-modal.dark {
  .modal-header {
    border-color: #232e3c !important;
  }

  .modal-body,
  .modal-footer,
  .modal-header,
  .modal-content {
    color: white;
    background-color: #2b394a;
  }

  .list-group-item {
    color: white;
    border: 0;
  }

  .list-group-item:hover {
    background-color: #232e3c;
  }

  .list-group-item.active {
    background-color: #4d72fa;
    color: white;
    font-weight: 600;
  }

  .no-results-item {
    background-color: #2b394a;
    color: white;
  }

  input {
    background-color: #2b394a;
    border-color: #232e3c;
    color: white;
  }
}

.org-users-page {
  .page-body {
    height: 100%;
  }
}

.user-group-container-wrap {
  margin: 20px auto 0 auto;
}

.dragged-column {
  z-index: 1001;
}

#storage-sort-popover {
  max-width: 800px;
  width: 800px;
  background-color: var(--base);
  box-sizing: border-box;
  box-shadow: 0px 12px 16px -4px rgba(16, 24, 40, 0.08), 0px 4px 6px -2px rgba(16, 24, 40, 0.03);
  border-radius: 4px;
  border: 1px solid var(--slate3) !important;
  // left: 109px !important;
  // top: 8px !important;
  // position: absolute !important;


  .card-body,
  .card-footer {
    background: var(--base);
  }
}


#storage-filter-popover {
  max-width: 800px;
  width: 800px;
  background-color: var(--base);
  box-sizing: border-box;
  box-shadow: 0px 12px 16px -4px rgba(16, 24, 40, 0.08), 0px 4px 6px -2px rgba(16, 24, 40, 0.03);
  border-radius: 4px;
  border: 1px solid var(--slate3) !important;
  // left: 193px !important;
  // top: 10px !important;
  // position: absolute !important;


  .card-body,
  .card-footer {
    background: var(--base);
  }
}

tbody {
  width: 100% !important;
  flex-grow: 1;

  tr {
    width: 100% !important;

    td:last-child {
      flex: 1 1 auto;
    }
  }
}

.datepicker-widget.theme-dark {
  .react-datepicker__tab-loop {
    .react-datepicker__header {
      background-color: #232e3c;

      .react-datepicker__current-month,
      .react-datepicker__day-name,
      .react-datepicker__month-select,
      .react-datepicker__year-select {
        color: white;
      }

      .react-datepicker__month-select,
      .react-datepicker__year-select {
        background-color: transparent;
      }
    }

    .react-datepicker__month {
      background-color: #232e3c;

      .react-datepicker__day {
        color: white;

        &:hover {
          background-color: #636466;
        }
      }

      .react-datepicker__day--outside-month {
        opacity: 0.5;
      }
    }

    .react-datepicker {
      background-color: #232e3c;
    }
  }
}

.theme-dark .list-group-item {
  &:hover {
    background-color: #232e3c;
  }
}

.theme-dark {

  .CalendarMonth,
  .DayPickerNavigation_button,
  .CalendarDay,
  .CalendarMonthGrid,
  .DayPicker_focusRegion,
  .DayPicker {
    background-color: #232e3c;
  }

  .DayPicker_weekHeader_ul,
  .CalendarMonth_caption,
  .CalendarDay {
    color: white;
  }

  .CalendarDay__selected_span,
  .CalendarDay__selected_start,
  .CalendarDay__selected_end {
    background-color: #4D72FA;
    color: white;
  }

  .CalendarDay {
    border-color: transparent; //hiding the border around days in the dark theme

    &:hover {
      background-color: #636466;
    }
  }

  .DateInput_fangStroke {
    stroke: #232E3C;
    fill: #232E3C;
  }

  .DayPickerNavigation_svg__horizontal {
    fill: white;
  }

  .DayPicker__withBorder {
    border-radius: 0;
  }

  .DateRangePicker_picker {
    background-color: transparent;
  }
}

.link-widget {
  display: flex;
  align-items: center;
  overflow: auto;

  &.hover {
    a {
      &:hover {
        text-decoration: underline;
      }
    }
  }

  &.no-underline {
    a {
      text-decoration: none !important;
    }
  }

  &.underline {
    a {
      text-decoration: underline;
    }
  }

  &::-webkit-scrollbar {
    width: 0;
    height: 0;
    background: transparent;
  }
}

.import-export-footer-btns {
  margin: 0px !important;
}

.home-version-modal-component {
  border-bottom-right-radius: 0px !important;
  border-bottom-left-radius: 0px !important;
  box-shadow: 0px 12px 16px -4px rgba(16, 24, 40, 0.08),
    0px 4px 6px -2px rgba(16, 24, 40, 0.03) !important;
}

.current-version-label,
.other-version-label {
  color: var(--slate11);
}

.home-modal-component.modal-version-lists {
  width: 466px;
  height: 668px;
  background: var(--base);
  box-shadow: 0px 12px 16px -4px rgba(16, 24, 40, 0.08), 0px 4px 6px -2px rgba(16, 24, 40, 0.03);
  border-top-right-radius: 6px;
  border-top-right-radius: 6px;


  .modal-header {
    .btn-close {
      top: auto;
    }
  }
}

.modal-version-lists {
  max-height: 80vh;

  .modal-body {
    height: 80%;
    overflow: auto;
  }

  .export-creation-date {
    color: var(--slate11);
  }

  .modal-footer,
  .modal-header {
    padding-bottom: 24px;
    padding: 12px 28px;
    gap: 10px;
    width: 466px;
    height: 56px;
    background-color: var(--base);
  }

  .modal-footer {
    padding: 24px 32px;
    gap: 8px;
    width: 466px;
    height: 88px;
  }

  .tj-version-wrap-sub-footer {
    display: flex;
    flex-direction: row;
    padding: 16px 28px;
    gap: 10px;
    height: 52px;
    background: var(--base);
    border-top: 1px solid var(--slate5);
    border-bottom: 1px solid var(--slate5);



    p {
      font-weight: 400;
      font-size: 14px;
      line-height: 20px;
      color: var(--slate12);
    }
  }

  .version-wrapper {
    display: flex;
    justify-content: flex-start;
    padding: 0.75rem 0.25rem;
  }

  .current-version-wrap,
  .other-version-wrap {

    span:first-child {
      color: var(--slate12) !important;
    }
  }

  .current-version-wrap {
    background: var(--indigo3) !important;
    margin-bottom: 24px;
    border-radius: 6px;
    margin-top: 8px;
  }
}

.rest-methods-url {
  .cm-s-default {
    .cm-string-2 {
      color: #000;
    }
  }
}

.tooljet-database {

  .tj-db-headerText {
    white-space: nowrap;
    overflow: hidden;
    text-overflow: ellipsis;
    width: 78%;
  }

  .table-header,
  .table-name,
  .table-cell {
    white-space: nowrap;
    overflow: hidden;
    text-overflow: ellipsis;
    cursor: pointer;

    input.form-control {
      border: none;
      padding: 0px !important;
    }
  }

  .table-cell-dark {
    color: #ffffff;
  }

  .table-cell-hover-background {
    background-color: #F8F9FA;
    padding: 0rem;
    max-width: 230px;

    input.form-control {
      border: none;
      padding: 0px !important;
      background-color: #F8F9FA;
    }
  }

  .table-cell-hover-background-dark {
    background-color: #242f3c;
    padding: 0rem;
    max-width: 230px;
    color: #ffffff;

    input.form-control {
      border: none;
      padding: 0px !important;
      background-color: #242f3c;
    }
  }

  .table-editable-parent-cell {
    max-width: 230px;
    background-color: var(--indigo2) !important;
    cursor: pointer;
    padding: 0rem;

    .form-control {
      background-color: var(--indigo2) !important;
      border: none;
      padding: 0;
      border-radius: 0px;
    }

    .popover-body {
      margin-top: 10px;
    }
  }

  .tjdb-cell-error {
    padding: 0rem;
    border-top: 1.5px solid var(--Tomato-09, #E54D2E) !important;
    border-bottom: 1.5px solid var(--Tomato-09, #E54D2E) !important;
    border-right: 1.5px solid var(--Tomato-09, #E54D2E) !important;
    border-left: 1.5px solid var(--Tomato-09, #E54D2E) !important;
  }

  .tjdb-column-select-border {
    border-left: 1.5px solid transparent;
    border-right: 1.5px solid transparent;
    border-top: 1.5px solid transparent;
    border-bottom: 1.5px solid transparent;
  }

  .table-columnHeader-click {
    background-color: #F8F9FA;
    padding: 0;
    max-width: 230px;

    .tjdb-column-select-border {
      border-left-color: #3E63DD !important;
      border-right-color: #3E63DD !important;
    }

    input.form-control {
      border: none;
      padding: 0px !important;
      background-color: #F8F9FA;
    }
  }

  .table-columnHeader-click-dark {
    background-color: #242f3c;
    padding: 0;
    max-width: 230px;
    color: #ffffff;

    .tjdb-column-select-border {
      border-left-color: white !important;
      border-right-color: white !important;
    }

    input.form-control {
      border: none;
      padding: 0px !important;
      background-color: #242f3c;
    }
  }

  .row-tj:first-child {
    .tjdb-column-select-border {
      border-top: 1.5px solid transparent;
    }

    .table-columnHeader-click {
      .tjdb-column-select-border {
        border-top-color: #3E63DD !important;
      }
    }

    .table-columnHeader-click-dark {
      .tjdb-column-select-border {
        border-top-color: white !important;
      }
    }
  }

  .row-tj:last-of-type {
    .tjdb-column-select-border {
      border-bottom: 1.5px solid transparent;
    }

    .table-columnHeader-click {
      .tjdb-column-select-border {
        border-bottom-color: #3E63DD !important;
      }
    }

    .table-columnHeader-click-dark {
      .tjdb-column-select-border {
        border-bottom-color: white !important;
      }
    }
  }

  .table-name {
    color: #000;
    width: 250px;
  }

  .table-left-sidebar {
    max-width: 288px;
  }

  .add-table-btn {
    height: 32px;
  }

  .table-header-click {
    background: #DFE3E6;

    .tjdb-menu-icon-parent {
      background: #E6E8EB !important;
      border-radius: 10px !important;

      .tjdb-menu-icon {
        display: block;
        cursor: pointer;
      }
    }
  }

  .table-header {
    background: #ECEEF0;
  }

  .table-header:hover {
    background: #E6E8EB;

    .tjdb-menu-icon {
      display: block;
      cursor: pointer;
    }
  }

  .table-header-dark:hover {

    .tjdb-menu-icon {
      display: block;
      cursor: pointer;
    }
  }

  .table-header,
  .table-cell {
    max-width: 230px !important;
  }

  .table-cell {
    padding: 0;
  }

  .add-more-columns-btn {
    background: var(--indigo3);
    font-weight: 500;
    color: var(--indigo9);
    font-size: 12px;
    border-radius: 600;
  }

  .delete-row-btn {
    max-width: 140px;
  }

  .tjdb-table-row {
    height: 36px;

    &:not(.table-row-selected):hover {
      background: var(--Slate-02, #F8F9FA);

      td:nth-child(1),
      td:nth-child(2) {
        background: var(--Slate-02, #F8F9FA);
      }

      .tjdb-checkbox-cell {
        display: block !important;
      }
    }

  }
}

.apploader {
  height: 100vh;

  .app-container {
    height: 100%;
    display: flex;
    flex-direction: column;
    justify-content: space-between;
  }

  .editor-header {
    height: 5%;
    background-color: #EEEEEE;
    display: flex;
    align-items: center;
    justify-content: space-between;

    .app-title-skeleton {
      width: 100px;
      height: 100%;
      display: flex;
      align-items: center;
      margin-left: 120px;
    }

    .right-buttons {
      display: flex;
      gap: 5px;
      align-items: center;
      margin-right: 10px;
    }
  }

  .editor-body {
    height: 100%;
  }

  .skeleton {
    padding: 5px;
  }

  .editor-left-panel {
    width: 48px;
    background-color: #EEEEEE;
    margin: 3px 0px 3px 3px;
    display: flex;
    flex-direction: column;
    justify-content: space-between;
    border-radius: 5px;

    .left-menu-items {
      display: flex;
      flex-direction: column;
      justify-content: space-between;
      gap: 5px;
      margin-top: 10px;
    }

    .bottom-items {
      margin-bottom: 10px;
    }
  }

  .editor-center {
    height: 100%;
    display: flex;
    flex-direction: column;
    gap: 5px;
    justify-content: space-between;

    .canvas {
      height: 100vh;
      background-color: var(--base);
      border-radius: 5px;
      display: flex;
      justify-content: center;
    }

    .query-panel {
      height: 30%;
      display: flex;
      justify-content: space-between;
      gap: 5px;

      .queries {
        width: 30%;
        display: flex;
        flex-direction: column;
        gap: 5px;

        .queries-title {
          background-color: #EEEEEE;
          border-radius: 5px;
          height: 20%;
          padding: 5px 10px;
          display: flex;
          justify-content: space-between;
          align-items: center;
        }

        .query-list {
          background-color: #EEEEEE;
          border-radius: 5px;
          height: 80%;

          .query-list-item {
            margin: 10px;
            height: 35px;
          }
        }
      }

      .query-editor {
        width: 70%;
        height: 100%;
        display: flex;
        flex-direction: column;
        gap: 5px;

        .query-editor-header {
          background-color: #EEEEEE;
          border-radius: 5px;
          height: 20%;
          padding: 5px 10px;
          display: flex;
          justify-content: space-between;

          .query-actions {
            display: flex;
            align-items: center;
          }
        }

        .query-editor-body {
          background-color: #EEEEEE;
          height: 80%;
          border-radius: 5px;

          .button {
            margin-right: 10px;
          }
        }
      }
    }
  }

  .wrapper {
    padding: 3px 3px 3px 0px;
  }



  .right-bar {
    height: 100%;
    padding: 3px 3px 3px 0px;
    display: flex;
    flex-direction: column;
    justify-content: space-between;
    gap: 5px;

    .widget-list-header {
      height: 5%;
      background-color: #EEEEEE;
      border-radius: 5px;
    }

    .widget-list {
      height: 95%;
      background-color: #EEEEEE;
      border-radius: 5px;
      padding: 10px;

      .widgets {
        display: flex;
        justify-content: space-between;
      }
    }
  }
}

.subheader {
  margin-bottom: 12px;
}

.theme-dark {
  .layout-sidebar-icon {
    &:hover {
      background-color: #273342;
    }
  }

  .tooljet-database {

    .table-name,
    .subheader {
      color: var(--slate9);
    }

    .list-group-item.active {
      .table-name {
        color: #000;
      }
    }
  }

  .editor-header {
    background-color: #1F2936;
  }

  .editor-left-panel {
    background-color: #1F2936;
  }


  .query-panel {
    .queries {
      .queries-title {
        background-color: #1F2936 !important;
      }

      .query-list {
        background-color: #1F2936 !important;
      }
    }

    .query-editor {
      .query-editor-header {
        background-color: #1F2936 !important;
      }

      .query-editor-body {
        background-color: #1F2936 !important;
      }
    }
  }

  .right-bar {
    .widget-list-header {
      background-color: #1F2936;
    }

    .widget-list {
      background-color: #1F2936;
    }
  }
}

:root {
  --tblr-breadcrumb-item-active-font-weight: 500;
  --tblr-breadcrumb-item-active-color: inherit;
}

.application-brand {
  a {
    height: 48px;
    position: relative;
    display: flex;
    justify-content: center;
    align-items: center;
  }
}

.breadcrumb-item.active {
  font-weight: var(--tblr-breadcrumb-item-active-font-weight);
  color: var(--tblr-breadcrumb-item-active-color);
}

.app-icon-main {
  background: var(--indigo3) !important;
  border-radius: 6px !important;
  display: flex;
  justify-content: center;
  align-items: center;
  width: 48px;
  height: 48px;
}

.settings-nav-item,
.audit-log-nav-item,
.notification-center-nav-item {
  border-radius: 4px;
}

.settings-nav-item {
  height: 32px;
  width: 32px;

  &.active {
    background-color: var(--indigo4);
  }
}

.audit-log-nav-item {
  bottom: 40px;
}

.workspace-content-wrapper,
.database-page-content-wrap {
  height: calc(100vh - 64px) !important;
}

.workspace-variable-table-card {
  margin: 0 auto;
  width: 880px;
}

.organization-page-sidebar {
  height: calc(100vh - 64px);
  max-width: 288px;
  background-color: var(--base);
  border-right: 1px solid var(--slate5) !important;
  display: grid !important;
  grid-template-rows: auto 1fr auto !important;
}

.marketplace-page-sidebar {
  height: calc(100vh - 64px);
  max-width: 288px;
  background-color: var(--base);
  border-right: 1px solid var(--slate5) !important;
  display: grid !important;
  grid-template-rows: auto 1fr auto !important;
}

.home-page-sidebar {
  max-width: 288px;
  background-color: var(--base);
  border-right: 1px solid var(--slate5);
  display: grid;
  grid-template-rows: auto 1fr auto;

  @media only screen and (max-width: 767px) {
    display: none;
  }
}

.empty-home-page-image {
  margin-top: 14px;
}

.create-new-table-btn {
  width: 248px;

  button {
    height: 40px !important;

  }
}

.tooljet-database-sidebar {
  max-width: 288px;
  background: var(--base);
  border-right: 1px solid var(--slate5);
  height: calc(100vh - 64px) !important;


  .sidebar-container {
    height: 40px !important;
    padding-top: 1px !important;
    margin: 0 auto;
    display: flex;
    justify-content: center;
  }
}

.create-new-app-dropdown {
  width: 248px !important;


  .dropdown-toggle-split {
    border-left: 1px solid var(--indigo11) !important;
  }

  button {
    background-color: var(--indigo9) !important;
  }
}

.create-new-app-button {
  font-weight: 500;
  font-size: 14px;
  height: 40px;
  border-top-left-radius: 6px;
  border-bottom-left-radius: 6px;
}

.create-new-app-button+.dropdown-toggle {
  height: 40px;
  border-top-right-radius: 6px;
  border-bottom-right-radius: 6px;
}

.custom-select {
  .select-search-dark__value::after {
    content: none;
  }

  .select-search-dark__select,
  .select-search__select {
    min-width: fit-content;
    max-width: 100% !important;
  }
}

// .jet-data-table td .textarea-dark-theme.text-container:focus {
//   background-color: transparent !important;
// }

.tooljet-logo-loader {
  height: 100vh;
  display: flex;
  align-items: center;
  justify-content: center;

  .loader-spinner {
    margin: 10px 87px;
  }
}

.page-body {
  height: calc(100vh - 1.25rem - 48px);
  min-height: 500px;
}

// buttons
.default-secondary-button {
  background-color: $color-light-indigo-03;
  color: $color-light-indigo-09;
  max-height: 28px;
  width: 76px;
  display: flex;
  flex-direction: row;
  justify-content: center;
  align-items: center;
  padding: 4px 16px;
  gap: 6px;
  font-weight: 500;
  border: 0 !important;

  .query-manager-btn-svg-wrapper {
    width: 16px !important;
    height: 16px !important;
    padding: 2.67px;
  }

  .query-manager-btn-name {
    min-width: 22px;
  }

  &:hover {
    background-color: $color-light-indigo-04;
    color: $color-light-indigo-10;
  }

  &:active {
    background-color: $color-light-indigo-04;
    color: $color-light-indigo-10;
    box-shadow: 0px 0px 0px 4px #C6D4F9;
    border-radius: 6px;
    border: 1px solid;
    outline: 0 !important;

    svg {
      path {
        fill: $color-light-indigo-10;
      }
    }
  }

  &:disabled {
    cursor: not-allowed;
    pointer-events: none;
    opacity: .65;
  }

  .query-run-svg {
    padding: 4px 2.67px;
  }
}

.default-secondary-button.theme-dark {
  background-color: #4D72FA !important;
  color: #F4F6FA !important;

  svg {
    path {
      fill: #F4F6FA !important;
    }
  }

  &:hover {
    border: 1px solid #4D72FA !important;
    background-color: #4D5EF0 !important;
    color: #FFFFFC !important;

    svg {
      path {
        fill: #FFFFFC !important;
      }
    }
  }

  &:active {
    border: 1px solid #4D72FA !important;
    background-color: #4D5EF0 !important;
    box-shadow: 0px 0px 0px 4px #4D72FA;
    border-radius: 6px;
  }
}

.default-tertiary-button {
  background-color: $color-light-base;
  color: $color-light-slate-12;
  border: 1px solid $color-light-slate-07;
  display: flex;
  flex-direction: row;
  justify-content: center;
  align-items: center;
  padding: 4px 16px;
  gap: 6px;
  max-height: 28px;
  font-weight: 500;
  height: 28px;
  cursor: pointer;
  white-space: nowrap;

  .query-btn-svg-wrapper {
    width: 16px !important;
    height: 16px !important;
    padding: 2.67px;
  }

  .query-btn-name {
    min-width: 22px;

  }

  &:hover {
    border: 1px solid $color-light-slate-08;
    color: $color-light-slate-11;

    svg {
      path {
        fill: $color-light-slate-11;
      }
    }
  }

  .query-create-run-svg {
    padding: 2px;
  }

  .query-preview-svg {
    padding: 2.67px 0.067px;
    width: 16px;
    height: 16px;
    margin: 6px 0;
  }

  &:active {
    border: 1px solid #C1C8CD;
    box-shadow: 0px 0px 0px 4px #DFE3E6;
    color: $color-light-slate-11;
    outline: 0;
  }
}

.default-tertiary-button.theme-dark {
  background-color: transparent;
  color: #4D5EF0 !important;
  border: 1px solid #4D5EF0 !important;

  svg {
    path {
      fill: #4D5EF0 !important;
    }
  }

  &:hover {
    border: 1px solid $color-dark-slate-08;
    color: #FFFFFC !important;
    background-color: #4D5EF0 !important;

    svg {
      path {
        fill: #FFFFFC !important;
      }
    }
  }

  &:active {
    border: 1px solid inherit;
    box-shadow: none;
    outline: 0;
  }
}

.default-tertiary-button.theme-dark.btn-loading {
  background-color: #4D5EF0 !important;
  color: transparent !important;

  svg {
    path {
      fill: transparent !important;
    }
  }
}

.default-tertiary-button.button-loading {
  background-color: transparent !important;
  color: transparent !important;

  svg {
    path {
      fill: transparent !important;
    }
  }
}

.disable-tertiary-button {
  color: $color-light-slate-08;
  background-color: $color-light-slate-03;
  pointer-events: none !important;

  svg {
    path {
      fill: $color-light-slate-08;
    }
  }

}

.disable-tertiary-button.theme-dark {
  color: $color-dark-slate-08;
  background-color: $color-dark-slate-03;
  pointer-events: none !important;

  svg {
    path {
      fill: $color-dark-slate-08;
    }
  }
}

.font-weight-500 {
  font-weight: 500;
}

.font-size-12 {
  font-size: 12px;
}

.toggle-query-editor-svg {
  width: 16px;
  height: 16px;
  padding: 2.88px 5.22px;
  display: flex;
  cursor: pointer;
}

.theme-dark {
  .org-avatar:hover {
    .avatar {
      background: #10141A no-repeat center/cover;
    }
  }
}

.app-creation-time {
  color: var(--slate11) !important;
  white-space: nowrap;
  overflow: hidden;
  text-overflow: ellipsis;
}

.font-weight-400 {
  font-weight: 400;
}

.border-indigo-09 {
  border: 1px solid $color-light-indigo-09;
}

.dark-theme-toggle-btn {
  height: 32px;
  display: flex;
  align-items: center;
  justify-content: center;

}

.dark-theme-toggle-btn-text {
  font-size: 14px;
  margin: 12px;
}

.maximum-canvas-height-input-field {
  width: 156px;
  height: 32px;
  padding: 6px 10px;
  gap: 17px;
  background: #FFFFFF;
  border: 1px solid #D7DBDF;
  border-radius: 6px;

}

.layout-header {
  position: fixed;
  right: 0;
  left: 48px;
  z-index: 1;
  background: var(--base);
  height: 64px;

  @media only screen and (max-width: 767px) {
    border-bottom: 1px solid var(--slate5);

    .row {
      display: flex;

      .tj-dashboard-section-header {
        width: unset;
        border-right: none;
      }

      .app-header-label {
        display: none;
      }
    }
  }
}

.layout-sidebar-icon {
  &:hover {
    background: #ECEEF0;
  }

  &:focus {
    outline: #ECEEF0 auto 5px;
  }
}


.tj-dashboard-section-header {
  max-width: 288px;
  max-height: 64px;
  padding-top: 20px;
  padding-left: 20px;
  padding-bottom: 24px;
  border-right: 1px solid var(--slate5);

  &[data-name="Profile settings"],
  &[data-name="Workspace constants"] {
    border-right: none;
    border-bottom: 1px solid var(--slate5);
  }
}

.layout-sidebar-icon {
  &:hover {
    background: #ECEEF0;
    border-radius: 4px;
  }

  &:focus {
    outline: #ECEEF0 auto 5px;
  }
}

.folder-menu-icon {
  visibility: hidden !important;
}

.folder-list-group-item:hover .folder-menu-icon {
  visibility: visible !important;
}

.folder-list-group-item {
  &:hover {
    background: #ECEEF0;
  }

  &:active {
    background: var(--indigo4);
  }

  &:focus {
    box-shadow: 0px 0px 0px 4px #DFE3E6;
  }

  .tj-text-xsm {
    white-space: nowrap;
    overflow: hidden;
    text-overflow: ellipsis;
  }

  .tj-folder-list {
    display: block;
  }
}


.app-versions-selector {
  display: inline-flex;
  align-items: center;
  width: 176px;
  height: 28px;
  border-radius: 6px;

  .react-select__control {
    border: none !important;
  }
}

.app-version-list-item {
  white-space: nowrap;
  overflow: hidden;
  text-overflow: ellipsis;
}

.app-version-name,
.app-version-released {
  font-weight: 400;
  font-size: 12px;
  line-height: 20px;
}

.app-version-name {
  max-width: 80px;
}

.custom-version-selector__option:hover .app-version-delete {
  display: block;
}

.editor .navbar-brand {
  border-right: 1px solid var(--slate5);
  width: 48px;
  display: flex;
  justify-content: center;
}


.modal-backdrop {
  opacity: 0.5;
}

.canvas-area>.modal-backdrop {
  width: 100% !important;
  height: 100% !important;
}

.ds-delete-btn {
  display: none;
  border: none;
  background: none;
}

.ds-list-item:hover .ds-delete-btn {
  display: block;
}

.toojet-db-table-footer,
.toojet-db-table-footer-collapse,
.home-page-footer {
  position: fixed;
  bottom: 0px;
}

.home-page-footer {
  height: 52px;
  background-color: var(--base) !important;
  border-top: 1px solid var(--slate5) !important;
  width: calc(100% - 336px) !important;

  @media only screen and (max-width: 768px) {
    position: unset;
    width: 100%;

    .col-4,
    .col-5 {
      display: none;
    }

    .pagination-container {
      display: flex !important;
      align-items: center;
      justify-content: center;
    }
  }
}

.pagination-container {
  display: flex;
  padding: 0px;
  height: 20px !important;

  .form-control {
    padding: 0 4px;
    width: fit-content;
    width: 30px !important;
    height: 20px !important;
    text-align: center;
  }

  @media only screen and (max-width: 768px) {
    .unstyled-button {
      height: unset;
      width: unset;

      img {
        width: 20px;
        height: 20px
      }
    }
  }
}

.settings-card {
  box-shadow: 0px 12px 16px -4px rgba(16, 24, 40, 0.08), 0px 4px 6px -2px rgba(16, 24, 40, 0.03);
  border-radius: 6px;
  margin-left: 10px;
  background-color: var(--base);
  min-width: 170px;
  z-index: 3;

  .dropdown-item {
    padding: 8px;
    height: 36px;
    min-width: 84px !important;
  }

  svg {
    margin-left: 2px;
  }

  a {
    span {
      margin-left: 4px;
    }
  }
}

.logo-nav-card {
  transform: translate(5px, 50px) !important;
  z-index: 101;
}

.theme-dark {
  .editor-header-actions {
    .current-layout {
      .bg-white {
        background-color: #151718 !important;
      }
    }
  }

  .icon-tabler-x {
    stroke: white;
  }
}

.img-invert {
  img {
    filter: invert(1);
  }
}

.user-group-table {
  .selected-row {
    background-color: #ECEEF0;
  }

  .selected-row.dark {
    background-color: #232E3C;
  }
}

.notification-center.theme-dark {

  .empty-subtitle,
  .card-footer>span,
  .empty-title {
    color: white !important;
  }
}


// DASHBOARD SCROLL STYLES--->
.create-new-app-wrapper {
  margin: 0 auto;
  display: flex;
  justify-content: center;
  padding-top: 4px;
}

.home-page-sidebar {
  height: calc(100vh - 64px) !important; //64 is navbar height

  .folder-list-user {
    height: calc(100vh - 116px) !important; //64 is navbar height + 52 px footer
  }
}

.home-page-content {
  height: calc(100vh - 64px) !important;
  overflow-y: auto;
  position: relative;
  // background: var(--slate2);

  .filter-container {
    display: none;
  }

  .org-selector-mobile {
    display: none;
  }

  @media only screen and (max-width: 768px) {
    .filter-container {
      display: flex;
      align-items: center;
      justify-content: space-between;
      margin: 2rem 1rem;
    }

    .footer-container {
      position: absolute;
      width: 100%;
      bottom: 0px;
      right: unset;
      left: unset;

      .org-selector-mobile {
        display: block;
        background-color: var(--slate1);

        .tj-org-select {
          width: 100%;
          padding: 0px 10px;

          .react-select__control {
            width: 100%;
          }
        }
      }
    }
  }
}

.application-folders-list {
  height: 64px;
}

// DASHBOARD STYLES END

// TABLE
.table-left-sidebar {
  height: calc(100vh - 104px) !important; // 62px [navbar] +  40px [ add table and search ] + extra 2 px(border)
  overflow-y: auto;
}

.toojet-db-table-footer {
  height: 52px;
  background: var(--base) !important;
  width: calc(100vw - 336px);
}

.toojet-db-table-footer-collapse {
  height: 52px;
  background: var(--base) !important;
  width: calc(100vw - 48px);
}

.toojet-db-table-footer-collapse {
  height: 52px;
  background: var(--base) !important;
  width: calc(100vw - 48px);
}

.home-app-card-header {
  margin-bottom: 32px;
}

.homepage-app-card {
  height: 166px;
  outline: 1px solid var(--slate3);
  box-shadow: 0px 1px 2px rgba(16, 24, 40, 0.05);
  border-radius: 6px;
  padding: 16px;
  background-color: var(--base) !important;

  .appcard-buttons-wrap {
    display: none;
  }

  .home-app-card-header {
    .menu-ico {
      visibility: hidden !important;
    }
  }

  &:hover {
    box-shadow: 0px 12px 16px -4px rgba(16, 24, 40, 0.08), 0px 4px 6px -2px rgba(16, 24, 40, 0.03);

    .home-app-card-header {
      margin-bottom: 12px;

      .menu-ico {
        visibility: visible !important;
      }
    }

    .app-creation-time-container {
      margin-bottom: 0px;
    }

    .app-card-name {
      margin-bottom: 0px;
    }

    .app-creation-time {
      display: none;
    }


    .appcard-buttons-wrap {
      display: flex;
      padding: 0px;
      gap: 12px;
      width: 240px;
      height: 28px;
      flex-direction: row;

      div {
        a {
          text-decoration: none;
        }
      }

    }

    .app-icon-main {
      width: 36px;
      height: 36px;

    }
  }
}

.app-creation-time-container {
  height: 16px;
}

.release-buttons {
  height: 48px;
  gap: 4px;
}

.global-settings-app-wrapper {
  max-width: 190px;
}

.version-manager-container {
  padding: 0.6rem;
  width: 158px;
}

// tooljet db fields styles [ query manager ]
.tj-db-field-wrapper {
  .code-hinter-wrapper {
    ::-webkit-scrollbar {
      display: none;
    }
  }

  .CodeMirror-sizer {
    min-height: 32px !important;
    width: 100%;
    border-right-width: 0px !important;
    padding: 0 !important;
    overflow-y: auto;

    .CodeMirror-lines {
      margin-top: 0px !important;
      min-height: 32px !important;
    }
  }
}

.table-list-items#popover-contained {
  .popover-body {
    outline: 1px solid var(--slate3);
    background: var(--base);
    overflow: hidden;
  }

}

.table-list-item-popover.dark {
  svg {
    path {
      fill: white;
    }
  }
}

.theme-dark {
  .react-loading-skeleton {
    background-color: #2F3C4C !important;
    background-image: linear-gradient(90deg, #2F3C4C, #2F3C4C, #2F3C4C) !important;
  }

  .react-loading-skeleton::after {
    background-image: linear-gradient(90deg, #2F3C4C, #3A4251, #2F3C4C) !important;
  }
}

@keyframes up-and-down {
  to {
    opacity: 0.2;
    transform: translateY(-20px);

  }
}

.spin-loader {
  position: fixed;
  width: 100%;

  .load {
    display: flex;
    justify-content: center;
  }

  .load div {
    width: 20px;
    height: 20px;
    background-color: var(--indigo9);
    border-radius: 50%;
    margin: 0 5px;
    animation-name: #{up-and-down};
    animation-duration: 0.8s;
    animation-iteration-count: infinite;
    animation-direction: alternate;
  }

  .load .two {
    animation-delay: 0.3s;
  }

  .load .three {
    animation-delay: 0.6s;
  }
}

.organization-switch-modal {
  font-family: 'IBM Plex Sans';

  .modal-dialog {
    width: 376px;
  }

  .modal-content {
    background: linear-gradient(0deg, #FFFFFF, #FFFFFF),
      linear-gradient(0deg, #DFE3E6, #DFE3E6);
  }

  .modal-header {
    justify-content: center !important;
    flex-direction: column;
    padding: 40px 32px 20px 32px;

    .header-text {
      font-style: normal;
      font-weight: 600;
      font-size: 20px;
      line-height: 36px;
      margin: 24px 0 5px 0;
    }

    p {
      font-style: normal;
      font-weight: 400;
      font-size: 14px;
      line-height: 20px;
      color: #687076;
      text-align: Center;
      margin-bottom: 0px;
    }
  }

  .modal-body {
    padding: 18px 32px;

    .org-list {
      display: flex;
      flex-direction: column;

      .org-item {
        height: 50px;
        display: flex;
        align-items: center;
        padding: 0px 12px;
        cursor: default;

        input[type=radio] {
          margin-right: 16px;
          width: 16px;
          height: 16px;
        }

        .avatar {
          margin-right: 11px;
          color: #11181C;
          background-color: #F8FAFF;
          width: 34px !important;
          height: 34px !important;
        }

        span {
          font-style: normal;
          font-weight: 400;
          font-size: 12px;
          line-height: 20px;
          color: #11181C;
        }
      }

      .selected-item {
        border-radius: 6px;
        background-color: #F0F4FF;
      }
    }
  }

  .modal-footer {
    justify-content: center;
    padding: 24px 32px;
    border-top: 1px solid #DFE3E6;

    button {
      width: 100%;
      font-style: normal;
      font-weight: 600;
      font-size: 14px;
      line-height: 20px;
    }
  }
}

.organization-switch-modal.dark-mode {

  .modal-footer,
  .modal-header {
    border-color: #232e3c !important;

    p {
      color: rgba(255, 255, 255, 0.5) !important;
    }
  }

  .modal-body,
  .modal-footer,
  .modal-header,
  .modal-content {
    color: white;
    background-color: #2b394a;
  }

  .modal-content {
    border: none;
  }


  .modal-body {
    .org-list {
      span {
        color: white;
      }

      .selected-item {
        background-color: #232e3c;
      }
    }
  }
}

.datasources-category {
  color: var(--slate10);
}

.react-tooltip {
  font-size: .765625rem !important;
}

.tooltip {
  z-index: 10000;
}

.add-new-workspace-icon-wrap {
  display: flex;
  flex-direction: row;
  align-items: center;
  padding: 8px;
  width: 34px;
  height: 34px;
  background: var(--indigo3);
  border-radius: 6px;
}

.add-new-workspace-icon-old-wrap {
  display: none;
}

.add-workspace-button {
  padding: 8px 12px;
  gap: 11px;
  height: 50px;

  &:hover {
    background: var(--indigo3);
    margin: 0 auto;
    border-radius: 6px;
    padding-bottom: 10px;

    .add-new-workspace-icon-old-wrap {
      padding: 8px;
      width: 34px;
      height: 34px;
      background: var(--indigo9);
      border-radius: 6px;
      display: flex;
      justify-content: center;
      align-items: center;

    }

    .add-new-workspace-icon-wrap {
      display: none;

    }
  }

}

.tj-folder-list {
  display: flex;
  align-items: center;
  color: var(—-slate12) !important;
}

.app-card-name {
  color: var(—-slate12);
  margin-bottom: 2px;
  white-space: nowrap;
  overflow: hidden;
  text-overflow: ellipsis;
}

.dashboard-breadcrumb-header {
  display: flex;
  align-items: center;
}

.tj-version {
  margin-right: 44px;
  display: flex;
  align-items: center;
  color: var(--slate9);

}

.folder-list {
  color: var(—-slate9) !important;
}

.tj-folder-header {
  margin-bottom: 12px;
  height: 37px;
  cursor: pointer;
}

.tj-dashboard-header-title-wrap {
  display: flex;
  justify-content: center;
  align-items: center;
  color: var(--slate11);

  .with-border{
    border-bottom: 1px solid var(--slate5) !important;
  }

  a {
    text-decoration: none;
  }
}

.theme-dark {
  .tj-onboarding-phone-input-wrapper {
    .flag-dropdown {
      background-color: #1f2936 !important;

      .country-list {
        background-color: #1f2936 !important;
        background: #1f2936;

        li {
          .country .highlight {
            background-color: #3a3f42;
            color: #000 !important;

            div {
              .country-name {
                color: #6b6b6b !important;
              }
            }

          }

          &:hover {
            background-color: #2b2f31;
          }

        }
      }
    }

  }

  .react-tel-input .country-list .country.highlight {
    color: #6b6b6b;
  }
}

.dashboard-breadcrumb-header-name {
  font-weight: 500 !important;
  color: var(—-slate12) !important;
}

.tj-dashboard-header-wrap {
  padding-top: 22px;
  padding-bottom: 22px;
  padding-left: 40px;
  height: 64px;
  border-bottom: 1px solid var(--slate5);

  @media only screen and (max-width: 768px) {
    border-bottom: none;
  }
}

.dashboard-breadcrumb-header-name:hover {
  text-decoration: none !important;
}


.tj-avatar {
  border-radius: 6px;
  width: 36px;
  height: 36px;
  display: flex;
  justify-content: center;
  align-items: center;
  background-color: var(--slate3) !important;
  color: var(--slate11) !important;
  text-transform: uppercase;
  font-weight: 500;

  &:hover {
    background-color: var(--slate4);
  }

  &:focus {
    box-shadow: 0px 0px 0px 4px var(--indigo6);
    outline: 0;
  }

  &:active {
    box-shadow: none;
  }
}

.tj-current-org {
  span {
    color: var(--slate12);

  }
}


.sidebar-inner {
  align-items: center;
}

.workspace-drawer-wrap {
  background: var(--base);
}

.theme-dark {
  .drawer-wrap {
    background: var(--base);
  }
}

.users-table {
  background: var(--base);
  padding: 16px;
  width: 848px;
  margin: 0 auto;
  padding: 16px;

  tbody {

    tr>td>span,
    tr>td>a {
      white-space: nowrap;
      overflow: hidden;
      text-overflow: ellipsis;
      max-width: 140px;
    }
  }

  thead {
    tr {
      padding: 0px 6px;
      gap: 8px;
      width: 848px;
      height: 40px;
      display: flex;
      align-items: center;
      margin-top: 6px;
    }

    tr>th {
      background: var(--base) !important;
      border-bottom: none !important;
      padding: 0 !important;
      width: 282px;
    }
  }

  tr {
    background: var(--base);
    height: 66px;
    padding: 13px 6px;
    border-bottom: 1px solid var(--slate7);
    display: flex;
    justify-content: space-between;
    gap: 8px;
  }

  tr>td {
    border-bottom-width: 0px !important;
    display: flex;
    align-items: center;
    flex: 9%;
    padding-left: 0px !important;
    padding-right: 0px !important;
    white-space: nowrap;
    overflow: hidden;
    text-overflow: ellipsis;
  }
}

.user-actions-button {
  justify-content: flex-end !important;
  flex: 0 0 auto !important;
}

.tj-input {
  padding: 6px 10px;
  gap: 17px;
  width: 161.25px;
  height: 32px;
  background: var(--base);
  border: 1px solid var(--slate7);
  border-radius: 6px;

  ::placeholder {
    color: var(--slate9) !important;
  }

}

.workspace-setting-buttons-wrap {
  display: flex;
  gap: 12px;
}

.workspace-settings-table-wrap {
  max-width: 880px;
  margin: 0 auto;
}

.workspace-settings-filters {
  display: flex;
  gap: 12px;
  flex-direction: row;
  align-items: center;
  position: relative;
}

.workspace-setting-table-wrapper {
  box-shadow: 0px 1px 2px rgba(16, 24, 40, 0.05);
  outline: 1px solid var(--slate7);
  background: var(--base);
  width: 880px;
  margin: 0 auto;
  border-radius: 6px;
  height: calc(100vh - 223px);
  position: relative;

}

.workspace-filter-text {
  color: var(--slate11);
  margin-bottom: 14px;
}

.singleuser-btn {
  padding: 6px 16px;
  gap: 6px;
  width: 152px;
  height: 32px;
  border-radius: 6px;

}

.multiuser-btn {
  padding: 6px 16px;
  gap: 6px;
  width: 189px;
  height: 32px;
  border-radius: 6px;

}

.workspace-page-header {
  width: 880px;
  margin: 0 auto !important;

  div:first-child {
    margin: 0 auto !important;
    width: 880px;

  }
}

.workspace-constant-header {
  width: 880px;
  margin: 0 auto !important;
}

.workspace-user-archive-btn {
  width: 95px;
  height: 28px;
}

.workspace-clear-filter {
  margin-left: 8px;
  color: var(--indigo9);
  font-weight: 600 !important;
}

.workspace-clear-filter-wrap {
  display: flex;
  align-items: center;
  width: 130px;
  justify-content: flex-end;
  position: absolute;
  right: 16px;
}

.tj-checkbox {
  border-color: var(--slate7);
}

.workspace-clipboard-wrap {
  display: flex;
  align-items: center;
  width: 162.67px;
  cursor: pointer;

  p {
    font-weight: 500 !important;
    margin-left: 5px;
    color: var(--slate11);
  }

  span {
    display: flex;
    align-items: center;
  }
}

.workspace-user-status {
  margin-right: 22px;
  margin-left: 5px;
  color: var(--slate12);
}

.worskpace-setting-table-gap {
  margin-top: 20px;
}

.tj-active {
  background: #46A758;
}

.tj-invited {
  background: #FFB224;
}

.tj-archive {
  background: #E54D2E;
}

.liner {
  height: 1px;
  background: var(--slate5);
  width: 880px;
  margin-top: 22px;
}

.edit-button {
  display: flex;
  flex-direction: row;
  justify-content: center;
  align-items: center;
  height: 28px;
  text-decoration: none;
}

.launch-button {
  display: flex;
  height: 28px;
  align-items: center;
  color: var(--slate12);
  justify-content: center;
  text-decoration: none;
}

.launch-button.tj-disabled-btn {
  cursor: not-allowed;
}

.breadcrumb-item {
  a {
    text-decoration: none !important;
    color: var(--slate12);
  }
}

.table-list-item {
  width: 248px;
}

.workspace-settings-filter-items {
  width: 161.25px;

  .css-13mf2tf-control {
    width: 161.25px !important;

  }

  .css-10lvx9i-Input {
    margin: 0 !important;
    padding: 0 !important;
  }

  .css-1bugkci-control,
  .css-42vs31,
  .css-ob45yj-menu {
    background-color: var(--base) !important;
    width: 161.25px !important;
  }

  .css-6t9fnh-control {
    border: 1px solid var(--slate7) !important;
    background: var(--base);
    color: var(--slate9);
    width: 161.25px;
    height: 32px;

    .css-1opnhvy-singleValue {
      color: var(--slate9) !important;

    }
  }

  input.tj-checkbox {
    background: var(--base) !important;
    color: var(--slate9);
    border: 1px solid var(--slate7) !important;

    ::placeholder {
      color: var(--slate9);
    }
  }
}


.tj-db-dataype {
  color: var(--slate11);
}

.tj-database-column-header {
  color: var(--slate12);
  padding: 4px 4px 4px 8px !important;
  text-transform: none !important;
  line-height: 0px !important;
  font-weight: 500 !important;
  font-size: 12px !important;
  line-height: 20px !important;
  color: var(--slate12) !important;

  &:first-child {
    // display: flex !important;
    // align-items: center !important;
    padding-left: 1rem !important;
  }

}

.tj-database-column-row {
  margin: 0;
  width: 300px;


  th:first-child>div {
    height: 16px;
    width: 16px;
    display: flex;
    align-items: center;

    input {
      border-radius: 4px;
    }

  }
}

.tj-db-operations-header {
  height: 48px;
  padding: 0 !important;
  display: flex;
  align-items: center;
  background-color: var(--base);

  .row {
    margin-left: 0px;
    width: 98%;
  }

  .col-8 {
    padding-left: 0px;
    display: flex;
    gap: 12px;
    align-items: center;
  }
}

.add-new-column-btn {
  margin-left: 16px;
  height: 28px;
  border-radius: 6px;
  padding: 0 !important;
  display: flex;
  align-items: center;
  justify-content: center;
  background: transparent;
  color: var(--slate12);
  border: none;
}

.tj-db-filter-btn {
  width: 100%;
  height: 28px;
  border-radius: 6px;
  background: transparent;
  color: var(--slate12);
  border: none;
  display: flex;
  align-items: center;
  justify-content: center;
}

.tj-db-filter-btn-applied,
.tj-db-sort-btn-applied {
  display: flex !important;
  flex-direction: row !important;
  justify-content: center !important;
  align-items: center !important;
  //padding: 4px 16px !important;
  width: 100% !important;
  height: 28px !important;
  background: var(--grass2) !important;
  border-radius: 6px !important;
}

.tj-db-filter-btn-active,
.tj-db-sort-btn-active {
  display: flex !important;
  flex-direction: row !important;
  justify-content: center !important;
  align-items: center !important;
  //padding: 4px 16px !important;
  width: 100% !important;
  height: 28px !important;
  border-radius: 6px !important;
  background: var(--indigo4) !important;
  //border: 1px solid var(--indigo9) !important;
  color: var(--indigo9) !important;
}

.tj-db-header-add-new-row-btn {
  height: 28px;
  background: transparent;
  border-radius: 6px !important;
  display: flex;
  flex-direction: row;
  justify-content: center;
  align-items: center;
  gap: 6px;
  border: none;

  padding: span {
    //color: var(--indigo9);
  }
}

.tj-db-sort-btn {
  width: 100%;
  height: 28px;
  background: transparent;
  color: var(--slate12);
  border: none;
  display: flex;
  align-items: center;
  justify-content: center;
  margin: 0
}

.edit-row-btn {
  background: transparent;
  color: var(--slate12);
  border: none;
  display: flex;
  align-items: center;
  justify-content: center;
}

.workspace-variable-header {
  width: 880px;
  ;
  margin: 0 auto;
  display: flex;
  padding: 0;
}

.workspace-variables-alert-banner {
  width: inherit;
  background-color: #FFF9ED;
  border-color: #FFE3A2;
}

.codehinter.alert-component.workspace-variables-alert-banner {
  color: var(--amber8);
  border-color: var(--amber3);
}

.add-new-variables-button {
  margin-bottom: 20px;
  width: 169px;
  height: 32px;
}

.org-users-page-sidebar,
.left-menu {
  padding: 16px;
  gap: 7px;
  width: 220px;
  border-right: 1px solid var(--slate5);
  overflow-y: auto;
  overflow-x: hidden;
}

.groups-header-wrap {
  display: flex;
  height: 36px;
  border-bottom: 1px solid var(--slate5);
}

.org-users-page-container {
  width: 880px;
  margin: 0 auto;


}

.group-duplcate-modal-body {
  margin-top: 20px;

  .check-row {
    margin-left: 5px;
    margin-bottom: 10px;
  }
}

.groups-main-header-wrap {
  padding: 20px 0px 8px;
  gap: 10px;
  width: 612px;
  height: 56px;
  margin: 0 auto;
  display: flex;
  justify-content: space-between;

  p {
    white-space: nowrap;
    overflow: hidden;
    text-overflow: ellipsis;
  }

  .nav-tabs .nav-link.active {
    border-bottom: 2px solid var(--indigo9) !important;
  }
}

.form-check-input:disabled {
  background-color: var(--slate8) !important;
}

.manage-groups-body {
  padding: 24px;
  font-size: 12px;
  overflow-y: auto;
  height: calc(100vh - 300px);

}

.groups-sub-header-wrap {
  width: 612px;
  height: 36px;
  border-bottom: 1px solid var(--slate5) !important;

  .nav-link.active {
    border-bottom: 2px solid var(--indigo9) !important;
    border-color: var(--indigo9) !important;
  }

  .nav-item {
    font-weight: 500 !important;
    font-size: 12px !important;
  }


  p {
    width: 205px;
  }
}

.groups-btn-container {
  width: 880px;
  justify-content: space-between;
  margin: 0 auto;
  margin-bottom: 20px;
  height: 32px;
  align-items: center;

}

.org-users-page {
  margin: 0 auto;
}

.org-users-page-card-wrap {
  height: calc(100vh - 208px);
}

.org-users-page-card-wrap,
.manage-sso-wrapper-card {
  display: flex;
  flex-direction: row;
  background: var(--base);
  width: 880px;
  outline: 1px solid var(--slate5);
  box-shadow: 0px 1px 2px rgba(16, 24, 40, 0.05);
  border-radius: 6px;
}

.manage-sso-wrapper-card {
  margin: 0 auto;

  .card-body {
    overflow-y: auto;
    padding: 40px;
  }

  .card-header {
    padding: 0px 24px;
    width: 660px;
    height: 72px;
    border-bottom: 1px solid var(--slate5);

  }

  .form-check {
    margin-bottom: 0px !important;
    line-height: 24px;
    font-size: 16px;
  }
}

.groups-sidebar-nav {
  display: flex;
  flex-direction: row;
  align-items: center;
  padding: 6px 8px;
  gap: 40px;
  width: 188px;
  height: 32px;
  background: var(--base);
  border-radius: 6px;
  cursor: pointer;
}

.org-users-page-card-body {
  width: 660px;
}

.org-users-page {
  .nav-tabs .nav-link.active {
    background-color: transparent !important;
  }

  .nav-tabs .nav-item.show .nav-link,
  .nav-tabs .nav-link.active {
    border-color: var(--indigo9) !important;

  }

  .nav-link:hover {
    border-right: none !important;
    border-left: none !important;
    border-top: none !important;

    color: var(--indigo9);
  }
}

.groups-selected-row {
  background-color: var(--indigo4);
}

.add-apps-btn {
  width: 160px;
  height: 32px;
}

.groups-app-body-header {
  border-bottom: 1px solid var(--slate5);

  p {
    height: 36px;
    display: flex;
    align-items: center;
    width: 286px;
    color: var(--slate11);

  }

  p:first-child {
    width: 205px !important;
    margin-left: 12px;
  }

}

.manage-group-tab-icons {
  margin-right: 6px;
}

.manage-groups-no-apps-wrap {
  display: flex;
  justify-content: center;
  flex-direction: column;
  align-items: center;
  width: 602px;

  p {
    margin-top: 12px;
  }

  span {
    color: var(--slate11);
    margin-top: 4px;
  }

  div {
    width: 64px;
    height: 64px;
    background: var(--indigo3);
    border-radius: 12px;
    display: flex;
    justify-content: center;
    align-items: center;
    margin-top: 88px;
  }
}

.apps-permission-wrap {
  height: 72px;
  justify-content: center;
  gap: 12px;
}

.apps-folder-permission-wrap,
.apps--variable-permission-wrap {
  height: 44px;
}

.manage-group-permision-header {
  border-bottom: 1px solid var(--slate5);
  display: flex;

  p {
    padding: 8px 12px;
    gap: 10px;
    width: 206px;
    height: 36px;
    font-weight: 500;
    color: var(--slate11) !important;
  }

}

.permission-body {
  .form-check {
    margin-bottom: 0px !important;
  }

  tr {
    border-bottom: 1px solid var(--slate5);
    width: 612px !important;

  }

  td {
    font-size: 12px;
    font-weight: 500;
    line-height: 20px;
    letter-spacing: 0em;
    text-align: left;
    width: 206px !important;
    padding-left: 12px;

    div {
      padding-left: 12px;
    }
  }
}


.default-option-text {
  margin-left: 10px;
  margin-right: 16px;
  font-size: 11px !important;
}

.git-sso-help-text {
  color: var(--slate11);
}

.default-group-wrap {
  gap: 10px;
  width: 119px;
  height: 28px;
  display: flex;
  align-items: center;
  justify-content: center;
  background: var(--grass3);
  border-radius: 100px;
}

.sso-icon-wrapper {
  display: flex;
  flex-direction: row;
  justify-content: center;
  align-items: center;
  padding: 8px 8px 8px 16px;
  width: 251px;
  height: 56px;
  background: var(--slate3);
  border-radius: 6px;
  margin-top: 12px;
}

.sso-main-box {
  justify-content: center;
  background: var(--slate6);
  padding: 8px 16px;
  width: 96px;
  height: 40px;
  border-radius: 6px;
}

.default-danger-tag-wrap {
  gap: 10px;
  width: 113px;
  height: 28px;
  display: flex;
  align-items: center;
  justify-content: center;
  background: var(--tomato6);
  border-radius: 100px;
  margin-bottom: 16px;
}

.manage-group-users-info {
  height: 48px;
  width: 612px;
  border-radius: 6px;
  padding: 12px 24px 12px 24px;
  background: var(--slate3);
  border: 1px solid var(--slate5);
  border-radius: 6px;
  margin-bottom: 16px;

  p {
    color: var(--slate12);
    gap: 14px;
    display: flex;
    align-items: center;

  }
}

.name-avatar {
  display: flex;
  flex-direction: column;
  justify-content: center;
  align-items: center;
  gap: 10px;
  width: 36px;
  height: 36px;
  background-color: var(--slate3) !important;
  border-radius: 6px;
  color: var(--slate11);
  margin-right: 12px;
  text-transform: capitalize;
}

.manage-group-users-row {
  display: flex;
  flex-direction: row;
  align-items: baseline;
  padding: 12px 6px;
  width: 612px !important;
  height: 64px;
  border-bottom: 1px solid var(--slate5);

  p {
    width: 272px;
    white-space: nowrap;
    overflow: hidden;
    text-overflow: ellipsis;

    span {
      max-width: 150px;
      white-space: nowrap;
      overflow: hidden;
      text-overflow: ellipsis;
    }
  }

  &:hover .apps-remove-btn {
    display: flex;
  }
}

.manage-group-app-table-body {
  width: 602px !important;

  tr {
    display: flex;
    font-family: 'IBM Plex Sans';
    font-style: normal;
    font-weight: 400;
    font-size: 12px;
    line-height: 20px;
    color: var(--slate12);
  }
}

.apps-view-edit-wrap {
  display: flex;
  flex-direction: column;
  width: 51px;
  margin-right: 32px;
}

.apps-table-row {
  display: grid !important;
  grid-template-columns: 205px 286px 115px;

  td {
    padding: 12px;
    white-space: nowrap;
    overflow: hidden;
    text-overflow: ellipsis;
  }

  &:hover .apps-remove-btn {
    display: flex;
  }
}

.apps-remove-btn {
  width: 97px;
  height: 28px;
  font-weight: 600 !important;
}

.faded-text {
  color: var(--slate8);
}

.manage-groups-app-dropdown {
  width: 440px;
}

.create-new-group-button {
  width: 169px;
  height: 32px;
  border-radius: 6px;
}

.faded-input {
  background: var(--slate5);
}

.manage-group-table-head {
  display: flex;
  border-bottom: 1px solid var(--slate5);
  width: 612px;
  height: 36px;
  padding: 8px 12px;
  align-items: center;


  p {
    width: 272px !important;
    color: var(--slate11);
    font-weight: 500;
  }

}

.manage-groups-permission-apps,
.apps-constant-permission-wrap {
  border-bottom: 1px solid var(--slate5);
}

.manage-groups-permission-apps,
.apps-folder-permission-wrap,
.apps-variable-permission-wrap,
.apps-constant-permission-wrap {
  display: flex;
  align-items: center;
  padding: 12px;
  gap: 10px;

  div {
    width: 206px;
  }
}

.manage-groups-permission-apps,
.apps-variable-permission-wrap,
.apps-constant-permission-wrap {
  gap: 10px;
  height: 72px;
}

.apps-folder-permission-wrap,
.apps-variable-permission-wrap {
  height: 44px;
  border-bottom: 1px solid var(--slate5);
}

.delete-group {
  text-decoration: none !important;
  color: var(--tomato9) !important;
}

.delete-link,
.remove-decoration {
  text-decoration: none !important;
}

.edit-group {
  text-decoration: none !important;
  color: var(--slate12) !important;
}

.removed-decoration {
  text-decoration: none !important;
}

.rmsc .select-item.selected {
  color: var(--slate12) !important;
  background-color: var(--base) !important;
}

.manage-constants-dropdown {
  .rmsc.multi-select {
    .dropdown-container {
      gap: 17px;
      height: 32px;
      background: var(--base);
      border: 1px solid var(--slate7);
      border-radius: 6px;
      display: flex;
      justify-content: center;
      align-items: center;
      margin-right: 12px;
    }

    .dropdown-content {
      .panel-content {
        background: var(--base);
        border: 1px solid var(--slate3);
        box-shadow: 0px 12px 16px -4px rgba(16, 24, 40, 0.08), 0px 4px 6px -2px rgba(16, 24, 40, 0.03);
        border-radius: 6px;
        align-items: center;


        .select-item:hover {
          background-color: var(--slate3);
        }

        input {
          color: var(--slate11);

          &:focus {
            background: unset !important
          }
        }

        .item-renderer {
          align-items: center;

          span {
            font-size: 12px;
            color: var(--slate12)
          }
        }
      }
    }
  }
}




.manage-groups-app-dropdown {
  margin-right: 12px;

  .rmsc .dropdown-container:focus-within {
    border: 1px solid var(--indigo9) !important;
    box-shadow: 0px 0px 0px 2px #C6D4F9 !important;
  }

  input {
    color: var(--slate12);
    background-color: unset !important;
  }

  .dropdown-heading-value {
    span {
      color: var(--slate12) !important;

    }
  }

  .multi-select {
    .dropdown-container {
      gap: 17px;
      width: 440px;
      height: 32px;
      background: var(--base);
      border: 1px solid var(--slate7);
      border-radius: 6px;
      display: flex;
      justify-content: center;
      align-items: center;
      margin-right: 12px;
    }

  }

  .dropdown-content {
    .panel-content {
      background: var(--base);
      border: 1px solid var(--slate3);
      box-shadow: 0px 12px 16px -4px rgba(16, 24, 40, 0.08), 0px 4px 6px -2px rgba(16, 24, 40, 0.03);
      border-radius: 6px;

      .select-panel {
        .search {
          border-bottom: 1px solid var(--slate5);
        }

        .search,
        input {
          background-color: var(--base) !important;
        }
      }

      input[type='checkbox'] {
        border: 1px solid red !important;
      }

      .select-item:hover {
        background-color: var(--slate3);
      }


      .item-renderer {
        align-items: center !important;

        span {
          font-size: 12px;
          color: var(--slate12)
        }
      }

    }
  }
}

.sso-form-wrap {
  .form-label {
    font-size: 12px;
    font-weight: 500px;
    margin-bottom: 4px !important;
    color: var(--slate12);
  }

  .form-check-label {
    font-size: 12px;
    font-size: 12px;
    line-height: 20px;
    color: var(--slate12);
  }
}

.allow-default-sso-helper-text {
  white-space: pre-line;
}

.password-disable-danger-wrap {
  padding: 16px;
  gap: 16px;
  width: 574px;
  height: 116px;
  background: var(--tomato3);
  border: 1px solid var(--tomato5);
  border-radius: 6px;
}

.sso-footer-save-btn {
  height: 40px;
}

.sso-footer-cancel-btn {

  width: 85px;
  height: 40px;
}

.danger-text-login {
  padding-left: 40px !important;
}

.tick-icon {
  width: 20px;
  height: 20px;
  background: var(--indigo9);
  border-radius: 4px;
}

.invite-user-drawer-wrap {
  display: grid;
  grid-template-rows: auto 1fr auto;
  height: 100vh;
}

.manage-users-drawer-footer {
  padding: 24px 32px;
  height: 88px;
  border-top: 1px solid var(--slate5) !important;
  display: flex;
  gap: 8px;
  justify-content: end;

  .invite-btn {
    width: 140px;
    height: 40px;
  }

  .cancel-btn {
    width: 85px;
    height: 40px;
  }
}


.tj-drawer-tabs-wrap {
  display: flex;
}

.invite-user-drawer-wrap {
  .card-header {
    flex-direction: column;
    display: flex;
    justify-content: space-between;
    padding: 0px !important;
  }

  .card-header-inner-wrap {
    justify-content: space-between;
    width: 100%;
    padding: 16px 20px;
    height: 64px;

  }

  .card-header-inner-wrap,
  .tj-drawer-tabs-container {
    display: flex;
  }

  .tj-drawer-tabs-container-outer {
    padding-top: 0px;
    gap: 10px;
    height: 68px;
  }

  .tj-drawer-tabs-container {
    padding: 2px;
    gap: 2px;

    width: 502px;
    height: 36px;
    background: var(--slate4);
    border-radius: 6px;

  }
}

.tj-drawer-tabs-btn {
  padding: 2px 4px;
  gap: 6px;
  width: 248px;
  height: 32px;
  box-shadow: 0px 1px 2px rgba(16, 24, 40, 0.05);
  border-radius: 4px;
  border: none;
  color: var(--slate11);
  display: flex;
  align-items: center;
  justify-content: center;
  background: var(--slate4);


  span {
    margin-left: 4px !important;
    font-weight: 500;

  }
}

.tj-drawer-tabs-btn-active {
  background: var(--base);
  color: var(--slate12);
}

.user-number-wrap {
  display: flex;
  flex-direction: column;
  align-items: center;
  padding: 8px;
  gap: 10px;
  width: 36px;
  height: 36px;
  background: var(--slate3);
  border-radius: 1000px;
}

.user-csv-template-wrap {
  display: flex;
  padding: 24px;
  gap: 14px;

  width: 486px;
  height: 152px;

  background: var(--orange3);

  border: 1px solid var(--orange6);
  border-radius: 6px;

  div {
    display: flex;
    flex-direction: column;

    p {
      margin-bottom: 12px;
    }

  }
}

.upload-user-form {
  display: flex;
  flex-direction: column;
  justify-content: center;
  align-items: center;
  padding: 60px 0px;
  gap: 36px;
  width: 486px;
  border: 2px dashed var(--indigo9);
  border-radius: 6px;
  align-items: center;
  margin: 24px auto;
  text-align: center;

  .select-csv-text {
    color: var(--indigo9);
    margin-bottom: 4px;
  }

  span {
    color: var(--slate11) !important;
  }
}

.download-template-btn {
  width: 184px;
  height: 32px;
  padding: 0px !important;
}

.csv-upload-icon-wrap {
  display: flex;
  flex-direction: row;
  justify-content: center;
  align-items: center;
  padding: 10px;
  gap: 10px;
  width: 64px;
  height: 64px;
  background: var(--indigo3);
  border-radius: 12px;
  margin: 0px auto 12px auto;
  cursor: pointer;
}

.user-csv-template-wrap {
  margin-top: 24px;
}


.manage-users-drawer-content-bulk {
  form {
    display: flex;
    flex-direction: column;
    justify-content: center;
    align-items: center;
  }

  .manage-users-drawer-content-bulk-download-prompt {
    display: flex;
    flex-direction: row !important;
    justify-content: center;
    align-items: flex-start !important;
  }
}


.manage-users-drawer-content {
  margin: 24px 32px;

  .invite-user-by-email {
    display: flex;
    flex-direction: column;
    justify-content: center;
    align-items: top;
  }

  .invite-user-by-email {
    display: flex;
  }

  input[name="email"]:disabled,
  input[name="fullName"]:disabled {
    background-color: var(--slate3) !important;
    color: var(--slate9) !important
  }

  .invite-email-body {
    width: 452px;

    input:not([type="checkbox"]) {
      padding: 6px 10px;
      height: 32px;
      color: var(--slate12);
    }
  }
}

.rmsc .item-renderer {
  align-items: center !important;
}

.tj-db-table {
  overflow-y: auto;
  height: 110px;

  table {
    border-collapse: separate;
    border-spacing: 0;
    width: max-content;

    .row-tj {
      border-width: 0px !important;
    }
  }
}

.bounded-box {
  .sc-iwsKbI.lmGPCf {
    height: 100%;
    margin: auto;
    width: max-content;
    max-width: 100% !important;

    img {
      height: 100% !important;
    }

    .gVmiLs {
      width: auto !important;
    }
  }

  .css-tlfecz-indicatorContainer,
  .css-1gtu0rj-indicatorContainer {
    svg {
      width: 12px !important;
      height: 12px !important;
    }
  }

}

.sso-type-header {
  margin-left: 10px;
}

.groups-folder-list {
  padding: 6px 8px;
  gap: 40px;
  max-width: 188px;
  height: 32px;

  span {
    white-space: nowrap !important;
    overflow: hidden !important;
    text-overflow: ellipsis !important;
  }

  .tooltip {
    opacity: 0.7;
  }

  .groups-list-option-button {
    background-color: var(--base) !important;
    width: 24px;
    height: 24px;
    padding: 7px 0px 7px 0px;

    &:focus-visible {
      border: none !important;
      outline: none !important;
      box-shadow: none !important;
    }
  }



}

.create-group-modal-footer {
  display: flex;
  align-items: center;
  gap: 8px;
  justify-content: end;
}

.add-users-button {
  width: 160px;
  height: 32px;
}

.sso-page-inputs {
  padding: 6px 10px;
  gap: 17px;
  width: 612px;
  height: 32px;
}

.popover-group-menu {
  border-radius: 4px;
  width: 190px;
  box-shadow: 0px 12px 16px -4px rgba(16, 24, 40, 0.08), 0px 4px 6px -2px rgba(16, 24, 40, 0.03);
  background: var(--base);
  color: var(--slate12);
  border: 1px solid var(--slate3);

  .popover-arrow {
    display: none;
  }

  .popover-body {
    padding: 6px;
    color: var(--slate12);

    .field {

      width: 100%;
      margin: 0 0 0 0;
      height: 36px;
      justify-content: center;
      align-items: center;
      display: flex;

      .option-row {
        width: 100%;
        height: 100%;
        font-weight: 400;
        font-size: 12px;
        justify-content: left;
        align-items: center;
        display: flex;
        z-index: 999999999;
      }

      .disable {
        color: var(--slate7);
      }

      &__danger {
        color: var(--tomato9);
      }

      :hover {
        background-color: var(--slate3);
      }
    }
  }
}

.workspace-settings-filter-wrap {
  background: var(--slate3);
  padding: 15px 16px;
  gap: 12px;
  width: 880px;
  height: 62px;
  border-right: 1px solid var(--slate7);
  border-top: 1px solid var(--slate7);
  border-left: 1px solid var(--slate7);
  box-shadow: 0px 1px 2px rgba(16, 24, 40, 0.05);
  border-top-left-radius: 6px;
  border-top-right-radius: 6px;
}


// users page
.css-1i2tit0-menu {
  margin: 0px !important;
  background: var(--base);
  box-shadow: 0px 4px 6px -2px #10182808 !important;

  .css-2kg7t4-MenuList {
    margin: 0px !important;
    padding: 0px !important;
    background: var(--base);
  }
}

.workspace-settings-nav-items {
  padding: 6px 8px;
  gap: 40px;
  width: 248px;
  height: 32px;
}

.new-app-dropdown {
  background: var(--base) !important;
  color: var(--slate12);
}

.workspace-variable-container-wrap {

  .card,
  thead {
    background: var(--base) !important;

    tr>th,
    tbody>tr>td {
      background: var(--base) !important;
    }
  }

}

.move-selected-app-to-text {
  p {
    white-space: nowrap;
    overflow: hidden;
    text-overflow: ellipsis;

    span {
      font-weight: 600;
    }
  }
}

.tj-org-dropdown {
  .dashboard-org-avatar {
    margin-right: 11px;
    display: flex;
    flex-direction: row;
    justify-content: center;
    align-items: center;
    padding: 7px 8px;
    gap: 10px;
    width: 34px;
    height: 34px;
    background: var(--slate4) !important;
    color: var(--slate9);
    border-radius: 6px;
  }

  .org-name {
    color: var(--slate12) !important;
    white-space: nowrap;
    overflow: hidden;
    text-overflow: ellipsis;
  }
}

.css-1q0xftk-menu {
  background-color: var(--base-black) !important;
  border: 1px solid hsl(197, 6.8%, 13.6%) !important;
  box-shadow: 0px 12px 16px -4px rgba(16, 24, 40, 0.08), 0px 4px 6px -2px rgba(16, 24, 40, 0.03) !important;

}

.css-4yo7x8-menu {
  background-color: var(--base) !important;
  border: 1px solid var(--slate3) !important;
  box-shadow: 0px 12px 16px -4px rgba(16, 24, 40, 0.08), 0px 4px 6px -2px rgba(16, 24, 40, 0.03) !important;
  border-radius: 6px !important;
}


.org-custom-select-header-wrap {
  border-bottom: 1px solid var(--slate5);
}

.btn-close:focus {
  box-shadow: none !important;
}

.template-card {
  padding: 16px;
  gap: 16px;
  min-width: 280px;
  max-width: 100%;
  height: 210px;
  background: var(--base);
  border: 1px solid var(--slate3);
  box-shadow: 0px 1px 2px rgba(16, 24, 40, 0.05);
  border-radius: 6px;
}

.see-all-temlplates-link {
  color: var(--indigo9) !important;
}

.template-card-img {
  padding: 0px;
  width: 100%;
  height: 77.5%;
  border-radius: 4px;
}

.confirm-dialogue-body {
  background: var(--base);
  color: var(--slate12);
}

.folder-header-icons-wrap {
  gap: 4px;
}

.tj-common-search-input {
  .input-icon-addon {
    padding-right: 8px;
    padding-left: 8px;

  }

  input {
    box-sizing: border-box;
    display: flex;
    flex-direction: row;
    align-items: center;
    padding: 4px 8px !important;
    gap: 16px;
    width: 248px !important;
    height: 28px !important;
    background: var(--base);
    border: 1px solid var(--slate7);
    border-radius: 6px;
    color: var(--slate12);
    padding-left: 33px !important;


    ::placeholder {
      color: var(--slate9);
      margin-left: 5px !important;
      padding-left: 5px !important;
      background-color: red !important;
    }

    &:hover {
      background: var(--slate2);
      border: 1px solid var(--slate8);
    }

    &:active {
      background: var(--indigo2);
      border: 1px solid var(--indigo9);
      box-shadow: 0px 0px 0px 2px #C6D4F9;
      outline: none;
    }

    &:focus-visible {
      background: var(--slate2);
      border: 1px solid var(--slate8);
      border-radius: 6px;
      outline: none;
      padding-left: 12px !important;
    }

    &:disabled {
      background: var(--slate3);
      border: 1px solid var(--slate7);
    }
  }


}

.search-icon-wrap {
  display: flex;
  flex-direction: row;
  justify-content: center;
  align-items: center;
  padding: 7px;
  gap: 8px;
  width: 28px;
  height: 28px;
  background: var(--base);
  border: 1px solid var(--slate7);
  border-radius: 6px;
  cursor: pointer;
}

.sidebar-list-wrap {
  margin-top: 24px;
  padding: 0px 20px 20px 20px;
  height: calc(100vh - 180px);
  overflow: auto;

  span {
    letter-spacing: -0.02em;
  }
}

.drawer-footer-btn-wrap,
.variable-form-footer {
  display: flex;
  flex-direction: row;
  justify-content: flex-end;
  align-items: center;
  padding: 24px 32px;
  gap: 8px;
  height: 88px;
  border-top: 1px solid var(--slate5);
  background: var(--base);
}

.drawer-card-title {
  padding: 16px;
  border-bottom: 1px solid var(--slate5);

  h3 {
    margin-bottom: 0px !important;
  }
}

.drawer-card-wrapper,
.variable-form-wrap {
  min-height: 100vh;
  display: grid;
  grid-template-rows: auto 1fr auto;
}

.add-new-datasource-header-container {
  margin-bottom: 24px;
  padding-top: 4px;
}

.folder-list-group-item {
  color: var(--slate12) !important;
}

.table-list-item,
.table-name {
  color: var(--slate12) !important;
}

// targetting all react select dropdowns

.css-1i2tit0-menu .css-2kg7t4-MenuList {
  div {
    background-color: var(--base-black);

    &:hover {
      background-color: hsl(198, 6.6%, 15.8%);
      ;
    }
  }
}

.css-ob45yj-menu .css-2kg7t4-MenuList {
  div {
    background-color: var(--base);

    &:hover {
      background-color: var(--slate4);
      ;
    }
  }
}

.selected-ds.row>img {
  padding: 0 !important;
}

.tj-user-table-wrapper {
  height: calc(100vh - 270px); //52+64+40+32+20+62
  overflow-y: auto;
  background: var(--base);
  border-right: 1px solid var(--slate7);
  border-bottom: 1px solid var(--slate7);
  border-left: 1px solid var(--slate7);
  box-shadow: 0px 1px 2px rgba(16, 24, 40, 0.05);
  border-bottom-left-radius: 6px;
  border-bottom-right-radius: 6px;

}

.user-filter-search {
  padding: 6px 10px;
  gap: 16px;
  width: 312px;
  height: 32px;
  background: var(--base);
  border: 1px solid var(--slate7);
  border-radius: 6px;

  &::placeholder {
    color: var(--slate9);
  }
}



//TJ APP INPUT
.tj-app-input,
.edit-row-container {
  display: flex;
  flex-direction: column;
  font-family: 'IBM Plex Sans';
  font-style: normal;
  position: relative;

  .text-danger {
    font-weight: 400 !important;
    font-size: 10px !important;
    line-height: 16px !important;
    color: var(--tomato10) !important;
  }

  label {
    font-family: 'IBM Plex Sans';
    font-style: normal;
    font-weight: 500;
    font-size: 12px;
    line-height: 20px;
    display: flex;
    align-items: center;
    color: var(--slate12);
    margin-bottom: 4px;
  }

  input.form-control,
  textarea,
  .form-control {
    gap: 16px !important;
    background: var(--base) !important;
    border: 1px solid var(--slate7) !important;
    border-radius: 6px !important;
    margin-bottom: 4px !important;
    color: var(--slate12) !important;
    transition: none;


    &:hover {
      background: var(--slate1) !important;
      border: 1px solid var(--slate8) !important;
      -webkit-box-shadow: none !important;
      box-shadow: none !important;
      outline: none;
    }

    &:focus-visible {
      background: var(--indigo2) !important;
      border: 1px solid var(--indigo9) !important;
      box-shadow: none !important;
    }

    &.input-error-border {
      border-color: #DB4324 !important;
    }

    &:-webkit-autofill {
      box-shadow: 0 0 0 1000px var(--base) inset !important;
      -webkit-text-fill-color: var(--slate12) !important;

      &:hover {
        box-shadow: 0 0 0 1000px var(--slate1) inset !important;
        -webkit-text-fill-color: var(--slate12) !important;
      }

      &:focus-visible {
        box-shadow: 0 0 0 1000px var(--indigo2) inset !important;
        -webkit-text-fill-color: var(--slate12) !important;
      }
    }


  }

}

.tj-app-input-wrapper {
  display: flex;

  .eye-icon {
    position: absolute;
    right: 8px;
    top: 5px;
    cursor: pointer;
  }
  .copy-icon {
    position: absolute;
    right: 8px;
    top: 5px;
    cursor: pointer;
  }

  .form-control {
    padding-right: 2.2rem;
  }
}



.tj-sub-helper-text {
  font-weight: 400;
  font-size: 10px;
  line-height: 16px;
}

.tj-input-success {
  color: var(--grass10);
}

.tj-input-warning {
  color: var(--orange10);
}

.tj-input-helper {
  color: var(--slate11);
}

.tj-input-error {
  color: var(--tomato10);
}

.tj-input-error-state {
  border: 1px solid var(--tomato9);
}

// TJ APP INPUT END

.search-input-container {
  display: flex;
}

// sidebar styles inside editor :: temporary
.theme-dark,
.dark-theme {
  .codehinter.alert-component.workspace-variables-alert-banner {
    color: #ffecbb !important;
    background-color: #3a3f41 !important;
    border-color: #4d5156 !important;
  }
}

.add-icon-column {
  position: sticky;
  top: 0;
  z-index: 1;
  right: 0;
  padding: 0px !important;
  width: 30px;
  height: 31px;
  border-radius: 0px !important;
  background: var(--color-light-slate-04, #ECEEF0) !important;
  cursor: pointer;

  .icon-styles {
    font-size: 14px !important;
    font-weight: 400;
    color: black;
  }
}

.add-icon-column-dark {
  position: sticky;
  top: 0;
  z-index: 1;
  right: 0;
  padding: 0px !important;
  width: 30px;
  height: 31px;
  border-radius: 0px !important;
  cursor: pointer;

  .icon-styles {
    width: 100% !important;
    height: 100% !important;
    background: #1c252f !important;
    border: 1px solid #374150 !important;
    font-size: 14px !important;
    font-weight: 400;
    color: white;
  }
}

.add-icon-row {
  position: sticky;
  bottom: 0;
  left: 0px;
  width: 29px;
  height: 31px;
  background: var(--slate7);
  border-width: 0px 1px 1px 1px;
  border-style: solid;
  border-radius: 0px;
  border-color: var(--slate4);
  border-radius: 0px !important;
  font-size: 14px !important;
  font-weight: 400;
  display: flex;
  align-items: center;
  justify-content: center;
  cursor: pointer;
}

.add-icon-row-dark {
  position: sticky;
  bottom: 0;
  left: 0px;
  width: 29px;
  height: 31px;
  background: var(--slate7);
  border-width: 0px 1px 1px 1px;
  border-style: solid;
  border-radius: 0px;
  background: #1c252f !important;
  border: 1px solid #374150 !important;
  font-size: 14px !important;
  font-weight: 400;
  color: white;
  display: flex;
  align-items: center;
  justify-content: center;
  cursor: pointer;
  z-index: 2;
}

// custom styles for users multiselect in manage users
.manage-groups-users-multiselect {
  gap: 17px;
  width: 440px;
  height: 32px;
  background: var(--base);
  border-radius: 6px;

  .dropdown-heading {
    height: 32px;
    padding: 6px 10px;
  }

  .dropdown-container {
    background: var(--base);
    border: 1px solid var(--slate7) !important;
  }

  .dropdown-content {
    border: 1px solid var(--slate3);
    box-shadow: 0px 12px 16px -4px rgba(16, 24, 40, 0.08), 0px 4px 6px -2px rgba(16, 24, 40, 0.03);
    border-radius: 6px;

    .search {
      input {
        background-color: var(--base);
        color: var(--slate12);
      }
    }
  }

  .rmsc,
  .dropdown-content,
  .panel-content,
  .search {
    background: var(--base) !important;
  }

  .options {
    .select-item {
      color: var(--slate12);

      &:hover {
        background: var(--slate4);
        border-radius: 6px;
      }
    }
  }
}

.select-search__options {
  .item-renderer {
    display: flex !important;
    justify-content: space-between;
    padding: 20px;
    cursor: pointer;
    flex-direction: row;

    div:first-child {
      display: flex;
    }

    p {
      margin-bottom: 0px !important;
      color: var(--slate12);
    }

    span {
      color: var(--slate11);
    }

    p,
    span {
      font-weight: 400;
      font-size: 12px;
      line-height: 20px;
    }
  }
}

.create-new-app-dropdown {
  .button:first-child {
    padding: 0 !important;
  }

  .dropdown-toggle::after {
    border: none !important;
    content: url("data:image/svg+xml,%3Csvg width='25' height='25' viewBox='0 0 25 25' fill='none' xmlns='http://www.w3.org/2000/svg'%3E%3Cpath fill-rule='evenodd' clip-rule='evenodd' d='M10.5 7.03906C10.5 6.34871 11.0596 5.78906 11.75 5.78906C12.4404 5.78906 13 6.34871 13 7.03906C13 7.72942 12.4404 8.28906 11.75 8.28906C11.0596 8.28906 10.5 7.72942 10.5 7.03906ZM10.5 12.0391C10.5 11.3487 11.0596 10.7891 11.75 10.7891C12.4404 10.7891 13 11.3487 13 12.0391C13 12.7294 12.4404 13.2891 11.75 13.2891C11.0596 13.2891 10.5 12.7294 10.5 12.0391ZM11.75 15.7891C11.0596 15.7891 10.5 16.3487 10.5 17.0391C10.5 17.7294 11.0596 18.2891 11.75 18.2891C12.4404 18.2891 13 17.7294 13 17.0391C13 16.3487 12.4404 15.7891 11.75 15.7891Z' fill='%23fff'/%3E%3C/svg%3E%0A");
    transform: rotate(360deg);
    width: 14px;
    margin: 0 !important;
    display: flex;
    align-items: center;
    justify-content: center;
    padding: 8px 0px 0px 0px;
  }
}

.sso-page-loader-card {
  background-color: var(--slate2) !important;
  height: 100%;

  .card-header {
    background-color: var(--slate2) !important;
  }
}

.workspace-nav-list-wrap {
  padding: 4px 20px 20px 20px;
  height: calc(100vh - 116px) !important;
}

.upload-user-form span.file-upload-error {
  color: var(--tomato10) !important;
  margin-top: 12px 0px 0px 0px;
}

.tj-onboarding-phone-input {
  width: 392px !important;
  height: 40px;
  padding: 8px 12px;
  gap: 8px;
  margin-bottom: 12px;
  background: #FFFFFF;
  border: 1px solid #D7DBDF !important;
  border-radius: 0px 4px 4px 0px !important;

  &:hover {
    border: 1px solid #466BF2 !important;
  }
}

.tj-onboarding-phone-input-wrapper {
  margin-bottom: 12px;
}

.theme-dark {
  .tj-onboarding-phone-input-wrapper {
    .flag-dropdown {
      background-color: #1f2936 !important;

      .country-list {
        background-color: #1f2936 !important;
        background: #1f2936;

        li {
          .country .highlight {
            background-color: #3a3f42;
            color: #000 !important;

            div {
              .country-name {
                color: #6b6b6b !important;
              }
            }

          }

          &:hover {
            background-color: #2b2f31;
          }

        }
      }
    }

  }

  .react-tel-input .country-list .country.highlight {
    color: #6b6b6b;
  }
}

#global-settings-popover {
  padding: 24px;
  gap: 20px;
  max-width: 377px !important;
  height: 316px !important;
  background: #FFFFFF;
  border: 1px solid #E6E8EB;
  box-shadow: 0px 32px 64px -12px rgba(16, 24, 40, 0.14);
  border-radius: 6px;
  margin-top: -13px;


  .input-with-icon {
    justify-content: end;
  }

  .form-check-input {
    padding-right: 8px;
  }

  .global-popover-div-wrap-width {
    width: 156px !important;
  }

  .form-switch {
    margin-bottom: 20px;
  }

  .global-popover-div-wrap {
    padding: 0px;
    gap: 75px;
    width: 329px;
    height: 32px;
    margin-bottom: 20px !important;
    justify-content: space-between;

    &:last-child {
      margin-bottom: 0px !important;
    }
  }
}

.global-popover-text {
  font-family: 'IBM Plex Sans';
  font-style: normal;
  font-weight: 500;
  font-size: 12px;
  line-height: 20px;
  color: #11181C;


}

.maximum-canvas-width-input-select {
  padding: 6px 10px;
  gap: 17px;
  width: 60px;
  height: 32px;
  background: #FFFFFF;
  border: 1px solid #D7DBDF;
  border-radius: 0px 6px 6px 0px;
}

.maximum-canvas-width-input-field {
  padding: 6px 10px;
  gap: 17px;
  width: 97px;
  height: 32px;
  background: #FFFFFF;
  border: 1px solid #D7DBDF;
  border-top-left-radius: 6px;
  border-bottom-left-radius: 6px;
  border-right: none !important;


}

.canvas-background-holder {
  padding: 6px 10px;
  gap: 6px;
  width: 120px;
  height: 32px;
  background: #FFFFFF;
  display: flex;
  align-items: center;
  border: 1px solid #D7DBDF;
  border-radius: 6px;
  flex-direction: row;
}

.export-app-btn {
  flex-direction: row;
  justify-content: center;
  align-items: center;
  padding: 6px 16px;
  gap: 6px;
  width: 158px;
  height: 32px;
  font-family: 'IBM Plex Sans';
  font-style: normal;
  font-weight: 600;
  font-size: 14px;
  line-height: 20px;
  color: #3E63DD;
  background: #F0F4FF;
  border-radius: 6px;
  border: none;
}

.tj-btn-tertiary {
  padding: 10px 20px;
  gap: 8px;
  width: 112px;
  height: 40px;
  background: #FFFFFF;
  border: 1px solid #D7DBDF;
  border-radius: 6px;

  &:hover {
    border: 1px solid #C1C8CD;
    color: #687076;
  }

  &:active {
    border: 1px solid #11181C;
    color: #11181C;
  }
}

.export-table-button {

  display: flex;
  align-items: center;
  justify-content: center;
}


#global-settings-popover.theme-dark {
  background-color: $bg-dark-light !important;
  border: 1px solid #2B2F31;

  .global-popover-text {
    color: #fff !important;
  }

  .maximum-canvas-width-input-select {
    background-color: $bg-dark-light !important;
    border: 1px solid #324156;
    color: $white;
  }

  .export-app-btn {
    background: #192140;
  }

  .fx-canvas div {
    background-color: transparent !important;
  }
}

.released-version-popup-container {
  width: 100%;
  position: absolute;
  display: flex;
  justify-content: center;
  top: 55px;

  .released-version-popup-cover {
    width: 250px;
    height: fit-content;
    margin: 0;
    z-index: 1;

    .popup-content {
      background-color: #121212;
      padding: 16px 18px 0px 16px;
      border-radius: 6px;

      p {
        font-size: 14px;
        font-family: IBM Plex Sans;
        color: #ECEDEE;
      }
    }
  }

  .error-shake {
    animation: shake 0.82s cubic-bezier(.36, .07, .19, .97) both;
    transform: translate3d(0, 0, 0);
    backface-visibility: hidden;
    perspective: 10000px;
  }

  @keyframes shake {

    10%,
    90% {
      transform: translate3d(-1px, 0, 0);
    }

    20%,
    80% {
      transform: translate3d(2px, 0, 0);
    }

    30%,
    50%,
    70% {
      transform: translate3d(-4px, 0, 0);
    }

    40%,
    60% {
      transform: translate3d(4px, 0, 0);
    }
  }

}

.profile-page-content-wrap {
  background-color: var(--slate2);
  padding-top: 40px;
}

.profile-page-card {
  background-color: var(--base);
  border-radius: 6px;
}

.all-apps-link-cotainer {
  border-radius: 6px !important;
}

.workspace-variable-table-card {
  height: calc(100vh - 208px);
}

.workspace-constant-table-card {
  margin: 0 auto;
  width: 880px;
  min-height: calc(100vh - 308px);

  .empty-state-org-constants {
    padding-top: 5rem;

    .info {
      color: var(--slate11);
    }
  }

  .workspace-constant-card-body {
    height: 100%;
  }

  .constant-table-card {
    min-height: 370px;
  }

  .card-footer {
    border-top: none !important;
  }

  .left-menu .tj-list-item {
    width: 148px
  }
}



.variables-table-wrapper {
  tr {
    border-width: 0px !important;
  }
}

.constant-table-wrapper {
  tr {
    border-width: 0px !important;
  }
}

.home-page-content-container {
  max-width: 880px;

  @media only screen and (max-width: 768px) {
    margin-bottom: 0rem !important;

    .liner {
      width: unset !important;
    }

    .app-list {
      overflow-y: auto;
      height: calc(100vh - 23rem);

      .skeleton-container {
        display: flex;
        flex-direction: column;

        .col {
          display: flex;
          justify-content: center;
          margin-bottom: 1rem;
        }

        .card-skeleton-container {
          width: 304px;

        }
      }
    }

    .menu-ico {
      display: none !important;
    }
  }
}

@media only screen and (min-width: 1584px) and (max-width: 1727px) {

  .edit-button,
  .launch-button {
    width: 113px !important;
  }
}



@media only screen and (max-width: 1583px) and (min-width: 1312px) {

  .homepage-app-card-list-item {
    max-width: 264px;

    .edit-button,
    .launch-button {
      width: 109px !important;
    }
  }

}

@media only screen and (min-width: 1728px) {

  .homepage-app-card-list-item {
    max-width: 304px;

    .edit-button,
    .launch-button {
      width: 129px !important;
    }
  }

  .home-page-content-container {
    max-width: 976px;
  }

  .liner {
    width: 976px;
  }
}

@media only screen and (max-width: 992px) {
  .homepage-app-card-list-item-wrap {
    display: flex;
    justify-content: center;
    margin-left: auto;
    margin-right: auto;
    width: 100%;
    margin-top: 22px;
  }

  .homepage-app-card-list-item {
    max-width: 304px !important;
    flex-basis: 100%;

    .edit-button,
    .launch-button {
      width: 129px !important;
    }
  }
}

@media only screen and (min-width: 993px) and (max-width: 1311px) {
  .home-page-content-container {
    max-width: 568px;
  }

  .homepage-app-card-list-item-wrap {
    row-gap: 20px;
  }

  .homepage-app-card-list-item {
    max-width: 269px;
    flex-basis: 100%;

    .edit-button,
    .launch-button {
      width: 111.5px !important;
    }
  }

  .liner {
    width: 568px;
  }
}

.tj-docs-link {
  color: var(--indigo9) !important;
  text-decoration: none;
  list-style: none;
}

.datasource-copy-button {
  width: 87px;
  height: 32px;
}

.datasource-edit-btn {
  height: 27px;
  margin-left: 12px;
}

.datasource-edit-modal {

  .modal-content,
  .modal-body,
  .modal-header,
  .modal-title,
  .modal-body-content,
  .modal-sidebar,
  .card {
    background-color: var(--base) !important;
    color: var(--slate12) !important;
    border-color: var(--slate5) !important;
  }

  .datasource-modal-sidebar-footer {
    .footer-text {
      color: var(--slate12) !important;
    }
  }

  .form-control-plaintext {
    color: var(--slate12) !important;
  }

  .card {
    &:hover {
      background-color: var(--slate2) !important;
    }
  }
}

.org-edit-icon {
  width: 28px;
  height: 28px;
  border-radius: 6px;
  display: flex;
  justify-content: center;
  align-items: center;

  svg {
    height: 14px;
    width: 14px;
  }
}

.marketplace-body {
  height: calc(100vh - 64px) !important;
  overflow-y: auto;
  // background: var(--slate2);
}

.plugins-card {
  background-color: var(--base);
  border: 1px solid var(--slate3);
  box-shadow: 0px 1px 2px rgba(16, 24, 40, 0.05);
  border-radius: 6px;

  .card-body-alignment {
    min-height: 145px;
    display: flex;
    flex-direction: column;
    justify-content: space-between;
  }
}

.template-source-name {
  color: var(--slate12) !important;
}

.marketplace-install {
  color: var(--indigo9);
}

.popover {
  .popover-arrow {
    display: none;
  }
}

.shareable-link {
  .input-group {
    .input-group-text {
      border-color: var(--slate7);
      color: var(--slate12);
      background-color: var(--slate3);
    }

    .app-name-slug-input {
      input {
        border-color: var(--grass9);
      }
    }
  }

  .input-group {
    display: flex;

    .tj-app-input textarea {
      width: 600px;
      border-radius: 0px !important;
      margin-bottom: 0px !important;
      background-color: #efefef4d;
      color: #545454;
    }
  }
}

.confirm-dialogue-modal {
  background: var(--base);

  .modal-header {
    background: var(--base);
    color: var(--slate12);
    border-bottom: 1px solid var(--slate5);
  }
}

.theme-dark {
  .icon-widget-popover {
    .search-box-wrapper input {
      color: #f4f6fa !important;
    }

    .search-box-wrapper input:focus {
      background-color: #1c252f !important;
    }
  }

  .shareable-link {
    .tj-app-input textarea {
      background-color: #5e656e !important;
      color: #f4f6fa !important;
      border: none !important;
    }
  }

  .icon-widget-popover {
    .search-box-wrapper .input-icon-addon {
      min-width: 2.5rem !important;
    }

    .search-box-wrapper input {
      color: var(--slate12) !important;
    }
  }

  .shareable-link-container,
  .app-slug-container {
    .field-name {
      color: var(--slate-12) !important;
    }

    input.slug-input {
      background: #1f2936 !important;
      color: #f4f6fa !important;
      border-color: #324156 !important;
    }

    .applink-text {
      background-color: #2b394b !important;
    }

    .input-group-text {
      background-color: #2b394b !important;
    }

    .tj-text-input {
      border-color: #324156 !important;
    }

    .input-with-icon {
      .form-control {
        background-color: #1f2936 !important;
        border-color: #3E4B5A !important;
        color: #fff !important;
      }
    }
  }

}

.dark-theme {
  .manage-app-users-footer {
    .default-secondary-button {
      background-color: var(--indigo9);
      color: var(--base-black);
    }
  }
}

.break-all {
  word-break: break-all;
}

.workspace-folder-modal {
  .tj-text-input.dark {
    background: #202425;
    border-color: var(--slate7) !important;
  }
}

.slug-ellipsis {
  white-space: nowrap;
  overflow: hidden;
  text-overflow: ellipsis;
  width: 150px;
}

.app-slug-container,
.shareable-link-container,
.workspace-folder-modal {
  .tj-app-input {
    padding-bottom: 0px !important;
  }

  .label {
    font-weight: 400;
    font-size: 10px;
    height: 0px;
    padding: 4px 0px 16px 0px;
  }

  .tj-input-error {
    color: var(--tomato10);
  }

  .tj-text-input {
    width: auto !important;
    background: var(--slate3);
    color: var(--slate9);
    height: auto !important;
    margin-bottom: 5px;
    border-color: var(--slate7);

    &:hover {
      box-shadow: none;
    }

    &:active {
      border: 1px solid #D7DBDF;
      box-shadow: none;
    }
  }

  .input-with-icon {
    flex: none;

    .icon-container {
      right: 20px;
      top: calc(50% - 13px);
    }
  }

  .label-info {
    color: #687076;
  }

  .label-success {
    color: #3D9A50;
  }


  .workspace-spinner {
    color: #889096 !important;
    width: 16px;
    height: 16px;
    align-self: center;
  }

  .cancel-btn {
    color: var(--indigo9);
  }
}

.confirm-dialogue-modal {
  background: var(--base);
}

.table-editor-component-row {
  .rdt.cell-type-datepicker {
    margin-top: 0;
  }

  .has-multiselect {
    .select-search-input {
      margin-bottom: 0;
    }
  }
}

.theme-dark .card-container {
  background-color: #121212 !important
}

.version-select {
  .react-select__menu {
    .react-select__menu-list {
      max-height: 150px;
    }
  }
}

.generate-cell-value-component-div-wrapper {

  .form-control-plaintext:focus-visible {
    outline-color: #dadcde;
    border-radius: 4px;
  }

  .form-control-plaintext:hover {
    outline-color: #dadcde;
    border-radius: 4px;
  }
}

.dark-theme {
  .generate-cell-value-component-div-wrapper {

    .form-control-plaintext:focus-visible {
      filter: invert(-1);
    }

    .form-control-plaintext:hover {
      filter: invert(-1);
    }
  }
}

.app-slug-container,
.workspace-folder-modal {
  .tj-app-input {
    padding-bottom: 0px !important;

    .is-invalid {
      border-color: var(--tomato10) !important;
    }

    .is-invalid:focus {
      border-color: var(--tomato10) !important;
    }
  }

  .tj-input-error {
    height: 32px;
    color: var(--tomato10);
    font-weight: 400;
    font-size: 10px;
    height: 0px;
    padding: 4px 0px 16px 0px;
  }
}

.jet-container-loading {
  margin: 0 auto;
  justify-content: center;
  align-items: center;
}

.jet-container-json-form {
  padding: 20px;

  .DateRangePickerInput {
    width: 100% !important;
  }

  .dropzone {
    aside {
      width: 100% !important;
    }
  }

  fieldset {
    width: 100%;

    .json-form-wrapper {
      margin-bottom: 4px;

      // overrides properties of text widget in custom schema form
      .text-widget {
        height: 100% !important;
      }

      .text-widget[style*="font-size: 14px;"] {
        height: 21px !important;

        div {
          overflow-y: visible !important;
        }
      }

      .text-widget[style*="font-size: 20px;"] {
        height: 30px !important;
        background-color: red;

        div {
          overflow-y: visible !important;
        }
      }


      .widget-button {
        button {
          width: auto !important;
          min-width: 140px !important;
        }
      }
    }
  }
}

.freeze-scroll {
  #real-canvas {
    overflow: hidden;
  }
}

.badge-warning {
  background-color: var(--amber7) !important;
}

.workspace-variables-alert-banner {
  width: inherit;
  background-color: #FFF9ED;
  border-color: #FFE3A2;
  margin-bottom: 0px;
  padding: 8px 16px;
  border-radius: 0px;
  display: flex;
  justify-content: space-between;
  align-items: center;
  color: var(--amber8);
  font-size: 12px;
  font-weight: 500;
  line-height: 16px;
  letter-spacing: 0.4px;
  text-align: left;
  box-shadow: 0px 1px 2px rgba(16, 24, 40, 0.05);
  border-radius: 6px;
}

.alert-banner-type-text {
  font-size: 12px;
  font-weight: 500;
  line-height: 16px;
  letter-spacing: 0.4px;
  text-align: left;
}

.tj-app-input .alert-component.workspace-variables-alert-banner {
  color: var(--amber8);
  border-color: var(--amber3);
}

.form-label-restricted {
  display: none;
}


#tooltip-for-org-constant-cell,
#tooltip-for-org-input-disabled {
  padding: 12px 16px !important;
  white-space: pre-line !important;
  max-width: 500px !important;
  z-index: 1 !important;

  .react-tooltip-arrow {
    background: inherit !important;
  }
}

.query-rename-input {

  &:focus,
  &:active {
    box-shadow: 0px 0px 0px 2px #C6D4F9;
    border: 1px solid var(--light-indigo-09, var(--indigo9));
  }
}

.btn-query-panel-header {
  height: 28px;
  width: 28px;
  display: flex;
  align-items: center;
  justify-content: center;
  border-radius: 6px;
  background-color: transparent;
  border: none;

  &.active {
    background-color: var(--slate5) !important;
  }

  &:hover,
  &:focus {
    background-color: var(--slate4) !important;
  }
}

.tjdb-dashboard-scrollbar {
  width: 403px !important;

  .action-description {
    color: var(--slate9);
    font-size: 12px;
    margin-left: 20px;
  }

  .tj-foreignKey {
    .tj-secondary-btn {
      font-size: 12px;
      background: transparent !important;
      display: flex;
      justify-content: flex-end;
    }
  }

}

.tjdb-rowForm-scrollbar {
  width: 494px !important;

  .action-description {
    color: var(--slate9);
    font-size: 12px;
    margin-left: 20px;
  }

  .tj-foreignKey {
    .tj-secondary-btn {
      svg {
        path {
          fill: #3e63dd !important
        }
      }

      font-size: 12px;
      background: transparent !important;
      display: flex;
      justify-content: flex-end;
    }
  }
}

.tjdb-cellEdit-scrollbar {
  width: 266px !important;

  .action-description {
    color: var(--slate9);
    font-size: 12px;
    margin-left: 20px;
  }

  .tj-foreignKey {
    .tj-secondary-btn {
      svg {
        path {
          fill: #3e63dd !important
        }
      }

      font-size: 12px;
      background: transparent !important;
      display: flex;
      justify-content: flex-end;
    }
  }
}

.tj-scrollbar {

  ::-webkit-scrollbar,
  &::-webkit-scrollbar {
    width: 16px;
    border-radius: 8px;
  }

  ::-webkit-scrollbar-thumb,
  &::-webkit-scrollbar-thumb {
    border: 4px solid var(--base);
    border-radius: 8px;
    background-color: var(--slate4) !important;
  }

  ::-webkit-scrollbar-track,
  &::-webkit-scrollbar-track {
    background-color: var(--base);
  }

}

.form-check>.form-check-input:not(:checked) {
  background-color: var(--base);
  border-color: var(--slate7);
}

/*
* remove this once whole app is migrated to new styles. use only `theme-dark` class everywhere. 
* This is added since some of the pages are in old theme and making changes to `theme-dark` styles can break UI style somewhere else 
*/
.tj-dark-mode {
  background-color: var(--base) !important;
  color: var(--base-black) !important;
}

.tj-list-btn {
  border-radius: 6px;

  &:hover {
    background-color: var(--slate4);
  }

  &.active {
    background-color: var(--slate5);
  }
}

.tj-list-option {
  &.active {
    background-color: var(--indigo2);
  }
}

.runjs-parameter-badge {
  max-width: 104px;
  height: 24px !important;
  padding: 2px 6px !important;
}

.release-buttons {
  .release-button {
    display: flex;
    padding: 4px 12px;
    align-items: center;
    gap: 8px;
    flex: 1 0 0;
    width: 84px;
    height: 28px;
    cursor: pointer;
  }

  .released-button {
    background-color: #F1F3F5;
    color: #C1C8CD;
  }
}

.modal-divider {
  border-top: 1px solid #dee2e6;
  padding: 10px;
}

.dark-theme-modal-divider {
  border-top: 1px solid var(--slate5) !important;
  padding: 10px;

  .nav-item {
    background-color: transparent !important;
  }
}

.app-slug-container {
  .label {
    font-size: 9px !important;
  }
}

.shareable-link-container {
  .copy-container {
    width: 0px;
    margin-right: -12px;
  }

  .form-check-label {
    font-size: 12px;
    margin-left: 8px;
    color: var(--base-slate-12);
  }

  .label-success,
  .label-updated,
  .tj-input-error,
  .label-info {
    font-size: 10px;
    padding-top: 10px;
  }

  .input-with-icon {
    .form-control {
      height: 100%;
      border-radius: 0px !important;
      padding-right: 40px;
    }

    .is-invalid:focus {
      border-color: var(--tomato9) !important;
    }

    .icon-container {
      right: 12px;
      top: calc(50% - 11px);

      .spinner-border {
        width: 20px;
        height: 20px;
      }
    }
  }

  .input-group-text {
    background: var(--slate3);
    color: var(--slate9);
  }
}

.manage-app-users-footer {
  padding-bottom: 20px;
  margin-top: 18px;

  .default-secondary-button {
    width: auto !important;
    padding: 18px;
  }

}

.share-disabled {
  opacity: 0.4;
}

// Editor revamp styles
.main-wrapper {
  .editor {
    .header>.navbar {
      background-color: var(--base) !important;
      border-bottom: 1px solid var(--slate5);
      z-index: 10;
    }
  }
}

.component-image-wrapper {
  background-color: var(--slate3) !important;
  border-radius: 6px;
}

.components-container {
  margin-left: 16px;
  margin-right: 16px;
}

.draggable-box-wrapper {
  height: 86px;
  width: 72px;
  margin-bottom: 4px;
}

.component-card-group-wrapper {
  display: flex;
  flex-wrap: wrap;
  column-gap: 22px;
}

.component-card-group-container {
  display: flex;
  row-gap: 12px;
  flex-direction: column;
  padding-bottom: 12px;
  padding-top: 12px;
}

.widgets-manager-header {
  color: var(--slate12);
  font-size: 14px;
  font-style: normal;
  font-weight: 500;
  line-height: 20px;
  /* 142.857% */
  margin-top: 16px;
  margin-bottom: 12px;
}

.components-container {
  .tj-input {
    margin-bottom: 16px;
  }
}

.tj-widgets-search-input {
  width: 266px;
  height: 32px;
  border-radius: 6px;
  background-color: var(--base) !important;
  font-size: 12px;
  font-style: normal;
  font-weight: 400;
  line-height: 20px;
}

.release-button {
  color: var(--indigo-01, #FDFDFE);
  font-family: IBM Plex Sans;
  font-size: 12px;
  font-style: normal;
  font-weight: 600;
  line-height: 20px;
  /* 166.667% */
  display: flex;
  padding: 4px 12px;
  align-items: center;
  gap: 8px;
  flex: 1 0 0;
}

.editor-header-icon {
  border-radius: 6px;
  border: 1px solid var(--bases-transparent, rgba(255, 255, 255, 0.00));
  background: var(--indigo3);
  display: flex;
  padding: 7px;
  justify-content: center;
  align-items: center;
  gap: 8px;
  height: 28px;
  width: 28px;
}

.tj-header-avatar {
  display: flex;
  font-weight: 500;
  width: 27px;
  height: 26px;
  padding: 4px 6px;
  flex-direction: column;
  justify-content: center;
  align-items: center;
  gap: 10px;
  flex-shrink: 0;
  margin-bottom: 0px !important;
  border-radius: 100% !important;
  margin-left: -8px;
  background-color: var(--slate5) !important;
  color: var(--slate10) !important
}

.undo-redo-container {
  position: absolute;
  top: 10px;
  display: flex;
  right: 222px;
  justify-content: center;
  align-items: center;
  height: 28px;
  gap: 2px;

  div {
    display: flex;
    justify-content: center;
    align-items: center;
    height: 28px;
    width: 28px;
    border-radius: 6px;
  }
}

.sidebar-panel-header {
  color: var(--slate12);
  padding-left: 4px;
}

.modal-content {
  background: var(--base);
  color: var(--slate12);
}

.main-editor-canvas {
  background-color: var(--base);
}

.event-manager-popover {
  border: none;
  /* Shadow/03 */
  box-shadow: 0px 4px 6px -2px rgba(16, 24, 40, 0.03), 0px 12px 16px -4px rgba(16, 24, 40, 0.08);

  .popover-body {
    background-color: var(--base);
    color: var(--slate12);
    border: 1px solid var(--slate3, #F1F3F5);
    border-radius: 6px;
  }

}

.copilot-toggle {
  font-family: IBM Plex Sans;
  font-size: 12px;
  font-style: normal;
  font-weight: 500;
  background-color: transparent !important;
  display: flex;
  align-items: center;
}

.copilot-codehinter-wrap {
  .CodeMirror.cm-s-monokai.CodeMirror-wrap {
    border-radius: 0px;
  }
}

.avatar-list-stacked {
  display: flex;
}

.avatar-list-stacked .avatar {
  margin-right: 0px !important;
}

.navbar-right-section {
  border-left: 1px solid var(--slate5);
}

.modal-header {
  background-color: var(--base);
  border-bottom: 1px solid var(--slate5);
}

.sidebar-debugger {
  .nav-item {
    button:hover {
      border-top-color: transparent;
      border-left-color: transparent;
      border-right-color: transparent;
    }
  }
}

.tj-app-version-text {
  color: var(--pink9);
}

.left-sidebar-comments {
  position: absolute;
  left: 0;
  bottom: 48px;
}

.popover-body {
  background-color: var(--base);
  color: var(--slate12);
  border-radius: 6px;
}

.popover {
  border: none;
  border-radius: 6px;
  border: 1px solid var(--slate3, #F1F3F5);
  background: var(--slate1, #FBFCFD);
  box-shadow: 0px 2px 4px -2px rgba(16, 24, 40, 0.06), 0px 4px 8px -2px rgba(16, 24, 40, 0.10);
}

.canvas-codehinter-container {
  .sketch-picker {
    left: 70px !important;
    top: 207px;
    position: absolute !important;
  }
}

.debugger-card-body {
  margin-top: 8px;
  margin-bottom: 16px;
  padding: 0px 16px;
}

.left-sidebar-header-btn {
  background-color: var(--base) !important;
  width: 28px;
  height: 28px;
  padding: 7px !important;

  &:focus-visible {
    border: none !important;
    outline: none !important;
    box-shadow: none !important;
  }
}

.navbar-seperator {
  border: 1px solid var(--slate5, #2B2F31);
  background: var(--slate1, #151718);
  width: 1px;
  height: 19px;
  margin-left: 8px;
  margin-right: 8px;
}

.CodeMirror {
  background: var(--base);
  font-size: 12px;
}

.color-picker-input {
  position: relative;
  height: 36px;
  background-color: var(--slate1);
  border: 1px solid var(--slate7);
  border-radius: 6px;

  &:hover {
    background-color: var(--slate4);
    border: 1px solid var(--slate8);

  }
}

#popover-basic-2 {

  .sketch-picker {
    left: 7px;
    width: 170px !important;
    position: absolute !important;

  }
}

.custom-gap-8 {
  gap: 8px;
}

.color-slate-11 {
  color: var(--slate11) !important;
}

.custom-gap-6 {
  gap: 6px
}

.custom-gap-2 {
  gap: 2px
}

// ToolJet Database buttons

.ghost-black-operation {
  border: 1px solid transparent !important;
  padding: 4px 10px;
}

.custom-gap-2 {
  gap: 2px
}

.custom-gap-3 {
  gap: 3px;
}

.custom-gap-4 {
  gap: 4px;
}

.text-black-000 {
  color: var(--text-black-000) !important;
}

.custom-gap-12 {
  gap: 12px
}

.custom-gap-16 {
  gap: 16px;
}

.text-black-000 {
  color: var(--text-black-000) !important;
}

.overflow-tooltip {
  .tooltip-inner {
    max-width: 100%;
  }
}

.tooltip-inner {
  border-radius: 8px;
}

#inspector-tabpane-properties {
  .accordion {
    .accordion-item:last-child {
      border-bottom: none !important;
    }
  }
}

.custom-gap-7 {
  gap: 7px
}

.card-table {
  overflow: visible;
}

.groups-name-cell {
  transition: 0.3s all;
  border-radius: 6px;
  position: relative !important;
  overflow: visible !important;

  .groups-name-container {
    display: flex;
    column-gap: 8px;
    text-overflow: ellipsis;
    overflow: hidden;
    white-space: nowrap;
    max-width: 185px;
  }

  .group-chip {
    padding: 2px 8px;
    margin: 0;
    border-radius: 6px;
    background-color: var(--slate3);
    color: var(--slate11);
    min-height: 24px;
    text-overflow: ellipsis;
    overflow: hidden;
    white-space: nowrap;
    max-width: 95px;
  }

  .all-groups-list {
    position: absolute;
    width: 100%;
    top: 41px;
    display: flex;
    flex-direction: column;
    background: var(--slate1);
    align-items: flex-start;
    border-radius: 6px;
    border: 1px solid var(--slate1);
    box-shadow: 0px 4px 6px -2px rgba(16, 24, 40, 0.03), 0px 12px 16px -4px rgba(16, 24, 40, 0.08);
    padding: 9px 10px;
    gap: 10px;
    cursor: default;
    max-height: 240px;
    overflow: auto;
    left: 0px;
    z-index: 1;
  }
}

.groups-name-cell[data-active="true"] {
  background: var(--gray5) !important;

  .groups-name-container {
    padding-left: 6px;
  }

  .group-chip {
    max-width: unset !important;
  }
}

.groups-hover {
  &:hover {
    background: var(--slate3);
    cursor: pointer;
  }
}

.user-actions-menu-container {
  border: 1px solid var(--slate8);
  border-radius: 6px;

  &:hover {
    background: var(--slate4);
  }

  .actions-menu-icon {
    fill: var(--slate8);
    width: 20px !important;
    height: 20px !important;
    cursor: pointer;

    path {
      fill: var(--slate12) !important;
    }
  }
}

#popover-user-menu {
  box-shadow: 0px 2px 4px -2px var(--indigo1), 0px 4px 8px -2px var(--indigo1);

  .popover-body {
    padding: 0rem 0.8rem;
    min-width: 160px;
  }

  button {
    color: var(--slate12);
    border: none !important;

    &:hover {
      background: none !important;
    }
  }

  .edit-user-btn {
    svg {
      fill: var(--slate9);

      path {
        fill: var(--slate9);
      }
    }
  }

  .user-archive {
    color: var(--tomato9);

    &:hover {
      color: var(--tomato9) !important;
    }
  }
}

.divider {
  border-top: 1px solid var(--slate6);
}

.workspace-constants-wrapper {
  height: calc(100vh - 64px);
  display: flex;
  align-items: center;
  justify-content: center;
  padding-top: 1.5rem;
}

.blank-page-wrapper {
  @media only screen and (max-width: 768px) {
    display: none;
  }
}

.blank-page-wrapper-mobile {
  display: none;

  @media only screen and (max-width: 768px) {
    transform: translateY(80%);
    display: flex;
    align-items: center;
    justify-content: center;
  }
}

.modal-custom-height {
  height: 700px !important;
  /* Set the desired width */
}

.tj-text-input-widget {
  border: 1px solid var(--borders-default);
  background-color: var(--surfaces-surface-01);
  width: 100%;
  padding: 0px;
  z-index: 2;

  &:disabled {
    background-color: var(--surfaces-surface-03);
  }

  &:hover:not(:focus) {
    border: 1px solid var(--tblr-input-border-color-darker) !important;
  }

  &.is-invalid {
    border: 1px solid var(--status-error-strong) !important; // For example, a red border for invalid input
  }

  &:focus {
    outline: none !important;
    border: 1px solid var(--primary-accent-strong);

  }

  &:active {
    outline: none !important;
  }

  &::placeholder {
    color: var(--text-placeholder) !important;
  }
}

.icon-style-container {
  width: 142px;
  height: 32px;
  display: flex;
  align-items: center;
  border-radius: 6px;
  padding: 2px;
}

.visibility-eye {
  position: absolute;
  top: 50%;
  right: -5px;
  transform: translate(-50%, -50%);
}

.label-hinter-margin {
  margin-bottom: 4px;
}

.accordion-header {
  height: 52px;
}


.CodeMirror-placeholder {
  min-width: 265px !important;
}

.tj-number-input-element {

  // Remove increment/decrement arrows
  input::-webkit-outer-spin-button,
  input::-webkit-inner-spin-button {
    -webkit-appearance: none;
    margin: 0;
  }

  /* Firefox */
  input[type=number] {
    -moz-appearance: textfield;
  }
}

.inspector-color-input-popover {
  left: -96px !important;
}

.tj-number-input-widget {
  input[type="number"] {
    -moz-appearance: textfield !important;
  }
}

.action-description-highlighter {
  color: var(--indigo9) !important;
}

.read-docs-fk {

  .tooltip-inner {
    padding: 8px 12px 8px 12px !important;
    font-size: 12px;
    line-height: 20px;
    font-weight: 400;
    text-align: center;
  }

  .tooltip-outer {
    // box-shadow: 0px 4px 6px -2px #10182808 ,0px 12px 16px -4px #10182814 !important;
  }
}

.change-margin {
  margin-bottom: 10px !important;
}

.inspector-validation-date-picker {
  .react-datepicker-wrapper {
    input {
      width: 100%;
      border: 1px solid var(--slate7);
      padding: 5px 5px;
      background-color: var(--base);
      color: var(--slate12)
    }
  }

  .dark-theme {
    .react-datepicker__day {
      color: white;
    }
  }
}

.canvas-container {
  scrollbar-color: transparent;
  scrollbar-width: thin;

  &::-webkit-scrollbar {
    background-color: transparent;
    width: 6px;
    scrollbar-width: thin;
  }

  &::-webkit-scrollbar-track {
    background-color: transparent;
    scrollbar-width: thin;
  }

  &::-webkit-scrollbar-thumb {
    background-color: transparent;
  }

  &:hover {
    scrollbar-color: #6a727c4d;

    &::-webkit-scrollbar-thumb {
      background-color: #6a727c4d !important;
    }
  }
}

.jet-listview {
  &:hover {
    scrollbar-color: #6a727c4d;

    &::-webkit-scrollbar-thumb {
      background-color: #6a727c4d !important;
    }
  }
}

.dark-theme {
  .canvas-container {
    &:hover {
      scrollbar-color: #6a727c4d;

      &::-webkit-scrollbar-thumb {
        background-color: #6a727c4d !important;
      }
    }
  }

  .jet-listview {
    &:hover {
      scrollbar-color: #6a727c4d;

      &::-webkit-scrollbar-thumb {
        background-color: #6a727c4d !important;
      }
    }
  }
}

.number-input-arrow {
  &:hover {
    background-color: var(--interactive-overlays-fill-hover) !important;
  }

  &:active {
    background-color: var(--interactive-overlays-fill-pressed) !important;
  }
}

<<<<<<< HEAD
.tjdb-table-tooltip {
  width: max-content !important;

  .tooltip-inner {
    max-width: max-content !important;
    width: max-content !important;

    .foreignKey-relation-tooltip {
      span {
        text-align: left;
      }
    }

  }
=======
div.ds-svg-container svg {
  padding: 2px;
>>>>>>> da93579e
}<|MERGE_RESOLUTION|>--- conflicted
+++ resolved
@@ -12996,7 +12996,6 @@
   }
 }
 
-<<<<<<< HEAD
 .tjdb-table-tooltip {
   width: max-content !important;
 
@@ -13011,8 +13010,8 @@
     }
 
   }
-=======
+}
+
 div.ds-svg-container svg {
   padding: 2px;
->>>>>>> da93579e
 }