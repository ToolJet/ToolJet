--- conflicted
+++ resolved
@@ -18669,7 +18669,6 @@
   }
 }
 
-<<<<<<< HEAD
 .phone-input-widget {
   .tj-text-input-widget.is-invalid {
     border-left: none !important;
@@ -18678,11 +18677,11 @@
   input[type="tel"] {
     border-top-left-radius: '0px' !important;
     border-bottom-left-radius: '0px' !important;
-=======
+  }
+}
 
 .single-line-codehinter-input {
   .cm-editor {
     max-height: 100px !important;
->>>>>>> 3b46d4a6
   }
 }