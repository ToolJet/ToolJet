--- conflicted
+++ resolved
@@ -11067,7 +11067,6 @@
   }
 }
 
-<<<<<<< HEAD
 .break-all {
   word-break: break-all;
 }
@@ -11143,10 +11142,9 @@
   .cancel-btn {
     color: var(--indigo9);
   }
-=======
+}
 .confirm-dialogue-modal {
   background: var(--base);
->>>>>>> d3566c83
 }
 
 .table-editor-component-row {
@@ -11413,7 +11411,10 @@
     background-color: #F1F3F5;
     color: #C1C8CD;
   }
-<<<<<<< HEAD
+
+  .nav-item {
+    background-color: transparent !important;
+  }
 }
 
 .app-slug-container {
@@ -11476,11 +11477,8 @@
   .default-secondary-button {
     width: auto !important;
     padding: 18px;
-=======
-
-  .nav-item {
-    background-color: transparent !important;
-  }
+  }
+
 }
 
 // Editor revamp styles
@@ -11799,6 +11797,5 @@
     .accordion-item:last-child{
       border-bottom: none !important;
     }
->>>>>>> d3566c83
   }
 }