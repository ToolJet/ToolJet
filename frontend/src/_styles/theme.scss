--- conflicted
+++ resolved
@@ -4147,18 +4147,12 @@
   }
 
   .rbc-event {
-    background-color: var(--primary-brand) !important;
-    border: transparent;
-
     .rbc-event-label {
       display: none;
     }
 
-<<<<<<< HEAD
     background-color: var(--primary-brand) !important;
     border: transparent
-=======
->>>>>>> d2b8220a
   }
 
   .rbc-off-range-bg {
