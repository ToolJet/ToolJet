@import "./tabler.scss";
@import "./colors.scss";
@import "./z-index.scss";
@import "./mixins.scss";
@import "./queryManager.scss";
@import "./onboarding.scss";
@import "./components.scss";
@import "./global-datasources.scss";
@import "./typography.scss";
@import "./designtheme.scss";
@import "./dropdown-custom.scss";
@import "./ui-operations.scss";
@import 'react-loading-skeleton/dist/skeleton.css';
@import './table-component.scss';

/* ibm-plex-sans-100 - latin */
@font-face {
  font-display: swap;
  /* Check https://developer.mozilla.org/en-US/docs/Web/CSS/@font-face/font-display for other options. */
  font-family: 'IBM Plex Sans';
  font-style: normal;
  font-weight: 100;
  src: url('/assets/fonts/ibm-plex-sans-v19-latin/ibm-plex-sans-v19-latin-100.woff2') format('woff2');
  /* Chrome 36+, Opera 23+, Firefox 39+, Safari 12+, iOS 10+ */
}

/* ibm-plex-sans-100italic - latin */
@font-face {
  font-display: swap;
  /* Check https://developer.mozilla.org/en-US/docs/Web/CSS/@font-face/font-display for other options. */
  font-family: 'IBM Plex Sans';
  font-style: italic;
  font-weight: 100;
  src: url('/assets/fonts/ibm-plex-sans-v19-latin/ibm-plex-sans-v19-latin-100italic.woff2') format('woff2');
  /* Chrome 36+, Opera 23+, Firefox 39+, Safari 12+, iOS 10+ */
}

/* ibm-plex-sans-200 - latin */
@font-face {
  font-display: swap;
  /* Check https://developer.mozilla.org/en-US/docs/Web/CSS/@font-face/font-display for other options. */
  font-family: 'IBM Plex Sans';
  font-style: normal;
  font-weight: 200;
  src: url('/assets/fonts/ibm-plex-sans-v19-latin/ibm-plex-sans-v19-latin-200.woff2') format('woff2');
  /* Chrome 36+, Opera 23+, Firefox 39+, Safari 12+, iOS 10+ */
}

/* ibm-plex-sans-200italic - latin */
@font-face {
  font-display: swap;
  /* Check https://developer.mozilla.org/en-US/docs/Web/CSS/@font-face/font-display for other options. */
  font-family: 'IBM Plex Sans';
  font-style: italic;
  font-weight: 200;
  src: url('/assets/fonts/ibm-plex-sans-v19-latin/ibm-plex-sans-v19-latin-200italic.woff2') format('woff2');
  /* Chrome 36+, Opera 23+, Firefox 39+, Safari 12+, iOS 10+ */
}

/* ibm-plex-sans-300 - latin */
@font-face {
  font-display: swap;
  /* Check https://developer.mozilla.org/en-US/docs/Web/CSS/@font-face/font-display for other options. */
  font-family: 'IBM Plex Sans';
  font-style: normal;
  font-weight: 300;
  src: url('/assets/fonts/ibm-plex-sans-v19-latin/ibm-plex-sans-v19-latin-300.woff2') format('woff2');
  /* Chrome 36+, Opera 23+, Firefox 39+, Safari 12+, iOS 10+ */
}

/* ibm-plex-sans-300italic - latin */
@font-face {
  font-display: swap;
  /* Check https://developer.mozilla.org/en-US/docs/Web/CSS/@font-face/font-display for other options. */
  font-family: 'IBM Plex Sans';
  font-style: italic;
  font-weight: 300;
  src: url('/assets/fonts/ibm-plex-sans-v19-latin/ibm-plex-sans-v19-latin-300italic.woff2') format('woff2');
  /* Chrome 36+, Opera 23+, Firefox 39+, Safari 12+, iOS 10+ */
}

/* ibm-plex-sans-regular - latin */
@font-face {
  font-display: swap;
  /* Check https://developer.mozilla.org/en-US/docs/Web/CSS/@font-face/font-display for other options. */
  font-family: 'IBM Plex Sans';
  font-style: normal;
  font-weight: 400;
  src: url('/assets/fonts/ibm-plex-sans-v19-latin/ibm-plex-sans-v19-latin-regular.woff2') format('woff2');
  /* Chrome 36+, Opera 23+, Firefox 39+, Safari 12+, iOS 10+ */
}

/* ibm-plex-sans-italic - latin */
@font-face {
  font-display: swap;
  /* Check https://developer.mozilla.org/en-US/docs/Web/CSS/@font-face/font-display for other options. */
  font-family: 'IBM Plex Sans';
  font-style: italic;
  font-weight: 400;
  src: url('/assets/fonts/ibm-plex-sans-v19-latin/ibm-plex-sans-v19-latin-italic.woff2') format('woff2');
  /* Chrome 36+, Opera 23+, Firefox 39+, Safari 12+, iOS 10+ */
}

/* ibm-plex-sans-500 - latin */
@font-face {
  font-display: swap;
  /* Check https://developer.mozilla.org/en-US/docs/Web/CSS/@font-face/font-display for other options. */
  font-family: 'IBM Plex Sans';
  font-style: normal;
  font-weight: 500;
  src: url('/assets/fonts/ibm-plex-sans-v19-latin/ibm-plex-sans-v19-latin-500.woff2') format('woff2');
  /* Chrome 36+, Opera 23+, Firefox 39+, Safari 12+, iOS 10+ */
}

/* ibm-plex-sans-500italic - latin */
@font-face {
  font-display: swap;
  /* Check https://developer.mozilla.org/en-US/docs/Web/CSS/@font-face/font-display for other options. */
  font-family: 'IBM Plex Sans';
  font-style: italic;
  font-weight: 500;
  src: url('/assets/fonts/ibm-plex-sans-v19-latin/ibm-plex-sans-v19-latin-500italic.woff2') format('woff2');
  /* Chrome 36+, Opera 23+, Firefox 39+, Safari 12+, iOS 10+ */
}

/* ibm-plex-sans-600 - latin */
@font-face {
  font-display: swap;
  /* Check https://developer.mozilla.org/en-US/docs/Web/CSS/@font-face/font-display for other options. */
  font-family: 'IBM Plex Sans';
  font-style: normal;
  font-weight: 600;
  src: url('/assets/fonts/ibm-plex-sans-v19-latin/ibm-plex-sans-v19-latin-600.woff2') format('woff2');
  /* Chrome 36+, Opera 23+, Firefox 39+, Safari 12+, iOS 10+ */
}

/* ibm-plex-sans-600italic - latin */
@font-face {
  font-display: swap;
  /* Check https://developer.mozilla.org/en-US/docs/Web/CSS/@font-face/font-display for other options. */
  font-family: 'IBM Plex Sans';
  font-style: italic;
  font-weight: 600;
  src: url('/assets/fonts/ibm-plex-sans-v19-latin/ibm-plex-sans-v19-latin-600italic.woff2') format('woff2');
  /* Chrome 36+, Opera 23+, Firefox 39+, Safari 12+, iOS 10+ */
}

/* ibm-plex-sans-700 - latin */
@font-face {
  font-display: swap;
  /* Check https://developer.mozilla.org/en-US/docs/Web/CSS/@font-face/font-display for other options. */
  font-family: 'IBM Plex Sans';
  font-style: normal;
  font-weight: 700;
  src: url('/assets/fonts/ibm-plex-sans-v19-latin/ibm-plex-sans-v19-latin-700.woff2') format('woff2');
  /* Chrome 36+, Opera 23+, Firefox 39+, Safari 12+, iOS 10+ */
}

/* ibm-plex-sans-700italic - latin */
@font-face {
  font-display: swap;
  /* Check https://developer.mozilla.org/en-US/docs/Web/CSS/@font-face/font-display for other options. */
  font-family: 'IBM Plex Sans';
  font-style: italic;
  font-weight: 700;
  src: url('/assets/fonts/ibm-plex-sans-v19-latin/ibm-plex-sans-v19-latin-700italic.woff2') format('woff2');
  /* Chrome 36+, Opera 23+, Firefox 39+, Safari 12+, iOS 10+ */
}

// variables
$border-radius: 4px;


body {
  font-family: 'IBM Plex Sans';
}

input,
button {
  border-radius: 4px;
}

.btn:hover {
  border-color: $primary;
}

.btn-sm {
  padding: 4px 8px;
}

.padding-0 {
  padding: 0;
}

.float-right {
  float: right;
}

.font-500 {
  font-weight: 500;
}

.color-inherit {
  color: inherit;
}

.text-right {
  text-align: right;
}

.navbar {
  max-height: 48px;
  min-height: auto;
  background-color: var(--base) !important;
  border-bottom: 1px solid var(--slate5);

  .nav-item.active:after {
    bottom: 0 !important;
  }
}

.rc-slider-track {
  background-color: $primary;
}

.rc-slider-handle {
  border-color: $primary;
}

.auth-main {
  height: 1000px;
  padding-top: calc(0.25 * 100vh);
  overflow: hidden;

  svg,
  img {
    height: 50px;
    width: 50px;
  }

  svg {
    color: #000000;
  }

  .col-4 {
    z-index: 1;
  }

  .horizontal-line {
    width: 100%;
    position: relative;
    border: 1px solid #b1b1b1;
    top: 25px;
    margin: 0px auto;
    z-index: 0;
  }

  .sso-ico {
    div {
      background-color: #ffffff;
    }
  }
}

.emoji-mart-scroll {
  border-bottom: 0;
  margin-bottom: 6px;
}

.emoji-mart-scroll+.emoji-mart-bar {
  display: none;
}

.accordion-item {
  border: solid var(--slate5);
  border-width: 0px 0px 1px 0px;
}

.accordion-item,
.accordion-button {
  background-color: inherit;
}

.accordion-button {
  font-size: 14px;
  font-weight: 500 !important;
  box-shadow: none !important;
  color: var(--slate12) !important;
  padding: 16px 16px !important;
}

.accordion-button::after {
  background-image: url('data:image/svg+xml,<svg xmlns="http://www.w3.org/2000/svg" width="13" height="12" viewBox="0 0 13 12" fill="none"><path d="M8.83684 3L4.4484 3C3.86955 3 3.5089 3.62791 3.80056 4.1279L5.99478 7.88943C6.28419 8.38556 7.00104 8.38556 7.29045 7.88943L9.48467 4.1279C9.77634 3.62791 9.41568 3 8.83684 3Z" fill="%2311181C"/></svg>');
}

.accordion-button:not(.collapsed)::after {
  background-image: url('data:image/svg+xml,<svg xmlns="http://www.w3.org/2000/svg" width="13" height="12" viewBox="0 0 13 12" fill="none"><path d="M8.83684 3L4.4484 3C3.86955 3 3.5089 3.62791 3.80056 4.1279L5.99478 7.88943C6.28419 8.38556 7.00104 8.38556 7.29045 7.88943L9.48467 4.1279C9.77634 3.62791 9.41568 3 8.83684 3Z" fill="%2311181C"/></svg>');
}

.accordion-button:not(.collapsed) {
  // padding-bottom: 0 !important;
}

.accordion-body {
  padding: 4px 16px 16px 16px !important;

  .form-label {
    font-weight: 400;
    font-size: 12px;
    color: var(--slate12);
  }

  .style-fx {
    margin-top: 3px !important;
  }
}

.editor {
  header {
    position: fixed;
    width: 100%;
    top: 0px;
    left: 0px;
  }

  .header-container {
    max-width: 100%;
    padding: 0px;
  }

  .resizer-select,
  .resizer-active {
<<<<<<< HEAD
    outline: solid 1px $primary  !important;
=======
    outline: solid 1px $primary !important;

>>>>>>> 983f3912

    .top-right,
    .top-left,
    .bottom-right,
    .bottom-left {
      background: white;
      border-radius: 10px;
      border: solid 1px $primary;
    }
  }

  .resizer-selected {
    outline-width: thin;
    outline-style: solid;
    outline-color: #ffda7e;
  }

  // query data source card style start

  .query-datasource-card-container,
  .header-query-datasource-card-container {
    display: flex;
    flex-direction: row;
    gap: 10px;
    flex-wrap: wrap;
  }

  .datasource-picker {
    margin-bottom: 24px;
    width: 475px;
    margin: auto;

    a {
      color: var(--indigo9);
      text-decoration: none;
    }
  }

  .header-query-datasource-card-container {
    margin-top: -10px;
  }

  .header-query-datasource-card {
    position: relative;
    display: flex;
    min-width: 0;
    word-wrap: break-word;
    background-color: rgba(66, 153, 225, 0.1) !important;
    background-clip: border-box;
    border-radius: 4px;
    height: 32px;
    width: 140px;
    padding: 6px;
    align-items: center;
    text-transform: capitalize;
    font-weight: 400 !important;
    background-color: #4299e11a;

    p {
      margin: 0 8px 0 12px;
    }
  }

  .query-datasource-card {
    position: relative;
    display: flex;
    min-width: 0;
    word-wrap: break-word;
    background-color: #ffffff;
    background-clip: border-box;
    border: 1px solid rgba(101, 109, 119, 0.16);
    border-radius: 4px;
    height: 46px;
    width: 200px;
    padding: 10px;
    align-items: center;
    cursor: pointer;
    transition: transform .2s;

    p {
      margin: 0 8px 0 15px;
    }

    &:hover {
      transform: scale(1.02);
      box-shadow: 0.1px 0.1px 0.1px 0.1px rgba(0, 0, 0, 0.3);
    }
  }

  // end :: data source card style

  .header-query-datasource-name {
    font-size: 0.8rem !important;
    padding-top: 0px !important;
  }

  .datasource-heading {
    display: flex;
    height: 32px;
    gap: 10px;
    align-items: center;

    p {
      font-size: 12px;
      padding-top: 0px;
      cursor: pointer;
    }
  }


  .left-sidebar {
    scrollbar-width: none;
  }

  .left-sidebar::-webkit-scrollbar {
    width: 0;
    background: transparent;
  }

  .left-sidebar-layout {
    display: flex;
    justify-content: center;
    font-size: 11px;
    align-items: center;
    letter-spacing: 0.2px;

    p {
      margin-bottom: 0px;
      margin-top: 8px;
    }
  }

  .left-sidebar {
    height: 100%;
    width: 48px;
    position: fixed;
    z-index: 2;
    left: 0;
    overflow-x: hidden;
    flex: 1 1 auto;
    background-color: var(--base) !important;
    background-clip: border-box;
    margin-top: 48px;
    padding-top: 8px;

    .accordion-item {
      border: solid var(--slate5);
      border-width: 1px 0px 1px 0px;
    }

    .datasources-container {
      height: 50%;
      overflow-y: scroll;

      tr {
        border-color: #f1f1f1;
      }
    }

    .variables-container {
      height: 50%;
      overflow-y: scroll;
    }

    .variables-container::-webkit-scrollbar-thumb,
    .datasources-container::-webkit-scrollbar-thumb {
      background: transparent;
      height: 0;
      width: 0;
    }

    .variables-container::-webkit-scrollbar,
    .datasources-container::-webkit-scrollbar {
      width: 0;
      background: transparent;
      height: 0;
    }

    .variables-container,
    .datasources-container {
      scrollbar-width: none;
    }

    .datasources-container {
      bottom: 0;
      height: 500px;
      border: solid rgba(101, 109, 119, 0.16);
      border-width: 1px 0px 1px 0px;

      .datasources-header {
        border: solid rgba(0, 0, 0, 0.125);
        border-width: 0px 0px 1px 0px;
      }
    }

    .left-sidebar-inspector {
      .card-body {
        padding: 1rem 0rem 1rem 1rem;
      }
    }

    .left-sidebar-page-selector {
      .add-new-page-button-container {
        width: 100%;
        margin-top: 10px;
      }
    }
  }

  .editor-sidebar {
    position: fixed;
    right: 0;
    overflow: hidden;
    width: 300px;
    flex: 1 1 auto;
    top: 48px;
    border-left: 1px solid var(--slate5);
    background-color: var(--base);
    background-clip: border-box;
    height: 100vh;


    .inspector {
      .form-control-plaintext {
        padding: 0;
        color: var(--slate12);
      }

      .header {
        padding-left: 20px;
        padding-right: 20px;
        border: solid rgba(0, 0, 0, 0.125);
        border-width: 0px 0px 1px 0px;
        height: 40px;

        .component-name {
          font-weight: 500;
        }

        .component-action-button {
          top: 8px;
          right: 10px;
          position: absolute;
        }
      }

      .properties-container {
        .field {
          .form-label {
            font-size: 12px;
          }

          .text-field {
            height: 30px;
            font-size: 12px;
          }

          .form-select {
            height: 30px;
            font-size: 12px;
          }

          .select-search__input {
            padding: 0.2375rem 0.75rem;
            font-size: 0.825rem;
          }
        }
      }
    }

    .components-container::-webkit-scrollbar {
      width: 0;
      height: 0;
      background: transparent;
    }

    .components-container::-webkit-scrollbar-thumb {
      background: transparent;
    }

    .components-container {
      scrollbar-width: none;
    }

    .components-container {
      height: 100%;
      overflow: auto;
      overflow-x: hidden;
      padding-bottom: 20%;

      ::placeholder {
        color: var(--slate9);

      }

      .component-image-holder {
        border-radius: 0;
        transition: all 0.3s cubic-bezier(0.25, 0.8, 0.25, 1);
        box-sizing: border-box;
        border-radius: 4px;
        background-color: var(--slate3);

        img {
          margin: 0 auto;
        }

        &:hover {
          background-color: var(--slate4);
          border: 1px solid var(--slate4, #E6E8EB);

        }

        &:active {
          background-color: var(--slate4);
          border: 1px solid var(--slate6, #DFE3E6);
        }
      }

      .component-title {
        margin-top: 4px;
        max-width: 100%;
        text-align: center;
        word-wrap: break-word;
        color: var(--slate12);
        text-align: center;
        font-size: 10px;
        font-style: normal;
        font-weight: 400;
        line-height: 13px;
        height: 26px;
        width: 72px;
      }

      .component-description {
        color: grey;
        font-size: 0.7rem;
      }
    }
  }

  .main {
    top: 0;
    height: calc(100vh - 84px);

    &.hide-scrollbar {
      .canvas-container::-webkit-scrollbar {
        height: 0;
      }
    }

    .canvas-container::-webkit-scrollbar {
      width: 0;
      background: transparent;
    }

    .canvas-container::-webkit-scrollbar-track {
      background: transparent !important;
    }

    .canvas-container {
      scrollbar-width: none;
    }

    .canvas-container {
      height: 100%;
      top: 48px;
      position: fixed;
      right: 300px;
      left: 48px;
      overflow-y: scroll;
      overflow-x: auto;
      -webkit-box-pack: center;
      justify-content: center;
      -webkit-box-align: center;
      align-items: center;

      .real-canvas {
        outline: 1px dotted transparent;
      }

      .show-grid {
        outline: 1px dotted #4d72da;
        background-image: linear-gradient(to right,
            rgba(194, 191, 191, 0.2) 1px,
            transparent 1px),
          linear-gradient(to bottom,
            rgba(194, 191, 191, 0.2) 1px,
            transparent 1px);

      }

      .canvas-area {
        background: #F9F9FB;
        margin: 0px auto;

        .resizer {
<<<<<<< HEAD
          // border: solid 1px red;
=======
          outline: solid 1px transparent;
>>>>>>> 983f3912
        }
      }
    }
  }

  @media screen and (max-height: 450px) {
    .sidebar {
      padding-top: 15px;
    }

    .sidebar a {
      font-size: 18px;
    }
  }
}

.viewer {
  .header-container {
    max-width: 100%;
  }

  .main {
    padding: 0px 10px;

    .canvas-container {
      scrollbar-width: auto;
      width: 100%;
    }

    .canvas-container::-webkit-scrollbar {
      background: transparent;
    }

    .canvas-container {
      height: 100%;
      position: fixed;
      left: 0;
      overflow-y: auto;
      overflow-x: auto;
      -webkit-box-pack: center;
      justify-content: center;
      -webkit-box-align: center;
      align-items: center;

      .canvas-area {
        width: 1280px;
        background: #F9F9FB;
        margin: 0px auto;
        background-size: 80px 80px;
        background-repeat: repeat;
      }

      .navigation-area {
        background: var(--base, #FFF);
        padding: 1rem;

        a.page-link {
          border-radius: 0;
          border: 0;
        }

        a.page-link:hover {
          color: white;
          background-color: #4D72FA;
        }

        a.page-link.active {
          color: white;
          background-color: #4D72FA;
        }
      }

    }
  }
}

.modal-header {
  padding: 0 1.5rem 0 1.5rem;
}

.page-body,
.homepage-body {
  height: 100vh;

  .list-group.list-group-transparent.dark .all-apps-link,
  .list-group-item-action.dark.active {
    background-color: $dark-background  !important;
  }
}

.home-search-holder {
  height: 20px;
  width: 100%;
  margin-top: 32px;

  .search-box-wrapper {
    .input-icon {
      .input-icon-addon {
        padding-right: 6px;
      }
    }
  }

  .homepage-search {
    background: transparent;
    color: var(--slate12);
    height: 20px;

    &:focus {
      background: none;
    }
  }
}

.homepage-app-card-list-item-wrap {
  row-gap: 16px;
  column-gap: 32px;
  display: flex;
  margin-top: 22px;
}

.homepage-app-card-list-item {
  max-width: 272px;
  flex-basis: 33%;
  padding: 0 !important;
}

.homepage-dropdown-style {
  min-width: 11rem;
  display: block;
  align-items: center;
  margin: 0;
  line-height: 1.4285714;
  width: 100%;
  padding: 0.5rem 0.75rem !important;
  font-weight: 400;
  white-space: nowrap;
  border: 0;
  cursor: pointer;
  font-size: 12px;
}

.homepage-dropdown-style:hover {
  background: rgba(101, 109, 119, 0.06);
}

.card-skeleton-container {
  border: 0.5px solid #b4bbc6;
  padding: 1rem;
  border-radius: 8px;
  height: 180px;
}

.app-icon-skeleton {
  background-color: #91a4f6;
  border-radius: 4px;
  margin-bottom: 20px;
  height: 40px;
  width: 40px;
}

.folder-icon-skeleton {
  display: inline-block;
  background-color: #858896;
  border-radius: 4px;
  height: 14px;
  width: 14px;
}

.folders-skeleton {
  padding: 9px 12px;
  height: 34px;
  margin-bottom: 4px;
}

.card-skeleton-button {
  height: 20px;
  width: 60px;
  background: #91a4f6;
  margin-top: 1rem;
  border-radius: 4px;
}

@media (min-height: 641px) and (max-height: 899px) {
  .homepage-pagination {
    position: fixed;
    bottom: 2rem;
    width: 63%;
  }
}

@media (max-height: 640px) {
  .homepage-pagination {
    position: fixed;
    bottom: 2rem;
    width: 71%;
  }
}

@media (max-width: 1056px) {
  .homepage-app-card-list-item {
    flex-basis: 50%;
  }
}

.homepage-body {
  overflow-y: hidden;

  a {
    color: inherit;
  }

  a:hover {
    color: inherit;
    text-decoration: none;
  }

  button.create-new-app-button {
    background-color: var(--indigo9);

  }




  .app-list {
    .app-card {
      height: 180px;
      max-height: 180px;
      border: 0.5px solid #b4bbc6;
      box-sizing: border-box;
      border-radius: 8px;
      overflow: hidden;

      .app-creation-time {
        span {
          color: var(--slate11) !important;
        }
      }

      .app-creator {
        font-weight: 500;
        font-size: 0.625rem;
        line-height: 12px;
        color: #292d37;
        white-space: nowrap;
        overflow: hidden;
        text-overflow: ellipsis;
      }

      .app-icon-main {
        background-color: $primary;

        .app-icon {
          img {
            height: 24px;
            width: 24px;
            filter: invert(100%) sepia(0%) saturate(0%) hue-rotate(17deg) brightness(104%) contrast(104%);
            vertical-align: middle;
          }
        }
      }

      .app-template-card-wrapper {
        .card-body {
          padding-left: 0px !important;
        }
      }

      .app-title {
        line-height: 20px;
        font-size: 1rem;
        font-weight: 400;
        color: #000000;
        overflow: hidden;
        max-height: 40px;
        text-overflow: ellipsis;
        display: -webkit-box;
        -webkit-line-clamp: 2;
        /* number of lines to show */
        line-clamp: 2;
        -webkit-box-orient: vertical;
      }

      button {
        font-size: 0.6rem;
        width: 100%;
      }

      .menu-ico {
        cursor: pointer;

        img {
          padding: 0px;
          height: 14px;
          width: 14px;
          vertical-align: unset;
        }
      }
    }

    .app-card.highlight {
      background-color: #f8f8f8;
      box-shadow: 0px 4px 4px rgba(0, 0, 0, 0.25);
      border: 0.5px solid $primary;

      .edit-button {
        box-sizing: border-box;
        border-radius: 6px;
        color: $primary-light;
        width: 113px;
        height: 28px;
        background: var(--indigo11) !important;
        border: none;
        color: var(--indigo4);
        padding: 4px 16px;
        gap: 6px;
        height: 28px;


        &:hover {
          background: var(--indigo10);

        }

        &:focus {
          box-shadow: 0px 0px 0px 4px var(--indigo6);
          background: var(--indigo10);
          outline: 0;
        }


        &:active {
          background: var(--indigo11);
          box-shadow: none;
        }
      }

      .launch-button {
        box-sizing: border-box;
        border-radius: 6px;
        color: var(--slate12);
        width: 113px;
        height: 28px;
        background: var(--base);
        border: 1px solid var(--slate7);
        color: var(--slate12);
        padding: 4px 16px;
        gap: 6px;
        height: 28px !important;


        &:hover {
          background: var(--slate8);
          color: var(--slate11);
          border: 1px solid var(--slate8);
          background: var(--base);
        }

        &:active {
          background: var(--base);
          box-shadow: none;
          border: 1px solid var(--slate12);
          color: var(--slate12);
        }

        &:focus {
          background: var(--base);
          color: var(--slate11);
          border: 1px solid var(--slate8);
          box-shadow: 0px 0px 0px 4px var(--slate6);
        }
      }

      .app-title {
        height: 20px;
        -webkit-line-clamp: 1;
        /* number of lines to show */
        line-clamp: 1;
      }
    }
  }
}


.template-library-modal {
  font-weight: 500;

  .modal-header {
    background-color: var(--base) !important;
    border-bottom: 1px solid var(--slate5);

  }

  .modal-dialog {
    max-width: 90%;
    height: 80%;

    .modal-content {
      height: 100%;
      padding: 0;


      .modal-body {
        height: 80%;
        padding: 0 10px;
        background-color: var(--base) !important;


        .container-fluid {
          height: 100%;
          padding: 0;

          .row {
            height: 100%;
          }
        }
      }
    }

    .modal-body,
    .modal-footer {
      background-color: #ffffff;
    }
  }

  .template-categories {
    .list-group-item {
      border: 0;
    }

    .list-group-item.active {
      background-color: #edf1ff;
      color: $primary-light;
      font-weight: 600;
    }
  }

  .template-app-list {
    .list-group-item {
      border: 0;
    }

    .list-group-item.active {
      background-color: #edf1ff;
      color: black;
    }
  }

  .template-display {
    display: flex;
    flex-direction: row;
    align-items: center;
    height: 100%;

    h3.title {
      font-weight: 600;
      line-height: 17px;
    }

    p.description {
      font-weight: 500;
      font-size: 13px;
      line-height: 15px;
      letter-spacing: -0.1px;
      color: #8092ab;
    }

    img.template-image {
      height: 75%;
      width: 85%;
      border: 0;
      padding: 0;
      object-fit: contain;
    }

    .template-spinner {
      width: 3rem;
      height: 3rem;
      margin: auto;
      position: absolute;
      top: 0;
      bottom: 0;
      left: 0;
      right: 0;
    }

    .row {
      margin-bottom: 0;
    }
  }

  .template-list {
    padding-top: 16px;

    .template-search-box {
      input {
        border-radius: 5px !important;
      }

      .input-icon {
        display: flex;
      }
    }

    .input-icon {
      .search-icon {
        display: block;
        position: absolute;
        left: 0;
        margin-right: 0.5rem;
      }

      .clear-icon {
        cursor: pointer;
        display: block;
        position: absolute;
        right: 0;
        margin-right: 0.5rem;
      }
    }

    .list-group-item.active {
      color: $primary;
    }
  }
}

.template-library-modal.dark-mode {

  .template-modal-control-column,
  .template-list-column,
  .categories-column,
  .modal-header {
    border-color: var(--slate5) !important;
  }

  .modal-body {
    height: 80%;
    padding: 0 10px;
    background-color: var(--base) !important;

    .container-fluid {
      height: 100%;
      padding: 0;

      .row {
        height: 100%;
      }
    }
  }

  .modal-footer,
  .modal-header,
  .modal-content {
    color: white;
    background-color: #2b394a;
  }

  .template-categories {
    .list-group-item {
      color: white;
      border: 0;
    }

    .list-group-item:hover {
      background-color: #232e3c;
    }

    .list-group-item.active {
      background-color: $primary-light;
      color: white;
      font-weight: 600;
    }
  }

  .template-app-list {
    .list-group-item {
      border: 0;
      color: white;
    }

    .list-group-item:hover {
      border: 0;
      background-color: #232e3c;
    }

    .list-group-item.active {
      background-color: $primary-light;
      color: white;
    }

    .no-results-item {
      background-color: var(--slate4);
      color: white;
    }
  }

  .template-list {
    .template-search-box {
      input {
        background-color: #2b394a;
        border-color: #232e3c;
        color: white;
      }
    }
  }
}

.fx-container {
  position: relative;
}

.fx-common {
  margin-right: 12px;
}

.fx-button {
  border-radius: 6px;

  svg {
    margin: 2px 4px;
  }
}

.fx-button:hover {
  background-color: var(--slate4);
  cursor: pointer;
}

.fx-button.active {
  background-color: var(--indigo5);
  cursor: pointer;
}



.fx-container-eventmanager {
  position: relative;
}

.fx-container-eventmanager * .fx-outer-wrapper {
  position: absolute !important;
  top: 7px !important;
  right: -26px;
}

// targeting select component library class

.component-action-select *.css-1nfapid-container {
  width: 184px !important;
}

.component-action-select {
  .css-zz6spl-container {
    width: inherit;
  }

  &.fx-container-eventmanager {
    .fx-common {
      right: 0;
    }

    .custom-row {
      width: 100%
    }
  }

  .codeShow-active {
    display: flex;
    flex-direction: row-reverse;
    justify-content: space-between;

    .custom-row {
      width: 75%;
    }
  }

  .row.fx-container {
    .col {
      display: flex;
    }
  }
}

.fx-container-eventmanager *.fx-common {
  top: 6px !important;
  right: -34px;
}

.fx-container-eventmanager-code {
  padding-right: 15px !important;
}

.unselectable {
  -webkit-touch-callout: none;
  -webkit-user-select: none;
  -khtml-user-select: none;
  -moz-user-select: none;
  -ms-user-select: none;
  user-select: none;
}

.layout-buttons {
  span {
    color: $primary;
  }
}

.inspector {
  .tab-content {
    overflow-y: auto;
    // TAB HEADER HEIGHT + FOOTER HEIGHT + Extra padding = 120px
    height: calc(100vh - 7.5rem);
    // Hide scrollbar
    -ms-overflow-style: none;
    /* IE and Edge */
    scrollbar-width: none;
    /* Firefox */
    border-top: 1px solid var(--slate5) !important;
  }

  /* Hide scrollbar for Chrome, Safari and Opera */
  .tab-content::-webkit-scrollbar {
    display: none;
  }

  .accordion:last-child {
    margin-bottom: 45px !important;
  }

  .field-type-vertical-line {
    position: relative;
    width: 0;
    height: 2rem;
    border-left: 1px solid var(--slate5);
    content: '';
    margin-right: -2.75rem;

  }

  .code-hinter-vertical-line {
    position: relative;
    width: 0;
    border-left: 1px solid var(--slate5);
    content: '';
    margin-right: 1rem;
  }

  .code-hinter-wrapper {
    min-width: 0;
  }

  .inspector-field-number {
    background-color: var(--slate1);
    border: none;
    color: var(--slate12);
    width: 8.063rem; //129px
    border: 1px solid var(--slate7);
    padding: 6px 10px;
  }
}


.theme-dark {
  .accordion-button::after {
    background-image: url('data:image/svg+xml,<svg xmlns="http://www.w3.org/2000/svg" width="12" height="13" viewBox="0 0 12 13" fill="none"><path d="M8.19426 3.5L3.80582 3.5C3.22697 3.5 2.86632 4.12791 3.15798 4.6279L5.35221 8.38943C5.64161 8.88556 6.35846 8.88556 6.64787 8.38943L8.8421 4.6279C9.13376 4.12791 8.77311 3.5 8.19426 3.5Z" fill="%23ffffff"/></svg>');
  }

  .homepage-body {
    .app-list {
      .app-title {
        line-height: 20px;
        font-size: 16px;
        font-weight: 400;
      }
    }
  }

  .layout-buttons {
    svg {
      filter: invert(89%) sepia(2%) saturate(127%) hue-rotate(175deg) brightness(99%) contrast(96%);
    }
  }

  .organization-list {
    margin-top: 5px;

    .btn {
      border: 0px;
    }

    .dropdown-toggle div {
      max-width: 200px;
      text-overflow: ellipsis;
      overflow: hidden;
    }
  }

  .left-menu {
    ul {
      li:not(.active):hover {
        color: $black;
      }
    }
  }

  .menu-ico,
  .folder-menu-icon {
    svg {
      path {
        fill: white !important;
      }
    }
  }
}

.pagination {
  .page-item.active {
    a.page-link {
      background-color: $primary-light;
    }
  }
}

.datasource-picker,
.stripe-operation-options {

  .select-search,
  .select-search-dark,
  .select-search__value input,
  .select-search-dark input {
    width: 224px !important;
    height: 32px !important;
    border-radius: $border-radius  !important;
  }
}

.openapi-operation-options {

  .select-search,
  .select-search-dark,
  .select-search__value input,
  .select-search-dark input {
    height: 32px !important;
    border-radius: $border-radius  !important;
  }
}

.openapi-operations-desc {
  padding-top: 12px;
}

.select-search {
  width: 100%;
  position: relative;
  box-sizing: border-box;
}

.select-search *,
.select-search *::after,
.select-search *::before {
  box-sizing: inherit;
}

.select-search-dark {
  .select-search-dark__input::placeholder {
    color: #E0E0E0;
  }
}

/**
 * Value wrapper
 */
.select-search__value {
  position: relative;
  // z-index: 1;
}

.select-search__value::after {
  content: "";
  display: inline-block;
  position: absolute;
  top: calc(50% - 9px);
  right: 19px;
  width: 11px;
  height: 11px;
}

/**
 * Input
 */
.select-search__input {
  display: block;
  width: 100%;
  padding: 0.4375rem 0.75rem;
  font-size: 0.875rem;
  font-weight: 400;
  line-height: 1.4285714;
  color: var(--slate12);
  background-color: var(--base);
  background-clip: padding-box;
  border: 1px solid var(--slate7);
  -webkit-appearance: none;
  -moz-appearance: none;
  appearance: none;
  border-radius: $border-radius  !important;
  transition: border-color 0.15s ease-in-out, box-shadow 0.15s ease-in-out;
}

.select-search__input::-webkit-search-decoration,
.select-search__input::-webkit-search-cancel-button,
.select-search__input::-webkit-search-results-button,
.select-search__input::-webkit-search-results-decoration {
  -webkit-appearance: none;
}

.select-search__input:not([readonly]):focus {
  cursor: initial;
}

/**
 * Options wrapper
 */
.select-search__select {
  background: #ffffff;
  box-shadow: 0 0.0625rem 0.125rem rgba(0, 0, 0, 0.15);
}

/**
 * Options
 */
.select-search__options {
  list-style: none;
}

/**
 * Option row
 */
.select-search__row:not(:first-child) {
  border-top: 1px solid #eee;
}

/**
 * Option
 */
.select-search__option,
.select-search__not-found {
  display: block;
  height: 36px;
  width: 100%;
  padding: 0 16px;
  background: var(--base);
  border: none;
  outline: none;
  font-family: "Roboto", sans-serif;
  font-size: 14px;
  text-align: left;
  cursor: pointer;
}

.select-search--multiple .select-search__option {
  height: 48px;
}

.select-search__option.is-highlighted,
.select-search__option:not(.is-selected):hover {
  background: rgba(47, 204, 139, 0.1);
}

.select-search__option.is-highlighted.is-selected,
.select-search__option.is-selected:hover {
  background: #2eb378;
  color: #ffffff;
}

/**
 * Group
 */
.select-search__group-header {
  font-size: 10px;
  text-transform: uppercase;
  background: #eee;
  padding: 8px 16px;
}

/**
 * States
 */
.select-search.is-disabled {
  opacity: 0.5;
}

.select-search.is-loading .select-search__value::after {
  background-image: url("data:image/svg+xml,%3Csvg xmlns='http://www.w3.org/2000/svg' width='50' height='50' viewBox='0 0 50 50'%3E%3Cpath fill='%232F2D37' d='M25,5A20.14,20.14,0,0,1,45,22.88a2.51,2.51,0,0,0,2.49,2.26h0A2.52,2.52,0,0,0,50,22.33a25.14,25.14,0,0,0-50,0,2.52,2.52,0,0,0,2.5,2.81h0A2.51,2.51,0,0,0,5,22.88,20.14,20.14,0,0,1,25,5Z'%3E%3CanimateTransform attributeName='transform' type='rotate' from='0 25 25' to='360 25 25' dur='0.6s' repeatCount='indefinite'/%3E%3C/path%3E%3C/svg%3E");
  background-size: 11px;
}

.select-search:not(.is-disabled) .select-search__input {
  cursor: pointer;
}

/**
 * Modifiers
 */
.select-search--multiple {
  border-radius: 3px;
  overflow: hidden;
}

.select-search:not(.is-loading):not(.select-search--multiple) .select-search__value::after {
  transform: rotate(45deg);
  border-right: 1px solid #000;
  border-bottom: 1px solid #000;
  pointer-events: none;
}

.select-search--multiple .select-search__input {
  cursor: initial;
}

.select-search--multiple .select-search__input {
  border-radius: 3px 3px 0 0;
}

.select-search--multiple:not(.select-search--search) .select-search__input {
  cursor: default;
}

.select-search:not(.select-search--multiple) .select-search__input:hover {
  border-color: #2fcc8b;
}

.select-search:not(.select-search--multiple) .select-search__select {
  position: absolute;
  z-index: 2;
  right: 0;
  left: 0;
  border-radius: 3px;
  overflow: auto;
  max-height: 360px;
}

.select-search--multiple .select-search__select {
  position: relative;
  overflow: auto;
  max-height: 260px;
  border-top: 1px solid #eee;
  border-radius: 0 0 3px 3px;
}

.select-search__not-found {
  height: auto;
  padding: 16px;
  text-align: center;
  color: #888;
}

/**
* Select Search Dark Mode
*/
.select-search-dark {
  width: 100%;
  position: relative;
  box-sizing: border-box;
}

.select-search-dark *,
.select-search-dark *::after,
.select-search-dark *::before {
  box-sizing: inherit;
}

/**
 * Value wrapper
 */
.select-search-dark__value {
  position: relative;
  z-index: 1;
}

.select-search-dark__value::after {
  content: "";
  display: inline-block;
  position: absolute;
  top: calc(50% - 4px);
  right: 13px;
  width: 6px;
  height: 6px;
  filter: brightness(0) invert(1);
}

/**
 * Input
 */
.select-search-dark__input {
  display: block;
  width: 100%;
  font-size: 0.875rem;
  font-weight: 400;
  line-height: 1.4285714;
  color: #ffffff;
  background-color: #2b3547;
  background-clip: padding-box;
  border: 1px solid #232e3c;
  -webkit-appearance: none;
  -moz-appearance: none;
  appearance: none;
  border-radius: 0;
  transition: border-color 0.15s ease-in-out, box-shadow 0.15s ease-in-out;
}

.select-search-dark__input::-webkit-search-decoration,
.select-search-dark__input::-webkit-search-cancel-button,
.select-search-dark__input::-webkit-search-results-button,
.select-search-dark__input::-webkit-search-results-decoration {
  -webkit-appearance: none;
}

.select-search-dark__input:not([readonly]):focus {
  cursor: initial;
}

/**
 * Options
 */
.select-search-dark__options {
  list-style: none;
  padding: 0;
}

/**
 * Option row
 */
.select-search-dark__row:not(:first-child) {
  border-top: none;
}

/**
 * Option
 */
.select-search-dark__option,
.select-search-dark__not-found {
  display: block;
  height: 36px;
  width: 100%;
  padding: 0 16px;
  background-color: var(--base) !important;
  color: #ffffff !important;
  outline: none;
  font-family: "Roboto", sans-serif;
  font-size: 14px;
  text-align: left;
  cursor: pointer;
  border-radius: 0;

  &:hover {
    background-color: #2b3546 !important;
  }
}

.select-search-dark--multiple .select-search-dark__option {
  height: 48px;
}

/**
 * Group
 */
.select-search-dark__group-header {
  font-size: 10px;
  text-transform: uppercase;
  background: #eee;
  padding: 8px 16px;
}

/**
 * States
 */
.select-search-dark.is-disabled {
  opacity: 0.5;
}

.select-search-dark.is-loading .select-search-dark__value::after {
  background-image: url("data:image/svg+xml,%3Csvg xmlns='http://www.w3.org/2000/svg' width='50' height='50' viewBox='0 0 50 50'%3E%3Cpath fill='%232F2D37' d='M25,5A20.14,20.14,0,0,1,45,22.88a2.51,2.51,0,0,0,2.49,2.26h0A2.52,2.52,0,0,0,50,22.33a25.14,25.14,0,0,0-50,0,2.52,2.52,0,0,0,2.5,2.81h0A2.51,2.51,0,0,0,5,22.88,20.14,20.14,0,0,1,25,5Z'%3E%3CanimateTransform attributeName='transform' type='rotate' from='0 25 25' to='360 25 25' dur='0.6s' repeatCount='indefinite'/%3E%3C/path%3E%3C/svg%3E");
  background-size: 11px;
}

.select-search-dark:not(.is-disabled) .select-search-dark__input {
  cursor: pointer;
}

/**
 * Modifiers
 */
.select-search-dark--multiple {
  border-radius: 3px;
  overflow: hidden;
}

.select-search-dark:not(.is-loading):not(.select-search-dark--multiple) .select-search-dark__value::after {
  transform: rotate(45deg);
  border-right: 1px solid #000;
  border-bottom: 1px solid #000;
  pointer-events: none;
}

.select-search-dark--multiple .select-search-dark__input {
  cursor: initial;
}

.select-search-dark--multiple .select-search-dark__input {
  border-radius: 3px 3px 0 0;
}

.select-search-dark--multiple:not(.select-search-dark--search) .select-search-dark__input {
  cursor: default;
}

.select-search-dark:not(.select-search-dark--multiple) .select-search-dark__input:hover {
  border-color: #ffffff;
}

.select-search-dark:not(.select-search-dark--multiple) .select-search-dark__select {
  position: absolute;
  z-index: 2;
  right: 0;
  left: 0;
  border-radius: 3px;
  overflow: auto;
  max-height: 360px;
}

.select-search-dark--multiple .select-search-dark__select {
  position: relative;
  overflow: auto;
  max-height: 260px;
  border-top: 1px solid #eee;
  border-radius: 0 0 3px 3px;
}

.select-search-dark__not-found {
  height: auto;
  padding: 16px;
  text-align: center;
  color: #888;
}

// jet-table-footer is common class used in other components other than table
.jet-table-footer {
  .table-footer {
    width: 100%;
  }
}

.btn-primary {
  --tblr-btn-color: #{$primary-rgb};
  --tblr-btn-color-darker: #{$primary-rgb-darker};
  border-color: none;
}

.form-check-input:checked {
  background-color: var(--indigo9);
  border-color: rgba(101, 109, 119, 0.24);
}

.btn:focus,
.btn:active,
.form-check-input:focus,
.form-check-input:active,
.form-control:focus,
th:focus,
tr:focus {
  outline: none !important;
  box-shadow: none;
}

.show-password-field {
  width: fit-content;

  .form-check-input {
    cursor: pointer;
  }

  .show-password-label {
    cursor: pointer;
  }
}

.select-search__option {
  color: rgb(90, 89, 89);
}

.select-search__option.is-selected {
  background: rgba(176, 176, 176, 0.07);
  color: #4d4d4d;
}

.select-search__option.is-highlighted.is-selected,
.select-search__option.is-selected:hover {
  background: rgba(66, 153, 225, 0.1);
  color: rgb(44, 43, 43);
}

.select-search__option.is-highlighted,
.select-search__option:hover {
  background: rgba(66, 153, 225, 0.1);
}

.select-search__options {
  margin-left: -33px;
}

.select-search__option.is-highlighted,
.select-search__option:not(.is-selected):hover {
  background: rgba(66, 153, 225, 0.1);
}

.select-search:not(.select-search--multiple) .select-search__input:hover {
  border-color: rgba(66, 153, 225, 0.1);
}

.DateInput_input {
  font-weight: 300;
  font-size: 14px;
  padding: 4px 7px 2px;
  padding: 4px 7px 2px;
  width: 100px !important;
  margin-left: 10px;
}

.no-components-box {
  border: 1px dashed #3e525b;
}

.form-control-plaintext:focus-visible {
  outline: none;
  outline-width: thin;
  outline-style: solid;
  outline-color: $primary;
}

.form-control-plaintext:hover {
  outline: none;
  outline-width: thin;
  outline-style: solid;
  outline-color: rgba(66, 153, 225, 0.8);
}

.select-search__input:focus-visible {
  outline: none;
  outline-color: #4ac4d6;
}

.form-control-plaintext {
  padding: 5px;
}

.code-builder {
  border: solid 1px #dadcde;
  border-radius: 2px;
  padding-top: 4px;

  .variables-dropdown {
    position: fixed;
    right: 0;
    width: 400px;
    z-index: 200;
    border: solid 1px #dadcde;

    .group-header {
      background: #f4f6fa;
    }
  }
}

.__react_component_tooltip {
  z-index: 10000;
}

.select-search__value::after {
  top: calc(50% - 2px);
  right: 15px;
  width: 5px;
  height: 5px;
}

.progress-bar {
  background-color: rgba(66, 153, 225, 0.7);
}

.popover-header {
  background-color: #f4f6fa;
  border-bottom: 0;
}

.popover-body {
  background-color: var(--base);
  color: var(--slate12);
  border-radius: 6px;

  .form-label {
    font-size: 12px;
  }
}

/**
 * Home page app menu
 */
#popover-app-menu {
  border-radius: 4px;
  width: 150px;
  box-shadow: 0px 12px 16px -4px rgba(16, 24, 40, 0.08), 0px 4px 6px -2px rgba(16, 24, 40, 0.03);
  background: var(--base);
  color: var(--slate12);
  border: 1px solid var(--slate3);

  .popover-arrow {
    display: none;
  }

  .popover-body {
    padding: 16px 12px 0px 12px;
    color: var(--slate12);

    .field {
      font-weight: 500;
      font-size: 0.7rem;

      &__danger {
        color: var(--tomato9);
      }
    }
  }
}

.input-icon {
  .input-icon-addon {
    display: none;
  }
}

.input-icon:hover {
  .input-icon-addon {
    display: flex;
  }
}

.input-icon:focus {
  .input-icon-addon {
    display: flex;
  }
}

.sub-section {
  width: 100%;
  display: block;
}

.text-muted {
  color: #3e525b !important;
}

body {
  color: #3e525b;
}

.RichEditor-root {
  background: #ffffff;
  border: 1px solid #ddd;
  font-family: "Georgia", serif;
  font-size: 14px;
  padding: 15px;
  height: 100%;
}

.RichEditor-editor {
  border-top: 1px solid #ddd;
  cursor: text;
  font-size: 16px;
  margin-top: 10px;
}

.RichEditor-editor .public-DraftEditorPlaceholder-root,
.RichEditor-editor .public-DraftEditor-content {
  margin: 0 -15px -15px;
  padding: 15px;
}

.RichEditor-editor .public-DraftEditor-content {
  min-height: 100px;
  overflow-y: scroll;
}

.RichEditor-hidePlaceholder .public-DraftEditorPlaceholder-root {
  display: none;
}

.RichEditor-editor .RichEditor-blockquote {
  border-left: 5px solid #eee;
  color: #666;
  font-family: "Hoefler Text", "Georgia", serif;
  font-style: italic;
  margin: 16px 0;
  padding: 10px 20px;
}

.RichEditor-editor .public-DraftStyleDefault-pre {
  background-color: rgba(0, 0, 0, 0.05);
  font-family: "Inconsolata", "Menlo", "Consolas", monospace;
  font-size: 16px;
  padding: 20px;
}

.RichEditor-controls {
  font-family: "Helvetica", sans-serif;
  font-size: 14px;
  margin-bottom: 5px;
  user-select: none;
}

.dropmenu {
  position: relative;
  display: inline-block;
  margin-right: 16px;

  .dropdownbtn {
    color: #999;
    background: none;
    cursor: pointer;
    outline: none;
    border: none;
  }

  .dropdown-content {
    display: none;
    position: absolute;
    z-index: 2;
    width: 100%;
    align-items: center;
    border: 1px solid transparent;
    border-radius: 4px;
    box-shadow: 0 2px 6px 2px rgba(47, 54, 59, 0.15);

    a {
      text-decoration: none;
      width: 100%;
      position: relative;
      display: block;

      span {
        text-align: center;
        width: 100%;
        text-align: center;
        padding: 3px 0px;
      }
    }
  }
}

.dropmenu .dropdown-content a:hover {
  background-color: rgba(0, 0, 0, 0.05);
}

.dropmenu:hover {
  .dropdownbtn {
    color: #5890ff;
    background-color: rgba(0, 0, 0, 0.05);
    border-radius: 4px;
  }

  .dropdown-content {
    display: block;
  }
}

.RichEditor-styleButton {
  color: #999;
  cursor: pointer;
  margin-right: 16px;
  padding: 2px 0;
  display: inline-block;
}

.RichEditor-activeButton {
  color: #5890ff;
}

.transformation-editor {
  .CodeMirror {
    min-height: 70px;
  }
}

.chart-data-input {
  .CodeMirror {
    min-height: 370px;
    font-size: 0.8rem;
  }

  .code-hinter {
    min-height: 370px;
  }
}

.map-location-input {
  .CodeMirror {
    min-height: 120px;
    font-size: 0.8rem;
  }

  .code-hinter {
    min-height: 120px;
  }
}

.rdt {
  .form-control {
    height: 100%;
  }
}

.DateInput_input__focused {
  border-bottom: 2px solid $primary;
}

.CalendarDay__selected,
.CalendarDay__selected:active,
.CalendarDay__selected:hover {
  background: $primary;
  border: 1px double $primary;
}

.CalendarDay__selected_span {
  background: $primary;
  border: $primary;
}

.CalendarDay__selected_span:active,
.CalendarDay__selected_span:hover {
  background: $primary;
  border: 1px double $primary;
  color: #ffffff;
}

.CalendarDay__hovered_span:active,
.CalendarDay__hovered_span:hover {
  background: $primary;
  border: 1px double $primary;
  color: #ffffff;
}

.CalendarDay__hovered_span {
  background: #83b8e7;
  border: 1px double #83b8e7;
  color: #ffffff;
}

.table-responsive {
  margin-bottom: 0rem;
}

.code-hinter::-webkit-scrollbar {
  width: 0;
  height: 0;
  background: transparent;
}

.codehinter-query-editor-input {
  .CodeMirror {
    font-family: "Roboto", sans-serif;
    color: #263136;
    overflow: hidden;
    height: 50px !important;
  }

  .CodeMirror-vscrollbar {
    overflow: hidden;
  }

  .CodeMirror-focused {
    padding-top: 0;
    height: 50px;
  }

  .CodeMirror-scroll {
    position: absolute;
    top: 0;
    width: 100%;
  }
}

.field {
  .CodeMirror-scroll {
    position: static;
    top: 0;
  }

  .form-check {
    display: inline-block;
  }
}

.code-hinter {
  .form-control {
    .CodeMirror {
      font-family: "Roboto", sans-serif;
      height: 50px !important;
      max-height: 300px;
    }
  }

  .CodeMirror-vscrollbar,
  .CodeMirror-hscrollbar {
    background: transparent;
    height: 0;
    width: 0;
  }

  .CodeMirror-scroll {
    overflow: hidden !important;
    position: static;
    width: 100%;
  }
}

.CodeMirror-hints {
  font-family: "Roboto", sans-serif;
  font-size: 0.9rem;
  padding: 0px;
  z-index: $hints-z-index;

  li.CodeMirror-hint-active {
    background: $primary;
  }

  .CodeMirror-hint {
    padding: 4px;
    padding-left: 10px;
    padding-right: 10px;
  }
}

.cm-matchhighlight {
  color: #4299e1 !important;
  background: rgba(66, 153, 225, 0.1) !important;
}

.nav-tabs .nav-link {
  color: #3e525b;
  border-top-left-radius: 0px;
  border-top-right-radius: 0px;
}

.transformation-popover {
  padding: 14px;
  font-weight: 500;
  margin-bottom: 0px;
}

.transformation-editor {
  .CodeMirror {
    min-height: 220px;
  }
}

hr {
  margin: 1rem 0;
}

.query-hinter {
  min-height: 150px;
}

.codehinter-default-input {
  font-family: "Roboto", sans-serif;
  // padding: 0.0475rem 0rem !important;
  display: block;
  width: 100%;
  font-size: 0.875rem;
  font-weight: 400;
  color: var(--slate9);
  background-color: var(--base) !important;
  background-clip: padding-box;
  border: 1px solid var(--slate7);
  -webkit-appearance: none;
  -moz-appearance: none;
  appearance: none;
  border-radius: 4px;
  transition: border-color 0.15s ease-in-out, box-shadow 0.15s ease-in-out;
  height: 30px;

  .CodeMirror {
    font-family: "Roboto", sans-serif;
  }

  .CodeMirror-placeholder {
    height: inherit !important;
    position: absolute !important;
    margin-top: 3px;
  }
}

.codehinter-query-editor-input {
  font-family: "Roboto", sans-serif;
  padding: 0.1775rem 0rem;
  display: block;
  width: 100%;
  font-size: 0.875rem;
  font-weight: 400;
  color: #232e3c;
  background-color: #ffffff;
  background-clip: padding-box;
  border: 1px solid #dadcde;
  border-radius: $border-radius;
  appearance: none;
  transition: border-color 0.15s ease-in-out, box-shadow 0.15s ease-in-out;
  height: 28px !important;
}

.editor {
  .modal-dialog {
    overflow-y: initial !important
  }

  .modal-dialog-scrollable .modal-content {
    max-height: 88% !important;
  }

}


.modal-component {


  .modal-body {
    padding: 0;
  }

  .modalWidget-config-handle {
    position: relative !important;
  }
}

.draggable-box {
  .config-handle {
    top: -20px;
    position: fixed;
    max-height: 10px;
    z-index: 100;
    min-width: 108px;

    .handle-content {
      cursor: move;
      color: #ffffff;
      background: $primary;
    }

    .badge {
      font-size: 9px;
      border-bottom-left-radius: 0;
      border-bottom-right-radius: 0;

      .delete-part {
        margin-left: 10px;
        float: right;
      }

      .delete-part::before {
        height: 12px;
        display: inline-block;
        width: 2px;
        background-color: rgba(255, 255, 255, 0.8);
        opacity: 0.5;
        content: "";
        vertical-align: middle;
      }
    }
  }
}

.draggable-box-in-editor:hover {
  z-index: 3 !important;
}

.modal-content {
  .config-handle {
    position: absolute;

    .badge {
      font-size: 9px;
    }
  }
}

.config-handle {
  display: block;
}

.apps-table {
  .app-title {
    font-size: 1rem;
  }

  .row {
    --tblr-gutter-x: 0rem;
  }
}


.theme-dark .wrapper {

  .navbar .navbar-nav .active>.nav-link,
  .navbar .navbar-nav .nav-link.active,
  .navbar .navbar-nav .nav-link.show,
  .navbar .navbar-nav .show>.nav-link {
    color: rgba(255, 255, 255, 0.7);
  }
}

.home-page,
.org-users-page {

  .navbar .navbar-nav .active>.nav-link,
  .navbar .navbar-nav .nav-link.active,
  .navbar .navbar-nav .nav-link.show,
  .navbar .navbar-nav .show>.nav-link {
    color: rgba(35, 46, 60, 0.7);
  }

  .nav-item {
    font-size: 0.9rem;
  }

  img.svg-icon {
    cursor: pointer;
    padding-left: 2px;
    border-radius: 10px;
  }

  img.svg-icon:hover {
    background-color: rgba(224, 214, 214, 0.507);
  }
}

.CodeMirror-placeholder {
  color: #9e9e9e !important;
  font-size: 0.7rem !important;
  // margin-top: 2px !important;
  font-size: 12px !important;
}

.CodeMirror-code {
  font-weight: 300;
}

.btn-primary {
  border-color: transparent;
}

.text-widget {
  overflow: auto;
}

.text-widget::-webkit-scrollbar {
  width: 0;
  height: 0;
  background: transparent;
}

.input-group-flat:focus-within {
  box-shadow: none;
}

.map-widget {
  .place-search-input {
    box-sizing: border-box;
    border: 1px solid transparent;
    width: 240px;
    height: 32px;
    padding: 0 12px;
    border-radius: 3px;
    box-shadow: 0 2px 6px rgba(0, 0, 0, 0.3);
    font-size: 14px;
    outline: none;
    text-overflow: ellipses;
    position: absolute;
    left: 50%;
    margin-left: -120px;
  }

  .map-center {
    position: fixed;
    z-index: 1000;
  }
}

.events-toggle-active {
  .toggle-icon {
    transform: rotate(180deg);
  }
}

.events-toggle {
  .toggle-icon {
    display: inline-block;
    margin-left: auto;
    transition: 0.3s transform;
  }

  .toggle-icon:after {
    content: "";
    display: inline-block;
    vertical-align: 0.306em;
    width: 0.46em;
    height: 0.46em;
    border-bottom: 1px solid;
    border-left: 1px solid;
    margin-right: 0.1em;
    margin-left: 0.4em;
    transform: rotate(-45deg);
  }
}

.nav-link-title {
  font-weight: 500;
  font-size: 0.9rem;
}

.navbar-nav {
  .dropdown:hover {
    .dropdown-menu {
      display: block;
    }
  }
}

.app-version-container {
  min-height: 200px;
  height: 100%;
  display: flex !important;
  flex-direction: column;
}

.app-version-content {
  flex: 1;
  overflow: auto;
}

.query-manager-header {
  .nav-item {
    border-right: solid 1px #dadcde;
    background: 0 0;
  }

  .nav-link {
    height: 39px;
  }
}

input:focus-visible {
  outline: none;
}

.navbar-expand-md.navbar-light .nav-item.active:after {
  border: 1px solid $primary;
}

.org-users-page {
  .select-search__input {
    color: #617179;
  }

  .select-search-role {
    position: absolute;
    margin-top: -1rem;
  }

  .has-focus>.select-search__select>ul {
    margin-bottom: 0;
  }

  .select-search__option.is-selected {
    background: $primary;
    color: #ffffff;
  }
}

.encrypted-icon {
  margin-bottom: 0.25rem;
}

.widget-documentation-link {
  position: fixed;
  bottom: 0;
  background: var(--indigo3);
  width: 18.75rem; // 300px
  z-index: 999;
  padding: 12px 18px;
  display: flex;
  justify-content: space-between;
  cursor: pointer;

  .widget-documentation-link-text {
    margin-left: 10px;
    font-weight: 500;
    color: var(--slate12);
  }

  &:hover {
    background: var(--indigo4);
  }

  a {
    &:hover {
      text-decoration: none;
    }
  }
}

.components-container {
  .draggable-box {
    cursor: move;
  }
}

.column-sort-row {
  border-radius: 6px;
  background-color: var(--slate3);

  .event-handler-text {
    font-size: 12px;
    line-height: 20px;
    color: var(--slate12);
    font-weight: 500;
  }

  .event-name-text {
    font-size: 12px;
    line-height: 20px;
    color: var(--slate11);
    font-weight: 400;
    border-radius: 4px;
  }

  .card-body {
    color: var(--slate12);
  }
}

.jet-outline-button {
  box-shadow: 0px 1px 0px 0px rgba(0, 0, 0, 0.12);
  outline: none;
  background-color: #FFFFFF;
  border: 1px solid var(--Border-strong, #ACB2B9);


  &.btn-custom:hover {
    background: var(--tblr-btn-color-darker) !important;
  }

  &.btn-custom:active {
    background: var(--tblr-btn-color-clicked) !important;

  }

}

.jet-button {
  box-shadow: 0px 1px 0px 0px rgba(0, 0, 0, 0.12);
  outline: none;
  border: none;

  &.btn-custom:hover {
    background: var(--tblr-btn-color-darker) !important;
  }

  &.btn-custom:active {
    background: var(--tblr-btn-color-clicked) !important;
  }
}

.editor-sidebar::-webkit-scrollbar {
  width: 0;
  height: 0;
  background: transparent;
  -ms-overflow-style: none;
}

.editor-sidebar {
  max-width: 300px;
  scrollbar-width: none;
  -ms-overflow-style: none;
}

.sketch-picker {
  position: absolute;
  left: -192px;
  top: 0px;
  border-radius: 6px !important;
  border: 1px solid var(--slate5, #E6E8EB) !important;
  background: var(--slate1, #FBFCFD) !important;
  width: 210px !important; //adjusted with padding
  box-shadow: 0px 4px 6px -2px rgba(16, 24, 40, 0.03), 0px 12px 16px -4px rgba(16, 24, 40, 0.08) !important;
  color: var(--slate12);

  .flexbox-fix:nth-child(3) {
    div:nth-child(1) {
      input {
        width: 100% !important;
      }

      label {
        color: var(--slate12) !important;
      }
    }
  }
}

.boxshadow-picker {
  .sketch-picker {
    left: -209px !important;
  }
}


.color-picker-input {
  border: solid 1px rgb(223, 223, 223);
  cursor: pointer;
}

.app-sharing-modal {

  .form-control.is-invalid,
  .was-validated .form-control:invalid {
    border-color: #ffb0b0;
  }

  .form-check-input {
    cursor: pointer;
  }
}

.widgets-list {
  --tblr-gutter-x: 0px !important;
  padding-right: 4px;
  padding-left: 3px;
}

.global-settings-width-input-container {
  position: relative;
  display: flex;
  flex: 1;

  input,
  .dropdown-max-canvas-width-type {
    border: 1px solid var(--slate7, #3A3F42);
    background: var(--slate1, #151718);
    color: var(--slate12);
    padding: 6px 10px;
  }

  input {
    border-radius: 6px 0px 0px 6px;

    &:focus {
      background-color: var(--base);
    }
  }

  .dropdown-max-canvas-width-type {
    border-radius: 0px 6px 6px 0px;
    gap: 17px;


    &:focus-visible {
      outline: none;
    }

  }
}

.input-with-icon {
  position: relative;
  display: flex;
  flex: 1;

  input {
    border-radius: 0px 6px 6px 0px !important;
    color: var(--slate12);
    background-color: var(--base);

    &:focus-visible {
      background-color: var(--base);

    }

  }

  .icon-container {
    position: absolute;
    right: 10px;
    top: calc(50% - 10px);
    z-index: 3;
  }
}

.dynamic-variable-preview {
  min-height: 20px;
  max-height: 500px;
  overflow: auto;
  line-height: 20px;
  font-size: 12px;
  margin-top: -2px;
  word-wrap: break-word;
  border-bottom-left-radius: 3px;
  border-bottom-right-radius: 3px;
  box-sizing: border-box;
  font-family: "Source Code Pro", monospace;
  word-break: break-all;

  .heading {
    font-weight: 700;
    white-space: pre;
    text-transform: capitalize;
  }
}

.user-email:hover {
  text-decoration: none;
  cursor: text;
}

.theme-dark {
  .nav-item {
    background: 0 0;
  }

  .navbar .navbar-nav .active>.nav-link,
  .theme-dark .navbar .navbar-nav .nav-link.active,
  .theme-dark .navbar .navbar-nav .nav-link.show,
  .theme-dark .navbar .navbar-nav .show>.nav-link {
    color: #ffffff;
  }


  .form-check-label {
    color: white;
  }

  .nav-tabs .nav-link {
    color: #c3c3c3 !important;
  }

  .card-body> :last-child {
    color: #ffffff !important;
  }

  .card .table tbody td a {
    color: inherit;
  }

  .DateInput {
    background: #1f2936;
  }

  .DateInput_input {
    background-color: #1f2936;
    color: #ffffff;
  }

  &.daterange-picker-widget {
    .DateRangePickerInput_arrow_svg {
      fill: #ffffff;
    }
  }

  .DateRangePickerInput {
    background-color: #1f2936;
  }

  .DateInput_input__focused {
    background: #1f2936;
  }

  .DateRangePickerInput__withBorder {
    border: 1px solid #1f2936;
  }

  .main .canvas-container .canvas-area {
    background: #2f3c4c;
  }


  .main .navigation-area {

    a.page-link {
      border-radius: 0;
      border: 0;
      color: white;
    }

    a.page-link:hover {
      color: white;
      background-color: #4D72FA;
    }

    a.page-link.active {
      color: white;
      background-color: #4D72FA;
    }
  }

  .rdtOpen .rdtPicker {
    color: black;
  }

  .editor .editor-sidebar .components-container .component-image-holder {
    background: hsl(200, 7.0%, 8.8%); //slate1
    border-radius: 6px;
    margin-bottom: 4px;
  }

  .nav-tabs .nav-link:hover {
    border-left-color: transparent !important;
    border-top-color: transparent !important;
    border-right-color: transparent !important;

  }

  .modal-content,
  .modal-header {
    background-color: #1f2936;

    .text-muted {
      color: var(--slate9) !important;
    }
  }

  .modal-header {
    border-bottom: 1px solid rgba(255, 255, 255, 0.09) !important;
  }

  .no-components-box {
    background-color: var(--slate4) !important;

    center {
      color: white !important;
    }
  }

  .query-list {
    .text-muted {
      color: #ffffff !important;
    }

    .mute-text {
      color: #8092AB;
    }
  }

  .editor .editor-sidebar .nav-tabs .nav-link {
    color: #ffffff;

    img {
      filter: brightness(0) invert(1);
    }
  }

  .jet-container {
    background-color: #1f2936;
  }

  .nav-tabs .nav-item.show .nav-link,
  .nav-tabs .nav-link.active {
    background-color: #2f3c4c;
  }


  .left-sidebar {
    .text-muted {
      color: #ffffff !important;
    }

    .left-sidebar-page-selector {
      .list-group {
        .list-group-item {
          border: solid #1d2a39 1px;
          color: white;
        }

        .list-group-item:hover {
          background-color: #1F2936;
        }

        .list-group-item.active {
          background-color: #1F2936;
        }
      }
    }
  }

  .app-title {
    color: var(--slate12) !important;
  }

  .RichEditor-root {
    background: #1f2936;
    border: 1px solid #2f3c4c;
  }

  .app-description {
    color: #ffffff !important;
  }

  .btn-light,
  .btn-outline-light {
    background-color: #42546a;
    --tblr-btn-color-text: #ffffff;

    img {
      filter: brightness(0) invert(1);
    }
  }

  .editor .left-sidebar .datasources-container tr {
    border-bottom: solid 1px rgba(255, 255, 255, 0.09);
  }

  .editor .left-sidebar .datasources-container .datasources-header {
    border: solid rgba(255, 255, 255, 0.09) !important;
    border-width: 0px 0px 1px 0px !important;
  }

  .query-manager-header .nav-item {
    border-right: solid 1px rgba(255, 255, 255, 0.09);

    .nav-link {
      color: #c3c3c3;
    }
  }

  .input-group-text {
    border: solid 1px rgba(255, 255, 255, 0.09) !important;
  }

  .app-users-list {
    .text-muted {
      color: #ffffff !important;
    }
  }

  .main .query-pane .data-pane .queries-container .queries-header {
    border-width: 0px 0px 1px 0px !important;

    .text-muted {
      color: #ffffff !important;
    }
  }

  .query-pane {
    border-top: 1px solid var(--slate5) !important;
  }

  .input-icon .input-icon-addon img {
    filter: invert(1);
  }

  .svg-icon {
    filter: brightness(0) invert(1);
  }

  .badge {
    .svg-icon {
      filter: brightness(1) invert(0);
    }
  }

  .alert {
    background: transparent;

    .text-muted {
      color: #ffffff !important;
    }
  }

  .home-page-content {
    .hr-text {
      color: var(--slate11) !important;
      text-transform: lowercase !important;
      font-weight: 400;
      font-size: 12px;
      line-height: 20px;
    }
  }

  .hr-text {
    color: #ffffff !important;
  }

  .skeleton-line::after {
    background-image: linear-gradient(to right,
        #121212 0,
        #121212 40%,
        #121212 80%);
  }

  .app-icon-skeleton::after {
    background-image: linear-gradient(to right,
        #566177 0,
        #5a6170 40%,
        #4c5b79 80%);
  }

  .folder-icon-skeleton::after {
    background-image: linear-gradient(to right,
        #566177 0,
        #5a6170 40%,
        #4c5b79 80%);
  }

  .select-search__input {
    color: rgb(224, 224, 224);
    background-color: #2b3547;
    border: 1px solid #2b3547;
  }

  .select-search__select {
    background: #ffffff;
    box-shadow: 0 0.0625rem 0.125rem rgba(0, 0, 0, 0.15);
  }

  .select-search__row:not(:first-child) {
    border-top: 1px solid #eee;
  }

  .select-search__option,
  .select-search__not-found {
    background: #ffffff;
  }

  .select-search__option.is-highlighted,
  .select-search__option:not(.is-selected):hover {
    background: rgba(47, 204, 139, 0.1);
  }

  .select-search__option.is-highlighted.is-selected,
  .select-search__option.is-selected:hover {
    background: #2eb378;
    color: #ffffff;
  }

  .org-users-page {

    .user-email,
    .user-status {
      color: var(--slate12) !important;
    }
  }

  .org-users-page {
    .select-search__option.is-selected {
      background: $primary;
      color: #ffffff;
    }

    .select-search__option:not(.is-selected):hover {
      background: rgba(66, 153, 225, 0.1);
    }
  }

  .org-variables-page {

    .user-email,
    .user-status {
      filter: brightness(0) invert(1);
    }

    .btn-org-env {
      background: transparent;
    }
  }

  .org-variables-page {
    .select-search__option.is-selected {
      background: $primary;
      color: #ffffff;
    }

    .select-search__option:not(.is-selected):hover {
      background: rgba(66, 153, 225, 0.1);
    }
  }

  .react-json-view {
    background-color: transparent !important;
  }

  .codehinter-query-editor-input .CodeMirror {
    height: 31px !important;
  }

  .select-search:not(.is-loading):not(.select-search--multiple) .select-search__value::after {
    transform: rotate(45deg);
    border-right: 1px solid #ffffff;
    border-bottom: 1px solid #ffffff;
  }

  .app-version-name.form-select {
    border-color: $border-grey-dark;
  }

  .organization-list {
    .btn {
      background-color: #273342;
      color: #656d77;
    }
  }

  .page-item {
    a.page-link {
      color: white;
    }
  }
}

.main-wrapper {
  position: relative;
  min-height: 100%;
  min-width: 100%;
  background-color: white;
}

.main-wrapper.theme-dark {
  background-color: #2b394b;
}

.jet-table {
  .global-search-field {
    background: transparent;
  }
}

.jet-table-image-column {
  width: 100%;
}

.modal-backdrop.show {
  opacity: 0.74;
}

.gui-select-wrappper .select-search__input {
  height: 30px;
}

.theme-dark .input-group-text,
.theme-dark .markdown>table thead th,
.theme-dark .table thead th {
  background: #1c252f;
  color: #ffffff;
}

.sketch-picker {
  z-index: 1000;
}

.no-padding {
  padding: 0;
}

.nav-tabs {
  font-weight: 300;
}

.nav-tabs .nav-link.active {
  border: 0;
  border-bottom: 1px solid $primary;
  font-weight: 400;
}

.table-no-divider {
  td {
    border-bottom-width: 0px;
    padding-left: 0;
  }
}

.no-border {
  border: 0 !important;
}

input[type="text"] {
  outline-color: #dadcde !important;
}

.widget-header {
  text-transform: capitalize;
  color: var(--slate11, #687076);
  font-size: 12px;
  font-style: normal;
  font-weight: 500;
  line-height: 20px;
  color: var(--slate11);
}

.query-manager-events {
  max-width: 400px;
}

.validation-without-icon {
  background-image: none !important;
}

.multiselect-widget {
  label.select-item {
    width: max-content;
    min-width: 100%;

    div.item-renderer {
      align-items: center;
      line-height: 15px;

      input {
        height: 15px;
        width: 15px;
      }
    }
  }

  .rmsc .dropdown-container {
    height: 100%;
    display: flex;
    align-items: center;
    border-radius: inherit;
  }

  .rmsc {
    height: 100%;
    border-radius: inherit;
  }

  .rmsc.dark {
    --rmsc-main: $primary-light;
    --rmsc-hover: #283647;
    --rmsc-selected: #1f2936;
    --rmsc-border: #333333;
    --rmsc-gray: #555555;
    --rmsc-bg: #1f2936;
    color: #ffffff;
  }
}

/* Hide scrollbar for Chrome, Safari and Opera */
.invitation-page::-webkit-scrollbar {
  display: none;
}

/* Hide scrollbar for IE, Edge and Firefox */
.invitation-page {
  -ms-overflow-style: none;
  /* IE and Edge */
  scrollbar-width: none;
  /* Firefox */
}

.show {
  display: block;
}

.hide {
  display: none;
}

.draggable-box:focus-within {
  z-index: 2 !important;
}

.cursor-wait {
  cursor: wait;
}

.cursor-text {
  cursor: text;
}

.cursor-none {
  cursor: none;
}

.disabled {
  pointer-events: none;
  opacity: 0.4;
}

.DateRangePicker {
  padding: 1.25px 5px;
}

.datepicker-widget {
  .input-field {
    min-height: 26px;
    padding: 0;
    padding-left: 2px;
  }

  td.rdtActive,
  td.rdtActive:hover {
    background-color: $primary;
  }

  .react-datepicker__day--selected {
    background-color: $primary-light;
  }
}

.daterange-picker-widget {
  .DateInput_input {
    min-height: 24px;
    line-height: normal;
    border-bottom: 0px;
    font-size: 0.85rem;
  }

  .DateRangePicker {
    padding: 0;
  }

  .DateRangePickerInput_arrow_svg {
    height: 17px;
  }

  .DateRangePickerInput {
    overflow: hidden;
    display: flex;
    justify-content: space-around;
    align-items: center;
  }

  .DateInput_fang {
    position: fixed;
    top: 57px !important;
  }
}

.fw-400 {
  font-weight: 400;
}

.fw-500 {
  font-weight: 500;
}

.ligh-gray {
  color: #656d77;
}

.nav-item {
  background: #ffffff;
  font-size: 14px;
  font-style: normal;
  font-weight: 400;
  line-height: 22px;
  letter-spacing: -0.1px;
  text-align: left;
}

.w-min-100 {
  min-width: 100px;
}

.nav-link {
  min-width: 100px;
  justify-content: center;
}

.nav-tabs .nav-link.active {
  font-weight: 400 !important;
  color: $primary  !important;
}

.empty {
  padding-top: 1.5rem !important;
}

.empty-img {
  margin-bottom: 0 !important;

  img {
    height: 220px !important;
    width: 260.83px !important;
  }
}

.empty-action {
  margin-top: 0 !important;

  a+a.btn-loading::after {
    color: $primary;
  }
}

.empty-action a {
  height: 36px;
  border-radius: 4px;
  font-style: normal;
  font-weight: normal;
  font-size: 14px;
  line-height: 20px;
}

.empty-action a:first-child {
  margin-right: 24px;
}

.empty-action a:first-child:hover {
  color: #ffffff !important;
}

.empty-import-button {
  background: #ffffff !important;
  cursor: pointer;

  &:hover {
    border-color: rgba(101, 109, 119, 0.24) !important;
  }
}

.empty-welcome-header {
  font-style: normal;
  font-weight: 500;
  font-size: 32px;
  line-height: 40px;
  margin-bottom: 16px;
  margin-top: 40px;
  color: var(--slate12);
  font-family: Inter;
}

.homepage-empty-image {
  width: 100%;
}

.empty-title {
  font-style: normal;
  font-weight: 400;
  font-size: 14px;
  line-height: 20px;
  display: flex;
  align-items: center;
  color: var(--slate11) !important;
}

// template card styles
.template-card-wrapper {
  display: flex;
  flex-direction: row;
  background: #fffffc;
  border: 1px solid #d2ddec;
  box-sizing: border-box;
  border-radius: 8px;
  width: 299px;
  height: 100px;
}

.template-action-wrapper {
  display: flex;
  flex-direction: row !important;
  font-family: Inter;
  font-style: normal;
  font-weight: 500;
  font-size: 16px;
  line-height: 19px;
  color: $primary-light;

  p {
    margin-right: 16px;
  }
}

.template-card-title {
  font-family: Inter;
  font-style: normal;
  font-weight: 600;
  font-size: 18px;
  line-height: 22px;
  display: flex;
  align-items: center;
  color: #000000;
  margin-bottom: 3px !important;
  margin-top: 20px;
}

.template-card-details {
  align-items: center;
  display: flex;
  flex-direction: column;
  justify-content: center;
}

.template-icon-wrapper {
  width: 61.44px;
  height: 60px;
  top: 685px;
  background: #d2ddec;
  border-radius: 4px;
  margin: 20px 16.36px;
}

// template style end

.calendar-widget.compact {
  .rbc-time-view-resources .rbc-time-header-content {
    min-width: auto;
  }

  .rbc-time-view-resources .rbc-day-slot {
    min-width: 50px;
  }

  .rbc-time-view-resources .rbc-header,
  .rbc-time-view-resources .rbc-day-bg {
    width: 50px;
  }
}

.calendar-widget.dont-highlight-today {
  .rbc-today {
    background-color: inherit;
  }

  .rbc-current-time-indicator {
    display: none;
  }
}

.calendar-widget {
  padding: 10px;
  background-color: white;

  .rbc-day-slot .rbc-event,
  .rbc-day-slot .rbc-background-event {
    border-left: 3px solid #26598533;
  }

  .rbc-toolbar {
    font-size: 14px;
  }

  .rbc-event {
    .rbc-event-label {
      display: none;
    }
  }

  .rbc-off-range-bg {
    background-color: #f4f6fa;
  }

  .rbc-toolbar {
    .rbc-btn-group {
      button {
        box-shadow: none;
        border-radius: 0;
        border-width: 1px;
      }
    }
  }
}

//!for calendar widget week view with compact/spacious mode border fix
.resources-week-cls .rbc-time-column:nth-last-child(7n) {
  border-left: none !important;

  .rbc-timeslot-group {
    border-left: 2.5px solid #dadcde !important;
  }
}

.resources-week-cls .rbc-allday-cell {
  border: none !important;

  .rbc-row {
    border-left: 1.5px solid #dadcde;
    border-right: 1.5px solid #dadcde;
  }
}

.resources-week-cls .rbc-time-header-cell {
  border: none !important;
}

.resources-week-cls .rbc-time-view-resources .rbc-header {
  border-left: 1.5px solid #dadcde !important;
  border-right: 1.5px solid #dadcde !important;
}

.calendar-widget.hide-view-switcher {
  .rbc-toolbar {
    .rbc-btn-group:nth-of-type(3) {
      display: none;
    }
  }
}

.calendar-widget.dark-mode {
  background-color: #1d2a39;

  .rbc-toolbar {
    button {
      color: white;
    }

    button:hover,
    button.rbc-active {
      color: black;
    }
  }

  .rbc-off-range-bg {
    background-color: #2b394b;
  }

  .rbc-selected-cell {
    background-color: #22242d;
  }

  .rbc-today {
    background-color: #5a7ca8;
  }
}

.calendar-widget.dark-mode.dont-highlight-today {
  .rbc-today {
    background-color: inherit;
  }
}

.navbar-brand-image {
  height: 1.2rem;
}

.navbar .navbar-brand:hover,
.theme-dark .navbar .navbar-brand:hover {
  opacity: 1;
}

.nav-tabs .nav-link.active {
  font-weight: 400 !important;
  margin-bottom: -1px !important;
}

.nav-tabs .nav-link {
  font-weight: 400 !important;
  margin: 0 !important;
  height: 100%;
}

.code-editor-widget {
  border-radius: 0;

  .CodeMirror {
    border-radius: 0 !important;
    margin-top: -1px !important;
  }
}

.jet-listview {
  overflow-y: overlay;
  overflow-x: hidden;
}

.jet-listview::-webkit-scrollbar-track {
  background: transparent;

}

.jet-listview::-webkit-scrollbar-thumb {
  background: transparent;

}

.code-hinter-wrapper .popup-btn {
  position: absolute;
  display: none;
  cursor: pointer;
}

.code-hinter-wrapper:hover {
  .popup-btn {
    display: block !important;
    z-index: 1;
  }
}

.popup-btn {
  cursor: pointer !important;
  display: block;
}

.preview-icons {
  margin-top: -5px;
  width: 12px;
}

.resize-modal-portal {
  z-index: 3;

  .resize-modal {
    .modal-content {
      width: 100% !important;
      height: 100%;
      background-color: var(--slate3) !important;
      border: none !important;

      .modal-body {
        width: 100% !important;
        height: calc(100% - 44px) !important;
        border: none !important;

        .editor-container {
          height: 100%;

          .CodeMirror {
            height: 100% !important;
            border: 1px solid var(--slate5, #26292B);
            border-bottom-left-radius: 6px;
            border-bottom-right-radius: 6px;
          }

          .CodeMirror-scroll,
          .CodeMirror-gutters,
          .CodeMirror {
            background-color: var(--slate3) !important;
          }
        }
      }
    }

    .portal-header {
      width: 100% !important;
      border-bottom: 1px solid var(--slate5, #26292B);
      outline: 1px solid var(--slate5, #26292B);
      background-color: var(--slate1) !important;
    }

    .resize-handle {
      cursor: move;
    }
  }
}

.modal-portal-wrapper {
  justify-content: center;
  align-items: center;
  position: fixed;
  position: absolute;
  left: 50%;
  top: 5%;

  .modal-body {
    width: 500px !important;
    height: 300px !important;
    padding: 0px !important;
  }

  transform: translate(-60%, 0%);
  height: 350px;
  width: auto;
  max-height: 500px;
  padding: 0px;

  .modal-content {
    border-radius: 5px !important;
  }

  .modal-body {
    width: 500px !important;
    height: 302px !important;
    padding: 0px !important;
    margin: 0px !important;
    margin-left: -1px !important; //fix the modal body code mirror margin

    border-top-left-radius: 0;
    border-top-right-radius: 0;
    border-bottom-left-radius: 5px;
    border-bottom-right-radius: 5px;
    border-bottom: 0.75px solid;
    border-left: 0.75px solid;
    border-right: 0.75px solid;

    @include theme-border($light-theme: true);

    &.dark-mode-border {
      @include theme-border($light-theme: false);
    }
  }

  .modal-dialog {
    margin-top: 4%;
  }

  .modal-header {
    padding: 0;
    font-size: 14px;
  }

  .editor-container {
    padding: 0px;

    .CodeMirror {
      border-radius: 0;
      margin: 0;
      width: 100% !important;
    }
  }

  .query-hinter {
    .CodeMirror-line {
      margin-left: 2rem !important;
    }

    .CodeMirror-cursors .CodeMirror-cursor {
      margin-left: 2rem !important;
    }
  }
}

.preview-block-portal {
  .bg-light {
    border-radius: 0 0 5px 5px;
    outline: 0.75px solid $light-green;
  }

  .bg-dark {
    margin-top: 1px;
    border-radius: 0 0 5px 5px;
    outline: 0.75px solid $light-green;
  }

  .dynamic-variable-preview {
    padding: 4px !important;
  }
}

.portal-header {
  display: flex;
  align-items: center;
  padding: 0.5rem 0.75rem;
  color: #656d77;
  background-color: #ffffffd9;
  background-clip: padding-box;
  border-top-left-radius: 5px !important;
  border-top-right-radius: 5px !important;
  width: 498px !important;
  outline: 0.75px solid;

  @include theme-border($light-theme: true, $outline: true);

  &.dark-mode-border {
    @include theme-border($light-theme: false, $outline: true);
  }
}

// close icon in inpector
[data-rb-event-key="close-inpector"] {
  position: absolute;
  right: -80px;
  background-color: #232e3c !important;
  width: 10% !important;
}

[data-rb-event-key="close-inpector-light"] {
  position: absolute;
  right: -80px;
  background-color: #ffffff !important;
  width: 10% !important;
}

.tabs-inspector {
  position: sticky;
  top: 0;

  .nav-item {
    width: 50%;
  }

  .nav-item:hover {
    border: 1px solid transparent;
  }

  .nav-item:not(.active) {
    border-bottom: 1px solid #e7eaef;
  }

  .nav-link.active {
    border: 1px solid transparent;
    border-bottom: 1px solid $primary;
    background: white;
  }
}

.tabs-inspector.dark {
  .nav-link.active {
    border-bottom: 1px solid $primary  !important;
  }
}

.tabs-inspector {
  z-index: 2;
  background: white;

  &.dark {
    @extend .bg-dark;
  }
}

.close-icon {
  position: fixed;
  top: 84px;
  right: 3px;
  width: 60px;
  height: 22;
  border-bottom: 1px solid #e7eaef;
  display: flex;
  align-items: center;
  background-color: white;
  z-index: 2;

  .svg-wrapper {
    width: 100%;
    height: 70%;
    display: flex;
    align-items: center;
    justify-content: center;
    border-left: 1px solid #e7eaef;
    margin-left: 20px;

    .close-svg {
      cursor: pointer;
    }
  }
}

.tabs-inspector.nav-tabs {
  border: 0;
  width: 100%;
  padding: 8px 16px;
}

.bg-primary-lt {
  color: #ffffff !important;
  background: #6383db !important;
}

.tabbed-navbar .nav-item.active:after {
  margin-bottom: -0.25rem;
}

.app-name {
  width: 200px;
  margin-left: 12px;

  .form-control-plaintext {
    background-color: var(--base);
    border: none !important;
  }

  .form-control-plaintext:hover {
    outline: none;
    border: 1px solid var(--slate6) !important;
    background: var(--slate2);
  }

  .form-control-plaintext:focus {
    outline: none;
    border: 1px solid var(--indigo9) !important;
    background: var(--slate2);
  }

}

.app-name:hover {
  background: $bg-light;

  &.dark {
    @extend .bg-dark;
  }
}

.nav-auto-save {
  width: 325px;
  left: 485px;
  position: absolute;
  color: #36af8b;
}

.editor-header-actions {
  display: flex;
  color: #868aa5;
  white-space: nowrap;
  font-weight: 400;
  font-size: 12px;
  letter-spacing: 0.5px;

}

.undo-button,
.redo-button {
  display: flex;
  flex-direction: row;
  justify-content: center;
  align-items: center;
  padding: 6px;
  gap: 10px;
  width: 28px;
  height: 28px;
  background: #ECEEF0;
  border-radius: 6px;
  margin-right: 5px;
  flex: none;
  order: 0;
  flex-grow: 0;
}

.theme-dark {

  .undo-button,
  .redo-button {
    background: 0;
  }
}

.app-version-menu {
  position: absolute;
  right: 220px;
  padding: 4px 8px;
  min-width: 100px;
  max-width: 300px;
}

.app-version-menu-sm {
  height: 30px;
  display: flex;
  font-size: 12px;
}

.app-version-menu .dropdown-menu {
  left: -65px;
  width: 283px;
}

.app-version-menu .released {
  color: #36af8b;
}

.app-version-menu .released-subtext {
  font-size: 12px;
  color: #36af8b;
  padding: 0 8px;
}

.app-version-menu .create-link {
  margin: auto;
  width: 50%;
  padding-left: 10px;
}

.canvas-background-holder {
  display: flex;
  min-width: 120px;
  margin: auto;
}

.canvas-background-picker {
  position: fixed;
}

/**
 * Timer Widget
 */
.timer-wrapper {
  padding: 10px;

  .counter-container {
    font-size: 3em;
    padding-bottom: 5px;
    text-align: center;
  }
}

/**
 * Search Box
 */
.search-box-wrapper {
  input {
    width: 200px;
    border-radius: 5px !important;
    color: var(--slate12);
    background-color: var(--base);
  }

  .input-icon .form-control:not(:first-child),
  .input-icon .form-select:not(:last-child) {
    padding-left: 28px !important;
  }

  input:focus {
    width: 200px;
    background-color: var(--base);
  }

  .input-icon .input-icon-addon {
    display: flex;
  }

  .input-icon .input-icon-addon.end {
    pointer-events: auto;

    .tj-common-search-input-clear-icon {
      display: flex;
      flex-direction: row;
      justify-content: center;
      align-items: center;
      padding: 4px;
      width: 20px;
      height: 20px;
      background: var(--indigo3) !important;
      border-radius: 4px;
    }

    div {
      border-radius: 12px;
      color: #ffffff;
      padding: 1px;
      cursor: pointer;

      svg {
        height: 14px;
        width: 14px;
      }
    }
  }
}

.searchbox-wrapper {
  margin-top: 0 !important;

  .search-icon {
    margin: 0.30rem
  }

  input {
    border-radius: $border-radius  !important;
    padding-left: 1.75rem !important;
  }
}

.fixedHeader {
  table thead {
    position: -webkit-sticky; // this is for all Safari (Desktop & iOS), not for Chrome
    position: sticky;
    top: 0;
    border-top: 0;
    z-index: 1; // any positive value, layer order is global
  }
}

/**
 * Folder List
 */
.folder-list {
  overflow-y: auto;

  .list-group-transparent .list-group-item.active {
    color: $primary;
    background-color: #edf1ff;

    .folder-ico {
      filter: invert(29%) sepia(84%) saturate(4047%) hue-rotate(215deg) brightness(98%) contrast(111%);
    }
  }

  .folder-ico.dark {
    filter: invert(1);
  }

  .list-group-item {
    padding: 0.5rem 0.75rem;
    overflow: hidden;
  }

  .list-group-item.all-apps-link {
    display: flex;
    align-items: center;
    color: var(--slate12);
    border-radius: 6px;

    &:active {
      background: var(--indigo4);
    }

    &:focus {
      box-shadow: 0px 0px 0px 4px #DFE3E6;
    }
  }

  .folder-info {
    display: contents;
    font-weight: 500 !important;
    display: flex;
    align-items: center;
    letter-spacing: -0.02em;
    text-transform: uppercase;
    color: var(--slate9);
  }

  .folder-create-btn {
    width: 28px;
    height: 28px;
    background: var(--base);
    border: 1px solid;
    border-color: var(--slate7);
    cursor: pointer;
    border-radius: 6px;
    display: flex;
    justify-content: center;
    align-items: center;
  }

  .menu-ico {
    cursor: pointer;
    border-radius: 13px;

    img {
      padding: 0px;
      height: 14px;
      width: 14px;
      vertical-align: unset;
    }
  }
}

/**
 * Home page modal
 */
.home-modal-backdrop {
  z-index: 9991;
}

.modal-content.home-modal-component {
  border-radius: 8px;
  overflow: hidden;
  background-color: var(--base);
  color: var(--slate12);
  box-shadow: 0px 12px 16px -4px rgba(16, 24, 40, 0.08), 0px 4px 6px -2px rgba(16, 24, 40, 0.03);

  .modal-header {
    border-bottom: 1px solid var(--slate5) !important;
  }

  .modal-header,
  .modal-body {
    padding: 16px 28px;
    background: var(--base);
  }

  .modal-title {
    font-size: 16px;
    font-weight: 500;
  }

  input {
    border-radius: 5px !important;
    background: var(--base);
    color: var(--slate12);
  }

  .modal-main {
    padding-bottom: 32px;
  }

  .modal-footer-btn {
    justify-content: end;

    button {
      margin-left: 16px;
    }
  }
}

.home-modal-component-editor.dark {

  .modal-header,
  .modal-body {
    background-color: #232e3c;
    color: #fff;
  }

  .form-control {
    color: #fff;
    background-color: #232e3c !important;
  }

  .btn-close {
    filter: brightness(0) invert(1);
  }
}

.modal-content.home-modal-component.dark-theme {
  .btn-close {
    filter: brightness(0) invert(1);
  }
}

.home-modal-component {
  .btn-close {
    opacity: 1 !important;
  }
}

.modal-content.home-modal-component.dark {
  background-color: $bg-dark-light  !important;
  color: $white  !important;

  .modal-title {
    color: $white  !important;
  }

  .tj-version-wrap-sub-footer {
    background-color: $bg-dark-light  !important;
    border-top: 1px solid #3A3F42 !important;


    p {
      color: $white  !important;
    }
  }


  .current-version-wrap,
  .other-version-wrap {
    background: transparent !important;
  }

  .modal-header {
    background-color: $bg-dark-light  !important;
    color: $white  !important;
    border-bottom: 2px solid #3A3F42 !important;
  }

  .btn-close {
    filter: brightness(0) invert(1);
  }

  .form-control {
    border-color: $border-grey-dark  !important;
    color: inherit;
  }

  input {
    background-color: $bg-dark-light  !important;
  }

  .form-select {
    background-color: $bg-dark  !important;
    color: $white  !important;
    border-color: $border-grey-dark  !important;
  }

  .text-muted {
<<<<<<< HEAD
    color: $white  !important;
=======
    color: $white !important;
>>>>>>> 983f3912
  }
}

.radio-img {
  input {
    display: none;
  }

  .action-icon {
    width: 28px;
    height: 28px;
    background-position: center center;
    border-radius: 4px;
    display: flex;
    align-items: center;
    justify-content: center;
  }

  .action-icon {
    cursor: pointer;
    border: 1px solid $light-gray;
  }

  .action-icon:hover {
    background-color: #d2ddec;
  }

  input:checked+.action-icon {
    border-color: $primary;
    background-color: #7a95fb;
  }

  .tooltiptext {
    visibility: hidden;
    font-size: 12px;
    background-color: $black;
    color: #ffffff;
    text-align: center;
    padding: 5px 10px;
    position: absolute;
    border-radius: 15px;
    margin-top: 2px;
    z-index: 1;
    margin-left: -10px;
  }

  .tooltiptext::after {
    content: "";
    position: absolute;
    bottom: 100%;
    left: 50%;
    margin-left: -5px;
    border-width: 5px;
    border-style: solid;
    border-color: transparent transparent black transparent;
  }

  .action-icon:hover+.tooltiptext {
    visibility: visible;
  }

  input:checked+.action-icon:hover {
    background-color: #3650af;
  }
}

.icon-change-modal {
  ul {
    list-style-type: none;
    margin: 0 auto;
    text-align: center;
    display: grid;
    grid-template-columns: 1fr 1fr 1fr 1fr;

    li {
      float: left;
      border: 2px solid #8991a0;
      border-radius: 1.75px;
      cursor: pointer;

      img {
        width: 22px;
        height: 22px;
        filter: invert(59%) sepia(27%) saturate(160%) hue-rotate(181deg) brightness(91%) contrast(95%);
      }
    }

    li.selected {
      border: 2px solid $primary;

      img {
        filter: invert(27%) sepia(84%) saturate(5230%) hue-rotate(212deg) brightness(102%) contrast(100%);
      }
    }
  }
}

/**
 * Spinner Widget
 */
.spinner-container {
  display: flex;
  justify-content: center;
  align-items: center;
}

.animation-fade {
  animation-name: fade;
  animation-duration: 0.3s;
  animation-timing-function: ease-in;
}

@keyframes fade {
  0% {
    opacity: 0;
  }

  100% {
    opacity: 1;
  }
}

/**
 * Query panel
 */
.query-btn {
  cursor: pointer;
  height: 24px;
  width: 24px;
  padding: 0;
}

.query-btn.dark {
  filter: brightness(0) invert(1);
}

.button-family-secondary {
  @include button-outline($light-theme: true);
  height: 32px;
  width: 112px;
}

.button-family-secondary.dark {
  @include button-outline($light-theme: false);
}

// ** Query Panel: REST API Tabs **
.group-header {
  background: #d2ddec;
  border-radius: 4px;
  height: 28px !important;

  span {
    display: flex;
    justify-content: left;
    align-items: center;
  }
}

.raw-container.dark {
  background: #272822;
  padding: 5px;
}

// **Alert component**
.alert-component {
  border: 1px solid rgba(101, 109, 119, 0.16);
  background: var(--base);
  border-radius: 6px;

  a {
    color: $primary;
  }
}

.theme-dark .alert-component {
  background: var(--slate2) !important;
  border-color: var(--slate4) !important;

  a {
    color: $primary;
  }
}



.codehinter-plugins.code-hinter {
  @extend .codehinter-default-input;

  .popup-btn {
    margin-top: 0.65rem !important;
  }

  .CodeMirror-placeholder,
  .CodeMirror pre.CodeMirror-line {
    height: 21px !important;
    position: absolute !important;
    margin-top: 3px !important;
  }

  .CodeMirror-cursor {
    height: inherit !important;
  }

  .CodeMirror-lines {
    height: 32px !important;
    padding: 7px 0px !important;
  }
}

//*button loading with spinner with primary color*//
.button-loading {
  position: relative;
  color: transparent !important;
  text-shadow: none !important;
  pointer-events: none;

  &:after {
    content: "";
    display: inline-block;
    vertical-align: text-bottom;
    border: 1.5px solid currentColor;
    border-right-color: transparent;
    border-radius: 50%;
    color: $primary;
    position: absolute;
    width: 12px;
    height: 12px;
    animation: spinner-border 0.75s linear infinite;
  }
}

.query-icon.dark {
  filter: brightness(0) invert(1);
}

//Rest-API Tab Panes
.tab-pane-body {
  margin-left: -2.5% !important;
}

//CodeMirror padding
.CodeMirror pre.CodeMirror-line,
.CodeMirror pre.CodeMirror-line-like {
  padding: 0 10px !important;
}

.comment-notification-nav-item {
  background: transparent;
  border: 0;
  font-size: 12px;
  font-weight: 500;
  opacity: 0.6;
  height: 28px;
  border-radius: 6px;
}

// comment styles ::override
.editor-sidebar {
  .nav-tabs .nav-link.active {
    background-color: transparent !important;
  }

  .inspector-nav-item {
    background: transparent;
    border: 0;
    font-size: 12px;
    font-weight: 500;
    opacity: 0.6;
    height: 28px;
    border-radius: 6px;
  }

  .inspector-component-title-input-holder {
    padding: 4px 12px;
    margin: 0;
    display: flex;
    align-items: center;
    height: 36px;
  }
}

.comment-card-wrapper {
  border-top: 0.5px solid var(--slate5) !important;
  margin-top: -1px !important;

  .card {
    background-color: var(--base);
  }
}

div#driver-highlighted-element-stage,
div#driver-page-overlay {
  background: transparent !important;
  outline: 5000px solid rgba(0, 0, 0, 0.75);
}

.dark-theme-walkthrough#driver-popover-item {
  background-color: $bg-dark-light  !important;
  border-color: rgba(101, 109, 119, 0.16) !important;

  .driver-popover-title {
    color: var(--slate12) !important;
  }

  .driver-popover-tip {
    border-color: transparent transparent transparent $bg-dark-light  !important;
  }

  .driver-popover-description {
    color: #d9dcde !important;
  }

  .driver-popover-footer .driver-close-btn {
    color: #ffffff !important;
    text-shadow: none !important;
  }

  .driver-prev-btn,
  .driver-next-btn {
    text-shadow: none !important;
  }
}

#driver-popover-item {
  padding: 20px !important;

  .driver-prev-btn,
  .driver-next-btn,
  .driver-close-btn {
    border: none !important;
    background: none !important;
    padding-left: 0 !important;
    font-size: 14px !important;
  }

  .driver-next-btn,
  .driver-prev-btn {
    color: $primary  !important;
  }

  .driver-disabled {
    color: $primary;
    opacity: 0.5;
  }

  .driver-popover-footer {
    margin-top: 20px !important;
  }
}

.pointer-events-none {
  pointer-events: none;
}

.popover.popover-dark-themed {
  background-color: $bg-dark-light;
  border-color: rgba(101, 109, 119, 0.16);


  .popover-body {
    color: #d9dcde !important;
  }

  .popover-header {
    background-color: var(--slate2);
    color: var(--slate11);
    border-bottom-color: var
  }
}

.toast-dark-mode {
  .btn-close {
    filter: brightness(0) invert(1);
  }
}

.editor .editor-sidebar .inspector .inspector-edit-widget-name {
  padding: 4px 8px;
  color: var(--slate12);
  border: 1px solid transparent;
  border-radius: 6px;
  background-color: var(--base);

  &:hover {
    background-color: var(--slate4);
    border: 1px solid var(--slate7);
  }

  &:focus {
    border: 1px solid var(--indigo9) !important;
    background-color: var(--indigo2);
    box-shadow: 0px 0px 0px 1px #C6D4F9;
  }
}

.tablr-gutter-x-0 {
  --tblr-gutter-x: 0 !important;
}

.widget-button>.btn-loading:after {
  border: 1px solid var(--loader-color);
  border-right-color: transparent;
}

.flip-dropdown-help-text {
  padding: 10px 5px 0 0;
  float: left;
  font-size: 14px;
  color: $light-gray;
}

.dynamic-form-row {
  margin-top: 20px !important;
  margin-bottom: 20px !important;
}

#transformation-popover-container {
  margin-bottom: -2px !important;
}

.canvas-codehinter-container {
  display: flex;
  flex-direction: row;
  width: 158px;
}

.hinter-canvas-input {
  display: flex;
  width: 120px;
  height: auto !important;
  margin-top: 1px;

  .canvas-hinter-wrap {
    width: 126x;
    border: 1px solid var(--slate7);
  }
}

.hinter-canvas-input {
  display: flex;
  padding: 4px;
  margin-top: 1px;

  .CodeMirror-sizer {
    border-right-width: 1px !important;
  }

  .cm-propert {
    color: #ffffff !important;
  }
}

.canvas-codehinter-container {
  .code-hinter-col {
    margin-bottom: 1px !important;
    width: 136px;
    height: auto !important;
  }
}

.fx-canvas {
  background: var(--slate4);
  padding: 0px;
  display: flex;
  height: 32px;
  width: 32px;
  border: solid 1px rgba(255, 255, 255, 0.09) !important;
  border-radius: 4px;
  justify-content: center;
  font-weight: 400;
  align-items: center;

  div {
    background: var(--slate4) !important;
    display: flex;
    justify-content: center;
    align-items: center;
    height: 30px;
    padding: 0px;
  }
}

.org-name {
  color: var(--slate12) !important;
  font-size: 12px;
}


.organization-list {
  margin-top: 4px;

  .btn {
    border: 0px;
  }

  .dropdown-toggle div {
    max-width: 200px;
    text-overflow: ellipsis;
    overflow: hidden;
  }

  .org-name {
    text-overflow: ellipsis;
    overflow: hidden;
    white-space: nowrap;
    width: 100%;
    font-weight: bold;
  }

  .org-actions div {
    color: $primary;
    cursor: pointer;
    font-size: 12px;
  }

  .dropdown-menu {
    min-width: 14rem;
  }

  .org-avatar {
    display: block;
  }

  .org-avatar:hover {
    .avatar {
      background: #fcfcfc no-repeat center/cover;
    }

    .arrow-container {
      svg {
        filter: invert(35%) sepia(17%) saturate(238%) hue-rotate(153deg) brightness(94%) contrast(89%);
      }
    }
  }

  .arrow-container {
    padding: 5px 0px;
  }

  .arrow-container {
    svg {
      cursor: pointer;
      height: 30px;
      width: 30px;
      padding: 0px 0px;
      filter: invert(50%) sepia(13%) saturate(208%) hue-rotate(153deg) brightness(99%) contrast(86%);
    }
  }

  .org-edit {
    span {
      color: $primary;
      cursor: pointer;
      font-size: 10px;
    }
  }

  .organization-switchlist {
    .back-btn {
      font-size: 12px;
      padding: 2px 0px;
      cursor: pointer;
    }

    .back-ico {
      cursor: pointer;

      svg {
        height: 20px;
        width: 20px;
        filter: invert(84%) sepia(13%) saturate(11%) hue-rotate(352deg) brightness(90%) contrast(91%);
      }
    }

    .dd-item-padding {
      padding: 0.5rem 0.75rem 0rem 0.75rem;
    }

    .search-box {
      margin-top: 10px;
    }

    .org-list {
      max-height: 60vh;
      overflow: auto;
    }

    .tick-ico {
      filter: invert(50%) sepia(13%) saturate(208%) hue-rotate(153deg) brightness(99%) contrast(86%);
    }

    .org-list-item {
      cursor: pointer;
    }

    .org-list-item:hover {
      .avatar {
        background: #fcfcfc no-repeat center/cover;
      }

      .tick-ico {
        filter: invert(35%) sepia(17%) saturate(238%) hue-rotate(153deg) brightness(94%) contrast(89%);
      }
    }
  }
}

.sso-button-footer-wrap {
  display: flex !important;
  justify-content: center;
  width: 100%;
}

.tj-icon {
  cursor: pointer;
}

#login-url,
#redirect-url {
  margin-bottom: 0px !important;
}

.git-encripted-label {
  color: var(--green9);
}

.card-header {
  border-bottom: 1px solid var(--slate5) !important;
}

.manage-sso-container {
  position: relative;
}

.sso-card-wrapper {
  background: var(--base);
  min-height: 100%;
  height: calc(100vh - 156px) !important;

  display: grid;
  grid-template-rows: auto 1fr auto;

  .card-header {
    border-bottom: 1px solid var(--slate5) !important;
  }

  .form-control {
    background: var(--base);
  }

  .sso-card-footer {
    display: flex;
    flex-direction: row;
    justify-content: flex-end;
    align-items: center;
    padding: 24px 32px;
    gap: 8px;
    width: 660px;
    height: 88px;
    border-top: 1px solid var(--slate5) !important;
    background: var(--base);
    margin-top: 0px !important;
  }
}

// Left Menu
.left-menu {
  background: var(--base);

  .tj-list-item {
    gap: 40px;
    width: 187px;
    height: 32px;
    white-space: nowrap;
    overflow: hidden;
    text-overflow: ellipsis;
  }

  .folder-list-selected {
    background-color: var(--indigo4);
  }

  ul {
    margin: 0px;
    padding: 0px;

    li {
      float: left;
      list-style: none;
      width: 100%;
      padding: 6px 8px;
      border-radius: 6px;
      cursor: pointer;
      margin: 3px 0px;
      color: var(--base-black) !important;
    }

    li.active {
      background-color: $primary;
      color: #ffffff;
    }

    li:not(.active):hover {
      background: var(--slate4);
      border-radius: 6px;
    }
  }
}

.enabled-tag {
  padding: 4px 16px;
  gap: 10px;
  width: 77px;
  height: 28px;
  background: var(--grass3);
  border-radius: 100px;
  color: var(--grass9);
  font-weight: 500;
}

.disabled-tag {
  padding: 4px 16px;
  gap: 10px;
  color: var(--tomato9);
  width: 81px;
  height: 28px;
  background: var(--tomato3);
  border-radius: 100px;
  font-weight: 500;
}

.manage-sso {
  .title-with-toggle {
    width: 100%;
    font-weight: 500;

    .card-title {
      color: var(--slate12) !important;
      font-weight: 500;
    }

    .form-check-input {
      width: 28px;
      height: 16px;
    }

    input[type="checkbox"] {
      /* Double-sized Checkboxes */
      -ms-transform: scale(1.5);
      /* IE */
      -moz-transform: scale(1.5);
      /* FF */
      -webkit-transform: scale(1.5);
      /* Safari and Chrome */
      -o-transform: scale(1.5);
      /* Opera */
      transform: scale(1.5);
      margin-top: 5px;
    }
  }
}

.help-text {
  overflow: auto;

  div {
    color: var(--slate11);
    font-style: normal;
    font-weight: 400;
    font-size: 12px;
    line-height: 20px;
  }
}


.org-invite-or {
  padding: 1rem 0rem;

  h2 {
    width: 100%;
    text-align: center;
    border-bottom: 1px solid #000;
    line-height: 0.1em;
    margin: 10px 0 20px;
  }

  h2 span {
    background: #ffffff;
    padding: 0 10px;
  }
}

.theme-dark .json-tree-container {
  .json-tree-node-icon {
    svg {
      filter: invert(89%) sepia(2%) saturate(127%) hue-rotate(175deg) brightness(99%) contrast(96%);
    }
  }

  .json-tree-svg-icon.component-icon {
    filter: brightness(0) invert(1);
  }

  .node-key-outline {
    height: 1rem !important;
    border: 1px solid transparent !important;
    color: #ccd4df;
  }

  .selected-node {
    border-color: $primary-light  !important;
  }

  .json-tree-icon-container .selected-node>svg:first-child {
    filter: invert(65%) sepia(62%) saturate(4331%) hue-rotate(204deg) brightness(106%) contrast(97%);
  }

  .node-length-color {
    color: #b8c7fd;
  }

  .node-type {
    color: #8a96a6;
  }

  .group-border {
    border-color: rgb(97, 101, 111);
  }

  .action-icons-group {

    img,
    svg {
      filter: invert(89%) sepia(2%) saturate(127%) hue-rotate(175deg) brightness(99%) contrast(96%);
    }
  }

  .hovered-node.node-key.badge {
    color: #8092ab !important;
    border-color: #8092ab !important;
  }
}

.json-tree-container {
  .json-tree-svg-icon.component-icon {
    height: 16px;
    width: 16px;
  }

  .json-tree-icon-container {
    max-width: 20px;
    margin-right: 6px;
    font-family: 'IBM Plex Sans';
  }

  .node-type {
    color: var(--slate11);
    padding-top: 2px;
  }

  .json-tree-valuetype {
    font-size: 10px;
    padding-top: 2px;
  }

  .node-length-color {
    color: var(--indigo10);
    padding-top: 3px;
  }

  .json-tree-node-value {
    font-size: 11px;
  }

  .json-tree-node-string {
    color: var(--orange9);
  }

  .json-tree-node-boolean {
    color: var(--green9);
  }

  .json-tree-node-number {
    color: var(--orange9);
  }

  .json-tree-node-null {
    color: red;
  }

  .json-tree-node-date {
    color: rgb(98, 107, 103);
  }

  .group-border {
    border-left: 0.5px solid #dadcde;
    margin-top: 16px;
    margin-left: -12px;
  }

  .selected-node {
    border-color: $primary-light  !important;
  }

  .selected-node .group-object-container .badge {
    font-weight: 400 !important;
    height: 1rem !important;
  }

  .group-object-container {
    margin-left: 0.72rem;
    margin-top: -16px;
  }

  .json-node-element {
    cursor: pointer;
  }

  .hide-show-icon {
    cursor: pointer;
    margin-left: 1rem;

    &:hover {
      color: $primary;
    }
  }


  .action-icons-group {
    cursor: pointer;
  }

  .hovered-node {
    font-weight: 400 !important;
    height: 1rem !important;
    color: #8092ab;
  }

  .node-key {
    font-weight: 400 !important;
    margin-left: -0.25rem !important;
    justify-content: start !important;
    min-width: fit-content !important;
  }

  .node-key-outline {
    height: 1rem !important;
    border: 1px solid transparent !important;
    color: var(--slate12);
  }
}

.popover-more-actions {
  font-weight: 400 !important;

  &:hover {
    background: #d2ddec !important;
  }
}

.popover-dark-themed .popover-more-actions {
  color: #ccd4df;

  &:hover {
    background-color: #324156 !important;
  }
}

#json-tree-popover {
  padding: 0.25rem !important;
}

// Font sizes
.fs-9 {
  font-size: 9px !important;
}

.fs-10 {
  font-size: 10px !important;
}

.fs-12 {
  font-size: 12px !important;
}

.realtime-avatars {
  padding: 0px;
  margin-left: 8px;
}

.widget-style-field-header {
  font-family: "Inter";
  font-style: normal;
  font-weight: 500;
  font-size: 12px;
  line-height: 20px;
  color: #61656c;
}

.maintenance_container {
  width: 100%;
  height: 100vh;
  display: flex;
  justify-content: center;
  align-items: center;

  .card {
    .card-body {
      display: flex;
      height: 200px !important;
      align-items: center;
    }
  }
}

.list-timeline:not(.list-timeline-simple) .list-timeline-time {
  top: auto;
}

.widget-buttongroup {
  display: flex;
  flex-direction: column;
  justify-content: left;
  overflow: hidden !important;
}

.group-button {
  margin: 0px 10px 10px 0px;
  line-height: 1.499;
  font-weight: 400;
  white-space: nowrap;
  text-align: center;
  cursor: pointer;
  padding: 0 15px;
  font-size: 12px;
  border-radius: 4px;
  color: rgba(0, 0, 0, .65);
  background-color: #ffffff;
  border: 1px solid #d9d9d9;
  min-width: 40px;
  width: auto !important;
  height: 30px,
}

.widget-buttongroup-label {
  font-weight: 600;
  margin-right: 10px;
  color: #3e525b;
}

.editor-actions {
  border-bottom: 1px solid #eee;
  padding: 5px;
  display: flex;
  justify-content: end;
}

.autosave-indicator {
  color: var(--slate10, #7E868C);
}


.zoom-buttons {
  width: 20px !important;
  height: 25px !important;
  margin-left: 2px;

  span {
    transform: rotate(60deg);
  }
}

.zoom-button-wrapper {
  position: fixed;
  right: 0px;
  bottom: 5px;
}

.zoom-buttons {
  opacity: 0;
  visibility: hidden;
}

.image-widget-wrapper:hover button {
  opacity: 1 !important;
  visibility: visible;
}

.pdf-page-controls {
  background: white;
  border-radius: 4px;

  button {
    width: 36px;
    height: 36px;
    background: white;
    border: 0;
    font-size: 1.2em;
    border-radius: 4px;

    &:first-child {
      border-top-right-radius: 0;
      border-bottom-right-radius: 0;
    }

    &:last-child {
      border-top-left-radius: 0;
      border-bottom-left-radius: 0;
    }

    &:hover {
      background-color: #e6e6e6;
    }
  }

  span {
    font-family: inherit;
    font-size: 1em;
    padding: 0 0.5em;
    color: #000;
  }
}

//download button in pdf widget
.download-icon-outer-wrapper:hover {
  background-color: #e6e6e6 !important
}

.pdf-document {
  canvas {
    margin: 0px auto;
  }

  &:hover {
    .pdf-page-controls {
      opacity: 1;
    }
  }
}

.org-variables-page {
  .btn-org-env {
    width: 36px;
  }

  .encryption-input {
    width: fit-content;
  }

  .no-vars-text {
    display: block;
    text-align: center;
    margin-top: 100px;
  }
}

.org-constant-page {
  .card-footer {
    background: var(--base);
    color: var(--slate12);
  }
}

.tj-input-error-state {
  border: 1px solid var(--tomato9) !important;
}



.tj-input-element {
  gap: 16px;
  background: var(--base);
  border: 1px solid var(--slate7);
  border-radius: 6px;
  margin-bottom: 4px;
  display: block;
  width: 100%;
  padding: .4375rem .75rem;
  font-size: .875rem;
  font-weight: 400;
  line-height: 1.4285714;
  color: var(--slate12);
  background-clip: padding-box;
  -webkit-appearance: none;
  -moz-appearance: none;
  appearance: none;
  transition: border-color .15s ease-in-out, box-shadow .15s ease-in-out;

  &:hover {
    background: var(--slate1);
    border: 1px solid var(--slate8);
    -webkit-box-shadow: none;
    box-shadow: none;
    outline: none;
  }

  &:focus-visible {
    background: var(--slate1);
    border: 1px solid var(--slate8);
    outline: none;
  }

  &:active {
    background: var(--indigo2);
    border: 1px solid var(--indigo9);
    box-shadow: none;
  }

  &:disabled {
    background: var(--slate3);
    border: 1px solid var(--slate8);
    color: var(--slate9);
    cursor: not-allowed;
  }
}


//Kanban board
.kanban-container.dark-themed {
  background-color: $bg-dark-light  !important;

  .kanban-column {
    .card-header {
      background-color: #324156 !important;
    }
  }
}

.kanban-container {
  background-color: #fefefe;

  .kanban-column {
    background-color: #f4f4f4;
    padding: 0 !important;
    height: fit-content !important;

    .card-body {
      &:hover {
        overflow-y: auto !important;

        &::-webkit-scrollbar {
          width: 0 !important;
          height: 0 !important;
        }
      }
    }

    .card-header {
      background-color: #fefefe;

      .badge {
        font-size: 12px !important;
      }
    }

    .card-body .dnd-card {
      border-radius: 5px !important;
    }

    .dnd-card.card {
      height: 52px !important;
      padding: 5px !important;
    }

    .dnd-card.card.card-dark {
      background-color: $bg-dark  !important;
    }
  }

  .kanban-board-add-group {
    justify-content: center;
    align-items: center;
    cursor: pointer;
    color: rgba(0, 0, 0, 0.5);
    background-color: transparent;
    border-style: dashed;
    border-color: rgba(0, 0, 0, 0.08);
    display: flex;
    flex-direction: column;
    grid-auto-rows: max-content;
    overflow: hidden;
    box-sizing: border-box;
    appearance: none;
    outline: none;
    margin: 10px;
    border-radius: 5px;
    min-width: 350px;
    height: 200px;
    font-size: 1em;
  }

  .add-card-btn {
    font-size: 1em;
    font-weight: 400;
    color: #3e525b;
    border-radius: 5px;
    padding: 5px;
    margin: 5px;
    background-color: transparent;
    border-style: dashed;
    border-color: rgba(0, 0, 0, 0.08);
    cursor: pointer;
    transition: all 0.2s ease-in-out;

    &:hover {
      background-color: #e6e6e6;
    }
  }
}

.cursor-pointer {
  cursor: pointer;
}

.cursor-text {
  cursor: text;
}

.cursor-not-allowed {
  cursor: none;
}

.bade-component {
  display: inline-flex;
  justify-content: center;
  align-items: center;
  overflow: hidden;
  user-select: none;
  padding: calc(0.25rem - 1px) 0.25rem;
  height: 1.25rem;
  border: 1px solid transparent;
  min-width: 1.25rem;
  font-weight: 600;
  font-size: .625rem;
  letter-spacing: .04em;
  text-transform: uppercase;
  vertical-align: bottom;
  border-radius: 4px;
}

// sso-helper-page
.sso-helper-container {
  width: 60vw;
  padding: 30px;
  box-shadow: rgba(0, 0, 0, 0.16) 0px 1px 4px;
  margin: 0 auto;
}

.sso-copy {
  margin-left: 10px;
  cursor: pointer;
}

#git-url,
#google-url {
  color: $primary;
  margin-left: 4px;
  word-break: break-all;
}

@media only screen and (max-width: 768px) {
  .sso-helper-container {
    width: 96vw;
    padding: 20px;
  }
}

.sso-helper-doc {
  line-height: 24px;
}

.sso-content-wrapper {
  margin: 0 auto;
  display: flex;
  flex-direction: column;
  align-items: self-start;
  padding: 20px;
  box-shadow: rgba(0, 0, 0, 0.02) 0px 1px 3px 0px, rgba(27, 31, 35, 0.15) 0px 0px 0px 1px;
  border-radius: 4px;
}

.workspace-status {
  display: flex;
  font-weight: 800;
  margin-bottom: 6px;
}

.sso-type {
  font-weight: 600;
  margin-bottom: 4px !important;
  display: flex;

  span {
    margin-right: 10px;
  }

  a {
    margin-left: 6px;

  }
}

.gg-album {
  box-sizing: border-box;
  position: relative;
  display: block;
  width: 18px;
  height: 18px;
  transform: scale(var(--ggs, 1));
  border-left: 7px solid transparent;
  border-right: 3px solid transparent;
  border-bottom: 8px solid transparent;
  box-shadow: 0 0 0 2px,
    inset 6px 4px 0 -4px,
    inset -6px 4px 0 -4px;
  border-radius: 3px
}

.gg-album::after,
.gg-album::before {
  content: "";
  display: block;
  box-sizing: border-box;
  position: absolute;
  width: 2px;
  height: 5px;
  background: currentColor;
  transform: rotate(46deg);
  top: 5px;
  right: 4px
}

.gg-album::after {
  transform: rotate(-46deg);
  right: 2px
}

.sso-helper-header {
  display: flex;
  align-items: center;

  span {
    margin-right: 10px;
  }
}

// sso end

// steps-widget
a.step-item-disabled {
  text-decoration: none;
}

.steps {
  overflow: hidden;
  margin: 0rem !important;
}

.step-item.active~.step-item:after,
.step-item.active~.step-item:before {
  background: #f3f5f5 !important;
}

.step-item.active:before {
  background: #ffffff !important;
}

.steps .step-item.active:before {
  border-color: #b4b2b2 !important;
}

.steps-item {
  color: var(--textColor) !important;
}

.step-item:before {
  background: var(--bgColor) !important;
  // remaining code
}

.step-item:after {
  background: var(--bgColor) !important;
}

.step-item.active~.step-item {
  color: var(--textColor) !important;
  ;
}

.notification-center-badge {
  top: 0;
  right: 6px;
  position: absolute;
}

.notification-center {
  max-height: 500px;
  overflow: auto;
  margin-left: 11px !important;

  .empty {
    padding: 0 !important;

    .empty-img {
      font-size: 2.5em;
    }
  }

  .card {
    min-width: 400px;
    background: var(--base);
    color: var(--slate12);
    box-shadow: 0px 12px 16px -4px rgba(16, 24, 40, 0.08), 0px 4px 6px -2px rgba(16, 24, 40, 0.03);
  }

  .card-footer {
    background: var(--base);
    color: var(--slate12);
  }

  .spinner {
    min-height: 220px;
  }
}

// profile-settings css
.confirm-input {
  padding-right: 8px !important;
}

.user-group-actions {
  display: flex;
  gap: 8px;
  justify-content: right;
}

input.hide-input-arrows {
  -moz-appearance: none;

  &::-webkit-outer-spin-button,
  &::-webkit-inner-spin-button {
    -webkit-appearance: none;
  }
}

.btn-org-env {
  width: 36px;
}

.custom-checkbox-tree {
  overflow-y: scroll;
  color: #3e525b;

  .react-checkbox-tree label:hover {
    background: none !important;
  }

  .rct-icons-fa4 {

    .rct-icon-expand-open,
    .rct-icon-expand-close {
      &::before {
        content: url("data:image/svg+xml,%3Csvg xmlns='http://www.w3.org/2000/svg' viewBox='0 0 1024 1024' focusable='false' data-icon='caret-down' width='12px' height='12px' fill='currentColor' aria-hidden='true'%3E%3Cpath d='M840.4 300H183.6c-19.7 0-30.7 20.8-18.5 35l328.4 380.8c9.4 10.9 27.5 10.9 37 0L858.9 335c12.2-14.2 1.2-35-18.5-35z'%3E%3C/path%3E%3C/svg%3E") !important;
      }
    }

    .rct-icon-expand-close {
      transform: rotate(-90deg);
      -webkit-transform: rotate(-90deg);
    }
  }
}

// sso enable/disable box
.tick-cross-info {
  .main-box {
    margin-right: 10px;
    border-radius: 5px;
  }

  .icon-box {
    padding: 7px 5px 7px 2px;
    color: #ffffff;

    .icon {
      stroke-width: 4.5px;
    }
  }

  .tick-box {
    border: 3px solid var(--indigo9);

    .icon-box {
      background: var(--indigo9);
    }
  }

  .cross-box {
    border: 3px solid $disabled;

    .icon-box {
      background: $disabled;
    }
  }
}

.icon-widget-popover {
  &.theme-dark {
    .popover-header {
      background-color: #232e3c;
      border-bottom: 1px solid #324156;
    }

    .popover-body {
      background-color: #232e3c;
      border-radius: 6px;
    }
  }

  .popover-header {
    padding-bottom: 0;
    background-color: #ffffff;

    .input-icon {
      margin-bottom: 0.5rem !important;
    }
  }

  .popover-body {
    padding: 0 0.5rem;

    .row {
      >div {
        overflow-x: hidden !important;
      }
    }

    .icon-list-wrapper {
      display: grid;
      grid-template-columns: repeat(10, 1fr);
      margin: 0.5rem 1rem 0.5rem 0.5rem;
    }

    .icon-element {
      cursor: pointer;
      border: 1px solid transparent;
      border-radius: $border-radius;

      &:hover {
        border: 1px solid $primary;
      }
    }
  }
}

.dark-theme-placeholder::placeholder {
  color: #C8C6C6;
}

.dark-multiselectinput {
  input {
    color: white;

    &::placeholder {
      color: #C8C6C6;
    }
  }
}


.dark-multiselectinput {
  input {
    color: white;

    &::placeholder {
      color: #C8C6C6;
    }
  }
}

// Language Selection Modal
.lang-selection-modal {
  font-weight: 500;

  .list-group {
    padding: 1rem 1.5rem;
    padding-top: 0;
    overflow-y: scroll;
    height: calc(100% - 68px);
  }

  .list-group-item {
    border: 0;

    p {
      margin-bottom: 0px;
      margin-top: 2px;
    }
  }

  .list-group-item.active {
    background-color: var(--indigo4);
    color: var(--slate12);
    font-weight: 600;
    margin-top: 0px;
  }

  .modal-body {
    height: 50vh;
    padding: 0;
  }

  .lang-list {
    height: 100%;

    .search-box {
      position: relative;
      margin: 1rem 1.5rem;
    }

    input {
      border-radius: 5px !important;
    }

    .input-icon {
      display: flex;
    }

    .input-icon {
      .search-icon {
        display: block;
        position: absolute;
        left: 0;
        margin-right: 0.5rem;
      }

      .clear-icon {
        cursor: pointer;
        display: block;
        position: absolute;
        right: 0;
        margin-right: 0.5rem;
      }
    }

    .list-group-item.active {
      color: $primary;
    }
  }
}

.lang-selection-modal.dark {
  .modal-header {
    border-color: #232e3c !important;
  }

  .modal-body,
  .modal-footer,
  .modal-header,
  .modal-content {
    color: white;
    background-color: #2b394a;
  }

  .list-group-item {
    color: white;
    border: 0;
  }

  .list-group-item:hover {
    background-color: #232e3c;
  }

  .list-group-item.active {
    background-color: #4d72fa;
    color: white;
    font-weight: 600;
  }

  .no-results-item {
    background-color: #2b394a;
    color: white;
  }

  input {
    background-color: #2b394a;
    border-color: #232e3c;
    color: white;
  }
}

// Language Selection Modal
.lang-selection-modal {
  font-weight: 500;

  .list-group {
    padding: 1rem 1.5rem;
    padding-top: 0;
    overflow-y: scroll;
    height: calc(100% - 68px);
  }

  .list-group-item {
    border: 0;

    p {
      margin-bottom: 0px;
      margin-top: 2px;
    }
  }

  .list-group-item.active {
    background-color: #edf1ff;
    color: #4d72fa;
    font-weight: 600;
    margin-top: 0px;
  }

  .modal-body {
    height: 50vh;
    padding: 0;
  }

  .lang-list {
    height: 100%;

    .search-box {
      position: relative;
      margin: 1rem 1.5rem;
    }

    input {
      border-radius: 5px !important;
    }

    .input-icon {
      display: flex;
    }

    .input-icon {
      .search-icon {
        display: block;
        position: absolute;
        left: 0;
        margin-right: 0.5rem;
      }

      .clear-icon {
        cursor: pointer;
        display: block;
        position: absolute;
        right: 0;
        margin-right: 0.5rem;
      }
    }

    .list-group-item.active {
      color: $primary;
    }
  }
}

.lang-selection-modal.dark {
  .modal-header {
    border-color: #232e3c !important;
  }

  .modal-body,
  .modal-footer,
  .modal-header,
  .modal-content {
    color: white;
    background-color: #2b394a;
  }

  .list-group-item {
    color: white;
    border: 0;
  }

  .list-group-item:hover {
    background-color: #232e3c;
  }

  .list-group-item.active {
    background-color: #4d72fa;
    color: white;
    font-weight: 600;
  }

  .no-results-item {
    background-color: #2b394a;
    color: white;
  }

  input {
    background-color: #2b394a;
    border-color: #232e3c;
    color: white;
  }
}

.org-users-page {
  .page-body {
    height: 100%;
  }
}

.user-group-container-wrap {
  margin: 20px auto 0 auto;
}

.dragged-column {
  z-index: 1001;
}

#storage-sort-popover {
  max-width: 800px;
  width: 800px;
  background-color: var(--base);
  box-sizing: border-box;
  box-shadow: 0px 12px 16px -4px rgba(16, 24, 40, 0.08), 0px 4px 6px -2px rgba(16, 24, 40, 0.03);
  border-radius: 4px;
  border: 1px solid var(--slate3) !important;
  // left: 109px !important;
  // top: 8px !important;
  // position: absolute !important;


  .card-body,
  .card-footer {
    background: var(--base);
  }
}


#storage-filter-popover {
  max-width: 800px;
  width: 800px;
  background-color: var(--base);
  box-sizing: border-box;
  box-shadow: 0px 12px 16px -4px rgba(16, 24, 40, 0.08), 0px 4px 6px -2px rgba(16, 24, 40, 0.03);
  border-radius: 4px;
  border: 1px solid var(--slate3) !important;
  // left: 193px !important;
  // top: 10px !important;
  // position: absolute !important;


  .card-body,
  .card-footer {
    background: var(--base);
  }
}

tbody {
  width: 100% !important;
  flex-grow: 1;

  tr {
    width: 100% !important;

    td:last-child {
      flex: 1 1 auto;
    }
  }
}

.datepicker-widget.theme-dark {
  .react-datepicker__tab-loop {
    .react-datepicker__header {
      background-color: #232e3c;

      .react-datepicker__current-month,
      .react-datepicker__day-name,
      .react-datepicker__month-select,
      .react-datepicker__year-select {
        color: white;
      }

      .react-datepicker__month-select,
      .react-datepicker__year-select {
        background-color: transparent;
      }
    }

    .react-datepicker__month {
      background-color: #232e3c;

      .react-datepicker__day {
        color: white;

        &:hover {
          background-color: #636466;
        }
      }

      .react-datepicker__day--outside-month {
        opacity: 0.5;
      }
    }

    .react-datepicker {
      background-color: #232e3c;
    }
  }
}

.theme-dark .list-group-item {
  &:hover {
    background-color: #232e3c;
  }
}

.theme-dark {

  .CalendarMonth,
  .DayPickerNavigation_button,
  .CalendarDay,
  .CalendarMonthGrid,
  .DayPicker_focusRegion,
  .DayPicker {
    background-color: #232e3c;
  }

  .DayPicker_weekHeader_ul,
  .CalendarMonth_caption,
  .CalendarDay {
    color: white;
  }

  .CalendarDay__selected_span,
  .CalendarDay__selected_start,
  .CalendarDay__selected_end {
    background-color: #4D72FA;
    color: white;
  }

  .CalendarDay {
    border-color: transparent; //hiding the border around days in the dark theme

    &:hover {
      background-color: #636466;
    }
  }

  .DateInput_fangStroke {
    stroke: #232E3C;
    fill: #232E3C;
  }

  .DayPickerNavigation_svg__horizontal {
    fill: white;
  }

  .DayPicker__withBorder {
    border-radius: 0;
  }

  .DateRangePicker_picker {
    background-color: transparent;
  }
}

.link-widget {
  display: flex;
  align-items: center;
  overflow: auto;

  &.hover {
    a {
      &:hover {
        text-decoration: underline;
      }
    }
  }

  &.no-underline {
    a {
      text-decoration: none !important;
    }
  }

  &.underline {
    a {
      text-decoration: underline;
    }
  }

  &::-webkit-scrollbar {
    width: 0;
    height: 0;
    background: transparent;
  }
}

.import-export-footer-btns {
  margin: 0px !important;
}

.home-version-modal-component {
  border-bottom-right-radius: 0px !important;
  border-bottom-left-radius: 0px !important;
  box-shadow: 0px 12px 16px -4px rgba(16, 24, 40, 0.08),
    0px 4px 6px -2px rgba(16, 24, 40, 0.03) !important;
}

.current-version-label,
.other-version-label {
  color: var(--slate11);
}

.home-modal-component.modal-version-lists {
  width: 466px;
  height: 668px;
  background: var(--base);
  box-shadow: 0px 12px 16px -4px rgba(16, 24, 40, 0.08), 0px 4px 6px -2px rgba(16, 24, 40, 0.03);
  border-top-right-radius: 6px;
  border-top-right-radius: 6px;


  .modal-header {
    .btn-close {
      top: auto;
    }
  }
}

.modal-version-lists {
  max-height: 80vh;

  .modal-body {
    height: 80%;
    overflow: auto;
  }

  .export-creation-date {
    color: var(--slate11);
  }

  .modal-footer,
  .modal-header {
    padding-bottom: 24px;
    padding: 12px 28px;
    gap: 10px;
    width: 466px;
    height: 56px;
    background-color: var(--base);
  }

  .modal-footer {
    padding: 24px 32px;
    gap: 8px;
    width: 466px;
    height: 88px;
  }

  .tj-version-wrap-sub-footer {
    display: flex;
    flex-direction: row;
    padding: 16px 28px;
    gap: 10px;
    height: 52px;
    background: var(--base);
    border-top: 1px solid var(--slate5);
    border-bottom: 1px solid var(--slate5);



    p {
      font-weight: 400;
      font-size: 14px;
      line-height: 20px;
      color: var(--slate12);
    }
  }

  .version-wrapper {
    display: flex;
    justify-content: flex-start;
    padding: 0.75rem 0.25rem;
  }

  .current-version-wrap,
  .other-version-wrap {

    span:first-child {
      color: var(--slate12) !important;
    }
  }

  .current-version-wrap {
    background: var(--indigo3) !important;
    margin-bottom: 24px;
    border-radius: 6px;
    margin-top: 8px;
  }
}

.rest-methods-url {
  .cm-s-default {
    .cm-string-2 {
      color: #000;
    }
  }
}

.tooljet-database {

  .tj-db-headerText {
    white-space: nowrap;
    overflow: hidden;
    text-overflow: ellipsis;
    width: 80%;
  }

  .table-header,
  .table-name,
  .table-cell {
    white-space: nowrap;
    overflow: hidden;
    text-overflow: ellipsis;
    cursor: pointer;

    input.form-control {
      border: none;
      padding: 0px !important;
    }
  }

  .table-cell-hover-background {
    background-color: #F8F9FA;
    padding: 0rem;
    max-width: 230px;

    input.form-control {
      border: none;
      padding: 0px !important;
      background-color: #F8F9FA;
    }
  }

  .table-cell-hover-background-dark {
    background-color: #242f3c;
    padding: 0rem;
    max-width: 230px;

    input.form-control {
      border: none;
      padding: 0px !important;
      background-color: #242f3c;
    }
  }

  .table-editable-parent-cell {
    background-color: var(--indigo2);
    cursor: pointer;
    padding: 0rem;

    .form-control {
      background-color: var(--indigo2);
      border: none;
      padding: 0;
      border-radius: 0px;
    }

    .popover-body {
      margin-top: 10px;
    }
  }

  .tjdb-cell-error {
    padding: 0rem;
    border-color: var(--Tomato-09, #E54D2E) !important;
  }

  .tjdb-column-select-border {
    border-left: 1px solid transparent;
    border-right: 1px solid transparent;
  }

  .table-columnHeader-click {
    background-color: #F8F9FA;
    padding: 0;
    max-width: 230px;

    .tjdb-column-select-border {
      border-left-color: #3E63DD !important;
      border-right-color: #3E63DD !important;
    }

    input.form-control {
      border: none;
      padding: 0px !important;
      background-color: #F8F9FA;
    }
  }

  .table-columnHeader-click-dark {
    background-color: #242f3c;
    padding: 0;
    max-width: 230px;

    .tjdb-column-select-border {
      border-left-color: white !important;
      border-right-color: white !important;
    }

    input.form-control {
      border: none;
      padding: 0px !important;
      background-color: #242f3c;
    }
  }

  .row-tj:first-child {
    .tjdb-column-select-border {
      border-top: 1px solid transparent;
    }

    .table-columnHeader-click {
      .tjdb-column-select-border {
        border-top-color: #3E63DD !important;
      }
    }

    .table-columnHeader-click-dark {
      .tjdb-column-select-border {
        border-top-color: white !important;
      }
    }
  }

  .row-tj:last-of-type {
    .tjdb-column-select-border {
      border-bottom: 1px solid transparent;
    }

    .table-columnHeader-click {
      .tjdb-column-select-border {
        border-bottom-color: #3E63DD !important;
      }
    }

    .table-columnHeader-click-dark {
      .tjdb-column-select-border {
        border-bottom-color: white !important;
      }
    }
  }

  .table-name {
    color: #000;
    width: 250px;
  }

  .table-left-sidebar {
    max-width: 288px;
  }

  .add-table-btn {
    height: 32px;
  }

  .table-header-click {
    background: #DFE3E6;

    .tjdb-menu-icon-parent {
      background: #E6E8EB !important;
      border-radius: 10px !important;

      .tjdb-menu-icon {
        display: block;
        cursor: pointer;
      }
    }
  }

  .table-header {
    background: #ECEEF0;
  }

  .table-header:hover {
    background: #E6E8EB;

    .tjdb-menu-icon {
      display: block;
      cursor: pointer;
    }
  }

  .table-header-dark:hover {

    .tjdb-menu-icon {
      display: block;
      cursor: pointer;
    }
  }

  .table-header,
  .table-cell {
    max-width: 230px !important;
  }

  .table-cell {
    padding: 0;
  }

  .add-more-columns-btn {
    background: var(--indigo3);
    font-weight: 500;
    color: var(--indigo9);
    font-size: 12px;
    border-radius: 600;
  }

  .delete-row-btn {
    max-width: 140px;
  }

  .tjdb-table-row {
    height: 36px;

    &:not(.table-row-selected):hover {
      background: var(--Slate-02, #F8F9FA);

      td:nth-child(1),
      td:nth-child(2) {
        background: var(--Slate-02, #F8F9FA);
      }

      .tjdb-checkbox-cell {
        display: block !important;
      }
    }

  }
}

.apploader {
  height: 100vh;

  .app-container {
    height: 100%;
    display: flex;
    flex-direction: column;
    justify-content: space-between;
  }

  .editor-header {
    height: 5%;
    background-color: #EEEEEE;
    display: flex;
    align-items: center;
    justify-content: space-between;

    .app-title-skeleton {
      width: 100px;
      height: 100%;
      display: flex;
      align-items: center;
      margin-left: 120px;
    }

    .right-buttons {
      display: flex;
      gap: 5px;
      align-items: center;
      margin-right: 10px;
    }
  }

  .editor-body {
    height: 100%;
  }

  .skeleton {
    padding: 5px;
  }

  .editor-left-panel {
    width: 48px;
    background-color: #EEEEEE;
    margin: 3px 0px 3px 3px;
    display: flex;
    flex-direction: column;
    justify-content: space-between;
    border-radius: 5px;

    .left-menu-items {
      display: flex;
      flex-direction: column;
      justify-content: space-between;
      gap: 5px;
      margin-top: 10px;
    }

    .bottom-items {
      margin-bottom: 10px;
    }
  }

  .editor-center {
    height: 100%;
    display: flex;
    flex-direction: column;
    gap: 5px;
    justify-content: space-between;

    .canvas {
      height: 100vh;
      background-color: var(--base);
      border-radius: 5px;
      display: flex;
      justify-content: center;
    }

    .query-panel {
      height: 30%;
      display: flex;
      justify-content: space-between;
      gap: 5px;

      .queries {
        width: 30%;
        display: flex;
        flex-direction: column;
        gap: 5px;

        .queries-title {
          background-color: #EEEEEE;
          border-radius: 5px;
          height: 20%;
          padding: 5px 10px;
          display: flex;
          justify-content: space-between;
          align-items: center;
        }

        .query-list {
          background-color: #EEEEEE;
          border-radius: 5px;
          height: 80%;

          .query-list-item {
            margin: 10px;
            height: 35px;
          }
        }
      }

      .query-editor {
        width: 70%;
        height: 100%;
        display: flex;
        flex-direction: column;
        gap: 5px;

        .query-editor-header {
          background-color: #EEEEEE;
          border-radius: 5px;
          height: 20%;
          padding: 5px 10px;
          display: flex;
          justify-content: space-between;

          .query-actions {
            display: flex;
            align-items: center;
          }
        }

        .query-editor-body {
          background-color: #EEEEEE;
          height: 80%;
          border-radius: 5px;

          .button {
            margin-right: 10px;
          }
        }
      }
    }
  }

  .wrapper {
    padding: 3px 3px 3px 0px;
  }



  .right-bar {
    height: 100%;
    padding: 3px 3px 3px 0px;
    display: flex;
    flex-direction: column;
    justify-content: space-between;
    gap: 5px;

    .widget-list-header {
      height: 5%;
      background-color: #EEEEEE;
      border-radius: 5px;
    }

    .widget-list {
      height: 95%;
      background-color: #EEEEEE;
      border-radius: 5px;
      padding: 10px;

      .widgets {
        display: flex;
        justify-content: space-between;
      }
    }
  }
}

.subheader {
  margin-bottom: 12px;
}

.theme-dark {
  .layout-sidebar-icon {
    &:hover {
      background-color: #273342;
    }
  }

  .tooljet-database {

    .table-name,
    .subheader {
      color: var(--slate9);
    }

    .list-group-item.active {
      .table-name {
        color: #000;
      }
    }
  }

  .editor-header {
    background-color: #1F2936;
  }

  .editor-left-panel {
    background-color: #1F2936;
  }


  .query-panel {
    .queries {
      .queries-title {
        background-color: #1F2936 !important;
      }

      .query-list {
        background-color: #1F2936 !important;
      }
    }

    .query-editor {
      .query-editor-header {
        background-color: #1F2936 !important;
      }

      .query-editor-body {
        background-color: #1F2936 !important;
      }
    }
  }

  .right-bar {
    .widget-list-header {
      background-color: #1F2936;
    }

    .widget-list {
      background-color: #1F2936;
    }
  }
}

:root {
  --tblr-breadcrumb-item-active-font-weight: 500;
  --tblr-breadcrumb-item-active-color: inherit;
}

.application-brand {
  a {
    height: 48px;
    position: relative;
    display: flex;
    justify-content: center;
    align-items: center;
  }
}

.breadcrumb-item.active {
  font-weight: var(--tblr-breadcrumb-item-active-font-weight);
  color: var(--tblr-breadcrumb-item-active-color);
}

.app-icon-main {
  background: var(--indigo3) !important;
  border-radius: 6px !important;
  display: flex;
  justify-content: center;
  align-items: center;
  width: 48px;
  height: 48px;
}

.settings-nav-item,
.audit-log-nav-item,
.notification-center-nav-item {
  border-radius: 4px;
}

.settings-nav-item {
  height: 32px;
  width: 32px;

  &.active {
    background-color: var(--indigo4);
  }
}

.audit-log-nav-item {
  bottom: 40px;
}

.workspace-content-wrapper,
.database-page-content-wrap {
  height: calc(100vh - 64px) !important;
}

.workspace-variable-table-card {
  margin: 0 auto;
  width: 880px;
}

.organization-page-sidebar {
  height: calc(100vh - 64px);
  max-width: 288px;
  background-color: var(--base);
  border-right: 1px solid var(--slate5) !important;
  display: grid !important;
  grid-template-rows: auto 1fr auto !important;
}

.marketplace-page-sidebar {
  height: calc(100vh - 64px);
  max-width: 288px;
  background-color: var(--base);
  border-right: 1px solid var(--slate5) !important;
  display: grid !important;
  grid-template-rows: auto 1fr auto !important;
}

.home-page-sidebar {
  max-width: 288px;
  background-color: var(--base);
  border-right: 1px solid var(--slate5);
  display: grid;
  grid-template-rows: auto 1fr auto;

  @media only screen and (max-width: 767px) {
    display: none;
  }
}

.empty-home-page-image {
  margin-top: 14px;
}

.create-new-table-btn {
  width: 248px;

  button {
    height: 40px !important;

  }
}

.tooljet-database-sidebar {
  max-width: 288px;
  background: var(--base);
  border-right: 1px solid var(--slate5);
  height: calc(100vh - 64px) !important;


  .sidebar-container {
    height: 40px !important;
    padding-top: 1px !important;
    margin: 0 auto;
    display: flex;
    justify-content: center;
  }
}

.create-new-app-dropdown {
  width: 248px !important;


  .dropdown-toggle-split {
    border-left: 1px solid var(--indigo11) !important;
  }

  button {
    background-color: var(--indigo9) !important;
  }
}

.create-new-app-button {
  font-weight: 500;
  font-size: 14px;
  height: 40px;
  border-top-left-radius: 6px;
  border-bottom-left-radius: 6px;
}

.create-new-app-button+.dropdown-toggle {
  height: 40px;
  border-top-right-radius: 6px;
  border-bottom-right-radius: 6px;
}

.custom-select {
  .select-search-dark__value::after {
    content: none;
  }

  .select-search-dark__select,
  .select-search__select {
    min-width: fit-content;
    max-width: 100% !important;
  }
}

.jet-data-table td .textarea-dark-theme.text-container:focus {
  background-color: transparent !important;
}

.tooljet-logo-loader {
  height: 100vh;
  display: flex;
  align-items: center;
  justify-content: center;

  .loader-spinner {
    margin: 10px 87px;
  }
}

.page-body {
  height: calc(100vh - 1.25rem - 48px);
  min-height: 500px;
}

// buttons
.default-secondary-button {
  background-color: $color-light-indigo-03;
  color: $color-light-indigo-09;
  max-height: 28px;
  width: 76px;
  display: flex;
  flex-direction: row;
  justify-content: center;
  align-items: center;
  padding: 4px 16px;
  gap: 6px;
  font-weight: 500;
  border: 0 !important;

  .query-manager-btn-svg-wrapper {
    width: 16px !important;
    height: 16px !important;
    padding: 2.67px;
  }

  .query-manager-btn-name {
    min-width: 22px;
  }

  &:hover {
    background-color: $color-light-indigo-04;
    color: $color-light-indigo-10;
  }

  &:active {
    background-color: $color-light-indigo-04;
    color: $color-light-indigo-10;
    box-shadow: 0px 0px 0px 4px #C6D4F9;
    border-radius: 6px;
    border: 1px solid;
    outline: 0 !important;

    svg {
      path {
        fill: $color-light-indigo-10;
      }
    }
  }

  &:disabled {
    cursor: not-allowed;
    pointer-events: none;
    opacity: .65;
  }

  .query-run-svg {
    padding: 4px 2.67px;
  }
}

.default-secondary-button.theme-dark {
  background-color: #4D72FA !important;
  color: #F4F6FA !important;

  svg {
    path {
      fill: #F4F6FA !important;
    }
  }

  &:hover {
    border: 1px solid #4D72FA !important;
    background-color: #4D5EF0 !important;
    color: #FFFFFC !important;

    svg {
      path {
        fill: #FFFFFC !important;
      }
    }
  }

  &:active {
    border: 1px solid #4D72FA !important;
    background-color: #4D5EF0 !important;
    box-shadow: 0px 0px 0px 4px #4D72FA;
    border-radius: 6px;
  }
}

.default-tertiary-button {
  background-color: $color-light-base;
  color: $color-light-slate-12;
  border: 1px solid $color-light-slate-07;
  display: flex;
  flex-direction: row;
  justify-content: center;
  align-items: center;
  padding: 4px 16px;
  gap: 6px;
  max-height: 28px;
  font-weight: 500;
  height: 28px;
  cursor: pointer;
  white-space: nowrap;

  .query-btn-svg-wrapper {
    width: 16px !important;
    height: 16px !important;
    padding: 2.67px;
  }

  .query-btn-name {
    min-width: 22px;

  }

  &:hover {
    border: 1px solid $color-light-slate-08;
    color: $color-light-slate-11;

    svg {
      path {
        fill: $color-light-slate-11;
      }
    }
  }

  .query-create-run-svg {
    padding: 2px;
  }

  .query-preview-svg {
    padding: 2.67px 0.067px;
    width: 16px;
    height: 16px;
    margin: 6px 0;
  }

  &:active {
    border: 1px solid #C1C8CD;
    box-shadow: 0px 0px 0px 4px #DFE3E6;
    color: $color-light-slate-11;
    outline: 0;
  }
}

.default-tertiary-button.theme-dark {
  background-color: transparent;
  color: #4D5EF0 !important;
  border: 1px solid #4D5EF0 !important;

  svg {
    path {
      fill: #4D5EF0 !important;
    }
  }

  &:hover {
    border: 1px solid $color-dark-slate-08;
    color: #FFFFFC !important;
    background-color: #4D5EF0 !important;

    svg {
      path {
        fill: #FFFFFC !important;
      }
    }
  }

  &:active {
    border: 1px solid inherit;
    box-shadow: none;
    outline: 0;
  }
}

.default-tertiary-button.theme-dark.btn-loading {
  background-color: #4D5EF0 !important;
  color: transparent !important;

  svg {
    path {
      fill: transparent !important;
    }
  }
}

.default-tertiary-button.button-loading {
  background-color: transparent !important;
  color: transparent !important;

  svg {
    path {
      fill: transparent !important;
    }
  }
}

.disable-tertiary-button {
  color: $color-light-slate-08;
  background-color: $color-light-slate-03;
  pointer-events: none !important;

  svg {
    path {
      fill: $color-light-slate-08;
    }
  }

}

.disable-tertiary-button.theme-dark {
  color: $color-dark-slate-08;
  background-color: $color-dark-slate-03;
  pointer-events: none !important;

  svg {
    path {
      fill: $color-dark-slate-08;
    }
  }
}

.font-weight-500 {
  font-weight: 500;
}

.font-size-12 {
  font-size: 12px;
}

.toggle-query-editor-svg {
  width: 16px;
  height: 16px;
  padding: 2.88px 5.22px;
  display: flex;
  cursor: pointer;
}

.theme-dark {
  .org-avatar:hover {
    .avatar {
      background: #10141A no-repeat center/cover;
    }
  }
}

.app-creation-time {
  color: var(--slate11) !important;
  white-space: nowrap;
  overflow: hidden;
  text-overflow: ellipsis;
}

.font-weight-400 {
  font-weight: 400;
}

.border-indigo-09 {
  border: 1px solid $color-light-indigo-09;
}

.dark-theme-toggle-btn {
  height: 32px;
  display: flex;
  align-items: center;
  justify-content: center;

}

.dark-theme-toggle-btn-text {
  font-size: 14px;
  margin: 12px;
}

.maximum-canvas-height-input-field {
  width: 156px;
  height: 32px;
  padding: 6px 10px;
  gap: 17px;
  background: #FFFFFF;
  border: 1px solid #D7DBDF;
  border-radius: 6px;

}

.layout-header {
  position: fixed;
  right: 0;
  left: 48px;
  z-index: 1;
  background: var(--base);
  height: 64px;

  @media only screen and (max-width: 767px) {
    border-bottom: 1px solid var(--slate5);

    .row {
      display: flex;

      .tj-dashboard-section-header {
        width: unset;
        border-right: none;
      }

      .app-header-label {
        display: none;
      }
    }
  }
}

.layout-sidebar-icon {
  &:hover {
    background: #ECEEF0;
  }

  &:focus {
    outline: #ECEEF0 auto 5px;
  }
}


.tj-dashboard-section-header {
  max-width: 288px;
  max-height: 64px;
  padding-top: 20px;
  padding-left: 20px;
  padding-bottom: 24px;
  border-right: 1px solid var(--slate5);

  &[data-name="Workspace constants"],
  &[data-name="Profile settings"] {
    border-right: none;
    border-bottom: 1px solid var(--slate5);
  }
}

.layout-sidebar-icon {
  &:hover {
    background: #ECEEF0;
    border-radius: 4px;
  }

  &:focus {
    outline: #ECEEF0 auto 5px;
  }
}

.folder-menu-icon {
  visibility: hidden !important;
}

.folder-list-group-item:hover .folder-menu-icon {
  visibility: visible !important;
}

.folder-list-group-item {
  &:hover {
    background: #ECEEF0;
  }

  &:active {
    background: var(--indigo4);
  }

  &:focus {
    box-shadow: 0px 0px 0px 4px #DFE3E6;
  }

  .tj-text-xsm {
    white-space: nowrap;
    overflow: hidden;
    text-overflow: ellipsis;
  }

  .tj-folder-list {
    display: block;
  }
}


.app-versions-selector {
  display: inline-flex;
  align-items: center;
  width: 176px;
  height: 28px;
  border-radius: 6px;

  .react-select__control {
    border: none !important;
  }
}

.app-version-list-item {
  white-space: nowrap;
  overflow: hidden;
  text-overflow: ellipsis;
}

.app-version-name,
.app-version-released {
  font-weight: 400;
  font-size: 12px;
  line-height: 20px;
}

.app-version-name {
  max-width: 80px;
}

.custom-version-selector__option:hover .app-version-delete {
  display: block;
}

.editor .navbar-brand {
  border-right: 1px solid var(--slate5);
  width: 48px;
  display: flex;
  justify-content: center;
}


.modal-backdrop {
  opacity: 0.5;
}

.canvas-area>.modal-backdrop {
  width: 100% !important;
  height: 100% !important;
}

.ds-delete-btn {
  display: none;
  border: none;
  background: none;
}

.ds-list-item:hover .ds-delete-btn {
  display: block;
}

.toojet-db-table-footer,
.toojet-db-table-footer-collapse,
.home-page-footer {
  position: fixed;
  bottom: 0px;
}

.home-page-footer {
  height: 52px;
  background-color: var(--base) !important;
  border-top: 1px solid var(--slate5) !important;
  width: calc(100% - 336px) !important;

  @media only screen and (max-width: 768px) {
    position: unset;
    width: 100%;

    .col-4,
    .col-5 {
      display: none;
    }

    .pagination-container {
      display: flex !important;
      align-items: center;
      justify-content: center;
    }
  }
}

.pagination-container {
  display: flex;
  padding: 0px;
  height: 20px;

  .form-control {
    padding: 0 4px;
    width: fit-content;
    max-width: 30px;
    text-align: center;
  }

  @media only screen and (max-width: 768px) {
    .unstyled-button {
      height: unset;
      width: unset;

      img {
        width: 20px;
        height: 20px
      }
    }
  }
}

.settings-card {
  box-shadow: 0px 12px 16px -4px rgba(16, 24, 40, 0.08), 0px 4px 6px -2px rgba(16, 24, 40, 0.03);
  border-radius: 6px;
  margin-left: 10px;
  background-color: var(--base);
  min-width: 170px;
  z-index: 3;

  .dropdown-item {
    padding: 8px;
    height: 36px;
    min-width: 84px !important;
  }

  svg {
    margin-left: 2px;
  }

  a {
    span {
      margin-left: 4px;
    }
  }
}

.logo-nav-card {
  transform: translate(5px, 50px) !important;
  z-index: 100;
}

.theme-dark {
  .editor-header-actions {
    .current-layout {
      .bg-white {
        background-color: #151718 !important;
      }
    }
  }

  .icon-tabler-x {
    stroke: white;
  }
}

.img-invert {
  img {
    filter: invert(1);
  }
}

.user-group-table {
  .selected-row {
    background-color: #ECEEF0;
  }

  .selected-row.dark {
    background-color: #232E3C;
  }
}

.notification-center.theme-dark {

  .empty-subtitle,
  .card-footer>span,
  .empty-title {
    color: white !important;
  }
}


// DASHBOARD SCROLL STYLES--->
.create-new-app-wrapper {
  margin: 0 auto;
  display: flex;
  justify-content: center;
  padding-top: 4px;
}

.home-page-sidebar {
  height: calc(100vh - 64px) !important; //64 is navbar height

  .folder-list-user {
    height: calc(100vh - 116px) !important; //64 is navbar height + 52 px footer
  }
}

.home-page-content {
  height: calc(100vh - 64px) !important;
  overflow-y: auto;
  position: relative;
  // background: var(--slate2);

  .filter-container {
    display: none;
  }

  .org-selector-mobile {
    display: none;
  }

  @media only screen and (max-width: 768px) {
    .filter-container {
      display: flex;
      align-items: center;
      justify-content: space-between;
      margin: 2rem 1rem;
    }

    .footer-container {
      position: absolute;
      width: 100%;
      bottom: 0px;
      right: unset;
      left: unset;

      .org-selector-mobile {
        display: block;
        background-color: var(--slate1);

        .tj-org-select {
          width: 100%;
          padding: 0px 10px;

          .react-select__control {
            width: 100%;
          }
        }
      }
    }
  }
}

.application-folders-list {
  height: 64px;
}

// DASHBOARD STYLES END

// TABLE
.table-left-sidebar {
  height: calc(100vh - 104px) !important; // 62px [navbar] +  40px [ add table and search ] + extra 2 px(border)
  overflow-y: auto;
}

.toojet-db-table-footer {
  height: 52px;
  background: var(--base) !important;
  width: calc(100vw - 336px);
}

.toojet-db-table-footer-collapse {
  height: 52px;
  background: var(--base) !important;
  width: calc(100vw - 48px);
}

.toojet-db-table-footer-collapse {
  height: 52px;
  background: var(--base) !important;
  width: calc(100vw - 48px);
}

.home-app-card-header {
  margin-bottom: 32px;
}

.homepage-app-card {
  height: 166px;
  outline: 1px solid var(--slate3);
  box-shadow: 0px 1px 2px rgba(16, 24, 40, 0.05);
  border-radius: 6px;
  padding: 16px;
  background-color: var(--base) !important;

  .appcard-buttons-wrap {
    display: none;
  }

  .home-app-card-header {
    .menu-ico {
      visibility: hidden !important;
    }
  }

  &:hover {
    box-shadow: 0px 12px 16px -4px rgba(16, 24, 40, 0.08), 0px 4px 6px -2px rgba(16, 24, 40, 0.03);

    .home-app-card-header {
      margin-bottom: 12px;

      .menu-ico {
        visibility: visible !important;
      }
    }

    .app-creation-time-container {
      margin-bottom: 0px;
    }

    .app-card-name {
      margin-bottom: 0px;
    }

    .app-creation-time {
      display: none;
    }


    .appcard-buttons-wrap {
      display: flex;
      padding: 0px;
      gap: 12px;
      width: 240px;
      height: 28px;
      flex-direction: row;

      div {
        a {
          text-decoration: none;
        }
      }

    }

    .app-icon-main {
      width: 36px;
      height: 36px;

    }
  }
}

.app-creation-time-container {
  height: 16px;
}

.release-buttons {
  height: 48px;
  gap: 4px;
}

.global-settings-app-wrapper {
  max-width: 190px;
}

.version-manager-container {
  padding: 0.6rem;
  width: 158px;
}

// tooljet db fields styles [ query manager ]
.tj-db-field-wrapper {
  .code-hinter-wrapper {
    ::-webkit-scrollbar {
      display: none;
    }
  }

  .CodeMirror-sizer {
    min-height: 32px !important;
    width: 100%;
    border-right-width: 0px !important;
    padding: 0 !important;
    overflow-y: auto;

    .CodeMirror-lines {
      margin-top: 0px !important;
      min-height: 32px !important;
    }
  }
}

.table-list-items#popover-contained {
  .popover-body {
    outline: 1px solid var(--slate3);
    background: var(--base);
    overflow: hidden;
  }

}

.table-list-item-popover.dark {
  svg {
    path {
      fill: white;
    }
  }
}

.theme-dark {
  .react-loading-skeleton {
    background-color: #2F3C4C !important;
    background-image: linear-gradient(90deg, #2F3C4C, #2F3C4C, #2F3C4C) !important;
  }
}

@keyframes up-and-down {
  to {
    opacity: 0.2;
    transform: translateY(-20px);

  }
}

.spin-loader {
  position: fixed;
  width: 100%;

  .load {
    display: flex;
    justify-content: center;
  }

  .load div {
    width: 20px;
    height: 20px;
    background-color: var(--indigo9);
    border-radius: 50%;
    margin: 0 5px;
    animation-name: #{up-and-down};
    animation-duration: 0.8s;
    animation-iteration-count: infinite;
    animation-direction: alternate;
  }

  .load .two {
    animation-delay: 0.3s;
  }

  .load .three {
    animation-delay: 0.6s;
  }
}

.organization-switch-modal {
  font-family: 'IBM Plex Sans';

  .modal-dialog {
    width: 376px;
  }

  .modal-content {
    background: linear-gradient(0deg, #FFFFFF, #FFFFFF),
      linear-gradient(0deg, #DFE3E6, #DFE3E6);
  }

  .modal-header {
    justify-content: center !important;
    flex-direction: column;
    padding: 40px 32px 20px 32px;

    .header-text {
      font-style: normal;
      font-weight: 600;
      font-size: 20px;
      line-height: 36px;
      margin: 24px 0 5px 0;
    }

    p {
      font-style: normal;
      font-weight: 400;
      font-size: 14px;
      line-height: 20px;
      color: #687076;
      text-align: Center;
      margin-bottom: 0px;
    }
  }

  .modal-body {
    padding: 18px 32px;

    .org-list {
      display: flex;
      flex-direction: column;

      .org-item {
        height: 50px;
        display: flex;
        align-items: center;
        padding: 0px 12px;
        cursor: default;

        input[type=radio] {
          margin-right: 16px;
          width: 16px;
          height: 16px;
        }

        .avatar {
          margin-right: 11px;
          color: #11181C;
          background-color: #F8FAFF;
          width: 34px !important;
          height: 34px !important;
        }

        span {
          font-style: normal;
          font-weight: 400;
          font-size: 12px;
          line-height: 20px;
          color: #11181C;
        }
      }

      .selected-item {
        border-radius: 6px;
        background-color: #F0F4FF;
      }
    }
  }

  .modal-footer {
    justify-content: center;
    padding: 24px 32px;
    border-top: 1px solid #DFE3E6;

    button {
      width: 100%;
      font-style: normal;
      font-weight: 600;
      font-size: 14px;
      line-height: 20px;
    }
  }
}

.organization-switch-modal.dark-mode {

  .modal-footer,
  .modal-header {
    border-color: #232e3c !important;

    p {
      color: rgba(255, 255, 255, 0.5) !important;
    }
  }

  .modal-body,
  .modal-footer,
  .modal-header,
  .modal-content {
    color: white;
    background-color: #2b394a;
  }

  .modal-content {
    border: none;
  }


  .modal-body {
    .org-list {
      span {
        color: white;
      }

      .selected-item {
        background-color: #232e3c;
      }
    }
  }
}

.datasources-category {
  color: var(--slate10);
}

.react-tooltip {
  font-size: .765625rem !important;
}

.tooltip {
  z-index: 10000;
}

.add-new-workspace-icon-wrap {
  display: flex;
  flex-direction: row;
  align-items: center;
  padding: 8px;
  width: 34px;
  height: 34px;
  background: var(--indigo3);
  border-radius: 6px;
}

.add-new-workspace-icon-old-wrap {
  display: none;
}

.add-workspace-button {
  padding: 8px 12px;
  gap: 11px;
  height: 50px;

  &:hover {
    background: var(--indigo3);
    margin: 0 auto;
    border-radius: 6px;
    padding-bottom: 10px;

    .add-new-workspace-icon-old-wrap {
      padding: 8px;
      width: 34px;
      height: 34px;
      background: var(--indigo9);
      border-radius: 6px;
      display: flex;
      justify-content: center;
      align-items: center;

    }

    .add-new-workspace-icon-wrap {
      display: none;

    }
  }

}

.tj-folder-list {
  display: flex;
  align-items: center;
  color: var(—-slate12) !important;
}

.app-card-name {
  color: var(—-slate12);
  margin-bottom: 2px;
  white-space: nowrap;
  overflow: hidden;
  text-overflow: ellipsis;
}

.dashboard-breadcrumb-header {
  display: flex;
  align-items: center;
}

.tj-version {
  margin-right: 44px;
  display: flex;
  align-items: center;
  color: var(--slate9);

}

.folder-list {
  color: var(—-slate9) !important;
}

.tj-folder-header {
  margin-bottom: 12px;
  height: 37px;
  cursor: pointer;
}

.tj-dashboard-header-title-wrap {
  display: flex;
  justify-content: center;
  align-items: center;
  color: var(--slate11);

  a {
    text-decoration: none;
  }
}

.theme-dark {
  .tj-onboarding-phone-input-wrapper {
    .flag-dropdown {
      background-color: #1f2936 !important;

      .country-list {
        background-color: #1f2936 !important;
        background: #1f2936;

        li {
          .country .highlight {
            background-color: #3a3f42;
            color: #000 !important;

            div {
              .country-name {
                color: #6b6b6b !important;
              }
            }

          }

          &:hover {
            background-color: #2b2f31;
          }

        }
      }
    }

  }

  .react-tel-input .country-list .country.highlight {
    color: #6b6b6b;
  }
}

.dashboard-breadcrumb-header-name {
  font-weight: 500 !important;
  color: var(—-slate12) !important;
}

.tj-dashboard-header-wrap {
  padding-top: 22px;
  padding-bottom: 22px;
  padding-left: 40px;
  height: 64px;
  border-bottom: 1px solid var(--slate5);

  @media only screen and (max-width: 768px) {
    border-bottom: none;
  }
}

.dashboard-breadcrumb-header-name:hover {
  text-decoration: none !important;
}


.tj-avatar {
  border-radius: 6px;
  width: 36px;
  height: 36px;
  display: flex;
  justify-content: center;
  align-items: center;
  background-color: var(--slate3) !important;
  color: var(--slate11) !important;
  text-transform: uppercase;
  font-weight: 500;

  &:hover {
    background-color: var(--slate4);
  }

  &:focus {
    box-shadow: 0px 0px 0px 4px var(--indigo6);
    outline: 0;
  }

  &:active {
    box-shadow: none;
  }
}

.tj-current-org {
  span {
    color: var(--slate12);

  }
}


.sidebar-inner {
  align-items: center;
}

.workspace-drawer-wrap {
  background: var(--base);
}

.theme-dark {
  .drawer-wrap {
    background: var(--base);
  }
}

.users-table {
  background: var(--base);
  padding: 16px;
  width: 848px;
  margin: 0 auto;
  padding: 16px;

  tbody {

    tr>td>span,
    tr>td>a {
      white-space: nowrap;
      overflow: hidden;
      text-overflow: ellipsis;
      max-width: 140px;
    }
  }

  thead {
    tr {
      padding: 0px 6px;
      gap: 8px;
      width: 848px;
      height: 40px;
      display: flex;
      align-items: center;
      margin-top: 6px;
    }

    tr>th {
      background: var(--base) !important;
      border-bottom: none !important;
      padding: 0 !important;
      width: 282px;
    }
  }

  tr {
    background: var(--base);
    height: 66px;
    padding: 13px 6px;
    border-bottom: 1px solid var(--slate7);
    display: flex;
    justify-content: space-between;
    gap: 8px;
  }

  tr>td {
    border-bottom-width: 0px !important;
    display: flex;
    align-items: center;
    flex: 9%;
    padding-left: 0px !important;
    padding-right: 0px !important;
    white-space: nowrap;
    overflow: hidden;
    text-overflow: ellipsis;
  }
}

.user-actions-button {
  justify-content: flex-end !important;
  flex: 0 0 auto !important;
}

.tj-input {
  padding: 6px 10px;
  gap: 17px;
  width: 161.25px;
  height: 32px;
  background: var(--base);
  border: 1px solid var(--slate7);
  border-radius: 6px;

  ::placeholder {
    color: var(--slate9) !important;
  }

}

.workspace-setting-buttons-wrap {
  display: flex;
  gap: 12px;
}

.workspace-settings-table-wrap {
  max-width: 880px;
  margin: 0 auto;
}

.workspace-settings-filters {
  display: flex;
  gap: 12px;
  flex-direction: row;
  align-items: center;
  position: relative;
}

.workspace-setting-table-wrapper {
  box-shadow: 0px 1px 2px rgba(16, 24, 40, 0.05);
  outline: 1px solid var(--slate7);
  background: var(--base);
  width: 880px;
  margin: 0 auto;
  border-radius: 6px;
  height: calc(100vh - 223px);
  position: relative;

}

.workspace-filter-text {
  color: var(--slate11);
  margin-bottom: 14px;
}

.singleuser-btn {
  padding: 6px 16px;
  gap: 6px;
  width: 152px;
  height: 32px;
  border-radius: 6px;

}

.multiuser-btn {
  padding: 6px 16px;
  gap: 6px;
  width: 189px;
  height: 32px;
  border-radius: 6px;

}

.workspace-page-header {
  width: 880px;
  margin: 0 auto !important;

  div:first-child {
    margin: 0 auto !important;
    width: 880px;

  }
}

.workspace-constant-header {
  width: 880px;
  margin: 0 auto !important;
}

.workspace-user-archive-btn {
  width: 95px;
  height: 28px;
}

.workspace-clear-filter {
  margin-left: 8px;
  color: var(--indigo9);
  font-weight: 600 !important;
}

.workspace-clear-filter-wrap {
  display: flex;
  align-items: center;
  width: 130px;
  justify-content: flex-end;
  position: absolute;
  right: 16px;
}

.tj-checkbox {
  border-color: var(--slate7);
}

.workspace-clipboard-wrap {
  display: flex;
  align-items: center;
  width: 162.67px;
  cursor: pointer;

  p {
    font-weight: 500 !important;
    margin-left: 5px;
    color: var(--slate11);
  }

  span {
    display: flex;
    align-items: center;
  }
}

.workspace-user-status {
  margin-right: 22px;
  margin-left: 5px;
  color: var(--slate12);
}

.worskpace-setting-table-gap {
  margin-top: 20px;
}

.tj-active {
  background: #46A758;
}

.tj-invited {
  background: #FFB224;
}

.tj-archive {
  background: #E54D2E;
}

.liner {
  height: 1px;
  background: var(--slate5);
  width: 880px;
  margin-top: 22px;
}

.edit-button {
  display: flex;
  flex-direction: row;
  justify-content: center;
  align-items: center;
  height: 28px;
  text-decoration: none;
}

.launch-button {
  display: flex;
  height: 28px;
  align-items: center;
  color: var(--slate12);
  justify-content: center;
  text-decoration: none;
}

.launch-button.tj-disabled-btn {
  cursor: not-allowed;
}

.breadcrumb-item {
  a {
    text-decoration: none !important;
    color: var(--slate12);
  }
}

.table-list-item {
  width: 248px;
}

.workspace-settings-filter-items {
  width: 161.25px;

  .css-13mf2tf-control {
    width: 161.25px !important;

  }

  .css-10lvx9i-Input {
    margin: 0 !important;
    padding: 0 !important;
  }

  .css-1bugkci-control,
  .css-42vs31,
  .css-ob45yj-menu {
    background-color: var(--base) !important;
    width: 161.25px !important;
  }

  .css-6t9fnh-control {
    border: 1px solid var(--slate7) !important;
    background: var(--base);
    color: var(--slate9);
    width: 161.25px;
    height: 32px;

    .css-1opnhvy-singleValue {
      color: var(--slate9) !important;

    }
  }

  input.tj-checkbox {
    background: var(--base) !important;
    color: var(--slate9);
    border: 1px solid var(--slate7) !important;

    ::placeholder {
      color: var(--slate9);
    }
  }
}


.tj-db-dataype {
  color: var(--slate11);
}

.tj-database-column-header {
  color: var(--slate12);
  padding: 4px 4px 4px 8px !important;
  text-transform: capitalize !important;
  line-height: 0px !important;
  font-weight: 500 !important;
  font-size: 12px !important;
  line-height: 20px !important;
  color: var(--slate12) !important;

  &:first-child {
    // display: flex !important;
    // align-items: center !important;
    padding-left: 1rem !important;
  }

}

.tj-database-column-row {
  margin: 0;
  width: 300px;


  th:first-child>div {
    height: 16px;
    width: 16px;
    display: flex;
    align-items: center;

    input {
      border-radius: 4px;
    }

  }
}

.tj-db-operations-header {
  height: 48px;
  padding: 0 !important;
  display: flex;
  align-items: center;
  background-color: var(--base);

  .row {
    margin-left: 0px;
    width: 98%;
  }

  .col-8 {
    padding-left: 0px;
    display: flex;
    gap: 12px;
    align-items: center;
  }
}

.add-new-column-btn {
  margin-left: 16px;
  height: 28px;
  border-radius: 6px;
  padding: 0 !important;
  display: flex;
  align-items: center;
  justify-content: center;
  background: transparent;
  color: var(--slate12);
  border: none;
}

.tj-db-filter-btn {
  width: 100%;
  height: 28px;
  border-radius: 6px;
  background: transparent;
  color: var(--slate12);
  border: none;
  display: flex;
  align-items: center;
  justify-content: center;
}

.tj-db-filter-btn-applied,
.tj-db-sort-btn-applied {
  display: flex !important;
  flex-direction: row !important;
  justify-content: center !important;
  align-items: center !important;
  //padding: 4px 16px !important;
  width: 100% !important;
  height: 28px !important;
  background: var(--grass2) !important;
  border-radius: 6px !important;
}

.tj-db-filter-btn-active,
.tj-db-sort-btn-active {
  display: flex !important;
  flex-direction: row !important;
  justify-content: center !important;
  align-items: center !important;
  //padding: 4px 16px !important;
  width: 100% !important;
  height: 28px !important;
  border-radius: 6px !important;
  background: var(--indigo4) !important;
  //border: 1px solid var(--indigo9) !important;
  color: var(--indigo9) !important;
}

.tj-db-header-add-new-row-btn {
  height: 28px;
  background: transparent;
  border-radius: 6px !important;
  display: flex;
  flex-direction: row;
  justify-content: center;
  align-items: center;
  gap: 6px;
  border: none;

  padding: span {
    //color: var(--indigo9);
  }
}

.tj-db-sort-btn {
  width: 100%;
  height: 28px;
  background: transparent;
  color: var(--slate12);
  border: none;
  display: flex;
  align-items: center;
  justify-content: center;
  margin: 0
}

.edit-row-btn {
  background: transparent;
  color: var(--slate12);
  border: none;
  display: flex;
  align-items: center;
  justify-content: center;
}

.workspace-variable-header {
  width: 880px;
  ;
  margin: 0 auto;
  display: flex;
  padding: 0;
}

.workspace-variables-alert-banner {
  width: inherit;
  background-color: #FFF9ED;
  border-color: #FFE3A2;
}

.codehinter.alert-component.workspace-variables-alert-banner {
  color: var(--amber8);
  border-color: var(--amber3);
}

.add-new-variables-button {
  margin-bottom: 20px;
  width: 169px;
  height: 32px;
}

.org-users-page-sidebar,
.left-menu {
  padding: 16px;
  gap: 7px;
  width: 220px;
  border-right: 1px solid var(--slate5);
  overflow-y: auto;
  overflow-x: hidden;
}

.groups-header-wrap {
  display: flex;
  height: 36px;
  border-bottom: 1px solid var(--slate5);
}

.org-users-page-container {
  width: 880px;
  margin: 0 auto;


}

.group-duplcate-modal-body {
  margin-top: 20px;

  .check-row {
    margin-left: 5px;
    margin-bottom: 10px;
  }
}

.groups-main-header-wrap {
  padding: 20px 0px 8px;
  gap: 10px;
  width: 612px;
  height: 56px;
  margin: 0 auto;
  display: flex;
  justify-content: space-between;

  p {
    white-space: nowrap;
    overflow: hidden;
    text-overflow: ellipsis;
  }

  .nav-tabs .nav-link.active {
    border-bottom: 2px solid var(--indigo9) !important;
  }
}

.form-check-input:disabled {
  background-color: var(--slate8) !important;
}

.manage-groups-body {
  padding: 24px;
  font-size: 12px;
  overflow-y: auto;
  height: calc(100vh - 300px);

}

.groups-sub-header-wrap {
  width: 612px;
  height: 36px;
  border-bottom: 1px solid var(--slate5) !important;

  .nav-link.active {
    border-bottom: 2px solid var(--indigo9) !important;
    border-color: var(--indigo9) !important;
  }

  .nav-item {
    font-weight: 500 !important;
    font-size: 12px !important;
  }


  p {
    width: 205px;
  }
}

.groups-btn-container {
  width: 880px;
  justify-content: space-between;
  margin: 0 auto;
  margin-bottom: 20px;
  height: 32px;
  align-items: center;

}

.org-users-page {
  margin: 0 auto;
}

.org-users-page-card-wrap {
  height: calc(100vh - 208px);
}

.org-users-page-card-wrap,
.manage-sso-wrapper-card {
  display: flex;
  flex-direction: row;
  background: var(--base);
  width: 880px;
  outline: 1px solid var(--slate5);
  box-shadow: 0px 1px 2px rgba(16, 24, 40, 0.05);
  border-radius: 6px;
}

.manage-sso-wrapper-card {
  margin: 0 auto;

  .card-body {
    overflow-y: auto;
    padding: 40px;
  }

  .card-header {
    padding: 0px 24px;
    width: 660px;
    height: 72px;
    border-bottom: 1px solid var(--slate5);

  }

  .form-check {
    margin-bottom: 0px !important;
    line-height: 24px;
    font-size: 16px;
  }
}

.groups-sidebar-nav {
  display: flex;
  flex-direction: row;
  align-items: center;
  padding: 6px 8px;
  gap: 40px;
  width: 188px;
  height: 32px;
  background: var(--base);
  border-radius: 6px;
  cursor: pointer;
}

.org-users-page-card-body {
  width: 660px;
}

.org-users-page {
  .nav-tabs .nav-link.active {
    background-color: transparent !important;
  }

  .nav-tabs .nav-item.show .nav-link,
  .nav-tabs .nav-link.active {
    border-color: var(--indigo9) !important;

  }

  .nav-link:hover {
    border-right: none !important;
    border-left: none !important;
    border-top: none !important;

    color: var(--indigo9);
  }
}

.groups-selected-row {
  background-color: var(--indigo4);
}

.add-apps-btn {
  width: 160px;
  height: 32px;
}

.groups-app-body-header {
  border-bottom: 1px solid var(--slate5);

  p {
    height: 36px;
    display: flex;
    align-items: center;
    width: 286px;
    color: var(--slate11);

  }

  p:first-child {
    width: 205px !important;
    margin-left: 12px;
  }

}

.manage-group-tab-icons {
  margin-right: 6px;
}

.manage-groups-no-apps-wrap {
  display: flex;
  justify-content: center;
  flex-direction: column;
  align-items: center;
  width: 602px;

  p {
    margin-top: 12px;
  }

  span {
    color: var(--slate11);
    margin-top: 4px;
  }

  div {
    width: 64px;
    height: 64px;
    background: var(--indigo3);
    border-radius: 12px;
    display: flex;
    justify-content: center;
    align-items: center;
    margin-top: 88px;
  }
}

.apps-permission-wrap {
  height: 72px;
  justify-content: center;
  gap: 12px;
}

.apps-folder-permission-wrap,
.apps--variable-permission-wrap {
  height: 44px;
}

.manage-group-permision-header {
  border-bottom: 1px solid var(--slate5);
  display: flex;

  p {
    padding: 8px 12px;
    gap: 10px;
    width: 206px;
    height: 36px;
    font-weight: 500;
    color: var(--slate11) !important;
  }

}

.permission-body {
  .form-check {
    margin-bottom: 0px !important;
  }

  tr {
    border-bottom: 1px solid var(--slate5);
    width: 612px !important;

  }

  td {
    font-size: 12px;
    font-weight: 500;
    line-height: 20px;
    letter-spacing: 0em;
    text-align: left;
    width: 206px !important;
    padding-left: 12px;

    div {
      padding-left: 12px;
    }
  }
}


.default-option-text {
  margin-left: 10px;
  margin-right: 16px;
  font-size: 11px !important;
}

.git-sso-help-text {
  color: var(--slate11);
}

.default-group-wrap {
  gap: 10px;
  width: 119px;
  height: 28px;
  display: flex;
  align-items: center;
  justify-content: center;
  background: var(--grass3);
  border-radius: 100px;
}

.sso-icon-wrapper {
  display: flex;
  flex-direction: row;
  justify-content: center;
  align-items: center;
  padding: 8px 8px 8px 16px;
  width: 251px;
  height: 56px;
  background: var(--slate3);
  border-radius: 6px;
  margin-top: 12px;
}

.sso-main-box {
  justify-content: center;
  background: var(--slate6);
  padding: 8px 16px;
  width: 96px;
  height: 40px;
  border-radius: 6px;
}

.default-danger-tag-wrap {
  gap: 10px;
  width: 113px;
  height: 28px;
  display: flex;
  align-items: center;
  justify-content: center;
  background: var(--tomato6);
  border-radius: 100px;
  margin-bottom: 16px;
}

.manage-group-users-info {
  height: 48px;
  width: 612px;
  border-radius: 6px;
  padding: 12px 24px 12px 24px;
  background: var(--slate3);
  border: 1px solid var(--slate5);
  border-radius: 6px;
  margin-bottom: 16px;

  p {
    color: var(--slate12);
    gap: 14px;
    display: flex;
    align-items: center;

  }
}

.name-avatar {
  display: flex;
  flex-direction: column;
  justify-content: center;
  align-items: center;
  gap: 10px;
  width: 36px;
  height: 36px;
  background-color: var(--slate3) !important;
  border-radius: 6px;
  color: var(--slate11);
  margin-right: 12px;
  text-transform: capitalize;
}

.manage-group-users-row {
  display: flex;
  flex-direction: row;
  align-items: baseline;
  padding: 12px 6px;
  width: 612px !important;
  height: 64px;
  border-bottom: 1px solid var(--slate5);

  p {
    width: 272px;
    white-space: nowrap;
    overflow: hidden;
    text-overflow: ellipsis;

    span {
      max-width: 150px;
      white-space: nowrap;
      overflow: hidden;
      text-overflow: ellipsis;
    }
  }

  &:hover .apps-remove-btn {
    display: flex;
  }
}

.manage-group-app-table-body {
  width: 602px !important;

  tr {
    display: flex;
    font-family: 'IBM Plex Sans';
    font-style: normal;
    font-weight: 400;
    font-size: 12px;
    line-height: 20px;
    color: var(--slate12);
  }
}

.apps-view-edit-wrap {
  display: flex;
  flex-direction: column;
  width: 51px;
  margin-right: 32px;
}

.apps-table-row {
  display: grid !important;
  grid-template-columns: 205px 286px 115px;

  td {
    padding: 12px;
    white-space: nowrap;
    overflow: hidden;
    text-overflow: ellipsis;
  }

  &:hover .apps-remove-btn {
    display: flex;
  }
}

.apps-remove-btn {
  width: 97px;
  height: 28px;
  font-weight: 600 !important;
}

.faded-text {
  color: var(--slate8);
}

.manage-groups-app-dropdown {
  width: 440px;
}

.create-new-group-button {
  width: 169px;
  height: 32px;
  border-radius: 6px;
}

.faded-input {
  background: var(--slate5);
}

.manage-group-table-head {
  display: flex;
  border-bottom: 1px solid var(--slate5);
  width: 612px;
  height: 36px;
  padding: 8px 12px;
  align-items: center;


  p {
    width: 272px !important;
    color: var(--slate11);
    font-weight: 500;
  }

}

.manage-groups-permission-apps,
.apps-constant-permission-wrap {
  border-bottom: 1px solid var(--slate5);
}

.manage-groups-permission-apps,
.apps-folder-permission-wrap,
.apps-variable-permission-wrap,
.apps-constant-permission-wrap {
  display: flex;
  align-items: center;
  padding: 12px;
  gap: 10px;

  div {
    width: 206px;
  }
}

.manage-groups-permission-apps,
.apps-variable-permission-wrap,
.apps-constant-permission-wrap {
  gap: 10px;
  height: 72px;
}

.apps-folder-permission-wrap,
.apps-variable-permission-wrap {
  height: 44px;
  border-bottom: 1px solid var(--slate5);
}

.delete-group {
  text-decoration: none !important;
  color: var(--tomato9) !important;
}

.delete-link,
.remove-decoration {
  text-decoration: none !important;
}

.edit-group {
  text-decoration: none !important;
  color: var(--slate12) !important;
}

.removed-decoration {
  text-decoration: none !important;
}

.rmsc .select-item.selected {
  color: var(--slate12) !important;
  background-color: var(--base) !important;
}

.manage-constants-dropdown {
  .rmsc.multi-select {
    .dropdown-container {
      gap: 17px;
      height: 32px;
      background: var(--base);
      border: 1px solid var(--slate7);
      border-radius: 6px;
      display: flex;
      justify-content: center;
      align-items: center;
      margin-right: 12px;
    }

    .dropdown-content {
      .panel-content {
        background: var(--base);
        border: 1px solid var(--slate3);
        box-shadow: 0px 12px 16px -4px rgba(16, 24, 40, 0.08), 0px 4px 6px -2px rgba(16, 24, 40, 0.03);
        border-radius: 6px;
        align-items: center;


        .select-item:hover {
          background-color: var(--slate3);
        }

        input {
          color: var(--slate11);

          &:focus {
            background: unset !important
          }
        }

        .item-renderer {
          align-items: center;

          span {
            font-size: 12px;
            color: var(--slate12)
          }
        }
      }
    }
  }
}




.manage-groups-app-dropdown {
  margin-right: 12px;

  .rmsc .dropdown-container:focus-within {
    border: 1px solid var(--indigo9) !important;
    box-shadow: 0px 0px 0px 2px #C6D4F9 !important;
  }

  input {
    color: var(--slate12);
    background-color: unset !important;
  }

  .dropdown-heading-value {
    span {
      color: var(--slate12) !important;

    }
  }

  .multi-select {
    .dropdown-container {
      gap: 17px;
      width: 440px;
      height: 32px;
      background: var(--base);
      border: 1px solid var(--slate7);
      border-radius: 6px;
      display: flex;
      justify-content: center;
      align-items: center;
      margin-right: 12px;
    }

  }

  .dropdown-content {
    .panel-content {
      background: var(--base);
      border: 1px solid var(--slate3);
      box-shadow: 0px 12px 16px -4px rgba(16, 24, 40, 0.08), 0px 4px 6px -2px rgba(16, 24, 40, 0.03);
      border-radius: 6px;

      .select-panel {
        .search {
          border-bottom: 1px solid var(--slate5);
        }

        .search,
        input {
          background-color: var(--base) !important;
        }
      }

      input[type='checkbox'] {
        border: 1px solid red !important;
      }

      .select-item:hover {
        background-color: var(--slate3);
      }


      .item-renderer {
        align-items: center !important;

        span {
          font-size: 12px;
          color: var(--slate12)
        }
      }

    }
  }
}

.sso-form-wrap {
  .form-label {
    font-size: 12px;
    font-weight: 500px;
    margin-bottom: 4px !important;
    color: var(--slate12);
  }

  .form-check-label {
    font-size: 12px;
    font-size: 12px;
    line-height: 20px;
    color: var(--slate12);
  }
}

.allow-default-sso-helper-text {
  white-space: pre-line;
}

.password-disable-danger-wrap {
  padding: 16px;
  gap: 16px;
  width: 574px;
  height: 116px;
  background: var(--tomato3);
  border: 1px solid var(--tomato5);
  border-radius: 6px;
}

.sso-footer-save-btn {
  height: 40px;
}

.sso-footer-cancel-btn {

  width: 85px;
  height: 40px;
}

.danger-text-login {
  padding-left: 40px !important;
}

.tick-icon {
  width: 20px;
  height: 20px;
  background: var(--indigo9);
  border-radius: 4px;
}

.invite-user-drawer-wrap {
  display: grid;
  grid-template-rows: auto 1fr auto;
  height: 100vh;
}

.manage-users-drawer-footer {
  padding: 24px 32px;
  height: 88px;
  border-top: 1px solid var(--slate5) !important;
  display: flex;
  gap: 8px;
  justify-content: end;

  .invite-btn {
    width: 140px;
    height: 40px;
  }

  .cancel-btn {
    width: 85px;
    height: 40px;
  }
}


.tj-drawer-tabs-wrap {
  display: flex;
}

.invite-user-drawer-wrap {
  .card-header {
    flex-direction: column;
    display: flex;
    justify-content: space-between;
    padding: 0px !important;
  }

  .card-header-inner-wrap {
    justify-content: space-between;
    width: 100%;
    padding: 16px 20px;
    height: 64px;

  }

  .card-header-inner-wrap,
  .tj-drawer-tabs-container {
    display: flex;
  }

  .tj-drawer-tabs-container-outer {
    padding-top: 0px;
    gap: 10px;
    height: 68px;
  }

  .tj-drawer-tabs-container {
    padding: 2px;
    gap: 2px;

    width: 502px;
    height: 36px;
    background: var(--slate4);
    border-radius: 6px;

  }
}

.tj-drawer-tabs-btn {
  padding: 2px 4px;
  gap: 6px;
  width: 248px;
  height: 32px;
  box-shadow: 0px 1px 2px rgba(16, 24, 40, 0.05);
  border-radius: 4px;
  border: none;
  color: var(--slate11);
  display: flex;
  align-items: center;
  justify-content: center;
  background: var(--slate4);


  span {
    margin-left: 4px !important;
    font-weight: 500;

  }
}

.tj-drawer-tabs-btn-active {
  background: var(--base);
  color: var(--slate12);
}

.user-number-wrap {
  display: flex;
  flex-direction: column;
  align-items: center;
  padding: 8px;
  gap: 10px;
  width: 36px;
  height: 36px;
  background: var(--slate3);
  border-radius: 1000px;
}

.user-csv-template-wrap {
  display: flex;
  padding: 24px;
  gap: 14px;

  width: 486px;
  height: 152px;

  background: var(--orange3);

  border: 1px solid var(--orange6);
  border-radius: 6px;

  div {
    display: flex;
    flex-direction: column;

    p {
      margin-bottom: 12px;
    }

  }
}

.upload-user-form {
  display: flex;
  flex-direction: column;
  justify-content: center;
  align-items: center;
  padding: 60px 0px;
  gap: 36px;
  width: 486px;
  border: 2px dashed var(--indigo9);
  border-radius: 6px;
  align-items: center;
  margin: 24px auto;
  text-align: center;

  .select-csv-text {
    color: var(--indigo9);
    margin-bottom: 4px;
  }

  span {
    color: var(--slate11) !important;
  }
}

.download-template-btn {
  width: 184px;
  height: 32px;
  padding: 0px !important;
}

.csv-upload-icon-wrap {
  display: flex;
  flex-direction: row;
  justify-content: center;
  align-items: center;
  padding: 10px;
  gap: 10px;
  width: 64px;
  height: 64px;
  background: var(--indigo3);
  border-radius: 12px;
  margin: 0px auto 12px auto;
  cursor: pointer;
}

.user-csv-template-wrap {
  margin-top: 24px;
}


.manage-users-drawer-content-bulk {
  form {
    display: flex;
    flex-direction: column;
    justify-content: center;
    align-items: center;
  }

  .manage-users-drawer-content-bulk-download-prompt {
    display: flex;
    flex-direction: row !important;
    justify-content: center;
    align-items: flex-start !important;
  }
}


.manage-users-drawer-content {
  margin: 24px 32px;

  .invite-user-by-email {
    display: flex;
    flex-direction: column;
    justify-content: center;
    align-items: top;
  }

  .invite-user-by-email {
    display: flex;
  }

  input[name="email"]:disabled,
  input[name="fullName"]:disabled {
    background-color: var(--slate3) !important;
    color: var(--slate9) !important
  }

  .invite-email-body {
    width: 452px;

    input:not([type="checkbox"]) {
      padding: 6px 10px;
      height: 32px;
      color: var(--slate12);
    }
  }
}

.rmsc .item-renderer {
  align-items: center !important;
}

.tj-db-table {
  overflow-y: auto;
  height: 110px;

  table {
    border-collapse: separate;
    border-spacing: 0;
    width: max-content;

    .row-tj {
      border-width: 0px !important;
    }
  }
}

.bounded-box {
  .sc-iwsKbI.lmGPCf {
    height: 100%;
    margin: auto;
    width: max-content;
    max-width: 100% !important;

    img {
      height: 100% !important;
    }

    .gVmiLs {
      width: auto !important;
    }
  }

  .css-tlfecz-indicatorContainer,
  .css-1gtu0rj-indicatorContainer {
    svg {
      width: 12px !important;
      height: 12px !important;
    }
  }

}

.sso-type-header {
  margin-left: 10px;
}

.groups-folder-list {
  padding: 6px 8px;
  gap: 40px;
  max-width: 188px;
  height: 32px;

  span {
    white-space: nowrap !important;
    overflow: hidden !important;
    text-overflow: ellipsis !important;
  }

  .tooltip {
    opacity: 0.7;
  }

  .groups-list-option-button {
    background-color: var(--base) !important;
    width: 24px;
    height: 24px;
    padding: 7px 0px 7px 0px;

    &:focus-visible {
      border: none !important;
      outline: none !important;
      box-shadow: none !important;
    }
  }



}

.create-group-modal-footer {
  display: flex;
  align-items: center;
  gap: 8px;
  justify-content: end;
}

.add-users-button {
  width: 160px;
  height: 32px;
}

.sso-page-inputs {
  padding: 6px 10px;
  gap: 17px;
  width: 612px;
  height: 32px;
}

.popover-group-menu {
  border-radius: 4px;
  width: 190px;
  box-shadow: 0px 12px 16px -4px rgba(16, 24, 40, 0.08), 0px 4px 6px -2px rgba(16, 24, 40, 0.03);
  background: var(--base);
  color: var(--slate12);
  border: 1px solid var(--slate3);

  .popover-arrow {
    display: none;
  }

  .popover-body {
    padding: 6px;
    color: var(--slate12);

    .field {

      width: 100%;
      margin: 0 0 0 0;
      height: 36px;
      justify-content: center;
      align-items: center;
      display: flex;

      .option-row {
        width: 100%;
        height: 100%;
        font-weight: 400;
        font-size: 12px;
        justify-content: left;
        align-items: center;
        display: flex;
        z-index: 999999999;
      }

      .disable {
        color: var(--slate7);
      }

      &__danger {
        color: var(--tomato9);
      }

      :hover {
        background-color: var(--slate3);
      }
    }
  }
}

.workspace-settings-filter-wrap {
  background: var(--slate3);
  padding: 15px 16px;
  gap: 12px;
  width: 880px;
  height: 62px;
  border-right: 1px solid var(--slate7);
  border-top: 1px solid var(--slate7);
  border-left: 1px solid var(--slate7);
  box-shadow: 0px 1px 2px rgba(16, 24, 40, 0.05);
  border-top-left-radius: 6px;
  border-top-right-radius: 6px;
}


// users page
.css-1i2tit0-menu {
  margin: 0px !important;
  background: var(--base);
  box-shadow: 0px 4px 6px -2px #10182808 !important;

  .css-2kg7t4-MenuList {
    margin: 0px !important;
    padding: 0px !important;
    background: var(--base);
  }
}

.workspace-settings-nav-items {
  padding: 6px 8px;
  gap: 40px;
  width: 248px;
  height: 32px;
}

.new-app-dropdown {
  background: var(--base) !important;
  color: var(--slate12);
}

.workspace-variable-container-wrap {

  .card,
  thead {
    background: var(--base) !important;

    tr>th,
    tbody>tr>td {
      background: var(--base) !important;
    }
  }

}

.move-selected-app-to-text {
  p {
    white-space: nowrap;
    overflow: hidden;
    text-overflow: ellipsis;

    span {
      font-weight: 600;
    }
  }
}

.tj-org-dropdown {
  .dashboard-org-avatar {
    margin-right: 11px;
    display: flex;
    flex-direction: row;
    justify-content: center;
    align-items: center;
    padding: 7px 8px;
    gap: 10px;
    width: 34px;
    height: 34px;
    background: var(--slate4) !important;
    color: var(--slate9);
    border-radius: 6px;
  }

  .org-name {
    color: var(--slate12) !important;
    white-space: nowrap;
    overflow: hidden;
    text-overflow: ellipsis;
  }
}

.css-1q0xftk-menu {
  background-color: var(--base-black) !important;
  border: 1px solid hsl(197, 6.8%, 13.6%) !important;
  box-shadow: 0px 12px 16px -4px rgba(16, 24, 40, 0.08), 0px 4px 6px -2px rgba(16, 24, 40, 0.03) !important;

}

.css-4yo7x8-menu {
  background-color: var(--base) !important;
  border: 1px solid var(--slate3) !important;
  box-shadow: 0px 12px 16px -4px rgba(16, 24, 40, 0.08), 0px 4px 6px -2px rgba(16, 24, 40, 0.03) !important;
  border-radius: 6px !important;
}


.org-custom-select-header-wrap {
  border-bottom: 1px solid var(--slate5);
}

.btn-close:focus {
  box-shadow: none !important;
}

.template-card {
  padding: 16px;
  gap: 16px;
  min-width: 280px;
  max-width: 100%;
  height: 210px;
  background: var(--base);
  border: 1px solid var(--slate3);
  box-shadow: 0px 1px 2px rgba(16, 24, 40, 0.05);
  border-radius: 6px;
}

.see-all-temlplates-link {
  color: var(--indigo9) !important;
}

.template-card-img {
  padding: 0px;
  width: 100%;
  height: 77.5%;
  border-radius: 4px;
}

.confirm-dialogue-body {
  background: var(--base);
  color: var(--slate12);
}

.folder-header-icons-wrap {
  gap: 4px;
}

.tj-common-search-input {
  .input-icon-addon {
    padding-right: 8px;
    padding-left: 8px;

  }

  input {
    box-sizing: border-box;
    display: flex;
    flex-direction: row;
    align-items: center;
    padding: 4px 8px !important;
    gap: 16px;
    width: 248px !important;
    height: 28px !important;
    background: var(--base);
    border: 1px solid var(--slate7);
    border-radius: 6px;
    color: var(--slate12);
    padding-left: 33px !important;


    ::placeholder {
      color: var(--slate9);
      margin-left: 5px !important;
      padding-left: 5px !important;
      background-color: red !important;
    }

    &:hover {
      background: var(--slate2);
      border: 1px solid var(--slate8);
    }

    &:active {
      background: var(--indigo2);
      border: 1px solid var(--indigo9);
      box-shadow: 0px 0px 0px 2px #C6D4F9;
      outline: none;
    }

    &:focus-visible {
      background: var(--slate2);
      border: 1px solid var(--slate8);
      border-radius: 6px;
      outline: none;
      padding-left: 12px !important;
    }

    &:disabled {
      background: var(--slate3);
      border: 1px solid var(--slate7);
    }
  }


}

.search-icon-wrap {
  display: flex;
  flex-direction: row;
  justify-content: center;
  align-items: center;
  padding: 7px;
  gap: 8px;
  width: 28px;
  height: 28px;
  background: var(--base);
  border: 1px solid var(--slate7);
  border-radius: 6px;
  cursor: pointer;
}

.sidebar-list-wrap {
  margin-top: 24px;
  padding: 0px 20px 20px 20px;
  height: calc(100vh - 180px);
  overflow: auto;

  span {
    letter-spacing: -0.02em;
  }
}

.drawer-footer-btn-wrap,
.variable-form-footer {
  display: flex;
  flex-direction: row;
  justify-content: flex-end;
  align-items: center;
  padding: 24px 32px;
  gap: 8px;
  height: 88px;
  border-top: 1px solid var(--slate5);
  background: var(--base);
}

.drawer-card-title {
  padding: 16px;
  border-bottom: 1px solid var(--slate5);

  h3 {
    margin-bottom: 0px !important;
  }
}

.drawer-card-wrapper,
.variable-form-wrap {
  min-height: 100vh;
  display: grid;
  grid-template-rows: auto 1fr auto;
}

.add-new-datasource-header-container {
  margin-bottom: 24px;
  padding-top: 4px;
}

.folder-list-group-item {
  color: var(--slate12) !important;
}

.table-list-item,
.table-name {
  color: var(--slate12) !important;
}

// targetting all react select dropdowns

.css-1i2tit0-menu .css-2kg7t4-MenuList {
  div {
    background-color: var(--base-black);

    &:hover {
      background-color: hsl(198, 6.6%, 15.8%);
      ;
    }
  }
}

.css-ob45yj-menu .css-2kg7t4-MenuList {
  div {
    background-color: var(--base);

    &:hover {
      background-color: var(--slate4);
      ;
    }
  }
}

.selected-ds.row>img {
  padding: 0 !important;
}

.tj-user-table-wrapper {
  height: calc(100vh - 270px); //52+64+40+32+20+62
  overflow-y: auto;
  background: var(--base);
  border-right: 1px solid var(--slate7);
  border-bottom: 1px solid var(--slate7);
  border-left: 1px solid var(--slate7);
  box-shadow: 0px 1px 2px rgba(16, 24, 40, 0.05);
  border-bottom-left-radius: 6px;
  border-bottom-right-radius: 6px;

}

.user-filter-search {
  padding: 6px 10px;
  gap: 16px;
  width: 312px;
  height: 32px;
  background: var(--base);
  border: 1px solid var(--slate7);
  border-radius: 6px;

  &::placeholder {
    color: var(--slate9);
  }
}



//TJ APP INPUT
.tj-app-input,
.edit-row-container {
  display: flex;
  flex-direction: column;
  font-family: 'IBM Plex Sans';
  font-style: normal;
  position: relative;

  .text-danger {
    font-weight: 400 !important;
    font-size: 10px !important;
    line-height: 16px !important;
    color: var(--tomato10) !important;
  }

  label {
    font-family: 'IBM Plex Sans';
    font-style: normal;
    font-weight: 500;
    font-size: 12px;
    line-height: 20px;
    display: flex;
    align-items: center;
    color: var(--slate12);
    margin-bottom: 4px;
  }

  input.form-control,
  textarea,
  .form-control {
    gap: 16px !important;
    background: var(--base) !important;
    border: 1px solid var(--slate7) !important;
    border-radius: 6px !important;
    margin-bottom: 4px !important;
    color: var(--slate12) !important;
    transition: none;


    &:hover {
      background: var(--slate1) !important;
      border: 1px solid var(--slate8) !important;
      -webkit-box-shadow: none !important;
      box-shadow: none !important;
      outline: none;
    }

    &:focus-visible {
      background: var(--indigo2) !important;
      border: 1px solid var(--indigo9) !important;
      box-shadow: none !important;
    }

    &.input-error-border {
      border-color: #DB4324 !important;
    }

    &:-webkit-autofill {
      box-shadow: 0 0 0 1000px var(--base) inset !important;
      -webkit-text-fill-color: var(--slate12) !important;

      &:hover {
        box-shadow: 0 0 0 1000px var(--slate1) inset !important;
        -webkit-text-fill-color: var(--slate12) !important;
      }

      &:focus-visible {
        box-shadow: 0 0 0 1000px var(--indigo2) inset !important;
        -webkit-text-fill-color: var(--slate12) !important;
      }
    }


  }

}

.tj-app-input-wrapper {
  display: flex;

  .eye-icon {
    position: absolute;
    right: 8px;
    top: 5px;
    cursor: pointer;
  }

  .form-control {
    padding-right: 2.2rem;
  }
}



.tj-sub-helper-text {
  font-weight: 400;
  font-size: 10px;
  line-height: 16px;
}

.tj-input-success {
  color: var(--grass10);
}

.tj-input-warning {
  color: var(--orange10);
}

.tj-input-helper {
  color: var(--slate11);
}

.tj-input-error {
  color: var(--tomato10);
}

.tj-input-error-state {
  border: 1px solid var(--tomato9);
}

// TJ APP INPUT END

.search-input-container {
  display: flex;
}

// sidebar styles inside editor :: temporary
.theme-dark,
.dark-theme {
  .codehinter.alert-component.workspace-variables-alert-banner {
    color: #ffecbb !important;
    background-color: #3a3f41 !important;
    border-color: #4d5156 !important;
  }
}

.add-icon-column {
  position: sticky;
  top: 0;
  z-index: 1;
  right: 0;
  padding: 0px !important;
  width: 30px;
  height: 31px;
  border-radius: 0px !important;
  background: var(--slate7) !important;
  cursor: pointer;

  .icon-styles {
    font-size: 14px !important;
    font-weight: 400;
    color: black;
  }
}

.add-icon-column-dark {
  position: sticky;
  top: 0;
  z-index: 1;
  right: 0;
  padding: 0px !important;
  width: 30px;
  height: 31px;
  border-radius: 0px !important;
  cursor: pointer;

  .icon-styles {
    width: 100% !important;
    height: 100% !important;
    background: #1c252f !important;
    border: 0.4px solid white !important;
    font-size: 14px !important;
    font-weight: 400;
    color: white;
  }
}

.add-icon-row {
  position: sticky;
  bottom: 0;
  left: 0px;
  width: 29px;
  height: 31px;
  background: var(--slate7);
  border-width: 0px 1px 1px 1px;
  border-style: solid;
  border-radius: 0px;
  border-color: var(--slate4);
  border-radius: 0px !important;
  font-size: 14px !important;
  font-weight: 400;
  display: flex;
  align-items: center;
  justify-content: center;
  cursor: pointer;
}

.add-icon-row-dark {
  position: sticky;
  bottom: 0;
  left: 0px;
  width: 29px;
  height: 31px;
  background: var(--slate7);
  border-width: 0px 1px 1px 1px;
  border-style: solid;
  border-radius: 0px;
  background: #1c252f !important;
  border: 0.4px solid white !important;
  font-size: 14px !important;
  font-weight: 400;
  color: white;
  display: flex;
  align-items: center;
  justify-content: center;
  cursor: pointer;
  z-index: 2;
}

// custom styles for users multiselect in manage users
.manage-groups-users-multiselect {
  gap: 17px;
  width: 440px;
  height: 32px;
  background: var(--base);
  border-radius: 6px;

  .dropdown-heading {
    height: 32px;
    padding: 6px 10px;
  }

  .dropdown-container {
    background: var(--base);
    border: 1px solid var(--slate7) !important;
  }

  .dropdown-content {
    border: 1px solid var(--slate3);
    box-shadow: 0px 12px 16px -4px rgba(16, 24, 40, 0.08), 0px 4px 6px -2px rgba(16, 24, 40, 0.03);
    border-radius: 6px;

    .search {
      input {
        background-color: var(--base);
        color: var(--slate12);
      }
    }
  }

  .rmsc,
  .dropdown-content,
  .panel-content,
  .search {
    background: var(--base) !important;
  }

  .options {
    .select-item {
      color: var(--slate12);

      &:hover {
        background: var(--slate4);
        border-radius: 6px;
      }
    }
  }
}

.select-search__options {
  .item-renderer {
    display: flex !important;
    justify-content: space-between;
    padding: 20px;
    cursor: pointer;
    flex-direction: row;

    div:first-child {
      display: flex;
    }

    p {
      margin-bottom: 0px !important;
      color: var(--slate12);
    }

    span {
      color: var(--slate11);
    }

    p,
    span {
      font-weight: 400;
      font-size: 12px;
      line-height: 20px;
    }
  }
}

.create-new-app-dropdown {
  .button:first-child {
    padding: 0 !important;
  }

  .dropdown-toggle::after {
    border: none !important;
    content: url("data:image/svg+xml,%3Csvg width='25' height='25' viewBox='0 0 25 25' fill='none' xmlns='http://www.w3.org/2000/svg'%3E%3Cpath fill-rule='evenodd' clip-rule='evenodd' d='M10.5 7.03906C10.5 6.34871 11.0596 5.78906 11.75 5.78906C12.4404 5.78906 13 6.34871 13 7.03906C13 7.72942 12.4404 8.28906 11.75 8.28906C11.0596 8.28906 10.5 7.72942 10.5 7.03906ZM10.5 12.0391C10.5 11.3487 11.0596 10.7891 11.75 10.7891C12.4404 10.7891 13 11.3487 13 12.0391C13 12.7294 12.4404 13.2891 11.75 13.2891C11.0596 13.2891 10.5 12.7294 10.5 12.0391ZM11.75 15.7891C11.0596 15.7891 10.5 16.3487 10.5 17.0391C10.5 17.7294 11.0596 18.2891 11.75 18.2891C12.4404 18.2891 13 17.7294 13 17.0391C13 16.3487 12.4404 15.7891 11.75 15.7891Z' fill='%23fff'/%3E%3C/svg%3E%0A");
    transform: rotate(360deg);
    width: 14px;
    margin: 0 !important;
    display: flex;
    align-items: center;
    justify-content: center;
    padding: 8px 0px 0px 0px;
  }
}

.sso-page-loader-card {
  background-color: var(--slate2) !important;
  height: 100%;

  .card-header {
    background-color: var(--slate2) !important;
  }
}

.workspace-nav-list-wrap {
  padding: 4px 20px 20px 20px;
  height: calc(100vh - 116px) !important;
}

.upload-user-form span.file-upload-error {
  color: var(--tomato10) !important;
  margin-top: 12px 0px 0px 0px;
}

.tj-onboarding-phone-input {
  width: 392px !important;
  height: 40px;
  padding: 8px 12px;
  gap: 8px;
  margin-bottom: 12px;
  background: #FFFFFF;
  border: 1px solid #D7DBDF !important;
  border-radius: 0px 4px 4px 0px !important;

  &:hover {
    border: 1px solid #466BF2 !important;
  }
}

.tj-onboarding-phone-input-wrapper {
  margin-bottom: 12px;
}

.theme-dark {
  .tj-onboarding-phone-input-wrapper {
    .flag-dropdown {
      background-color: #1f2936 !important;

      .country-list {
        background-color: #1f2936 !important;
        background: #1f2936;

        li {
          .country .highlight {
            background-color: #3a3f42;
            color: #000 !important;

            div {
              .country-name {
                color: #6b6b6b !important;
              }
            }

          }

          &:hover {
            background-color: #2b2f31;
          }

        }
      }
    }

  }

  .react-tel-input .country-list .country.highlight {
    color: #6b6b6b;
  }
}

#global-settings-popover {
  padding: 24px;
  gap: 20px;
  max-width: 377px !important;
  height: 316px !important;
  background: #FFFFFF;
  border: 1px solid #E6E8EB;
  box-shadow: 0px 32px 64px -12px rgba(16, 24, 40, 0.14);
  border-radius: 6px;
  margin-top: -13px;


  .input-with-icon {
    justify-content: end;
  }

  .form-check-input {
    padding-right: 8px;
  }

  .global-popover-div-wrap-width {
    width: 156px !important;
  }

  .form-switch {
    margin-bottom: 20px;
  }

  .global-popover-div-wrap {
    padding: 0px;
    gap: 75px;
    width: 329px;
    height: 32px;
    margin-bottom: 20px !important;
    justify-content: space-between;

    &:last-child {
      margin-bottom: 0px !important;
    }
  }
}

.global-popover-text {
  font-family: 'IBM Plex Sans';
  font-style: normal;
  font-weight: 500;
  font-size: 12px;
  line-height: 20px;
  color: #11181C;


}

.maximum-canvas-width-input-select {
  padding: 6px 10px;
  gap: 17px;
  width: 60px;
  height: 32px;
  background: #FFFFFF;
  border: 1px solid #D7DBDF;
  border-radius: 0px 6px 6px 0px;
}

.maximum-canvas-width-input-field {
  padding: 6px 10px;
  gap: 17px;
  width: 97px;
  height: 32px;
  background: #FFFFFF;
  border: 1px solid #D7DBDF;
  border-top-left-radius: 6px;
  border-bottom-left-radius: 6px;
  border-right: none !important;


}

.canvas-background-holder {
  padding: 6px 10px;
  gap: 6px;
  width: 120px;
  height: 32px;
  background: #FFFFFF;
  display: flex;
  align-items: center;
  border: 1px solid #D7DBDF;
  border-radius: 6px;
  flex-direction: row;
}

.export-app-btn {
  flex-direction: row;
  justify-content: center;
  align-items: center;
  padding: 6px 16px;
  gap: 6px;
  width: 158px;
  height: 32px;
  font-family: 'IBM Plex Sans';
  font-style: normal;
  font-weight: 600;
  font-size: 14px;
  line-height: 20px;
  color: #3E63DD;
  background: #F0F4FF;
  border-radius: 6px;
  border: none;
}

.tj-btn-tertiary {
  padding: 10px 20px;
  gap: 8px;
  width: 112px;
  height: 40px;
  background: #FFFFFF;
  border: 1px solid #D7DBDF;
  border-radius: 6px;

  &:hover {
    border: 1px solid #C1C8CD;
    color: #687076;
  }

  &:active {
    border: 1px solid #11181C;
    color: #11181C;
  }
}

.export-table-button {

  display: flex;
  align-items: center;
  justify-content: center;
}


#global-settings-popover.theme-dark {
  background-color: $bg-dark-light  !important;
  border: 1px solid #2B2F31;

  .global-popover-text {
    color: #fff !important;
  }

  .maximum-canvas-width-input-select {
    background-color: $bg-dark-light  !important;
    border: 1px solid #324156;
    color: $white;
  }

  .export-app-btn {
    background: #192140;
  }

  .fx-canvas div {
    background-color: transparent !important;
  }
}

.released-version-popup-container {
  width: 100%;
  position: absolute;
  display: flex;
  justify-content: center;
  top: 55px;

  .released-version-popup-cover {
    width: 250px;
    height: fit-content;
    margin: 0;
    z-index: 1;

    .popup-content {
      background-color: #121212;
      padding: 16px 18px 0px 16px;
      border-radius: 6px;

      p {
        font-size: 14px;
        font-family: IBM Plex Sans;
        color: #ECEDEE;
      }
    }
  }

  .error-shake {
    animation: shake 0.82s cubic-bezier(.36, .07, .19, .97) both;
    transform: translate3d(0, 0, 0);
    backface-visibility: hidden;
    perspective: 10000px;
  }

  @keyframes shake {

    10%,
    90% {
      transform: translate3d(-1px, 0, 0);
    }

    20%,
    80% {
      transform: translate3d(2px, 0, 0);
    }

    30%,
    50%,
    70% {
      transform: translate3d(-4px, 0, 0);
    }

    40%,
    60% {
      transform: translate3d(4px, 0, 0);
    }
  }

}

.profile-page-content-wrap {
  background-color: var(--slate2);
  padding-top: 40px;
}

.profile-page-card {
  background-color: var(--base);
  border-radius: 6px;
}

.all-apps-link-cotainer {
  border-radius: 6px !important;
}

.workspace-variable-table-card {
  height: calc(100vh - 208px);
}

.workspace-constant-table-card {
  margin: 0 auto;
  width: 880px;
  min-height: calc(100vh - 308px);

  .empty-state-org-constants {
    padding-top: 5rem;

    .info {
      color: var(--slate11);
    }
  }

  .workspace-constant-card-body {
    height: 100%;
  }

  .constant-table-card {
    min-height: 370px;
  }

  .card-footer {
    border-top: none !important;
  }

  .left-menu .tj-list-item {
    width: 148px
  }
}



.variables-table-wrapper {
  tr {
    border-width: 0px !important;
  }
}

.constant-table-wrapper {
  tr {
    border-width: 0px !important;
  }
}

.home-page-content-container {
  max-width: 880px;

  @media only screen and (max-width: 768px) {
    margin-bottom: 0rem !important;

    .liner {
      width: unset !important;
    }

    .app-list {
      overflow-y: auto;
      height: calc(100vh - 23rem);
    }

    .menu-ico {
      display: none !important;
    }
  }
}

@media only screen and (min-width: 1584px) and (max-width: 1727px) {

  .edit-button,
  .launch-button {
    width: 113px !important;
  }
}



@media only screen and (max-width: 1583px) and (min-width: 1312px) {

  .homepage-app-card-list-item {
    max-width: 264px;

    .edit-button,
    .launch-button {
      width: 109px !important;
    }
  }

}

@media only screen and (min-width: 1728px) {

  .homepage-app-card-list-item {
    max-width: 304px;

    .edit-button,
    .launch-button {
      width: 129px !important;
    }
  }

  .home-page-content-container {
    max-width: 976px;
  }

  .liner {
    width: 976px;
  }
}

@media only screen and (max-width: 992px) {
  .homepage-app-card-list-item-wrap {
    display: flex;
    justify-content: center;
    margin-left: auto;
    margin-right: auto;
    width: 100%;
    margin-top: 22px;
  }

  .homepage-app-card-list-item {
    max-width: 304px !important;
    flex-basis: 100%;

    .edit-button,
    .launch-button {
      width: 129px !important;
    }
  }
}

@media only screen and (min-width: 993px) and (max-width: 1311px) {
  .home-page-content-container {
    max-width: 568px;
  }

  .homepage-app-card-list-item-wrap {
    row-gap: 20px;
  }

  .homepage-app-card-list-item {
    max-width: 269px;
    flex-basis: 100%;

    .edit-button,
    .launch-button {
      width: 111.5px !important;
    }
  }

  .liner {
    width: 568px;
  }
}

.tj-docs-link {
  color: var(--indigo9) !important;
  text-decoration: none;
  list-style: none;
}

.datasource-copy-button {
  width: 87px;
  height: 32px;
}

.datasource-edit-btn {
  height: 27px;
  margin-left: 12px;
}

.datasource-edit-modal {

  .modal-content,
  .modal-body,
  .modal-header,
  .modal-title,
  .modal-body-content,
  .modal-sidebar,
  .card {
    background-color: var(--base) !important;
    color: var(--slate12) !important;
    border-color: var(--slate5) !important;
  }

  .datasource-modal-sidebar-footer {
    .footer-text {
      color: var(--slate12) !important;
    }
  }

  .form-control-plaintext {
    color: var(--slate12) !important;
  }

  .card {
    &:hover {
      background-color: var(--slate2) !important;
    }
  }
}

.org-edit-icon {
  width: 28px;
  height: 28px;
  border-radius: 6px;
  display: flex;
  justify-content: center;
  align-items: center;

  svg {
    height: 14px;
    width: 14px;
  }
}

.marketplace-body {
  height: calc(100vh - 64px) !important;
  overflow-y: auto;
  // background: var(--slate2);
}

.plugins-card {
  background-color: var(--base);
  border: 1px solid var(--slate3);
  box-shadow: 0px 1px 2px rgba(16, 24, 40, 0.05);
  border-radius: 6px;

  .card-body-alignment {
    min-height: 145px;
    display: flex;
    flex-direction: column;
    justify-content: space-between;
  }
}

.template-source-name {
  color: var(--slate12) !important;
}

.marketplace-install {
  color: var(--indigo9);
}

.popover {
  .popover-arrow {
    display: none;
  }
}

.shareable-link {
  .input-group {
    .input-group-text {
      border-color: var(--slate7);
      color: var(--slate12);
      background-color: var(--slate3);
    }

    .app-name-slug-input {
      input {
        border-color: var(--grass9);
      }
    }
  }

  .input-group {
    display: flex;

    .tj-app-input textarea {
      width: 600px;
      border-radius: 0px !important;
      margin-bottom: 0px !important;
      background-color: #efefef4d;
      color: #545454;
    }
  }
}

.confirm-dialogue-modal {
  background: var(--base);

  .modal-header {
    background: var(--base);
    color: var(--slate12);
    border-bottom: 1px solid var(--slate5);
  }
}

.theme-dark {
  .icon-widget-popover {
    .search-box-wrapper input {
      color: #f4f6fa !important;
    }

    .search-box-wrapper input:focus {
      background-color: #1c252f !important;
    }
  }

  .shareable-link {
    .tj-app-input textarea {
      background-color: #5e656e !important;
      color: #f4f6fa !important;
      border: none !important;
    }
  }

  .icon-widget-popover {
    .search-box-wrapper .input-icon-addon {
      min-width: 2.5rem !important;
    }

    .search-box-wrapper input {
      color: var(--slate12) !important;
    }
  }

  .shareable-link-container,
  .app-slug-container {
    .field-name {
      color: var(--slate-12) !important;
    }

    input.slug-input {
      background: #1f2936 !important;
      color: #f4f6fa !important;
      border-color: #324156 !important;
    }

    .applink-text {
      background-color: #2b394b !important;
    }

    .input-group-text {
      background-color: #2b394b !important;
    }

    .tj-text-input {
      border-color: #324156 !important;
    }

    .input-with-icon {
      .form-control {
        background-color: #1f2936 !important;
        border-color: #3E4B5A !important;
        color: #fff !important;
      }
    }
  }

}

.dark-theme {
  .manage-app-users-footer {
    .default-secondary-button {
      background-color: var(--indigo9);
      color: var(--base-black);
    }
  }
}

.break-all {
  word-break: break-all;
}

.workspace-folder-modal {
  .tj-text-input.dark {
    background: #202425;
    border-color: var(--slate7) !important;
  }
}

.slug-ellipsis {
  white-space: nowrap;
  overflow: hidden;
  text-overflow: ellipsis;
  width: 150px;
}

.app-slug-container,
.shareable-link-container,
.workspace-folder-modal {
  .tj-app-input {
    padding-bottom: 0px !important;
  }

  .label {
    font-weight: 400;
    font-size: 10px;
    height: 0px;
    padding: 4px 0px 16px 0px;
  }

  .tj-input-error {
    color: var(--tomato10);
  }

  .tj-text-input {
    width: auto !important;
    background: var(--slate3);
    color: var(--slate9);
    height: auto !important;
    margin-bottom: 5px;
    border-color: var(--slate7);

    &:hover {
      box-shadow: none;
    }

    &:active {
      border: 1px solid #D7DBDF;
      box-shadow: none;
    }
  }

  .input-with-icon {
    flex: none;

    .icon-container {
      right: 20px;
      top: calc(50% - 13px);
    }
  }

  .label-info {
    color: #687076;
  }

  .label-success {
    color: #3D9A50;
  }


  .workspace-spinner {
    color: #889096 !important;
    width: 16px;
    height: 16px;
    align-self: center;
  }

  .cancel-btn {
    color: var(--indigo9);
  }
}

.confirm-dialogue-modal {
  background: var(--base);
}

.table-editor-component-row {
  .rdt.cell-type-datepicker {
    margin-top: 0;
  }

  .has-multiselect {
    .select-search-input {
      margin-bottom: 0;
    }
  }
}

.theme-dark .card-container {
  background-color: #121212 !important
}

.version-select {
  .react-select__menu {
    .react-select__menu-list {
      max-height: 150px;
    }
  }
}

.generate-cell-value-component-div-wrapper {

  .form-control-plaintext:focus-visible {
    outline-color: #dadcde;
    border-radius: 4px;
  }

  .form-control-plaintext:hover {
    outline-color: #dadcde;
    border-radius: 4px;
  }
}

.dark-theme {
  .generate-cell-value-component-div-wrapper {

    .form-control-plaintext:focus-visible {
      filter: invert(-1);
    }

    .form-control-plaintext:hover {
      filter: invert(-1);
    }
  }
}

.app-slug-container,
.workspace-folder-modal {
  .tj-app-input {
    padding-bottom: 0px !important;

    .is-invalid {
      border-color: var(--tomato10) !important;
    }

    .is-invalid:focus {
      border-color: var(--tomato10) !important;
    }
  }

  .tj-input-error {
    height: 32px;
    color: var(--tomato10);
    font-weight: 400;
    font-size: 10px;
    height: 0px;
    padding: 4px 0px 16px 0px;
  }
}

.jet-container-loading {
  margin: 0 auto;
  justify-content: center;
  align-items: center;
}

.jet-container-json-form {
  padding: 20px;

  .DateRangePickerInput {
    width: 100% !important;
  }

  .dropzone {
    aside {
      width: 100% !important;
    }
  }

  fieldset {
    width: 100%;

    .json-form-wrapper {
      margin-bottom: 4px;

      // overrides properties of text widget in custom schema form
      .text-widget {
        height: 100% !important;
      }

      .text-widget[style*="font-size: 14px;"] {
        height: 21px !important;

        div {
          overflow-y: visible !important;
        }
      }

      .text-widget[style*="font-size: 20px;"] {
        height: 30px !important;
        background-color: red;

        div {
          overflow-y: visible !important;
        }
      }


      .widget-button {
        button {
          width: auto !important;
          min-width: 140px !important;
        }
      }
    }
  }
}

.freeze-scroll {
  #real-canvas {
    overflow: hidden;
  }
}

.badge-warning {
  background-color: var(--amber7) !important;
}

.workspace-variables-alert-banner {
  width: inherit;
  background-color: #FFF9ED;
  border-color: #FFE3A2;
  margin-bottom: 0px;
  padding: 8px 16px;
  border-radius: 0px;
  display: flex;
  justify-content: space-between;
  align-items: center;
  color: var(--amber8);
  font-size: 12px;
  font-weight: 500;
  line-height: 16px;
  letter-spacing: 0.4px;
  text-align: left;
  box-shadow: 0px 1px 2px rgba(16, 24, 40, 0.05);
  border-radius: 6px;
}

.alert-banner-type-text {
  font-size: 12px;
  font-weight: 500;
  line-height: 16px;
  letter-spacing: 0.4px;
  text-align: left;
}

.tj-app-input .alert-component.workspace-variables-alert-banner {
  color: var(--amber8);
  border-color: var(--amber3);
}

.form-label-restricted {
  display: none;
}


#tooltip-for-org-constant-cell,
#tooltip-for-org-input-disabled {
  padding: 12px 16px !important;
  white-space: pre-line !important;
  max-width: 500px !important;
  z-index: 1 !important;

  .react-tooltip-arrow {
    background: inherit !important;
  }
}

.query-rename-input {

  &:focus,
  &:active {
    box-shadow: 0px 0px 0px 2px #C6D4F9;
    border: 1px solid var(--light-indigo-09, var(--indigo9));
  }
}

.btn-query-panel-header {
  height: 28px;
  width: 28px;
  display: flex;
  align-items: center;
  justify-content: center;
  border-radius: 6px;
  background-color: transparent;
  border: none;

  &.active {
    background-color: var(--slate5) !important;
  }

  &:hover,
  &:focus {
    background-color: var(--slate4) !important;
  }
}

.tj-scrollbar {

  ::-webkit-scrollbar,
  &::-webkit-scrollbar {
    width: 16px;
    border-radius: 8px;
  }

  ::-webkit-scrollbar-thumb,
  &::-webkit-scrollbar-thumb {
    border: 4px solid var(--base);
    border-radius: 8px;
    background-color: var(--slate4) !important;
  }

  ::-webkit-scrollbar-track,
  &::-webkit-scrollbar-track {
    background-color: var(--base);
  }

}

.form-check>.form-check-input:not(:checked) {
  background-color: var(--base);
  border-color: var(--slate7);
}

/*
* remove this once whole app is migrated to new styles. use only `theme-dark` class everywhere. 
* This is added since some of the pages are in old theme and making changes to `theme-dark` styles can break UI style somewhere else 
*/
.tj-dark-mode {
  background-color: var(--base) !important;
  color: var(--base-black) !important;
}

.tj-list-btn {
  border-radius: 6px;

  &:hover {
    background-color: var(--slate4);
  }

  &.active {
    background-color: var(--slate5);
  }
}

.tj-list-option {
  &.active {
    background-color: var(--indigo2);
  }
}

.runjs-parameter-badge {
  max-width: 104px;
  height: 24px !important;
  padding: 2px 6px !important;
}

.release-buttons {
  .release-button {
    display: flex;
    padding: 4px 12px;
    align-items: center;
    gap: 8px;
    flex: 1 0 0;
    width: 84px;
    height: 28px;
    cursor: pointer;
  }

  .released-button {
    background-color: #F1F3F5;
    color: #C1C8CD;
  }
}

.modal-divider {
  border-top: 1px solid #dee2e6;
  padding: 10px;
}

.dark-theme-modal-divider {
  border-top: 1px solid var(--slate5) !important;
  padding: 10px;

  .nav-item {
    background-color: transparent !important;
  }
}

.app-slug-container {
  .label {
    font-size: 9px !important;
  }
}

.shareable-link-container {
  .copy-container {
    width: 0px;
    margin-right: -12px;
  }

  .form-check-label {
    font-size: 12px;
    margin-left: 8px;
    color: var(--base-slate-12);
  }

  .label-success,
  .label-updated,
  .tj-input-error,
  .label-info {
    font-size: 10px;
    padding-top: 10px;
  }

  .input-with-icon {
    .form-control {
      height: 100%;
      border-radius: 0px !important;
      padding-right: 40px;
    }

    .is-invalid:focus {
      border-color: var(--tomato9) !important;
    }

    .icon-container {
      right: 12px;
      top: calc(50% - 11px);

      .spinner-border {
        width: 20px;
        height: 20px;
      }
    }
  }

  .input-group-text {
    background: var(--slate3);
    color: var(--slate9);
  }
}

.manage-app-users-footer {
  padding-bottom: 20px;
  margin-top: 18px;

  .default-secondary-button {
    width: auto !important;
    padding: 18px;
  }

}

.share-disabled {
  opacity: 0.4;
}

// Editor revamp styles
.main-wrapper {
  .editor {
    .header>.navbar {
      background-color: var(--base) !important;
      border-bottom: 1px solid var(--slate5);
      z-index: 10;
    }
  }
}

.component-image-wrapper {
  background-color: var(--slate3) !important;
  border-radius: 6px;
}

.components-container {
  margin-left: 16px;
  margin-right: 16px;
}

.draggable-box-wrapper {
  height: 86px;
  width: 72px;
  margin-bottom: 4px;
}

.component-card-group-wrapper {
  display: flex;
  flex-wrap: wrap;
  column-gap: 22px;
}

.component-card-group-container {
  display: flex;
  row-gap: 12px;
  flex-direction: column;
  padding-bottom: 12px;
  padding-top: 12px;
}

.widgets-manager-header {
  color: var(--slate12);
  font-size: 14px;
  font-style: normal;
  font-weight: 500;
  line-height: 20px;
  /* 142.857% */
  margin-top: 16px;
  margin-bottom: 12px;
}

.components-container {
  .tj-input {
    margin-bottom: 16px;
  }
}

.tj-widgets-search-input {
  width: 266px;
  height: 32px;
  border-radius: 6px;
  background-color: var(--base) !important;
  font-size: 12px;
  font-style: normal;
  font-weight: 400;
  line-height: 20px;
}

.release-button {
  color: var(--indigo-01, #FDFDFE);
  font-family: IBM Plex Sans;
  font-size: 12px;
  font-style: normal;
  font-weight: 600;
  line-height: 20px;
  /* 166.667% */
  display: flex;
  padding: 4px 12px;
  align-items: center;
  gap: 8px;
  flex: 1 0 0;
}

.editor-header-icon {
  border-radius: 6px;
  border: 1px solid var(--bases-transparent, rgba(255, 255, 255, 0.00));
  background: var(--indigo3);
  display: flex;
  padding: 7px;
  justify-content: center;
  align-items: center;
  gap: 8px;
  height: 28px;
  width: 28px;
}

.tj-header-avatar {
  display: flex;
  font-weight: 500;
  width: 27px;
  height: 26px;
  padding: 4px 6px;
  flex-direction: column;
  justify-content: center;
  align-items: center;
  gap: 10px;
  flex-shrink: 0;
  margin-bottom: 0px !important;
  border-radius: 100% !important;
  margin-left: -8px;
  background-color: var(--slate5) !important;
  color: var(--slate10) !important
}

.undo-redo-container {
  position: absolute;
  top: 10px;
  display: flex;
  right: 222px;
  justify-content: center;
  align-items: center;
  height: 28px;
  gap: 2px;

  div {
    display: flex;
    justify-content: center;
    align-items: center;
    height: 28px;
    width: 28px;
    border-radius: 6px;
  }
}

.sidebar-panel-header {
  color: var(--slate12);
  padding-left: 4px;
}

.modal-content {
  background: var(--base);
  color: var(--slate12);
}

.main-editor-canvas {
  background-color: var(--base);
}

.event-manager-popover {
  border: none;
  /* Shadow/03 */
  box-shadow: 0px 4px 6px -2px rgba(16, 24, 40, 0.03), 0px 12px 16px -4px rgba(16, 24, 40, 0.08);

  .popover-body {
    background-color: var(--base);
    color: var(--slate12);
    border: 1px solid var(--slate3, #F1F3F5);
    border-radius: 6px;
  }

}

.copilot-toggle {
  font-family: IBM Plex Sans;
  font-size: 12px;
  font-style: normal;
  font-weight: 500;
  background-color: transparent !important;
  display: flex;
  align-items: center;
}

.copilot-codehinter-wrap {
  .CodeMirror.cm-s-monokai.CodeMirror-wrap {
    border-radius: 0px;
  }
}

.avatar-list-stacked {
  display: flex;
}

.avatar-list-stacked .avatar {
  margin-right: 0px !important;
}

.navbar-right-section {
  border-left: 1px solid var(--slate5);
}

.modal-header {
  background-color: var(--base);
  border-bottom: 1px solid var(--slate5);
}

.sidebar-debugger {
  .nav-item {
    button:hover {
      border-top-color: transparent;
      border-left-color: transparent;
      border-right-color: transparent;
    }
  }
}

.tj-app-version-text {
  color: var(--pink9);
}

.left-sidebar-comments {
  position: absolute;
  left: 0;
  bottom: 48px;
}

.popover-body {
  background-color: var(--base);
  color: var(--slate12);
  border-radius: 6px;
}

.popover {
  border: none;
  border-radius: 6px;
  border: 1px solid var(--slate3, #F1F3F5);
  background: var(--slate1, #FBFCFD);
  box-shadow: 0px 2px 4px -2px rgba(16, 24, 40, 0.06), 0px 4px 8px -2px rgba(16, 24, 40, 0.10);
}

.canvas-codehinter-container {
  .sketch-picker {
    left: 70px !important;
    top: 207px;
  }
}

.debugger-card-body {
  margin-top: 8px;
  margin-bottom: 16px;
  padding: 0px 16px;
}

.left-sidebar-header-btn {
  background-color: var(--base) !important;
  width: 28px;
  height: 28px;
  padding: 7px !important;

  &:focus-visible {
    border: none !important;
    outline: none !important;
    box-shadow: none !important;
  }
}

.navbar-seperator {
  border: 1px solid var(--slate5, #2B2F31);
  background: var(--slate1, #151718);
  width: 1px;
  height: 19px;
  margin-left: 8px;
  margin-right: 8px;
}

.CodeMirror {
  background: var(--base);
  font-size: 12px;
}

.color-picker-input {
  position: relative;
  height: 36px;
  background-color: var(--slate1);
  border: 1px solid var(--slate7);
  border-radius: 6px;

  &:hover {
    background-color: var(--slate4);
    border: 1px solid var(--slate8);

  }
}

#popover-basic-2 {

  .sketch-picker {
    left: 7px;
    width: 170px !important;
  }
}

.custom-gap-8 {
  gap: 8px;
}

.color-slate-11 {
  color: var(--slate11) !important;
}

.custom-gap-6 {
  gap: 6px
}

.custom-gap-2 {
  gap: 2px
}

// ToolJet Database buttons

.ghost-black-operation {
  border: 1px solid transparent !important;
  padding: 4px 10px;
}

.custom-gap-2 {
  gap: 2px
}

.custom-gap-4 {
  gap: 4px;
}

.text-black-000 {
  color: var(--text-black-000) !important;
}

.custom-gap-12 {
  gap: 12px
}

.overflow-tooltip {
  .tooltip-inner {
    max-width: 100%;
  }
}

#inspector-tabpane-properties {
  .accordion {
    .accordion-item:last-child {
      border-bottom: none !important;
    }
  }
}

<<<<<<< HEAD
=======
.card-table {
  overflow: visible;
}

.groups-name-cell {
  transition: 0.3s all;
  border-radius: 6px;
  position: relative !important;
  overflow: visible !important;

  .groups-name-container {
    display: flex;
    column-gap: 8px;
    text-overflow: ellipsis;
    overflow: hidden;
    white-space: nowrap;
    max-width: 185px;
  }

  .group-chip {
    padding: 5px 8px;
    border-radius: 6px;
    background-color: var(--slate3);
    color: var(--slate11);
    text-overflow: ellipsis;
    overflow: hidden;
    white-space: nowrap;
    max-width: 95px;
  }

  .all-groups-list {
    position: absolute;
    width: 100%;
    top: 41px;
    display: flex;
    flex-direction: column;
    background: var(--slate1);
    align-items: flex-start;
    border-radius: 6px;
    border: 1px solid var(--slate1);
    box-shadow: 0px 4px 6px -2px rgba(16, 24, 40, 0.03), 0px 12px 16px -4px rgba(16, 24, 40, 0.08);
    padding: 9px 10px;
    gap: 15px;
    cursor: default;
    max-height: 240px;
    overflow: auto;
    left: 0px;
    z-index: 1;
  }
}

.groups-name-cell[data-active="true"] {
  background: var(--gray5) !important;

  .groups-name-container {
    padding-left: 6px;
  }

  .group-chip {
    max-width: unset !important;
  }
}

.groups-hover {
  &:hover {
    background: var(--slate3);
    cursor: pointer;
  }
}

.user-actions-menu-container {
  border: 1px solid var(--slate8);
  border-radius: 6px;

  &:hover {
    background: var(--slate4);
  }

  .actions-menu-icon {
    fill: var(--slate8);
    width: 20px !important;
    height: 20px !important;
    cursor: pointer;

    path {
      fill: var(--slate12) !important;
    }
  }
}

#popover-user-menu {
  box-shadow: 0px 2px 4px -2px var(--indigo1), 0px 4px 8px -2px var(--indigo1);

  .popover-body {
    padding: 0rem 0.8rem;
    min-width: 160px;
  }

  button {
    color: var(--slate12);
    border: none !important;

    &:hover {
      background: none !important;
    }
  }

  .edit-user-btn {
    svg {
      fill: var(--slate9);

      path {
        fill: var(--slate9);
      }
    }
  }

  .user-archive {
    color: var(--tomato9);

    &:hover {
      color: var(--tomato9) !important;
    }
  }
}

.divider {
  border-top: 1px solid var(--slate6);
}

.workspace-constants-wrapper {
  height: calc(100vh - 64px);
  display: flex;
  align-items: center;
  justify-content: center;
  margin-top: 1.5rem;
}

.blank-page-wrapper {
  @media only screen and (max-width: 768px) {
    display: none;
  }
}

.blank-page-wrapper-mobile {
  display: none;

  @media only screen and (max-width: 768px) {
    transform: translateY(80%);
    display: flex;
    align-items: center;
    justify-content: center;
  }
}

>>>>>>> 983f3912
.tj-text-input-widget {
  border: 1px solid var(--tj-text-input-widget-border-default);
  background-color: var(--tj-text-input-widget-field-default);
  width: 100%;
<<<<<<< HEAD
=======
  padding: 0px;
  z-index: 2;


  &:hover:not(:focus) {
    border: 1px solid var(--tblr-input-border-color-darker) !important;
  }
>>>>>>> 983f3912

  &.is-invalid {
    border: 1px solid var(--tj-text-input-widget-error) !important; // For example, a red border for invalid input
  }

  &:focus {
<<<<<<< HEAD
    // box-shadow: 0px 0px 0px 4px #DFE3E6 !important;
=======
>>>>>>> 983f3912
    outline: none !important;
    border: 1px solid var(--tj-text-input-widget-border-clicked);

  }

  &:active {
<<<<<<< HEAD
    box-shadow: 0px 0px 0px 1px rgba(62, 99, 221, 0.30);
    border: 1px solid var(--tj-text-input-widget-border-clicked) !important;
=======
    // border: 1px solid var(--tj-text-input-widget-border-clicked) !important;
>>>>>>> 983f3912
    outline: none !important;
  }

  &::placeholder {
    color: #7E868C;
  }
}

.icon-style-container {
  width: 142px;
  height: 32px;
  display: flex;
  align-items: center;
  border-radius: 6px;
  padding: 2px;
}

.visibility-eye {
  position: absolute;
  top: 50%;
  right: -5px;
  transform: translate(-50%, -50%);
}

.label-hinter-margin {
  margin-bottom: 4px;
}

.accordion-header {
  height: 52px;
}

<<<<<<< HEAD
.code-hinter {
  min-height: 32px !important;
}

.CodeMirror-sizer {
  // height: 30px !important;
  display: flex;
  align-items: center;
  min-height: 32px !important;
}

.CodeMirror-placeholder {
  min-width: 265px !important;
=======

.CodeMirror-placeholder {
  min-width: 265px !important;
}

.tj-number-input-element {

  // Remove increment/decrement arrows
  input::-webkit-outer-spin-button,
  input::-webkit-inner-spin-button {
    -webkit-appearance: none;
    margin: 0;
  }

  /* Firefox */
  input[type=number] {
    -moz-appearance: textfield;
  }
}

.inspector-color-input-popover {
  left: -96px !important;
}

.tj-number-input-widget {
  input[type="number"] {
    -moz-appearance: textfield !important;
  }
>>>>>>> 983f3912
}<|MERGE_RESOLUTION|>--- conflicted
+++ resolved
@@ -330,12 +330,8 @@
 
   .resizer-select,
   .resizer-active {
-<<<<<<< HEAD
-    outline: solid 1px $primary  !important;
-=======
     outline: solid 1px $primary !important;
 
->>>>>>> 983f3912
 
     .top-right,
     .top-left,
@@ -732,11 +728,7 @@
         margin: 0px auto;
 
         .resizer {
-<<<<<<< HEAD
-          // border: solid 1px red;
-=======
           outline: solid 1px transparent;
->>>>>>> 983f3912
         }
       }
     }
@@ -823,7 +815,7 @@
 
   .list-group.list-group-transparent.dark .all-apps-link,
   .list-group-item-action.dark.active {
-    background-color: $dark-background  !important;
+    background-color: $dark-background !important;
   }
 }
 
@@ -1571,7 +1563,7 @@
   .select-search-dark input {
     width: 224px !important;
     height: 32px !important;
-    border-radius: $border-radius  !important;
+    border-radius: $border-radius !important;
   }
 }
 
@@ -1582,7 +1574,7 @@
   .select-search__value input,
   .select-search-dark input {
     height: 32px !important;
-    border-radius: $border-radius  !important;
+    border-radius: $border-radius !important;
   }
 }
 
@@ -1643,7 +1635,7 @@
   -webkit-appearance: none;
   -moz-appearance: none;
   appearance: none;
-  border-radius: $border-radius  !important;
+  border-radius: $border-radius !important;
   transition: border-color 0.15s ease-in-out, box-shadow 0.15s ease-in-out;
 }
 
@@ -3713,7 +3705,7 @@
 
 .nav-tabs .nav-link.active {
   font-weight: 400 !important;
-  color: $primary  !important;
+  color: $primary !important;
 }
 
 .empty {
@@ -4239,7 +4231,7 @@
 
 .tabs-inspector.dark {
   .nav-link.active {
-    border-bottom: 1px solid $primary  !important;
+    border-bottom: 1px solid $primary !important;
   }
 }
 
@@ -4488,7 +4480,7 @@
   }
 
   input {
-    border-radius: $border-radius  !important;
+    border-radius: $border-radius !important;
     padding-left: 1.75rem !important;
   }
 }
@@ -4657,20 +4649,20 @@
 }
 
 .modal-content.home-modal-component.dark {
-  background-color: $bg-dark-light  !important;
-  color: $white  !important;
+  background-color: $bg-dark-light !important;
+  color: $white !important;
 
   .modal-title {
-    color: $white  !important;
+    color: $white !important;
   }
 
   .tj-version-wrap-sub-footer {
-    background-color: $bg-dark-light  !important;
+    background-color: $bg-dark-light !important;
     border-top: 1px solid #3A3F42 !important;
 
 
     p {
-      color: $white  !important;
+      color: $white !important;
     }
   }
 
@@ -4681,8 +4673,8 @@
   }
 
   .modal-header {
-    background-color: $bg-dark-light  !important;
-    color: $white  !important;
+    background-color: $bg-dark-light !important;
+    color: $white !important;
     border-bottom: 2px solid #3A3F42 !important;
   }
 
@@ -4691,26 +4683,22 @@
   }
 
   .form-control {
-    border-color: $border-grey-dark  !important;
+    border-color: $border-grey-dark !important;
     color: inherit;
   }
 
   input {
-    background-color: $bg-dark-light  !important;
+    background-color: $bg-dark-light !important;
   }
 
   .form-select {
-    background-color: $bg-dark  !important;
-    color: $white  !important;
-    border-color: $border-grey-dark  !important;
+    background-color: $bg-dark !important;
+    color: $white !important;
+    border-color: $border-grey-dark !important;
   }
 
   .text-muted {
-<<<<<<< HEAD
-    color: $white  !important;
-=======
     color: $white !important;
->>>>>>> 983f3912
   }
 }
 
@@ -5009,7 +4997,7 @@
 }
 
 .dark-theme-walkthrough#driver-popover-item {
-  background-color: $bg-dark-light  !important;
+  background-color: $bg-dark-light !important;
   border-color: rgba(101, 109, 119, 0.16) !important;
 
   .driver-popover-title {
@@ -5017,7 +5005,7 @@
   }
 
   .driver-popover-tip {
-    border-color: transparent transparent transparent $bg-dark-light  !important;
+    border-color: transparent transparent transparent $bg-dark-light !important;
   }
 
   .driver-popover-description {
@@ -5049,7 +5037,7 @@
 
   .driver-next-btn,
   .driver-prev-btn {
-    color: $primary  !important;
+    color: $primary !important;
   }
 
   .driver-disabled {
@@ -5522,7 +5510,7 @@
   }
 
   .selected-node {
-    border-color: $primary-light  !important;
+    border-color: $primary-light !important;
   }
 
   .json-tree-icon-container .selected-node>svg:first-child {
@@ -5613,7 +5601,7 @@
   }
 
   .selected-node {
-    border-color: $primary-light  !important;
+    border-color: $primary-light !important;
   }
 
   .selected-node .group-object-container .badge {
@@ -5931,7 +5919,7 @@
 
 //Kanban board
 .kanban-container.dark-themed {
-  background-color: $bg-dark-light  !important;
+  background-color: $bg-dark-light !important;
 
   .kanban-column {
     .card-header {
@@ -5977,7 +5965,7 @@
     }
 
     .dnd-card.card.card-dark {
-      background-color: $bg-dark  !important;
+      background-color: $bg-dark !important;
     }
   }
 
@@ -11180,7 +11168,7 @@
 
 
 #global-settings-popover.theme-dark {
-  background-color: $bg-dark-light  !important;
+  background-color: $bg-dark-light !important;
   border: 1px solid #2B2F31;
 
   .global-popover-text {
@@ -11188,7 +11176,7 @@
   }
 
   .maximum-canvas-width-input-select {
-    background-color: $bg-dark-light  !important;
+    background-color: $bg-dark-light !important;
     border: 1px solid #324156;
     color: $white;
   }
@@ -12453,8 +12441,6 @@
   }
 }
 
-<<<<<<< HEAD
-=======
 .card-table {
   overflow: visible;
 }
@@ -12610,13 +12596,10 @@
   }
 }
 
->>>>>>> 983f3912
 .tj-text-input-widget {
   border: 1px solid var(--tj-text-input-widget-border-default);
   background-color: var(--tj-text-input-widget-field-default);
   width: 100%;
-<<<<<<< HEAD
-=======
   padding: 0px;
   z-index: 2;
 
@@ -12624,29 +12607,19 @@
   &:hover:not(:focus) {
     border: 1px solid var(--tblr-input-border-color-darker) !important;
   }
->>>>>>> 983f3912
 
   &.is-invalid {
     border: 1px solid var(--tj-text-input-widget-error) !important; // For example, a red border for invalid input
   }
 
   &:focus {
-<<<<<<< HEAD
-    // box-shadow: 0px 0px 0px 4px #DFE3E6 !important;
-=======
->>>>>>> 983f3912
     outline: none !important;
     border: 1px solid var(--tj-text-input-widget-border-clicked);
 
   }
 
   &:active {
-<<<<<<< HEAD
-    box-shadow: 0px 0px 0px 1px rgba(62, 99, 221, 0.30);
-    border: 1px solid var(--tj-text-input-widget-border-clicked) !important;
-=======
     // border: 1px solid var(--tj-text-input-widget-border-clicked) !important;
->>>>>>> 983f3912
     outline: none !important;
   }
 
@@ -12679,21 +12652,6 @@
   height: 52px;
 }
 
-<<<<<<< HEAD
-.code-hinter {
-  min-height: 32px !important;
-}
-
-.CodeMirror-sizer {
-  // height: 30px !important;
-  display: flex;
-  align-items: center;
-  min-height: 32px !important;
-}
-
-.CodeMirror-placeholder {
-  min-width: 265px !important;
-=======
 
 .CodeMirror-placeholder {
   min-width: 265px !important;
@@ -12722,5 +12680,4 @@
   input[type="number"] {
     -moz-appearance: textfield !important;
   }
->>>>>>> 983f3912
 }