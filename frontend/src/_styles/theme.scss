@import "./tabler.scss";
@import "./colors.scss";
@import "./z-index.scss";
@import "./mixins.scss";
@import "./queryManager.scss";
@import "./onboarding.scss";
@import "./components.scss";
@import "./global-datasources.scss";
@import "./typography.scss";
@import "./designtheme.scss";
@import "./dropdown-custom.scss";
@import "./ui-operations.scss";
@import "./license.scss";
@import 'react-loading-skeleton/dist/skeleton.css';
@import './table-component.scss';
@import './groups-permissions.scss';
@import 'tailwindcss/base';
@import 'tailwindcss/components';
@import 'tailwindcss/utilities';
@import "./componentdesign.scss";
@import './pages-sidebar.scss';
@import './modules.scss';

/* ibm-plex-sans-100 - latin */
@font-face {
  font-display: swap;
  /* Check https://developer.mozilla.org/en-US/docs/Web/CSS/@font-face/font-display for other options. */
  font-family: 'IBM Plex Sans';
  font-style: normal;
  font-weight: 100;
  src: url('/assets/fonts/ibm-plex-sans-v19-latin/ibm-plex-sans-v19-latin-100.woff2') format('woff2');
  /* Chrome 36+, Opera 23+, Firefox 39+, Safari 12+, iOS 10+ */
}

/* ibm-plex-sans-100italic - latin */
@font-face {
  font-display: swap;
  /* Check https://developer.mozilla.org/en-US/docs/Web/CSS/@font-face/font-display for other options. */
  font-family: 'IBM Plex Sans';
  font-style: italic;
  font-weight: 100;
  src: url('/assets/fonts/ibm-plex-sans-v19-latin/ibm-plex-sans-v19-latin-100italic.woff2') format('woff2');
  /* Chrome 36+, Opera 23+, Firefox 39+, Safari 12+, iOS 10+ */
}

/* ibm-plex-sans-200 - latin */
@font-face {
  font-display: swap;
  /* Check https://developer.mozilla.org/en-US/docs/Web/CSS/@font-face/font-display for other options. */
  font-family: 'IBM Plex Sans';
  font-style: normal;
  font-weight: 200;
  src: url('/assets/fonts/ibm-plex-sans-v19-latin/ibm-plex-sans-v19-latin-200.woff2') format('woff2');
  /* Chrome 36+, Opera 23+, Firefox 39+, Safari 12+, iOS 10+ */
}

/* ibm-plex-sans-200italic - latin */
@font-face {
  font-display: swap;
  /* Check https://developer.mozilla.org/en-US/docs/Web/CSS/@font-face/font-display for other options. */
  font-family: 'IBM Plex Sans';
  font-style: italic;
  font-weight: 200;
  src: url('/assets/fonts/ibm-plex-sans-v19-latin/ibm-plex-sans-v19-latin-200italic.woff2') format('woff2');
  /* Chrome 36+, Opera 23+, Firefox 39+, Safari 12+, iOS 10+ */
}

/* ibm-plex-sans-300 - latin */
@font-face {
  font-display: swap;
  /* Check https://developer.mozilla.org/en-US/docs/Web/CSS/@font-face/font-display for other options. */
  font-family: 'IBM Plex Sans';
  font-style: normal;
  font-weight: 300;
  src: url('/assets/fonts/ibm-plex-sans-v19-latin/ibm-plex-sans-v19-latin-300.woff2') format('woff2');
  /* Chrome 36+, Opera 23+, Firefox 39+, Safari 12+, iOS 10+ */
}

/* ibm-plex-sans-300italic - latin */
@font-face {
  font-display: swap;
  /* Check https://developer.mozilla.org/en-US/docs/Web/CSS/@font-face/font-display for other options. */
  font-family: 'IBM Plex Sans';
  font-style: italic;
  font-weight: 300;
  src: url('/assets/fonts/ibm-plex-sans-v19-latin/ibm-plex-sans-v19-latin-300italic.woff2') format('woff2');
  /* Chrome 36+, Opera 23+, Firefox 39+, Safari 12+, iOS 10+ */
}

/* ibm-plex-sans-regular - latin */
@font-face {
  font-display: swap;
  /* Check https://developer.mozilla.org/en-US/docs/Web/CSS/@font-face/font-display for other options. */
  font-family: 'IBM Plex Sans';
  font-style: normal;
  font-weight: 400;
  src: url('/assets/fonts/ibm-plex-sans-v19-latin/ibm-plex-sans-v19-latin-regular.woff2') format('woff2');
  /* Chrome 36+, Opera 23+, Firefox 39+, Safari 12+, iOS 10+ */
}

/* ibm-plex-sans-italic - latin */
@font-face {
  font-display: swap;
  /* Check https://developer.mozilla.org/en-US/docs/Web/CSS/@font-face/font-display for other options. */
  font-family: 'IBM Plex Sans';
  font-style: italic;
  font-weight: 400;
  src: url('/assets/fonts/ibm-plex-sans-v19-latin/ibm-plex-sans-v19-latin-italic.woff2') format('woff2');
  /* Chrome 36+, Opera 23+, Firefox 39+, Safari 12+, iOS 10+ */
}

/* ibm-plex-sans-500 - latin */
@font-face {
  font-display: swap;
  /* Check https://developer.mozilla.org/en-US/docs/Web/CSS/@font-face/font-display for other options. */
  font-family: 'IBM Plex Sans';
  font-style: normal;
  font-weight: 500;
  src: url('/assets/fonts/ibm-plex-sans-v19-latin/ibm-plex-sans-v19-latin-500.woff2') format('woff2');
  /* Chrome 36+, Opera 23+, Firefox 39+, Safari 12+, iOS 10+ */
}

/* ibm-plex-sans-500italic - latin */
@font-face {
  font-display: swap;
  /* Check https://developer.mozilla.org/en-US/docs/Web/CSS/@font-face/font-display for other options. */
  font-family: 'IBM Plex Sans';
  font-style: italic;
  font-weight: 500;
  src: url('/assets/fonts/ibm-plex-sans-v19-latin/ibm-plex-sans-v19-latin-500italic.woff2') format('woff2');
  /* Chrome 36+, Opera 23+, Firefox 39+, Safari 12+, iOS 10+ */
}

/* ibm-plex-sans-600 - latin */
@font-face {
  font-display: swap;
  /* Check https://developer.mozilla.org/en-US/docs/Web/CSS/@font-face/font-display for other options. */
  font-family: 'IBM Plex Sans';
  font-style: normal;
  font-weight: 600;
  src: url('/assets/fonts/ibm-plex-sans-v19-latin/ibm-plex-sans-v19-latin-600.woff2') format('woff2');
  /* Chrome 36+, Opera 23+, Firefox 39+, Safari 12+, iOS 10+ */
}

/* ibm-plex-sans-600italic - latin */
@font-face {
  font-display: swap;
  /* Check https://developer.mozilla.org/en-US/docs/Web/CSS/@font-face/font-display for other options. */
  font-family: 'IBM Plex Sans';
  font-style: italic;
  font-weight: 600;
  src: url('/assets/fonts/ibm-plex-sans-v19-latin/ibm-plex-sans-v19-latin-600italic.woff2') format('woff2');
  /* Chrome 36+, Opera 23+, Firefox 39+, Safari 12+, iOS 10+ */
}

/* ibm-plex-sans-700 - latin */
@font-face {
  font-display: swap;
  /* Check https://developer.mozilla.org/en-US/docs/Web/CSS/@font-face/font-display for other options. */
  font-family: 'IBM Plex Sans';
  font-style: normal;
  font-weight: 700;
  src: url('/assets/fonts/ibm-plex-sans-v19-latin/ibm-plex-sans-v19-latin-700.woff2') format('woff2');
  /* Chrome 36+, Opera 23+, Firefox 39+, Safari 12+, iOS 10+ */
}

/* ibm-plex-sans-700italic - latin */
@font-face {
  font-display: swap;
  /* Check https://developer.mozilla.org/en-US/docs/Web/CSS/@font-face/font-display for other options. */
  font-family: 'IBM Plex Sans';
  font-style: italic;
  font-weight: 700;
  src: url('/assets/fonts/ibm-plex-sans-v19-latin/ibm-plex-sans-v19-latin-700italic.woff2') format('woff2');
  /* Chrome 36+, Opera 23+, Firefox 39+, Safari 12+, iOS 10+ */
}

.transparent-scrollbar {
  &::-webkit-scrollbar {
    width: 6px;
    height: 50px;
  }

  &::-webkit-scrollbar-track {
    background: transparent;
  }

  &::-webkit-scrollbar-thumb {
    background-color: #E4E7EB;
    border-radius: 10px;
    border: 3px solid transparent;
  }

  &::-webkit-scrollbar-thumb:hover {
    background-color: #E4E7EB;
  }
}

@layer base {

  input[type='number']::-webkit-outer-spin-button,
  input[type='number']::-webkit-inner-spin-button,
  input[type='number'] {
    -webkit-appearance: none;
    margin: 0;
    -moz-appearance: textfield !important;
  }
}

// variables
$border-radius: 4px;


body {
  font-family: 'IBM Plex Sans';
  // color: var(--text-default) !important;
}

body:has(.wrapper.audit-log) {
  overflow: hidden;
}

body:has(.wrapper.audit-log) {
  overflow: hidden;
}

input,
button {
  border-radius: 4px;
}

.btn:hover {
  border-color: $primary;
}

.btn-sm {
  padding: 4px 8px;
}

.padding-0 {
  padding: 0;
}

.float-right {
  float: right;
}

.font-500 {
  font-weight: 500;
}

.color-inherit {
  color: inherit;
}

.text-right {
  text-align: right;
}

.navbar {
  max-height: 48px;
  min-height: auto;
  background-color: var(--base) !important;
  border-bottom: 1px solid var(--slate5);

  .nav-item.active:after {
    bottom: 0 !important;
  }
}

.rc-slider-track {
  background-color: $primary;
}

.rc-slider-handle {
  border-color: $primary;
}

.auth-main {
  height: 1000px;
  padding-top: calc(0.25 * 100vh);
  overflow: hidden;

  svg,
  img {
    height: 50px;
    width: 50px;
  }

  svg {
    color: #000000;
  }

  .col-4 {
    z-index: 1;
  }

  .horizontal-line {
    width: 100%;
    position: relative;
    border: 1px solid #b1b1b1;
    top: 25px;
    margin: 0px auto;
    z-index: 0;
  }

  .sso-ico {
    div {
      background-color: #ffffff;
    }
  }
}

.emoji-mart-scroll {
  border-bottom: 0;
  margin-bottom: 6px;
}

.emoji-mart-scroll+.emoji-mart-bar {
  display: none;
}

.accordion-item {
  border: solid var(--slate5);
  border-width: 0px 0px 1px 0px;
}


.accordion-item,
.accordion-button {
  background-color: inherit;
}

.accordion-button {
  font-size: 14px;
  font-weight: 500 !important;
  box-shadow: none !important;
  color: var(--slate12) !important;
  padding: 16px 16px !important;
  display: flex;
  justify-content: space-between;
  align-items: center;
}

.accordion-button.inspector::after {
  display: none;
}

.accordion-item-trigger {
  background-image: url('data:image/svg+xml,<svg xmlns="http://www.w3.org/2000/svg" width="13" height="12" viewBox="0 0 13 12" fill="none"><path d="M8.83684 3L4.4484 3C3.86955 3 3.5089 3.62791 3.80056 4.1279L5.99478 7.88943C6.28419 8.38556 7.00104 8.38556 7.29045 7.88943L9.48467 4.1279C9.77634 3.62791 9.41568 3 8.83684 3Z" fill="%23ACB2B9"/></svg>') !important;
  height: 12px !important;
  width: 12px !important;
  background-position: center;
  background-repeat: no-repeat;
  background-size: cover;
  transition: transform 0.3s;
  display: inherit !important;
  opacity: 0.7;
}

.accordion-item-trigger:not(.collapsed) {
  transform: rotate(180deg);
  opacity: 1;

}

.accordion-button::after {
  background-image: url('data:image/svg+xml,<svg xmlns="http://www.w3.org/2000/svg" width="13" height="12" viewBox="0 0 13 12" fill="none"><path d="M8.83684 3L4.4484 3C3.86955 3 3.5089 3.62791 3.80056 4.1279L5.99478 7.88943C6.28419 8.38556 7.00104 8.38556 7.29045 7.88943L9.48467 4.1279C9.77634 3.62791 9.41568 3 8.83684 3Z" fill="%2311181C"/></svg>');
}

.accordion-button:not(.collapsed)::after {
  background-image: url('data:image/svg+xml,<svg xmlns="http://www.w3.org/2000/svg" width="13" height="12" viewBox="0 0 13 12" fill="none"><path d="M8.83684 3L4.4484 3C3.86955 3 3.5089 3.62791 3.80056 4.1279L5.99478 7.88943C6.28419 8.38556 7.00104 8.38556 7.29045 7.88943L9.48467 4.1279C9.77634 3.62791 9.41568 3 8.83684 3Z" fill="%2311181C"/></svg>');
}


.accordion-body {
  padding: 4px 16px 16px 16px !important;

  .form-label {
    font-weight: 400;
    font-size: 12px;
    color: var(--slate12);
  }

  .style-fx {
    margin-top: 3px !important;
  }
}

.editor {
  header {
    position: fixed;
    width: 100%;
    top: 0px;
    left: 0px;
  }

  .header-container {
    max-width: 100%;
    padding: 0px;
  }

  .resizer-select,
  .resizer-active {

    .top-right,
    .top-left,
    .bottom-right,
    .bottom-left {
      background: white;
      border-radius: 10px;
      border: solid 1px $primary;
    }
  }

  .resizer-selected {
    outline-width: thin;
    outline-style: solid;
    outline-color: #ffda7e;
  }

  // query data source card style start

  .query-datasource-card-container,
  .header-query-datasource-card-container {
    display: flex;
    flex-direction: row;
    gap: 10px;
    flex-wrap: wrap;
  }

  .datasource-picker {
    margin-bottom: 24px;
    width: 475px;
    margin: auto;

    a {
      color: var(--indigo9);
      text-decoration: none;
    }
  }

  .header-query-datasource-card-container {
    margin-top: -10px;
  }

  .header-query-datasource-card {
    position: relative;
    display: flex;
    min-width: 0;
    word-wrap: break-word;
    background-color: rgba(66, 153, 225, 0.1) !important;
    background-clip: border-box;
    border-radius: 4px;
    height: 32px;
    width: 140px;
    padding: 6px;
    align-items: center;
    text-transform: capitalize;
    font-weight: 400 !important;
    background-color: #4299e11a;

    p {
      margin: 0 8px 0 12px;
    }
  }

  .query-datasource-card {
    position: relative;
    display: flex;
    min-width: 0;
    word-wrap: break-word;
    background-color: #ffffff;
    background-clip: border-box;
    border: 1px solid rgba(101, 109, 119, 0.16);
    border-radius: 4px;
    height: 46px;
    width: 200px;
    padding: 10px;
    align-items: center;
    cursor: pointer;
    transition: transform .2s;

    p {
      margin: 0 8px 0 15px;
    }

    &:hover {
      transform: scale(1.02);
      box-shadow: 0.1px 0.1px 0.1px 0.1px rgba(0, 0, 0, 0.3);
    }
  }

  // end :: data source card style

  .header-query-datasource-name {
    font-size: 0.8rem !important;
    padding-top: 0px !important;
  }

  .datasource-heading {
    display: flex;
    height: 32px;
    gap: 10px;
    align-items: center;

    p {
      font-size: 12px;
      padding-top: 0px;
      cursor: pointer;
    }
  }


  .left-sidebar {
    scrollbar-width: none;
  }

  .left-sidebar::-webkit-scrollbar {
    width: 0;
    background: transparent;
  }

  .left-sidebar-layout {
    display: flex;
    justify-content: center;
    font-size: 11px;
    align-items: center;
    letter-spacing: 0.2px;

    p {
      margin-bottom: 0px;
      margin-top: 8px;
    }
  }

  .left-sidebar {
    height: 100%;
    width: 48px;
    position: fixed;
    z-index: 2;
    left: 0;
    overflow-x: hidden;
    flex: 1 1 auto;
    background-clip: border-box;
    margin-top: 48px;
    padding-top: 8px;
    background: var(--base) !important;

    .accordion-item {
      border: solid var(--slate5);
      border-width: 1px 0px 1px 0px;
    }

    .datasources-container {
      height: 50%;
      overflow-y: scroll;

      tr {
        border-color: #f1f1f1;
      }
    }

    .variables-container {
      height: 50%;
      overflow-y: scroll;
    }

    .variables-container::-webkit-scrollbar-thumb,
    .datasources-container::-webkit-scrollbar-thumb {
      background: transparent;
      height: 0;
      width: 0;
    }

    .variables-container::-webkit-scrollbar,
    .datasources-container::-webkit-scrollbar {
      width: 0;
      background: transparent;
      height: 0;
    }

    .variables-container,
    .datasources-container {
      scrollbar-width: none;
    }

    .datasources-container {
      bottom: 0;
      height: 500px;
      border: solid rgba(101, 109, 119, 0.16);
      border-width: 1px 0px 1px 0px;

      .datasources-header {
        border: solid rgba(0, 0, 0, 0.125);
        border-width: 0px 0px 1px 0px;
      }
    }

    .left-sidebar-inspector {
      .card-body {
        padding: 1rem 0rem 1rem 1rem;
      }
    }

    .left-sidebar-page-selector {
      .add-new-page-button-container {
        width: 100%;
        margin-top: 10px;
      }
    }
  }

  .editor-sidebar {
    position: fixed;
    right: 0;
    overflow: hidden;
    width: 300px;
    flex: 1 1 auto;
    top: 48px;
    border-left: 1px solid var(--slate5);
    background-color: var(--base);
    background-clip: border-box;
    height: 100vh;

    >div {
      background-color: var(--base);
    }


    .inspector {
      .form-control-plaintext {
        padding: 0;
        color: var(--slate12);
      }

      .header {
        padding-left: 20px;
        padding-right: 20px;
        border: solid rgba(0, 0, 0, 0.125);
        border-width: 0px 0px 1px 0px;
        height: 40px;

        .component-name {
          font-weight: 500;
        }

        .component-action-button {
          top: 8px;
          right: 10px;
          position: absolute;
        }
      }

      .properties-container {
        .field {
          .form-label {
            font-size: 12px;
          }

          .text-field {
            height: 30px;
            font-size: 12px;
          }

          .form-select {
            height: 30px;
            font-size: 12px;
          }

          .select-search__input {
            padding: 0.2375rem 0.75rem;
            font-size: 0.825rem;
          }
        }
      }
    }

    .components-container::-webkit-scrollbar {
      width: 0;
      height: 0;
      background: transparent;
    }

    .components-container::-webkit-scrollbar-thumb {
      background: transparent;
    }

    .components-container {
      scrollbar-width: none;
    }

    .components-container {
      height: 100%;
      overflow: auto;
      overflow-x: hidden;
      padding-bottom: 20%;

      ::placeholder {
        color: var(--slate9);

      }

      .component-image-holder {
        border-radius: 0;
        transition: all 0.3s cubic-bezier(0.25, 0.8, 0.25, 1);
        box-sizing: border-box;
        border-radius: 4px;
        background-color: var(--slate3);

        img {
          margin: 0 auto;
        }

        &:hover {
          background-color: var(--slate4);
          border: 1px solid var(--slate4, #E6E8EB);
        }

        &:active {
          background-color: var(--slate4);
          border: 1px solid var(--slate6, #DFE3E6);
        }
      }

      .component-title {
        margin-top: 4px;
        max-width: 100%;
        text-align: center;
        word-wrap: break-word;
        color: var(--slate12);
        text-align: center;
        font-size: 10px;
        font-style: normal;
        font-weight: 400;
        line-height: 13px;
        height: 26px;
        width: 72px;
      }

      .component-description {
        color: grey;
        font-size: 0.7rem;
      }
    }
  }

  .main {
    top: 0;
    height: calc(100vh - 42px); // check

    &.hide-scrollbar {
      .canvas-container::-webkit-scrollbar {
        height: 0;
      }
    }

    .canvas-container::-webkit-scrollbar {
      width: 0;
      background: transparent;
    }

    .canvas-container::-webkit-scrollbar-track {
      background: transparent !important;
    }

    .canvas-container {
      scrollbar-width: none;
    }

    .canvas-container {
      height: 100%;
      top: 48px;
      position: fixed;
      right: 300px;
      left: 48px;
      overflow-y: scroll;
      overflow-x: hidden;
      -webkit-box-pack: center;
      justify-content: center;
      -webkit-box-align: center;
      align-items: center;

      .real-canvas {
        outline: 1px dotted transparent;
      }

      .show-grid {
        outline: 1px dotted #4d72da;
        background-image: linear-gradient(to right,
            rgba(194, 191, 191, 0.2) 1px,
            transparent 1px),
          linear-gradient(to bottom,
            rgba(194, 191, 191, 0.2) 1px,
            transparent 1px);

      }

      .canvas-area {
        // background: #F9F9FB;
        margin: 0px auto;

        .resizer {
          outline: solid 1px transparent;
        }
      }
    }
  }

  .viewer .main {
    height: auto !important;

    .canvas-container {
      top: 0;
      right: 0;
      scrollbar-width: thin;
      scrollbar-color: #6a727c4d transparent;

      &::-webkit-scrollbar-thumb {
        background-color: #6a727c4d !important;
      }
    }
  }

  @media screen and (max-height: 450px) {
    .sidebar {
      padding-top: 15px;
    }

    .sidebar a {
      font-size: 18px;
    }
  }
}

.viewer {
  .header-container {
    max-width: 100%;
  }

  .main {
    padding: 0px 10px;

    .canvas-container {
      scrollbar-width: auto;
      width: 100%;
    }


    .canvas-container::-webkit-scrollbar {
      background: transparent;
    }

    .canvas-container {
      height: 100%;
      position: fixed;
      left: 0;
      overflow-y: auto;
      overflow-x: auto;
      -webkit-box-pack: center;
      justify-content: center;
      -webkit-box-align: center;
      align-items: center;

      .canvas-area {
        width: 1280px;
        // background: #F9F9FB;
        margin: 0px auto;
        background-size: 80px 80px;
        background-repeat: repeat;
      }

      .navigation-area {
        background: var(--base, #FFF);
        padding: 1rem;

        a.page-link {
          border-radius: 0;
          border: 0;
        }

        a.page-link:hover {
          color: white;
          background-color: #4D72FA;
        }

        a.page-link.active {
          color: white;
          background-color: #4D72FA;
        }
      }

    }
  }
}

.modal-header {
  padding: 0 1.5rem 0 1.5rem;
}

.page-body,
.homepage-body {
  height: 100vh;

  .list-group.list-group-transparent.dark .all-apps-link,
  .list-group-item-action.dark.active {
    background-color: $dark-background !important;
  }
}

.home-search-holder {
  height: 20px;
  width: 100%;
  margin-top: 32px;

  .search-box-wrapper {
    .input-icon {
      .input-icon-addon {
        padding-right: 6px;
      }
    }
  }

  .homepage-search {
    background: none !important;
    color: var(--slate12);
    height: 20px;
    border: none !important;

    &:focus {
      background: none !important;
      border: none !important;
    }

    &:hover {
      background: none !important;
      border: none !important;
      color: var(--slate12);
    }
  }
}

.homepage-app-card-list-item-wrap {
  row-gap: 16px;
  column-gap: 32px;
  display: flex;
  margin-top: 22px;
}

.homepage-app-card-list-item {
  max-width: 272px;
  flex-basis: 33%;
  padding: 0 !important;
}

.homepage-dropdown-style {
  min-width: 11rem;
  display: block;
  align-items: center;
  margin: 0;
  line-height: 1.4285714;
  width: 100%;
  padding: 0.5rem 0.75rem !important;
  font-weight: 400;
  white-space: nowrap;
  border: 0;
  cursor: pointer;
  font-size: 12px;
}

.homepage-dropdown-style:hover {
  background: rgba(101, 109, 119, 0.06);
}

.card-skeleton-container {
  border: 0.5px solid #b4bbc6;
  padding: 1rem;
  border-radius: 8px;
  height: 180px;
}

.app-icon-skeleton {
  background-color: #ECEEF0 !important;
  border-radius: 4px;
  margin-bottom: 20px;
  height: 40px;
  width: 40px;
}

.folder-icon-skeleton {
  display: inline-block;
  background-color: #858896;
  border-radius: 4px;
  height: 14px;
  width: 14px;
}

.folders-skeleton {
  padding: 9px 12px;
  height: 34px;
  margin-bottom: 4px;
}

.card-skeleton-button {
  height: 20px;
  width: 60px;
  background: #91a4f6;
  margin-top: 1rem;
  border-radius: 4px;
}

@media (min-height: 641px) and (max-height: 899px) {
  .homepage-pagination {
    position: fixed;
    bottom: 2rem;
    width: 63%;
  }
}

@media (max-height: 640px) {
  .homepage-pagination {
    position: fixed;
    bottom: 2rem;
    width: 71%;
  }
}

@media (max-width: 1056px) {
  .homepage-app-card-list-item {
    flex-basis: 50%;
  }
}

.homepage-body {
  overflow-y: hidden;

  a {
    color: inherit;
  }

  a:hover {
    color: inherit;
    text-decoration: none;
  }

  button.create-new-app-button {
    background-color: var(--indigo9);

  }




  .app-list {
    .app-card {
      height: 180px;
      max-height: 180px;
      border: 0.5px solid #b4bbc6;
      box-sizing: border-box;
      border-radius: 8px;
      overflow: hidden;

      .app-creation-time {
        span {
          color: var(--slate11) !important;
        }
      }

      .app-creator {
        font-weight: 500;
        font-size: 0.625rem;
        line-height: 12px;
        color: #292d37;
        white-space: nowrap;
        overflow: hidden;
        text-overflow: ellipsis;
      }

      .app-icon-main {
        background-color: $primary;

        .app-icon {
          img {
            height: 24px;
            width: 24px;
            filter: invert(100%) sepia(0%) saturate(0%) hue-rotate(17deg) brightness(104%) contrast(104%);
            vertical-align: middle;
          }
        }
      }

      .app-template-card-wrapper {
        .card-body {
          padding-left: 0px !important;
        }
      }

      .app-title {
        line-height: 20px;
        font-size: 1rem;
        font-weight: 400;
        color: #000000;
        overflow: hidden;
        max-height: 40px;
        text-overflow: ellipsis;
        display: -webkit-box;
        -webkit-line-clamp: 2;
        /* number of lines to show */
        line-clamp: 2;
        -webkit-box-orient: vertical;
      }

      button {
        font-size: 0.6rem;
        width: 100%;
      }

      .menu-ico {
        cursor: pointer;

        img {
          padding: 0px;
          height: 14px;
          width: 14px;
          vertical-align: unset;
        }
      }
    }

    .app-card.highlight {
      background-color: #f8f8f8;
      box-shadow: 0px 4px 4px rgba(0, 0, 0, 0.25);
      border: 0.5px solid $primary;

      .edit-button {
        box-sizing: border-box;
        border-radius: 6px;
        color: $primary-light;
        width: 113px;
        height: 28px;
        background: var(--indigo11) !important;
        border: none;
        color: var(--indigo4);
        padding: 4px 16px;
        gap: 6px;
        height: 28px;


        &:hover {
          background: var(--indigo10);

        }

        &:focus {
          box-shadow: 0px 0px 0px 4px var(--indigo6);
          background: var(--indigo10);
          outline: 0;
        }


        &:active {
          background: var(--indigo11);
          box-shadow: none;
        }
      }

      .launch-button {
        box-sizing: border-box;
        border-radius: 6px;
        color: var(--slate12);
        width: 113px;
        height: 28px;
        background: var(--base);
        border: 1px solid var(--slate7);
        color: var(--slate12);
        padding: 4px 16px;
        gap: 6px;
        height: 28px !important;


        &:hover {
          background: var(--slate8);
          color: var(--slate11);
          border: 1px solid var(--slate8);
          background: var(--base);
        }

        &:active {
          background: var(--base);
          box-shadow: none;
          border: 1px solid var(--slate12);
          color: var(--slate12);
        }

        &:focus {
          background: var(--base);
          color: var(--slate11);
          border: 1px solid var(--slate8);
          box-shadow: 0px 0px 0px 4px var(--slate6);
        }
      }

      .app-title {
        height: 20px;
        -webkit-line-clamp: 1;
        /* number of lines to show */
        line-clamp: 1;
      }
    }
  }
}


.template-library-modal {
  font-weight: 500;

  .modal-header {
    background-color: var(--base) !important;
    border-bottom: 1px solid var(--slate5);

  }

  .modal-dialog {
    max-width: 90%;
    height: 80%;

    .modal-content {
      height: 100%;
      padding: 0;


      .modal-body {
        height: 80%;
        padding: 0 10px;
        background-color: var(--base) !important;


        .container-fluid {
          height: 100%;
          padding: 0;

          .row {
            height: 100%;
          }
        }
      }
    }

    .modal-body,
    .modal-footer {
      background-color: #ffffff;
    }
  }

  .template-categories {
    .list-group-item {
      border: 0;
    }

    .list-group-item.active {
      background-color: #edf1ff;
      color: $primary-light;
      font-weight: 600;
    }
  }

  .template-app-list {
    .list-group-item {
      border: 0;
    }

    .list-group-item.active {
      background-color: #edf1ff;
      color: black;
    }
  }

  .template-display {
    display: flex;
    flex-direction: row;
    align-items: center;
    height: 100%;

    h3.title {
      font-weight: 600;
      line-height: 17px;
    }

    p.description {
      font-weight: 500;
      font-size: 13px;
      line-height: 15px;
      letter-spacing: -0.1px;
      color: #8092ab;
    }

    img.template-image {
      height: 75%;
      width: 85%;
      border: 0;
      padding: 0;
      object-fit: contain;
    }

    .template-spinner {
      width: 3rem;
      height: 3rem;
      margin: auto;
      position: absolute;
      top: 0;
      bottom: 0;
      left: 0;
      right: 0;
    }

    .row {
      margin-bottom: 0;
    }
  }

  .template-list {
    padding-top: 16px;

    .template-search-box {
      input {
        border-radius: 5px !important;
      }

      .input-icon {
        display: flex;
      }
    }

    .input-icon {
      .search-icon {
        display: block;
        position: absolute;
        left: 0;
        margin-right: 0.5rem;
      }

      .clear-icon {
        cursor: pointer;
        display: block;
        position: absolute;
        right: 0;
        margin-right: 0.5rem;
      }
    }

    .list-group-item.active {
      color: $primary;
    }
  }
}

.template-library-modal.dark-mode {

  .template-modal-control-column,
  .template-list-column,
  .categories-column,
  .modal-header {
    border-color: var(--slate5) !important;
  }

  .modal-body {
    height: 80%;
    padding: 0 10px;
    background-color: var(--base) !important;

    .container-fluid {
      height: 100%;
      padding: 0;

      .row {
        height: 100%;
      }
    }
  }

  .modal-footer,
  .modal-header,
  .modal-content {
    color: white;
    background-color: #2b394a;
  }

  .template-categories {
    .list-group-item {
      color: white;
      border: 0;
    }

    .list-group-item:hover {
      background-color: #232e3c;
    }

    .list-group-item.active {
      background-color: $primary-light;
      color: white;
      font-weight: 600;
    }
  }

  .template-app-list {
    .list-group-item {
      border: 0;
      color: white;
    }

    .list-group-item:hover {
      border: 0;
      background-color: #232e3c;
    }

    .list-group-item.active {
      background-color: $primary-light;
      color: white;
    }

    .no-results-item {
      background-color: var(--slate4);
      color: white;
    }
  }

  .template-list {
    .template-search-box {
      input {
        background-color: #2b394a;
        border-color: #232e3c;
        color: white;
      }
    }
  }
}

.organizations-modal.dark-mode,
.user-edit-modal.dark-mode {
  .modal-header {
    border-color: #232e3c !important;
  }

  .modal-body,
  .modal-footer,
  .modal-header,
  .modal-content {
    color: white;
    background-color: #2b394a;
  }

  .user-table-header th {
    color: white;
    background-color: #1c252f;
  }
}

.fx-container {
  position: relative;
}

.fx-common {
  margin-right: 12px;
}

.fx-button {
  border-radius: 6px;

  svg {
    margin: 2px 4px;
  }
}

.fx-button:hover {
  background-color: var(--slate4);
  cursor: pointer;
}

.fx-button.active {
  background-color: var(--indigo5);
  cursor: pointer;
}



.fx-container-eventmanager {
  position: relative;
}

.fx-container-eventmanager * .fx-outer-wrapper {
  position: absolute !important;
  top: 7px !important;
  right: -26px;
}

// targeting select component library class

.component-action-select *.css-1nfapid-container {
  width: 184px !important;
}

.component-action-select {
  .css-zz6spl-container {
    width: inherit;
  }

  &.fx-container-eventmanager {
    .fx-common {
      right: 0;
    }

    .custom-row {
      width: 100%
    }
  }

  .codeShow-active {
    display: flex;
    flex-direction: row-reverse;
    justify-content: space-between;

    .custom-row {
      width: 75%;
    }
  }

  .row.fx-container {
    .col {
      display: flex;
    }
  }
}

.fx-container-eventmanager *.fx-common {
  top: 6px !important;
  right: -34px;
}

.fx-container-eventmanager-code {
  padding-right: 15px !important;
}

.unselectable {
  -webkit-touch-callout: none;
  -webkit-user-select: none;
  -khtml-user-select: none;
  -moz-user-select: none;
  -ms-user-select: none;
  user-select: none;
}

.layout-buttons {
  span {
    color: $primary;
  }
}

.inspector {
  .tab-content {
    overflow-y: auto;
    // TAB HEADER HEIGHT + FOOTER HEIGHT + Extra padding = 120px
    height: calc(100vh - 10.4rem);
    // Hide scrollbar
    -ms-overflow-style: none;
    /* IE and Edge */
    scrollbar-width: none;
    /* Firefox */
    border-top: 1px solid var(--slate5) !important;
  }

  &.module-editor-inspector {
    .tab-content {
      border-top: none !important;
    }
  }

  /* Hide scrollbar for Chrome, Safari and Opera */
  /* Hide scrollbar for Chrome, Safari and Opera */
  .tab-content::-webkit-scrollbar {
    display: none;
  }

  .accordion:last-child {
    margin-bottom: 45px !important;
  }

  .field-type-vertical-line {
    position: relative;
    width: 0;
    height: 2rem;
    border-left: 1px solid var(--slate5);
    content: '';
    margin-right: -2.75rem;

  }

  .code-hinter-vertical-line {
    position: relative;
    width: 0;
    border-left: 1px solid var(--slate5);
    content: '';
    margin-right: 1rem;
  }

  .code-hinter-wrapper {
    min-width: 0;
  }

  .inspector-field-number {
    background-color: var(--slate1);
    border: none;
    color: var(--slate12);
    width: 8.063rem; //129px
    border: 1px solid var(--slate7);
    padding: 6px 10px;
  }
}


.theme-dark {
  .accordion-button::after {
    background-image: url('data:image/svg+xml,<svg xmlns="http://www.w3.org/2000/svg" width="12" height="13" viewBox="0 0 12 13" fill="none"><path d="M8.19426 3.5L3.80582 3.5C3.22697 3.5 2.86632 4.12791 3.15798 4.6279L5.35221 8.38943C5.64161 8.88556 6.35846 8.88556 6.64787 8.38943L8.8421 4.6279C9.13376 4.12791 8.77311 3.5 8.19426 3.5Z" fill="%23ffffff"/></svg>');
  }

  .accordion-item-trigger {
    background-image: url('data:image/svg+xml,<svg xmlns="http://www.w3.org/2000/svg" width="12" height="13" viewBox="0 0 12 13" fill="none"><path d="M8.19426 3.5L3.80582 3.5C3.22697 3.5 2.86632 4.12791 3.15798 4.6279L5.35221 8.38943C5.64161 8.88556 6.35846 8.88556 6.64787 8.38943L8.8421 4.6279C9.13376 4.12791 8.77311 3.5 8.19426 3.5Z" fill="%23ffffff"/></svg>') !important;
  }

  .homepage-body {
    .app-list {
      .app-title {
        line-height: 20px;
        font-size: 16px;
        font-weight: 400;
      }
    }
  }

  .layout-buttons {
    svg {
      filter: invert(89%) sepia(2%) saturate(127%) hue-rotate(175deg) brightness(99%) contrast(96%);
    }
  }

  .organization-list {
    margin-top: 5px;

    .btn {
      border: 0px;
    }

    .dropdown-toggle div {
      max-width: 200px;
      text-overflow: ellipsis;
      overflow: hidden;
    }
  }

  .left-menu {
    ul {
      li:not(.active):hover {
        color: $black;
      }
    }
  }

  .menu-ico,
  .folder-menu-icon {
    svg {
      path {
        fill: white !important;
      }
    }
  }
}

.pagination {
  .page-item.active {
    a.page-link {
      background-color: var(--primary-brand);
    }
  }
}

.datasource-picker,
.stripe-operation-options {

  .select-search,
  .select-search-dark,
  .select-search__value input,
  .select-search-dark input {
    width: 224px !important;
    height: 32px !important;
    border-radius: $border-radius !important;
  }
}

.openapi-operation-options {

  .select-search,
  .select-search-dark,
  .select-search__value input,
  .select-search-dark input {
    height: 32px !important;
    border-radius: $border-radius !important;
  }
}

.openapi-operations-desc {
  padding-top: 12px;
}

.select-search {
  width: 100%;
  position: relative;
  box-sizing: border-box;
}

.select-search *,
.select-search *::after,
.select-search *::before {
  box-sizing: inherit;
}

.select-search-dark {
  .select-search-dark__input::placeholder {
    color: #E0E0E0;
  }
}

/**
 * Value wrapper
 */
.select-search__value {
  position: relative;
}

.select-search__value::after {
  content: "";
  display: inline-block;
  position: absolute;
  top: calc(50% - 9px);
  right: 19px;
  width: 11px;
  height: 11px;
}

/**
 * Input
 */
.select-search__input {
  display: block;
  width: 100%;
  padding: 0.4375rem 0.75rem;
  font-size: 0.875rem;
  font-weight: 400;
  line-height: 1.4285714;
  color: var(--slate12);
  background-color: var(--base);
  background-clip: padding-box;
  border: 1px solid var(--slate7);
  -webkit-appearance: none;
  -moz-appearance: none;
  appearance: none;
  border-radius: $border-radius !important;
  transition: border-color 0.15s ease-in-out, box-shadow 0.15s ease-in-out;
}

.select-search__input::-webkit-search-decoration,
.select-search__input::-webkit-search-cancel-button,
.select-search__input::-webkit-search-results-button,
.select-search__input::-webkit-search-results-decoration {
  -webkit-appearance: none;
}

.select-search__input:not([readonly]):focus {
  cursor: initial;
}

/**
 * Options wrapper
 */
.select-search__select {
  background: #ffffff;
  box-shadow: 0 0.0625rem 0.125rem rgba(0, 0, 0, 0.15);
}

/**
 * Options
 */
.select-search__options {
  list-style: none;
}

/**
 * Option row
 */
.select-search__row:not(:first-child) {
  border-top: 1px solid #eee;
}

/**
 * Option
 */
.select-search__option,
.select-search__not-found {
  display: block;
  height: 36px;
  width: 100%;
  padding: 0 16px;
  background: var(--base);
  border: none;
  outline: none;
  font-family: "Roboto", sans-serif;
  font-size: 14px;
  text-align: left;
  cursor: pointer;
}

.select-search--multiple .select-search__option {
  height: 48px;
}

.select-search__option.is-highlighted,
.select-search__option:not(.is-selected):hover {
  background: rgba(47, 204, 139, 0.1);
}

.select-search__option.is-highlighted.is-selected,
.select-search__option.is-selected:hover {
  background: #2eb378;
  color: #ffffff;
}

.audit-log {
  .select-search__option.is-selected {
    background: $primary;
    color: $white;
  }

  .page-body {
    margin-bottom: 0px;
  }

}

/**
 * Group
 */
.select-search__group-header {
  font-size: 10px;
  text-transform: uppercase;
  background: #eee;
  padding: 8px 16px;
}

/**
 * States
 */
.select-search.is-disabled {
  opacity: 0.5;
}

.select-search.is-loading .select-search__value::after {
  background-image: url("data:image/svg+xml,%3Csvg xmlns='http://www.w3.org/2000/svg' width='50' height='50' viewBox='0 0 50 50'%3E%3Cpath fill='%232F2D37' d='M25,5A20.14,20.14,0,0,1,45,22.88a2.51,2.51,0,0,0,2.49,2.26h0A2.52,2.52,0,0,0,50,22.33a25.14,25.14,0,0,0-50,0,2.52,2.52,0,0,0,2.5,2.81h0A2.51,2.51,0,0,0,5,22.88,20.14,20.14,0,0,1,25,5Z'%3E%3CanimateTransform attributeName='transform' type='rotate' from='0 25 25' to='360 25 25' dur='0.6s' repeatCount='indefinite'/%3E%3C/path%3E%3C/svg%3E");
  background-size: 8px;
  width: 8px;
  height: 8px;
}

.select-search:not(.is-disabled) .select-search__input {
  cursor: pointer;
}

/**
 * Modifiers
 */
.select-search--multiple {
  border-radius: 3px;
  overflow: hidden;
}

.select-search:not(.is-loading):not(.select-search--multiple) .select-search__value::after {
  transform: rotate(45deg);
  border-right: 1px solid #000;
  border-bottom: 1px solid #000;
  pointer-events: none;
}

.select-search--multiple .select-search__input {
  cursor: initial;
}

.select-search--multiple .select-search__input {
  border-radius: 3px 3px 0 0;
}

.select-search--multiple:not(.select-search--search) .select-search__input {
  cursor: default;
}

.select-search:not(.select-search--multiple) .select-search__input:hover {
  border-color: #2fcc8b;
}

.select-search:not(.select-search--multiple) .select-search__select {
  position: absolute;
  z-index: 2;
  right: 0;
  left: 0;
  border-radius: 3px;
  overflow: auto;
  max-height: 360px;
}

.select-search--multiple .select-search__select {
  position: relative;
  overflow: auto;
  max-height: 260px;
  border-top: 1px solid #eee;
  border-radius: 0 0 3px 3px;
}

.select-search__not-found {
  height: auto;
  padding: 16px;
  text-align: center;
  color: #888;
}

/**
* Select Search Dark Mode
*/
.select-search-dark {
  width: 100%;
  position: relative;
  box-sizing: border-box;
}

.select-search-dark *,
.select-search-dark *::after,
.select-search-dark *::before {
  box-sizing: inherit;
}

/**
 * Value wrapper
 */
.select-search-dark__value {
  position: relative;
}

.select-search-dark__value::after {
  content: "";
  display: inline-block;
  position: absolute;
  top: calc(50% - 4px);
  right: 13px;
  width: 6px;
  height: 6px;
  filter: brightness(0) invert(1);
}

/**
 * Input
 */
.select-search-dark__input {
  display: block;
  width: 100%;
  font-size: 0.875rem;
  font-weight: 400;
  line-height: 1.4285714;
  color: #ffffff;
  background-color: #2b3547;
  background-clip: padding-box;
  border: 1px solid #232e3c;
  -webkit-appearance: none;
  -moz-appearance: none;
  appearance: none;
  border-radius: 0;
  transition: border-color 0.15s ease-in-out, box-shadow 0.15s ease-in-out;
}

.select-search-dark__input::-webkit-search-decoration,
.select-search-dark__input::-webkit-search-cancel-button,
.select-search-dark__input::-webkit-search-results-button,
.select-search-dark__input::-webkit-search-results-decoration {
  -webkit-appearance: none;
}

.select-search-dark__input:not([readonly]):focus {
  cursor: initial;
}

/**
 * Options
 */
.select-search-dark__options {
  list-style: none;
  padding: 0;
}

/**
 * Option row
 */
.select-search-dark__row:not(:first-child) {
  border-top: none;
}

/**
 * Option
 */
.select-search-dark__option,
.select-search-dark__not-found {
  display: block;
  height: 36px;
  width: 100%;
  padding: 0 16px;
  background-color: var(--base) !important;
  color: #ffffff !important;
  outline: none;
  font-family: "Roboto", sans-serif;
  font-size: 14px;
  text-align: left;
  cursor: pointer;
  border-radius: 0;

  &:hover {
    background-color: #2b3546 !important;
  }
}

.select-search-dark--multiple .select-search-dark__option {
  height: 48px;
}

/**
 * Group
 */
.select-search-dark__group-header {
  font-size: 10px;
  text-transform: uppercase;
  background: #eee;
  padding: 8px 16px;
}

/**
 * States
 */
.select-search-dark.is-disabled {
  opacity: 0.5;
}

.select-search-dark.is-loading .select-search-dark__value::after {
  background-image: url("data:image/svg+xml,%3Csvg xmlns='http://www.w3.org/2000/svg' width='50' height='50' viewBox='0 0 50 50'%3E%3Cpath fill='%232F2D37' d='M25,5A20.14,20.14,0,0,1,45,22.88a2.51,2.51,0,0,0,2.49,2.26h0A2.52,2.52,0,0,0,50,22.33a25.14,25.14,0,0,0-50,0,2.52,2.52,0,0,0,2.5,2.81h0A2.51,2.51,0,0,0,5,22.88,20.14,20.14,0,0,1,25,5Z'%3E%3CanimateTransform attributeName='transform' type='rotate' from='0 25 25' to='360 25 25' dur='0.6s' repeatCount='indefinite'/%3E%3C/path%3E%3C/svg%3E");
  background-size: 11px;
}

.select-search-dark:not(.is-disabled) .select-search-dark__input {
  cursor: pointer;
}

/**
 * Modifiers
 */
.select-search-dark--multiple {
  border-radius: 3px;
  overflow: hidden;
}

.select-search-dark:not(.is-loading):not(.select-search-dark--multiple) .select-search-dark__value::after {
  transform: rotate(45deg);
  border-right: 1px solid #000;
  border-bottom: 1px solid #000;
  pointer-events: none;
}

.select-search-dark--multiple .select-search-dark__input {
  cursor: initial;
}

.select-search-dark--multiple .select-search-dark__input {
  border-radius: 3px 3px 0 0;
}

.select-search-dark--multiple:not(.select-search-dark--search) .select-search-dark__input {
  cursor: default;
}

.select-search-dark:not(.select-search-dark--multiple) .select-search-dark__input:hover {
  border-color: #ffffff;
}

.select-search-dark:not(.select-search-dark--multiple) .select-search-dark__select {
  position: absolute;
  z-index: 2;
  right: 0;
  left: 0;
  border-radius: 3px;
  overflow: auto;
  max-height: 360px;
}

.select-search-dark--multiple .select-search-dark__select {
  position: relative;
  overflow: auto;
  max-height: 260px;
  border-top: 1px solid #eee;
  border-radius: 0 0 3px 3px;
}

.select-search-dark__not-found {
  height: auto;
  padding: 16px;
  text-align: center;
  color: #888;
}

// jet-table-footer is common class used in other components other than table
.jet-table-footer {
  .table-footer {
    width: 100%;
  }
}

.btn-primary {
  --tblr-btn-color: #{$primary-rgb};
  --tblr-btn-color-darker: #{$primary-rgb-darker};
  border-color: none;
}

.form-check-input:checked {
  background-color: var(--indigo9);
  border-color: rgba(101, 109, 119, 0.24);
}

#passwordLogin:checked {
  background-color: #E54D2E;
  border-color: rgba(101, 109, 119, 0.24);
}

.btn:focus,
.btn:active,
.form-check-input:focus,
.form-check-input:active,
.form-control:focus,
th:focus,
tr:focus {
  outline: none !important;
  box-shadow: none;
}

.show-password-field {
  width: fit-content;

  .form-check-input {
    cursor: pointer;
  }

  .show-password-label {
    cursor: pointer;
  }
}

.select-search__option {
  color: rgb(90, 89, 89);
}

.select-search__option.is-selected {
  background: rgba(176, 176, 176, 0.07);
  color: #4d4d4d;
}

.select-search__option.is-highlighted.is-selected,
.select-search__option.is-selected:hover {
  background: rgba(66, 153, 225, 0.1);
  color: rgb(44, 43, 43);
}

.select-search__option.is-highlighted,
.select-search__option:hover {
  background: rgba(66, 153, 225, 0.1);
}

.select-search__options {
  margin-left: -33px;
}

.select-search__option.is-highlighted,
.select-search__option:not(.is-selected):hover {
  background: rgba(66, 153, 225, 0.1);
}

.select-search:not(.select-search--multiple) .select-search__input:hover {
  border-color: rgba(66, 153, 225, 0.1);
}

.DateInput_input {
  font-weight: 300;
  font-size: 14px;
  padding: 4px 7px 2px;
  padding: 4px 7px 2px;
  width: 100px !important;
  margin-left: 10px;
}

.no-components-box {
  border: 1px dashed #3e525b;
}

.form-control-plaintext:focus-visible {
  outline: none;
  outline-width: thin;
  outline-style: solid;
  outline-color: $primary;
}

.form-control-plaintext:hover {
  outline: none;
  outline-width: thin;
  outline-style: solid;
  outline-color: rgba(66, 153, 225, 0.8);
}

.select-search__input:focus-visible {
  outline: none;
  outline-color: #4ac4d6;
}

.form-control-plaintext {
  padding: 5px;
}

.code-builder {
  border: solid 1px #dadcde;
  border-radius: 2px;
  padding-top: 4px;

  .variables-dropdown {
    position: fixed;
    right: 0;
    width: 400px;
    z-index: 200;
    border: solid 1px #dadcde;

    .group-header {
      background: #f4f6fa;
    }
  }
}

.__react_component_tooltip {
  z-index: 10000;
}

.select-search__value::after {
  top: calc(50% - 2px);
  right: 15px;
  width: 5px;
  height: 5px;
}

.progress-bar {
  background-color: rgba(66, 153, 225, 0.7);
}

.popover-header {
  background-color: #f4f6fa;
  border-bottom: 0;
}

.popover-body {
  background-color: var(--base);
  color: var(--slate12);
  border-radius: 6px;

  .form-label {
    font-size: 12px;
  }
}

/**
 * Home page app menu
 */
#popover-app-menu {
  border-radius: 4px;
  width: 150px;
  box-shadow: 0px 12px 16px -4px rgba(16, 24, 40, 0.08), 0px 4px 6px -2px rgba(16, 24, 40, 0.03);
  background: var(--base);
  color: var(--slate12);
  border: 1px solid var(--slate3);

  .popover-arrow {
    display: none;
  }

  .popover-body {
    padding: 16px 12px 0px 12px;
    color: var(--slate12);

    .field {
      font-weight: 500;
      font-size: 0.7rem;

      &__danger {
        color: var(--tomato9);
      }
    }
  }
}

.input-icon {
  .input-icon-addon {
    display: none;
  }
}

.input-icon:hover {
  .input-icon-addon {
    display: flex;
  }
}

.input-icon:focus {
  .input-icon-addon {
    display: flex;
  }
}

.sub-section {
  width: 100%;
  display: block;
}

.text-muted {
  color: #3e525b !important;
}

body {
  color: #3e525b;
}

.RichEditor-root {
  background: #ffffff;
  border: 1px solid #ddd;
  font-family: "Georgia", serif;
  font-size: 14px;
  padding: 15px;
  height: 100%;
}

.RichEditor-editor {
  border-top: 1px solid #ddd;
  cursor: text;
  font-size: 16px;
  margin-top: 10px;
}

.RichEditor-editor .public-DraftEditorPlaceholder-root,
.RichEditor-editor .public-DraftEditor-content {
  margin: 0 -15px -15px;
  padding: 15px;
}

.RichEditor-editor .public-DraftEditor-content {
  min-height: 100px;
  overflow-y: scroll;
}

.RichEditor-hidePlaceholder .public-DraftEditorPlaceholder-root {
  display: none;
}

.RichEditor-editor .RichEditor-blockquote {
  border-left: 5px solid #eee;
  color: #666;
  font-family: "Hoefler Text", "Georgia", serif;
  font-style: italic;
  margin: 16px 0;
  padding: 10px 20px;
}

.RichEditor-editor .public-DraftStyleDefault-pre {
  background-color: rgba(0, 0, 0, 0.05);
  font-family: "Inconsolata", "Menlo", "Consolas", monospace;
  font-size: 16px;
  padding: 20px;
  color: #0000009c;
}

.RichEditor-controls {
  font-family: "Helvetica", sans-serif;
  font-size: 14px;
  margin-bottom: 5px;
  user-select: none;
}

.dropmenu {
  position: relative;
  display: inline-block;
  margin-right: 16px;

  .dropdownbtn {
    color: #999;
    background: none;
    cursor: pointer;
    outline: none;
    border: none;
  }

  .dropdown-content {
    display: none;
    position: absolute;
    z-index: 2;
    width: 100%;
    align-items: center;
    border: 1px solid transparent;
    border-radius: 4px;
    box-shadow: 0 2px 6px 2px rgba(47, 54, 59, 0.15);

    a {
      text-decoration: none;
      width: 100%;
      position: relative;
      display: block;

      span {
        text-align: center;
        width: 100%;
        text-align: center;
        padding: 3px 0px;
      }
    }
  }
}

.dropmenu .dropdown-content a:hover {
  background-color: rgba(0, 0, 0, 0.05);
}

.dropmenu:hover {
  .dropdownbtn {
    color: #5890ff;
    background-color: rgba(0, 0, 0, 0.05);
    border-radius: 4px;
  }

  .dropdown-content {
    display: block;
  }
}

.RichEditor-styleButton {
  color: #999;
  cursor: pointer;
  margin-right: 16px;
  padding: 2px 0;
  display: inline-block;
}

.RichEditor-activeButton {
  color: #5890ff;
}


.chart-data-input {
  .CodeMirror {
    min-height: 370px;
    font-size: 0.8rem;
  }

  .code-hinter {
    min-height: 370px;
  }
}

.map-location-input {
  .CodeMirror {
    min-height: 120px;
    font-size: 0.8rem;
  }

  .code-hinter {
    min-height: 120px;
  }
}

.rdt {
  .form-control {
    height: 100%;
  }
}

.DateInput_input__focused {
  border-bottom: 2px solid $primary;
}

.CalendarDay__selected,
.CalendarDay__selected:active,
.CalendarDay__selected:hover {
  background: var(--primary-brand);
  border: 1px double var(--primary-brand);
}

.CalendarDay__selected_span {
  background: var(--primary-brand);
  border: var(--primary-brand);
}

.CalendarDay__selected_span:active,
.CalendarDay__selected_span:hover {
  background: var(--primary-brand);
  border: 1px double var(--primary-brand);
  color: #ffffff;
}

.CalendarDay__hovered_span:active,
.CalendarDay__hovered_span:hover {
  background: var(--primary-brand);
  border: 1px double var(--primary-brand);
  color: #ffffff;
}

.CalendarDay__hovered_span {
  background: var(--primary-brand);
  border: 1px double var(--primary-brand);
  color: #ffffff;
}

.table-responsive {
  margin-bottom: 0rem;
}

.code-hinter::-webkit-scrollbar {
  width: 0;
  height: 0;
  background: transparent;
}

.codehinter-query-editor-input {
  .CodeMirror {
    font-family: "Roboto", sans-serif;
    color: #263136;
    overflow: hidden;
    height: 50px !important;
  }

  .CodeMirror-vscrollbar {
    overflow: hidden;
  }

  .CodeMirror-focused {
    padding-top: 0;
    height: 50px;
  }

  .CodeMirror-scroll {
    position: absolute;
    top: 0;
    width: 100%;
  }
}

.field {
  .CodeMirror-scroll {
    position: static;
    top: 0;
  }

  .form-check {
    display: inline-block;
  }
}

.code-hinter {
  .form-control {
    .CodeMirror {
      font-family: "Roboto", sans-serif;
      height: 50px !important;
      max-height: 300px;
    }
  }

  .CodeMirror-vscrollbar,
  .CodeMirror-hscrollbar {
    background: transparent;
    height: 0;
    width: 0;
  }

  .CodeMirror-scroll {
    overflow: hidden !important;
    position: static;
    width: 100%;
  }
}

.CodeMirror-hints {
  font-family: "Roboto", sans-serif;
  font-size: 0.9rem;
  padding: 0px;
  z-index: $hints-z-index;

  li.CodeMirror-hint-active {
    background: $primary;
  }

  .CodeMirror-hint {
    padding: 4px;
    padding-left: 10px;
    padding-right: 10px;
  }
}

.cm-matchhighlight {
  color: #4299e1 !important;
  background: rgba(66, 153, 225, 0.1) !important;
}

.nav-tabs .nav-link {
  color: #3e525b;
  border-top-left-radius: 0px;
  border-top-right-radius: 0px;
}

.transformation-popover {
  padding: 14px;
  font-weight: 500;
  margin-bottom: 0px;
}


hr {
  margin: 1rem 0;
}

.query-hinter {
  min-height: 150px;
}

.codehinter-default-input {
  font-family: "Roboto", sans-serif;
  display: block;
  width: 100%;
  font-size: 0.875rem;
  font-weight: 400;
  color: var(--slate9);
  background-color: var(--base) !important;
  background-clip: padding-box;
  border: 1px solid var(--slate7);
  -webkit-appearance: none;
  -moz-appearance: none;
  appearance: none;
  border-radius: 4px;
  transition: border-color 0.15s ease-in-out, box-shadow 0.15s ease-in-out;
  height: 30px;

  .CodeMirror {
    font-family: "Roboto", sans-serif;
  }

  .CodeMirror-placeholder {
    height: inherit !important;
    position: absolute !important;
    margin-top: 3px;
  }
}

.codehinter-query-editor-input {
  font-family: "Roboto", sans-serif;
  padding: 0.1775rem 0rem;
  display: block;
  width: 100%;
  font-size: 0.875rem;
  font-weight: 400;
  color: #232e3c;
  background-color: #ffffff;
  background-clip: padding-box;
  border: 1px solid #dadcde;
  border-radius: $border-radius;
  appearance: none;
  transition: border-color 0.15s ease-in-out, box-shadow 0.15s ease-in-out;
  height: 28px !important;
}

.editor {
  .modal-dialog {
    overflow-y: initial !important
  }

  .modal-dialog-scrollable:not(.modal-fullscreen) .modal-content {
    max-height: 88% !important;
  }

  .modal-dialog-scrollable.modal-fullscreen .modal-content {
    max-height: 100% !important;
  }

  .modal-dialog-scrollable.modal-fullscreen .modal-content.modal-component {
    // Modal header height
    padding-bottom: 0;
  }
}


.modal-component {


  .modal-body {
    padding: 0;
  }

  .modalWidget-config-handle {
    position: relative !important;
  }
}

.multiple-components-config-handle {
  position: absolute;
  left: 54px;
  top: -20px;
  transform: translate(-50%, 0px);
  width: 110px;
}


.config-handle {
  top: -20px;
  position: fixed;
  max-height: 10px;
  z-index: 100;
  min-width: 108px;

  &.module-container {
    .handle-content {
      cursor: move;
      color: #fff;
      background: #c6cad0 !important;
    }
  }
}


.config-handle,
.multiple-components-config-handle {
  .handle-content {
    cursor: move;
    color: #ffffff;
    background: $primary;
  }

  .badge {
    font-size: 9px;
    border-bottom-left-radius: 0;
    border-bottom-right-radius: 0;

    .delete-part {
      margin-left: 10px;
      float: right;
    }

    .delete-part::before {
      height: 12px;
      display: inline-block;
      width: 2px;
      background-color: rgba(255, 255, 255, 0.8);
      opacity: 0.5;
      content: "";
      vertical-align: middle;
    }
  }
}

.draggable-box-in-editor:hover {
  z-index: 3 !important;
}

.config-handle:hover,
.config-handle {
  visibility: visible;
}

.config-handle {
  visibility: hidden;
  transition: all .15s ease-in-out;
}

.canvas-area #modal-container .modal-component>.config-handle {
  visibility: visible !important;
}

.modal-content {
  .config-handle {
    position: absolute;

    .badge {
      font-size: 9px;
    }
  }
}

.config-handle {
  display: block;
}

.apps-table {
  .app-title {
    font-size: 1rem;
  }

  .row {
    --tblr-gutter-x: 0rem;
  }
}


.theme-dark .wrapper {

  .navbar .navbar-nav .active>.nav-link,
  .navbar .navbar-nav .nav-link.active,
  .navbar .navbar-nav .nav-link.show,
  .navbar .navbar-nav .show>.nav-link {
    color: rgba(255, 255, 255, 0.7);
  }
}

.home-page,
.org-users-page {

  .navbar .navbar-nav .active>.nav-link,
  .navbar .navbar-nav .nav-link.active,
  .navbar .navbar-nav .nav-link.show,
  .navbar .navbar-nav .show>.nav-link {
    color: rgba(35, 46, 60, 0.7);
  }

  .nav-item {
    font-size: 0.9rem;
  }

  img.svg-icon {
    cursor: pointer;
    padding-left: 2px;
    border-radius: 10px;
  }

  img.svg-icon:hover {
    background-color: rgba(224, 214, 214, 0.507);
  }
}




.CodeMirror-placeholder {
  color: #9e9e9e !important;
  font-size: 0.7rem !important;
  font-size: 12px !important;
}

.CodeMirror-code {
  font-weight: 300;
}

.btn-primary {
  border-color: transparent;
}

.text-widget {
  overflow: auto;
}

.text-widget::-webkit-scrollbar {
  width: 0;
  height: 0;
  background: transparent;
}

.input-group-flat:focus-within {
  box-shadow: none;
}

.map-widget {
  .place-search-input {
    box-sizing: border-box;
    border: 1px solid transparent;
    width: 240px;
    height: 32px;
    padding: 0 12px;
    border-radius: 3px;
    box-shadow: 0 2px 6px rgba(0, 0, 0, 0.3);
    font-size: 14px;
    outline: none;
    text-overflow: ellipses;
    position: absolute;
    left: 50%;
    margin-left: -120px;
  }

  .map-center {
    position: fixed;
    z-index: 1000;
  }
}

.events-toggle-active {
  .toggle-icon {
    transform: rotate(180deg);
  }
}

.events-toggle {
  .toggle-icon {
    display: inline-block;
    margin-left: auto;
    transition: 0.3s transform;
  }

  .toggle-icon:after {
    content: "";
    display: inline-block;
    vertical-align: 0.306em;
    width: 0.46em;
    height: 0.46em;
    border-bottom: 1px solid;
    border-left: 1px solid;
    margin-right: 0.1em;
    margin-left: 0.4em;
    transform: rotate(-45deg);
  }
}

.nav-link-title {
  font-weight: 500;
  font-size: 0.9rem;
}

.navbar-nav {
  .dropdown:hover {
    .dropdown-menu {
      display: block;
    }
  }
}

.app-version-container {
  min-height: 200px;
  height: 100%;
  display: flex !important;
  flex-direction: column;
}

.app-version-content {
  flex: 1;
  overflow: auto;
}

.query-manager-header {
  .nav-item {
    border-right: solid 1px #dadcde;
    background: 0 0;
  }

  .nav-link {
    height: 39px;
  }
}

input:focus-visible {
  outline: none;
}

.navbar-expand-md.navbar-light .nav-item.active:after {
  border: 1px solid $primary;
}

.org-users-page {
  .select-search__input {
    color: #617179;
  }

  .select-search-role {
    position: absolute;
    margin-top: -1rem;
  }

  .has-focus>.select-search__select>ul {
    margin-bottom: 0;
  }

  .select-search__option.is-selected {
    background: $primary;
    color: #ffffff;
  }
}

.encrypted-icon {
  margin-bottom: 0.25rem;
}

.widget-documentation-link {
  position: fixed;
  bottom: 0;
  background: var(--indigo3);
  width: 18.75rem; // 300px
  z-index: 999;
  padding: 12px 18px;
  display: flex;
  justify-content: space-between;
  cursor: pointer;

  .widget-documentation-link-text {
    margin-left: 10px;
    font-weight: 500;
    color: var(--slate12);
  }

  &:hover {
    background: var(--indigo4);
  }

  a {
    &:hover {
      text-decoration: none;
    }
  }
}

.components-container {
  .draggable-box {
    cursor: move;
  }
}

.column-sort-row {
  border-radius: 6px;
  background-color: var(--slate3);

  .event-handler-text {
    font-size: 12px;
    line-height: 20px;
    color: var(--slate12);
    font-weight: 500;
  }

  .event-name-text {
    font-size: 12px;
    line-height: 20px;
    color: var(--slate11);
    font-weight: 400;
    border-radius: 4px;
  }

  .card-body {
    color: var(--slate12);
  }
}

.jet-outline-button {
  outline: none;
  border: 1px solid;


  &.btn-custom:hover {
    background: var(--tblr-btn-color-darker) !important;
  }

  &.btn-custom:active {
    background: var(--tblr-btn-color-clicked) !important;

  }
}

.jet-tabs {
  overflow-y: auto
}

.jet-button {
  outline: none;
  border: 1px solid;

  &.btn-custom:hover {
    background: var(--tblr-btn-color-darker) !important;
  }

  &.btn-custom:active {
    background: var(--tblr-btn-color-clicked) !important;
  }
}

.editor-sidebar::-webkit-scrollbar {
  width: 0;
  height: 0;
  background: transparent;
  -ms-overflow-style: none;
}

.editor-sidebar {
  max-width: 300px;
  scrollbar-width: none;
  -ms-overflow-style: none;
}

.sketch-picker {
  position: relative;
  top: 0px;
  border-radius: 6px !important;
  border: 1px solid var(--slate5, #E6E8EB) !important;
  background: var(--slate1, #FBFCFD) !important;
  width: 210px !important; //adjusted with padding
  box-shadow: 0px 4px 6px -2px rgba(16, 24, 40, 0.03), 0px 12px 16px -4px rgba(16, 24, 40, 0.08) !important;
  color: var(--slate12);

  .flexbox-fix:nth-child(3) {
    div:nth-child(1) {
      input {
        width: 100% !important;
      }

      label {
        color: var(--slate12) !important;
      }
    }
  }
}

.boxshadow-picker {
  .sketch-picker {
    left: -209px !important;
    position: absolute !important;
  }
}


.color-picker-input {
  border: solid 1px rgb(223, 223, 223);
  cursor: pointer;

  &:hover {
    .color-reset {
      display: flex;
    }
  }
}

.color-reset {
  display: none;
  align-items: center;
  justify-content: center;
  height: 20px;
  width: 25px;
  margin-right: 5px;
  border-radius: 5px;

  &:hover {
    background: var(--slate1);
  }
}

.app-sharing-modal {

  .form-control.is-invalid,
  .was-validated .form-control:invalid {
    border-color: #ffb0b0;
  }

  .form-check-input {
    cursor: pointer;
  }
}

.widgets-list {
  --tblr-gutter-x: 0px !important;
  padding-right: 4px;
  padding-left: 3px;
}

.global-settings-width-input-container {
  position: relative;
  display: flex;
  flex: 1;

  input,
  .dropdown-max-canvas-width-type {
    border: 1px solid var(--slate7, #3A3F42);
    background: var(--slate1, #151718);
    color: var(--slate12);
    padding: 6px 10px;
  }

  input {
    border-radius: 6px 0px 0px 6px;

    &:focus {
      background-color: var(--base);
    }
  }

  .dropdown-max-canvas-width-type {
    border-radius: 0px 6px 6px 0px;
    gap: 17px;


    &:focus-visible {
      outline: none;
    }

  }
}

.input-with-icon {
  position: relative;
  display: flex;
  flex: 1;

  input {
    border-radius: 0px 6px 6px 0px !important;
    color: var(--slate12);
    background-color: var(--base);

    &:focus-visible {
      background-color: var(--base);

    }

  }

  .icon-container {
    position: absolute;
    right: 10px;
    top: calc(50% - 10px);
    z-index: 3;
  }
}

.dynamic-variable-preview {
  min-height: 20px;
  max-height: 500px;
  overflow: auto;
  line-height: 20px;
  font-size: 12px;
  margin-top: -2px;
  word-wrap: break-word;
  border-bottom-left-radius: 3px;
  border-bottom-right-radius: 3px;
  box-sizing: border-box;
  font-family: "Source Code Pro", monospace;
  word-break: break-all;

  .heading {
    font-weight: 700;
    white-space: pre;
    text-transform: capitalize;
  }
}

.user-email:hover {
  text-decoration: none;
  cursor: text;
}

.theme-dark {
  .nav-item {
    background: 0 0;
  }

  .audit-log {

    .card-footer {
      background: var(--page-default);
      color: var(--slate12);
    }

    .select-search__option:not(.is-selected),
    .select-search__select {
      background: #2c3547;
      color: $white;
    }

    .select-search__option.is-selected:hover,
    .select-search__option:not(.is-selected):hover,
    .select-search__option.is-selected {
      background: #1F2936;
      color: $white;
      border-radius: 0px;
    }
  }

  .navbar .navbar-nav .active>.nav-link,
  .theme-dark .navbar .navbar-nav .nav-link.active,
  .theme-dark .navbar .navbar-nav .nav-link.show,
  .theme-dark .navbar .navbar-nav .show>.nav-link {
    color: #ffffff;
  }


  .form-check-label {
    color: white;
  }

  .nav-tabs .nav-link {
    color: #c3c3c3 !important;
  }

  .card-body> :last-child {
    color: #ffffff !important;
  }

  .card .table tbody td a {
    color: inherit;
  }

  .DateInput {
    background: #1f2936;
  }

  .DateInput_input {
    background-color: #1f2936;
    color: #ffffff;
  }

  &.daterange-picker-widget {
    .DateRangePickerInput_arrow_svg {
      fill: #ffffff;
    }
  }

  .DateRangePickerInput {
    background-color: #1f2936;
  }

  .DateInput_input__focused {
    background: #1f2936;
  }

  .DateRangePickerInput__withBorder {
    border: 1px solid #1f2936;
  }

  .main .canvas-container .canvas-area {
    // background: #2f3c4c;
  }


  .main .navigation-area {

    a.page-link {
      border-radius: 0;
      border: 0;
      color: white;
    }

    a.page-link:hover {
      color: white;
      background-color: #4D72FA;
    }

    a.page-link.active {
      color: white;
      background-color: #4D72FA;
    }
  }

  .rdtOpen .rdtPicker {
    color: black;
  }

  .editor .editor-sidebar .components-container .component-image-holder {
    background: hsl(200, 7.0%, 8.8%); //slate1
    border-radius: 6px;
    margin-bottom: 4px;
  }

  .nav-tabs .nav-link:hover {
    border-left-color: transparent !important;
    border-top-color: transparent !important;
    border-right-color: transparent !important;

  }

  .modal-content,
  .modal-header {
    background-color: #1f2936;

    .text-muted {
      color: var(--slate9) !important;
    }
  }

  .modal-header {
    border-bottom: 1px solid rgba(255, 255, 255, 0.09) !important;
  }

  .no-components-box {
    background-color: var(--slate4) !important;

    center {
      color: white !important;
    }
  }

  .query-list {
    .text-muted {
      color: #ffffff !important;
    }

    .mute-text {
      color: #8092AB;
    }
  }

  .editor .editor-sidebar .nav-tabs .nav-link {
    color: #ffffff;

    img {
      filter: brightness(0) invert(1);
    }
  }

  .jet-container {
    background-color: #1f2936;
  }

  .nav-tabs .nav-item.show .nav-link,
  .nav-tabs .nav-link.active {
    background-color: #2f3c4c;
  }


  .left-sidebar {
    .text-muted {
      color: #ffffff !important;
    }

    .left-sidebar-page-selector {
      .list-group {
        .list-group-item {
          border: solid #1d2a39 1px;
          color: white;
        }

        .list-group-item:hover {
          background-color: #1F2936;
        }

        .list-group-item.active {
          background-color: #1F2936;
        }
      }
    }
  }

  .app-title {
    color: var(--slate12) !important;
  }

  .RichEditor-root {
    background: #1f2936;
    border: 1px solid #2f3c4c;
  }

  .app-description {
    color: #ffffff !important;
  }

  .btn-light,
  .btn-outline-light {
    background-color: #42546a;
    --tblr-btn-color-text: #ffffff;

    img {
      filter: brightness(0) invert(1);
    }
  }

  .editor .left-sidebar .datasources-container tr {
    border-bottom: solid 1px rgba(255, 255, 255, 0.09);
  }

  .editor .left-sidebar .datasources-container .datasources-header {
    border: solid rgba(255, 255, 255, 0.09) !important;
    border-width: 0px 0px 1px 0px !important;
  }

  .query-manager-header .nav-item {
    border-right: solid 1px rgba(255, 255, 255, 0.09);

    .nav-link {
      color: #c3c3c3;
    }
  }

  .input-group-text {
    border: solid 1px rgba(255, 255, 255, 0.09) !important;
  }

  .app-users-list {
    .text-muted {
      color: #ffffff !important;
    }
  }

  .main .query-pane .data-pane .queries-container .queries-header {
    border-width: 0px 0px 1px 0px !important;

    .text-muted {
      color: #ffffff !important;
    }
  }

  .query-pane {
    border-top: 1px solid var(--slate5) !important;
  }

  .input-icon .input-icon-addon img {
    filter: invert(1);
  }

  .svg-icon {
    filter: brightness(0) invert(1);
  }

  .badge {
    .svg-icon {
      filter: brightness(1) invert(0);
    }
  }

  .alert {
    background: transparent;

    .text-muted {
      color: #ffffff !important;
    }
  }

  .home-page-content {
    .hr-text {
      color: var(--slate11) !important;
      text-transform: lowercase !important;
      font-weight: 400;
      font-size: 12px;
      line-height: 20px;
    }
  }

  .hr-text {
    color: #ffffff !important;
  }

  .skeleton-line::after {
    background-image: linear-gradient(to right,
        #121212 0,
        #121212 40%,
        #121212 80%);
  }

  .app-icon-skeleton::after {
    background-image: linear-gradient(to right,
        #566177 0,
        #5a6170 40%,
        #4c5b79 80%);
  }

  .app-icon-skeleton {
    background-color: #3A4251 !important;
  }

  .folder-icon-skeleton::after {
    background-image: linear-gradient(to right,
        #566177 0,
        #5a6170 40%,
        #4c5b79 80%);
  }

  .select-search__input {
    color: rgb(224, 224, 224);
    background-color: #2b3547;
    border: 1px solid #2b3547;
  }

  .select-search__select {
    background: #ffffff;
    box-shadow: 0 0.0625rem 0.125rem rgba(0, 0, 0, 0.15);
  }

  .select-search__row:not(:first-child) {
    border-top: 1px solid #eee;
  }

  .select-search__option,
  .select-search__not-found {
    background: #ffffff;
  }

  .select-search__option.is-highlighted,
  .select-search__option:not(.is-selected):hover {
    background: rgba(47, 204, 139, 0.1);
  }

  .select-search__option.is-highlighted.is-selected,
  .select-search__option.is-selected:hover {
    background: #2eb378;
    color: #ffffff;
  }

  .org-users-page {

    .user-email,
    .user-type,
    .workspaces,
    .user-status {
      color: var(--slate12) !important;
    }
  }

  .org-users-page {
    .select-search__option.is-selected {
      background: $primary;
      color: #ffffff;
    }

    .select-search__option:not(.is-selected):hover {
      background: rgba(66, 153, 225, 0.1);
    }
  }

  .org-variables-page {

    .user-email,
    .user-status {
      filter: brightness(0) invert(1);
    }

    .btn-org-env {
      background: transparent;
    }
  }

  .org-variables-page {
    .select-search__option.is-selected {
      background: $primary;
      color: #ffffff;
    }

    .select-search__option:not(.is-selected):hover {
      background: rgba(66, 153, 225, 0.1);
    }
  }

  .org-constant-bg {
    background-color: var(--page-default);
  }

  .react-json-view {
    background-color: transparent !important;
  }

  .codehinter-query-editor-input .CodeMirror {
    height: 31px !important;
  }

  .select-search:not(.is-loading):not(.select-search--multiple) .select-search__value::after {
    transform: rotate(45deg);
    border-right: 1px solid #ffffff;
    border-bottom: 1px solid #ffffff;
  }

  .app-version-name.form-select {
    border-color: $border-grey-dark;
  }

  .organization-list {
    .btn {
      background-color: #273342;
      color: #656d77;
    }
  }

  .oidc-button {
    .btn-loading:after {
      color: $white;
    }
  }

  .page-item {
    a.page-link {
      color: white;
    }
  }

  .tj-ms-count {
    background-color: #273342;
    color: $white;
  }

  .tj-ms-preview {
    color: #273342;
  }

  .tj-dashed-tooltip {
    border-color: white;
  }
}

.main-wrapper {
  position: relative;
  min-height: 100%;
  min-width: 100%;
  background-color: white;
}

.main-wrapper.theme-dark {
  position: relative;
  min-height: 100%;
  min-width: 100%;
  background-color: #2b394b;
}

.jet-table {
  .global-search-field {
    background: transparent;
  }
}

.jet-table-image-column {
  width: 100%;
}

.modal-backdrop.show {
  opacity: 0.74;
}

.gui-select-wrappper .select-search__input {
  height: 30px;
}

.theme-dark .input-group-text,
.theme-dark .markdown>table thead th,
.theme-dark .table thead th {
  background: #1c252f;
  color: #ffffff;
}

.sketch-picker {
  z-index: 1000;
}

.no-padding {
  padding: 0;
}

.nav-tabs {
  font-weight: 300;
}

.nav-tabs .nav-link.active {
  border: 0;
  border-bottom: 1px solid $primary;
  font-weight: 400;
}

.table-no-divider {
  td {
    border-bottom-width: 0px;
    padding-left: 0;
  }
}

.no-border {
  border: 0 !important;
}

input[type="text"] {
  outline-color: #dadcde !important;
}

.widget-header {
  text-transform: capitalize;
  color: var(--slate11, #687076);
  font-size: 12px;
  font-style: normal;
  font-weight: 500;
  line-height: 20px;
  color: var(--slate11);
}

.query-manager-events {
  max-width: 400px;
  width: 330px;
}

.validation-without-icon {
  background-image: none !important;
}

.multiselect-widget {
  label.select-item {
    width: max-content;
    min-width: 100%;

    div.item-renderer {
      align-items: center;
      line-height: 15px;

      input {
        height: 15px;
        width: 15px;
      }
    }
  }

  .rmsc .dropdown-container {
    height: 100%;
    display: flex;
    align-items: center;
    border-radius: inherit;
  }

  .rmsc {
    height: 100%;
    border-radius: inherit;
  }

  .rmsc.dark {
    --rmsc-main: $primary-light;
    --rmsc-hover: #283647;
    --rmsc-selected: #1f2936;
    --rmsc-border: #333333;
    --rmsc-gray: #555555;
    --rmsc-bg: #1f2936;
    color: #ffffff;
  }
}

/* Hide scrollbar for Chrome, Safari and Opera */
.invitation-page::-webkit-scrollbar {
  display: none;
}

/* Hide scrollbar for IE, Edge and Firefox */
.invitation-page {
  -ms-overflow-style: none;
  /* IE and Edge */
  scrollbar-width: none;
  /* Firefox */
}

.show {
  display: block;
}

.hide {
  display: none;
}

.draggable-box:focus-within {
  z-index: 2 !important;
}

.cursor-wait {
  cursor: wait;
}

.cursor-text {
  cursor: text;
}

.cursor-none {
  cursor: none;
}

.disabled {
  pointer-events: none;
  opacity: 0.4;
}

.enable-edit-fields {
  pointer-events: auto !important;
  opacity: 1 !important;
}

.DateRangePicker {
  padding: 1.25px 5px;
}

.datepicker-widget {
  .input-field {
    min-height: 26px;
    padding: 0;
    padding-left: 2px;
  }

  td.rdtActive,
  td.rdtActive:hover {
    background-color: $primary;
  }

  .react-datepicker__day--selected {
    background-color: var(--primary-brand);
  }
}

.daterange-picker-widget {
  .DateInput_input {
    min-height: 24px;
    line-height: normal;
    border-bottom: 0px;
    font-size: 0.85rem;
  }

  .DateRangePicker {
    padding: 0;
  }

  .DateRangePickerInput_arrow_svg {
    height: 17px;
  }

  .DateRangePickerInput {
    overflow: hidden;
    display: flex;
    justify-content: space-around;
    align-items: center;
  }

  .DateInput_fang {
    position: fixed;
    top: 57px !important;
  }
}

.form-ele {
  .DateRangePicker_picker {
    top: 40px !important;
  }

  .daterange-picker-widget {
    .DateInput_fang {
      visibility: hidden !important;
    }
  }
}

.fw-400 {
  font-weight: 400;
}

.fw-500 {
  font-weight: 500;
}

.ligh-gray {
  color: #656d77;
}

.nav-item {
  background: #ffffff;
  font-size: 14px;
  font-style: normal;
  font-weight: 400;
  line-height: 22px;
  letter-spacing: -0.1px;
  text-align: left;
}

.w-min-100 {
  min-width: 100px;
}

.nav-link {
  min-width: 100px;
  justify-content: center;
}

.nav-tabs .nav-link.active {
  font-weight: 400 !important;
  color: $primary !important;
}

.empty {
  padding-top: 1.5rem !important;
}

.empty-img {
  margin-bottom: 0 !important;

  img {
    height: 220px !important;
    width: 260.83px !important;
  }
}

.empty-action {
  margin-top: 0 !important;

  a+a.btn-loading::after {
    color: $primary;
  }
}

.empty-action a {
  height: 36px;
  border-radius: 4px;
  font-style: normal;
  font-weight: normal;
  font-size: 14px;
  line-height: 20px;
}

.empty-action a:first-child {
  margin-right: 24px;
}

.empty-action a:first-child:hover {
  color: #ffffff !important;
}

.empty-import-button {
  background: #ffffff !important;
  cursor: pointer;

  &:hover {
    border-color: rgba(101, 109, 119, 0.24) !important;
  }
}

.empty-welcome-header {
  font-style: normal;
  font-weight: 500;
  font-size: 32px;
  line-height: 40px;
  margin-bottom: 16px;
  margin-top: 40px;
  color: var(--slate12);
  font-family: Inter;
}

.homepage-empty-image {
  width: 100%;
}

.empty-title {
  font-style: normal;
  font-weight: 400;
  font-size: 14px;
  line-height: 20px;
  display: flex;
  align-items: center;
  color: var(--slate11) !important;
}

// template card styles
.template-card-wrapper {
  display: flex;
  flex-direction: row;
  background: #fffffc;
  border: 1px solid #d2ddec;
  box-sizing: border-box;
  border-radius: 8px;
  width: 299px;
  height: 100px;
}

.template-action-wrapper {
  display: flex;
  flex-direction: row !important;
  font-family: Inter;
  font-style: normal;
  font-weight: 500;
  font-size: 16px;
  line-height: 19px;
  color: $primary-light;

  p {
    margin-right: 16px;
  }
}

.template-card-title {
  font-family: Inter;
  font-style: normal;
  font-weight: 600;
  font-size: 18px;
  line-height: 22px;
  display: flex;
  align-items: center;
  color: #000000;
  margin-bottom: 3px !important;
  margin-top: 20px;
}

.template-card-details {
  align-items: center;
  display: flex;
  flex-direction: column;
  justify-content: center;
}

.template-icon-wrapper {
  width: 61.44px;
  height: 60px;
  top: 685px;
  background: #d2ddec;
  border-radius: 4px;
  margin: 20px 16.36px;
}

// template style end

.calendar-widget.compact {
  .rbc-time-view-resources .rbc-time-header-content {
    min-width: auto;
  }

  .rbc-time-view-resources .rbc-day-slot {
    min-width: 50px;
  }

  .rbc-time-view-resources .rbc-header,
  .rbc-time-view-resources .rbc-day-bg {
    width: 50px;
  }
}

.calendar-widget.dont-highlight-today {
  .rbc-today {
    background-color: inherit;
  }

  .rbc-current-time-indicator {
    display: none;
  }
}

.calendar-widget {
  padding: 10px;
  background-color: white;

  .rbc-day-slot .rbc-event,
  .rbc-day-slot .rbc-background-event {
    border-left: 3px solid #26598533;
  }

  .rbc-toolbar {
    font-size: 14px;
  }

  .rbc-event {
    background-color: var(--primary-brand) !important;
    border: transparent;

    .rbc-event-label {
      display: none;
    }
<<<<<<< HEAD

    background-color: var(--primary-brand) !important;
    border: transparent
=======
>>>>>>> 917b80fe
  }

  .rbc-off-range-bg {
    background-color: #f4f6fa;
  }

  .rbc-toolbar {
    .rbc-btn-group {
      button {
        box-shadow: none;
        border-radius: 0;
        border-width: 1px;
      }
    }
  }
}

//!for calendar widget week view with compact/spacious mode border fix
.resources-week-cls .rbc-time-column:nth-last-child(7n) {
  border-left: none !important;

  .rbc-timeslot-group {
    border-left: 2.5px solid #dadcde !important;
  }
}

.resources-week-cls .rbc-allday-cell {
  border: none !important;

  .rbc-row {
    border-left: 1.5px solid #dadcde;
    border-right: 1.5px solid #dadcde;
  }
}

.resources-week-cls .rbc-time-header-cell {
  border: none !important;
}

.resources-week-cls .rbc-time-view-resources .rbc-header {
  border-left: 1.5px solid #dadcde !important;
  border-right: 1.5px solid #dadcde !important;
}

.calendar-widget.hide-view-switcher {
  .rbc-toolbar {
    .rbc-btn-group:nth-of-type(3) {
      display: none;
    }
  }
}

.calendar-widget.dark-mode {
  background-color: #1d2a39;

  .rbc-toolbar {
    button {
      color: white;
    }

    button:hover,
    button.rbc-active {
      color: black;
    }
  }

  .rbc-off-range-bg {
    background-color: #2b394b;
  }

  .rbc-selected-cell {
    background-color: #22242d;
  }

  .rbc-today {
    background-color: #5a7ca8;
  }
}

.calendar-widget.dark-mode.dont-highlight-today {
  .rbc-today {
    background-color: inherit;
  }
}

.navbar-brand-image {
  height: 1.2rem;
}

.navbar .navbar-brand:hover,
.theme-dark .navbar .navbar-brand:hover {
  opacity: 1;
}

.nav-tabs .nav-link.active {
  font-weight: 400 !important;
  margin-bottom: -1px !important;
}

.nav-tabs .nav-link {
  font-weight: 400 !important;
  margin: 0 !important;
  height: 100%;
}

.code-editor-widget {
  border-radius: 0;

  .CodeMirror {
    border-radius: 0 !important;
    margin-top: -1px !important;
  }
}

.jet-listview {
  overflow-y: overlay;
  overflow-x: hidden;
}

.jet-listview::-webkit-scrollbar-track {
  background: transparent;

}

.jet-listview::-webkit-scrollbar-thumb {
  background: transparent;

}

.code-hinter-wrapper .popup-btn {
  position: absolute;
  display: none;
  cursor: pointer;
}

.code-hinter-wrapper:hover {
  .popup-btn {
    display: block !important;
    z-index: 1;
  }
}

.popup-btn {
  cursor: pointer !important;
  display: block;
  padding: 2px;
  border-radius: 4px;
  border: 1px solid rgba(204, 209, 213, 1);
}

.preview-icons {
  margin-top: -5px;
  width: 12px;
}

.resize-modal-portal {
  z-index: 3;

  .resize-modal {
    .modal-content {
      width: 100% !important;
      height: 100%;
      background-color: var(--slate3) !important;
      border: none !important;

      .modal-body {
        width: 100% !important;
        height: calc(100% - 44px) !important;
        border: none !important;

        .editor-container {
          height: 100%;

          .CodeMirror {
            height: 100% !important;
            border: 1px solid var(--slate5, #26292B);
            border-bottom-left-radius: 6px;
            border-bottom-right-radius: 6px;
          }

          .CodeMirror-scroll,
          .CodeMirror-gutters,
          .CodeMirror {
            background-color: var(--slate3) !important;
          }
        }
      }
    }

    .portal-header {}

    .resize-handle {
      cursor: move;
    }
  }
}

.modal-portal-wrapper {
  justify-content: center;
  align-items: center;
  position: fixed;
  position: absolute;
  left: 50%;
  top: 5%;
  z-index: 1400;
  transform: translate(-60%, 0%);
  height: 350px;
  width: auto;
  max-height: 500px;
  padding: 0px;

  .modal-body {
    width: 500px !important;
    height: 300px !important;
    padding: 0px !important;
  }


  .modal-content {
    border-radius: 5px !important;
  }

  .modal-body {
    width: 500px !important;
    height: 302px !important;
    padding: 0px !important;
    margin: 0px !important;
    margin-left: -1px !important; //fix the modal body code mirror margin

    border-top-left-radius: 0;
    border-top-right-radius: 0;
    border-bottom-left-radius: 5px;
    border-bottom-right-radius: 5px;
    border-bottom: 0.75px solid;
    border-left: 0.75px solid;
    border-right: 0.75px solid;

    @include theme-border($light-theme: true);

    &.dark-mode-border {
      @include theme-border($light-theme: false);
    }
  }

  .modal-dialog {
    margin-top: 4%;
  }

  .modal-header {
    padding: 0;
    font-size: 14px;
  }

  .editor-container {
    padding: 0px;

    .CodeMirror {
      border-radius: 0;
      margin: 0;
      width: 100% !important;
    }
  }

  .query-hinter {
    .CodeMirror-line {
      margin-left: 2rem !important;
    }

    .CodeMirror-cursors .CodeMirror-cursor {
      margin-left: 2rem !important;
    }
  }
}

.preview-block-portal {
  .bg-light {
    border-radius: 0 0 5px 5px;
    outline: 0.75px solid $light-green;
  }

  .bg-dark {
    margin-top: 1px;
    border-radius: 0 0 5px 5px;
    outline: 0.75px solid $light-green;
  }

  .dynamic-variable-preview {
    padding: 4px !important;
  }
}

.color-icon {
  width: 18px;
  height: 18px;
  border-radius: 6px;
  background-color: #0091FF;
  border: 1px solid var(--Border-default, #CCD1D5);
  box-shadow: 0px 1px 0px 0px #e5e5e5;
}

.portal-header {
  display: flex;
  align-items: center;
  padding: 0.5rem 0.75rem;
  color: var(--text-default);
  background-color: var(--surfaces-surface-01) !important;
  background-clip: padding-box;
  border-top-left-radius: 4px !important;
  border-top-right-radius: 4px !important;
  width: 100% !important;
  outline: none !important;
  border: 1px solid var(--borders-disabled-on-white, #E4E7EB);

  margin: -1px;
  @include theme-border($light-theme: true, $outline: true);

  &.dark-mode-border {
    @include theme-border($light-theme: false, $outline: true);
  }
}

// close icon in inpector
[data-rb-event-key="close-inpector"] {
  position: absolute;
  right: -80px;
  background-color: #232e3c !important;
  width: 10% !important;
}

[data-rb-event-key="close-inpector-light"] {
  position: absolute;
  right: -80px;
  background-color: #ffffff !important;
  width: 10% !important;
}

.tabs-inspector {
  position: sticky;
  top: 0;

  .nav-item {
    width: 50%;
  }

  .nav-item:hover {
    border: 1px solid transparent;
  }

  .nav-item:not(.active) {
    border-bottom: 1px solid #e7eaef;
  }

  .nav-link.active {
    border: 1px solid transparent;
    border-bottom: 1px solid $primary;
    background: white;
  }
}

.tabs-inspector.dark {
  .nav-link.active {
    border-bottom: 1px solid $primary !important;
  }
}

.tabs-inspector {
  z-index: 2;
  background: white;

  &.dark {
    @extend .bg-dark;
  }
}

.close-icon {
  position: fixed;
  top: 84px;
  right: 3px;
  width: 60px;
  height: 22;
  border-bottom: 1px solid #e7eaef;
  display: flex;
  align-items: center;
  background-color: white;
  z-index: 2;

  .svg-wrapper {
    width: 100%;
    height: 70%;
    display: flex;
    align-items: center;
    justify-content: center;
    border-left: 1px solid #e7eaef;
    margin-left: 20px;

    .close-svg {
      cursor: pointer;
    }
  }
}

.tabs-inspector.nav-tabs {
  border: 0;
  width: 100%;
  padding: 8px 16px;
}

.bg-primary-lt {
  color: #ffffff !important;
  background: #6383db !important;
}

.tabbed-navbar .nav-item.active:after {
  margin-bottom: -0.25rem;
}

.app-name {
  width: 200px;
  margin-left: 12px;

  .form-control-plaintext {
    background-color: var(--base);
    border: none !important;
  }

  .form-control-plaintext:hover {
    outline: none;
    border: 1px solid var(--slate6) !important;
    background: var(--slate2);
  }

  .form-control-plaintext:focus {
    outline: none;
    border: 1px solid var(--indigo9) !important;
    background: var(--slate2);
  }

}

.app-name:hover {
  background: $bg-light;

  input:disabled {
    outline-style: none
  }

  &.dark {
    @extend .bg-dark;
  }
}

.nav-auto-save {
  width: 325px;
  left: 485px;
  position: absolute;
  color: #36af8b;
}

.editor-header-actions {
  display: flex;
  color: #868aa5;
  white-space: nowrap;
  font-weight: 400;
  font-size: 12px;
  letter-spacing: 0.5px;

  @media screen and (max-width: 768px) {
    width: 100%;
  }
}

.undo-button,
.redo-button {
  display: flex;
  flex-direction: row;
  justify-content: center;
  align-items: center;
  padding: 6px;
  gap: 10px;
  width: 28px;
  height: 28px;
  background: #ECEEF0;
  border-radius: 6px;
  margin-right: 5px;
  flex: none;
  order: 0;
  flex-grow: 0;
}

.theme-dark {

  .undo-button,
  .redo-button {
    background: 0;
  }
}

.app-version-menu {
  position: absolute;
  right: 220px;
  padding: 4px 8px;
  min-width: 100px;
  max-width: 300px;
}

.app-version-menu-sm {
  height: 30px;
  display: flex;
  font-size: 12px;
}

.app-version-menu .dropdown-menu {
  left: -65px;
  width: 283px;
}

.app-version-menu .released {
  color: #36af8b;
}

.app-version-menu .released-subtext {
  font-size: 12px;
  color: #36af8b;
  padding: 0 8px;
}

.app-version-menu .create-link {
  margin: auto;
  width: 50%;
  padding-left: 10px;
}

.canvas-background-holder {
  display: flex;
  min-width: 120px;
  margin: auto;
}

.canvas-background-picker {
  position: fixed;
}

/**
 * Timer Widget
 */
.timer-wrapper {
  padding: 10px;

  .counter-container {
    font-size: 3em;
    padding-bottom: 5px;
    text-align: center;
  }
}

/**
 * Search Box
 */
.search-box-wrapper {
  input {
    width: 200px;
    border-radius: 5px !important;
    color: var(--slate12);
    background-color: var(--base);
  }

  .input-icon .form-control:not(:first-child),
  .input-icon .form-select:not(:last-child) {
    padding-left: 28px !important;
  }

  input:focus {
    width: 200px;
    background-color: var(--base);
  }

  .input-icon .input-icon-addon {
    display: flex;
  }

  .input-icon .input-icon-addon.end {
    pointer-events: auto;

    .tj-common-search-input-clear-icon {
      display: flex;
      flex-direction: row;
      justify-content: center;
      align-items: center;
      padding: 4px;
      width: 20px;
      height: 20px;
      background: var(--indigo3) !important;
      border-radius: 4px;
    }

    div {
      border-radius: 12px;
      color: #ffffff;
      padding: 1px;
      cursor: pointer;

      svg {
        height: 14px;
        width: 14px;
      }
    }
  }
}

.searchbox-wrapper {
  margin-top: 0 !important;

  .search-icon {
    margin: 0.30rem
  }

  input {
    border-radius: $border-radius !important;
    padding-left: 1.75rem !important;
    border-radius: $border-radius !important;
  }
}

.fixedHeader {
  table thead {
    position: -webkit-sticky; // this is for all Safari (Desktop & iOS), not for Chrome
    position: sticky;
    top: 0;
    border-top: 0;
    z-index: 1; // any positive value, layer order is global
  }
}

/**
 * Folder List
 */
.folder-list {
  overflow-y: scroll;
  scrollbar-width: thin;
  scrollbar-color: #888 transparent;

  &:hover {
    &::-webkit-scrollbar {
      display: block;
      width: 5px;
    }

    &::-webkit-scrollbar-thumb {
      background-color: #888;
    }

    &::-webkit-scrollbar-track {
      background-color: transparent;
    }
  }

  .list-group-transparent .list-group-item.active {
    color: $primary;
    background-color: #edf1ff;

    .folder-ico {
      filter: invert(29%) sepia(84%) saturate(4047%) hue-rotate(215deg) brightness(98%) contrast(111%);
    }
  }

  .folder-ico.dark {
    filter: invert(1);
  }

  .list-group-item {
    padding: 0.5rem 0.75rem;
    overflow: hidden;
  }

  .list-group-item.all-apps-link {
    display: flex;
    align-items: center;
    color: var(--slate12);
    border-radius: 6px;

    &:active {
      background: var(--indigo4);
    }

    &:focus {
      box-shadow: 0px 0px 0px 4px #DFE3E6;
    }
  }

  .folder-info {
    display: contents;
    font-weight: 500 !important;
    display: flex;
    align-items: center;
    letter-spacing: -0.02em;
    text-transform: uppercase;
    color: var(--slate9);
  }

  .folder-create-btn {
    width: 28px;
    height: 28px;
    background: var(--base);
    border: 1px solid;
    border-color: var(--slate7);
    cursor: pointer;
    border-radius: 6px;
    display: flex;
    justify-content: center;
    align-items: center;
  }

  .menu-ico {
    cursor: pointer;
    border-radius: 13px;

    img {
      padding: 0px;
      height: 14px;
      width: 14px;
      vertical-align: unset;
    }
  }
}

/**
 * Home page modal
 */
.home-modal-backdrop {
  z-index: 9991;
}

.modal-content.home-modal-component {
  border-radius: 8px;
  overflow: hidden;
  background-color: var(--base);
  color: var(--slate12);
  box-shadow: 0px 12px 16px -4px rgba(16, 24, 40, 0.08), 0px 4px 6px -2px rgba(16, 24, 40, 0.03);

  .modal-header {
    border-bottom: 1px solid var(--slate5) !important;
  }

  .modal-header,
  .modal-body {
    padding: 16px 28px;
    background: var(--base);
  }

  .modal-title {
    font-size: 16px;
    font-weight: 500;
  }

  input:not([type=checkbox]) {
    border-radius: 5px !important;
    background: var(--base);
    color: var(--slate12);
  }

  .modal-main {
    padding-bottom: 32px;
  }

  .modal-footer-btn {

    &>*:nth-child(2) {
      margin-left: 16px;
    }
  }
}

.home-modal-component-editor.dark {

  .modal-header,
  .modal-body {
    background-color: #232e3c;
    color: #fff;
  }

  .form-control {
    color: #fff;
    background-color: #232e3c !important;
  }

  .btn-close {
    filter: brightness(0) invert(1);
  }
}

.modal-content.home-modal-component.dark-theme {
  .btn-close {
    filter: brightness(0) invert(1);
  }
}

.home-modal-component {
  .btn-close {
    opacity: 1 !important;
  }
}

.modal-content.home-modal-component.dark {
  background-color: $bg-dark-light !important;
  color: $white !important;

  .modal-title {
    color: $white !important;
  }

  .tj-version-wrap-sub-footer {
    background-color: $bg-dark-light !important;
    border-top: 1px solid #3A3F42 !important;


    p {
      color: $white !important;
    }
  }


  .current-version-wrap,
  .other-version-wrap {
    background: transparent !important;
  }

  .modal-header {
    background-color: $bg-dark-light !important;
    color: $white !important;
    border-bottom: 2px solid #3A3F42 !important;
  }

  .btn-close {
    filter: brightness(0) invert(1);
  }

  .form-control {
    border-color: $border-grey-dark !important;
    color: inherit;
  }

  input {
    background-color: $bg-dark-light !important;
  }

  .form-select {
    background-color: $bg-dark !important;
    color: $white !important;
    border-color: $border-grey-dark !important;
  }

  .text-muted {
    color: $white !important;
  }
}

.radio-img {
  input {
    display: none;
  }

  .action-icon {
    width: 28px;
    height: 28px;
    background-position: center center;
    border-radius: 4px;
    display: flex;
    align-items: center;
    justify-content: center;
  }

  .action-icon {
    cursor: pointer;
    border: 1px solid $light-gray;
  }

  .action-icon:hover {
    background-color: #d2ddec;
  }

  input:checked+.action-icon {
    border-color: $primary;
    background-color: #7a95fb;
  }

  .tooltiptext {
    visibility: hidden;
    font-size: 12px;
    background-color: $black;
    color: #ffffff;
    text-align: center;
    padding: 5px 10px;
    position: absolute;
    border-radius: 15px;
    margin-top: 2px;
    z-index: 1;
    margin-left: -10px;
  }

  .tooltiptext::after {
    content: "";
    position: absolute;
    bottom: 100%;
    left: 50%;
    margin-left: -5px;
    border-width: 5px;
    border-style: solid;
    border-color: transparent transparent black transparent;
  }

  .action-icon:hover+.tooltiptext {
    visibility: visible;
  }

  input:checked+.action-icon:hover {
    background-color: #3650af;
  }
}

.icon-change-modal {
  ul {
    list-style-type: none;
    margin: 0 auto;
    text-align: center;
    display: grid;
    grid-template-columns: 1fr 1fr 1fr 1fr;

    li {
      float: left;
      border: 2px solid #8991a0;
      border-radius: 1.75px;
      cursor: pointer;

      img {
        width: 22px;
        height: 22px;
        filter: invert(59%) sepia(27%) saturate(160%) hue-rotate(181deg) brightness(91%) contrast(95%);
      }
    }

    li.selected {
      border: 2px solid $primary;

      img {
        filter: invert(27%) sepia(84%) saturate(5230%) hue-rotate(212deg) brightness(102%) contrast(100%);
      }
    }
  }
}

/**
 * Spinner Widget
 */
.spinner-container {
  display: flex;
  justify-content: center;
  align-items: center;
}

.animation-fade {
  animation-name: fade;
  animation-duration: 0.3s;
  animation-timing-function: ease-in;
}

@keyframes fade {
  0% {
    opacity: 0;
  }

  100% {
    opacity: 1;
  }
}

/**
 * Query panel
 */
.query-btn {
  cursor: pointer;
  height: 24px;
  width: 24px;
  padding: 0;
}

.query-btn.dark {
  filter: brightness(0) invert(1);
}

.button-family-secondary {
  @include button-outline($light-theme: true);

  & {

    height: 32px;
    width: 112px;
  }
}

.button-family-secondary.dark {
  @include button-outline($light-theme: false);
}

// ** Query Panel: REST API Tabs **
.group-header {
  background: #d2ddec;
  border-radius: 4px;
  height: 28px !important;

  span {
    display: flex;
    justify-content: left;
    align-items: center;
  }
}

.raw-container.dark {
  background: #272822;
  padding: 5px;
}

// **Alert component**
.alert-component {
  border: 1px solid rgba(101, 109, 119, 0.16);
  background: var(--base);
  border-radius: 6px;

  a {
    color: $primary;
  }
}

.theme-dark .alert-component {
  background: var(--slate2) !important;
  border-color: var(--slate4) !important;

  a {
    color: $primary;
  }
}



.codehinter-plugins.code-hinter {
  @extend .codehinter-default-input;

  .popup-btn {
    margin-top: 0.65rem !important;
  }

  .CodeMirror-placeholder,
  .CodeMirror pre.CodeMirror-line {
    height: 21px !important;
    position: absolute !important;
    margin-top: 3px !important;
  }

  .CodeMirror-cursor {
    height: inherit !important;
  }

  .CodeMirror-lines {
    height: 32px !important;
    padding: 7px 0px !important;
  }
}

//*button loading with spinner with primary color*//
.button-loading {
  position: relative;
  color: transparent !important;
  text-shadow: none !important;
  pointer-events: none;

  &:after {
    content: "";
    display: inline-block;
    vertical-align: text-bottom;
    border: 1.5px solid currentColor;
    border-right-color: transparent;
    border-radius: 50%;
    color: $primary;
    position: absolute;
    width: 12px;
    height: 12px;
    animation: spinner-border 0.75s linear infinite;
  }
}

.query-icon.dark {
  filter: brightness(0) invert(1);
}

//Rest-API Tab Panes
.tab-pane-body {
  margin-left: -2.5% !important;
}

//CodeMirror padding
.CodeMirror pre.CodeMirror-line,
.CodeMirror pre.CodeMirror-line-like {
  padding: 0 10px !important;
}

.comment-notification-nav-item {
  background: transparent;
  border: 0;
  font-size: 12px;
  font-weight: 500;
  opacity: 0.6;
  height: 28px;
  border-radius: 6px;
}

// comment styles ::override
.editor-sidebar {
  .nav-tabs .nav-link.active {
    background-color: transparent !important;
  }

  .inspector-nav-item {
    background: transparent;
    border: 0;
    font-size: 12px;
    font-weight: 500;
    opacity: 0.6;
    height: 28px;
    border-radius: 6px;
  }

  .inspector-component-title-input-holder {
    padding: 4px 12px;
    margin: 0;
    display: flex;
    align-items: center;
    height: 36px;
  }
}

.comment-card-wrapper {
  border-top: 0.5px solid var(--slate5) !important;
  margin-top: -1px !important;

  .card {
    background-color: var(--base);
  }
}

div#driver-highlighted-element-stage,
div#driver-page-overlay {
  background: transparent !important;
  outline: 5000px solid rgba(0, 0, 0, 0.75);
}

.dark-theme-walkthrough#driver-popover-item {
  background-color: $bg-dark-light !important;
  border-color: rgba(101, 109, 119, 0.16) !important;

  .driver-popover-title {
    color: white !important;
  }

  .driver-popover-tip {
    border-color: transparent transparent transparent $bg-dark-light !important;
  }

  .driver-popover-description {
    color: #d9dcde !important;
  }

  .driver-popover-footer .driver-close-btn {
    color: #ffffff !important;
    text-shadow: none !important;
  }

  .driver-prev-btn,
  .driver-next-btn {
    text-shadow: none !important;
  }
}

#driver-popover-item {
  padding: 20px !important;

  .driver-prev-btn,
  .driver-next-btn,
  .driver-close-btn {
    border: none !important;
    background: none !important;
    padding-left: 0 !important;
    font-size: 14px !important;
  }

  .driver-next-btn,
  .driver-prev-btn {
    color: $primary !important;
  }

  .driver-disabled {
    color: $primary;
    opacity: 0.5;
  }

  .driver-popover-footer {
    margin-top: 20px !important;
  }
}

.pointer-events-none {
  pointer-events: none;
}

.popover.popover-dark-themed {
  background-color: $bg-dark-light;
  border-color: rgba(101, 109, 119, 0.16);


  .popover-body {
    color: #d9dcde !important;
  }

  .popover-header {
    background-color: var(--slate2);
    color: var(--slate11);
    border-bottom-color: var
  }
}

.toast-dark-mode {
  .btn-close {
    filter: brightness(0) invert(1);
  }
}

.editor .editor-sidebar .inspector .inspector-edit-widget-name {
  padding: 4px 8px;
  color: var(--slate12);
  border: 1px solid transparent;
  border-radius: 6px;
  background-color: var(--base);

  &:hover {
    background-color: var(--slate4);
    border: 1px solid var(--slate7);
  }

  &:focus {
    border: 1px solid var(--indigo9) !important;
    background-color: var(--indigo2);
    box-shadow: 0px 0px 0px 1px #C6D4F9;
  }
}

.tablr-gutter-x-0 {
  --tblr-gutter-x: 0 !important;
}

.widget-button>.btn-loading:after {
  border: 1px solid var(--loader-color);
  border-right-color: transparent;
}

.flip-dropdown-help-text {
  padding: 10px 5px 0 0;
  float: left;
  font-size: 14px;
  color: var(--slate-12);
}

.dynamic-form-element {
  flex: 1 !important;
}

.dynamic-form-row {
  margin-top: 16px !important;
  // margin-bottom: 16px !important;
}

#transformation-popover-container {
  margin-bottom: -2px !important;
}

.canvas-codehinter-container {
  display: flex;
  flex-direction: row;
  width: 158px;
}

.hinter-canvas-input {
  display: flex;
  width: 120px;
  height: auto !important;
  margin-top: 1px;

  .canvas-hinter-wrap {
    width: 126x;
    border: 1px solid var(--slate7);
  }
}

.hinter-canvas-input {
  display: flex;
  padding: 4px;
  margin-top: 1px;

  .CodeMirror-sizer {
    border-right-width: 1px !important;
  }

  .cm-propert {
    color: #ffffff !important;
  }
}

.canvas-codehinter-container {
  .code-hinter-col {
    margin-bottom: 1px !important;
    width: 136px;
    height: auto !important;
  }
}

.fx-canvas {
  background: var(--slate4);
  padding: 0px;
  display: flex;
  height: 32px;
  width: 32px;
  border: solid 1px rgba(255, 255, 255, 0.09) !important;
  border-radius: 4px;
  justify-content: center;
  font-weight: 400;
  align-items: center;

  div {
    background: var(--slate4) !important;
    display: flex;
    justify-content: center;
    align-items: center;
    height: 30px;
    padding: 0px;
  }
}

.org-name {
  color: var(--slate12) !important;
  font-size: 12px;
}


.organization-list {
  margin-top: 4px;

  .btn {
    border: 0px;
  }

  .dropdown-toggle div {
    max-width: 200px;
    text-overflow: ellipsis;
    overflow: hidden;
  }

  .org-name {
    text-overflow: ellipsis;
    overflow: hidden;
    white-space: nowrap;
    width: 100%;
    font-weight: bold;
  }

  .org-actions div {
    color: $primary;
    cursor: pointer;
    font-size: 12px;
  }

  .dropdown-menu {
    min-width: 14rem;
  }

  .org-avatar {
    display: block;
  }

  .org-avatar:hover {
    .avatar {
      background: #fcfcfc no-repeat center/cover;
    }

    .arrow-container {
      svg {
        filter: invert(35%) sepia(17%) saturate(238%) hue-rotate(153deg) brightness(94%) contrast(89%);
      }
    }
  }

  .arrow-container {
    padding: 5px 0px;
  }

  .arrow-container {
    svg {
      cursor: pointer;
      height: 30px;
      width: 30px;
      padding: 0px 0px;
      filter: invert(50%) sepia(13%) saturate(208%) hue-rotate(153deg) brightness(99%) contrast(86%);
    }
  }

  .org-edit {
    span {
      color: $primary;
      cursor: pointer;
      font-size: 10px;
    }
  }

  .organization-switchlist {
    .back-btn {
      font-size: 12px;
      padding: 2px 0px;
      cursor: pointer;
    }

    .back-ico {
      cursor: pointer;

      svg {
        height: 20px;
        width: 20px;
        filter: invert(84%) sepia(13%) saturate(11%) hue-rotate(352deg) brightness(90%) contrast(91%);
      }
    }

    .dd-item-padding {
      padding: 0.5rem 0.75rem 0rem 0.75rem;
    }

    .search-box {
      margin-top: 10px;
    }

    .org-list {
      max-height: 60vh;
      overflow: auto;
    }

    .tick-ico {
      filter: invert(50%) sepia(13%) saturate(208%) hue-rotate(153deg) brightness(99%) contrast(86%);
    }

    .org-list-item {
      cursor: pointer;
    }

    .org-list-item:hover {
      .avatar {
        background: #fcfcfc no-repeat center/cover;
      }

      .tick-ico {
        filter: invert(35%) sepia(17%) saturate(238%) hue-rotate(153deg) brightness(94%) contrast(89%);
      }
    }
  }
}

.sso-button-footer-wrap {
  display: flex !important;
  justify-content: center;
  width: 100%;
}

.tj-icon {
  cursor: pointer;
}

#login-url,
#redirect-url {
  margin-bottom: 0px !important;
}

.git-encripted-label {
  color: var(--green9);
}

.card-header {
  border-bottom: 1px solid var(--slate5) !important;
}

.manage-sso-container {
  position: relative;
}

.sso-card-wrapper {
  background: var(--base);
  min-height: 100%;
  // height: calc(100vh - 156px) !important;

  display: grid;
  grid-template-rows: auto 1fr auto;

  .card-header {
    border-bottom: 1px solid var(--slate5) !important;
  }

  .form-control {
    background: var(--base);
  }

  .open-id-sso-card {
    border-bottom: none !important;
  }

  .sso-card-footer {
    display: flex;
    flex-direction: row;
    justify-content: flex-end;
    align-items: center;
    padding: 24px 32px;
    gap: 8px;
    width: 400px;
    height: 88px;
    border-top: 1px solid var(--slate5) !important;
    background: var(--base);
    margin-top: 0px !important;
  }

}

.workspace-settings-page {
  width: 880px;
  margin: 0 auto;
  background: var(--base);

  .card {
    background: var(--base);
    border: 1px solid var(--slate7) !important;
    box-shadow: 0px 1px 2px rgba(16, 24, 40, 0.05) !important;
    width: 880px;

    .card-header {
      padding: 24px 24px;
      gap: 12px;
      height: 72px;
      border-top-left-radius: 6px;
      border-top-right-radius: 6px;

      .title-banner-wrapper {
        display: flex;
        align-items: center;
        justify-content: space-between;
        width: 878px;
      }

    }

    .form-label {
      font-size: 12px;
      font-weight: 500px;
      margin-bottom: 4px !important;
      color: var(--slate12);
    }

    .card-footer {
      display: flex;
      justify-content: flex-end;
      align-items: center;
      padding: 24px 32px;
      gap: 8px;
      border-top: 1px solid var(--slate5) !important;
      background: var(--base);
      margin-top: 0px !important;
      align-Self: 'stretch';
      height: 88px;
    }

    .card-body {
      height: 467px;
      padding: 24px;

      .form-group {
        .tj-app-input {
          .form-control {
            &:disabled {
              background: var(--slate3) !important;
            }
          }
        }
      }
    }
  }
}

// Left Menu
.left-menu {
  background: var(--base);

  .tj-list-item {
    gap: 40px;
    width: 187px;
    height: 32px;
    white-space: nowrap;
    overflow: hidden;
    text-overflow: ellipsis;
  }

  .folder-list-selected {
    background-color: var(--indigo4);
  }

  ul {
    margin: 0px;
    padding: 0px;

    li {
      float: left;
      list-style: none;
      width: 100%;
      padding: 6px 8px;
      border-radius: 6px;
      cursor: pointer;
      margin: 3px 0px;
      color: var(--base-black) !important;
    }

    li.active {
      background-color: $primary;
      color: #ffffff;
    }

    li:not(.active):hover {
      background: var(--slate4);
      border-radius: 6px;
    }
  }
}

.enabled-tag {
  padding: 4px 16px;
  gap: 10px;
  width: 77px;
  height: 28px;
  background: var(--grass3);
  border-radius: 100px;
  color: var(--grass9);
  font-weight: 500;
}

.disabled-tag {
  padding: 4px 16px;
  gap: 10px;
  color: var(--tomato9);
  width: 81px;
  height: 28px;
  background: var(--tomato3);
  border-radius: 100px;
  font-weight: 500;
}

.manage-sso {
  .title-with-toggle {
    width: 100%;
    font-weight: 500;

    .card-title {
      color: var(--slate12) !important;
      font-weight: 500;
    }

    .form-check-input {
      width: 28px;
      height: 16px;
    }

    input[type="checkbox"] {
      /* Double-sized Checkboxes */
      -ms-transform: scale(1.5);
      /* IE */
      -moz-transform: scale(1.5);
      /* FF */
      -webkit-transform: scale(1.5);
      /* Safari and Chrome */
      -o-transform: scale(1.5);
      /* Opera */
      transform: scale(1.5);
      margin-top: 5px;
    }
  }
}

.help-text {
  overflow: auto;

  div {
    color: var(--slate11);
    font-style: normal;
    font-weight: 400;
    font-size: 12px;
    line-height: 20px;
  }
}


.org-invite-or {
  padding: 1rem 0rem;

  h2 {
    width: 100%;
    text-align: center;
    border-bottom: 1px solid #000;
    line-height: 0.1em;
    margin: 10px 0 20px;
  }

  h2 span {
    background: #ffffff;
    padding: 0 10px;
  }
}

.theme-dark .json-tree-container {
  .json-tree-node-icon {
    svg {
      filter: invert(89%) sepia(2%) saturate(127%) hue-rotate(175deg) brightness(99%) contrast(96%);
    }
  }

  .json-tree-svg-icon.component-icon {
    filter: brightness(0) invert(1);
  }

  .node-key-outline {
    height: 1rem !important;
    border: 1px solid transparent !important;
    color: #ccd4df;
  }

  .selected-node {
    border-color: $primary-light !important;
  }

  .json-tree-icon-container .selected-node>svg:first-child {
    filter: invert(65%) sepia(62%) saturate(4331%) hue-rotate(204deg) brightness(106%) contrast(97%);
  }

  .node-length-color {
    color: #b8c7fd;
  }

  .node-type {
    color: #8a96a6;
  }

  .group-border {
    border-color: rgb(97, 101, 111);
  }

  .action-icons-group {


    img,
    svg {
      filter: invert(89%) sepia(2%) saturate(127%) hue-rotate(175deg) brightness(99%) contrast(96%);
    }
  }

  .hovered-node.node-key.badge {
    color: #8092ab !important;
    border-color: #8092ab !important;
  }

}

.json-tree-container {

  .inspector-json-node {
    .color-primary {
      color: $primary;
    }

    .node-key-outline {
      height: 1rem !important;
      border: 1px solid transparent !important;
      color: var(--slate12);
    }

    &:hover {
      .action-icons-group {
        visibility: visible;
        pointer-events: all;
      }

      .hovered-json-node {
        font-weight: 400 !important;
        height: 1rem !important;
        color: #8092ab;
      }

      .hovered-json-node-border.node-key.badge {
        border-color: $primary !important;
      }

      .node-key-outline.node-key.badge {
        border-color: #8092ab !important;
      }
    }
  }

  .json-tree-svg-icon.component-icon {
    height: 16px;
    width: 16px;
  }

  .json-tree-icon-container {
    max-width: 20px;
    margin-right: 6px;
    font-family: 'IBM Plex Sans';
  }

  .node-type {
    color: var(--slate11);
    padding-top: 2px;
  }

  .json-tree-valuetype {
    font-size: 10px;
    padding-top: 2px;
  }

  .node-length-color {
    color: var(--indigo10);
    padding-top: 3px;
  }

  .json-tree-node-value {
    font-size: 11px;
  }

  .json-tree-node-string {
    color: var(--orange9);
  }

  .json-tree-node-boolean {
    color: var(--green9);
  }

  .json-tree-node-number {
    color: var(--orange9);
  }

  .json-tree-node-null {
    color: red;
  }

  .json-tree-node-date {
    color: rgb(98, 107, 103);
  }

  .group-border {
    border-left: 0.5px solid #dadcde;
    margin-top: 16px;
    margin-left: -12px;
  }

  .selected-node {
    border-color: $primary-light !important;
  }

  .selected-node .group-object-container .badge {
    font-weight: 400 !important;
    height: 1rem !important;
  }

  .group-object-container {
    margin-left: 0.72rem;
    margin-top: -16px;
  }

  .json-node-element {
    cursor: pointer;
  }

  .hide-show-icon {
    cursor: pointer;
    margin-left: 1rem;

    &:hover {
      color: $primary;
    }
  }


  .action-icons-group {
    visibility: hidden;
    pointer-events: none;
    cursor: pointer;
  }

  .hovered-node {
    font-weight: 400 !important;
    height: 1rem !important;
    color: #8092ab;
  }

  .node-key {
    font-weight: 400 !important;
    margin-left: -0.25rem !important;
    justify-content: flex-start !important;
    min-width: fit-content !important;
  }

  .node-key-outline {
    height: 1rem !important;
    border: 1px solid transparent !important;
    color: var(--slate12);
  }

}






.popover-more-actions {
  font-weight: 400 !important;

  &:hover {
    background: #d2ddec !important;
  }
}

.popover-dark-themed .popover-more-actions {
  color: #ccd4df;

  &:hover {
    background-color: #324156 !important;
  }
}

#json-tree-popover {
  padding: 0.25rem !important;
}

// Font sizes
.fs-9 {
  font-size: 9px !important;
}

.fs-10 {
  font-size: 10px !important;
}

.fs-12 {
  font-size: 12px !important;
}

.realtime-avatars {
  padding: 0px;
  margin-left: 8px;
}

.widget-style-field-header {
  font-family: "Inter";
  font-style: normal;
  font-weight: 500;
  font-size: 12px;
  line-height: 20px;
  color: #61656c;
}

.maintenance_container {
  width: 100%;
  height: 100vh;
  display: flex;
  justify-content: center;
  align-items: center;

  .card {
    .card-body {
      display: flex;
      height: 200px !important;
      align-items: center;
    }
  }
}

.list-timeline:not(.list-timeline-simple) .list-timeline-time {
  top: auto;
}

.widget-buttongroup {
  display: flex;
  flex-direction: column;
  justify-content: left;
  overflow: hidden !important;
}

.group-button {
  margin: 0px 10px 10px 0px;
  line-height: 1.499;
  font-weight: 400;
  white-space: nowrap;
  text-align: center;
  cursor: pointer;
  padding: 0 15px;
  font-size: 12px;
  border-radius: 4px;
  color: rgba(0, 0, 0, .65);
  background-color: #ffffff;
  border: 1px solid #d9d9d9;
  min-width: 40px;
  width: auto !important;
  height: 30px,
}

.widget-buttongroup-label {
  font-weight: 600;
  margin-right: 10px;
  color: #3e525b;
}

.editor-actions {
  border-bottom: 1px solid #eee;
  padding: 5px;
  display: flex;
  justify-content: flex-end
}

.autosave-indicator {
  color: var(--slate10, #7E868C);
}

.pdf-page-controls {
  background: white;
  border-radius: 4px;

  button {
    width: 36px;
    height: 36px;
    background: white;
    border: 0;
    font-size: 1.2em;
    border-radius: 4px;

    &:first-child {
      border-top-right-radius: 0;
      border-bottom-right-radius: 0;
    }

    &:last-child {
      border-top-left-radius: 0;
      border-bottom-left-radius: 0;
    }

    &:hover {
      background-color: #e6e6e6;
    }
  }

  span {
    font-family: inherit;
    font-size: 1em;
    padding: 0 0.5em;
    color: #000;
  }
}

//download button in pdf widget
.download-icon-outer-wrapper:hover {
  background-color: #e6e6e6 !important
}

.pdf-document {
  canvas {
    margin: 0px auto;
  }

  &:hover {
    .pdf-page-controls {
      opacity: 1;
    }
  }
}

.org-variables-page {
  .btn-org-env {
    width: 36px;
  }

  .encryption-input {
    width: fit-content;
  }

  .no-vars-text {
    display: block;
    text-align: center;
    margin-top: 100px;
  }
}

.org-constant-page {
  .card-footer {
    background: var(--base);
    color: var(--slate12);
  }
}

.tj-input-error-state {
  border: 1px solid var(--tomato9) !important;
}



.tj-input-element {
  gap: 16px;
  background: var(--base);
  border: 1px solid var(--slate7);
  border-radius: 6px;
  margin-bottom: 4px;
  display: block;
  width: 100%;
  padding: .4375rem .75rem;
  font-size: .875rem;
  font-weight: 400;
  line-height: 1.4285714;
  color: var(--slate12);
  background-clip: padding-box;
  -webkit-appearance: none;
  -moz-appearance: none;
  appearance: none;
  transition: border-color .15s ease-in-out, box-shadow .15s ease-in-out;

  &:hover {
    background: var(--slate1);
    border: 1px solid var(--slate8);
    -webkit-box-shadow: none;
    box-shadow: none;
    outline: none;
  }

  &:focus-visible {
    background: var(--slate1);
    border: 1px solid var(--indigo9);
    outline: none;
  }

  &:active {
    background: var(--indigo2);
    border: 1px solid var(--indigo9);
    box-shadow: none;
  }

  &:disabled {
    background: var(--slate3);
    border: 1px solid var(--slate8);
    color: var(--slate9);
    cursor: not-allowed;
  }

  &::placeholder {
    color: var(--slate9);
    font-weight: 400;
  }
}


//Kanban board
.kanban-container.dark-themed {
  background-color: $bg-dark-light !important;

  .kanban-column {
    .card-header {
      background-color: #324156 !important;
    }
  }
}

.kanban-container {
  background-color: #fefefe;

  .kanban-column {
    background-color: #f4f4f4;
    padding: 0 !important;
    height: fit-content !important;

    .card-body {
      &:hover {
        overflow-y: auto !important;

        &::-webkit-scrollbar {
          width: 0 !important;
          height: 0 !important;
        }
      }
    }

    .card-header {
      background-color: #fefefe;

      .badge {
        font-size: 12px !important;
      }
    }

    .card-body .dnd-card {
      border-radius: 5px !important;
    }

    .dnd-card.card {
      height: 52px !important;
      padding: 5px !important;
    }

    .dnd-card.card.card-dark {
      background-color: $bg-dark !important;
    }
  }

  .kanban-board-add-group {
    justify-content: center;
    align-items: center;
    cursor: pointer;
    color: rgba(0, 0, 0, 0.5);
    background-color: transparent;
    border-style: dashed;
    border-color: rgba(0, 0, 0, 0.08);
    display: flex;
    flex-direction: column;
    grid-auto-rows: max-content;
    overflow: hidden;
    box-sizing: border-box;
    appearance: none;
    outline: none;
    margin: 10px;
    border-radius: 5px;
    min-width: 350px;
    height: 200px;
    font-size: 1em;
  }

  .add-card-btn {
    font-size: 1em;
    font-weight: 400;
    color: #3e525b;
    border-radius: 5px;
    padding: 5px;
    margin: 5px;
    background-color: transparent;
    border-style: dashed;
    border-color: rgba(0, 0, 0, 0.08);
    cursor: pointer;
    transition: all 0.2s ease-in-out;

    &:hover {
      background-color: #e6e6e6;
    }
  }
}

.cursor-pointer {
  cursor: pointer;
}

.cursor-text {
  cursor: text;
}

.cursor-not-allowed {
  cursor: none;
}

.bade-component {
  display: inline-flex;
  justify-content: center;
  align-items: center;
  overflow: hidden;
  user-select: none;
  padding: calc(0.25rem - 1px) 0.25rem;
  height: 1.25rem;
  border: 1px solid transparent;
  min-width: 1.25rem;
  font-weight: 600;
  font-size: .625rem;
  letter-spacing: .04em;
  text-transform: uppercase;
  vertical-align: bottom;
  border-radius: 4px;
}

// sso-helper-page
.sso-helper-container {
  width: 60vw;
  padding: 30px;
  box-shadow: rgba(0, 0, 0, 0.16) 0px 1px 4px;
  margin: 0 auto;
}

.sso-copy {
  margin-left: 10px;
  cursor: pointer;
}

#git-url,
#google-url {
  color: $primary;
  margin-left: 4px;
  word-break: break-all;
}

@media only screen and (max-width: 768px) {
  .sso-helper-container {
    width: 96vw;
    padding: 20px;
  }
}

.sso-helper-doc {
  line-height: 24px;
}

.sso-content-wrapper {
  margin: 0 auto;
  display: flex;
  flex-direction: column;
  align-items: self-start;
  padding: 20px;
  box-shadow: rgba(0, 0, 0, 0.02) 0px 1px 3px 0px, rgba(27, 31, 35, 0.15) 0px 0px 0px 1px;
  border-radius: 4px;
}

.workspace-status {
  display: flex;
  font-weight: 800;
  margin-bottom: 6px;
}

.sso-type {
  font-weight: 600;
  margin-bottom: 4px !important;
  display: flex;

  span {
    margin-right: 10px;
  }

  a {
    margin-left: 6px;

  }
}

.gg-album {
  box-sizing: border-box;
  position: relative;
  display: block;
  width: 18px;
  height: 18px;
  transform: scale(var(--ggs, 1));
  border-left: 7px solid transparent;
  border-right: 3px solid transparent;
  border-bottom: 8px solid transparent;
  box-shadow: 0 0 0 2px,
    inset 6px 4px 0 -4px,
    inset -6px 4px 0 -4px;
  border-radius: 3px
}

.gg-album::after,
.gg-album::before {
  content: "";
  display: block;
  box-sizing: border-box;
  position: absolute;
  width: 2px;
  height: 5px;
  background: currentColor;
  transform: rotate(46deg);
  top: 5px;
  right: 4px
}

.gg-album::after {
  transform: rotate(-46deg);
  right: 2px
}

.sso-helper-header {
  display: flex;
  align-items: center;

  span {
    margin-right: 10px;
  }
}

// sso end

// steps-widget
a.step-item-disabled {
  text-decoration: none;
  opacity: 0.5;
}

.steps {
  overflow: hidden;
  margin: 0rem !important;
}

.step-item.active~.step-item:after,
.step-item.active~.step-item:before {
  background: var(--incompletedAccent) !important;
}

.step-item.active:before {
  background: transparent !important;
}

.steps .step-item.active:before {
  border-color: var(--completedAccent) !important;
}

.steps-item {
  color: var(--textColor) !important;
}


.step-item {
  &.completed-label {
    color: var(--completedLabel) !important;
  }

  &.incompleted-label {
    color: var(--incompletedLabel) !important;
  }

  &.active-label {
    color: var(--currentStepLabel) !important;
  }
}

.step-item:before {
  background-color: var(--completedAccent) !important;
  // remaining code
}

.step-item:after {
  background: var(--completedAccent) !important;
}


.notification-center-badge {

  margin-top: 0px;
  margin-left: 10px;
  margin-bottom: 15px;
  position: absolute;
  right: 6px;
}

.notification-center {
  max-height: 500px;
  min-width: 420px;
  overflow: auto;
  margin-left: 11px !important;

  .empty {
    padding: 0 !important;

    .empty-img {
      font-size: 2.5em;
    }
  }

  .card {
    min-width: 400px;
    background: var(--base);
    color: var(--slate12);
    box-shadow: 0px 12px 16px -4px rgba(16, 24, 40, 0.08), 0px 4px 6px -2px rgba(16, 24, 40, 0.03);
  }

  .card-footer {
    background: var(--base);
    color: var(--slate12);
  }

  .spinner {
    min-height: 100px;
  }
}

// profile-settings css
.confirm-input {
  padding-right: 8px !important;
}

.user-group-actions {
  display: flex;
  gap: 8px;
  justify-content: right;
}

input.hide-input-arrows {
  -moz-appearance: none;

  &::-webkit-outer-spin-button,
  &::-webkit-inner-spin-button {
    -webkit-appearance: none;
  }
}

.btn-org-env {
  width: 36px;
}







.custom-checkbox-tree {
  overflow-y: scroll;
  color: #3e525b;

  .react-checkbox-tree label:hover {
    background: none !important;
  }

  .rct-icons-fa4 {

    .rct-icon-expand-open,
    .rct-icon-expand-close {
      &::before {
        content: url("data:image/svg+xml,%3Csvg xmlns='http://www.w3.org/2000/svg' viewBox='0 0 1024 1024' focusable='false' data-icon='caret-down' width='12px' height='12px' fill='currentColor' aria-hidden='true'%3E%3Cpath d='M840.4 300H183.6c-19.7 0-30.7 20.8-18.5 35l328.4 380.8c9.4 10.9 27.5 10.9 37 0L858.9 335c12.2-14.2 1.2-35-18.5-35z'%3E%3C/path%3E%3C/svg%3E") !important;
      }
    }

    .rct-icon-expand-close {
      transform: rotate(-90deg);
      -webkit-transform: rotate(-90deg);
    }
  }
}

// sso enable/disable box
.tick-cross-info {
  .main-box {
    margin-right: 10px;
    border-radius: 5px;
  }

  .icon-box {
    padding: 7px 5px 7px 2px;
    color: #ffffff;

    .icon {
      stroke-width: 4.5px;
    }
  }

  .tick-box {
    border: 3px solid var(--indigo9);

    .icon-box {
      background: var(--indigo9);
    }
  }

  .cross-box {
    border: 3px solid $disabled;

    .icon-box {
      background: $disabled;
    }
  }
}

.oidc-button {
  .btn-loading:after {
    color: $primary;
  }
}

.icon-widget-popover {
  &.theme-dark {
    .popover-header {
      background-color: #232e3c;
      border-bottom: 1px solid #324156;
    }

    .popover-body {
      background-color: #232e3c;
      border-radius: 6px;
    }
  }

  .popover-header {
    padding-bottom: 0;
    background-color: #ffffff;

    .input-icon {
      margin-bottom: 0.5rem !important;
    }
  }

  .popover-body {
    padding: 0 0.5rem;

    .row {
      >div {
        overflow-x: hidden !important;
      }
    }

    .icon-list-wrapper {
      display: grid;
      grid-template-columns: repeat(10, 1fr);
      margin: 0.5rem 1rem 0.5rem 0.5rem;
    }

    .icon-element {
      cursor: pointer;
      border: 1px solid transparent;
      border-radius: $border-radius;

      &:hover {
        border: 1px solid $primary;
      }
    }
  }
}

.dark-theme-placeholder::placeholder {
  color: #C8C6C6;
}

.dark-multiselectinput {
  input {
    color: white;

    &::placeholder {
      color: #C8C6C6;
    }
  }
}


.dark-multiselectinput {
  input {
    color: white;

    &::placeholder {
      color: #C8C6C6;
    }
  }
}

// Language Selection Modal
.lang-selection-modal {
  font-weight: 500;

  .list-group {
    padding: 1rem 1.5rem;
    padding-top: 0;
    overflow-y: scroll;
    height: calc(100% - 68px);
  }

  .list-group-item {
    border: 0;

    p {
      margin-bottom: 0px;
      margin-top: 2px;
    }
  }

  .list-group-item.active {
    background-color: var(--indigo4);
    color: var(--slate12);
    font-weight: 600;
    margin-top: 0px;
  }

  .modal-body {
    height: 50vh;
    padding: 0;
  }

  .lang-list {
    height: 100%;

    .search-box {
      position: relative;
      margin: 1rem 1.5rem;
    }

    input {
      border-radius: 5px !important;
    }

    .input-icon {
      display: flex;
    }

    .input-icon {
      .search-icon {
        display: block;
        position: absolute;
        left: 0;
        margin-right: 0.5rem;
      }

      .clear-icon {
        cursor: pointer;
        display: block;
        position: absolute;
        right: 0;
        margin-right: 0.5rem;
      }
    }

    .list-group-item.active {
      color: $primary;
    }
  }
}

.lang-selection-modal.dark {
  .modal-header {
    border-color: #232e3c !important;
  }

  .modal-body,
  .modal-footer,
  .modal-header,
  .modal-content {
    color: white;
    background-color: #2b394a;
  }

  .list-group-item {
    color: white;
    border: 0;
  }

  .list-group-item:hover {
    background-color: #232e3c;
  }

  .list-group-item.active {
    background-color: #4d72fa;
    color: white;
    font-weight: 600;
  }

  .no-results-item {
    background-color: #2b394a;
    color: white;
  }

  input {
    background-color: #2b394a;
    border-color: #232e3c;
    color: white;
  }
}

// Language Selection Modal
.lang-selection-modal {
  font-weight: 500;

  .list-group {
    padding: 1rem 1.5rem;
    padding-top: 0;
    overflow-y: scroll;
    height: calc(100% - 68px);
  }

  .list-group-item {
    border: 0;

    p {
      margin-bottom: 0px;
      margin-top: 2px;
    }
  }

  .list-group-item.active {
    background-color: #edf1ff;
    color: #4d72fa;
    font-weight: 600;
    margin-top: 0px;
  }

  .modal-body {
    height: 50vh;
    padding: 0;
  }

  .lang-list {
    height: 100%;

    .search-box {
      position: relative;
      margin: 1rem 1.5rem;
    }

    input {
      border-radius: 5px !important;
    }

    .input-icon {
      display: flex;
    }

    .input-icon {
      .search-icon {
        display: block;
        position: absolute;
        left: 0;
        margin-right: 0.5rem;
      }

      .clear-icon {
        cursor: pointer;
        display: block;
        position: absolute;
        right: 0;
        margin-right: 0.5rem;
      }
    }

    .list-group-item.active {
      color: $primary;
    }
  }
}

.lang-selection-modal.dark {
  .modal-header {
    border-color: #232e3c !important;
  }

  .modal-body,
  .modal-footer,
  .modal-header,
  .modal-content {
    color: white;
    background-color: #2b394a;
  }

  .list-group-item {
    color: white;
    border: 0;
  }

  .list-group-item:hover {
    background-color: #232e3c;
  }

  .list-group-item.active {
    background-color: #4d72fa;
    color: white;
    font-weight: 600;
  }

  .no-results-item {
    background-color: #2b394a;
    color: white;
  }

  input {
    background-color: #2b394a;
    border-color: #232e3c;
    color: white;
  }
}

.org-users-page {
  .page-body {
    height: 100%;
  }
}

.user-group-container-wrap {
  margin: 20px auto 0 auto;
}

.dragged-column {
  z-index: 1001;
}

#storage-sort-popover {
  max-width: 800px;
  width: 800px;
  background-color: var(--base);
  box-sizing: border-box;
  box-shadow: 0px 12px 16px -4px rgba(16, 24, 40, 0.08), 0px 4px 6px -2px rgba(16, 24, 40, 0.03);
  border-radius: 4px;
  border: 1px solid var(--slate3) !important;



  .card-body,
  .card-footer {
    background: var(--base);
  }
}


#storage-filter-popover {
  max-width: 800px;
  width: 800px;
  background-color: var(--base);
  box-sizing: border-box;
  box-shadow: 0px 12px 16px -4px rgba(16, 24, 40, 0.08), 0px 4px 6px -2px rgba(16, 24, 40, 0.03);
  border-radius: 4px;
  border: 1px solid var(--slate3) !important;



  .card-body,
  .card-footer {
    background: var(--base);
  }
}

.filter-header {
  width: 100%;
  height: 56px;
  padding: 0 24px;
  display: flex;
  align-items: center;
  justify-content: space-between;
  color: var(--text-default);
  border-bottom: 1px solid var(--border-weak);

  .filter-heading {
    font-family: IBM Plex Sans;
    font-size: 14px;
    font-weight: 500;
    line-height: 20px;
    text-align: left;
  }
}

tbody {
  width: 100% !important;
  flex-grow: 1;

  tr {
    width: 100% !important;

    td:last-child {
      flex: 1 1 auto;
    }
  }
}

.datepicker-widget.theme-dark {
  .react-datepicker__tab-loop {
    .react-datepicker__header {
      background-color: #232e3c;

      .react-datepicker__current-month,
      .react-datepicker__day-name,
      .react-datepicker__month-select,
      .react-datepicker__year-select {
        color: white;

      }

      .react-datepicker__month-select,
      .react-datepicker__year-select {
        background-color: transparent;

        option {
          background-color: #232e3c;
        }
      }
    }

    .react-datepicker__month {
      background-color: #232e3c;

      .react-datepicker__day {
        color: white;

        &:hover {
          background-color: #636466;
        }
      }

      .react-datepicker__day--outside-month {
        opacity: 0.5;
      }
    }

    .react-datepicker {
      background-color: #232e3c;
    }
  }
}

.theme-dark .list-group-item {
  &:hover {
    background-color: #232e3c;
  }
}

.theme-dark {

  .CalendarMonth,
  .DayPickerNavigation_button,
  .CalendarDay,
  .CalendarMonthGrid,
  .DayPicker_focusRegion,
  .DayPicker {
    background-color: #232e3c;
  }

  .DayPicker_weekHeader_ul,
  .CalendarMonth_caption,
  .CalendarDay {
    color: white;
  }

  .CalendarDay__selected_span,
  .CalendarDay__selected_start,
  .CalendarDay__selected_end {
    background-color: #4D72FA;
    color: white;
  }

  .CalendarDay {
    border-color: transparent; //hiding the border around days in the dark theme

    &:hover {
      background-color: #636466;
    }
  }

  .DateInput_fangStroke {
    stroke: #232E3C;
    fill: #232E3C;
  }

  .DayPickerNavigation_svg__horizontal {
    fill: white;
  }

  .DayPicker__withBorder {
    border-radius: 0;
  }

  .DateRangePicker_picker {
    background-color: transparent;
  }
}

.link-widget {
  overflow: auto;

  &.hover {
    a {
      &:hover {
        text-decoration: underline;
      }
    }
  }

  &.no-underline {
    a {
      text-decoration: none !important;
    }
  }

  &.underline {
    a {
      text-decoration: underline;
    }
  }

  &::-webkit-scrollbar {
    width: 0;
    height: 0;
    background: transparent;
  }
}

.import-export-footer-btns {
  margin: 0px !important;
}

.home-version-modal-component {
  border-bottom-right-radius: 0px !important;
  border-bottom-left-radius: 0px !important;
  box-shadow: 0px 12px 16px -4px rgba(16, 24, 40, 0.08),
    0px 4px 6px -2px rgba(16, 24, 40, 0.03) !important;
}

.current-version-label,
.other-version-label {
  color: var(--slate11);
}

.home-modal-component.modal-version-lists {
  width: 466px;
  height: 668px;
  background: var(--base);
  box-shadow: 0px 12px 16px -4px rgba(16, 24, 40, 0.08), 0px 4px 6px -2px rgba(16, 24, 40, 0.03);
  border-top-right-radius: 6px;
  border-top-right-radius: 6px;


  .modal-header {
    .btn-close {
      top: auto;
    }
  }
}

.modal-version-lists {
  max-height: 80vh;

  .modal-body {
    height: 80%;
    overflow: auto;
  }

  .export-creation-date {
    color: var(--slate11);
  }

  .modal-footer,
  .modal-header {
    padding-bottom: 24px;
    padding: 12px 28px;
    gap: 10px;
    width: 466px;
    height: 56px;
    background-color: var(--base);
  }

  .modal-footer {
    padding: 24px 32px;
    gap: 8px;
    width: 466px;
    height: 88px;
  }

  .tj-version-wrap-sub-footer {
    display: flex;
    flex-direction: row;
    padding: 16px 28px;
    gap: 10px;
    height: 52px;
    background: var(--base);
    border-top: 1px solid var(--slate5);
    border-bottom: 1px solid var(--slate5);



    p {
      font-weight: 400;
      font-size: 14px;
      line-height: 20px;
      color: var(--slate12);
    }
  }

  .version-wrapper {
    display: flex;
    justify-content: flex-start;
    padding: 0.75rem 0.25rem;
  }

  .current-version-wrap,
  .other-version-wrap {

    span:first-child {
      color: var(--slate12) !important;
    }
  }

  .current-version-wrap {
    background: var(--indigo3) !important;
    margin-bottom: 24px;
    border-radius: 6px;
    margin-top: 8px;
  }
}

.rest-methods-url {
  .cm-s-default {
    .cm-string-2 {
      color: #000;
    }
  }
}

.tooljet-database {

  .tj-db-headerText {
    white-space: nowrap;
    overflow: hidden;
    text-overflow: ellipsis;
    width: 78%;
  }

  .table-header,
  .table-name,
  .table-cell {
    white-space: nowrap;
    overflow: hidden;
    text-overflow: ellipsis;
    cursor: pointer;

    input.form-control {
      border: none;
      padding: 0px !important;
    }
  }

  .table-cell-dark {
    color: #ffffff;
  }

  .table-cell-hover-background {
    background-color: #F8F9FA;
    padding: 0rem;
    max-width: 230px;

    input.form-control {
      border: none !important;
      margin: 0px !important;
      padding: 0px !important;
      background-color: #F8F9FA;
    }
  }

  .table-cell-hover-background-dark {
    background-color: #242f3c;
    padding: 0rem;
    max-width: 230px;
    color: #ffffff;

    input.form-control {
      border: none !important;
      margin: 0px !important;
      padding: 0px !important;
      background-color: #242f3c !important;
    }
  }

  .table-editable-parent-cell {
    max-width: 230px;
    background-color: var(--indigo2) !important;
    cursor: pointer;
    padding: 0rem;

    .form-control {
      background-color: var(--indigo2) !important;
      border: none !important;
      padding: 0;
      margin: 0px !important;
      border-radius: 0px;
    }

    .popover-body {
      margin-top: 10px;
    }
  }

  .tjdb-cell-error {
    padding: 0rem;
    border-top: 1.5px solid var(--Tomato-09, #E54D2E) !important;
    border-bottom: 1.5px solid var(--Tomato-09, #E54D2E) !important;
    border-right: 1.5px solid var(--Tomato-09, #E54D2E) !important;
    border-left: 1.5px solid var(--Tomato-09, #E54D2E) !important;
  }

  .tjdb-column-select-border {
    border-left: 1.5px solid transparent;
    border-right: 1.5px solid transparent;
    border-top: 1.5px solid transparent;
    border-bottom: 1.5px solid transparent;
  }

  .table-columnHeader-click {
    background-color: #F8F9FA;
    padding: 0;
    max-width: 230px;

    .tjdb-column-select-border {
      border-left-color: #3E63DD !important;
      border-right-color: #3E63DD !important;
    }

    input.form-control {
      border: none !important;
      padding: 0px !important;
      margin: 0px !important;
      background-color: #F8F9FA;
    }
  }

  .table-columnHeader-click-dark {
    background-color: #242f3c;
    padding: 0;
    max-width: 230px;
    color: #ffffff;

    .tjdb-column-select-border {
      border-left-color: white !important;
      border-right-color: white !important;
    }

    input.form-control {
      border: none !important;
      margin: 0px !important;
      padding: 0px !important;
      background-color: #242f3c;
    }
  }

  .row-tj:first-child {
    .tjdb-column-select-border {
      border-top: 1.5px solid transparent;
    }

    .table-columnHeader-click {
      .tjdb-column-select-border {
        border-top-color: #3E63DD !important;
      }
    }

    .table-columnHeader-click-dark {
      .tjdb-column-select-border {
        border-top-color: white !important;
      }
    }
  }

  .row-tj:last-of-type {
    .tjdb-column-select-border {
      border-bottom: 1.5px solid transparent;
    }

    .table-columnHeader-click {
      .tjdb-column-select-border {
        border-bottom-color: #3E63DD !important;
      }
    }

    .table-columnHeader-click-dark {
      .tjdb-column-select-border {
        border-bottom-color: white !important;
      }
    }
  }

  .table-name {
    color: #000;
    width: 250px;
  }

  .table-left-sidebar {
    max-width: 288px;
  }

  .add-table-btn {
    height: 32px;
  }

  .table-header-click {
    background: #DFE3E6;

    .tjdb-menu-icon-parent {
      background: #E6E8EB !important;
      border-radius: 10px !important;

      .tjdb-menu-icon {
        display: block;
        cursor: pointer;
      }
    }
  }

  .table-header {
    background: #ECEEF0;
  }

  .table-header:hover {
    background: #E6E8EB;

    .tjdb-menu-icon {
      display: block;
      cursor: pointer;
    }
  }

  .table-header-dark:hover {

    .tjdb-menu-icon {
      display: block;
      cursor: pointer;
    }
  }

  .table-header,
  .table-cell {
    max-width: 230px !important;
  }

  .table-cell {
    padding: 0;
  }

  .add-more-columns-btn {
    background: var(--indigo3);
    font-weight: 500;
    color: var(--indigo9);
    font-size: 12px;
    border-radius: 600;
  }

  .delete-row-btn {
    max-width: 140px;
  }

  .tjdb-table-row {
    height: 36px;

    &:not(.table-row-selected):hover {
      background: var(--Slate-02, #F8F9FA);

      td:nth-child(1),
      td:nth-child(2) {
        background: var(--Slate-02, #F8F9FA);
      }

      .tjdb-checkbox-cell {
        display: block !important;
      }
    }

  }
}

.apploader {
  height: 100vh;

  &.module-mode {
    height: 100%;
    display: flex;
    justify-content: center;
    align-items: center;
  }

  .app-container {
    height: 100%;
    display: flex;
    flex-direction: column;
    justify-content: space-between;
  }

  .editor-header {
    height: 5%;
    background-color: #EEEEEE;
    display: flex;
    align-items: center;
    justify-content: space-between;

    .app-title-skeleton {
      width: 100px;
      height: 100%;
      display: flex;
      align-items: center;
      margin-left: 120px;
    }

    .right-buttons {
      display: flex;
      gap: 5px;
      align-items: center;
      margin-right: 10px;
    }
  }

  .editor-body {
    height: 100%;
  }

  .skeleton {
    padding: 5px;
  }

  .editor-left-panel {
    width: 48px;
    background-color: #EEEEEE;
    margin: 3px 0px 3px 3px;
    display: flex;
    flex-direction: column;
    justify-content: space-between;
    border-radius: 5px;

    .left-menu-items {
      display: flex;
      flex-direction: column;
      justify-content: space-between;
      gap: 5px;
      margin-top: 10px;
    }

    .bottom-items {
      margin-bottom: 10px;
    }
  }

  .editor-center {
    height: 100%;
    display: flex;
    flex-direction: column;
    gap: 5px;
    justify-content: space-between;

    .canvas {
      height: 100vh;
      background-color: var(--base);
      border-radius: 5px;
      display: flex;
      justify-content: center;
    }

    .query-panel {
      height: 30%;
      display: flex;
      justify-content: space-between;
      gap: 5px;

      .queries {
        width: 30%;
        display: flex;
        flex-direction: column;
        gap: 5px;

        .queries-title {
          background-color: #EEEEEE;
          border-radius: 5px;
          height: 20%;
          padding: 5px 10px;
          display: flex;
          justify-content: space-between;
          align-items: center;
        }

        .query-list {
          background-color: #EEEEEE;
          border-radius: 5px;
          height: 80%;

          .query-list-item {
            margin: 10px;
            height: 35px;
          }
        }
      }

      .query-editor {
        width: 70%;
        height: 100%;
        display: flex;
        flex-direction: column;
        gap: 5px;

        .query-editor-header {
          background-color: #EEEEEE;
          border-radius: 5px;
          height: 20%;
          padding: 5px 10px;
          display: flex;
          justify-content: space-between;

          .query-actions {
            display: flex;
            align-items: center;
          }
        }

        .query-editor-body {
          background-color: #EEEEEE;
          height: 80%;
          border-radius: 5px;

          .button {
            margin-right: 10px;
          }
        }
      }
    }
  }

  .wrapper {
    padding: 3px 3px 3px 0px;
  }


  .right-bar {
    height: 100%;
    padding: 3px 3px 3px 0px;
    display: flex;
    flex-direction: column;
    justify-content: space-between;
    gap: 5px;

    .widget-list-header {
      height: 5%;
      background-color: #EEEEEE;
      border-radius: 5px;
    }

    .widget-list {
      height: 95%;
      background-color: #EEEEEE;
      border-radius: 5px;
      padding: 10px;

      .widgets {
        display: flex;
        justify-content: space-between;
      }
    }
  }
}

.subheader {
  margin-bottom: 12px;
}

.theme-dark {
  .layout-sidebar-icon {
    &:hover {
      background-color: #273342;
    }
  }

  .tooljet-database {

    .table-name,
    .subheader {
      color: var(--slate9);
    }

    .list-group-item.active {
      .table-name {
        color: #000;
      }
    }
  }

  .editor-header {
    background-color: #1F2936;
  }

  .editor-left-panel {
    background-color: #1F2936;
  }


  .query-panel {
    .queries {
      .queries-title {
        background-color: #1F2936 !important;
      }

      .query-list {
        background-color: #1F2936 !important;
      }
    }

    .query-editor {
      .query-editor-header {
        background-color: #1F2936 !important;
      }

      .query-editor-body {
        background-color: #1F2936 !important;
      }
    }
  }

  .right-bar {
    .widget-list-header {
      background-color: #1F2936;
    }

    .widget-list {
      background-color: #1F2936;
    }
  }
}

:root {
  --tblr-breadcrumb-item-active-font-weight: 500;
  --tblr-breadcrumb-item-active-color: inherit;
}

.application-brand {
  a {
    height: 48px;
    position: relative;
    display: flex;
    justify-content: center;
    align-items: center;
  }
}

.breadcrumb-item.active {
  font-weight: var(--tblr-breadcrumb-item-active-font-weight);
  color: var(--tblr-breadcrumb-item-active-color);
}

.app-icon-main {
  background: var(--indigo3) !important;
  border-radius: 6px !important;
  display: flex;
  justify-content: center;
  align-items: center;
  width: 48px;
  height: 48px;
}

.settings-nav-item,
.audit-log-nav-item,
.notification-center-nav-item {
  border-radius: 4px;
}

.settings-nav-item {
  height: 32px;
  width: 32px;

  &.active {
    background-color: var(--indigo4);
  }
}

.audit-log-nav-item {
  bottom: 40px;
}

.workspace-content-wrapper {
  overflow-x: auto;
  overflow-y: auto;
  padding-left: 20px;
}

.workspace-content-wrapper,
.database-page-content-wrap {
  background-color: var(--page-default);
  height: calc(100vh - 64px) !important;
}

.instance-settings-wrapper {}

.database-page-content-wrap {
  height: calc(100vh - 64px) !important;
}

.audit-logs-nav-item {
  position: fixed;
  bottom: 100px;
  left: 8px;
}

.home-page-sidebar,
.workspace-variable-table-card,
.org-wrapper {
  margin: 0 auto;
  width: 880px;
}

.organization-page-sidebar {
  height: calc(100vh - 64px);
  max-width: 288px;
  background-color: var(--page-default);
  border-right: 1px solid var(--slate5) !important;
  display: grid !important;
  grid-template-rows: auto 1fr auto !important;
  position: relative;

  .trial-banner {
    position: absolute;
    bottom: 50px;
    max-height: 130px;
    min-width: 255px;

    svg {
      width: 48px;
    }
  }
}

.marketplace-page-sidebar {
  height: calc(100vh - 64px);
  max-width: 272px;
  background-color: var(--page-default);
  border-right: 1px solid var(--slate5) !important;
  display: grid !important;
  grid-template-rows: auto 1fr auto !important;
  position: fixed;
}

.home-page-sidebar {
  max-width: 288px;
  background-color: var(--page-default);
  border-right: 1px solid var(--slate5);
  display: grid;
  grid-template-rows: auto 1fr auto;

  // Added to work with AppTypeTab component
  &:has(:nth-child(4):last-child) {
    grid-template-rows: auto auto 1fr auto;
  }

  @media only screen and (max-width: 767px) {
    display: none;
  }
}

.empty-home-page-image {
  margin-top: 14px;
}

.create-new-table-btn {
  width: 248px;

  button {
    height: 40px !important;

  }
}

.tooljet-database-sidebar {
  max-width: 288px;
  background: var(--page-default);
  border-right: 1px solid var(--slate5);
  height: calc(100vh - 64px) !important;


  .sidebar-container {
    height: 40px !important;
    padding-top: 4px !important;
    margin: 0 auto;
    display: flex;
    justify-content: center;
  }

  .sidebar-container-with-banner {
    height: 40px !important;
    padding-top: 1px !important;
    margin: 0 auto;
    display: flex;
    justify-content: center;
  }
}

.create-new-app-dropdown {
  width: 248px !important;


  .dropdown-toggle-split {
    border-left: 1px solid var(--indigo11) !important;

    &:disabled {
      background-color: var(--slate6) !important;
      border-left: 1px solid var(--slate6) !important;
    }
  }

  button {
    background-color: var(--indigo9) !important;
  }
}

.create-new-app-button {
  font-weight: 500;
  font-size: 14px;
  height: 40px;
  border-top-left-radius: 6px;
  border-bottom-left-radius: 6px;

  &:disabled {
    background-color: var(--slate6) !important;
    color: var(--slate9) !important;
  }
}

.create-new-app-button+.dropdown-toggle {
  height: 40px;
  border-top-right-radius: 6px;
  border-bottom-right-radius: 6px;
}

.custom-select {
  .select-search-dark__value::after {
    content: none;
  }

  .select-search-dark__select,
  .select-search__select {
    min-width: fit-content;
    max-width: 100% !important;
  }
}

.jet-data-table td .textarea-dark-theme.text-container:focus {
  background-color: transparent !important;
}

.app-environment-menu {
  display: flex;
  align-items: center;
  min-width: 170px;
  max-width: 180px;
  height: 28px;
  font-size: 12px;
  margin-left: 1rem;

  @media screen and (max-width: 767px) {
    margin-left: 0 !important;
    width: 100%;
    max-width: unset !important;
  }

  .app-environment-list-item {
    white-space: nowrap;
    overflow: hidden;
    text-overflow: ellipsis;
  }

  .app-environment-name {
    font-weight: 400;
    font-size: 12px;
    line-height: 20px;
  }
}

.tooljet-logo-loader {
  height: 100vh;
  display: flex;
  align-items: center;
  justify-content: center;

  .loader-spinner {
    margin: 10px 87px;
  }
}

.page-body {
  height: calc(100vh - 1.25rem - 48px);
  min-height: 500px;
}

// buttons
.default-secondary-button {
  background-color: $color-light-indigo-03;
  color: $color-light-indigo-09;
  max-height: 28px;
  width: 76px;
  display: flex;
  flex-direction: row;
  justify-content: center;
  align-items: center;
  padding: 4px 16px;
  gap: 6px;
  font-weight: 500;
  border: 0 !important;

  .query-manager-btn-svg-wrapper {
    width: 16px !important;
    height: 16px !important;
    padding: 2.67px;
  }

  .query-manager-btn-name {
    min-width: 22px;
  }

  &:hover {
    background-color: $color-light-indigo-04;
    color: $color-light-indigo-10;
  }

  &:active {
    background-color: $color-light-indigo-04;
    color: $color-light-indigo-10;
    box-shadow: 0px 0px 0px 4px #C6D4F9;
    border-radius: 6px;
    border: 1px solid;
    outline: 0 !important;

    svg {
      path {
        fill: $color-light-indigo-10;
      }
    }
  }

  &:disabled {
    cursor: not-allowed;
    pointer-events: none;
    opacity: .65;
  }

  .query-run-svg {
    padding: 4px 2.67px;
  }
}

.default-secondary-button.theme-dark {
  background-color: #4D72FA !important;
  color: #F4F6FA !important;

  svg {
    path {
      fill: #F4F6FA !important;
    }
  }

  &:hover {
    border: 1px solid #4D72FA !important;
    background-color: #4D5EF0 !important;
    color: #FFFFFC !important;

    svg {
      path {
        fill: #FFFFFC !important;
      }
    }
  }

  &:active {
    border: 1px solid #4D72FA !important;
    background-color: #4D5EF0 !important;
    box-shadow: 0px 0px 0px 4px #4D72FA;
    border-radius: 6px;
  }
}

.default-tertiary-button {
  background-color: $color-light-base;
  color: $color-light-slate-12;
  border: 1px solid $color-light-slate-07;
  display: flex;
  flex-direction: row;
  justify-content: center;
  align-items: center;
  padding: 4px 16px;
  gap: 6px;
  max-height: 28px;
  font-weight: 500;
  height: 28px;
  cursor: pointer;
  white-space: nowrap;

  .query-btn-svg-wrapper {
    width: 16px !important;
    height: 16px !important;
    padding: 2.67px;
  }

  .query-btn-name {
    min-width: 22px;

  }

  &:hover {
    border: 1px solid $color-light-slate-08;
    color: $color-light-slate-11;

    svg {
      path {
        fill: $color-light-slate-11;
      }
    }
  }

  .query-create-run-svg {
    padding: 2px;
  }

  .query-preview-svg {
    padding: 2.67px 0.067px;
    width: 16px;
    height: 16px;
    margin: 6px 0;
  }

  &:active {
    border: 1px solid #C1C8CD;
    box-shadow: 0px 0px 0px 4px #DFE3E6;
    color: $color-light-slate-11;
    outline: 0;
  }
}

.default-tertiary-button.theme-dark {
  background-color: transparent;
  color: #4D5EF0 !important;
  border: 1px solid #4D5EF0 !important;

  svg {
    path {
      fill: #4D5EF0 !important;
    }
  }

  &:hover {
    border: 1px solid $color-dark-slate-08;
    color: #FFFFFC !important;
    background-color: #4D5EF0 !important;

    svg {
      path {
        fill: #FFFFFC !important;
      }
    }
  }

  &:active {
    border: 1px solid inherit;
    box-shadow: none;
    outline: 0;
  }
}

.default-tertiary-button.theme-dark.btn-loading {
  background-color: #4D5EF0 !important;
  color: transparent !important;

  svg {
    path {
      fill: transparent !important;
    }
  }
}

.default-tertiary-button.button-loading {
  background-color: transparent !important;
  color: transparent !important;

  svg {
    path {
      fill: transparent !important;
    }
  }
}

.disable-tertiary-button {
  color: $color-light-slate-08;
  background-color: $color-light-slate-03;
  pointer-events: none !important;

  svg {
    path {
      fill: $color-light-slate-08;
    }
  }

}

.disable-tertiary-button.theme-dark {
  color: $color-dark-slate-08;
  background-color: $color-dark-slate-03;
  pointer-events: none !important;

  svg {
    path {
      fill: $color-dark-slate-08;
    }
  }
}

.query-manager-btn-shortcut {
  color: var(--text-disabled) !important;
}

.font-weight-500 {
  font-weight: 500;
}

.font-size-12 {
  font-size: 12px;
}

.toggle-query-editor-svg {
  width: 16px;
  height: 16px;
  padding: 2.88px 5.22px;
  display: flex;
  cursor: pointer;
}

.theme-dark {
  .org-avatar:hover {
    .avatar {
      background: #10141A no-repeat center/cover;
    }
  }
}

.app-creation-time {
  color: var(--slate11) !important;
  white-space: nowrap;
  overflow: hidden;
  text-overflow: ellipsis;
}

.font-weight-400 {
  font-weight: 400;
}

.font-weight-600 {
  font-weight: 600;
}

.border-indigo-09 {
  border: 1px solid $color-light-indigo-09;
}

.dark-theme-toggle-btn {
  height: 32px;
  display: flex;
  align-items: center;
  justify-content: center;

}

.dark-theme-toggle-btn-text {
  font-size: 14px;
  margin: 12px;
}

.maximum-canvas-height-input-field {
  width: 156px;
  height: 32px;
  padding: 6px 10px;
  gap: 17px;
  background: #FFFFFF;
  border: 1px solid #D7DBDF;
  border-radius: 6px;

}

.layout-header {
  position: fixed;
  right: 0;
  left: 48px;
  z-index: 1;
  background: var(--base);
  height: 64px;

  @media only screen and (max-width: 767px) {
    border-bottom: 1px solid var(--slate5);

    .row {
      display: flex;

      .tj-dashboard-section-header {
        width: unset;
        border-right: none;
      }

      .app-header-label {
        display: none;
      }
    }
  }
}

.layout-sidebar-icon {
  &:hover {
    background: #ECEEF0;
  }

  &:focus {
    outline: #ECEEF0 auto 5px;
    background: #3756C5;
    box-shadow: none;
  }

  &:disabled,
  &[disabled] {
    background: linear-gradient(0deg, #F3F4F6, #F3F4F6);
    box-shadow: none;
    color: #D1D5DB;
  }
}

.tj-text-input-error-state {
  font-weight: 400;
  font-size: 11px;
  line-height: 16px;
  margin-top: 2px !important;
  color: #EB1414;
}

.input-error {
  border: 1px solid #EB1414;
}

.onboarding-radio-checked {
  border: 1px solid #466BF2 !important;
  box-shadow: none;
}

.onboarding-bubbles {
  width: 8px !important;
  height: 8px !important;
  background: #D1D5DB !important;
  margin-right: 8px;
  border-radius: 100%;
}

.onboarding-bubbles-selected {
  width: 8px !important;
  height: 8px !important;
  background: #466BF2 !important;
  margin-right: 8px;
  border-radius: 100%;
}

.onboarding-bubbles-active {
  background: #466BF2 !important;
  width: 16px !important;
  height: 16px !important;
  margin-right: 8px;
  border-radius: 100%;
}

.onboarding-bubbles-completed {
  background: #D1D5DB;
}

.onboarding-bubbles-wrapper {
  display: flex;
  flex-direction: row;
  align-items: center;
}

.onboarding-progress-cloud {
  margin-bottom: 32px;
  display: flex;
  align-items: center;
}

.onboarding-progress {
  margin-bottom: 32px;
  display: grid;
}

.onboarding-progress-layout-cloud {
  grid-template-columns: 3fr 6fr 3fr;
  margin-bottom: 40px;
  display: grid;
}

.onboarding-progress-layout {
  grid-template-columns: 12fr;
  margin-bottom: 40px;
  display: grid;
}

.onboarding-bubbles-container {
  margin-left: auto;
  margin-right: auto;
}

.onboarding-header-wrapper {
  display: flex;
  flex-direction: column;
  align-items: center;
}

.onboarding-back-button,
.onboarding-front-button {

  font-size: 12px;
  line-height: 20px;
  color: #6B7380;
  display: flex !important;
  flex-direction: row !important;
  align-items: center;
  cursor: pointer;

  .onboarding-back-text {
    margin-left: 12px;
    color: #D7DBDF;
  }

  p,
  .onboarding-skip-text {
    margin-bottom: 0 !important;
    color: #D7DBDF;
    font-weight: 600;
    font-size: 14px;
  }

  .onboarding-skip-text {
    margin-right: 12px !important;
  }
}


.info-screen-description {
  margin-bottom: 0px !important;
  font-style: normal;
  font-weight: 400;
  font-size: 14px;
  line-height: 24px;
  color: #4B5563;
  line-height: 24px;
}

.separator-onboarding,
.separator-signup {
  .separator {
    width: 100%;

    h2 {
      width: 100%;
      text-align: center;
      border-bottom: 1px solid #E4E7EB;
      line-height: 0.1em;
      font-size: 14px;
      margin: 26px 0 26px;
    }

    h2 span {
      color: #9BA3AF;
      background: #fff;
      padding: 0 18px;
    }
  }
}

// login ,signin
.separator-signup {
  .separator {
    width: 100%;

    h2 {
      margin: 36px 0 36px !important;
    }
  }
}


.common-auth-section-whole-wrapper {
  display: flex;
  flex-direction: row;

  .common-auth-section-right-wrapper {
    width: 29.16%;
    border-left: 1px solid #E4E7EB;
    overflow: hidden;
  }

  .common-auth-section-left-wrapper {
    width: 70.83%;
    position: relative;

    .common-auth-section-left-wrapper-grid {
      display: grid;
      height: calc(100% - 64px);

      form {
        display: flex !important;
        justify-content: center;
        align-items: center !important;
      }
    }

  }

  .common-auth-container-wrapper {
    display: flex;
    flex-direction: column;
    align-items: center;
    width: 352px;
    margin: 0px auto 0px auto;
  }

  .login-sso-wrapper {
    padding: 6px 16px;
    gap: 5px;
    width: 352px;
    height: 40px;
    display: flex;
    flex-direction: row;
    justify-content: center;
    align-items: center;
    margin-bottom: 12px;
    background: #FFFFFF;
    border: 1px solid #D1D5DB;
    border-radius: 4px;

    &:hover {
      border: 1px solid #D1D5DB;
      box-shadow: 0px 0px 0px 4px #E4E7EB;
    }
  }
}

.sso-info-text {
  font-weight: 600;
  font-size: 14px;
  line-height: 24px;
  margin-left: 11px;
}

.sso-button {
  background-color: #fff;
  cursor: pointer;

  img {
    width: 32px;
  }
}


.tj-dashboard-section-header {
  background-color: var(--page-default);
  max-width: 288px;
  max-height: 64px;
  padding-top: 20px;
  padding-left: 20px;
  padding-bottom: 24px;
  border-right: 1px solid var(--slate5);

  &[data-name="Audit logs"],
  &[data-name="Workspace constants"],
  &[data-name="Profile settings"] {
    border-right: none;
    border-bottom: 1px solid var(--slate5);

    .paid-feature-banner {
      margin-left: 15px;
    }
  }
}

.layout-sidebar-icon {
  &:hover {
    background: #ECEEF0;
    border-radius: 4px;
  }

  &:focus {
    outline: #ECEEF0 auto 5px;
  }
}

.folder-menu-icon {
  visibility: hidden !important;
}

.folder-list-group-item:hover .folder-menu-icon {
  visibility: visible !important;
}

.folder-list-group-item {
  &:hover {
    background: #ECEEF0;
  }

  &:active {
    background: var(--indigo4);
  }

  &:focus {
    box-shadow: 0px 0px 0px 4px #DFE3E6;
  }

  .tj-text-xsm {
    white-space: nowrap;
    overflow: hidden;
    text-overflow: ellipsis;
  }

  .tj-folder-list {
    display: block;
  }
}


.app-versions-selector {
  display: inline-flex;
  align-items: center;
  width: 176px;
  height: 28px;
  border-radius: 6px;

  .react-select__control {
    background-color: var(--page-default);
    border: none !important;
  }

  @media screen and (max-width: 767px) {
    width: 100%;
  }
}

.app-version-list-item {
  white-space: nowrap;
  overflow: hidden;
  text-overflow: ellipsis;
}

.app-version-name,
.app-version-released {
  font-weight: 400;
  font-size: 12px;
  line-height: 20px;
}

.app-version-name {
  max-width: 80px;
}

.custom-version-selector__option:hover .app-version-delete {
  display: block;
}

.editor .navbar-brand {
  border-right: 1px solid var(--slate5);
  width: 48px;
  display: flex;
  justify-content: center;
}


.modal-backdrop {
  opacity: 0.5;
  z-index: 1060;
}

.canvas-area>.modal-backdrop {
  width: 100% !important;
  height: 100% !important;
}

.ds-delete-btn {
  display: none;
  border: none;
  background: none;
}

.ds-list-item:hover .ds-delete-btn {
  display: block;
}

.toojet-db-table-footer,
.toojet-db-table-footer-collapse,
.home-page-footer {
  position: fixed;
  bottom: 0px;
}

.home-page-footer {
  height: 52px;
  background-color: var(--page-default) !important;
  border-top: 1px solid var(--slate5) !important;
  width: calc(100% - 336px) !important;

  @media only screen and (max-width: 768px) {
    position: unset;
    width: 100%;

    .col-4,
    .col-5 {
      display: none;
    }

    .pagination-container {
      display: flex !important;
      align-items: center;
      justify-content: center;
    }
  }
}

.pagination-container {
  display: flex;
  padding: 0px;
  height: 20px !important;

  .form-control {
    padding: 0 4px;
    width: fit-content;
    width: 30px !important;
    height: 20px !important;
    margin-bottom: 0px !important;
    text-align: center;
  }

  .form-control-pagination {
    padding: 0 4px;
    width: fit-content;
    width: 30px !important;
    height: 20px !important;
    text-align: center;
    margin-bottom: 0px;
    gap: 16px !important;
    background: var(--base) !important;
    border: 1px solid var(--slate7) !important;
    border-radius: 6px;
    color: var(--slate12) !important;
    transition: none;
    padding-left: 0.4375rem;
    padding-right: 0.4375rem;
    padding-top: 0.75rem;
    padding-bottom: 0.75rem;
    overflow-x: auto;
    white-space: nowrap;


    &:hover {
      background: var(--slate1) !important;
      border: 1px solid var(--slate8) !important;
      -webkit-box-shadow: none !important;
      box-shadow: none !important;
      outline: none;
    }

    &:focus-visible {
      background: var(--indigo2) !important;
      border: 1px solid var(--indigo9) !important;
      box-shadow: none !important;
    }

    &.input-error-border {
      border-color: #DB4324 !important;
    }

    &:-webkit-autofill {
      box-shadow: 0 0 0 1000px var(--base) inset !important;
      -webkit-text-fill-color: var(--slate12) !important;

      &:hover {
        box-shadow: 0 0 0 1000px var(--slate1) inset !important;
        -webkit-text-fill-color: var(--slate12) !important;
      }

      &:focus-visible {
        box-shadow: 0 0 0 1000px var(--indigo2) inset !important;
        -webkit-text-fill-color: var(--slate12) !important;
      }
    }
  }

  @media only screen and (max-width: 768px) {
    .unstyled-button {
      height: unset;
      width: unset;

      img {
        width: 20px;
        height: 20px;
        margin-left: 0px !important;
        margin-right: 0px !important;
      }
    }
  }
}

.settings-card {
  box-shadow: 0px 12px 16px -4px rgba(16, 24, 40, 0.08), 0px 4px 6px -2px rgba(16, 24, 40, 0.03);
  border-radius: 6px;
  margin-left: 10px;
  background-color: var(--base);
  min-width: 170px;
  z-index: 3;

  .dropdown-item {
    padding: 8px;
    height: 36px;
    min-width: 84px !important;
  }

  svg {
    margin-left: 2px;
  }

  a {
    span {
      margin-left: 4px;
    }
  }
}

.logo-nav-card {
  transform: translate(5px, 50px) !important;
  z-index: 101;
}

.theme-dark {
  .editor-header-actions {
    .current-layout {
      .bg-white {
        background-color: #151718 !important;
      }
    }
  }

  .icon-tabler-x {
    stroke: white;
  }
}

.img-invert {
  img {
    filter: invert(1);
  }
}

.user-group-table {
  .selected-row {
    background-color: #ECEEF0;
  }

  .selected-row.dark {
    background-color: #232E3C;
  }
}

.notification-center.theme-dark {

  .empty-subtitle,
  .card-footer>span,
  .empty-title {
    color: white !important;
  }
}


// DASHBOARD SCROLL STYLES--->
.create-new-app-license-wrapper {
  display: flex;
  align-items: center;
  flex-direction: column;
}

.create-new-app-wrapper {
  margin: 0 auto;
  display: flex;
  justify-content: center;
  flex-direction: column;
  align-items: center;
  padding-top: 4px;
}

.home-page-sidebar {
  height: calc(100vh - 64px) !important; //64 is navbar height

  .folder-list-user {
    height: calc(100vh - 116px) !important; //64 is navbar height + 52 px footer
  }
}

.home-page-content {
  background-color: var(--page-default);
  height: calc(100vh - 64px) !important;
  overflow-y: auto;
  position: relative;

  .filter-container {
    display: none;
  }

  .org-selector-mobile {
    display: none;
  }

  @media only screen and (max-width: 768px) {
    .filter-container {
      display: flex;
      align-items: center;
      justify-content: space-between;
      margin: 2rem 1rem;
    }

    .footer-container {
      position: absolute;
      width: 100%;
      bottom: 0px;
      right: unset;
      left: unset;

      .org-selector-mobile {
        display: block;
        background-color: var(--slate1);

        .tj-org-select {
          width: 100%;
          padding: 0px 10px;

          .react-select__control {
            width: 100%;
          }
        }
      }
    }
  }
}

.application-folders-list {
  height: 64px;
}

// DASHBOARD STYLES END

// TABLE
.table-left-sidebar {
  height: calc(100vh - 104px) !important; // 62px [navbar] +  40px [ add table and search ] + extra 2 px(border)
  overflow-y: auto;
}

.toojet-db-table-footer {
  height: 52px;
  background: var(--page-default) !important;
  width: calc(100vw - 336px);
}

.toojet-db-table-footer-collapse {
  height: 52px;
  background: var(--page-default) !important;
  width: calc(100vw - 48px);
}

.toojet-db-table-footer-collapse {
  height: 52px;
  background: var(--page-default) !important;
  width: calc(100vw - 48px);
}

.home-app-card-header {
  margin-bottom: 32px;
}

.homepage-app-card {
  height: 166px;
  outline: 1px solid var(--slate3);
  box-shadow: 0px 1px 2px rgba(16, 24, 40, 0.05);
  border-radius: 6px;
  padding: 16px;
  background-color: var(--base) !important;

  .appcard-buttons-wrap {
    display: none;
  }

  .home-app-card-header {
    .menu-ico {
      visibility: hidden !important;
    }
  }

  &:hover {
    box-shadow: 0px 12px 16px -4px rgba(16, 24, 40, 0.08), 0px 4px 6px -2px rgba(16, 24, 40, 0.03);

    .home-app-card-header {
      margin-bottom: 12px;

      .menu-ico {
        visibility: visible !important;
      }
    }

    .app-creation-time-container {
      margin-bottom: 0px;
    }

    .app-card-name {
      margin-bottom: 0px;
    }

    .app-creation-time {
      display: none;
    }


    .appcard-buttons-wrap {
      display: flex;
      padding: 0px;
      gap: 12px;
      width: 240px;
      height: 28px;
      flex-direction: row;

      div {
        a {
          text-decoration: none;
        }
      }

    }

    .app-icon-main {
      width: 36px;
      height: 36px;

    }
  }
}

.app-creation-time-container {
  height: 16px;
}

.release-buttons {
  height: 48px;
  gap: 4px;
}

.global-settings-app-wrapper {
  max-width: 350px;
  margin-right: 10px;
}

.version-manager-container {
  padding: 0.6rem;

  @media screen and (max-width: 767px) {
    padding: 0 !important;
    width: 100%;
  }
}

.git-sync-btn {
  display: flex;
  align-items: center;
  justify-content: center;
  cursor: pointer;
  background: var(--indigo3);
  border-radius: 6px;
  width: 36px;
  height: 36px;
  margin: auto 5px;
}

.git-sync-btn.disabled-action-tooltip {
  opacity: 1;
  background: var(--slate3);

  .license-tooltip {
    opacity: 1;
  }


  rect {
    fill: var(--slate3);
  }

  svg {
    path {
      fill: var(--slate8);
    }
  }
}

.env-version-container {
  padding-right: 100px;
}

// tooljet db fields styles [ query manager ]
.tj-db-field-wrapper {
  .code-hinter-wrapper {
    ::-webkit-scrollbar {
      display: none;
    }
  }

  .CodeMirror-sizer {
    min-height: 32px !important;
    width: 100%;
    border-right-width: 0px !important;
    padding: 0 !important;
    overflow-y: auto;

    .CodeMirror-lines {
      margin-top: 0px !important;
      min-height: 32px !important;
    }
  }
}

.table-list-items#popover-contained {
  .popover-body {
    outline: 1px solid var(--slate3);
    background: var(--base);
    overflow: hidden;
  }

}

.table-list-item-popover.dark {
  svg {
    path {
      fill: white;
    }
  }
}

.react-loading-skeleton {
  background-color: var(--interactive-default);
  // background-image: linear-gradient(90deg, #2F3C4C, #2F3C4C, #2F3C4C) !important;
}

.theme-dark {
  .audit-log {
    .rdtPicker {
      background-color: #2B394A;
      color: #fff;

      .rdtDay:hover {
        background-color: #636466;
      }
    }

    .card-body {
      .count-main {
        background-color: inherit !important;
        color: #fff !important;
      }
    }
  }

  .react-loading-skeleton {
    background-color: var(--interactive-default);
    background-image: linear-gradient(90deg, #2F3C4C, #2F3C4C, #2F3C4C) !important;
  }

  .react-loading-skeleton::after {
    background-image: linear-gradient(90deg, #2F3C4C, #3A4251, #2F3C4C) !important;
  }
}

@keyframes up-and-down {
  to {
    opacity: 0.2;
    transform: translateY(-20px);

  }
}

.spin-loader {
  position: fixed;
  width: 100%;

  .load {
    display: flex;
    justify-content: center;
  }

  .load div {
    width: 20px;
    height: 20px;
    background-color: var(--indigo9);
    border-radius: 50%;
    margin: 0 5px;
    animation-name: #{up-and-down};
    animation-duration: 0.8s;
    animation-iteration-count: infinite;
    animation-direction: alternate;
  }

  .load .two {
    animation-delay: 0.3s;
  }

  .load .three {
    animation-delay: 0.6s;
  }
}

.organization-switch-modal {
  font-family: 'IBM Plex Sans';

  .modal-dialog {
    width: 376px;
  }

  .cursor-pointer {
    margin-left: auto;
    margin-right: 10px;
    margin-top: 10px;
  }

  .modal-content {
    background: linear-gradient(0deg, #FFFFFF, #FFFFFF),
      linear-gradient(0deg, #DFE3E6, #DFE3E6);
  }

  .modal-header {
    padding: 10px 10px 20px 5px;
    flex-direction: column;

    .header-text {
      font-style: normal;
      font-weight: 600;
      font-size: 20px;
      line-height: 36px;
      margin: 24px 0 5px 0;
    }

    p {
      margin: 15px 22px 0px 27px;
      font-style: normal;
      font-weight: 400;
      font-size: 14px;
      line-height: 20px;
      color: #687076;
      text-align: Center;
      margin-bottom: 0px;
    }
  }

  .modal-body {
    max-height: 300px;
    overflow: auto;
    padding: 18px 32px;

    .org-list {
      display: flex;
      flex-direction: column;


      .org-item {
        height: 50px;
        display: flex;
        align-items: center;
        padding: 0px 12px;
        cursor: default;

        input[type=radio] {
          margin-right: 16px;
          width: 16px;
          height: 16px;
        }

        .avatar {
          margin-right: 11px;
          color: #11181C;
          background-color: #F8FAFF;
          width: 34px !important;
          height: 34px !important;
        }

        span {
          font-style: normal;
          font-weight: 400;
          font-size: 12px;
          line-height: 20px;
          color: #11181C;
        }
      }

      .selected-item {
        border-radius: 6px;
        background-color: #F0F4FF;
      }
    }
  }

  .modal-footer {
    justify-content: center;
    padding: 24px 32px;
    border-top: 1px solid #DFE3E6;

    .switch-ws-btn {
      &:disabled {
        background-color: var(--slate3);
        color: var(--slate11);
      }

    }

    button {
      width: 100%;
      font-style: normal;
      font-weight: 600;
      font-size: 14px;
      line-height: 20px;
    }
  }
}

.organization-switch-modal.dark-mode {

  .modal-footer,
  .modal-header {
    border-color: #232e3c !important;

    p {
      color: rgba(255, 255, 255, 0.5) !important;
    }
  }

  .modal-body,
  .modal-footer,
  .modal-header,
  .modal-content {
    color: white;
    background-color: #2b394a;
  }

  .modal-content {
    border: none;
  }


  .modal-body {
    .org-list {
      span {
        color: white;
      }

      .selected-item {
        background-color: #232e3c;
      }
    }
  }
}

.datasources-category {
  color: var(--slate10);
}

.react-tooltip {
  font-size: .765625rem !important;
}

.tooltip {
  z-index: 10000;
}

.add-new-workspace-icon-wrap {
  display: flex;
  flex-direction: row;
  align-items: center;
  padding: 8px;
  width: 34px;
  height: 34px;
  background: var(--indigo3);
  border-radius: 6px;
}

.add-new-workspace-icon-old-wrap {
  display: none;
}

.add-workspace-button {
  padding: 8px 12px;
  gap: 11px;
  height: 50px;

  &:hover {
    background: var(--indigo3);
    margin: 0 auto;
    border-radius: 6px;
    padding-bottom: 10px;

    .add-new-workspace-icon-old-wrap {
      padding: 8px;
      width: 34px;
      height: 34px;
      background: var(--indigo9);
      border-radius: 6px;
      display: flex;
      justify-content: center;
      align-items: center;

    }

    .add-new-workspace-icon-wrap {
      display: none;

    }
  }

}

.tj-folder-list {
  display: flex;
  align-items: center;
  color: var(—-slate12) !important;
}



.no-active-organization-modal {
  font-family: 'IBM Plex Sans';

  .modal-dialog {
    width: 350px;
  }

  .cursor-pointer {
    margin-left: auto;
    margin-right: 10px;
    margin-top: 10px;
  }

  .modal-content {
    background: linear-gradient(0deg, #FFFFFF, #FFFFFF),
      linear-gradient(0deg, #DFE3E6, #DFE3E6);
  }

  .modal-header {
    padding: 5px 10px 20px 5px;
    flex-direction: column;

    .header-text {
      font-style: normal;
      font-weight: 600;
      font-size: 20px;
      line-height: 36px;
      margin: 24px 0 5px 0;
    }

    p {
      margin: 15px 22px 0px 27px;
      font-style: normal;
      font-weight: 400;
      font-size: 14px;
      line-height: 20px;
      color: #687076;
      text-align: Center;
      margin-bottom: 0px;
    }
  }
}

.no-active-organization-modal.dark-mode {

  .modal-footer,
  .modal-header {
    border-color: #232e3c !important;

    p {
      color: rgba(255, 255, 255, 0.5) !important;
    }
  }

  .modal-body,
  .modal-footer,
  .modal-header,
  .modal-content {
    color: white;
    background-color: #2b394a;
  }

  .modal-content {
    border: none;
  }
}

.app-card-name {
  color: var(—-slate12);
  margin-bottom: 2px;
  white-space: nowrap;
  overflow: hidden;
  text-overflow: ellipsis;
}

.dashboard-breadcrumb-header {
  display: flex;
  align-items: center;
}

.tj-version {
  margin-right: 44px;
  display: flex;
  align-items: center;
  color: var(--slate9);

}

.folder-list {
  color: var(—-slate9) !important;
}

.tj-folder-header {
  margin-bottom: 12px;
  height: 37px;
  cursor: pointer;
}

.tj-dashboard-header-title-wrap {
  display: flex;
  justify-content: center;
  align-items: center;
  color: var(--slate11);

  .with-border {
    border-bottom: 1px solid var(--slate5) !important;
  }

  a {
    text-decoration: none;
  }
}

.theme-dark {
  .tj-onboarding-phone-input-wrapper {
    .flag-dropdown {
      background-color: #1f2936 !important;

      .country-list {
        background-color: #1f2936 !important;
        background: #1f2936;

        li {
          .country .highlight {
            background-color: #3a3f42;
            color: #000 !important;

            div {
              .country-name {
                color: #6b6b6b !important;
              }
            }

          }

          &:hover {
            background-color: #2b2f31;
          }

        }
      }
    }

  }

  .react-tel-input .country-list .country.highlight {
    color: #6b6b6b;
  }
}

.dashboard-breadcrumb-header-name {
  font-weight: 500 !important;
  color: var(—-slate12) !important;
}

.tj-dashboard-header-wrap {
  background-color: var(--page-default);
  padding-top: 22px;
  padding-bottom: 22px;
  padding-left: 40px;
  height: 64px;
  border-bottom: 1px solid var(--slate5);

  @media only screen and (max-width: 768px) {
    border-bottom: none;
  }
}

.dashboard-breadcrumb-header-name:hover {
  text-decoration: none !important;
}


.tj-avatar {
  border-radius: 6px;
  width: 36px;
  height: 36px;
  display: flex;
  justify-content: center;
  align-items: center;
  background-color: var(--slate3) !important;
  color: var(--slate11) !important;
  text-transform: uppercase;
  font-weight: 500;

  &:hover {
    background-color: var(--slate4);
  }

  &:focus {
    box-shadow: 0px 0px 0px 4px var(--indigo6);
    outline: 0;
  }

  &:active {
    box-shadow: none;
  }
}

.tj-current-org {
  span {
    color: var(--slate12);

  }
}


.sidebar-inner {
  align-items: center;
}

.workspace-drawer-wrap {
  background: var(--base);
}

.theme-dark {
  .drawer-wrap {
    background: var(--base);
  }
}

.users-table {
  background: var(--base);
  padding: 16px;
  width: 848px;
  margin: 0 auto;
  padding: 16px;

  tbody {
    tr {
      td {
        border-bottom-width: 0px !important;
        display: flex;
        align-items: center;
        flex: 9%;
        padding-left: 0px !important;
        padding-right: 0px !important;
        white-space: nowrap;
        overflow: hidden;
        text-overflow: ellipsis;

        &[data-name="status-header"] {
          max-width: 160px !important;
        }

        &[data-name="name-header"] {
          max-width: 220px !important;
        }

        &[data-name="meta-header"] {
          max-width: 80px !important;
        }

        &[data-name="role-header"] {
          max-width: 108px !important;
        }

        span,
        a {
          white-space: nowrap;
          overflow: hidden;
          text-overflow: ellipsis;
          max-width: 140px;
        }
      }
    }
  }

  thead {
    tr {
      padding: 6px 0px 0px 6px;
      gap: 8px;
      width: 848px;
      height: 40px;
      display: flex;
      align-items: center;
    }

    tr>th {
      background: var(--base) !important;
      border-bottom: none !important;
      padding: 0 !important;
      width: 230px;

      &[data-name="name-header"] {
        max-width: 210px !important;
      }

      &[data-name="meta-header"] {
        width: 80px !important;
      }

      &[data-name="role-header"] {
        width: 108px !important;
      }

      &[data-name="status-header"] {
        width: 160px !important;
      }
    }
  }

  tr {
    background: var(--base);
    height: 66px;
    padding: 13px 6px;
    border-bottom: 1px solid var(--slate7);
    display: flex;
    justify-content: space-between;
    gap: 8px;
  }

  tr>td {
    border-bottom-width: 0px !important;
    display: flex;
    align-items: center;
    flex: 9%;
    padding-left: 0px !important;
    padding-right: 0px !important;
    white-space: nowrap;
    overflow: hidden;
    text-overflow: ellipsis;

    &[data-name="name-header"] {
      max-width: 210px !important;
    }

    &[data-name="role-header"],
    &[data-name="meta-header"] {
      max-width: 88px !important;
    }

    &[data-name="status-header"] {
      width: 160px !important;
    }
  }

  .metadata {
    padding: 20px;
    font-weight: 400;
  }

  .metadata.empty {
    padding-left: 25px;
    font-weight: 500;
  }
}

.user-actions-button {
  justify-content: flex-end !important;
  flex: 0 0 auto !important;
}

.tj-input {
  padding: 6px 10px;
  gap: 17px;
  width: 161.25px;
  height: 32px;
  background: var(--base);
  border: 1px solid var(--slate7);
  border-radius: 6px;

  ::placeholder {
    color: var(--slate9) !important;
  }

}

.workspace-setting-buttons-wrap {
  display: flex;
  gap: 12px;
}

.workspace-settings-table-wrap {
  max-width: 880px;
  margin: 0 auto;

  .tj-user-table-wrapper {
    padding-right: 4px;
  }

  &:hover {
    .tj-user-table-wrapper {
      padding-right: 0px;
    }

    ::-webkit-scrollbar {
      display: block;
      width: 4px;
    }

    ::-webkit-scrollbar-track {
      background: var(--base);
    }

    ::-webkit-scrollbar-thumb {
      background: var(--slate7);
      border-radius: 6px;
    }
  }
}


.manage-workspace-table-wrap {
  max-width: 880px;
  min-height: 595px;
  border: 1px solid var(--slate5);
  border-radius: 6px;
  margin: 10px auto;
  background-color: #FFFFFF;
  display: flex;
  flex-direction: column;

  .tab-spinner {
    width: 200px;
    height: 200px;
  }

  .pagination-container-box {
    align-items: center;
    justify-content: center;
    display: flex;
    padding-bottom: 15px;
    margin-top: auto;
    padding-top: 13px;
    border-top: 1px solid var(--slate5) !important;

    .pagination-container {
      align-items: center;
      justify-content: center;
      display: flex;
    }
  }




  .tab-content-ws {
    height: 504px;
  }

  .worskspace-sub-header-wrap-nav-ws {
    width: 100%;
    height: 64px;
    border-bottom: 1px solid var(--slate5);
    display: flex;

    .nav-link.active {
      border-bottom: 2px solid var(--indigo9) !important;
      border-color: var(--indigo9) !important;

    }

    .nav-item {
      font-weight: 500 !important;
      font-size: 12px !important;
      padding: 6px 8px 6px 8px;
      align-items: flex-end;
      color: var(--slate11);

    }

    .nav-tabs {
      border: none;
      padding-left: 16px;
    }

    p {
      width: 205px;
    }
  }

  .workspace-search-bar {
    display: flex;
    justify-content: end;
    align-items: center;
    padding: 0;
    padding: 6px 10px 6px 10px;

    .ws-filter-search {
      width: 300px;
      height: 32px;

    }
  }

  .worspace-list-table-body-header {
    border-bottom: 1px solid var(--slate5);
    display: flex;
    height: 40px;
    align-items: center;

    p {
      height: 5px;
      display: flex;
      align-items: center;
      width: 100%;
      color: var(--slate11);

    }

    p:first-child {
      width: 285px !important;
      margin-left: 10px;
    }
  }

  .ws-list-table {
    padding: 16px;
    width: 100%;
    height: 100%;



    .loader-container {
      display: flex;
      align-items: center;
      justify-content: center;
      height: 40vh;
      /* Set the height of the container to the full viewport height */

      .primary-spin-loader {
        width: 100px;
        height: 100px;
      }
    }

    .ws-empty-icon {
      height: 130px;
      width: 400px;
      margin: 100px auto;
      display: flex;

      p {
        text-align: center;
      }
    }
  }
}

.manage-workspace-table-wrap.dark-mode {
  border: 1px solid var(--slate7) !important;
  border-radius: 6px !important;
  ;

  .worskspace-sub-header-wrap-nav-ws {
    background-color: var(--slate3) !important;
    border-bottom: 1px solid var(--slate7) !important;

  }

  .tab-content-ws {
    background-color: var(--base) !important;
  }

  .pagination-container-box {
    background-color: var(--base) !important;
  }

  .workspace-table-row {
    border-bottom: 1px solid var(--slate7);
  }

  .worspace-list-table-body-header {
    border-bottom: 1px solid var(--slate7);
  }

}

.workspace-settings-filters {
  display: flex;
  gap: 12px;
  flex-direction: row;
  align-items: center;
  position: relative;
}

.workspace-setting-table-wrapper {
  box-shadow: 0px 1px 2px rgba(16, 24, 40, 0.05);
  outline: 1px solid var(--slate7);
  background: var(--base);
  width: 880px;
  margin: 0 auto;
  border-radius: 6px;
  height: calc(100vh - 223px);
  position: relative;

}

.workspace-filter-text {
  color: var(--slate11);
  margin-bottom: 14px;
}

.singleuser-btn {
  padding: 6px 16px;
  gap: 6px;
  width: 152px;
  height: 32px;
  border-radius: 6px;

}

.multiuser-btn {
  padding: 6px 16px;
  gap: 6px;
  width: 189px;
  height: 32px;
  border-radius: 6px;

}

.workspace-page-header {
  width: 880px;
  margin: 0 auto !important;

  div:first-child {
    margin: 10px auto !important;
    width: 880px;

  }

  .user-limits {
    column-gap: 8px;

    .limit {
      width: 100px !important;
      display: flex;
      flex-direction: column;
      align-items: center;
      padding: 5px !important;
      background-color: var(--base);
      border-radius: 5px;
      border: 1px solid var(--slate5);
      font-size: 12px;
      margin: 10px 0 10px 0;

      .count {
        font-weight: 500;
        font-size: 14px;
      }

      div {
        width: unset !important;
        font-size: 11px;
      }
    }
  }
}

.header-table-flex {
  display: flex;
  flex-direction: column;
}

.workspace-constant-header {
  width: 880px;
  margin: 0 auto !important;
}

.workspace-constant-header {
  width: 880px;
  margin: 0 auto !important;
}

.workspace-user-archive-btn {
  width: 95px;
  height: 28px;
}

.workspace-clear-filter {
  margin-left: 8px;
  color: var(--indigo9);
  font-weight: 600 !important;
}

.workspace-clear-filter-wrap {
  display: flex;
  align-items: center;
  width: 130px;
  justify-content: flex-end;
  position: absolute;
  right: 16px;
}

.tj-checkbox {
  border-color: var(--slate7);
}

.workspace-clipboard-wrap {
  display: flex;
  align-items: center;
  cursor: pointer;

  p {
    font-weight: 500 !important;
    margin-left: 3px;
    color: var(--slate11);
  }

  span {
    display: flex;
    align-items: center;
  }
}

.workspace-user-status {
  margin-right: 22px;
  margin-left: 5px;
  color: var(--slate12);
}

.worskpace-setting-table-gap {
  margin-top: 20px;
}

.tj-active {
  background: #46A758;
}

.tj-invited {
  background: #FFB224;
}

.tj-archive {
  background: #E54D2E;
}

.liner {
  height: 1px;
  background: var(--slate5);
  width: 880px;
  margin-top: 22px;
}

.edit-button {
  display: flex;
  flex-direction: row;
  justify-content: center;
  align-items: center;
  height: 28px;
  text-decoration: none;
}

.launch-button {
  display: flex;
  height: 28px;
  align-items: center;
  color: var(--slate12);
  justify-content: center;
  text-decoration: none;
}

.launch-button.tj-disabled-btn {
  cursor: not-allowed;
}

.breadcrumb-item {
  a {
    text-decoration: none !important;
    color: var(--slate12);
  }
}

.table-list-item {
  width: 248px;
}

.workspace-settings-filter-items {
  width: 161.25px;

  .css-13mf2tf-control {
    width: 161.25px !important;

  }

  .css-10lvx9i-Input {
    margin: 0 !important;
    padding: 0 !important;
  }

  .css-1bugkci-control,
  .css-42vs31,
  .css-ob45yj-menu {
    background-color: var(--base) !important;
    width: 161.25px !important;
  }

  .css-6t9fnh-control {
    border: 1px solid var(--slate7) !important;
    background: var(--base);
    color: var(--slate9);
    width: 161.25px;
    height: 32px;

    .css-1opnhvy-singleValue {
      color: var(--slate9) !important;

    }
  }

  input.tj-checkbox {
    background: var(--base) !important;
    color: var(--slate9);
    border: 1px solid var(--slate7) !important;

    ::placeholder {
      color: var(--slate9);
    }
  }
}


.tj-db-dataype {
  color: var(--slate11);
}

.tj-database-column-header {
  color: var(--slate12);
  padding: 4px 4px 4px 8px !important;
  text-transform: none !important;
  line-height: 0px !important;
  font-weight: 500 !important;
  font-size: 12px !important;
  line-height: 20px !important;
  color: var(--slate12) !important;

  &:first-child {

    padding-left: 1rem !important;
  }

}

.tj-database-column-row {
  margin: 0;
  width: 300px;


  th:first-child>div {
    height: 16px;
    width: 16px;
    display: flex;
    align-items: center;

    input {
      border-radius: 4px;
    }

  }
}

.tj-db-operations-header {
  height: 48px;
  padding: 0 !important;
  display: flex;
  align-items: center;
  background-color: var(--base);

  .row {
    margin-left: 0px;
    width: 98%;
  }

  .col-8 {
    padding-left: 0px;
    display: flex;
    gap: 12px;
    align-items: center;
  }
}

.add-new-column-btn {
  margin-left: 16px;
  height: 28px;
  border-radius: 6px;
  padding: 0 !important;
  display: flex;
  align-items: center;
  justify-content: center;
  background: transparent;
  color: var(--slate12);
  border: none;
}

.tj-db-filter-btn {
  width: 100%;
  height: 28px;
  display: flex;
  border-radius: 6px;
  background: transparent;
  color: var(--slate12);
  border: none;
  display: flex;
  align-items: center;
  justify-content: center;
}

.tj-db-filter-btn-applied,
.tj-db-sort-btn-applied {
  display: flex !important;
  flex-direction: row !important;
  justify-content: center !important;
  align-items: center !important;
  width: 100% !important;
  height: 28px !important;
  background: var(--grass2) !important;
  border-radius: 6px !important;
}

.tj-db-filter-btn-applied,
.tj-db-filter-clear-icon {
  background-color: var(--indigo4) !important;
  color: var(--indigo9) !important;

  &:hover {
    background-color: var(--button-secondary-pressed) !important;
  }
}

.tj-db-filter-clear-icon {
  border-radius: 0px 6px 6px 0px;
}

.tj-db-filter-btn-active,
.tj-db-sort-btn-active {
  display: flex !important;
  flex-direction: row !important;
  justify-content: center !important;
  align-items: center !important;
  width: 100% !important;
  height: 28px !important;
  border-radius: 6px !important;
  background: var(--indigo4) !important;
  color: var(--indigo9) !important;
}

.tj-db-filter-btn-active {
  background: var(--button-outline-pressed) !important;
  color: var(--text-default) !important;
}

.tj-db-filter-btn-active-filter {
  display: flex !important;
  flex-direction: row !important;
  justify-content: center !important;
  align-items: center !important;
  width: 100% !important;
  height: 28px !important;
  border-radius: 6px !important;
  background: var(--button-secondary-pressed) !important;
  color: var(--text-brand) !important;
}

.tj-db-header-add-new-row-btn {
  height: 28px;
  background: transparent;
  border-radius: 6px !important;
  display: flex;
  flex-direction: row;
  justify-content: center;
  align-items: center;
  gap: 6px;
  border: none;

  padding: span {}
}

.tj-db-sort-btn {
  width: 100%;
  height: 28px;
  background: transparent;
  color: var(--slate12);
  border: none;
  display: flex;
  align-items: center;
  justify-content: center;
  margin: 0
}

.edit-row-btn {
  background: transparent;
  color: var(--slate12);
  border: none;
  display: flex;
  align-items: center;
  justify-content: center;
}

.workspace-variable-header {
  width: 880px;
  ;
  margin: 0 auto;
  display: flex;
  padding: 0;
}

.workspace-variables-alert-banner {
  width: inherit;
  background-color: #FFF9ED;
  border-color: #FFE3A2;
}

.codehinter.alert-component.workspace-variables-alert-banner {
  color: var(--amber8);
  border-color: var(--amber3);
}

.workspace-variables-alert-banner {
  width: inherit;
  background-color: #EBF9EB;
  border-color: #46A758;
}

.codehinter.alert-component.workspace-constants-alert-banner {
  color: #46A758;
  border-color: #EBF9EB;
  background-color: #EBF9EB;
  font-size: 12px;
}

.add-new-variables-button {
  margin-bottom: 20px;
  width: 169px;
  height: 32px;
}

.org-users-page-sidebar,
.left-menu {
  padding: 16px;
  gap: 7px;
  width: 220px;
  border-right: 1px solid var(--slate5);
  overflow-y: auto;
  overflow-x: hidden;

  .group-banner {
    svg {
      display: none;
    }
  }

  .license-banner {
    svg {
      display: inline-block;
      width: 54%;
    }
  }


}

.groups-header-wrap {
  display: flex;
  height: 36px;
  border-bottom: 1px solid var(--slate5);
}

.org-users-page-container {
  width: 880px;
  margin: 0 auto;
}

.group-duplcate-modal-body {
  margin-top: 20px;

  .check-row {
    margin-left: 5px;
    margin-bottom: 10px;
  }
}

.groups-main-header-wrap {
  padding: 20px 0px 8px;
  gap: 10px;
  width: 612px;
  height: 56px;
  margin: 0 auto;
  display: flex;
  justify-content: space-between;

  p {
    white-space: nowrap;
    overflow: hidden;
    text-overflow: ellipsis;
    color: var(--slate12)
  }

  .nav-tabs .nav-link.active {
    border-bottom: 2px solid var(--indigo9) !important;
  }
}

.form-check-input:disabled {
  background-color: var(--slate8) !important;
}

.manage-groups-body {
  padding: 12px 12px 10px 12px;
  font-size: 12px;
  overflow-y: auto;
  height: calc(100vh - 300px);

  .group-users-list-container {
    height: calc(100vh - 300px - 100px);
    /* Set a fixed height */
    overflow-y: auto;
    /* Enable vertical scrolling */
    border-bottom: 1px solid var(--slate6) !important;
  }

}

.groups-sub-header-wrap {
  // width: 612px;
  height: 36px;
  border-bottom: 1px solid var(--slate5) !important;

  .nav-link.active {
    border-bottom: 2px solid var(--indigo9) !important;
    border-color: var(--indigo9) !important;
  }

  .nav-item {
    font-weight: 500 !important;
    font-size: 12px !important;
  }


  p {
    width: 205px;
  }
}

.groups-btn-container {
  width: 880px;
  justify-content: space-between;
  margin: 0 auto;
  margin-bottom: 20px;
  height: 32px;
  align-items: center;

}

.org-users-page {
  margin: 0 auto;
}

.org-users-page-card-wrap {
  height: calc(100vh - 208px);
}

.org-users-page-card-wrap,
.org-settings-wrapper-card {
  display: flex;
  flex-direction: row;
  background: var(--base);
  width: 880px;
  outline: 1px solid var(--slate5);
  box-shadow: 0px 1px 2px rgba(16, 24, 40, 0.05);
  border-radius: 6px;
  max-height: calc(100vh - 156px);
}

.org-settings-wrapper-card {
  margin: 0 auto;

  .card-body {
    overflow-y: auto;
    padding: 40px;
  }

  .card-header {
    padding: 0px 24px;
    width: 660px;
    height: 72px;
    border-bottom: 1px solid var(--slate5);

  }

  .form-check {
    margin-bottom: 0px !important;
    line-height: 24px;
    font-size: 16px;
  }
}

.groups-sidebar-nav {
  display: flex;
  flex-direction: row;
  align-items: center;
  padding: 6px 8px;
  gap: 40px;
  width: 188px;
  height: 32px;
  background: var(--base);
  border-radius: 6px;
  cursor: pointer;
}

.org-users-page-card-body {
  width: 660px;
}

.org-users-page-animation-fade {
  height: 100%;
}

.org-users-page {
  .nav-tabs .nav-link.active {
    background-color: transparent !important;
  }

  .nav-tabs .nav-item.show .nav-link,
  .nav-tabs .nav-link.active {
    border-color: var(--indigo9) !important;

  }

  .nav-link:hover {
    border-right: none !important;
    border-left: none !important;
    border-top: none !important;

    color: var(--indigo9);
  }
}

.groups-selected-row {
  background-color: var(--indigo4);
}

.add-apps-btn {
  width: 160px;
  height: 32px;
}

.groups-app-body-header,
.groups-datasource-body-header {
  border-bottom: 1px solid var(--slate5);

  p {
    height: 36px;
    display: flex;
    align-items: center;
    width: 286px;
    color: var(--slate11);

  }

  p:first-child {
    width: 205px !important;
    margin-left: 12px;
  }

}

.manage-group-tab-icons {
  margin-right: 6px;
}

.manage-groups-no-apps-wrap {
  display: flex;
  justify-content: center;
  flex-direction: column;
  align-items: center;
  width: 602px;

  p {
    margin-top: 12px;
  }

  span {
    color: var(--slate11);
    margin-top: 4px;
  }

  div {
    width: 64px;
    height: 64px;
    background: var(--indigo3);
    border-radius: 12px;
    display: flex;
    justify-content: center;
    align-items: center;
    margin-top: 88px;
  }

}

.apps-permission-wrap {
  height: auto;
  justify-content: center;
  min-width: 300px;
  flex-grow: 1;
  gap: 12px;
}



.apps-folder-permission-wrap,
.apps--variable-permission-wrap {
  height: auto;
}

.manage-group-permision-header {
  border-bottom: 1px solid var(--slate5);
  display: flex;

  p {
    padding: 8px 12px;
    gap: 10px;
    width: 230px;
    height: 36px;
    font-weight: 500;
    color: var(--slate11) !important;
  }

}

.permission-body {
  .form-check {
    margin-bottom: 0px !important;
  }

  tr {
    border-bottom: 1px solid var(--slate5);
    width: 612px !important;

  }

  td {
    font-size: 12px;
    font-weight: 500;
    line-height: 20px;
    letter-spacing: 0em;
    text-align: left;
    width: 206px !important;
    padding-left: 12px;

    div {
      padding-left: 12px;
    }
  }
}


.default-option-text {
  margin-left: 10px;
  margin-right: 16px;
  font-size: 11px !important;
}

.git-sso-help-text {
  color: var(--slate11);
}

.default-group-wrap {
  gap: 10px;
  width: 130px;
  height: 32px;
  display: flex;
  align-items: center;
  justify-content: center;
  background: var(--indigo3);
  border-radius: 100px;
  border: 2px solid var(--indigo7);
  color: var(--indigo9);

  path {
    fill: var(--indigo9);
  }
}

.default-group-wrap-small {
  gap: 4px;
  width: 121px;
  height: 28px;
  display: flex;
  align-items: center;
  justify-content: center;
  background: var(--indigo3);
  border-radius: 6px;
  padding: 5px 10px;

  p {
    font-weight: 500 !important;
    line-height: 18px !important;
    color: var(--indigo9);
    font-family: 'IBM Plex Sans', sans-serif;
  }
}

.sso-icon-wrapper {
  display: flex;
  flex-direction: row;
  justify-content: center;
  align-items: center;
  padding: 8px 8px 8px 16px;
  width: 251px;
  height: 56px;
  background: var(--slate3);
  border-radius: 6px;
  margin-top: 12px;
}

.sso-main-box {
  justify-content: center;
  background: var(--slate6);
  padding: 8px 16px;
  width: 96px;
  height: 40px;
  border-radius: 6px;
}

.default-danger-tag-wrap {
  gap: 10px;
  width: 113px;
  height: 28px;
  display: flex;
  align-items: center;
  justify-content: center;
  background: var(--tomato6);
  border-radius: 100px;
  margin-bottom: 16px;
}

.manage-group-users-info {
  height: 48px;
  width: 612px;
  border-radius: 6px;
  padding: 12px 24px 12px 24px;
  background: var(--slate3);
  border: 1px solid var(--slate5);
  border-radius: 6px;
  margin-bottom: 16px;

  p {
    color: var(--slate12);
    gap: 14px;
    display: flex;
    align-items: center;

  }
}

.name-avatar {
  display: flex;
  flex-direction: column;
  justify-content: center;
  align-items: center;
  gap: 10px;
  width: 36px;
  height: 36px;
  background-color: var(--slate3) !important;
  border-radius: 6px;
  color: var(--slate11);
  margin-right: 12px;
  text-transform: capitalize;
}




.manage-group-users-row {
  display: flex;
  flex-direction: row;
  align-items: center;
  padding: 12px 6px;
  width: 612px !important;
  height: 64px;
  border-bottom: 1px solid var(--slate5);

  p {
    width: 262px;
    white-space: nowrap;
    overflow: hidden;
    text-overflow: ellipsis;

    span {
      max-width: 140px;
      white-space: nowrap;
      overflow: hidden;
      text-overflow: ellipsis;
    }
  }

  &:hover .apps-remove-btn,
  .datasources-remove-btn {
    display: flex;
  }

  .edit-role-btn {
    margin-left: auto;
    margin-right: 20px;
    display: flex;
    align-items: center;
    padding-top: 5px;
  }
}

.manage-group-app-table-body,
.manage-group-datasource-table-body {
  width: 602px !important;

  tr {
    display: flex;
    font-family: 'IBM Plex Sans';
    font-style: normal;
    font-weight: 400;
    font-size: 12px;
    line-height: 20px;
    color: var(--slate12);
  }
}

.apps-view-edit-wrap,
.datasources-view-edit-wrap {
  display: flex;
  flex-direction: column;
  width: 51px;
  margin-right: 32px;
}

.apps-table-row,
.datasources-table-row {
  display: grid !important;
  grid-template-columns: 205px 286px 115px;

  td {
    padding: 12px;
    white-space: nowrap;
    overflow: hidden;
    text-overflow: ellipsis;
  }

  &:hover .apps-remove-btn,
  .datasources-remove-btn {
    display: flex;
  }
}

.apps-remove-btn,
.datasources-remove-btn {
  width: 97px;
  height: 28px;
  font-weight: 600 !important;
}

.faded-text {
  color: var(--slate8);
}

.manage-groups-app-dropdown,
.manage-groups-datasource-dropdown {
  width: 440px;
}

.create-new-group-button {
  width: 169px;
  height: 32px;
  border-radius: 6px;
}

.faded-input {
  background: var(--slate5);
}

.manage-group-table-head {
  display: flex;
  border-bottom: 1px solid var(--slate5);
  width: 612px;
  height: 36px;
  padding: 8px 12px 8px 2px;
  align-items: center;


  p {
    width: 272px !important;
    color: var(--slate11);
    font-weight: 500;
  }

  .edit-role-btn {
    margin-left: auto;
    margin-right: 50px;
    display: flex;
    width: 20px;
    align-items: center;
    padding-top: 5px;
  }

}

.manage-groups-permission-apps,
.apps-constant-permission-wrap {
  border-bottom: 1px solid var(--slate5);
}

.manage-groups-permission-apps,
.apps-folder-permission-wrap,
.datasource-permissions-wrap,
.apps-variable-permission-wrap,
.apps-constant-permission-wrap {
  display: flex;
  align-items: center;
  padding: 12px;
  gap: 10px;

  div {
    width: 206px;
  }
}

.manage-groups-permission-apps,
.apps-variable-permission-wrap,
.apps-constant-permission-wrap {
  gap: 10px;
  height: auto;
}

.datasource-permissions-wrap {
  border-top: 1px solid var(--slate5);
}

.apps-folder-permission-wrap,
.apps-variable-permission-wrap {
  height: auto;
  border-bottom: 1px solid var(--slate5);
}

.delete-group {
  text-decoration: none !important;
  color: var(--tomato9) !important;
}

.delete-link,
.remove-decoration {
  text-decoration: none !important;
}

.edit-group {
  text-decoration: none !important;
  color: var(--slate12) !important;
}

.removed-decoration {
  text-decoration: none !important;
}

.rmsc .select-item.selected {
  color: var(--slate12) !important;
  background-color: var(--base) !important;
}

.manage-groups-app-dropdown,
.manage-constants-dropdown,
.manage-groups-datasource-dropdown {
  .rmsc.multi-select {
    .dropdown-container {
      gap: 17px;
      height: 32px;
      background: var(--base);
      border: 1px solid var(--slate7);
      border-radius: 6px;
      display: flex;
      justify-content: center;
      align-items: center;
      margin-right: 12px;
    }

    .dropdown-content {
      .panel-content {
        background: var(--base);
        border: 1px solid var(--slate3);
        box-shadow: 0px 12px 16px -4px rgba(16, 24, 40, 0.08), 0px 4px 6px -2px rgba(16, 24, 40, 0.03);
        border-radius: 6px;
        align-items: center;


        .select-item:hover {
          background-color: var(--slate3);
        }

        input {
          color: var(--slate11);

          &:focus {
            background: unset !important
          }
        }

        .item-renderer {
          align-items: center;

          span {
            font-size: 12px;
            color: var(--slate12)
          }
        }
      }
    }
  }
}




.manage-groups-app-dropdown {
  margin-right: 12px;

  .rmsc .dropdown-container:focus-within {
    border: 1px solid var(--indigo9) !important;
    box-shadow: 0px 0px 0px 2px #C6D4F9 !important;
  }

  input {
    color: var(--slate12);
    background-color: unset !important;
  }

  .dropdown-heading-value {
    span {
      color: var(--slate12) !important;

    }
  }

  .multi-select {
    .dropdown-container {
      gap: 17px;
      width: 440px;
      height: 32px;
      background: var(--base);
      border: 1px solid var(--slate7);
      border-radius: 6px;
      display: flex;
      justify-content: center;
      align-items: center;
      margin-right: 12px;
    }

  }

  .dropdown-content {
    .panel-content {
      background: var(--base);
      border: 1px solid var(--slate3);
      box-shadow: 0px 12px 16px -4px rgba(16, 24, 40, 0.08), 0px 4px 6px -2px rgba(16, 24, 40, 0.03);
      border-radius: 6px;

      .select-panel {
        .search {
          border-bottom: 1px solid var(--slate5);
        }

        .search,
        input {
          background-color: var(--base) !important;
        }
      }

      input[type='checkbox'] {
        border: 1px solid red !important;
      }

      .select-item:hover {
        background-color: var(--slate3);
      }


      .item-renderer {
        align-items: center !important;

        span {
          font-size: 12px;
          color: var(--slate12)
        }
      }

    }
  }
}

.manage-constants-dropdown {
  .rmsc.multi-select {
    .dropdown-container {
      gap: 17px;
      height: 32px;
      background: var(--base);
      border: 1px solid var(--slate7);
      border-radius: 6px;
      display: flex;
      justify-content: center;
      align-items: center;
      margin-right: 12px;
    }

    .dropdown-content {
      .panel-content {
        background: var(--base);
        border: 1px solid var(--slate3);
        box-shadow: 0px 12px 16px -4px rgba(16, 24, 40, 0.08), 0px 4px 6px -2px rgba(16, 24, 40, 0.03);
        border-radius: 6px;
        align-items: center;


        .select-item:hover {
          background-color: var(--slate3);
        }

        .item-renderer {
          align-items: center;

          span {
            font-size: 12px;
            color: var(--slate12)
          }
        }
      }
    }
  }
}


.sso-form-wrap {
  .form-label {
    font-size: 12px;
    font-weight: 500px;
    margin-bottom: 4px !important;
    color: var(--slate12);
  }

  .form-check-label {
    font-size: 12px;
    font-size: 12px;
    line-height: 20px;
    color: var(--slate12);
  }
}

.allow-default-sso-helper-text {
  white-space: pre-line;
}

.password-disable-danger-wrap {
  padding: 16px;
  gap: 16px;
  width: 574px;
  height: 116px;
  background: var(--tomato3);
  border: 1px solid var(--tomato5);
  border-radius: 6px;
}

.sso-footer-save-btn {
  height: 40px;
}

.sso-footer-cancel-btn {

  width: 85px;
  height: 40px;
}

.danger-text-login {
  padding-left: 40px !important;
}

.tick-icon {
  width: 20px;
  height: 20px;
  background: var(--indigo9);
  border-radius: 4px;
}

.invite-user-drawer-wrap {
  display: grid;
  grid-template-rows: auto 1fr auto;
  height: 100vh;
}

.manage-users-drawer-footer {
  padding: 24px 32px;
  height: 88px;
  border-top: 1px solid var(--slate5) !important;
  display: flex;
  gap: 8px;

  justify-content: flex-end;

  .invite-btn {
    width: 140px;
    height: 40px;
  }

  .cancel-btn {
    width: 85px;
    height: 40px;
  }
}


.tj-drawer-tabs-wrap {
  display: flex;
}

.invite-user-drawer-wrap {
  .card-header {
    flex-direction: column;
    display: flex;
    justify-content: space-between;
    padding: 0px !important;
  }

  .card-header-inner-wrap {
    justify-content: space-between;
    width: 100%;
    padding: 16px 20px;
    height: 64px;

  }

  .card-header-inner-wrap,
  .tj-drawer-tabs-container {
    display: flex;
  }

  .tj-drawer-tabs-container-outer {
    padding-top: 0px;
    gap: 10px;
    height: 68px;
  }

  .tj-drawer-tabs-container {
    padding: 2px;
    gap: 2px;

    width: 502px;
    height: 36px;
    background: var(--slate4);
    border-radius: 6px;

  }
}

.tj-drawer-tabs-btn {
  padding: 2px 4px;
  gap: 6px;
  width: 248px;
  height: 32px;
  box-shadow: 0px 1px 2px rgba(16, 24, 40, 0.05);
  border-radius: 4px;
  border: none;
  color: var(--slate11);
  display: flex;
  align-items: center;
  justify-content: center;
  background: var(--slate4);


  span {
    margin-left: 4px !important;
    font-weight: 500;

  }
}

.tj-drawer-tabs-btn-active {
  background: var(--base);
  color: var(--slate12);
}

.user-number-wrap {
  display: flex;
  flex-direction: column;
  align-items: center;
  padding: 8px;
  gap: 10px;
  width: 36px;
  height: 36px;
  background: var(--slate3);
  border-radius: 1000px;
}

.user-csv-template-wrap {
  display: flex;
  padding: 24px;
  gap: 14px;

  width: 486px;
  height: 152px;

  background: var(--orange3);

  border: 1px solid var(--orange6);
  border-radius: 6px;

  div {
    display: flex;
    flex-direction: column;

    p {
      margin-bottom: 12px;
    }

  }
}

.upload-user-form {
  display: flex;
  flex-direction: column;
  justify-content: center;
  align-items: center;
  padding: 60px 0px;
  gap: 36px;
  width: 486px;
  border: 2px dashed var(--indigo9);
  border-radius: 6px;
  align-items: center;
  margin: 24px auto;
  text-align: center;

  .select-csv-text {
    color: var(--indigo9);
    margin-bottom: 4px;
  }

  span {
    color: var(--slate11) !important;
  }
}

.download-template-btn {
  width: 184px;
  height: 32px;
  padding: 0px !important;
}

.csv-upload-icon-wrap {
  display: flex;
  flex-direction: row;
  justify-content: center;
  align-items: center;
  padding: 10px;
  gap: 10px;
  width: 64px;
  height: 64px;
  background: var(--indigo3);
  border-radius: 12px;
  margin: 0px auto 12px auto;
  cursor: pointer;
}


.manage-users-drawer-content-bulk {
  margin: 24px 15px;

  form {
    display: flex;
    flex-direction: column;
    justify-content: center;
    align-items: center;
  }

  .manage-users-drawer-content-bulk-download-prompt {
    display: flex;
    flex-direction: row !important;
    justify-content: center;
    align-items: flex-start !important;
  }
}


.manage-users-drawer-content {
  margin: 24px 15px;

  .invite-user-by-email {
    display: flex;
    flex-direction: column;
    justify-content: center;
    align-items: top;
  }

  .invite-user-by-email {
    display: flex;
  }

  input[name="email"]:disabled,
  input[name="fullName"]:disabled {
    background-color: var(--slate3) !important;
    color: var(--slate9) !important
  }

  .invite-email-body {
    width: 452px;

    input:not([type="checkbox"]) {
      padding: 6px 10px;
      height: 32px;
      color: var(--slate12);
    }
  }
}

.rmsc .item-renderer {
  align-items: center !important;
}

.tj-db-table {
  overflow-y: auto;
  height: 110px;

  table {
    border-collapse: separate;
    border-spacing: 0;
    width: max-content;

    .row-tj {
      border-width: 0px !important;
    }
  }
}

.bounded-box {
  .sc-iwsKbI.lmGPCf {
    height: 100%;
    margin: auto;
    width: max-content;
    max-width: 100% !important;

    img {
      height: 100% !important;
    }

    .gVmiLs {
      width: auto !important;
    }
  }

  .css-tlfecz-indicatorContainer,
  .css-1gtu0rj-indicatorContainer {
    svg {
      width: 12px !important;
      height: 12px !important;
    }
  }

}

.sso-type-header {
  margin-left: 10px;
}

.groups-folder-list {
  padding: 6px 8px;
  gap: 40px;
  max-width: 188px;
  height: 32px;

  span {
    white-space: nowrap !important;
    overflow: hidden !important;
    text-overflow: ellipsis !important;
  }

  .tooltip {
    opacity: 0.7;
  }

  .groups-list-option-button {
    background-color: var(--base) !important;
    width: 24px;
    height: 24px;
    padding: 7px 0px 7px 0px;

    &:focus-visible {
      border: none !important;
      outline: none !important;
      box-shadow: none !important;
    }
  }



}

.create-group-modal-footer {
  display: flex;
  align-items: center;
  gap: 8px;
  justify-content: flex-end
}

.add-users-button {
  width: 160px;
  height: 32px;
}

.sso-page-inputs {
  padding: 6px 10px;
  gap: 17px;
  width: 612px;
  height: 32px;
}

.popover-group-menu {
  border-radius: 4px;
  width: 190px;
  box-shadow: 0px 12px 16px -4px rgba(16, 24, 40, 0.08), 0px 4px 6px -2px rgba(16, 24, 40, 0.03);
  background: var(--base);
  color: var(--slate12);
  border: 1px solid var(--slate3);

  .popover-arrow {
    display: none;
  }

  .popover-body {
    padding: 6px;
    color: var(--slate12);

    .field {

      width: 100%;
      margin: 0 0 0 0;
      height: 36px;
      justify-content: center;
      align-items: center;
      display: flex;

      .option-row {
        width: 100%;
        height: 100%;
        font-weight: 400;
        font-size: 12px;
        justify-content: left;
        align-items: center;
        display: flex;
        z-index: 999999999;
      }

      .disable {
        color: var(--slate9);
      }

      .disable {
        color: var(--slate9);

        &.dark-theme {
          color: var(--slate11);
        }
      }

      .disable {
        color: var(--slate7);

        &.dark-theme {
          color: var(--slate11);
        }
      }

      .disable {
        color: var(--slate7);

        &.dark-theme {
          color: var(--slate11);
        }
      }

      &__danger {
        color: var(--tomato9);
      }

      :hover {
        background-color: var(--slate3);
      }
    }
  }
}

.workspace-settings-filter-wrap {
  background: var(--slate3);
  padding: 15px 16px;
  gap: 12px;
  width: 880px;
  height: 62px;
  border-right: 1px solid var(--slate7);
  border-top: 1px solid var(--slate7);
  border-left: 1px solid var(--slate7);
  box-shadow: 0px 1px 2px rgba(16, 24, 40, 0.05);
  border-top-left-radius: 6px;
  border-top-right-radius: 6px;
}


// users page
.css-1i2tit0-menu {
  margin: 0px !important;
  background: var(--base);
  box-shadow: 0px 4px 6px -2px #10182808 !important;

  .css-2kg7t4-MenuList {
    margin: 0px !important;
    padding: 0px !important;
    background: var(--base);
  }
}

.workspace-settings-nav-items {
  padding: 6px 8px;
  gap: 40px;
  width: 248px;
  height: 32px;
}

.new-app-dropdown {
  background: var(--base) !important;
  color: var(--slate12);
}

.workspace-variable-container-wrap {
  &.constants-list {
    overflow: auto;
  }

  .card,
  thead {
    background: var(--base) !important;

    tr>th,
    tbody>tr>td {
      background: var(--base) !important;
    }
  }

}

.move-selected-app-to-text {
  p {
    white-space: nowrap;
    overflow: hidden;
    text-overflow: ellipsis;

    span {
      font-weight: 600;
    }
  }
}

.tj-org-dropdown {
  .dashboard-org-avatar {
    margin-right: 11px;
    display: flex;
    flex-direction: row;
    justify-content: center;
    align-items: center;
    padding: 7px 8px;
    gap: 10px;
    width: 34px;
    height: 34px;
    background: var(--slate4) !important;
    color: var(--slate9);
    border-radius: 6px;
  }

  .current-org-avatar {
    margin-right: 11px;
    display: flex;
    flex-direction: row;
    justify-content: center;
    align-items: center;
    padding: 7px 8px;
    gap: 10px;
    width: 34px;
    height: 34px;
    border-radius: 6px;
  }

  .current-org-indicator {
    padding: 0px 8px 0px 8px;
    margin-left: auto;
    margin-right: 5px;
  }

  .current-org-indicator {
    display: none;
  }

  &:hover .current-org-indicator {
    display: block;
  }

  .org-name {
    color: var(--slate12) !important;
    white-space: nowrap;
    overflow: hidden;
    text-overflow: ellipsis;
  }
}

.org-dropdown-shadow {
  box-shadow: var(--elevation-400-box-shadow)
}


.css-1q0xftk-menu {
  background-color: var(--base-black) !important;
  border: 1px solid hsl(197, 6.8%, 13.6%) !important;
  box-shadow: 0px 12px 16px -4px rgba(16, 24, 40, 0.08), 0px 4px 6px -2px rgba(16, 24, 40, 0.03) !important;

}

.css-4yo7x8-menu {
  background-color: var(--base) !important;
  border: 1px solid var(--slate3) !important;
  box-shadow: 0px 12px 16px -4px rgba(16, 24, 40, 0.08), 0px 4px 6px -2px rgba(16, 24, 40, 0.03) !important;
  border-radius: 6px !important;
}

.select-header-font {
  font-size: 14px;
  font-weight: 500;
  line-height: 20px;
  color: var(--text-default);

}


.org-custom-select-header-wrap {
  border-bottom: 1px solid var(--slate5);

  .select-header-font {
    font-size: 14px;
    font-weight: 500;
    line-height: 20px;
    color: var(--text-default);

  }
}

.btn-close:focus {
  box-shadow: none !important;
}

.template-card {
  padding: 16px;
  gap: 16px;
  min-width: 280px;
  max-width: 100%;
  height: 210px;
  background: var(--base);
  border: 1px solid var(--slate3);
  box-shadow: 0px 1px 2px rgba(16, 24, 40, 0.05);
  border-radius: 6px;
}

.see-all-temlplates-link {
  color: var(--indigo9) !important;
}

.template-card-img {
  padding: 0px;
  width: 100%;
  height: 77.5%;
  border-radius: 4px;
}

.confirm-dialogue-body {
  background: var(--base);
  color: var(--slate12);
}

.folder-header-icons-wrap {
  gap: 4px;
}

.tj-common-search-input {
  .input-icon-addon {
    padding-right: 8px;
    padding-left: 8px;

  }

  input {
    box-sizing: border-box;
    display: flex;
    flex-direction: row;
    align-items: center;
    padding: 4px 8px !important;
    gap: 16px;
    width: 248px !important;
    height: 28px !important;
    background: var(--base);
    border: 1px solid var(--slate7);
    border-radius: 6px;
    color: var(--slate12);
    padding-left: 33px !important;


    ::placeholder {
      color: var(--slate9);
      margin-left: 5px !important;
      padding-left: 5px !important;
      background-color: red !important;
    }

    &:hover {
      background: var(--slate2);
      border: 1px solid var(--slate8);
    }

    &:active {
      background: var(--indigo2);
      border: 1px solid var(--indigo9);
      box-shadow: 0px 0px 0px 2px #C6D4F9;
      outline: none;
    }

    &:focus-visible {
      background: var(--slate2);
      border: 1px solid var(--slate8);
      border-radius: 6px;
      outline: none;
      padding-left: 12px !important;
    }

    &:disabled {
      background: var(--slate3);
      border: 1px solid var(--slate7);
    }
  }


}

.search-icon-wrap {
  display: flex;
  flex-direction: row;
  justify-content: center;
  align-items: center;
  padding: 7px;
  gap: 8px;
  width: 28px;
  height: 28px;
  background: var(--base);
  border: 1px solid var(--slate7);
  border-radius: 6px;
  cursor: pointer;
}

.sidebar-list-wrap {
  margin-top: 24px;
  padding: 0px 20px 20px 20px;
  height: calc(100vh - 180px);
  overflow: auto;

  span {
    letter-spacing: -0.02em;
  }

  &::-webkit-scrollbar {
    width: 6.5px;
  }

  &::-webkit-scrollbar-thumb {
    background-color: transparent;
  }

  &::-webkit-scrollbar-track {
    background-color: transparent;
  }

  &:hover::-webkit-scrollbar-thumb {
    background-color: #A1A6AD;
  }
}

.sidebar-list-wrap-with-banner {
  margin-top: 24px;
  padding: 0px 20px 20px 20px;
  height: calc(100vh - 408px);
  overflow: auto;

  span {
    letter-spacing: -0.02em;
  }
}

.sidebar-list-wrap.sidebar-list-wrap-with-banner.isAdmin {
  height: calc(100vh - 371px);

  &.resource-limit-reached {
    height: calc(100vh - 371px);
  }
}

.drawer-footer-btn-wrap,
.variable-form-footer {
  display: flex;
  flex-direction: row;
  justify-content: flex-end;
  align-items: center;
  padding: 16px 24px;
  gap: 8px;
  height: 72px;
  border-top: 1px solid var(--slate5);
  background: var(--base);
}

.drawer-card-title {
  padding: 16px 20px;
  border-bottom: 1px solid var(--slate5);
  height: 64px;

  h3 {
    margin-bottom: 0px !important;
    font-size: 18px;
    font-weight: 500;
    line-height: 28px;
  }
}

.drawer-card-wrapper,
.variable-form-wrap {
  min-height: 100vh;
  display: grid;
  grid-template-rows: auto 1fr auto;
}

.add-new-datasource-header-container {
  margin-bottom: 24px;
  padding-top: 4px;
}

.folder-list-group-item {
  color: var(--slate12) !important;
}

.table-list-item,
.table-name {
  color: var(--slate12) !important;
}

// targetting all react select dropdowns

.css-1i2tit0-menu .css-2kg7t4-MenuList {
  div {
    background-color: var(--base-black);

    &:hover {
      background-color: hsl(198, 6.6%, 15.8%);
      ;
    }
  }
}

.css-ob45yj-menu .css-2kg7t4-MenuList {
  div {
    background-color: var(--base);

    &:hover {
      background-color: var(--slate4);
      ;
    }
  }
}

.selected-ds.row>img {
  padding: 0 !important;
}

.tj-user-table-wrapper {
  height: calc(100vh - 392px); //52+64+40+32+20+62
  overflow-y: auto;
  background: var(--base);
  border-right: 1px solid var(--slate7);
  border-bottom: 1px solid var(--slate7);
  border-left: 1px solid var(--slate7);
  box-shadow: 0px 1px 2px rgba(16, 24, 40, 0.05);
  border-bottom-left-radius: 6px;
  border-bottom-right-radius: 6px;


  .user-detail {
    display: flex;
    flex-direction: column;
  }

}

.user-filter-search {
  padding: 6px 10px;
  gap: 16px;
  width: 312px;
  height: 32px;
  background: var(--base);
  border: 1px solid var(--slate7);
  border-radius: 6px;

  &::placeholder {
    color: var(--slate9);
  }
}



//TJ APP INPUT
.tj-app-input,
.edit-row-container {
  display: flex;
  flex-direction: column;
  font-family: 'IBM Plex Sans';
  font-style: normal;
  position: relative;

  .text-danger {
    font-weight: 400 !important;
    font-size: 10px !important;
    line-height: 16px !important;
    color: var(--tomato10) !important;
  }

  label {
    font-family: 'IBM Plex Sans';
    font-style: normal;
    font-weight: 500;
    font-size: 12px;
    line-height: 20px;
    display: flex;
    align-items: center;
    color: var(--slate12);
    margin-bottom: 4px;
  }

  input.form-control,
  textarea,
  .form-control {
    gap: 16px !important;
    background: var(--base) !important;
    border: 1px solid var(--slate7) !important;
    border-radius: 6px !important;
    margin-bottom: 4px !important;
    color: var(--slate12) !important;
    transition: none;
    font-weight: 400;

    &:hover {
      background: var(--slate1) !important;
      border: 1px solid var(--slate8) !important;
      -webkit-box-shadow: none !important;
      box-shadow: none !important;
      outline: none;
    }

    &:focus-visible {
      background: var(--indigo2) !important;
      border: 1px solid var(--indigo9) !important;
      box-shadow: none !important;
    }

    &.input-error-border {
      border-color: #DB4324 !important;
    }

    &:-webkit-autofill {
      box-shadow: 0 0 0 1000px var(--base) inset !important;
      -webkit-text-fill-color: var(--slate12) !important;

      &:hover {
        box-shadow: 0 0 0 1000px var(--slate1) inset !important;
        -webkit-text-fill-color: var(--slate12) !important;
      }

      &:focus-visible {
        box-shadow: 0 0 0 1000px var(--indigo2) inset !important;
        -webkit-text-fill-color: var(--slate12) !important;
      }
    }

    &::placeholder {
      font-size: 12px;
      line-height: 20px;
    }

  }

  input.dynamic-form-encrypted-field[type="password"] {
    &:disabled {
      padding-right: 35px !important;
    }
  }

  .design-component-inputs textarea {

    &.valid-textarea {
      border: 1.5px solid #519b62 !important;
    }

    &.invalid-textarea {
      border: 1.5px solid #e26367 !important;
    }
  }

}

.tj-app-input-wrapper {
  display: flex;

  .eye-icon {
    position: absolute;
    right: 8px;
    top: 5px;
    cursor: pointer;
  }

  .copy-icon {
    position: absolute;
    right: 8px;
    top: 5px;
    cursor: pointer;
  }

  .form-control {
    padding-right: 2.2rem;
  }
}



.tj-sub-helper-text {
  font-weight: 400;
  font-size: 10px;
  line-height: 16px;
}

.tj-input-success {
  color: var(--grass10);
}

.tj-input-warning {
  color: var(--orange10);
}

.tj-input-helper {
  color: var(--slate11);
}

.tj-input-error {
  color: var(--tomato10);
}

.tj-input-error-state {
  border: 1px solid var(--tomato9);
}

// TJ APP INPUT END

.search-input-container {
  display: flex;
}

// sidebar styles inside editor :: temporary
.theme-dark,
.dark-theme {
  .codehinter.alert-component.workspace-variables-alert-banner {
    color: #ffecbb !important;
    background-color: #3a3f41 !important;
    border-color: #4d5156 !important;
  }
}

.add-icon-column {
  position: sticky;
  top: 0;
  z-index: 1;
  right: 0;
  padding: 0px !important;
  width: 30px;
  height: 31px;
  border-radius: 0px !important;
  background: var(--color-light-slate-04, #ECEEF0) !important;
  cursor: pointer;

  .icon-styles {
    font-size: 14px !important;
    font-weight: 400;
    color: black;
  }
}

.add-icon-column-dark {
  position: sticky;
  top: 0;
  z-index: 1;
  right: 0;
  padding: 0px !important;
  width: 30px;
  height: 31px;
  border-radius: 0px !important;
  cursor: pointer;

  .icon-styles {
    width: 100% !important;
    height: 100% !important;
    background: #1c252f !important;
    border: 1px solid #374150 !important;
    font-size: 14px !important;
    font-weight: 400;
    color: white;
  }
}

.add-icon-row {
  position: sticky;
  bottom: 0;
  left: 0px;
  width: 29px;
  height: 31px;
  background: var(--slate7);
  border-width: 0px 1px 1px 1px;
  border-style: solid;
  border-radius: 0px;
  border-color: var(--slate4);
  border-radius: 0px !important;
  font-size: 14px !important;
  font-weight: 400;
  display: flex;
  align-items: center;
  justify-content: center;
  cursor: pointer;
}

.add-icon-row-dark {
  position: sticky;
  bottom: 0;
  left: 0px;
  width: 29px;
  height: 31px;
  background: var(--slate7);
  border-width: 0px 1px 1px 1px;
  border-style: solid;
  border-radius: 0px;
  background: #1c252f !important;
  border: 1px solid #374150 !important;
  font-size: 14px !important;
  font-weight: 400;
  color: white;
  display: flex;
  align-items: center;
  justify-content: center;
  cursor: pointer;
  z-index: 2;
}

// custom styles for users multiselect in manage users
.manage-groups-users-multiselect {
  gap: 17px;
  width: 440px;
  height: 32px;
  background: var(--base);
  border-radius: 6px;

  .dropdown-heading {
    height: 32px;
    padding: 6px 10px;
  }

  .dropdown-container {
    background: var(--base);
    border: 1px solid var(--slate7) !important;
  }

  .dropdown-content {
    border: 1px solid var(--slate3);
    box-shadow: 0px 12px 16px -4px rgba(16, 24, 40, 0.08), 0px 4px 6px -2px rgba(16, 24, 40, 0.03);
    border-radius: 6px;

    .search {
      input {
        background-color: var(--base);
        color: var(--slate12);
      }
    }
  }

  .rmsc,
  .dropdown-content,
  .panel-content,
  .search {
    background: var(--base) !important;
  }

  .options {
    .select-item {
      color: var(--slate12);

      &:hover {
        background: var(--slate4);
        border-radius: 6px;
      }
    }
  }
}

.select-search__options {
  .item-renderer {
    display: flex !important;
    justify-content: space-between;
    padding: 20px;
    cursor: pointer;
    flex-direction: row;

    div:first-child {
      display: flex;
    }

    p {
      margin-bottom: 0px !important;
      color: var(--slate12);
    }

    span {
      color: var(--slate11);
    }

    p,
    span {
      font-weight: 400;
      font-size: 12px;
      line-height: 20px;
    }
  }
}

.create-new-app-dropdown {
  .button:first-child {
    padding: 0 !important;
  }

  .dropdown-toggle::after {
    border: none !important;
    content: url("data:image/svg+xml,%3Csvg width='25' height='25' viewBox='0 0 25 25' fill='none' xmlns='http://www.w3.org/2000/svg'%3E%3Cpath fill-rule='evenodd' clip-rule='evenodd' d='M10.5 7.03906C10.5 6.34871 11.0596 5.78906 11.75 5.78906C12.4404 5.78906 13 6.34871 13 7.03906C13 7.72942 12.4404 8.28906 11.75 8.28906C11.0596 8.28906 10.5 7.72942 10.5 7.03906ZM10.5 12.0391C10.5 11.3487 11.0596 10.7891 11.75 10.7891C12.4404 10.7891 13 11.3487 13 12.0391C13 12.7294 12.4404 13.2891 11.75 13.2891C11.0596 13.2891 10.5 12.7294 10.5 12.0391ZM11.75 15.7891C11.0596 15.7891 10.5 16.3487 10.5 17.0391C10.5 17.7294 11.0596 18.2891 11.75 18.2891C12.4404 18.2891 13 17.7294 13 17.0391C13 16.3487 12.4404 15.7891 11.75 15.7891Z' fill='%23fff'/%3E%3C/svg%3E%0A");
    transform: rotate(360deg);
    width: 14px;
    margin: 0 !important;
    display: flex;
    align-items: center;
    justify-content: center;
    padding: 8px 0px 0px 0px;
  }
}

.sso-page-loader-card {
  background-color: var(--slate2) !important;
  height: 100%;

  .card-header {
    background-color: var(--slate2) !important;
  }
}

.workspace-nav-list-wrap {
  padding: 20px 20px 20px 20px;
  height: calc(100vh - 116px) !important;
}

.upload-user-form span.file-upload-error {
  color: var(--tomato10) !important;
  margin-top: 12px 0px 0px 0px;
}

.tj-onboarding-phone-input {
  width: 392px !important;
  height: 40px;
  padding: 8px 12px;
  gap: 8px;
  margin-bottom: 12px;
  background: #FFFFFF;
  border: 1px solid #D7DBDF !important;
  border-radius: 0px 4px 4px 0px !important;

  &:hover {
    border: 1px solid #466BF2 !important;
  }
}

.tj-onboarding-phone-input-wrapper {
  margin-bottom: 12px;
}

.theme-dark {
  .tj-onboarding-phone-input-wrapper {
    .flag-dropdown {
      background-color: #1f2936 !important;

      .country-list {
        background-color: #1f2936 !important;
        background: #1f2936;

        li {
          .country .highlight {
            background-color: #3a3f42;
            color: #000 !important;

            div {
              .country-name {
                color: #6b6b6b !important;
              }
            }

          }

          &:hover {
            background-color: #2b2f31;
          }

        }
      }
    }

  }

  .react-tel-input .country-list .country.highlight {
    color: #6b6b6b;
  }
}

#global-settings-popover {
  padding: 24px;
  gap: 20px;
  max-width: 377px !important;
  height: 316px !important;
  background: #FFFFFF;
  border: 1px solid #E6E8EB;
  box-shadow: 0px 32px 64px -12px rgba(16, 24, 40, 0.14);
  border-radius: 6px;
  margin-top: -13px;


  .input-with-icon {
    justify-content: flex-end
  }

  .form-check-input {
    padding-right: 8px;
  }

  .global-popover-div-wrap-width {
    width: 156px !important;
  }

  .form-switch {
    margin-bottom: 20px;
  }

  .global-popover-div-wrap {
    padding: 0px;
    gap: 75px;
    width: 329px;
    height: 32px;
    margin-bottom: 20px !important;
    justify-content: space-between;

    &:last-child {
      margin-bottom: 0px !important;
    }
  }
}

.global-popover-text {
  font-family: 'IBM Plex Sans';
  font-style: normal;
  font-weight: 500;
  font-size: 12px;
  line-height: 20px;
  color: #11181C;


}

.maximum-canvas-width-input-select {
  padding: 6px 10px;
  gap: 17px;
  width: 60px;
  height: 32px;
  background: #FFFFFF;
  border: 1px solid #D7DBDF;
  border-radius: 0px 6px 6px 0px;
}

.maximum-canvas-width-input-field {
  padding: 6px 10px;
  gap: 17px;
  width: 97px;
  height: 32px;
  background: #FFFFFF;
  border: 1px solid #D7DBDF;
  border-top-left-radius: 6px;
  border-bottom-left-radius: 6px;
  border-right: none !important;


}

.canvas-background-holder {
  padding: 6px 10px;
  gap: 6px;
  width: 120px;
  height: 32px;
  background: #FFFFFF;
  display: flex;
  align-items: center;
  border: 1px solid #D7DBDF;
  border-radius: 6px;
  flex-direction: row;
}

.export-app-btn {
  flex-direction: row;
  justify-content: center;
  align-items: center;
  padding: 6px 16px;
  gap: 6px;
  width: 158px;
  height: 32px;
  font-family: 'IBM Plex Sans';
  font-style: normal;
  font-weight: 600;
  font-size: 14px;
  line-height: 20px;
  color: #3E63DD;
  background: #F0F4FF;
  border-radius: 6px;
  border: none;
}

.tj-btn-tertiary {
  padding: 10px 20px;
  gap: 8px;
  width: 112px;
  height: 40px;
  background: #FFFFFF;
  border: 1px solid #D7DBDF;
  border-radius: 6px;

  &:hover {
    border: 1px solid #C1C8CD;
    color: #687076;
  }

  &:active {
    border: 1px solid #11181C;
    color: #11181C;
  }
}

.export-table-button {

  display: flex;
  align-items: center;
  justify-content: center;
}


#global-settings-popover.theme-dark {
  background-color: $bg-dark-light !important;
  border: 1px solid #2B2F31;

  .maximum-canvas-width-input-select {
    background-color: $bg-dark-light !important;
    border: 1px solid #324156;
    color: $white;
  }

  .export-app-btn {
    background: #192140;
  }

  .fx-canvas div {
    background-color: transparent !important;
  }
}

.released-version-popup-container {
  width: 100%;
  position: absolute;
  display: flex;
  justify-content: center;
  top: 65px;

  .released-version-popup-cover {
    width: 250px;
    height: fit-content;
    margin: 0;
    z-index: 1;

    .popup-content {
      background-color: #121212;
      padding: 16px 18px 0px 16px;
      border-radius: 6px;

      p {
        font-size: 14px;
        font-family: IBM Plex Sans;
        color: #ECEDEE;
      }
    }
  }

  .error-shake {
    animation: shake 0.82s cubic-bezier(.36, .07, .19, .97) both;
    transform: translate3d(0, 0, 0);
    backface-visibility: hidden;
    perspective: 10000px;
  }

  @keyframes shake {

    10%,
    90% {
      transform: translate3d(-1px, 0, 0);
    }

    20%,
    80% {
      transform: translate3d(2px, 0, 0);
    }

    30%,
    50%,
    70% {
      transform: translate3d(-4px, 0, 0);
    }

    40%,
    60% {
      transform: translate3d(4px, 0, 0);
    }
  }

}

.profile-page-content-wrap {
  background-color: var(--page-default);
  padding-top: 40px;
}

.profile-page-card {
  background-color: var(--base);
  border-radius: 6px;
}

.all-apps-link-cotainer {
  border-radius: 6px !important;
}

.workspace-variable-table-card {
  height: calc(100vh - 208px);
}

.workspace-constant-table-card {
  margin: 0 auto;
  width: 880px;
  min-height: calc(100vh - 308px);

  .manage-constant-wrapper-card {
    max-height: calc(100vh - 260px);
  }

  .empty-state-org-constants {
    padding-top: 5rem;

    .info {
      color: var(--slate11);
    }
  }

  .workspace-constant-card-body {
    min-height: calc(100vh - 408px);
    background: var(--base);

  }

  .constant-table-wrapper {
    height: calc(100vh - 403px);
    overflow-y: auto;
    height: 100%;
  }

  .constant-table-card {
    min-height: 420px;
    padding: 16px;
    padding-top: 0px;
    padding-bottom: 0px;

    .p-3-constants {
      padding: 1rem !important;
      padding-left: 0px !important;
    }
  }

  .card-footer {
    border-top: none !important;
  }

  .left-menu .tj-list-item {
    width: 148px
  }
}



.variables-table-wrapper {
  tr {
    border-width: 0px !important;
  }
}

.constant-table-wrapper {
  tr {
    border-width: 0px !important;
  }
}

.home-page-content-container {
  max-width: 880px;

  @media only screen and (max-width: 768px) {
    margin-bottom: 0rem !important;

    .liner {
      width: unset !important;
    }

    .app-list {
      overflow-y: auto;
      height: calc(100vh - 26rem);

      .skeleton-container {
        display: flex;
        flex-direction: column;

        .col {
          display: flex;
          justify-content: center;
          margin-bottom: 1rem;
        }

        .card-skeleton-container {
          width: 304px;

        }
      }
    }

    .menu-ico {
      display: none !important;
    }
  }
}

@media only screen and (min-width: 1584px) and (max-width: 1727px) {

  .edit-button,
  .launch-button {
    width: 113px !important;
  }
}



@media only screen and (max-width: 1583px) and (min-width: 1312px) {

  .homepage-app-card-list-item {
    max-width: 264px;

    .edit-button,
    .launch-button {
      width: 109px !important;
    }
  }

}

@media only screen and (min-width: 1728px) {

  .homepage-app-card-list-item {
    max-width: 304px;

    .edit-button,
    .launch-button {
      width: 129px !important;
    }
  }

  .home-page-content-container {
    max-width: 976px;
  }

  .liner {
    width: 976px;
  }
}

@media only screen and (max-width: 992px) {
  .homepage-app-card-list-item-wrap {
    display: flex;
    justify-content: center;
    margin-left: auto;
    margin-right: auto;
    width: 100%;
    margin-top: 22px;
  }

  .homepage-app-card-list-item {
    max-width: 304px !important;
    flex-basis: 100%;

    .edit-button,
    .launch-button {
      width: 129px !important;
    }
  }
}

@media only screen and (min-width: 993px) and (max-width: 1311px) {
  .home-page-content-container {
    max-width: 568px;
  }

  .homepage-app-card-list-item-wrap {
    row-gap: 20px;
  }

  .homepage-app-card-list-item {
    max-width: 269px;
    flex-basis: 100%;

    .edit-button,
    .launch-button {
      width: 111.5px !important;
    }
  }

  .liner {
    width: 568px;
  }
}

.tj-docs-link {
  color: var(--indigo9) !important;
  text-decoration: none;
  list-style: none;
}

.datasource-copy-button {
  width: 87px;
  height: 32px;
}

.datasource-edit-btn {
  height: 27px;
  margin-left: 12px;
}

.datasource-edit-modal {

  .modal-content,
  .modal-body,
  .modal-header,
  .modal-title,
  .modal-body-content,
  .modal-sidebar,
  .card {
    background-color: var(--base) !important;
    color: var(--slate12) !important;
    border-color: var(--slate5) !important;
  }

  .datasource-modal-sidebar-footer {
    .footer-text {
      color: var(--slate12) !important;
    }
  }

  .form-control-plaintext {
    color: var(--slate12) !important;
  }

  .card {
    &:hover {
      background-color: var(--slate2) !important;
    }
  }

  input:disabled {
    background-color: var(--slate3) !important;
  }

  textarea:disabled {
    background-color: var(--slate3) !important;
  }

  .react-select__control--is-disabled {
    background-color: var(--slate3) !important;
  }
}

.org-edit-icon {
  width: 28px;
  height: 28px;
  border-radius: 6px;
  display: flex;
  justify-content: center;
  align-items: center;

  svg {
    height: 14px;
    width: 14px;
  }
}



.marketplace-body {
  height: calc(100vh - 64px) !important;
  overflow-y: auto;
  background-color: var(--page-default);
}

.plugins-card {
  background-color: var(--base);
  border: 1px solid var(--slate3);
  box-shadow: 0px 1px 2px rgba(16, 24, 40, 0.05);
  border-radius: 6px;

  .card-body-alignment {
    min-height: 145px;
    display: flex;
    flex-direction: column;
    justify-content: space-between;
  }
}

.tag-container {
  width: 38px;
  height: 18px;
  background: linear-gradient(271.34deg, rgba(255, 95, 109, 0.12) -88.47%, rgba(255, 195, 113, 0.12) 94.89%);
  border-radius: 100px;
  display: flex;
  align-items: center;
  justify-content: center;
  padding: 1px 7px;

  span {
    font-size: 11px;
    line-height: 16px;
    font-weight: 500;
    background: linear-gradient(96.1deg, #FF5F6D -15.44%, #FFC371 99.37%);
    -webkit-background-clip: text;
    -webkit-text-fill-color: transparent;
  }
}

.template-source-name {
  color: var(--slate12) !important;
}

.marketplace-install {
  color: var(--indigo9);
}

.popover {
  .popover-arrow {
    display: none;
  }
}

.shareable-link {
  .input-group {
    .input-group-text {
      border-color: var(--slate7);
      color: var(--slate12);
      background-color: var(--slate3);
    }

    .app-name-slug-input {
      input {
        border-color: var(--grass9);
      }
    }
  }

  .input-group {
    display: flex;

    .tj-app-input textarea {
      width: 600px;
      border-radius: 0px !important;
      margin-bottom: 0px !important;
      background-color: #efefef4d;
      color: #545454;
    }
  }
}

.confirm-dialogue-modal {
  background: var(--base);

  .modal-header {
    background: var(--base);
    color: var(--slate12);
    border-bottom: 1px solid var(--slate5);
  }
}


.gitsync-modal-body {
  align-items: center;
  justify-content: center;
  display: flex;

  .p {
    width: auto;
  }

  .loader {
    border: 4px solid #f3f3f3;
    /* Light gray border */
    border-top: 4px solid #3498db;
    /* Blue border on top */
    border-radius: 50%;
    width: 40px;
    height: 40px;
    animation: spin 1s linear infinite;
    /* Rotation animation */
  }

  @keyframes spin {
    0% {
      transform: rotate(0deg);
    }

    100% {
      transform: rotate(360deg);
    }
  }
}

.box-container {
  border: 1px solid #ccc;
  background-color: #f0f0f0;
  border-radius: 8px;
  box-shadow: 0px 2px 4px rgba(0, 0, 0, 0.1);

  .box-content {
    padding: 10px;
    /* Add padding for spacing inside the box */

    p {
      max-width: 100%;
      margin: 0px;
      word-wrap: break-word;
      /* Ensure the paragraph wraps within the box */
    }
  }


}





.theme-dark {
  .icon-widget-popover {
    .search-box-wrapper input {
      color: #f4f6fa !important;
    }

    .search-box-wrapper input:focus {
      background-color: #1c252f !important;
    }
  }

  .shareable-link {
    .tj-app-input textarea {
      background-color: #5e656e !important;
      color: #f4f6fa !important;
      border: none !important;
    }
  }

  .icon-widget-popover {
    .search-box-wrapper .input-icon-addon {
      min-width: 2.5rem !important;
    }

    .search-box-wrapper input {
      color: var(--slate12) !important;
    }
  }

  .shareable-link-container,
  .app-slug-container {
    .field-name {
      color: var(--slate-12) !important;
    }

    input.slug-input {
      background: #1f2936 !important;
      color: #f4f6fa !important;
      border-color: #324156 !important;
    }

    .applink-text {
      background-color: #2b394b !important;
    }

    .input-group-text {
      background-color: #2b394b !important;
    }

    .tj-text-input {
      border-color: #324156 !important;
    }

    .input-with-icon {
      .form-control {
        background-color: #1f2936 !important;
        border-color: #3E4B5A !important;
        color: #fff !important;
      }
    }
  }

}

.dark-theme {
  .manage-app-users-footer {
    .default-secondary-button {
      background-color: var(--indigo9);
      color: var(--base-black);
    }
  }
}

.instance-all-users {
  .users-table {
    tbody {
      tr>td>span {
        max-width: 85px;
      }

      tr>td>a {
        max-width: 140px;
      }
    }

    thead {
      tr {
        gap: 0px;
      }

      tr>th {
        min-width: 203px;
      }
    }

    .workspace-folder-modal {
      .tj-text-input.dark {
        background: #202425;
        border-color: var(--slate7) !important;
      }
    }

    .slug-ellipsis {
      white-space: nowrap;
      overflow: hidden;
      text-overflow: ellipsis;
      width: 150px;
    }

  }
}

.audit-log {
  width: 880px;
  margin: 0 auto;

  .card {
    background: var(--base);
    border: 1px solid var(--slate7) !important;
    box-shadow: 0px 1px 2px rgba(16, 24, 40, 0.05) !important;

    .card-header {
      background: var(--slate3);
      padding: 15px 16px;
      gap: 12px;
      height: 62px;
      border-top-left-radius: 6px;
      border-top-right-radius: 6px;
    }

    .form-label {
      font-size: 12px;
      font-weight: 500px;
      margin-bottom: 4px !important;
      color: var(--slate12);
    }
  }
}

.break-all {
  word-break: break-all;
}

.instance-settings-page {
  width: 880px;
  margin: 0 auto;
  background: var(--base);

  .page-wrapper {
    margin-bottom: 50px !important;
  }

  .card {
    background: var(--base);
    border: 1px solid var(--slate7) !important;
    box-shadow: 0px 1px 2px rgba(16, 24, 40, 0.05) !important;
    width: 880px;

    .card-header {
      padding: 24px 24px;
      gap: 12px;
      height: 72px;
      border-top-left-radius: 6px;
      border-top-right-radius: 6px;

      .title-banner-wrapper {
        display: flex;
        align-items: center;
        justify-content: space-between;
        width: 878px;
      }

    }

    .form-label {
      font-size: 12px;
      font-weight: 500px;
      margin-bottom: 4px !important;
      color: var(--slate12);
    }

    .card-footer {
      display: flex;
      justify-content: flex-end;
      align-items: center;
      padding: 24px 32px;
      gap: 8px;
      border-top: 1px solid var(--slate5) !important;
      background: var(--base);
      margin-top: 0px !important;
      align-Self: 'stretch';
      height: 88px;
    }

    .card-body {
      height: 467px;
      padding: 24px;

      .form-group {
        .tj-app-input {
          .form-control {
            &:disabled {
              background: var(--slate3) !important;
            }
          }
        }
      }
    }

    .form-group.tj-app-input {
      margin-bottom: 0rem !important;
    }
  }
}

.workspace-folder-modal {
  .tj-text-input.dark {
    background: #202425;
    border-color: var(--slate7) !important;
  }
}

.slug-ellipsis {
  white-space: nowrap;
  overflow: hidden;
  text-overflow: ellipsis;
  width: 150px;
}

.app-slug-container,
.shareable-link-container,
.workspace-folder-modal {
  .tj-app-input {
    padding-bottom: 0px !important;
  }

  .label {
    font-weight: 400;
    font-size: 10px;
    height: 0px;
    padding: 4px 0px 16px 0px;
  }

  .tj-input-error {
    color: var(--tomato10);
  }

  .tj-text-input {
    width: auto !important;
    background: var(--slate3);
    color: var(--slate9);
    height: auto !important;
    margin-bottom: 5px;
    border-color: var(--slate7);

    &:hover {
      box-shadow: none;
    }

    &:active {
      border: 1px solid #D7DBDF;
      box-shadow: none;
    }
  }

  .input-with-icon {
    flex: none;

    .icon-container {
      right: 20px;
      top: calc(50% - 13px);
    }
  }

  .label-info {
    color: #687076;
  }

  .label-success {
    color: #3D9A50;
  }


  .workspace-spinner {
    color: #889096 !important;
    width: 16px;
    height: 16px;
    align-self: center;
  }

  .cancel-btn {
    color: var(--indigo9);
  }
}

.confirm-dialogue-modal {
  background: var(--base);
}

.table-editor-component-row {
  .rdt.cell-type-datepicker {
    margin-top: 0;
  }

  .has-multiselect {
    .select-search-input {
      margin-bottom: 0;
    }
  }
}

.audit-log {
  background-color: var(--slate2);
  width: unset;

  .tj-ms {
    width: unset;
  }

  .filter-by-section {
    height: 90px;
  }

  .select-search__select {
    .select-search__options {
      margin-left: -24px;
      margin-bottom: 0px;

      .select-search__row {
        button {
          overflow: hidden !important;
          text-overflow: ellipsis !important;
          white-space: nowrap;
          border-radius: 0;
        }

        :hover {
          background-color: var(--slate3) !important;
        }
      }
    }
  }

  .select-search-dark__select {
    padding: 0px;
    border: none;

    .select-search-dark__options {
      margin-bottom: 0px;

      .select-search-dark__option,
      .select-search-dark__not-found {
        background-color: var(--base);
        color: var(--slate12);
        border: 1px solid var(--slate5);
        box-shadow: 0px 32px 64px -12px rgba(16, 24, 40, 0.14);
        margin: 0 auto;
      }
    }
  }
}

.theme-dark .card-container {
  background-color: #121212 !important
}

.version-select {
  .react-select__menu {
    .react-select__menu-list {
      max-height: 150px;
    }
  }
}

.generate-cell-value-component-div-wrapper {

  .form-control-plaintext:focus-visible {
    outline-color: #dadcde;
    border-radius: 4px;
  }

  .form-control-plaintext:hover {
    outline-color: #dadcde;
    border-radius: 4px;
  }
}

.dark-theme {
  .generate-cell-value-component-div-wrapper {

    .form-control-plaintext:focus-visible {
      filter: invert(-1);
    }

    .form-control-plaintext:hover {
      filter: invert(-1);
    }
  }
}

.progress-bar {
  width: 100%;
  height: 6px;
  background-color: var(--amber4);
  border-radius: 10px;
  overflow: hidden;
}

.progress {
  height: 100%;
  transition: width 0.5s ease-in-out;
}

.app-slug-container,
.workspace-folder-modal {
  .tj-app-input {
    padding-bottom: 0px !important;

    .is-invalid {
      border-color: var(--tomato10) !important;
    }

    .is-invalid:focus {
      border-color: var(--tomato10) !important;
    }
  }

  .tj-input-error {
    height: 32px;
    color: var(--tomato10);
    font-weight: 400;
    font-size: 10px;
    height: 0px;
    padding: 4px 0px 16px 0px;
  }
}

.jet-container-loading {
  margin: 0 auto;
  justify-content: center;
  align-items: center;
}

.jet-container-json-form {
  padding: 20px;

  .DateRangePickerInput {
    width: 100% !important;
  }

  .dropzone {
    aside {
      width: 100% !important;
    }
  }

  fieldset {
    width: 100%;

    .json-form-wrapper {
      margin-bottom: 4px;

      // overrides properties of text widget in custom schema form
      .text-widget {
        height: 100% !important;
      }

      .text-widget[style*="font-size: 14px;"] {
        // height: 21px !important;

        div {
          overflow-y: visible !important;
        }
      }

      .text-widget[style*="font-size: 20px;"] {
        // height: 30px !important;
        background-color: red;

        div {
          overflow-y: visible !important;
        }
      }


      .widget-button {
        button {
          width: auto !important;
          min-width: 140px !important;
        }
      }
    }
  }
}

.freeze-scroll {
  #real-canvas {
    overflow: hidden;
  }
}

.custom-css-input-container span.cm-error {
  background-color: transparent;
  text-decoration: underline;
  text-decoration-color: red;
  text-decoration-style: dashed;
}

.custom-styles-wrapper {
  height: calc(100vh - 156px);
  overflow: auto;

  .card-title {
    padding-left: 30px;
  }
}

.org-settings-info {
  background-color: var(--slate2);
  border: 1px solid var(--slate3);
}

.badge-warning {
  background-color: var(--amber7) !important;
}

.workspace-variables-alert-banner {
  width: inherit;
  background-color: #FFF9ED;
  border-color: #FFE3A2;
  margin-bottom: 0px;
  padding: 8px 16px;
  border-radius: 0px;
  display: flex;
  justify-content: space-between;
  align-items: center;
  color: var(--amber8);
  font-size: 12px;
  font-weight: 500;
  line-height: 16px;
  letter-spacing: 0.4px;
  text-align: left;
  box-shadow: 0px 1px 2px rgba(16, 24, 40, 0.05);
  border-radius: 6px;
}

.alert-banner-type-text {
  font-size: 12px;
  font-weight: 500;
  line-height: 16px;
  letter-spacing: 0.4px;
  text-align: left;
}

.tj-app-input .alert-component.workspace-variables-alert-banner {
  color: var(--amber8);
  border-color: var(--amber3);
}

.form-label-restricted {
  display: none;
}

.ldap-login-page {
  .common-auth-signup-container-wrapper {
    margin-top: 150px;
  }

  .ldap-login-header {
    margin-bottom: 10px;

    h2 {
      color: #111827;
      font-size: 44px;
      font-weight: 400;
    }
  }

  .signup-password-hide-img {
    top: 24%;
  }

  .ldap-form {
    display: flex;
    flex-direction: column;
    align-items: center;
  }
}

#tooltip-for-org-constant-cell,
#tooltip-for-org-input-disabled {
  padding: 12px 16px !important;
  white-space: pre-line !important;
  max-width: 500px !important;
  z-index: 1 !important;

  .react-tooltip-arrow {
    background: inherit !important;
  }
}

.query-rename-input {

  &:focus,
  &:active {
    box-shadow: 0px 0px 0px 2px #C6D4F9;
    border: 1px solid var(--light-indigo-09, var(--indigo9));
  }
}

.btn-query-panel-header {
  height: 28px;
  width: 28px;
  display: flex;
  align-items: center;
  justify-content: center;
  border-radius: 6px;
  background-color: transparent;
  border: none;

  &.active {
    background-color: var(--slate5) !important;
  }

  &:hover,
  &:focus {
    background-color: var(--slate4) !important;
  }
}

.tjdb-dashboard-scrollbar {
  width: 403px !important;

  .action-description {
    color: var(--slate9);
    font-size: 12px;
    margin-left: 20px;
  }

  .tj-foreignKey {
    .tj-secondary-btn {
      font-size: 12px;
      background: transparent !important;
      display: flex;
      justify-content: flex-end;
    }
  }

}

.tjdb-rowForm-scrollbar {
  width: 494px !important;

  .action-description {
    color: var(--slate9);
    font-size: 12px;
    margin-left: 20px;
  }

  .tj-foreignKey {
    .tj-secondary-btn {
      font-size: 12px;
      background: transparent !important;
      display: flex;
      justify-content: flex-end;

      svg {
        path {
          fill: #3e63dd !important
        }
      }

    }
  }
}


.tjdb-mainCellEdit-scrollbar {
  width: 300px !important;

  .tjdb-cellmenu-error,
  .tjdb-cellmenu-loader {
    height: 177px;
  }

  .action-description {
    color: var(--slate9);
    font-size: 12px;
    margin-left: 20px;
  }

  .tj-foreignKey {
    .tj-secondary-btn {
      font-size: 12px;
      background: transparent !important;
      display: flex;
      justify-content: flex-end;

      svg {
        path {
          fill: #3e63dd !important
        }
      }

    }
  }
}


.tjdb-cellEdit-scrollbar {
  width: 266px !important;

  .action-description {
    color: var(--slate9);
    font-size: 12px;
    margin-left: 20px;
  }

  .tj-foreignKey {
    .tj-secondary-btn {
      font-size: 12px;
      background: transparent !important;
      display: flex;
      justify-content: flex-end;

      svg {
        path {
          fill: #3e63dd !important
        }
      }

    }
  }
}

.tj-scrollbar {

  ::-webkit-scrollbar,
  &::-webkit-scrollbar {
    width: 16px;
    border-radius: 8px;
  }

  ::-webkit-scrollbar-thumb,
  &::-webkit-scrollbar-thumb {
    border: 4px solid var(--base);
    border-radius: 8px;
    background-color: var(--slate4) !important;
  }

  ::-webkit-scrollbar-track,
  &::-webkit-scrollbar-track {
    background-color: var(--base);
  }

}

.form-check>.form-check-input:not(:checked) {
  background-color: var(--base);
  border-color: var(--slate7);
}

/*
* remove this once whole app is migrated to new styles. use only `theme-dark` class everywhere.
* This is added since some of the pages are in old theme and making changes to `theme-dark` styles can break UI style somewhere else
*/
.tj-dark-mode {
  background-color: var(--base) !important;
  color: var(--base-black) !important;
}

.tj-list-btn {
  border-radius: 6px;

  &:hover {
    background-color: var(--slate4);
  }

  &.active {
    background-color: var(--slate5);
  }
}

.tj-list-option {
  &.active {
    background-color: var(--indigo2);
  }
}

.runjs-parameter-badge {
  max-width: 104px;
  height: 28px !important;
  padding: 2px 6px !important;
}

.release-buttons {
  .release-button {
    display: flex;
    padding: 4px 12px;
    align-items: center;
    gap: 8px;
    flex: 1 0 0;
    width: 84px;
    height: 28px;
    cursor: pointer;
  }

  .released-button {
    background-color: #F1F3F5;
    color: #C1C8CD;
  }

  .nav-item {
    background-color: transparent !important;
  }
}

.modal-divider {
  border-top: 1px solid #dee2e6;
  padding: 10px;
}

.dark-theme-modal-divider {
  border-top: 1px solid var(--slate5) !important;
  padding: 10px;

  .nav-item {
    background-color: transparent !important;
  }
}

.app-slug-container {
  .label {
    font-size: 9px !important;
  }
}

.shareable-link-container {
  .copy-container {
    width: 0px;
    margin-right: -12px;
  }

  .form-check-label {
    font-size: 12px;
    margin-left: 8px;
    color: var(--base-slate-12);
  }

  .label-success,
  .label-updated,
  .tj-input-error,
  .label-info {
    font-size: 10px;
    padding-top: 10px;
  }

  .input-with-icon {
    .form-control {
      height: 100%;
      border-radius: 0px !important;
      padding-right: 40px;
    }

    .is-invalid:focus {
      border-color: var(--tomato9) !important;
    }

    .icon-container {
      right: 12px;
      top: calc(50% - 11px);

      .spinner-border {
        width: 20px;
        height: 20px;
      }
    }
  }

  .input-group-text {
    background: var(--slate3);
    color: var(--slate9);
  }
}

.manage-app-users-footer {
  padding-bottom: 20px;
  margin-top: 18px;

  .default-secondary-button {
    width: auto !important;
    padding: 18px;
  }
}

.share-disabled {
  opacity: 0.4;
}

.license-tooltip {
  .nav-item {
    line-height: 0px;
  }
}

// Editor revamp styles
.main-wrapper {
  .editor {
    .header>.navbar {
      background-color: var(--base) !important;
      border-bottom: 1px solid var(--slate5);
      z-index: 10;
    }
  }
}

.custom-gap-2 {
  gap: 2px
}

// ToolJet Database buttons

.component-image-wrapper {
  background-color: var(--slate3) !important;
  border-radius: 6px;
}

.components-container {
  margin-left: 16px;
  margin-right: 16px;
}

.draggable-box-wrapper {
  height: 86px;
  width: 72px;
  margin-bottom: 4px;
}

.component-card-group-wrapper {
  display: flex;
  flex-wrap: wrap;
  column-gap: 22px;
}

.component-card-group-container {
  display: flex;
  row-gap: 12px;
  flex-direction: column;
  padding-bottom: 12px;
  padding-top: 12px;
}

.widgets-manager-header {
  color: var(--slate12);
  font-size: 14px;
  font-style: normal;
  font-weight: 500;
  line-height: 20px;
  /* 142.857% */
  margin-top: 16px;
  margin-bottom: 12px;
}

.components-container {
  .tj-input {
    margin-bottom: 16px;
  }
}

.tj-widgets-search-input {
  width: 266px;
  height: 32px;
  border-radius: 6px;
  background-color: var(--base) !important;
  font-size: 12px;
  font-style: normal;
  font-weight: 400;
  line-height: 20px;
}

.release-button {
  color: var(--indigo-01, #FDFDFE);
  font-family: IBM Plex Sans;
  font-size: 12px;
  font-style: normal;
  font-weight: 600;
  line-height: 20px;
  /* 166.667% */
  display: flex;
  padding: 4px 12px;
  align-items: center;
  gap: 8px;
  flex: 1 0 0;
}

.editor-header-icon {
  border-radius: 6px;
  border: 1px solid var(--bases-transparent, rgba(255, 255, 255, 0.00));
  background: var(--indigo3);
  display: flex;
  padding: 7px;
  justify-content: center;
  align-items: center;
  gap: 8px;
  height: 28px;
  width: 28px;
}

.tj-header-avatar {
  display: flex;
  font-weight: 500;
  width: 27px;
  height: 26px;
  padding: 4px 6px;
  flex-direction: column;
  justify-content: center;
  align-items: center;
  gap: 10px;
  flex-shrink: 0;
  margin-bottom: 0px !important;
  border-radius: 100% !important;
  margin-left: -8px;
  background-color: var(--slate5) !important;
  color: var(--slate10) !important
}

.undo-redo-container {
  position: absolute;
  top: 10px;
  display: flex;
  right: 222px;
  justify-content: center;
  align-items: center;
  height: 28px;
  gap: 2px;

  div {
    display: flex;
    justify-content: center;
    align-items: center;
    height: 28px;
    width: 28px;
    border-radius: 6px;
  }
}

.sidebar-panel-header {
  color: var(--slate12);
  padding-left: 4px;
}

.modal-content {
  background: var(--base);
  color: var(--slate12);
}

.main-editor-canvas {
  background-color: var(--base);
}

.event-manager-popover {
  border: none;
  /* Shadow/03 */
  box-shadow: 0px 4px 6px -2px rgba(16, 24, 40, 0.03), 0px 12px 16px -4px rgba(16, 24, 40, 0.08);

  .popover-body {
    background-color: var(--base);
    color: var(--slate12);
    border: 1px solid var(--slate3, #F1F3F5);
    border-radius: 6px;
  }

}

.copilot-toggle {
  font-family: IBM Plex Sans;
  font-size: 12px;
  font-style: normal;
  font-weight: 500;
  background-color: transparent !important;
  display: flex;
  align-items: center;
}

.copilot-codehinter-wrap {
  .CodeMirror.cm-s-monokai.CodeMirror-wrap {
    border-radius: 0px;
  }
}

.avatar-list-stacked {
  display: flex;
}

.avatar-list-stacked .avatar {
  margin-right: 0px !important;
}

.navbar-right-section {
  border-left: 1px solid var(--slate5);
}

.modal-header {
  background-color: var(--base);
  border-bottom: 1px solid var(--slate5);
}

.sidebar-debugger {
  .nav-item {
    button:hover {
      border-top-color: transparent;
      border-left-color: transparent;
      border-right-color: transparent;
    }
  }
}

.tj-app-version-text {
  color: var(--pink9);
}

.left-sidebar-comments {
  position: absolute;
  left: 0;
  bottom: 48px;
}

.popover-body {
  background-color: var(--base);
  color: var(--slate12);
  border-radius: 6px;
}

.popover {
  border: none;
  border-radius: 6px;
  border: 1px solid var(--slate3, #F1F3F5);
  background: var(--slate1, #FBFCFD);
  box-shadow: 0px 2px 4px -2px rgba(16, 24, 40, 0.06), 0px 4px 8px -2px rgba(16, 24, 40, 0.10);
}

.canvas-codehinter-container {
  .sketch-picker {
    left: 70px !important;
    top: 207px;
    position: absolute !important;
  }
}

.debugger-card-body {
  margin-top: 8px;
  margin-bottom: 16px;
}

.left-sidebar-header-btn {
  background-color: var(--base) !important;
  width: 28px;
  height: 28px;
  padding: 7px !important;

  &:focus-visible {
    border: none !important;
    outline: none !important;
    box-shadow: none !important;
  }
}



.navbar-seperator {
  border: 1px solid var(--slate5, #2B2F31);
  background: var(--slate1, #151718);
  width: 1px;
  height: 19px;
  margin-left: 8px;
  margin-right: 8px;
}

.CodeMirror {
  background: var(--base);
}

.color-picker-input {
  border: solid 1px #333c48;
  height: 36px;
  background-color: var(--slate1);
  border: 1px solid var(--slate7);

  &:hover {
    background-color: var(--slate4);
    border: 1px solid var(--slate8);

  }
}

#popover-basic-2 {
  .sketch-picker {
    left: 7px;
    width: 170px !important;
    position: absolute !important;

  }
}

.custom-gap-8 {
  gap: 8px;
}

.color-slate-11 {
  color: var(--slate11) !important;
}

.custom-gap-7 {
  gap: 7px
}

.custom-gap-6 {
  gap: 6px
}

.custom-gap-2 {
  gap: 2px
}

.custom-gap-4 {
  gap: 4px;
}

.text-black-000 {
  color: var(--text-black-000) !important;
}

.custom-gap-12 {
  gap: 12px
}

#inspector-tabpane-properties {
  .accordion {
    .accordion-item:last-child {
      border-bottom: none !important;
    }
  }
}

.share-disabled {
  opacity: 0.4;
}

// Editor revamp styles
.main-wrapper {
  .editor {
    .header>.navbar {
      background-color: var(--base) !important;
      border-bottom: 1px solid var(--slate5);
      z-index: 10;
    }
  }
}

.custom-gap-2 {
  gap: 2px
}

// ToolJet Database buttons

.component-image-wrapper {
  background-color: var(--slate3) !important;
  border-radius: 6px;
}

.components-container {
  margin-left: 16px;
  margin-right: 16px;
}

.draggable-box-wrapper {
  height: 86px;
  width: 72px;
  margin-bottom: 4px;
}

.component-card-group-wrapper {
  display: flex;
  flex-wrap: wrap;
  column-gap: 22px;
}

.component-card-group-container {
  display: flex;
  row-gap: 12px;
  flex-direction: column;
  padding-bottom: 12px;
  padding-top: 12px;
}

.widgets-manager-header {
  color: var(--slate12);
  font-size: 14px;
  font-style: normal;
  font-weight: 500;
  line-height: 20px;
  /* 142.857% */
  margin-top: 16px;
  margin-bottom: 12px;
}

.components-container {
  .tj-input {
    margin-bottom: 16px;
  }
}

.tj-widgets-search-input {
  width: 266px;
  height: 32px;
  border-radius: 6px;
  background-color: var(--base) !important;
  font-size: 12px;
  font-style: normal;
  font-weight: 400;
  line-height: 20px;
}

.release-button {
  color: var(--indigo-01, #FDFDFE);
  font-family: IBM Plex Sans;
  font-size: 12px;
  font-style: normal;
  font-weight: 600;
  line-height: 20px;
  /* 166.667% */
  display: flex;
  padding: 4px 12px;
  align-items: center;
  gap: 8px;
  flex: 1 0 0;
}

.editor-header-icon {
  border-radius: 6px;
  border: 1px solid var(--bases-transparent, rgba(255, 255, 255, 0.00));
  background: var(--indigo3);
  display: flex;
  padding: 7px;
  justify-content: center;
  align-items: center;
  gap: 8px;
  height: 28px;
  width: 28px;
}

.tj-header-avatar {
  display: flex;
  font-weight: 500;
  width: 27px;
  height: 26px;
  padding: 4px 6px;
  flex-direction: column;
  justify-content: center;
  align-items: center;
  gap: 10px;
  flex-shrink: 0;
  margin-bottom: 0px !important;
  border-radius: 100% !important;
  margin-left: -8px;
  background-color: var(--slate5) !important;
  color: var(--slate10) !important
}

.undo-redo-container {
  position: absolute;
  top: 10px;
  display: flex;
  right: 222px;
  justify-content: center;
  align-items: center;
  height: 28px;
  gap: 2px;

  div {
    display: flex;
    justify-content: center;
    align-items: center;
    height: 28px;
    width: 28px;
    border-radius: 6px;
  }
}

.sidebar-panel-header {
  color: var(--slate12);
  padding-left: 4px;
}

.modal-content {
  background: var(--base);
  color: var(--slate12);
}

.main-editor-canvas {
  background-color: var(--base);
}

.event-manager-popover {
  border: none;
  /* Shadow/03 */
  box-shadow: 0px 4px 6px -2px rgba(16, 24, 40, 0.03), 0px 12px 16px -4px rgba(16, 24, 40, 0.08);

  .popover-body {
    background-color: var(--base);
    color: var(--slate12);
    border: 1px solid var(--slate3, #F1F3F5);
    border-radius: 6px;
  }

}

.copilot-toggle {
  font-family: IBM Plex Sans;
  font-size: 12px;
  font-style: normal;
  font-weight: 500;
  background-color: transparent !important;
  display: flex;
  align-items: center;
}

.copilot-codehinter-wrap {
  .CodeMirror.cm-s-monokai.CodeMirror-wrap {
    border-radius: 0px;
  }
}

.avatar-list-stacked {
  display: flex;
}

.avatar-list-stacked .avatar {
  margin-right: 0px !important;
}

.navbar-right-section {
  border-left: 1px solid var(--slate5);
}

.modal-header {
  background-color: var(--base);
  border-bottom: 1px solid var(--slate5);
}

.sidebar-debugger {
  .nav-item {
    button:hover {
      border-top-color: transparent;
      border-left-color: transparent;
      border-right-color: transparent;
    }
  }
}

.tj-app-version-text {
  color: var(--pink9);
}

.left-sidebar-comments {
  position: absolute;
  left: 0;
  bottom: 48px;
}

.popover-body {
  background-color: var(--base);
  color: var(--slate12);
  border-radius: 6px;
}

.popover {
  border: none;
  border-radius: 6px;
  border: 1px solid var(--slate3, #F1F3F5);
  background: var(--slate1, #FBFCFD);
  box-shadow: 0px 2px 4px -2px rgba(16, 24, 40, 0.06), 0px 4px 8px -2px rgba(16, 24, 40, 0.10);
}

.canvas-codehinter-container {
  .sketch-picker {
    left: 70px !important;
    top: 207px;
  }
}

.debugger-card-body {
  margin-top: 8px;
  margin-bottom: 16px;
}

.left-sidebar-header-btn {
  background-color: var(--base) !important;
  width: 28px;
  height: 28px;
  padding: 7px !important;

  &:focus-visible {
    border: none !important;
    outline: none !important;
    box-shadow: none !important;
  }
}

.navbar-seperator {
  border: 1px solid var(--slate5, #2B2F31);
  background: var(--slate1, #151718);
  width: 1px;
  height: 19px;
  margin-left: 8px;
  margin-right: 8px;
}

.CodeMirror {
  background: var(--base);
}

.color-picker-input {
  border: solid 1px #333c48;
  height: 36px;
  background-color: var(--slate1);
  border: 1px solid var(--slate7);

  &:hover {
    background-color: var(--slate4);
    border: 1px solid var(--slate8);

  }
}

#popover-basic-2 {
  .sketch-picker {
    left: 7px;
    width: 170px !important;
  }
}

.custom-gap-8 {
  gap: 8px;
}

.color-slate-11 {
  color: var(--slate11) !important;
}

.custom-gap-6 {
  gap: 6px
}

.custom-gap-2 {
  gap: 2px
}

.custom-gap-3 {
  gap: 3px;
}

.custom-gap-4 {
  gap: 4px;
}

.text-black-000 {
  color: var(--text-black-000) !important;
}

.custom-gap-12 {
  gap: 12px
}

.custom-gap-16 {
  gap: 16px;
}

.text-black-000 {
  color: var(--text-black-000) !important;
}

.overflow-tooltip {
  .tooltip-inner {
    max-width: 100%;
  }
}

.tooltip-inner {
  border-radius: 8px;
}

#inspector-tabpane-properties {
  .accordion {
    .accordion-item:last-child {
      border-bottom: none !important;
    }
  }
}

.share-disabled {
  opacity: 0.4;
}

.bold-text {
  font-weight: 500;
}

// Editor revamp styles
.main-wrapper {
  .editor {
    .header>.navbar {
      background-color: var(--base) !important;
      border-bottom: 1px solid var(--slate5);
    }
  }
}

.custom-gap-2 {
  gap: 2px
}

// ToolJet Database buttons

.component-image-wrapper {
  background-color: var(--slate3) !important;
  border-radius: 6px;
}

.components-container {
  margin-left: 16px;
  margin-right: 16px;
}

.draggable-box-wrapper {
  height: 86px;
  width: 72px;
  margin-bottom: 4px;
}

.component-card-group-wrapper {
  display: flex;
  flex-wrap: wrap;
  column-gap: 22px;
}

.component-card-group-container {
  display: flex;
  row-gap: 12px;
  flex-direction: column;
  padding-bottom: 12px;
  padding-top: 12px;
}

.widgets-manager-header {
  color: var(--slate12);
  font-size: 14px;
  font-style: normal;
  font-weight: 500;
  line-height: 20px;
  /* 142.857% */
  margin-top: 16px;
  margin-bottom: 12px;
}

.components-container {
  .tj-input {
    margin-bottom: 16px;
  }
}

.tj-widgets-search-input {
  width: 266px;
  height: 32px;
  border-radius: 6px;
  background-color: var(--base) !important;
  font-size: 12px;
  font-style: normal;
  font-weight: 400;
  line-height: 20px;
}

.release-button {
  color: var(--indigo-01, #FDFDFE);
  font-family: IBM Plex Sans;
  font-size: 12px;
  font-style: normal;
  font-weight: 600;
  line-height: 20px;
  /* 166.667% */
  display: flex;
  padding: 4px 12px;
  align-items: center;
  gap: 8px;
  flex: 1 0 0;
}

.editor-header-icon {
  border-radius: 6px;
  border: 1px solid var(--bases-transparent, rgba(255, 255, 255, 0.00));
  background: var(--indigo3);
  display: flex;
  padding: 7px;
  justify-content: center;
  align-items: center;
  gap: 8px;
  height: 28px;
  width: 28px;
}

.tj-header-avatar {
  display: flex;
  font-weight: 500;
  width: 27px;
  height: 26px;
  padding: 4px 6px;
  flex-direction: column;
  justify-content: center;
  align-items: center;
  gap: 10px;
  flex-shrink: 0;
  margin-bottom: 0px !important;
  border-radius: 100% !important;
  margin-left: -8px;
  background-color: var(--slate5) !important;
  color: var(--slate10) !important
}

.undo-redo-container {
  position: absolute;
  top: 10px;
  display: flex;
  right: 222px;
  justify-content: center;
  align-items: center;
  height: 28px;
  gap: 2px;

  div {
    display: flex;
    justify-content: center;
    align-items: center;
    height: 28px;
    width: 28px;
    border-radius: 6px;
  }
}

.sidebar-panel-header {
  color: var(--slate12);
  padding-left: 4px;
}

.modal-content {
  background: var(--base);
  color: var(--slate12);
}

.main-editor-canvas {
  background-color: var(--base);
}

.event-manager-popover {
  border: none;
  /* Shadow/03 */
  box-shadow: 0px 4px 6px -2px rgba(16, 24, 40, 0.03), 0px 12px 16px -4px rgba(16, 24, 40, 0.08);

  .popover-body {
    background-color: var(--base);
    color: var(--slate12);
    border: 1px solid var(--slate3, #F1F3F5);
    border-radius: 6px;
  }

}

.copilot-toggle {
  font-family: IBM Plex Sans;
  font-size: 12px;
  font-style: normal;
  font-weight: 500;
  background-color: transparent !important;
  display: flex;
  align-items: center;
}

.copilot-codehinter-wrap {
  .CodeMirror.cm-s-monokai.CodeMirror-wrap {
    border-radius: 0px;
  }
}

.avatar-list-stacked {
  display: flex;
}

.avatar-list-stacked .avatar {
  margin-right: 0px !important;
}

.navbar-right-section {
  border-left: 1px solid var(--slate5);
}

.modal-header {
  background-color: var(--base);
  border-bottom: 1px solid var(--slate5);
}

.sidebar-debugger {
  .nav-item {
    button:hover {
      border-top-color: transparent;
      border-left-color: transparent;
      border-right-color: transparent;
    }
  }
}

.tj-app-version-text {
  color: var(--pink9);
}

.left-sidebar-comments {
  position: absolute;
  left: 0;
  bottom: 48px;
}

.popover-body {
  background-color: var(--base);
  color: var(--slate12);
  border-radius: 6px;
}

.popover {
  border: none;
  border-radius: 6px;
  border: 1px solid var(--slate3, #F1F3F5);
  background: var(--slate1, #FBFCFD);
  box-shadow: 0px 2px 4px -2px rgba(16, 24, 40, 0.06), 0px 4px 8px -2px rgba(16, 24, 40, 0.10);
}

.canvas-codehinter-container {
  .sketch-picker {
    left: 70px !important;
    top: 207px;
  }
}

.debugger-card-body {
  margin-top: 8px;
  margin-bottom: 16px;
}

.left-sidebar-header-btn {
  background-color: var(--base) !important;
  width: 28px;
  height: 28px;
  padding: 7px !important;

  &:focus-visible {
    border: none !important;
    outline: none !important;
    box-shadow: none !important;
  }
}

.navbar-seperator {
  border: 1px solid var(--slate5, #2B2F31);
  background: var(--slate1, #151718);
  width: 1px;
  height: 19px;
  margin-left: 8px;
  margin-right: 8px;
}

.CodeMirror {
  background: var(--base);
}

.color-picker-input {
  border: solid 1px #333c48;
  height: 36px;
  background-color: var(--interactive-default);
  border: 1px solid var(--slate7);

  &:hover {
    background-color: var(--slate4);
    border: 1px solid var(--slate8);

  }
}

#popover-basic-2 {
  .sketch-picker {
    left: 7px;
    width: 170px !important;
  }
}

.custom-gap-8 {
  gap: 8px;
}

.color-slate-11 {
  color: var(--slate11) !important;
}

.custom-gap-6 {
  gap: 6px
}

// ToolJet Database buttons

.ghost-black-operation {
  border: 1px solid transparent !important;
  padding: 4px 10px;
}

.custom-gap-2 {
  gap: 2px
}

.custom-gap-4 {
  gap: 4px;
}

.text-black-000 {
  color: var(--text-black-000) !important;
}

.custom-gap-12 {
  gap: 12px
}

.overflow-tooltip {
  .tooltip-inner {
    max-width: 100%;
  }
}

#inspector-tabpane-properties {
  .accordion {
    .accordion-item:last-child {
      border-bottom: none !important;
    }
  }
}


.bold-text {
  font-weight: 500;
}

.saml-sso-conf {
  .saml-footer {
    display: block !important;
  }

  .text-indigo-09 {
    color: $color-light-indigo-09;
  }

  .card-body {
    padding-bottom: 0px !important;
  }
}

.add-datasource-btn-workflows {
  width: 195px;
  margin-top: 8px;
  position: sticky;
  bottom: 0;
  font-size: 12px;
}

.react-flow__panel {
  bottom: 50px
}

.add-datasource-btn-workflows {
  width: 195px;
  margin-top: 8px;
  position: sticky;
  bottom: 0;
  font-size: 12px;
}

.react-flow__panel {
  bottom: 50px
}

.connect-to-repository-container {
  width: 70%;
  display: flex;
  flex-direction: column;
  align-items: center;
  text-align: center;
  margin: auto;

  a {
    text-decoration: none;
    color: unset !important;
  }

  .tj-btn-right-icon {
    svg {
      path {
        fill: var(--indigo9);
      }
    }
  }
}

.git-sync-modal,
.modal-base {

  .create-commit-container,
  .commit-info,
  .pull-container {
    .form-control {
      font-weight: 400;
      font-size: 12px;
      line-height: 20px;
      color: var(--slate12);
    }

    .form-group {
      .tj-input-error-state {
        border: 1px solid var(--tomato9) !important;
      }

      .tj-input-error {
        color: var(--tomato10) !important;
      }
    }

    .info-text {
      color: var(--slate10);
    }

    .tj-input-error {
      color: var(--tomato10);
    }

    .form-control.disabled {
      background-color: var(--slate3) !important;
      color: var(--slate9) !important;
    }

    .last-commit-info {
      background: var(--slate3);

      .message-info {
        display: flex;
        justify-content: space-between;
      }

      .author-info {
        font-size: 10px;
        color: var(--slate11);
      }
    }

    .check-for-updates {
      display: flex;
      align-items: center;
      color: var(--indigo9);

      svg {
        path {
          fill: var(--indigo9);
        }

        rect {
          fill: none;
        }
      }

      .loader-container {
        height: unset !important;

        .primary-spin-loader {
          width: 18px;
          height: 18px;
          margin-right: 5px;
        }
      }
    }
  }



  .modal-footer {
    border-top: 1px solid var(--slate5);
    padding: 1rem;

    .tj-btn-left-icon {
      svg {
        width: 20px;
        height: 20px;

        path {
          fill: var(--indigo1);
        }
      }
    }

    .tj-large-btn {
      font-weight: 500;
      font-size: 14px;
    }
  }

  .modal-body {
    .loader-container {
      display: flex;
      justify-content: center;
      align-items: center;
      height: 180px;
    }
  }

  .modal-base {
    .tj-text-xxsm {
      color: var(--slate11);
    }
  }

  .modal-header {
    border-bottom: 1px solid var(--slate5) !important;

    .modal-title {
      color: var(--slate12);
    }

  }
}

.custom-gap-7 {
  gap: 7px
}

.card-table {
  overflow: visible;
}

.groups-name-cell {
  transition: 0.3s all;
  border-radius: 6px;
  position: relative !important;
  overflow: visible !important;

  .groups-name-container {
    display: flex;
    column-gap: 8px;
    text-overflow: ellipsis;
    overflow: hidden;
    white-space: nowrap;
    max-width: 210px;
  }

  .group-chip {
    padding: 2px 8px;
    margin: 0;
    border-radius: 6px;
    background-color: var(--slate3);
    color: var(--slate11);
    min-height: 24px;
    text-overflow: ellipsis;
    overflow: hidden;
    white-space: nowrap;
    max-width: 95px;
  }

  .all-groups-list {
    position: absolute;
    width: 100%;
    top: 41px;
    display: flex;
    flex-direction: column;
    background: var(--slate1);
    align-items: flex-start;
    border-radius: 6px;
    border: 1px solid var(--slate1);
    box-shadow: 0px 4px 6px -2px rgba(16, 24, 40, 0.03), 0px 12px 16px -4px rgba(16, 24, 40, 0.08);
    padding: 9px 10px;
    gap: 10px;
    cursor: default;
    max-height: 240px;
    overflow: auto;
    left: 0px;
    z-index: 1;
  }
}

.groups-name-cell[data-active="true"] {
  background: var(--gray5) !important;

  .groups-name-container {
    padding-left: 6px;
  }

  .group-chip {
    max-width: unset !important;
    min-height: 28px !important;
  }
}

.groups-hover {
  &:hover {
    background: var(--slate3);
    cursor: pointer;
  }
}

.user-actions-menu-container {
  border: 1px solid var(--slate8);
  border-radius: 6px;

  &:hover {
    background: var(--slate4);
  }

  .actions-menu-icon {
    fill: var(--slate8);
    width: 20px !important;
    height: 20px !important;
    cursor: pointer;

    path {
      fill: var(--slate12) !important;
    }
  }
}

.primary-spin-loader {
  width: 43px;
  height: 43px;
  border: 3px solid var(--indigo6);
  border-bottom-color: var(--indigo9);
  border-radius: 50%;
  display: inline-block;
  box-sizing: border-box;
  animation: rotation 1s linear infinite;
}

@keyframes rotation {
  0% {
    transform: rotate(0deg);
  }

  100% {
    transform: rotate(360deg);
  }
}

.commit-changes {
  display: flex;
  gap: 6px;
}

.disabled-action-tooltip {
  opacity: 0.4;
}

.overflow-tooltip {
  .tooltip-inner {
    max-width: 100%;
  }
}

.card-table {
  overflow: visible;
}

.groups-name-cell {
  transition: 0.3s all;
  border-radius: 6px;
  position: relative !important;
  overflow: visible !important;

  .groups-name-container {
    display: flex;
    column-gap: 8px;
  }

  .group-chip {
    padding: 5px 8px;
    border-radius: 6px;
    background-color: var(--slate3);
    color: var(--slate11);
  }

  .all-groups-list {
    position: absolute;
    width: 100%;
    top: 41px;
    display: flex;
    flex-direction: column;
    background: var(--slate1);
    align-items: flex-start;
    border-radius: 6px;
    border: 1px solid var(--slate1);
    box-shadow: 0px 4px 6px -2px rgba(16, 24, 40, 0.03), 0px 12px 16px -4px rgba(16, 24, 40, 0.08);
    padding: 9px 10px;
    gap: 15px;
    cursor: default;
    max-height: 240px;
    overflow: auto;
    left: 0px;
    z-index: 1;
  }
}

.groups-name-cell[data-active="true"] {
  background: var(--gray5) !important;

  .groups-name-container {
    padding-left: 6px;
  }
}

.groups-hover {
  &:hover {
    background: var(--slate3);
    cursor: pointer;
  }
}

.user-actions-menu-container {
  border: 1px solid var(--slate8);
  border-radius: 6px;

  &:hover {
    background: var(--slate4);
  }

  .actions-menu-icon {
    fill: var(--slate8);
    width: 20px !important;
    height: 20px !important;
    cursor: pointer;

    path {
      fill: var(--slate12) !important;
    }
  }
}

#popover-user-menu {
  box-shadow: 0px 2px 4px -2px var(--indigo1), 0px 4px 8px -2px var(--indigo1);

  .popover-body {
    padding: 0rem 0.8rem;
    min-width: 160px;
  }

  button {
    color: var(--slate12);
    border: none !important;

    &:hover {
      background: none !important;
    }
  }

  .edit-user-btn {
    svg {
      fill: var(--slate9);

      path {
        fill: var(--slate9);
      }
    }
  }

  .user-archive {
    color: var(--tomato9);

    &:hover {
      color: var(--tomato9) !important;
    }
  }
}

.divider {
  border-top: 1px solid var(--slate6);
}

.workspace-constants-wrapper {
  background-color: var(--page-default);
  height: calc(100vh - 64px);
  display: flex;
  align-items: center;
  justify-content: center;
  padding-top: 1.5rem;
}

.blank-page-wrapper {
  @media only screen and (max-width: 768px) {
    display: none;
  }
}

.blank-page-wrapper-mobile {
  display: none !important;

  @media only screen and (max-width: 768px) {
    transform: translateY(50%);
    display: flex !important;
    align-items: center;
    justify-content: center;
  }
}

.reset-password-info-banner {
  width: inherit;
  background-color: #F8FAFF;
  border-color: #D9E2FC;
  padding-top: 4px !important;
  padding-bottom: 4px !important;
  padding-left: 12px !important;
  padding-right: 12px !important;
}

.tj-text-input-wrapper {
  .signup-password-wrapper {
    .tj-text-input {
      width: 290px !important;
      background: var(--slate3);
      color: var(--slate9);
      height: auto !important;
      margin-bottom: 5px;
      border-color: var(--slate7);
    }
  }
}

.tj-text-input-icon-wrapper {
  .signup-password-wrapper {
    .tj-text-input {
      width: 320px !important;
      background: #F1F3F5;
      color: var(--slate9);
      height: 38px !important;
      margin-bottom: 10px;
      border-color: var(--slate7) !important;
    }

    .icon-wrapper {
      position: absolute;
      right: 10px;
      top: 50%;
      transform: translateY(-50%);
      align-items: center;
      gap: 5px;
      /* space between icons */
    }
  }
}

.modal-custom-height {
  height: 700px !important;
  /* Set the desired width */
}

textarea.tj-text-input-widget {
  resize: none !important;
  overflow-y: auto !important;
}

.tj-text-input-widget {
  border: 1px solid var(--borders-default);
  background-color: var(--surfaces-surface-01);
  width: 100%;
  padding: 0px;
  z-index: 2;

  &:disabled {
    background-color: var(--surfaces-surface-03);
  }

  &:hover:not(:focus):not([data-ignore-hover="true"]) {
    border: 1px solid var(--tblr-input-border-color-darker) !important;
  }

  &.is-invalid {
    border: 1px solid var(--status-error-strong) !important; // For example, a red border for invalid input
  }

  &:focus {
    outline: none !important;
    border: 1px solid var(--primary-accent-strong);

  }

  &:active {
    outline: none !important;
  }

  &::placeholder {
    color: var(--text-placeholder) !important;
  }
}

.icon-style-container {
  width: 142px;
  height: 32px;
  display: flex;
  align-items: center;
  border-radius: 6px;
  padding: 2px;
}

.visibility-eye {
  position: absolute;
  top: 50%;
  right: -5px;
  transform: translate(-50%, -50%);
}

.label-hinter-margin {
  margin-bottom: 4px;
}

.accordion-header {
  height: 52px;
}


.CodeMirror-placeholder {
  min-width: 265px !important;
}

.tj-number-input-element {

  // Remove increment/decrement arrows
  input::-webkit-outer-spin-button,
  input::-webkit-inner-spin-button {
    -webkit-appearance: none;
    margin: 0;
  }

  /* Firefox */
  input[type=number] {
    -moz-appearance: textfield;
  }
}

.inspector-color-input-popover {
  left: -96px !important;
}

.tj-number-input-widget {
  input[type="number"] {
    -moz-appearance: textfield !important;
  }
}

.rest-api-options-codehinter {
  height: 100%;

  .cm-content>.cm-line {
    // max-width: 357px !important;
  }
}

.rest-api-codehinter-key-field {
  .cm-content>.cm-line {
    // max-width: 184px !important;
  }
}

.rest-api-codehinter-key-field,
.rest-api-url-codehinter,
.rest-api-options-codehinter {
  .cm-content>.cm-line {
    white-space: pre-wrap;
    word-wrap: break-word;
  }
}

.fx-button-container {
  opacity: 0;
  transition: opacity 0.3s ease;
}

.show-fx-button-container {
  opacity: 1 !important;
}

.wrapper-div-code-editor:hover .fx-button-container {
  opacity: 1;
}

.add-new-group-modal {
  .modal-title {
    display: flex;
    align-items: center;

    .paid-feature-banner {
      margin-left: 8px;
    }
  }
}

.action-description-highlighter {
  color: var(--indigo9) !important;
}

.read-docs-fk {

  .tooltip-inner {
    padding: 8px 10px 8px 10px !important;
    font-size: 12px;
    line-height: 20px;
    font-weight: 400;
    text-align: center;
  }

  .tooltip-outer {
    // box-shadow: 0px 4px 6px -2px #10182808 ,0px 12px 16px -4px #10182814 !important;
  }
}

.change-margin {
  margin-bottom: 10px !important;
}

.inspector-validation-date-picker {
  .react-datepicker-wrapper {
    input {
      width: 100%;
      border: 1px solid var(--slate7);
      padding: 5px 5px;
      background-color: var(--base);
      color: var(--slate12)
    }
  }

  .dark-theme {
    .react-datepicker__day {
      color: white;
    }
  }
}

#popover-user-menu {
  box-shadow: 0px 2px 4px -2px var(--indigo1), 0px 4px 8px -2px var(--indigo1);
}

.rest-api-options-codehinter {
  .cm-content>.cm-line {
    // max-width: 357px !important;
  }
}

.rest-api-codehinter-key-field {
  .cm-content>.cm-line {
    // max-width: 184px !important;
  }
}

.rest-api-codehinter-key-field,
.rest-api-url-codehinter,
.rest-api-options-codehinter {
  .cm-content>.cm-line {
    white-space: pre-wrap;
    word-wrap: break-word;
  }
}

.fx-button-container {
  opacity: 0;
  transition: opacity 0.3s ease;
}

.wrapper-div-code-editor:hover .fx-button-container {
  opacity: 1;
}

.canvas-container {
  scrollbar-color: transparent;
  scrollbar-width: thin;

  &::-webkit-scrollbar {
    background-color: transparent;
    width: 6px;
    scrollbar-width: thin;
  }

  &::-webkit-scrollbar-track {
    background-color: transparent;
    scrollbar-width: thin;
  }

  &::-webkit-scrollbar-thumb {
    background-color: transparent;
  }

  &:hover {
    scrollbar-color: #6a727c4d;

    &::-webkit-scrollbar-thumb {
      background-color: #6a727c4d !important;
    }
  }
}

.jet-listview {
  &:hover {
    scrollbar-color: #6a727c4d;

    &::-webkit-scrollbar-thumb {
      background-color: #6a727c4d !important;
    }
  }
}

.dark-theme {
  .canvas-container {
    &:hover {
      scrollbar-color: #6a727c4d;

      &::-webkit-scrollbar-thumb {
        background-color: #6a727c4d !important;
      }
    }
  }

  .jet-listview {
    &:hover {
      scrollbar-color: #6a727c4d;

      &::-webkit-scrollbar-thumb {
        background-color: #6a727c4d !important;
      }
    }
  }
}

.number-input-arrow {
  &:hover {
    background-color: var(--interactive-overlays-fill-hover) !important;
  }

  &:active {
    background-color: var(--interactive-overlays-fill-pressed) !important;
  }
}

.modal-base {
  .modal-footer {
    padding: 1rem;

    .tj-btn-left-icon {
      svg {
        width: 20px;
        height: 20px;

        path {
          fill: var(--indigo1);
        }
      }
    }

    .tj-large-btn {
      font-weight: 500;
      font-size: 14px;
    }
  }
}

.component-spinner {
  animation: l13 1s infinite linear;
  position: absolute;
}

@keyframes l13 {
  100% {
    transform: rotate(1turn)
  }
}

.widget-version-identifier {
  position: absolute;
  top: 0px;
  border-radius: 0px 8px 0px 8px;
  height: 16px;
  width: 35px;
  font-size: 10px;
  color: var(--text-on-solid) !important;
  font-weight: 500;
}

.widget-version-old-identifier {
  background-color: #BF4F03;
  @extend .widget-version-identifier
}

.widget-version-new-identifier {
  background-color: #1E823B;
  @extend .widget-version-identifier
}

.tjdb-display-time-pill {
  height: 12px;
  gap: 10px;
  border-radius: 100px 100px 100px 100px;
  padding: 8px 8px;
  background: var(--Slate-07, #D7DBDF);
  color: var(--Slate-11, #687076);
  display: flex;
  justify-content: center;
  align-items: center;
  font-size: 10px !important;
  line-height: 12px;
}

.tjdb-table-tooltip {
  width: max-content !important;

  .tooltip-inner {
    max-width: max-content !important;
    width: max-content !important;

    .foreignKey-relation-tooltip {
      span {
        text-align: left;
      }
    }

  }
}

.tjdb-cell-tooltip {
  max-width: 420px !important;

  .tooltip-inner {
    max-width: 100% !important;
  }
}

div.ds-svg-container img {
  padding: 2px;
}

.custom-textarea-height {
  height: 300px;
  min-height: 300px;
}


.dropdown-multiselect-widget-custom-menu-list {
  box-shadow: var(--elevation-400-box-shadow) !important;
  border-radius: 8px;

  .multiselect-custom-menulist-select-all {
    display: flex;
    padding: 8px 16px;
    background-color: var(--surfaces-surface-01) !important;
    color: var(--text-primary);

    &:hover {
      background-color: var(--interactive-overlays-fill-hover) !important;
      cursor: pointer;
      border-radius: 8px;
    }
  }

  .form-check-input:disabled {
    background-color: var(--surfaces-surface-03) !important;
  }
}

.dropdown-multiselect-widget-search-box-wrapper {
  border-bottom: 1px solid var(--borders-weak-disabled);
  display: flex;
  padding: 8px 10px;
  flex-direction: column;
  align-items: flex-start;
  gap: 4px;
  align-self: stretch;
  height: 40px;
  justify-content: center;
  display: flex;
  flex-direction: row;
  align-items: center;
  background-color: var(--surfaces-surface-01) !important;
  border-top-left-radius: 8px;
  border-top-right-radius: 8px;

  .dropdown-multiselect-widget-search-box {
    width: 100%;
    box-sizing: 'border-box';
    border: none;
    border-radius: 0;
    background: transparent;
    color: var(--slate12);
    gap: 16px;
  }
}

.mb-0 {
  margin-bottom: 0px !important;
}

.tabs-component {
  .tab-pane {
    top: initial !important;
  }
}


fieldset:disabled {
  .json-form-wrapper-disabled {
    opacity: 0.5;
    pointer-events: none;
    filter: grayscale(100%);
  }
}

.debugger-card-body {
  .json-tree-container {
    margin-bottom: 10px;
  }
}

.pdf-retry-button {
  background-color: var(--primary-brand);
  color: var(--text-on-solid);
  width: 100px;
  border-radius: 6px;
  height: 28px;
  --tblr-btn-color-darker: #000000;
  --tblr-btn-color-clicked: #000000;
  --loader-color: #ffffff;
  border-color: rgb(67, 104, 227);
  padding: 0px 12px;
  justify-content: center;
  align-items: center;
  flex-direction: row-reverse;
  justify-content: center;
  gap: 6px;

  >div {
    overflow: hidden;

    >span {
      max-width: 100%;
      min-width: 0px;

      >p {
        font-weight: 500;
        margin: 0px;
        padding: 0px;
        color: var(--text-on-solid);
      }
    }
  }




  .user-not-found-svg {
    display: flex;
    align-items: center;
    justify-content: center;
    background: var(--slate3);
    width: 36px;
    height: 36px;
    padding: 4px;
  }
}

.add-params-btn {
  border: 1px solid var(--border-default, #CCD1D5) !important;
  border-radius: 6px;
  box-shadow: 0px 1px 0px 0px #0000001A;
  padding-left: 10px;
  padding-right: 10px;
  height: 28px;

  &:hover {
    background-color: var(--slate4) !important;
  }

  &:active {
    background-color: var(--slate5) !important;
  }
}

.datepicker-validation-half {
  flex: 1 1 calc(50% - 8px);
}


.date-validation-wrapper {
  margin-bottom: 3px;

  .field {
    height: 24px;
  }

  .code-flex-wrapper {
    flex-wrap: wrap;
  }

}

.tj-inspector-datepicker {
  background-color: #fff !important;
}


.react-datepicker__day--disabled {
  color: #ccc !important;
}

.react-datepicker__time-list {
  li.react-datepicker__time-list-item--disabled.react-datepicker__time-list-item {
    color: #ccc !important;
  }
}

.inspector-validation-date-picker {
  .react-datepicker-wrapper {
    input {
      background-color: #fff;
    }

    input.dark-theme {
      background-color: var(--slate3);
      color: var(--slate12);
    }

  }

}



.datetimepicker-component,
#component-portal,
.custom-inspector-validation-time-picker {

  .datepicker-component {
    .react-datepicker {
      border-radius: 10px;
      box-shadow: 8px 8px 16px 0px #3032331A;
      height: auto;
    }
  }


  .react-datepicker-time-component {
    border-radius: 10px;
    width: auto;

    .custom-time-input {
      border-left: none;
      border-radius: 10px;
      box-shadow: 8px 8px 16px 0px #3032331A;
    }

    .time-input-body {
      padding-bottom: 0px;
    }

    .time-col {
      height: 200px;
    }

    .react-datepicker {
      border-radius: 10px;
      box-shadow: 8px 8px 16px 0px #3032331A;
    }

    .react-datepicker-time__input-container {
      border-radius: 10px;
    }
  }


  .dark-theme {

    .react-datepicker__year-text,
    .react-datepicker__month-text {
      color: #fff;
    }

    .react-datepicker__year-text:hover,
    .react-datepicker__month-text:hover {
      background-color: #9ba1a6;
    }
  }

  .tj-datepicker-widget-year-selector:hover,
  .tj-datepicker-widget-month-selector:hover {
    padding: 1px 6px;
  }

  .react-datepicker {
    display: grid;
    grid-auto-flow: column;
    border-top-right-radius: 0rem;
    border-bottom-right-radius: 0rem;
  }

  .react-datepicker-year-component {
    .react-datepicker__year {
      display: flex;
      justify-content: center;
      align-items: center;
    }

    .react-datepicker__year-wrapper {
      display: grid;
      grid-template-columns: repeat(3, 1fr);
      max-width: unset;
      gap: 10px;
    }

    .react-datepicker {
      border-radius: 10px;
    }

    .react-datepicker__header--custom {
      height: 34px;
      margin-bottom: 14px;
    }

    .react-datepicker__year--container {
      height: 208px;
      width: 250px;
      box-shadow: 8px 8px 16px 0px #3032331A;
      border-radius: 10px;
    }

    .react-datepicker__year-text--selected {
      background-color: #4368E3 !important;
      height: 24px;
      width: 61.33px;
      border-radius: 8px;
      color: #fff;
    }

    .react-datepicker__year-text {
      font-family: 'IBM Plex Sans';
      font-size: 12px;
      line-height: 16px;
      text-align: center;
      font-weight: 400;
      height: 24px;
      width: 61.33px;
      justify-content: center;
      align-items: center;
      display: flex;
    }
  }

  .react-datepicker-month-component {
    .react-datepicker {
      border-radius: 11px;
    }

    .react-datepicker__header--custom {
      height: 34px;
      margin-bottom: 14px;
    }

    .react-datepicker__month-container {
      height: 208px;
      width: 250px;
      box-shadow: 8px 8px 16px 0px #3032331A;
      border-radius: 10px;
    }

    .react-datepicker__monthPicker {
      display: flex;
      flex-direction: column;
      gap: 10px;
    }

    .react-datepicker__month-text--selected {
      background-color: #4368E3 !important;
      height: 24px;
      width: 61.33px;
      border-radius: 8px;
      color: #fff;
    }

    .react-datepicker__month-wrapper {
      display: flex;
      gap: 24px;
    }

    .react-datepicker__month-text {
      font-family: 'IBM Plex Sans';
      font-size: 12px;
      line-height: 16px;
      text-align: center;
      font-weight: 400;
      height: 24px;
      width: 61.33px;
      justify-content: center;
      align-items: center;
      display: flex;
    }
  }

  .is-invalid {
    border: 1px solid var(--status-error-strong) !important; // For example, a red border for invalid input
  }

  .react-datepicker__month-container {
    width: 100%;
    width: 250px;
  }

  .react-datepicker__input-time-container {
    margin: 0px;
    width: 100%;
    border-top-right-radius: 0.3rem;
    border-bottom-right-radius: 0.3rem;
    box-shadow: 8px 8px 16px 0px #3032331A;
  }

  .disabled-time {
    color: #ccc !important;
    pointer-events: none;
  }

  .react-datepicker-time__input {
    margin-left: 0px !important;

    .dark-time-input {
      color: #f4f6fa !important;
      background-color: var(--surfaces-surface-01) !important;
    }
  }

  .react-datepicker-wrapper {
    width: 100%;
  }

  .react-datepicker-time__caption {
    display: none;
  }

  .custom-time-input {
    background-color: #fff;
    border-left: 1px solid #CCD1D5;
    border-top-right-radius: 10px;
    border-bottom-right-radius: 10px;
  }

  .time-header {
    width: 62px;
    height: 35px;
    padding: 8px 6px 7px 6px;
    justify-content: center;
    align-items: center;
    display: flex;
    border-bottom: 1px solid #CCD1D5;
    font-weight: 500;
    font-family: 'IBM Plex Sans';
    color: #ACB2B9;
  }

  .time-input-body {
    padding-bottom: 12px;
  }

  .time-col {
    margin-top: 5px;
    overflow-y: auto;
    overflow-x: hidden;
    scrollbar-width: none;
    height: 265px;
    width: 62px;
  }

  .selected-time {
    background-color: #4368E3 !important;
    border-radius: 6px;
    color: #fff;
  }

  .time-item {
    width: 50px;
    height: 22px;
    display: flex;
    justify-content: center;
    align-items: center;
    margin: 2px 6px;
    font-size: 11px;
    cursor: pointer;
  }

  .time-item:hover {
    background-color: var(--interactive-overlays-fill-hover);
    border-radius: 6px;
  }

  .react-datepicker-popper[data-placement^=top] {
    padding-bottom: 0px;
  }
}



.create-app-with-ai-prompt-wrapper {
  padding: 16px 0;

  header {
    display: flex;
    gap: 12px;

    .left {
      border-radius: 24px;
      display: flex;
      width: 44px;
      height: 44px;
      padding: 3px 3px 6px 3px;
      justify-content: center;
      align-items: center;
      gap: 8px;
    }

    .right {
      h3 {
        margin: 0;
        color: var(--text-placeholder, #6A727C);
        font-family: "IBM Plex Sans";
        font-size: 12px;
        font-style: normal;
        font-weight: 400;
        line-height: 18px;
      }

      h2 {
        margin: 0;
        color: var(--text-default, #1B1F24);
        font-size: 16px;
        font-style: normal;
        font-weight: 400;
        line-height: 24px;
      }
    }

    .learn-about-tooljet-ai {
      align-self: flex-end;
      margin-left: auto;

      span {
        color: var(--text-default, #1B1F24);

        /* small/medium */
        font-family: "IBM Plex Sans";
        font-size: 11px;
        font-style: normal;
        font-weight: 500;
        line-height: 16px;
        /* 145.455% */
        margin-left: 4px;
      }
    }
  }



  section {
    border-radius: 6px;
    background: var(--background-surface-layer-01, #FFFFFF);
    margin-top: 12px;
    padding: 12px;
    border: 1px solid transparent;

    &:focus-within {
      border: 1px solid var(--border-accent-strong, #4368E3);
    }

    div.input {
      color: var(--text-default, #1B1F24);
      font-size: 12px;
      font-style: normal;
      font-weight: 400;
      line-height: 18px;
      max-height: 150px;
      overflow-y: auto;
      min-height: 18px;



    }

    div.actions {
      margin-top: 12px;
      display: flex;
      align-items: center;
      justify-content: space-between;

      .left {
        display: flex;
      }

      .left button {
        background: red;
        height: 28px;
        width: 28px;
        background-color: transparent !important;
        border: none;
        outline: none;
        display: flex;
        align-items: center;

        &:hover {
          background-color: #f1f1f1 !important;
        }

        // &:focus {
        //   border: 1px solid var(--border-default, #CCD1D5);
        //   background: var(--button-outline, #FFF);
        //   box-shadow: 0px 0px 0px 2px var(--Interactive-focusActive, #4368E3);
        // }

      }

      button.submit {
        height: 28px;
        width: 28px;
        border-radius: 6px;
        border: 1px solid var(--border-weak, #E4E7EB);
        background: var(--button-secondary, #FFF);

        /* Elevations/100 */
        box-shadow: 0px 0px 1px 0px var(--dropshadow-100700-layer-1, rgba(48, 50, 51, 0.05)), 0px 1px 1px 0px var(--dropshadow-100400-layer-2, rgba(48, 50, 51, 0.10));
        display: flex;
        align-items: center;
        justify-content: center;

        &:hover {
          border: 1px solid var(--border-default, #CCD1D5);
          background: var(--button-outline-hover, rgba(136, 144, 153, 0.12));

        }

        // &:focus {
        //   border: 1px solid var(--border-default, #CCD1D5);
        //   background: var(--button-outline, #FFF);
        //   box-shadow: 0px 0px 0px 2px var(--Interactive-focusActive, #4368E3);
        // }
      }
    }
  }

  .example-prompts {
    margin-top: 12px;
    display: flex;
    gap: 12px;
    align-items: center;

    .left {
      color: var(--text-placeholder, #6A727C);
      font-family: "IBM Plex Sans";
      font-size: 12px;
      font-style: normal;
      font-weight: 400;
      line-height: 18px;
    }

    .right {
      display: flex;
      gap: 8px;

      button {
        border: none;
        outline: none;
        display: flex;
        gap: 6px;
        align-items: center;
        padding: 5px 10px;
        background: transparent;
        border-radius: 6px;
        border: 1px solid var(--border-weak, #E4E7EB);
        background: var(--button-secondary, #FFF);
        box-shadow: 0px 0px 1px 0px var(--dropshadow-100700-layer-1, rgba(48, 50, 51, 0.05)), 0px 1px 1px 0px var(--dropshadow-100400-layer-2, rgba(48, 50, 51, 0.10));

        span {
          color: var(--text-default, #1B1F24);

          /* base/medium */
          font-family: "IBM Plex Sans";
          font-size: 12px;
          font-style: normal;
          font-weight: 500;
          line-height: 18px;
          /* 150% */
        }

        &:hover {
          border: 1px solid var(--border-default, #CCD1D5);
          background: linear-gradient(0deg, var(--button-outline-hover, rgba(136, 144, 153, 0.12)) 0%, var(--button-outline-hover, rgba(136, 144, 153, 0.12)) 100%), var(--button-outline, #FFF);
        }
      }
    }
  }
}

section.ai-message-prompt-input-wrapper {

  border-radius: 6px;
  // border: 1px solid var(--border-accent-strong, #4368E3);
  background: var(--background-surface-layer-01, #FFFFFF);
  margin-top: 12px;
  padding: 12px;

  &.inside-appbuilder {
    border: none;
    background: var(--slate2);
    margin: 16px;
    border-radius: 6px;

    /* Elevations/300 */
    box-shadow: 0px 0px 1px 0px var(--dropshadow-100700-layer-1, rgba(48, 50, 51, 0.05)), 0px 4px 8px 0px var(--dropshadow-100400-layer-2, rgba(48, 50, 51, 0.10));
    z-index: 2;
  }

  div.input {
    color: var(--text-default, #1B1F24);
    font-size: 12px;
    font-style: normal;
    font-weight: 400;
    line-height: 18px;
    max-height: 150px;
    overflow-y: auto;
    min-height: 18px;
    position: relative;
  }

  .input::before {
    content: attr(data-placeholder);
    position: absolute;
    top: 0;
    left: 0;
    color: #aaa;
    pointer-events: none;
    white-space: pre-wrap;
    display: block;
    width: 100%;
    overflow: hidden;
    color: var(--text-placeholder, #6A727C);
  }

  .input:empty::before {
    display: block;
  }

  .input:not(:empty)::before {
    display: none;
  }

  div.actions {
    margin-top: 12px;
    display: flex;
    align-items: center;
    justify-content: space-between;

    .left {
      display: flex;
    }

    .left button {
      background: red;
      height: 28px;
      width: 28px;
      background-color: transparent !important;
      border: none;
      outline: none;
      display: flex;
      align-items: center;

      &:hover {
        background-color: #f1f1f1 !important;
      }

      // &:focus {
      //   border: 1px solid var(--border-default, #CCD1D5);
      //   background: var(--button-outline, #FFF);
      //   box-shadow: 0px 0px 0px 2px var(--Interactive-focusActive, #4368E3);
      // }

    }

    button.submit {
      height: 28px;
      width: 28px;
      border-radius: 6px;
      border: 1px solid var(--border-weak, #E4E7EB);
      background: var(--button-secondary, #FFF);

      /* Elevations/100 */
      box-shadow: 0px 0px 1px 0px var(--dropshadow-100700-layer-1, rgba(48, 50, 51, 0.05)), 0px 1px 1px 0px var(--dropshadow-100400-layer-2, rgba(48, 50, 51, 0.10));
      display: flex;
      align-items: center;
      justify-content: center;

      &:hover {
        border: 1px solid var(--border-default, #CCD1D5);
        background: var(--button-outline-hover, rgba(136, 144, 153, 0.12));
      }

      // when disabled
      &:disabled {
        border-radius: 6px;
        border: 1px solid var(--border-weak, #E4E7EB);
        background: linear-gradient(0deg, var(--button-outline-disabled, #FFF) 0%, var(--button-outline-disabled, #FFF) 100%), var(--button-secondary, #FFF);
      }

      // &:focus {
      //   border: 1px solid var(--border-default, #CCD1D5);
      //   background: var(--button-outline, #FFF);
      //   box-shadow: 0px 0px 0px 2px var(--Interactive-focusActive, #4368E3);
      // }
    }
  }
}


.tj-inspector-timepicker.dark-theme {
  .react-datepicker {
    color: #f4f6fa !important;
    background-color: var(--surfaces-surface-01) !important;
  }

  .react-datepicker,
  .react-datepicker__header {
    border: 1px solid var(--borders-default);
    background-color: #1f2936;

    .react-datepicker-time__header {
      color: #fff !important;
    }

  }
}

.tj-inspector-timepicker {
  padding: 0px !important;

  .react-datepicker__time-list {
    scrollbar-width: none;
  }

  .react-datepicker__triangle {
    display: none;
  }
}

.custom-inspector-validation-date-picker,
.custom-inspector-validation-time-picker {
  flex-basis: 100% !important;
  font-family: monospace;
  font-size: 12px;
  height: 32px;

  .react-datepicker-wrapper {
    width: 100%;

    input {
      width: 100%;
      border: 1px solid var(--slate7);
      padding: 5px 5px;
      background-color: var(--base);
      background-color: #fff;
      color: rgb(0, 92, 197);
      height: 32px;
    }

    input.dark-theme {
      background-color: #272822;
      color: rgb(174, 129, 255);

    }
  }


}

.custom-inspector-validation-time-picker {
  .custom-time-input {
    border-left: none;
    border-radius: 10px;
  }

  .time-col {
    height: 200px;
  }

  .react-datepicker__input-time-container {
    border-radius: 10px;
  }



}

.custom-inspector-validation-time-picker-popper {
  border-radius: 10px;
}

.input-date-display-format,
.input-date-time-format {
  height: 60px;

  .hide-fx {
    opacity: 0;
    transition: opacity 0.3s ease;
  }

  &:hover {
    .hide-fx {
      opacity: 1;
    }
  }
}


.tj-daterange-widget.dark-theme {
  .react-datepicker__day {
    color: white;
  }

  .react-datepicker__day:hover,
  .react-datepicker__day--selecting-range-end {
    background-color: var(--interactive-overlays-fill-hover) !important;
  }

  .react-datepicker__day--keyboard-selected {
    background-color: var(--interactive-overlays-fill-pressed) !important;
  }

  .react-datepicker__month-container {
    background-color: #1e2226;
  }

  .react-datepicker__day--outside-month {
    color: #6d757d;
  }

  .react-datepicker__day-name {
    color: #858c94;
  }

}

.tj-daterange-widget {

  border-radius: 10px;
  box-shadow: 0px 8px 16px 0px #3032331A !important;
  font-family: 'IBM Plex Sans';

  .react-datepicker__day--in-selecting-range,
  .react-datepicker__day--in-range {
    border-radius: 0px;
    background-color: #4368E31A !important;
  }

  .react-datepicker__header {
    background-color: var(--surfaces-surface-01);
    padding: 6px 0px;
    border: none;
  }

  .react-datepicker__day--selecting-range-end {
    border-radius: 8px;
    background-color: #ededee !important;
  }

  .react-datepicker__day--selecting-range-start,
  .react-datepicker__day--selected,
  .react-datepicker__day--range-end {
    border-radius: 8px !important;
    background-color: #4368E3 !important;
    color: #fff !important;
  }

  .react-datepicker__day--in-range:has(+ .react-datepicker__day--range-end),
  .react-datepicker__day--in-selecting-range:has(+ .react-datepicker__day--selecting-range-end) {
    border-top-right-radius: 8px;
    border-bottom-right-radius: 8px;
  }

  .react-datepicker__day--in-range:has(+ .react-datepicker__day--range-end) {
    box-shadow: 10px 0 0 0px #4368E31A;
  }

  .react-datepicker__day--range-start+.react-datepicker__day--in-range,
  .react-datepicker__day--selecting-range-start+.react-datepicker__day--in-selecting-range {
    border-top-left-radius: 8px;
    border-bottom-left-radius: 8px;
  }

  .react-datepicker__day--range-start+.react-datepicker__day--in-range {
    box-shadow: -10px 0 0 0px #4368E31A;
  }

  .react-datepicker__week {

    .react-datepicker__day--in-range:first-of-type,
    .react-datepicker__day--in-selecting-range:first-of-type,
    .react-datepicker__day--outside-month+.react-datepicker__day--in-range,
    .react-datepicker__day--outside-month+.react-datepicker__day--in-selecting-range {
      border-top-left-radius: 8px;
      border-bottom-left-radius: 8px;
    }

    .react-datepicker__day--in-range:last-of-type,
    .react-datepicker__day--in-selecting-range:last-of-type,
    .react-datepicker__day--in-range:has(+ .react-datepicker__day--outside-month),
    .react-datepicker__day--in-selecting-range:has(+ .react-datepicker__day--outside-month) {
      border-top-right-radius: 8px;
      border-bottom-right-radius: 8px;
    }

  }

  .tj-datepicker-widget-arrows {
    box-shadow: 0px 1px 0px 0px #0000000B;
    border: 1px solid var(--borders-default);
    display: flex;
    align-items: center;
    justify-content: center;
    padding: 4px;
    background-color: var(--surfaces-surface-01) !important;
  }

  .tj-datepicker-widget-right {
    position: absolute;
    right: 10px;
  }

  .tj-datepicker-widget-left {
    position: absolute;
    left: 10px;
  }

  .react-datepicker__day {
    font-size: 12px;
    font-style: normal;
    font-weight: 500;
    color: var(--text-primary);
    width: 34px;
    margin: 0px;
  }

  .react-datepicker__week {
    height: 24px;
    margin-bottom: 11px;
  }

  .react-datepicker {
    border-radius: 10px !important;
    border: none;
  }

}

.tj-daterangepicker-widget-month-selector,
.tj-daterangepicker-widget-year-selector {
  appearance: none;
  -moz-appearance: none;
  -webkit-appearance: none;
  padding-right: 4px;
  /* Add some padding on the right to create space for custom arrow */
  background-image: url('data:image/svg+xml;utf8,<svg xmlns="http://www.w3.org/2000/svg" viewBox="0 0 24 24" fill="%23424242" width="18px" height="18px"><path d="M7 10l5 5 5-5z" /></svg>');
  /* Add a custom arrow (you can use your own SVG) */
  background-repeat: no-repeat;
  background-position: right center;
  border: none;
  /* Remove the default border */
  padding: 8px;
  /* Adjust padding as needed */
  cursor: pointer;
  /* Add pointer cursor for better usability */
  background: none;
  padding: 0px;
  height: 24px;
  text-align: center;
  color: var(--text-primary);
  font-weight: 500;
  width: auto;
}


.datepicker-widget {
  .react-datepicker-wrapper {
    width: 100% !important;
  }
}

.daterangepicker-header {
  display: flex;
}

.datepicker-select-check {
  position: absolute;
  left: 10px;
}

.tj-daterange-widget.react-datepicker-month-component {
  border-radius: 10px;
  box-shadow: 0px 8px 16px 0px #3032331A !important;
  font-family: 'IBM Plex Sans';

  .react-datepicker__month-container {
    box-shadow: none !important;
  }


  .react-datepicker__month-text {
    height: 26px !important;
    margin: 0px;
    width: 100% !important;
  }

  .react-datepicker__month-text--in-selecting-range,
  .react-datepicker__month-text--in-range {
    border-radius: 0px;
    background-color: #4368E31A !important;
    color: #000;
  }

  .react-datepicker__header {
    background-color: var(--surfaces-surface-01);
    padding: 6px 0px;
    border: none;
  }


  .react-datepicker__month-text--selecting-range-end {
    border-radius: 8px;
    background-color: #ededee !important;

  }

  .react-datepicker__month-text--selecting-range-start,
  .react-datepicker__month-text--selected,
  .react-datepicker__month-text--range-end {
    border-radius: 8px !important;
    background-color: #4368E3 !important;
    color: #fff !important;
  }

  .react-datepicker__month-text--in-range:has(+ .react-datepicker__month-text--range-end),
  .react-datepicker__month-text--in-selecting-range:has(+ .react-datepicker__month-text--selecting-range-end) {
    border-top-right-radius: 8px;
    border-bottom-right-radius: 8px;
  }

  .react-datepicker__month-text--in-range:has(+ .react-datepicker__month-text--range-end) {
    box-shadow: 10px 0 0 0px #4368E31A;
  }

  .react-datepicker__month-text--range-start+.react-datepicker__month-text--in-range,
  .react-datepicker__month-text--selecting-range-start+.react-datepicker__month-text--in-selecting-range {
    border-top-left-radius: 8px;
    border-bottom-left-radius: 8px;
  }

  .react-datepicker__month-text--range-start+.react-datepicker__month-text--in-range {
    box-shadow: -10px 0 0 0px #4368E31A;
  }

  .react-datepicker__month-wrapper {
    gap: 0px !important;

    .react-datepicker__month-text--in-range:first-of-type,
    .react-datepicker__month-text--in-selecting-range:first-of-type,
    .react-datepicker__month-text--outside-month-text+.react-datepicker__month-text--in-range,
    .react-datepicker__month-text--outside-month-text+.react-datepicker__month-text--in-selecting-range {
      border-top-left-radius: 8px;
      border-bottom-left-radius: 8px;
    }

    .react-datepicker__month-text--in-range:last-of-type,
    .react-datepicker__month-text--in-selecting-range:last-of-type,
    .react-datepicker__month-text--in-range:has(+ .react-datepicker__month-text--outside-month-text),
    .react-datepicker__month-text--in-selecting-range:has(+ .react-datepicker__month-text--outside-month-text) {
      border-top-right-radius: 8px;
      border-bottom-right-radius: 8px;
    }

  }
}

.dark-theme.tj-daterange-widget.react-datepicker-month-component {
  .react-datepicker {
    background-color: #1e2226;
  }

  .react-datepicker__month-text--selecting-range-end {
    border-radius: 8px;
    background-color: var(--interactive-overlays-fill-hover) !important;
  }
}

.tj-daterange-widget.react-datepicker-year-component {
  border-radius: 10px;
  box-shadow: 0px 8px 16px 0px #3032331A !important;
  font-family: 'IBM Plex Sans';

  .react-datepicker__year-container {
    box-shadow: none !important;
  }

  .react-datepicker__year-wrapper {
    gap: 0px !important;

    .react-datepicker__year-text--in-range:first-of-type,
    .react-datepicker__year-text--in-selecting-range:first-of-type {
      border-top-left-radius: 8px;
      border-bottom-left-radius: 8px;
    }

    .react-datepicker__year-text--in-range:last-of-type,
    .react-datepicker__year-text--in-selecting-range:last-of-type {
      border-top-right-radius: 8px;
      border-bottom-right-radius: 8px;
    }
  }


  .react-datepicker__year-text {
    height: 26px !important;
    margin-top: 5px !important;
    margin-bottom: 5px !important;
    margin: 0px;
    width: 62px !important;
  }

  .react-datepicker__year-text--in-selecting-range,
  .react-datepicker__year-text--in-range {
    border-radius: 0px;
    background-color: #4368E31A !important;
    color: #000;
  }

  .react-datepicker__header {
    background-color: var(--surfaces-surface-01);
    padding: 6px 0px;
    border: none;
  }


  .react-datepicker__year-text--selecting-range-end {
    border-radius: 8px;
    background-color: #ededee !important;

  }

  .react-datepicker__year-text--selecting-range-start,
  .react-datepicker__year-text--selected,
  .react-datepicker__year-text--range-end {
    border-radius: 8px !important;
    background-color: #4368E3 !important;
    color: #fff !important;
  }

  .react-datepicker__year-text--in-range:has(+ .react-datepicker__year-text--range-end),
  .react-datepicker__year-text--in-selecting-range:has(+ .react-datepicker__year-text--selecting-range-end) {
    border-top-right-radius: 8px;
    border-bottom-right-radius: 8px;
  }

  .react-datepicker__year-text--in-range:has(+ .react-datepicker__year-text--range-end) {
    box-shadow: 10px 0 0 0px #4368E31A;
  }

  .react-datepicker__year-text--range-start+.react-datepicker__year-text--in-range,
  .react-datepicker__year-text--selecting-range-start+.react-datepicker__year-text--in-selecting-range {
    border-top-left-radius: 8px;
    border-bottom-left-radius: 8px;
  }

  .react-datepicker__year-text--range-start+.react-datepicker__year-text--in-range {
    box-shadow: -10px 0 0 0px #4368E31A;
  }


}

.dark-theme {
  .daterangepicker-header {
    color: #fff;
  }
}

.dark-theme.tj-daterange-widget.react-datepicker-year-component {
  .react-datepicker {
    background-color: #1e2226;
  }

  .react-datepicker__year-text--selecting-range-end {
    border-radius: 8px;
    background-color: var(--interactive-overlays-fill-hover) !important;
  }
}

.ai-builder-sidebar {
  display: flex;
  flex-direction: column;
  overflow-x: hidden;
  position: relative;
  height: 100%;
  transition: right 0.3s ease;
  z-index: 1000;
  overflow-y: auto;

  border-left: 1px solid var(--border-weak, #E4E7EB);
  background-color: #fff;
  box-shadow: 0px 0px 1px 0px var(--dropshadow-100700-layer-1, rgba(48, 50, 51, 0.05)),
    0px 8px 16px 0px var(--dropshadow-100400-layer-2, rgba(48, 50, 51, 0.10));

  .input-box-gradient {
    position: absolute;
    bottom: 0;
    width: 100%;
    z-index: 1;
  }

  .reactMarkdown {
    * {
      font-size: 12px !important;
      color: var(--text-default, #1B1F24);
    }
  }

  .bullet {
    align-self: flex-start;
    background-color: var(--text-placeholder, #6A727C);
    margin-top: 6px;
  }

  button {
    border: none;
    outline: none;
  }


  &.dark-theme {
    background-color: #1f2936;

    .header {
      background-color: #1f2936;
    }
  }

  button.dropdown-toggle {
    height: 20px;
    width: 20px;
    display: flex;
    align-items: center;
    justify-content: center;
    background-color: transparent;
    margin-right: 5px;

    svg {
      transition: ease-in-out 0.2s;
      flex-shrink: 0;
    }

    &:hover {
      border: 1px solid var(--border-default, #CCD1D5);
      background: var(--button-outline-hover, rgba(136, 144, 153, 0.12));
    }

    // &:focus {
    //   border: 1px solid var(--border-default, #CCD1D5);
    //   background: var(--button-outline, #FFF);
    //   box-shadow: 0px 0px 0px 2px var(--Interactive-focusActive, #4368E3);
    // }

    &::after {
      display: none !important;
    }
  }

  .header {
    position: sticky;
    top: 0;
    z-index: 2;

    background-color: #fff;
    padding: 8px 16px 0 16px;

    border-bottom: 1px solid var(--border-weak, #E4E7EB);

    .conversation-type-toggle {
      margin-top: 4px;
      display: flex;
      align-items: flex-start;
      gap: 4px;

      button {
        padding: 6px 7px;
        color: var(--text-default, #1B1F24);
        background: transparent;
        position: relative;
        font-size: 12px;
        font-style: normal;
        font-weight: 500;
        line-height: 18px;

        /* 150% */
        &.active {
          &::after {
            content: '';
            position: absolute;
            bottom: 0;
            left: 0;
            width: 100%;
            height: 2px;
            background-color: var(--primary-accent-strong);
          }

        }
      }
    }

    section {
      display: flex;
      align-items: center;
      justify-content: space-between;

      h1 {
        color: var(--text-default, #1B1F24);
        font-family: "IBM Plex Sans";
        font-size: 14px;
        font-style: normal;
        font-weight: 500;
        line-height: 20px;
        margin-bottom: 0;

        .highlight {
          color: #FF5F6D
        }
      }

      button {
        height: 28px;
        width: 28px;
        display: flex;
        align-items: center;
        justify-content: center;
        background: transparent;

        &:hover {
          background: var(--interactive-hover, rgba(136, 144, 153, 0.12));
        }

        // &:focus {
        //     border: 1px solid var(--border-default, #CCD1D5);
        //     background: var(--button-outline, #FFF);
        //     box-shadow: 0px 0px 0px 2px var(--Interactive-focusActive, #4368E3);
        // }
      }
    }


  }

  .conversation-wrapper {
    overflow-y: auto;
    flex-grow: 1;
    padding: 32px;
    z-index: 2;

    // remote the scrollbar
    &::-webkit-scrollbar {
      display: none;
    }

    .zero-state-wrapper {
      margin-bottom: 20px;

      header {
        .logo {
          display: flex;
          justify-content: center;
          align-items: center;
          display: flex;
          width: 40px;
          height: 40px;
          border-radius: 24px;
          border: 1px solid var(--border-weak, #E4E7EB);
          background: var(--background-surface-layer-01, #FFFFFF);
        }

        .greeting {
          margin-top: 12px;

          h1 {
            margin: 0;
            color: var(--text-default, #1B1F24);
            font-size: 16px;
            font-style: normal;
            font-weight: 500;
          }

          p {
            color: var(--text-placeholder, #6A727C);
            font-size: 12px;
            font-style: normal;
            font-weight: 400;
            margin-top: 4px;
          }
        }
      }

      .get-started {
        margin-top: 24px;

        h2 {
          display: flex;
          padding: 6px 0px;
          color: var(--text-placeholder, #6A727C);
          font-size: 11px;
          font-style: normal;
          font-weight: 500;
          line-height: 20px;
          margin: 0;
        }

        .suggestion {
          display: flex;
          padding: 4px 8px;
          align-items: center;
          gap: 4px;
          border-radius: 6px;

          p {
            margin: 0;
            color: var(--text-default, #1B1F24);
            font-size: 12px;
            font-style: normal;
            font-weight: 400;
          }


          // &:hover {
          //   background: var(--interactive-hover, rgba(136, 144, 153, 0.12));
          // }
        }
      }


    }

    .message-wrapper {
      &+.message-wrapper {
        margin-top: 20px;
      }

      header {
        .logo {
          display: flex;
          width: 28px;
          height: 28px;
          justify-content: center;
          align-items: center;
          gap: 8px;
          border-radius: 24px;
          border: 1px solid var(--border-weak, #E4E7EB);
          background: var(--background-surface-layer-01, #FFFFFF);


          svg {
            flex-shrink: 0;
          }
        }
      }

      &.invalid-prompt {
        .message-section:first-of-type {
          margin-top: 4px;

          p {
            margin: 0;
            color: var(--text-default, #1B1F24);
            font-size: 12px;
            font-style: normal;
            font-weight: 400;
          }
        }

        .message-section:nth-of-type(2) {
          margin-top: 12px;

          h3 {
            margin: 0;
            color: var(--text-placeholder, #6A727C);
            font-size: 11px;
            font-style: normal;
            font-weight: 500;
            line-height: 20px;
            margin-top: 6px;
          }

          div.options {
            margin-top: 6px;
          }

          p {
            color: var(--text-default, #1B1F24);
            font-size: 12px;
            font-style: normal;
            font-weight: 400;
            line-height: 18px;
            padding: 4px 8px;
            margin: 0;
            border-radius: 6px;

            &:hover {
              background: var(--interactive-hover, rgba(136, 144, 153, 0.12));
            }

          }

        }

        .message-section:nth-of-type(3) {
          margin-top: 12px;


          .carousel-button {
            top: calc(50% + 15px);
          }

          h2 {
            margin: 0;
            color: var(--text-placeholder, #6A727C);
            font-size: 11px;
            font-style: normal;
            font-weight: 500;
            line-height: 20px;
            padding: 6px 0 0 0;
          }
        }
      }

      &.ai {

        h1,
        h2,
        h3 {
          margin: 0
        }

        h1 {
          color: var(--text-default, #1B1F24);
          font-size: 16px;
          font-style: normal;
          font-weight: 500;
          line-height: 24px;
        }

        h2 {
          color: var(--text-default, #1B1F24);
          font-size: 12px;
          font-style: normal;
          font-weight: 500;
          line-height: 18px;
        }

        .content {
          color: var(--text-default, #1B1F24);
          font-size: 12px;
          font-style: normal;
          font-weight: 400;
          line-height: 170%;
        }

        .ai-response-section:first-of-type {
          margin-top: 4px;
        }

        .ai-response-section:not(:first-of-type) {
          margin-top: 8px;
        }

        .subsection {
          margin-top: 8px;

          header {
            display: flex;
            align-items: center;
            height: 24px;

            svg.ai-generated-badge {
              margin-left: 10px;
            }
          }

          h3 {
            margin: 0;
            color: var(--text-placeholder, #6A727C);
            font-size: 11px;
            font-style: normal;
            font-weight: 500;
            line-height: 20px;
          }

          .subsection-content {
            margin-left: 20px;

            .list-item {
              color: var(--text-default, #1B1F24);
              font-size: 12px;
              font-style: normal;
              font-weight: 400;
              line-height: 18px;
              display: flex;
              gap: 6px;
              align-items: center;

              button.checkbox {
                display: flex;
                width: 16px;
                height: 16px;
                padding: 3px;
                justify-content: center;
                align-items: center;
                border-radius: 5px;
                margin-top: 2px;
                align-self: flex-start;

                &.selected {
                  background: var(--button-primary, #4368E3);
                }
              }

            }

            .list-item:first-of-type {
              margin-top: 2px;
            }


            .list-item:not(:first-of-type) {
              margin-top: 8px;
            }

            .color-picker {
              display: flex;
              margin-top: 8px;
              align-items: center;

              &:first-of-type {
                margin-top: 2px;
              }

              .color-input {
                width: 18px;
                height: 18px;
                border-radius: 6px;
                outline: none;
                border: 1px solid var(--border-default, #CCD1D5);
                background: #FFB224;
                box-shadow: 0px 1px 0px 0px var(--_-Dropshadow-000, rgba(0, 0, 0, 0.10));

                &:hover {
                  cursor: pointer;
                }
              }

              p {
                margin-bottom: 0;
                margin-left: 6px;
                color: var(--text-default, #1B1F24);
                text-align: center;

                /* Paragraph/Extrasmall/Regular */
                font-family: "IBM Plex Sans";
                font-size: 12px;
                font-style: normal;
                font-weight: 400;
                line-height: 20px;
                /* 166.667% */
              }

              .color-picker-item {
                width: 24px;
                height: 24px;
                border-radius: 50%;
                border: 1px solid var(--border-weak, #E4E7EB);
                cursor: pointer;

                &.selected {
                  border: 1px solid var(--border-default, #CCD1D5);
                }
              }
            }

            .table {
              margin-top: 2px;
              border-radius: 6px;
              border: 1px solid var(--border-weak, #E4E7EB);

              .tabs {
                display: flex;
                margin: 0px 16px;
                gap: 4px;
                overflow-x: auto;
                width: auto;

                // hide scrollbar   
                &::-webkit-scrollbar {
                  display: none;
                }

                button {
                  margin: 6px 0;
                  padding: 2px 7px;
                  font-family: "IBM Plex Sans";
                  font-size: 12px;
                  font-style: normal;
                  font-weight: 500;
                  line-height: 18px;
                  background: transparent;
                  border: none;
                  outline: none;
                  // border-radius: 0px;
                  position: relative;
                  color: var(--text-placeholder, #6A727C);
                  flex-shrink: 0;
                  // border-bottom: 2px solid transparent;

                  &.active {
                    color: var(--text-default, #1B1F24);

                    &::after {
                      content: "";
                      display: block;
                      width: 100%;
                      height: 2px;
                      background: var(--button-primary, #4368E3);
                      position: absolute;
                      bottom: -6px;
                      left: 0;
                    }
                  }

                  &:not(.active):hover {
                    background: var(--interactive-hover, rgba(136, 144, 153, 0.12));
                    padding: 2px 7px;
                  }
                }

              }

              .table-row {
                display: flex;
                justify-content: space-between;
                padding: 8px 12px;
                border-top: 1px solid var(--border-weak, #E4E7EB);

                p {
                  margin: 0;
                  flex-grow: 1;
                  font-size: 12px;
                  font-style: normal;
                  font-weight: 400;
                  line-height: 18px;

                  &:first-of-type {
                    color: var(--text-default, #1B1F24);

                  }

                  &:not(:first-of-type) {
                    color: var(--text-placeholder, #6A727C);
                    text-align: right;
                  }
                }
              }
            }

            .query {
              display: flex;
              align-items: center;
              gap: 4px;
              padding: 4px;
              border-radius: 6px;
              background: #88909914;

              svg {
                flex-shrink: 0;
              }

              p {
                margin: 0;
                color: var(--text-placeholder, #6A727C);
                font-size: 11px;
                font-style: normal;
                font-weight: 400;
                line-height: 16px;
                white-space: nowrap;
                overflow: hidden;
                text-overflow: ellipsis;
              }

              h4 {
                color: var(--text-default, #1B1F24);
                font-family: "IBM Plex Sans";
                font-size: 12px;
                font-style: normal;
                font-weight: 500;
                line-height: 18px;
                margin: 0;
                flex-shrink: 0;

              }

              &:first-of-type {
                margin-top: 2px;
              }

              &:not(:first-of-type) {
                margin-top: 8px;

              }
            }



          }
        }

        .action-buttons {
          margin-top: 8px;
          display: flex;
          align-items: center;
          justify-content: center;
          gap: 4px;

          button {
            border: none;
            outline: none;
            background-color: transparent;
          }

          .secondary-btn {
            padding: 5px 10px;
            display: flex;
            align-items: center;
            gap: 6px;

            span {
              color: var(--text-default, #1B1F24);
              font-size: 12px;
              font-style: normal;
              font-weight: 500;
              line-height: 18px;
            }

            &:hover {
              background: var(--interactive-hover, rgba(136, 144, 153, 0.12));
            }
          }

          .primary-btn {
            padding: 5px 10px;
            display: flex;
            align-items: center;
            gap: 6px;
            color: var(--text-default, #1B1F24);
            font-size: 12px;
            font-style: normal;
            font-weight: 500;
            line-height: 18px;
            border-radius: 6px;
            border: 1px solid var(--border-weak, #E4E7EB);
            background: var(--button-secondary, #FFF);
            box-shadow: 0px 0px 1px 0px var(--dropshadow-100700-layer-1, rgba(48, 50, 51, 0.05)), 0px 1px 1px 0px var(--dropshadow-100400-layer-2, rgba(48, 50, 51, 0.10));

            &:hover {
              background: var(--interactive-hover, rgba(136, 144, 153, 0.12));
            }
          }
        }

        .options {
          display: flex;
          padding: 4px;
          margin-top: 4px;

          .regenerate-response {
            display: flex;
            align-items: center;
            color: var(--text-default, #1B1F24);
            font-size: 11px;
            font-style: normal;
            font-weight: 500;
            line-height: 16px;
            gap: 4px;
            padding: 2px 8px;

            &:hover {
              cursor: pointer;
            }
          }

          .message-votes {
            display: flex;

            &:hover {
              button.active {
                background: var(--interactive-hover, rgba(136, 144, 153, 0.12));
              }
            }

            button {
              background: transparent;
              border: none;
              outline: none;
              display: flex;
              height: 28px;
              width: 28px;
              align-items: center;
              flex: 1 0 0;
              cursor: pointer;

              &:disabled {
                opacity: 0.7;
              }

            }
          }
        }
      }

      &.user {
        display: flex;

        /* 150% */
        .user-message {
          white-space: pre-wrap;
          display: inline-block;
          border-radius: 8px;
          background: #F5F6F7;
          padding: 8px 16px;
          justify-content: flex-end;
          align-items: center;
          gap: 8px;
          color: var(--text-default, #1B1F24);

          font-size: 12px;
          font-style: normal;
          font-weight: 400;
          line-height: 18px;
          margin-left: auto;

          &.dark-theme {
            background-color: #1B1F24;
          }


        }
      }
    }


  }

  section.template-cards {

    overflow-x: auto;
    margin-top: 6px;
    transition: height 0.1s ease !important;
    flex-direction: row;
    gap: 16px;
    display: flex;

    &::-webkit-scrollbar {
      display: none;
    }

    .section-card {
      flex: 0 0 auto;
      // display: flex;
      width: 184px;
      height: 100px;
      padding: 12px 16px;
      // flex-direction: column;
      // justify-content: center;
      gap: 8px;
      border-radius: 6px;
      background-color: #88909914;

      &:hover {
        background: var(--interactive-hover, rgba(136, 144, 153, 0.12));
      }

      svg {
        width: 16px;
        height: 16px;
        flex-shrink: 0;
      }

      .section-card-content {
        margin-top: 8px;

        h3 {
          margin: 0;
          color: var(--text-default, #1B1F24);
          font-size: 12px;
          font-style: normal;
          font-weight: 500;
          line-height: 18px;
        }

        p {
          color: var(--text-placeholder, #6A727C);
          font-size: 11px;
          font-style: normal;
          font-weight: 400;
          line-height: 16px;
          margin: 0;
          word-wrap: break-word;
          word-break: break-word;
        }
      }
    }
  }


  .templates {
    margin-top: 24px;
    position: relative;

    header {
      display: flex;
      margin-top: 6px;

      h2 {
        margin: 0;
        color: var(--text-placeholder, #6A727C);
        font-size: 11px;
        font-style: normal;
        font-weight: 500;
        line-height: 20px;
      }


    }

    .carousel-button {
      position: absolute;
      top: calc(50% + 10px);
      right: -13px;
      transform: translateY(-50%);
      z-index: 1;

      height: 28px;
      width: 28px;
      display: flex;
      padding: 4px 8px;
      align-items: center;
      gap: 4px;
      border-radius: 6px;
      background-color: #fff;
      border-radius: 6px;
      border: 1px solid var(--border-weak, #E4E7EB);
      background: var(--button-secondary, #FFF);

      /* Elevations/100 */
      box-shadow: 0px 0px 1px 0px var(--dropshadow-100700-layer-1, rgba(48, 50, 51, 0.05)), 0px 1px 1px 0px var(--dropshadow-100400-layer-2, rgba(48, 50, 51, 0.10));

      &.left {
        left: -13px;
        transform: translateY(-50%) rotateY(180deg);
      }

      &:hover {
        background: var(--interactive-hover, rgba(136, 144, 153, 0.12));
      }

    }


  }



}


.ai-message-loading-state {
  display: flex;
  margin-top: 12px;
  gap: 20px;

  .logo {
    height: 28px;
    width: 28px;
    border-radius: 24px;
    background: var(--background-surface-layer-01, #FFFFFF);
    display: flex;
    justify-content: center;
    align-items: center;
    border: 1px solid var(--border-weak, #E4E7EB);

  }

  .right {
    display: flex;
    align-items: center;
    gap: 8px;

    span {
      color: var(--text-placeholder, #6A727C);
      text-align: center;
      font-size: 11px;
      font-style: normal;
      font-weight: 400;
      line-height: 16px;
    }

    div.dots {
      display: flex;
      align-items: center;
      gap: 4px;

      .dot {
        width: 8px;
        height: 8px;
        background-color: #FF5F6D;
        opacity: 0.3;
        border-radius: 50%;
        animation: dot-blink 1.2s infinite;

      }

      .dot:nth-child(1) {
        animation-delay: 0s;
      }

      .dot:nth-child(2) {
        animation-delay: 0.3s;
      }

      .dot:nth-child(3) {
        animation-delay: 0.6s;
      }

      @keyframes dot-blink {

        0%,
        80%,
        100% {
          opacity: 0;
        }

        40% {
          opacity: 1;
        }
      }
    }
  }
}

.tj-datepicker-popover {
  width: auto;
  height: 100%;
}

.tooljet-copilot-popover {
  z-index: 10000
}

.copilot-overlay-trigger {
  display: flex;
  padding: 4px;
  justify-content: center;
  align-items: center;
  gap: 4px;
  outline: none;
  border-radius: 4px;
  border: 1px solid var(--border-weak, #E4E7EB);
  background: var(--button-secondary, #FFF);
  box-shadow: 0px 0px 1px 0px var(--dropshadow-100700-layer-1, rgba(48, 50, 51, 0.05)), 0px 1px 1px 0px var(--dropshadow-100400-layer-2, rgba(48, 50, 51, 0.10));

  &.preview-box {
    color: var(--text-default, #1B1F24);

    /* Paragraph/Extrasmall/Medium */
    font-family: "IBM Plex Sans";
    font-size: 12px;
    font-style: normal;
    font-weight: 500;
    line-height: 20px;
    /* 166.667% */
    display: flex;
    align-items: center;
    gap: 6px;
    padding: 4px 10px;
    border-radius: 6px;
    border: 1px solid Borders/default;
    background: surfaces/layer-01;

    /* Elevations/000 */
    box-shadow: 0px 1px 0px 0px var(--_-Dropshadow-000, rgba(0, 0, 0, 0.10));
  }

  &:hover {
    background: var(--interactive-hover, rgba(136, 144, 153, 0.12));
  }
}

.codehinter-copilot-btn {
  z-index: 1000;
}

#copilot-menu {
  width: 440px;
  max-width: 440px;
  max-height: 500px;
}



.tooljet-copilot {
  width: 100%;
  padding: 8px 16px !important;

  header {
    display: flex;
    align-items: center;
    justify-content: space-between;


    .text {
      color: var(--text-default, #1B1F24);
      display: flex;
      align-items: center;
      /* large/medium */
      font-family: "IBM Plex Sans";
      font-size: 14px;
      font-style: normal;
      font-weight: 500;
      line-height: 20px;
      gap: 4px;

      /* 142.857% */

    }

    button {
      border: none;
      outline: none;
      padding: 6px 7px;
      color: var(--text-default, #1B1F24);
      background: transparent;
      position: relative;

      &:hover {
        background: var(--interactive-hover, rgba(136, 144, 153, 0.12));
      }

    }
  }

  section.copilot-prompt-input {
    display: flex;
    align-items: center;
    margin-top: 8px;
    gap: 2px;
    justify-content: space-between;
    border-radius: 6px;
    border: 1px solid var(--border-weak, #E4E7EB);
    padding: 4px;

    &:focus-within {
      border: 1px solid var(--border-accent-strong, #4368E3);
    }

    .input {
      flex-grow: 1;
      color: var(--text-default, #1B1F24);
      font-family: "IBM Plex Sans";
      font-size: 12px;
      font-style: normal;
      font-weight: 400;
      line-height: 18px;
      position: relative;
      overflow-x: hidden;
      overflow-y: auto;
      max-height: 50px;
    }

    .input::before {
      content: attr(data-placeholder);
      position: absolute;
      top: 0;
      left: 0;
      color: #aaa;
      pointer-events: none;
      white-space: pre-wrap;
      display: block;
      width: 100%;
      overflow: hidden;
      color: var(--text-placeholder, #6A727C);
    }

    .input:empty::before {
      display: block;
    }

    .input:not(:empty)::before {
      display: none;
    }

    button.submit {
      height: 28px;
      width: 28px;
      border-radius: 6px;
      border: 1px solid var(--border-weak, #E4E7EB);
      background: var(--button-secondary, #FFF);

      /* Elevations/100 */
      box-shadow: 0px 0px 1px 0px var(--dropshadow-100700-layer-1, rgba(48, 50, 51, 0.05)), 0px 1px 1px 0px var(--dropshadow-100400-layer-2, rgba(48, 50, 51, 0.10));
      display: flex;
      align-items: center;
      justify-content: center;

      &:hover {
        border: 1px solid var(--border-default, #CCD1D5);
        background: var(--button-outline-hover, rgba(136, 144, 153, 0.12));
      }

      // when disabled
      &:disabled {
        border-radius: 6px;
        border: 1px solid var(--border-weak, #E4E7EB);
        background: linear-gradient(0deg, var(--button-outline-disabled, #FFF) 0%, var(--button-outline-disabled, #FFF) 100%), var(--button-secondary, #FFF);
      }

      // &:focus {
      //   border: 1px solid var(--border-default, #CCD1D5);
      //   background: var(--button-outline, #FFF);
      //   box-shadow: 0px 0px 0px 2px var(--Interactive-focusActive, #4368E3);
      // }
    }
  }

  section.content {
    max-height: 400px;
    overflow-y: auto;
    margin: 16px auto;
    background-color: #F6F7F7;
    border-radius: 6px;

    pre {
      border: none;
      background-color: transparent;
      padding: 8px 16px;
    }

  }

  footer {
    display: flex;
    align-items: center;
    gap: 8px;

    button {
      border: none;
      outline: none;
      padding: 6px 7px;
      color: var(--text-default, #1B1F24);
      background: transparent;
      position: relative;
      display: flex;
      align-items: center;
      padding: 5px 10px;
      gap: 6px;
      color: var(--text-default, #1B1F24);

      /* base/medium */
      font-family: "IBM Plex Sans";
      font-size: 12px;
      font-style: normal;
      font-weight: 500;
      line-height: 18px;
      border-radius: 6px;
      border: 1px solid var(--border-weak, #E4E7EB);
      background: var(--button-secondary, #FFF);

      /* Elevations/100 */
      box-shadow: 0px 0px 1px 0px var(--dropshadow-100700-layer-1, rgba(48, 50, 51, 0.05)), 0px 1px 1px 0px var(--dropshadow-100400-layer-2, rgba(48, 50, 51, 0.10));

      /* 150% */
      &:hover {
        background: var(--interactive-hover, rgba(136, 144, 153, 0.12));
      }
    }
  }

  &.dark-theme {
    .copilot-loader-wrapper {
      background-color: #858C9414;
    }

    section.content {
      background-color: #858C9414;

      pre {
        color: #fff
      }
    }
  }

  .copilot-loader-wrapper {
    border-radius: 6px;
    background-color: #F6F7F7;
    padding: 8px;

    .ai-message-loading-state {
      margin-top: 0
    }
  }
}

.low-credits {
  display: flex;
  align-items: center;
  justify-content: space-between;
  border-radius: 6px;
  background: var(--background-error-weak, #FCEEEF);
  padding: 6px 8px;

  span {
    color: var(--text-default, #1B1F24);

    /* small/regular */
    font-family: "IBM Plex Sans";
    font-size: 11px;
    font-style: normal;
    font-weight: 400;
    line-height: 16px;
    /* 145.455% */
    margin-left: 8px;
    flex-grow: 1;
  }
}


.codebuilder-color-swatches-wrapper {
  min-width: 231.333px;
  width: 100%;
  height: 48px;
  padding: 8px;


  .codebuilder-color-swatches {
    display: flex;
    padding: 2px;
    flex-wrap: wrap;

    .ToggleGroup {
      width: 100%;
      height: 100%;
    }
  }

}

.codebuilder-color-swatches-options {
  width: 100%;
  height: 30px;
  padding: 6px 8px;
  border-radius: 6px;

  &:hover {
    background-color: #f0f1f2 !important;
  }

  .color-icon {
    width: 18px;
    height: 18px;
    border-radius: 4px;
    border: 1.5px solid #CCD1D5;
    background-color: #0091FF;
  }
}


.theme-dropdown-wrapper {
  gap: 75px;
  height: 32px;
  margin-bottom: 20px !important;
  justify-content: space-between;
}

.theme-custom-menu-list-header {
  margin: 16px 14px 0px 16px !important;
  font-size: 12px;
}

.theme-create-btn {
  width: 100%;
  margin-bottom: 8px;
  height: 32px;
  color: #000;
  border: 1px solid var(--Border-brand-weak, #97AEFC);
}


.theme-default-pill {
  font-size: 11px;
  background-color: #CCD1D54D;
  color: #6A727C;
  width: 49px;
  height: 18px;
  border-radius: 20px
}

.no-scroll {
  overflow: hidden;
}


.textarea-widget:focus {
  border-color: var(--primary-brand);
}

.multiselct-widget-option {
  input:checked {
    background-color: var(--primary-brand);
  }
}

.multiselect-box {
  .options {
    input:checked {
      background-color: var(--primary-brand);
    }
  }
}

.timer-btn {
  background-color: var(--primary-brand);

  &:hover {
    background-color: var(--primary-brand);
  }
}

.timer-btn-hover:hover {
  background-color: var(--primary-brand);
}

.canvas-styles-header {
  display: flex;
  width: 100%;
  padding: 6px 16px;
  font-family: IBM Plex Sans;
  font-size: 12px;
  font-weight: 500;
  line-height: 20px;
  text-align: left;
  text-underline-position: from-font;
  text-decoration-skip-ink: none;
  background: var(--Background-surface-layer-02, #F6F8FA);
  color: #6A727C;


}

.app-export-btn {
  background-color: #FFFFFF;
  border: 1px solid var(--Border-default, #CCD1D5);
  box-shadow: 0px 1px 0px 0px var(--Dropshadow000);
}

.dark-theme {
  .app-export-btn {
    background-color: #313b46;
    color: #ffffff;
    border: 1px solid transparent;
  }

  .canvas-styles-header {
    background-color: #212325;
    color: #ffffff;
  }
}

.dark-theme {
  .codebuilder-color-swatches-options:hover {
    background-color: #313b46 !important;
  }
}

.codebuilder-color-picker {
  .sketch-picker {
    border: none !important;
  }
}

.accordion-button.inspector {
  width: 300;
  height: 32px;
  justify-content: space-between;
  padding-top: 6px;
  padding-right: 16px;
  padding-bottom: 6px;
  padding-left: 16px;
  border-bottom-width: 1px;
  font-family: IBM Plex Sans;
  font-weight: 500;
  font-size: 12px;
  line-height: 20px;
  letter-spacing: 0%;
  background: var(--Background-surface-layer-02, #F6F8FA);
  color: var(--Text-placeholder, #6A727C) !important;

}

.dark-theme {
  .accordion-button.inspector {
    background: var(--slate3);
    color: var(--slate12);
  }
}

#inspector-tabpane-properties .accordion-header {
  height: 32px;
}

.cm-tooltip {
  z-index: 9999 !important;
}

.workspace-constant-value {
  position: relative;

  .fromEnv {
    content: '.env';
    border-radius: 6px;
    background: var(--Indigo-50, #EEF4FF);
    padding: 0px 8px;
    width: 40px;
    align-items: center;
    position: absolute;
    color: var(--Indigo-700, #3538CD);
    text-align: center;
    font-size: 12px;
    font-style: normal;
    font-weight: 500;
    line-height: 20px;
    margin-left: 24px;
  }

  .isDuplicate {
    padding: 0px 8px;
    border-radius: 6px;
    background: var(--Error-50, #FEF3F2);
    color: var(--Error-700, #B42318);
    text-align: center;
    font-size: 12px;
    font-style: normal;
    font-weight: 500;
    line-height: 20px;
    /* 166.667% */
    margin-left: 24px;
  }

  .env-secret-hidden-message {
    border-radius: 16px;
    background: var(--Warning-50, #FFFAEB);
    padding: 4px 12px;
    color: var(--Warning-700, #B54708);
    font-size: 12px;
    font-style: normal;
    font-weight: 400;
    line-height: 18px;

    &.dark {
      background: #FFFAEB !important;
    }
  }
}

.phone-input-widget {
  .tj-text-input-widget.is-invalid {
    border-left: none !important;
  }

  input[type="tel"] {
    border-top-left-radius: '0px' !important;
    border-bottom-left-radius: '0px' !important;
  }
}

.single-line-codehinter-input {
  .cm-editor {
    max-height: 100px !important;
  }
}

<<<<<<< HEAD
.base-medium {
  font-family: "IBM Plex Sans";
  font-size: 12px;
  font-style: normal;
  font-weight: 500;
  line-height: 18px;
}

.base-regular {
  font-family: "IBM Plex Sans";
  font-size: 12px;
  font-style: normal;
  font-weight: 400;
  line-height: 18px;
}

.small-medium {
  font-family: "IBM Plex Sans";
  font-size: 11px;
  font-style: normal;
  font-weight: 500;
  line-height: 16px;
}

.large-medium {
  font-family: "IBM Plex Sans";
  font-size: 14px;
  font-style: normal;
  font-weight: 500;
  line-height: 20px;
=======
.missing-groups-modal {
  .modal-body {
    padding: 16px;

    .header {
      padding-top: 12px;
      font-weight: 500;
      font-size: 14px;
    }

    .sub-header {
      margin-bottom: 0px;
      font-size: 12px;
    }

    .groups-list {
      padding-top: 16px;
      padding-bottom: 16px;

      .container {
        padding: 12px;
      }
    }

    .info {
      margin-bottom: 0px;
      font-size: 12px;
      padding-bottom: 24px;
    }

    .action-btns {
      justify-content: space-between;
    }

    .primary-action,
    .secondary-action {
      padding: 8px !important;
      font-size: 12px;
    }

    .toggle-button {
      display: inline-flex;
      align-items: center;
      font-size: 14px;
      color: var(--icon-brand);
      background: none;
      border: none;
      cursor: pointer;
      padding: 0;
      font-family: inherit;
    }

    .toggle-button:hover {
      text-decoration: underline;
    }

    .toggle-button .chevron {
      transition: transform 0.2s ease;
    }

    .toggle-button.expanded .chevron {
      transform: rotate(180deg);
    }
  }
>>>>>>> 917b80fe
}<|MERGE_RESOLUTION|>--- conflicted
+++ resolved
@@ -4153,12 +4153,6 @@
     .rbc-event-label {
       display: none;
     }
-<<<<<<< HEAD
-
-    background-color: var(--primary-brand) !important;
-    border: transparent
-=======
->>>>>>> 917b80fe
   }
 
   .rbc-off-range-bg {
@@ -18957,7 +18951,6 @@
   }
 }
 
-<<<<<<< HEAD
 .base-medium {
   font-family: "IBM Plex Sans";
   font-size: 12px;
@@ -18988,7 +18981,7 @@
   font-style: normal;
   font-weight: 500;
   line-height: 20px;
-=======
+}
 .missing-groups-modal {
   .modal-body {
     padding: 16px;
@@ -19053,5 +19046,4 @@
       transform: rotate(180deg);
     }
   }
->>>>>>> 917b80fe
 }