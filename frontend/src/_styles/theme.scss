@import "./tabler.scss";
@import "./colors.scss";
@import "./z-index.scss";
@import "./mixins.scss";
@import "./queryManager.scss";
@import "./onboarding.scss";
@import "./components.scss";
@import "./global-datasources.scss";
@import "./typography.scss";
@import "./designtheme.scss";
@import "./dropdown-custom.scss";
@import "./ui-operations.scss";
@import "./license.scss";
@import 'react-loading-skeleton/dist/skeleton.css';
@import './table-component.scss';
@import './groups-permissions.scss';
@import 'tailwindcss/base';
@import 'tailwindcss/components';
@import 'tailwindcss/utilities';
@import "./componentdesign.scss";
@import './pages-sidebar.scss';

/* ibm-plex-sans-100 - latin */
@font-face {
  font-display: swap;
  /* Check https://developer.mozilla.org/en-US/docs/Web/CSS/@font-face/font-display for other options. */
  font-family: 'IBM Plex Sans';
  font-style: normal;
  font-weight: 100;
  src: url('/assets/fonts/ibm-plex-sans-v19-latin/ibm-plex-sans-v19-latin-100.woff2') format('woff2');
  /* Chrome 36+, Opera 23+, Firefox 39+, Safari 12+, iOS 10+ */
}

/* ibm-plex-sans-100italic - latin */
@font-face {
  font-display: swap;
  /* Check https://developer.mozilla.org/en-US/docs/Web/CSS/@font-face/font-display for other options. */
  font-family: 'IBM Plex Sans';
  font-style: italic;
  font-weight: 100;
  src: url('/assets/fonts/ibm-plex-sans-v19-latin/ibm-plex-sans-v19-latin-100italic.woff2') format('woff2');
  /* Chrome 36+, Opera 23+, Firefox 39+, Safari 12+, iOS 10+ */
}

/* ibm-plex-sans-200 - latin */
@font-face {
  font-display: swap;
  /* Check https://developer.mozilla.org/en-US/docs/Web/CSS/@font-face/font-display for other options. */
  font-family: 'IBM Plex Sans';
  font-style: normal;
  font-weight: 200;
  src: url('/assets/fonts/ibm-plex-sans-v19-latin/ibm-plex-sans-v19-latin-200.woff2') format('woff2');
  /* Chrome 36+, Opera 23+, Firefox 39+, Safari 12+, iOS 10+ */
}

/* ibm-plex-sans-200italic - latin */
@font-face {
  font-display: swap;
  /* Check https://developer.mozilla.org/en-US/docs/Web/CSS/@font-face/font-display for other options. */
  font-family: 'IBM Plex Sans';
  font-style: italic;
  font-weight: 200;
  src: url('/assets/fonts/ibm-plex-sans-v19-latin/ibm-plex-sans-v19-latin-200italic.woff2') format('woff2');
  /* Chrome 36+, Opera 23+, Firefox 39+, Safari 12+, iOS 10+ */
}

/* ibm-plex-sans-300 - latin */
@font-face {
  font-display: swap;
  /* Check https://developer.mozilla.org/en-US/docs/Web/CSS/@font-face/font-display for other options. */
  font-family: 'IBM Plex Sans';
  font-style: normal;
  font-weight: 300;
  src: url('/assets/fonts/ibm-plex-sans-v19-latin/ibm-plex-sans-v19-latin-300.woff2') format('woff2');
  /* Chrome 36+, Opera 23+, Firefox 39+, Safari 12+, iOS 10+ */
}

/* ibm-plex-sans-300italic - latin */
@font-face {
  font-display: swap;
  /* Check https://developer.mozilla.org/en-US/docs/Web/CSS/@font-face/font-display for other options. */
  font-family: 'IBM Plex Sans';
  font-style: italic;
  font-weight: 300;
  src: url('/assets/fonts/ibm-plex-sans-v19-latin/ibm-plex-sans-v19-latin-300italic.woff2') format('woff2');
  /* Chrome 36+, Opera 23+, Firefox 39+, Safari 12+, iOS 10+ */
}

/* ibm-plex-sans-regular - latin */
@font-face {
  font-display: swap;
  /* Check https://developer.mozilla.org/en-US/docs/Web/CSS/@font-face/font-display for other options. */
  font-family: 'IBM Plex Sans';
  font-style: normal;
  font-weight: 400;
  src: url('/assets/fonts/ibm-plex-sans-v19-latin/ibm-plex-sans-v19-latin-regular.woff2') format('woff2');
  /* Chrome 36+, Opera 23+, Firefox 39+, Safari 12+, iOS 10+ */
}

/* ibm-plex-sans-italic - latin */
@font-face {
  font-display: swap;
  /* Check https://developer.mozilla.org/en-US/docs/Web/CSS/@font-face/font-display for other options. */
  font-family: 'IBM Plex Sans';
  font-style: italic;
  font-weight: 400;
  src: url('/assets/fonts/ibm-plex-sans-v19-latin/ibm-plex-sans-v19-latin-italic.woff2') format('woff2');
  /* Chrome 36+, Opera 23+, Firefox 39+, Safari 12+, iOS 10+ */
}

/* ibm-plex-sans-500 - latin */
@font-face {
  font-display: swap;
  /* Check https://developer.mozilla.org/en-US/docs/Web/CSS/@font-face/font-display for other options. */
  font-family: 'IBM Plex Sans';
  font-style: normal;
  font-weight: 500;
  src: url('/assets/fonts/ibm-plex-sans-v19-latin/ibm-plex-sans-v19-latin-500.woff2') format('woff2');
  /* Chrome 36+, Opera 23+, Firefox 39+, Safari 12+, iOS 10+ */
}

/* ibm-plex-sans-500italic - latin */
@font-face {
  font-display: swap;
  /* Check https://developer.mozilla.org/en-US/docs/Web/CSS/@font-face/font-display for other options. */
  font-family: 'IBM Plex Sans';
  font-style: italic;
  font-weight: 500;
  src: url('/assets/fonts/ibm-plex-sans-v19-latin/ibm-plex-sans-v19-latin-500italic.woff2') format('woff2');
  /* Chrome 36+, Opera 23+, Firefox 39+, Safari 12+, iOS 10+ */
}

/* ibm-plex-sans-600 - latin */
@font-face {
  font-display: swap;
  /* Check https://developer.mozilla.org/en-US/docs/Web/CSS/@font-face/font-display for other options. */
  font-family: 'IBM Plex Sans';
  font-style: normal;
  font-weight: 600;
  src: url('/assets/fonts/ibm-plex-sans-v19-latin/ibm-plex-sans-v19-latin-600.woff2') format('woff2');
  /* Chrome 36+, Opera 23+, Firefox 39+, Safari 12+, iOS 10+ */
}

/* ibm-plex-sans-600italic - latin */
@font-face {
  font-display: swap;
  /* Check https://developer.mozilla.org/en-US/docs/Web/CSS/@font-face/font-display for other options. */
  font-family: 'IBM Plex Sans';
  font-style: italic;
  font-weight: 600;
  src: url('/assets/fonts/ibm-plex-sans-v19-latin/ibm-plex-sans-v19-latin-600italic.woff2') format('woff2');
  /* Chrome 36+, Opera 23+, Firefox 39+, Safari 12+, iOS 10+ */
}

/* ibm-plex-sans-700 - latin */
@font-face {
  font-display: swap;
  /* Check https://developer.mozilla.org/en-US/docs/Web/CSS/@font-face/font-display for other options. */
  font-family: 'IBM Plex Sans';
  font-style: normal;
  font-weight: 700;
  src: url('/assets/fonts/ibm-plex-sans-v19-latin/ibm-plex-sans-v19-latin-700.woff2') format('woff2');
  /* Chrome 36+, Opera 23+, Firefox 39+, Safari 12+, iOS 10+ */
}

/* ibm-plex-sans-700italic - latin */
@font-face {
  font-display: swap;
  /* Check https://developer.mozilla.org/en-US/docs/Web/CSS/@font-face/font-display for other options. */
  font-family: 'IBM Plex Sans';
  font-style: italic;
  font-weight: 700;
  src: url('/assets/fonts/ibm-plex-sans-v19-latin/ibm-plex-sans-v19-latin-700italic.woff2') format('woff2');
  /* Chrome 36+, Opera 23+, Firefox 39+, Safari 12+, iOS 10+ */
}

.transparent-scrollbar {
  &::-webkit-scrollbar {
    width: 6px;
    height: 50px;
  }

  &::-webkit-scrollbar-track {
    background: transparent;
  }

  &::-webkit-scrollbar-thumb {
    background-color: #E4E7EB;
    border-radius: 10px;
    border: 3px solid transparent;
  }

  &::-webkit-scrollbar-thumb:hover {
    background-color: #E4E7EB;
  }
}

@layer base {

  input[type='number']::-webkit-outer-spin-button,
  input[type='number']::-webkit-inner-spin-button,
  input[type='number'] {
    -webkit-appearance: none;
    margin: 0;
    -moz-appearance: textfield !important;
  }
}

// variables
$border-radius: 4px;


body {
  font-family: 'IBM Plex Sans';
  // color: var(--text-default) !important;
}

body:has(.wrapper.audit-log) {
  overflow: hidden;
}

body:has(.wrapper.audit-log) {
  overflow: hidden;
}

input,
button {
  border-radius: 4px;
}

.btn:hover {
  border-color: $primary;
}

.btn-sm {
  padding: 4px 8px;
}

.padding-0 {
  padding: 0;
}

.float-right {
  float: right;
}

.font-500 {
  font-weight: 500;
}

.color-inherit {
  color: inherit;
}

.text-right {
  text-align: right;
}

.navbar {
  max-height: 48px;
  min-height: auto;
  background-color: var(--base) !important;
  border-bottom: 1px solid var(--slate5);

  .nav-item.active:after {
    bottom: 0 !important;
  }
}

.rc-slider-track {
  background-color: $primary;
}

.rc-slider-handle {
  border-color: $primary;
}

.auth-main {
  height: 1000px;
  padding-top: calc(0.25 * 100vh);
  overflow: hidden;

  svg,
  img {
    height: 50px;
    width: 50px;
  }

  svg {
    color: #000000;
  }

  .col-4 {
    z-index: 1;
  }

  .horizontal-line {
    width: 100%;
    position: relative;
    border: 1px solid #b1b1b1;
    top: 25px;
    margin: 0px auto;
    z-index: 0;
  }

  .sso-ico {
    div {
      background-color: #ffffff;
    }
  }
}

.emoji-mart-scroll {
  border-bottom: 0;
  margin-bottom: 6px;
}

.emoji-mart-scroll+.emoji-mart-bar {
  display: none;
}

.accordion-item {
  border: solid var(--border-weak);
  border-width: 0px 0px 1px 0px;
}


.accordion-item,
.accordion-button {
  background-color: inherit;
}

.accordion-button {
  font-size: 14px;
  font-weight: 500 !important;
  box-shadow: none !important;
  color: var(--slate12) !important;
  padding: 16px 16px !important;
  display: flex;
  justify-content: space-between;
  align-items: center;
}

.accordion-button.inspector::after {
  display: none;
}

.accordion-item-trigger {
  transition: transform 0.3s;
  display: inherit !important;
  height: 1rem;
  width: 1rem;
  padding: 0.25rem;
}

.accordion-item-trigger:not(.collapsed) {
  transform: rotate(90deg);
}

.accordion-button::after {
  background-image: url('data:image/svg+xml,<svg xmlns="http://www.w3.org/2000/svg" width="13" height="12" viewBox="0 0 13 12" fill="none"><path d="M8.83684 3L4.4484 3C3.86955 3 3.5089 3.62791 3.80056 4.1279L5.99478 7.88943C6.28419 8.38556 7.00104 8.38556 7.29045 7.88943L9.48467 4.1279C9.77634 3.62791 9.41568 3 8.83684 3Z" fill="%2311181C"/></svg>');
}

.accordion-button:not(.collapsed)::after {
  background-image: url('data:image/svg+xml,<svg xmlns="http://www.w3.org/2000/svg" width="13" height="12" viewBox="0 0 13 12" fill="none"><path d="M8.83684 3L4.4484 3C3.86955 3 3.5089 3.62791 3.80056 4.1279L5.99478 7.88943C6.28419 8.38556 7.00104 8.38556 7.29045 7.88943L9.48467 4.1279C9.77634 3.62791 9.41568 3 8.83684 3Z" fill="%2311181C"/></svg>');
}


.accordion-body {
  padding: 1rem !important;

  .form-label {
    font-weight: 400;
    font-size: 12px;
    color: var(--slate12);
  }

  .style-fx {
    margin-top: 3px !important;
  }
}

.editor {
  header {
    position: fixed;
    width: 100%;
    top: 0px;
    left: 0px;
  }

  .header-container {
    max-width: 100%;
    padding: 0px;
  }

  .resizer-select,
  .resizer-active {

    .top-right,
    .top-left,
    .bottom-right,
    .bottom-left {
      background: white;
      border-radius: 10px;
      border: solid 1px $primary;
    }
  }

  .resizer-selected {
    outline-width: thin;
    outline-style: solid;
    outline-color: #ffda7e;
  }

  // query data source card style start

  .query-datasource-card-container,
  .header-query-datasource-card-container {
    display: flex;
    flex-direction: row;
    gap: 10px;
    flex-wrap: wrap;
  }

  .datasource-picker {
    margin-bottom: 24px;
    width: 475px;
    margin: auto;

    a {
      color: var(--indigo9);
      text-decoration: none;
    }
  }

  .header-query-datasource-card-container {
    margin-top: -10px;
  }

  .header-query-datasource-card {
    position: relative;
    display: flex;
    min-width: 0;
    word-wrap: break-word;
    background-color: rgba(66, 153, 225, 0.1) !important;
    background-clip: border-box;
    border-radius: 4px;
    height: 32px;
    width: 140px;
    padding: 6px;
    align-items: center;
    text-transform: capitalize;
    font-weight: 400 !important;
    background-color: #4299e11a;

    p {
      margin: 0 8px 0 12px;
    }
  }

  .query-datasource-card {
    position: relative;
    display: flex;
    min-width: 0;
    word-wrap: break-word;
    background-color: #ffffff;
    background-clip: border-box;
    border: 1px solid rgba(101, 109, 119, 0.16);
    border-radius: 4px;
    height: 46px;
    width: 200px;
    padding: 10px;
    align-items: center;
    cursor: pointer;
    transition: transform .2s;

    p {
      margin: 0 8px 0 15px;
    }

    &:hover {
      transform: scale(1.02);
      box-shadow: 0.1px 0.1px 0.1px 0.1px rgba(0, 0, 0, 0.3);
    }
  }

  // end :: data source card style

  .header-query-datasource-name {
    font-size: 0.8rem !important;
    padding-top: 0px !important;
  }

  .datasource-heading {
    display: flex;
    height: 32px;
    gap: 10px;
    align-items: center;

    p {
      font-size: 12px;
      padding-top: 0px;
      cursor: pointer;
    }
  }


  .left-sidebar {
    scrollbar-width: none;
  }

  .left-sidebar::-webkit-scrollbar {
    width: 0;
    background: transparent;
  }

  .left-sidebar-layout {
    display: flex;
    justify-content: center;
    font-size: 11px;
    align-items: center;
    letter-spacing: 0.2px;

    p {
      margin-bottom: 0px;
      margin-top: 8px;
    }
  }

  .left-sidebar {
    height: 100%;
    width: 48px;
    position: fixed;
    z-index: 2;
    left: 0;
    overflow-x: hidden;
    flex: 1 1 auto;
    background-clip: border-box;
    margin-top: 48px;
    padding-top: 8px;
    background: var(--base) !important;

    .accordion-item {
      border: solid var(--slate5);
      border-width: 1px 0px 1px 0px;
    }

    .datasources-container {
      height: 50%;
      overflow-y: scroll;

      tr {
        border-color: #f1f1f1;
      }
    }

    .variables-container {
      height: 50%;
      overflow-y: scroll;
    }

    .variables-container::-webkit-scrollbar-thumb,
    .datasources-container::-webkit-scrollbar-thumb {
      background: transparent;
      height: 0;
      width: 0;
    }

    .variables-container::-webkit-scrollbar,
    .datasources-container::-webkit-scrollbar {
      width: 0;
      background: transparent;
      height: 0;
    }

    .variables-container,
    .datasources-container {
      scrollbar-width: none;
    }

    .datasources-container {
      bottom: 0;
      height: 500px;
      border: solid rgba(101, 109, 119, 0.16);
      border-width: 1px 0px 1px 0px;

      .datasources-header {
        border: solid rgba(0, 0, 0, 0.125);
        border-width: 0px 0px 1px 0px;
      }
    }

    .left-sidebar-inspector {
      .card-body {
        padding: 1rem 0rem 1rem 1rem;
      }
    }

    .left-sidebar-page-selector {
      .add-new-page-button-container {
        width: 100%;
        margin-top: 10px;
      }
    }
  }

  .editor-sidebar {
    position: fixed;
    right: 0;
    overflow: hidden;
    width: 300px;
    flex: 1 1 auto;
    top: 48px;
    border-left: 1px solid var(--slate5);
    background-color: var(--base);
    background-clip: border-box;
    height: 100vh;

    >div {
      background-color: var(--base);
    }


    .inspector {
      .form-control-plaintext {
        padding: 0;
        color: var(--slate12);
      }

      .header {
        padding-left: 20px;
        padding-right: 20px;
        border: solid rgba(0, 0, 0, 0.125);
        border-width: 0px 0px 1px 0px;
        height: 40px;

        .component-name {
          font-weight: 500;
        }

        .component-action-button {
          top: 8px;
          right: 10px;
          position: absolute;
        }
      }

      .properties-container {
        .field {
          .form-label {
            font-size: 12px;
          }

          .text-field {
            height: 30px;
            font-size: 12px;
          }

          .form-select {
            height: 30px;
            font-size: 12px;
          }

          .select-search__input {
            padding: 0.2375rem 0.75rem;
            font-size: 0.825rem;
          }
        }
      }
    }

    .components-container::-webkit-scrollbar {
      width: 0;
      height: 0;
      background: transparent;
    }

    .components-container::-webkit-scrollbar-thumb {
      background: transparent;
    }

    .components-container {
      scrollbar-width: none;
    }

    .components-container {
      height: 100%;
      overflow: auto;
      overflow-x: hidden;
      padding-bottom: 20%;

      ::placeholder {
        color: var(--slate9);

      }

      .component-image-holder {
        border-radius: 0;
        transition: all 0.3s cubic-bezier(0.25, 0.8, 0.25, 1);
        box-sizing: border-box;
        border-radius: 4px;
        background-color: var(--slate3);

        img {
          margin: 0 auto;
        }

        &:hover {
          background-color: var(--slate4);
          border: 1px solid var(--slate4, #E6E8EB);
        }

        &:active {
          background-color: var(--slate4);
          border: 1px solid var(--slate6, #DFE3E6);
        }
      }

      .component-title {
        margin-top: 4px;
        max-width: 100%;
        text-align: center;
        word-wrap: break-word;
        color: var(--slate12);
        text-align: center;
        font-size: 10px;
        font-style: normal;
        font-weight: 400;
        line-height: 13px;
        height: 26px;
        width: 72px;
      }

      .component-description {
        color: grey;
        font-size: 0.7rem;
      }
    }
  }

  .main {
    top: 0;
    height: calc(100vh - 42px); // check

    &.hide-scrollbar {
      .canvas-container::-webkit-scrollbar {
        height: 0;
      }
    }

    .canvas-container::-webkit-scrollbar {
      width: 0;
      background: transparent;
    }

    .canvas-container::-webkit-scrollbar-track {
      background: transparent !important;
    }

    .canvas-container {
      scrollbar-width: none;
    }

    .canvas-container {
      height: 100%;
      top: 48px;
      position: fixed;
      right: 300px;
      left: 48px;
      overflow-y: scroll;
      overflow-x: hidden;
      -webkit-box-pack: center;
      justify-content: center;
      -webkit-box-align: center;
      align-items: center;

      .real-canvas {
        outline: 1px dotted transparent;
      }

      .show-grid {
        outline: 1px dotted #4d72da;
        background-image: linear-gradient(to right,
            rgba(194, 191, 191, 0.2) 1px,
            transparent 1px),
          linear-gradient(to bottom,
            rgba(194, 191, 191, 0.2) 1px,
            transparent 1px);

      }

      .canvas-area {
        // background: #F9F9FB;
        margin: 0px auto;

        .resizer {
          outline: solid 1px transparent;
        }
      }
    }
  }

  @media screen and (max-height: 450px) {
    .sidebar {
      padding-top: 15px;
    }

    .sidebar a {
      font-size: 18px;
    }
  }
}

.viewer {
  .header-container {
    max-width: 100%;
  }

  .main {
    padding: 0px 10px;

    .canvas-container {
      scrollbar-width: auto;
      width: 100%;
    }


    .canvas-container::-webkit-scrollbar {
      background: transparent;
    }

    .canvas-container {
      height: 100%;
      position: fixed;
      left: 0;
      overflow-y: auto;
      overflow-x: auto;
      -webkit-box-pack: center;
      justify-content: center;
      -webkit-box-align: center;
      align-items: center;

      .canvas-area {
        width: 1280px;
        // background: #F9F9FB;
        margin: 0px auto;
        background-size: 80px 80px;
        background-repeat: repeat;
      }

      .navigation-area {
        background: var(--base, #FFF);
        padding: 1rem;

        a.page-link {
          border-radius: 0;
          border: 0;
        }

        a.page-link:hover {
          color: white;
          background-color: #4D72FA;
        }

        a.page-link.active {
          color: white;
          background-color: #4D72FA;
        }
      }

    }
  }
}

.modal-header {
  padding: 0 1.5rem 0 1.5rem;
}

.page-body,
.homepage-body {
  height: 100vh;

  .list-group.list-group-transparent.dark .all-apps-link,
  .list-group-item-action.dark.active {
    background-color: $dark-background !important;
  }
}

.home-search-holder {
  height: 20px;
  width: 100%;
  margin-top: 32px;

  .search-box-wrapper {
    .input-icon {
      .input-icon-addon {
        padding-right: 6px;
      }
    }
  }

  .homepage-search {
    background: none !important;
    color: var(--slate12);
    height: 20px;
    border: none !important;

    &:focus {
      background: none !important;
      border: none !important;
    }

    &:hover {
      background: none !important;
      border: none !important;
      color: var(--slate12);
    }
  }
}

.homepage-app-card-list-item-wrap {
  row-gap: 16px;
  column-gap: 32px;
  display: flex;
  margin-top: 22px;
}

.homepage-app-card-list-item {
  max-width: 272px;
  flex-basis: 33%;
  padding: 0 !important;
}

.homepage-dropdown-style {
  min-width: 11rem;
  display: block;
  align-items: center;
  margin: 0;
  line-height: 1.4285714;
  width: 100%;
  padding: 0.5rem 0.75rem !important;
  font-weight: 400;
  white-space: nowrap;
  border: 0;
  cursor: pointer;
  font-size: 12px;
}

.homepage-dropdown-style:hover {
  background: rgba(101, 109, 119, 0.06);
}

.card-skeleton-container {
  border: 0.5px solid #b4bbc6;
  padding: 1rem;
  border-radius: 8px;
  height: 180px;
}

.app-icon-skeleton {
  background-color: #ECEEF0 !important;
  border-radius: 4px;
  margin-bottom: 20px;
  height: 40px;
  width: 40px;
}

.folder-icon-skeleton {
  display: inline-block;
  background-color: #858896;
  border-radius: 4px;
  height: 14px;
  width: 14px;
}

.folders-skeleton {
  padding: 9px 12px;
  height: 34px;
  margin-bottom: 4px;
}

.card-skeleton-button {
  height: 20px;
  width: 60px;
  background: #91a4f6;
  margin-top: 1rem;
  border-radius: 4px;
}

@media (min-height: 641px) and (max-height: 899px) {
  .homepage-pagination {
    position: fixed;
    bottom: 2rem;
    width: 63%;
  }
}

@media (max-height: 640px) {
  .homepage-pagination {
    position: fixed;
    bottom: 2rem;
    width: 71%;
  }
}

@media (max-width: 1056px) {
  .homepage-app-card-list-item {
    flex-basis: 50%;
  }
}

.homepage-body {
  overflow-y: hidden;

  a {
    color: inherit;
  }

  a:hover {
    color: inherit;
    text-decoration: none;
  }

  button.create-new-app-button {
    background-color: var(--indigo9);

  }




  .app-list {
    .app-card {
      height: 180px;
      max-height: 180px;
      border: 0.5px solid #b4bbc6;
      box-sizing: border-box;
      border-radius: 8px;
      overflow: hidden;

      .app-creation-time {
        span {
          color: var(--slate11) !important;
        }
      }

      .app-creator {
        font-weight: 500;
        font-size: 0.625rem;
        line-height: 12px;
        color: #292d37;
        white-space: nowrap;
        overflow: hidden;
        text-overflow: ellipsis;
      }

      .app-icon-main {
        background-color: $primary;

        .app-icon {
          img {
            height: 24px;
            width: 24px;
            filter: invert(100%) sepia(0%) saturate(0%) hue-rotate(17deg) brightness(104%) contrast(104%);
            vertical-align: middle;
          }
        }
      }

      .app-template-card-wrapper {
        .card-body {
          padding-left: 0px !important;
        }
      }

      .app-title {
        line-height: 20px;
        font-size: 1rem;
        font-weight: 400;
        color: #000000;
        overflow: hidden;
        max-height: 40px;
        text-overflow: ellipsis;
        display: -webkit-box;
        -webkit-line-clamp: 2;
        /* number of lines to show */
        line-clamp: 2;
        -webkit-box-orient: vertical;
      }

      button {
        font-size: 0.6rem;
        width: 100%;
      }

      .menu-ico {
        cursor: pointer;

        img {
          padding: 0px;
          height: 14px;
          width: 14px;
          vertical-align: unset;
        }
      }
    }

    .app-card.highlight {
      background-color: #f8f8f8;
      box-shadow: 0px 4px 4px rgba(0, 0, 0, 0.25);
      border: 0.5px solid $primary;

      .edit-button {
        box-sizing: border-box;
        border-radius: 6px;
        color: $primary-light;
        width: 113px;
        height: 28px;
        background: var(--indigo11) !important;
        border: none;
        color: var(--indigo4);
        padding: 4px 16px;
        gap: 6px;
        height: 28px;


        &:hover {
          background: var(--indigo10);

        }

        &:focus {
          box-shadow: 0px 0px 0px 4px var(--indigo6);
          background: var(--indigo10);
          outline: 0;
        }


        &:active {
          background: var(--indigo11);
          box-shadow: none;
        }
      }

      .launch-button {
        box-sizing: border-box;
        border-radius: 6px;
        color: var(--slate12);
        width: 113px;
        height: 28px;
        background: var(--base);
        border: 1px solid var(--slate7);
        color: var(--slate12);
        padding: 4px 16px;
        gap: 6px;
        height: 28px !important;


        &:hover {
          background: var(--slate8);
          color: var(--slate11);
          border: 1px solid var(--slate8);
          background: var(--base);
        }

        &:active {
          background: var(--base);
          box-shadow: none;
          border: 1px solid var(--slate12);
          color: var(--slate12);
        }

        &:focus {
          background: var(--base);
          color: var(--slate11);
          border: 1px solid var(--slate8);
          box-shadow: 0px 0px 0px 4px var(--slate6);
        }
      }

      .app-title {
        height: 20px;
        -webkit-line-clamp: 1;
        /* number of lines to show */
        line-clamp: 1;
      }
    }
  }
}


.template-library-modal {
  font-weight: 500;

  .modal-header {
    background-color: var(--base) !important;
    border-bottom: 1px solid var(--slate5);

  }

  .modal-dialog {
    max-width: 90%;
    height: 80%;

    .modal-content {
      height: 100%;
      padding: 0;


      .modal-body {
        height: 80%;
        padding: 0 10px;
        background-color: var(--base) !important;


        .container-fluid {
          height: 100%;
          padding: 0;

          .row {
            height: 100%;
          }
        }
      }
    }

    .modal-body,
    .modal-footer {
      background-color: #ffffff;
    }
  }

  .template-categories {
    .list-group-item {
      border: 0;
    }

    .list-group-item.active {
      background-color: #edf1ff;
      color: $primary-light;
      font-weight: 600;
    }
  }

  .template-app-list {
    .list-group-item {
      border: 0;
    }

    .list-group-item.active {
      background-color: #edf1ff;
      color: black;
    }
  }

  .template-display {
    display: flex;
    flex-direction: row;
    align-items: center;
    height: 100%;

    h3.title {
      font-weight: 600;
      line-height: 17px;
    }

    p.description {
      font-weight: 500;
      font-size: 13px;
      line-height: 15px;
      letter-spacing: -0.1px;
      color: #8092ab;
    }

    img.template-image {
      height: 75%;
      width: 85%;
      border: 0;
      padding: 0;
      object-fit: contain;
    }

    .template-spinner {
      width: 3rem;
      height: 3rem;
      margin: auto;
      position: absolute;
      top: 0;
      bottom: 0;
      left: 0;
      right: 0;
    }

    .row {
      margin-bottom: 0;
    }
  }

  .template-list {
    padding-top: 16px;

    .template-search-box {
      input {
        border-radius: 5px !important;
      }

      .input-icon {
        display: flex;
      }
    }

    .input-icon {
      .search-icon {
        display: block;
        position: absolute;
        left: 0;
        margin-right: 0.5rem;
      }

      .clear-icon {
        cursor: pointer;
        display: block;
        position: absolute;
        right: 0;
        margin-right: 0.5rem;
      }
    }

    .list-group-item.active {
      color: $primary;
    }
  }
}

.template-library-modal.dark-mode {

  .template-modal-control-column,
  .template-list-column,
  .categories-column,
  .modal-header {
    border-color: var(--slate5) !important;
  }

  .modal-body {
    height: 80%;
    padding: 0 10px;
    background-color: var(--base) !important;

    .container-fluid {
      height: 100%;
      padding: 0;

      .row {
        height: 100%;
      }
    }
  }

  .modal-footer,
  .modal-header,
  .modal-content {
    color: white;
    background-color: #2b394a;
  }

  .template-categories {
    .list-group-item {
      color: white;
      border: 0;
    }

    .list-group-item:hover {
      background-color: #232e3c;
    }

    .list-group-item.active {
      background-color: $primary-light;
      color: white;
      font-weight: 600;
    }
  }

  .template-app-list {
    .list-group-item {
      border: 0;
      color: white;
    }

    .list-group-item:hover {
      border: 0;
      background-color: #232e3c;
    }

    .list-group-item.active {
      background-color: $primary-light;
      color: white;
    }

    .no-results-item {
      background-color: var(--slate4);
      color: white;
    }
  }

  .template-list {
    .template-search-box {
      input {
        background-color: #2b394a;
        border-color: #232e3c;
        color: white;
      }
    }
  }
}

.organizations-modal.dark-mode,
.user-edit-modal.dark-mode {
  .modal-header {
    border-color: #232e3c !important;
  }

  .modal-body,
  .modal-footer,
  .modal-header,
  .modal-content {
    color: white;
    background-color: #2b394a;
  }

  .user-table-header th {
    color: white;
    background-color: #1c252f;
  }
}

.fx-container {
  position: relative;
}

.fx-common {
  margin-right: 12px;
}

.fx-button {
  border-radius: 6px;

  svg {
    margin: 2px 4px;
  }
}

.fx-button:hover {
  background-color: var(--slate4);
  cursor: pointer;
}

.fx-button.active {
  background-color: var(--indigo5);
  cursor: pointer;
}



.fx-container-eventmanager {
  position: relative;
}

.fx-container-eventmanager * .fx-outer-wrapper {
  position: absolute !important;
  top: 7px !important;
  right: -26px;
}

// targeting select component library class

.component-action-select *.css-1nfapid-container {
  width: 184px !important;
}

.component-action-select {
  .css-zz6spl-container {
    width: inherit;
  }

  &.fx-container-eventmanager {
    .fx-common {
      right: 0;
    }

    .custom-row {
      width: 100%
    }
  }

  .codeShow-active {
    display: flex;
    flex-direction: row-reverse;
    justify-content: space-between;

    .custom-row {
      width: 75%;
    }
  }

  .row.fx-container {
    .col {
      display: flex;
    }
  }
}

.fx-container-eventmanager *.fx-common {
  top: 6px !important;
  right: -34px;
}

.fx-container-eventmanager-code {
  padding-right: 15px !important;
}

.unselectable {
  -webkit-touch-callout: none;
  -webkit-user-select: none;
  -khtml-user-select: none;
  -moz-user-select: none;
  -ms-user-select: none;
  user-select: none;
}

.layout-buttons {
  span {
    color: $primary;
  }
}

.inspector {
  .tab-content {
    overflow-y: auto;
    // TAB HEADER HEIGHT + FOOTER HEIGHT + Extra padding = 120px
    height: calc(100vh - 10.4rem);
    // Hide scrollbar
    -ms-overflow-style: none;
    /* IE and Edge */
    scrollbar-width: none;
    /* Firefox */
    border-top: 1px solid var(--slate5) !important;
  }

  /* Hide scrollbar for Chrome, Safari and Opera */
  .tab-content::-webkit-scrollbar {
    display: none;
  }

  .accordion:last-child {
    margin-bottom: 45px !important;
  }

  .field-type-vertical-line {
    position: relative;
    width: 0;
    height: 2rem;
    border-left: 1px solid var(--slate5);
    content: '';
    margin-right: -2.75rem;

  }

  .code-hinter-vertical-line {
    position: relative;
    width: 0;
    border-left: 1px solid var(--slate5);
    content: '';
    margin-right: 1rem;
  }

  .code-hinter-wrapper {
    min-width: 0;
  }

  .inspector-field-number {
    background-color: var(--slate1);
    border: none;
    color: var(--slate12);
    width: 8.063rem; //129px
    border: 1px solid var(--slate7);
    padding: 6px 10px;
  }
}


.theme-dark {
  .accordion-button::after {
    background-image: url('data:image/svg+xml,<svg xmlns="http://www.w3.org/2000/svg" width="12" height="13" viewBox="0 0 12 13" fill="none"><path d="M8.19426 3.5L3.80582 3.5C3.22697 3.5 2.86632 4.12791 3.15798 4.6279L5.35221 8.38943C5.64161 8.88556 6.35846 8.88556 6.64787 8.38943L8.8421 4.6279C9.13376 4.12791 8.77311 3.5 8.19426 3.5Z" fill="%23ffffff"/></svg>');
  }

  .homepage-body {
    .app-list {
      .app-title {
        line-height: 20px;
        font-size: 16px;
        font-weight: 400;
      }
    }
  }

  .layout-buttons {
    svg {
      filter: invert(89%) sepia(2%) saturate(127%) hue-rotate(175deg) brightness(99%) contrast(96%);
    }
  }

  .organization-list {
    margin-top: 5px;

    .btn {
      border: 0px;
    }

    .dropdown-toggle div {
      max-width: 200px;
      text-overflow: ellipsis;
      overflow: hidden;
    }
  }

  .left-menu {
    ul {
      li:not(.active):hover {
        color: $black;
      }
    }
  }

  .menu-ico,
  .folder-menu-icon {
    svg {
      path {
        fill: white !important;
      }
    }
  }
}

.pagination {
  .page-item.active {
    a.page-link {
      background-color: var(--cc-primary-brand);
    }
  }
}

.datasource-picker,
.stripe-operation-options {

  .select-search,
  .select-search-dark,
  .select-search__value input,
  .select-search-dark input {
    width: 224px !important;
    height: 32px !important;
    border-radius: $border-radius !important;
  }
}

.openapi-operation-options {

  .select-search,
  .select-search-dark,
  .select-search__value input,
  .select-search-dark input {
    height: 32px !important;
    border-radius: $border-radius !important;
  }
}

.openapi-operations-desc {
  padding-top: 12px;
}

.select-search {
  width: 100%;
  position: relative;
  box-sizing: border-box;
}

.select-search *,
.select-search *::after,
.select-search *::before {
  box-sizing: inherit;
}

.select-search-dark {
  .select-search-dark__input::placeholder {
    color: #E0E0E0;
  }
}

/**
 * Value wrapper
 */
.select-search__value {
  position: relative;
}

.select-search__value::after {
  content: "";
  display: inline-block;
  position: absolute;
  top: calc(50% - 9px);
  right: 19px;
  width: 11px;
  height: 11px;
}

/**
 * Input
 */
.select-search__input {
  display: block;
  width: 100%;
  padding: 0.4375rem 0.75rem;
  font-size: 0.875rem;
  font-weight: 400;
  line-height: 1.4285714;
  color: var(--slate12);
  background-color: var(--base);
  background-clip: padding-box;
  border: 1px solid var(--slate7);
  -webkit-appearance: none;
  -moz-appearance: none;
  appearance: none;
  border-radius: $border-radius !important;
  transition: border-color 0.15s ease-in-out, box-shadow 0.15s ease-in-out;
}

.select-search__input::-webkit-search-decoration,
.select-search__input::-webkit-search-cancel-button,
.select-search__input::-webkit-search-results-button,
.select-search__input::-webkit-search-results-decoration {
  -webkit-appearance: none;
}

.select-search__input:not([readonly]):focus {
  cursor: initial;
}

/**
 * Options wrapper
 */
.select-search__select {
  background: #ffffff;
  box-shadow: 0 0.0625rem 0.125rem rgba(0, 0, 0, 0.15);
}

/**
 * Options
 */
.select-search__options {
  list-style: none;
}

/**
 * Option row
 */
.select-search__row:not(:first-child) {
  border-top: 1px solid #eee;
}

/**
 * Option
 */
.select-search__option,
.select-search__not-found {
  display: block;
  height: 36px;
  width: 100%;
  padding: 0 16px;
  background: var(--base);
  border: none;
  outline: none;
  font-family: "Roboto", sans-serif;
  font-size: 14px;
  text-align: left;
  cursor: pointer;
}

.select-search--multiple .select-search__option {
  height: 48px;
}

.select-search__option.is-highlighted,
.select-search__option:not(.is-selected):hover {
  background: rgba(47, 204, 139, 0.1);
}

.select-search__option.is-highlighted.is-selected,
.select-search__option.is-selected:hover {
  background: #2eb378;
  color: #ffffff;
}

.audit-log {
  .select-search__option.is-selected {
    background: $primary;
    color: $white;
  }

  .page-body {
    margin-bottom: 0px;
  }

}

/**
 * Group
 */
.select-search__group-header {
  font-size: 10px;
  text-transform: uppercase;
  background: #eee;
  padding: 8px 16px;
}

/**
 * States
 */
.select-search.is-disabled {
  opacity: 0.5;
}

.select-search.is-loading .select-search__value::after {
  background-image: url("data:image/svg+xml,%3Csvg xmlns='http://www.w3.org/2000/svg' width='50' height='50' viewBox='0 0 50 50'%3E%3Cpath fill='%232F2D37' d='M25,5A20.14,20.14,0,0,1,45,22.88a2.51,2.51,0,0,0,2.49,2.26h0A2.52,2.52,0,0,0,50,22.33a25.14,25.14,0,0,0-50,0,2.52,2.52,0,0,0,2.5,2.81h0A2.51,2.51,0,0,0,5,22.88,20.14,20.14,0,0,1,25,5Z'%3E%3CanimateTransform attributeName='transform' type='rotate' from='0 25 25' to='360 25 25' dur='0.6s' repeatCount='indefinite'/%3E%3C/path%3E%3C/svg%3E");
  background-size: 8px;
  width: 8px;
  height: 8px;
}

.select-search:not(.is-disabled) .select-search__input {
  cursor: pointer;
}

/**
 * Modifiers
 */
.select-search--multiple {
  border-radius: 3px;
  overflow: hidden;
}

.select-search:not(.is-loading):not(.select-search--multiple) .select-search__value::after {
  transform: rotate(45deg);
  border-right: 1px solid #000;
  border-bottom: 1px solid #000;
  pointer-events: none;
}

.select-search--multiple .select-search__input {
  cursor: initial;
}

.select-search--multiple .select-search__input {
  border-radius: 3px 3px 0 0;
}

.select-search--multiple:not(.select-search--search) .select-search__input {
  cursor: default;
}

.select-search:not(.select-search--multiple) .select-search__input:hover {
  border-color: #2fcc8b;
}

.select-search:not(.select-search--multiple) .select-search__select {
  position: absolute;
  z-index: 2;
  right: 0;
  left: 0;
  border-radius: 3px;
  overflow: auto;
  max-height: 360px;
}

.select-search--multiple .select-search__select {
  position: relative;
  overflow: auto;
  max-height: 260px;
  border-top: 1px solid #eee;
  border-radius: 0 0 3px 3px;
}

.select-search__not-found {
  height: auto;
  padding: 16px;
  text-align: center;
  color: #888;
}

/**
* Select Search Dark Mode
*/
.select-search-dark {
  width: 100%;
  position: relative;
  box-sizing: border-box;
}

.select-search-dark *,
.select-search-dark *::after,
.select-search-dark *::before {
  box-sizing: inherit;
}

/**
 * Value wrapper
 */
.select-search-dark__value {
  position: relative;
}

.select-search-dark__value::after {
  content: "";
  display: inline-block;
  position: absolute;
  top: calc(50% - 4px);
  right: 13px;
  width: 6px;
  height: 6px;
  filter: brightness(0) invert(1);
}

/**
 * Input
 */
.select-search-dark__input {
  display: block;
  width: 100%;
  font-size: 0.875rem;
  font-weight: 400;
  line-height: 1.4285714;
  color: #ffffff;
  background-color: #2b3547;
  background-clip: padding-box;
  border: 1px solid #232e3c;
  -webkit-appearance: none;
  -moz-appearance: none;
  appearance: none;
  border-radius: 0;
  transition: border-color 0.15s ease-in-out, box-shadow 0.15s ease-in-out;
}

.select-search-dark__input::-webkit-search-decoration,
.select-search-dark__input::-webkit-search-cancel-button,
.select-search-dark__input::-webkit-search-results-button,
.select-search-dark__input::-webkit-search-results-decoration {
  -webkit-appearance: none;
}

.select-search-dark__input:not([readonly]):focus {
  cursor: initial;
}

/**
 * Options
 */
.select-search-dark__options {
  list-style: none;
  padding: 0;
}

/**
 * Option row
 */
.select-search-dark__row:not(:first-child) {
  border-top: none;
}

/**
 * Option
 */
.select-search-dark__option,
.select-search-dark__not-found {
  display: block;
  height: 36px;
  width: 100%;
  padding: 0 16px;
  background-color: var(--base) !important;
  color: #ffffff !important;
  outline: none;
  font-family: "Roboto", sans-serif;
  font-size: 14px;
  text-align: left;
  cursor: pointer;
  border-radius: 0;

  &:hover {
    background-color: #2b3546 !important;
  }
}

.select-search-dark--multiple .select-search-dark__option {
  height: 48px;
}

/**
 * Group
 */
.select-search-dark__group-header {
  font-size: 10px;
  text-transform: uppercase;
  background: #eee;
  padding: 8px 16px;
}

/**
 * States
 */
.select-search-dark.is-disabled {
  opacity: 0.5;
}

.select-search-dark.is-loading .select-search-dark__value::after {
  background-image: url("data:image/svg+xml,%3Csvg xmlns='http://www.w3.org/2000/svg' width='50' height='50' viewBox='0 0 50 50'%3E%3Cpath fill='%232F2D37' d='M25,5A20.14,20.14,0,0,1,45,22.88a2.51,2.51,0,0,0,2.49,2.26h0A2.52,2.52,0,0,0,50,22.33a25.14,25.14,0,0,0-50,0,2.52,2.52,0,0,0,2.5,2.81h0A2.51,2.51,0,0,0,5,22.88,20.14,20.14,0,0,1,25,5Z'%3E%3CanimateTransform attributeName='transform' type='rotate' from='0 25 25' to='360 25 25' dur='0.6s' repeatCount='indefinite'/%3E%3C/path%3E%3C/svg%3E");
  background-size: 11px;
}

.select-search-dark:not(.is-disabled) .select-search-dark__input {
  cursor: pointer;
}

/**
 * Modifiers
 */
.select-search-dark--multiple {
  border-radius: 3px;
  overflow: hidden;
}

.select-search-dark:not(.is-loading):not(.select-search-dark--multiple) .select-search-dark__value::after {
  transform: rotate(45deg);
  border-right: 1px solid #000;
  border-bottom: 1px solid #000;
  pointer-events: none;
}

.select-search-dark--multiple .select-search-dark__input {
  cursor: initial;
}

.select-search-dark--multiple .select-search-dark__input {
  border-radius: 3px 3px 0 0;
}

.select-search-dark--multiple:not(.select-search-dark--search) .select-search-dark__input {
  cursor: default;
}

.select-search-dark:not(.select-search-dark--multiple) .select-search-dark__input:hover {
  border-color: #ffffff;
}

.select-search-dark:not(.select-search-dark--multiple) .select-search-dark__select {
  position: absolute;
  z-index: 2;
  right: 0;
  left: 0;
  border-radius: 3px;
  overflow: auto;
  max-height: 360px;
}

.select-search-dark--multiple .select-search-dark__select {
  position: relative;
  overflow: auto;
  max-height: 260px;
  border-top: 1px solid #eee;
  border-radius: 0 0 3px 3px;
}

.select-search-dark__not-found {
  height: auto;
  padding: 16px;
  text-align: center;
  color: #888;
}

// jet-table-footer is common class used in other components other than table
.jet-table-footer {
  .table-footer {
    width: 100%;
  }
}

.btn-primary {
  --tblr-btn-color: #{$primary-rgb};
  --tblr-btn-color-darker: #{$primary-rgb-darker};
  border-color: none;
}

.form-check-input:checked {
  background-color: var(--indigo9);
  border-color: rgba(101, 109, 119, 0.24);
}

#passwordLogin:checked {
  background-color: #E54D2E;
  border-color: rgba(101, 109, 119, 0.24);
}

.btn:focus,
.btn:active,
.form-check-input:focus,
.form-check-input:active,
.form-control:focus,
th:focus,
tr:focus {
  outline: none !important;
  box-shadow: none;
}

.show-password-field {
  width: fit-content;

  .form-check-input {
    cursor: pointer;
  }

  .show-password-label {
    cursor: pointer;
  }
}

.select-search__option {
  color: rgb(90, 89, 89);
}

.select-search__option.is-selected {
  background: rgba(176, 176, 176, 0.07);
  color: #4d4d4d;
}

.select-search__option.is-highlighted.is-selected,
.select-search__option.is-selected:hover {
  background: rgba(66, 153, 225, 0.1);
  color: rgb(44, 43, 43);
}

.select-search__option.is-highlighted,
.select-search__option:hover {
  background: rgba(66, 153, 225, 0.1);
}

.select-search__options {
  margin-left: -33px;
}

.select-search__option.is-highlighted,
.select-search__option:not(.is-selected):hover {
  background: rgba(66, 153, 225, 0.1);
}

.select-search:not(.select-search--multiple) .select-search__input:hover {
  border-color: rgba(66, 153, 225, 0.1);
}

.DateInput_input {
  font-weight: 300;
  font-size: 14px;
  padding: 4px 7px 2px;
  padding: 4px 7px 2px;
  width: 100px !important;
  margin-left: 10px;
}

.no-components-box {
  border: 1px dashed #3e525b;
}

.form-control-plaintext:focus-visible {
  outline: none;
  outline-width: thin;
  outline-style: solid;
  outline-color: $primary;
}

.form-control-plaintext:hover {
  outline: none;
  outline-width: thin;
  outline-style: solid;
  outline-color: rgba(66, 153, 225, 0.8);
}

.select-search__input:focus-visible {
  outline: none;
  outline-color: #4ac4d6;
}

.form-control-plaintext {
  padding: 5px;
}

.code-builder {
  border: solid 1px #dadcde;
  border-radius: 2px;
  padding-top: 4px;

  .variables-dropdown {
    position: fixed;
    right: 0;
    width: 400px;
    z-index: 200;
    border: solid 1px #dadcde;

    .group-header {
      background: #f4f6fa;
    }
  }
}

.__react_component_tooltip {
  z-index: 10000;
}

.select-search__value::after {
  top: calc(50% - 2px);
  right: 15px;
  width: 5px;
  height: 5px;
}

.progress-bar {
  background-color: rgba(66, 153, 225, 0.7);
}

.popover-header {
  background-color: #f4f6fa;
  border-bottom: 0;
}

.popover-body {
  background-color: var(--base);
  color: var(--slate12);
  border-radius: 6px;

  .form-label {
    font-size: 12px;
  }
}

/**
 * Home page app menu
 */
#popover-app-menu {
  border-radius: 4px;
  width: 150px;
  box-shadow: 0px 12px 16px -4px rgba(16, 24, 40, 0.08), 0px 4px 6px -2px rgba(16, 24, 40, 0.03);
  background: var(--base);
  color: var(--slate12);
  border: 1px solid var(--slate3);

  .popover-arrow {
    display: none;
  }

  .popover-body {
    padding: 16px 12px 0px 12px;
    color: var(--slate12);

    .field {
      font-weight: 500;
      font-size: 0.7rem;

      &__danger {
        color: var(--tomato9);
      }
    }
  }
}

.input-icon {
  .input-icon-addon {
    display: none;
  }
}

.input-icon:hover {
  .input-icon-addon {
    display: flex;
  }
}

.input-icon:focus {
  .input-icon-addon {
    display: flex;
  }
}

.sub-section {
  width: 100%;
  display: block;
}

.text-muted {
  color: #3e525b !important;
}

body {
  color: #3e525b;
}

.RichEditor-root {
  background: var(--cc-surface1-surface);
  border: 1px solid var(--cc-default-border);
  font-family: "Georgia", serif;
  font-size: 14px;
  padding: 15px;
  height: 100%;
}

.RichEditor-editor {
  border-top: 1px solid #ddd;
  cursor: text;
  font-size: 16px;
  margin-top: 10px;
}

.RichEditor-editor .public-DraftEditorPlaceholder-root,
.RichEditor-editor .public-DraftEditor-content {
  margin: 0 -15px -15px;
  padding: 15px;
}

.RichEditor-controls {
  .dropmenu {
    .dropdownbtn {
      color: var(--cc-placeholder-text);
      &:hover {
        color: var(--cc-primary-brand);
      }
    }

    .dropdown-content {
      color : var(--cc-placeholder-text);
    }
  }
}

.RichEditor-editor .public-DraftEditor-content {
  min-height: 100px;
  overflow-y: scroll;
  color: var(--cc-primary-text);
}

.RichEditor-hidePlaceholder .public-DraftEditorPlaceholder-root {
  display: none;
}

.RichEditor-editor .RichEditor-blockquote {
  border-left: 5px solid #eee;
  color: #666;
  font-family: "Hoefler Text", "Georgia", serif;
  font-style: italic;
  margin: 16px 0;
  padding: 10px 20px;
}

.RichEditor-editor .public-DraftStyleDefault-pre {
  background-color: rgba(0, 0, 0, 0.05);
  font-family: "Inconsolata", "Menlo", "Consolas", monospace;
  font-size: 16px;
  padding: 20px;
  color: #0000009c;
}

.RichEditor-controls {
  font-family: "Helvetica", sans-serif;
  font-size: 14px;
  margin-bottom: 5px;
  user-select: none;
}

.dropmenu {
  position: relative;
  display: inline-block;
  margin-right: 16px;

  .dropdownbtn {
    color: #999;
    background: none;
    cursor: pointer;
    outline: none;
    border: none;
  }

  .dropdown-content {
    display: none;
    position: absolute;
    z-index: 2;
    width: 100%;
    align-items: center;
    border: 1px solid transparent;
    border-radius: 4px;
    box-shadow: 0 2px 6px 2px rgba(47, 54, 59, 0.15);

    a {
      text-decoration: none;
      width: 100%;
      position: relative;
      display: block;

      span {
        text-align: center;
        width: 100%;
        text-align: center;
        padding: 3px 0px;
      }
    }
  }
}

.dropmenu .dropdown-content a:hover {
  background-color: rgba(0, 0, 0, 0.05);
}

.dropmenu:hover {
  .dropdownbtn {
    color: var(--cc-primary-brand);
    background-color: rgba(0, 0, 0, 0.05);
    border-radius: 4px;
  }

  .dropdown-content {
    display: block;
  }
}

.RichEditor-styleButton {
  color: #999;
  cursor: pointer;
  margin-right: 16px;
  padding: 2px 0;
  display: inline-block;
}

.RichEditor-activeButton {
  color: #5890ff;
}


.chart-data-input {
  .CodeMirror {
    min-height: 370px;
    font-size: 0.8rem;
  }

  .code-hinter {
    min-height: 370px;
  }
}

.map-location-input {
  .CodeMirror {
    min-height: 120px;
    font-size: 0.8rem;
  }

  .code-hinter {
    min-height: 120px;
  }
}

.rdt {
  .form-control {
    height: 100%;
  }
}

.DateInput_input__focused {
  border-bottom: 2px solid $primary;
}

.CalendarDay__selected,
.CalendarDay__selected:active,
.CalendarDay__selected:hover {
  background: var(--cc-primary-brand);
  border: 1px double var(--cc-primary-brand);
}

.CalendarDay__selected_span {
  background: var(--cc-primary-brand);
  border: var(--cc-primary-brand);
}

.CalendarDay__selected_span:active,
.CalendarDay__selected_span:hover {
  background: var(--cc-primary-brand);
  border: 1px double var(--cc-primary-brand);
  color: #ffffff;
}

.CalendarDay__hovered_span:active,
.CalendarDay__hovered_span:hover {
  background: var(--cc-primary-brand);
  border: 1px double var(--cc-primary-brand);
  color: #ffffff;
}

.CalendarDay__hovered_span {
  background: var(--cc-primary-brand);
  border: 1px double var(--cc-primary-brand);
  color: #ffffff;
}

.table-responsive {
  margin-bottom: 0rem;
}

.code-hinter::-webkit-scrollbar {
  width: 0;
  height: 0;
  background: transparent;
}

.codehinter-query-editor-input {
  .CodeMirror {
    font-family: "Roboto", sans-serif;
    color: #263136;
    overflow: hidden;
    height: 50px !important;
  }

  .CodeMirror-vscrollbar {
    overflow: hidden;
  }

  .CodeMirror-focused {
    padding-top: 0;
    height: 50px;
  }

  .CodeMirror-scroll {
    position: absolute;
    top: 0;
    width: 100%;
  }
}

.field {
  .CodeMirror-scroll {
    position: static;
    top: 0;
  }

  .form-check {
    display: inline-block;
  }
}

.code-hinter {
  .form-control {
    .CodeMirror {
      font-family: "Roboto", sans-serif;
      height: 50px !important;
      max-height: 300px;
    }
  }

  .CodeMirror-vscrollbar,
  .CodeMirror-hscrollbar {
    background: transparent;
    height: 0;
    width: 0;
  }

  .CodeMirror-scroll {
    overflow: hidden !important;
    position: static;
    width: 100%;
  }
}

.CodeMirror-hints {
  font-family: "Roboto", sans-serif;
  font-size: 0.9rem;
  padding: 0px;
  z-index: $hints-z-index;

  li.CodeMirror-hint-active {
    background: $primary;
  }

  .CodeMirror-hint {
    padding: 4px;
    padding-left: 10px;
    padding-right: 10px;
  }
}

.cm-matchhighlight {
  color: #4299e1 !important;
  background: rgba(66, 153, 225, 0.1) !important;
}

.nav-tabs .nav-link {
  color: #3e525b;
  border-top-left-radius: 0px;
  border-top-right-radius: 0px;
}

.transformation-popover {
  padding: 14px;
  font-weight: 500;
  margin-bottom: 0px;
}


hr {
  margin: 1rem 0;
}

.query-hinter {
  min-height: 150px;
}

.codehinter-default-input {
  font-family: "Roboto", sans-serif;
  display: block;
  width: 100%;
  font-size: 0.875rem;
  font-weight: 400;
  color: var(--slate9);
  background-color: var(--base) !important;
  background-clip: padding-box;
  border: 1px solid var(--slate7);
  -webkit-appearance: none;
  -moz-appearance: none;
  appearance: none;
  border-radius: 4px;
  transition: border-color 0.15s ease-in-out, box-shadow 0.15s ease-in-out;
  height: 30px;

  .CodeMirror {
    font-family: "Roboto", sans-serif;
  }

  .CodeMirror-placeholder {
    height: inherit !important;
    position: absolute !important;
    margin-top: 3px;
  }
}

.codehinter-query-editor-input {
  font-family: "Roboto", sans-serif;
  padding: 0.1775rem 0rem;
  display: block;
  width: 100%;
  font-size: 0.875rem;
  font-weight: 400;
  color: #232e3c;
  background-color: #ffffff;
  background-clip: padding-box;
  border: 1px solid #dadcde;
  border-radius: $border-radius;
  appearance: none;
  transition: border-color 0.15s ease-in-out, box-shadow 0.15s ease-in-out;
  height: 28px !important;
}

.editor {
  .modal-dialog {
    overflow-y: initial !important
  }

  .modal-dialog-scrollable:not(.modal-fullscreen) .modal-content {
    max-height: 88% !important;
  }

  .modal-dialog-scrollable.modal-fullscreen .modal-content {
    max-height: 100% !important;
  }

  .modal-dialog-scrollable.modal-fullscreen .modal-content.modal-component {
    // Modal header height
    padding-bottom: 0;
  }
}


.modal-component {


  .modal-body {
    padding: 0;
  }

  .modalWidget-config-handle {
    position: relative !important;
  }
}

.multiple-components-config-handle {
  position: absolute;
  left: 54px;
  top: -20px;
  transform: translate(-50%, 0px);
  width: 110px;
}


.config-handle {
  top: -20px;
  position: fixed;
  max-height: 10px;
  z-index: 100;
  min-width: 108px;
}


.config-handle,
.multiple-components-config-handle {
  .handle-content {
    cursor: move;
    color: #ffffff;
    background: $primary;
  }

  .badge {
    font-size: 9px;
    border-bottom-left-radius: 0;
    border-bottom-right-radius: 0;

    .delete-part {
      margin-left: 10px;
      float: right;
    }

    .delete-part::before {
      height: 12px;
      display: inline-block;
      width: 2px;
      background-color: rgba(255, 255, 255, 0.8);
      opacity: 0.5;
      content: "";
      vertical-align: middle;
    }
  }
}

.draggable-box-in-editor:hover {
  z-index: 3 !important;
}

.config-handle:hover,
.config-handle {
  visibility: visible;
}

.config-handle {
  visibility: hidden;
  transition: all .15s ease-in-out;
}

.canvas-area #modal-container .modal-component>.config-handle {
  visibility: visible !important;
}

.modal-content {
  .config-handle {
    position: absolute;

    .badge {
      font-size: 9px;
    }
  }
}

.config-handle {
  display: block;
}

.apps-table {
  .app-title {
    font-size: 1rem;
  }

  .row {
    --tblr-gutter-x: 0rem;
  }
}


.theme-dark .wrapper {

  .navbar .navbar-nav .active>.nav-link,
  .navbar .navbar-nav .nav-link.active,
  .navbar .navbar-nav .nav-link.show,
  .navbar .navbar-nav .show>.nav-link {
    color: rgba(255, 255, 255, 0.7);
  }
}

.home-page,
.org-users-page {

  .navbar .navbar-nav .active>.nav-link,
  .navbar .navbar-nav .nav-link.active,
  .navbar .navbar-nav .nav-link.show,
  .navbar .navbar-nav .show>.nav-link {
    color: rgba(35, 46, 60, 0.7);
  }

  .nav-item {
    font-size: 0.9rem;
  }

  img.svg-icon {
    cursor: pointer;
    padding-left: 2px;
    border-radius: 10px;
  }

  img.svg-icon:hover {
    background-color: rgba(224, 214, 214, 0.507);
  }
}




.CodeMirror-placeholder {
  color: #9e9e9e !important;
  font-size: 0.7rem !important;
  font-size: 12px !important;
}

.CodeMirror-code {
  font-weight: 300;
}

.btn-primary {
  border-color: transparent;
}

.text-widget {
  overflow: auto;
}

.text-widget::-webkit-scrollbar {
  width: 0;
  height: 0;
  background: transparent;
}

.input-group-flat:focus-within {
  box-shadow: none;
}

.map-widget {
  .place-search-input {
    box-sizing: border-box;
    border: 1px solid transparent;
    width: 240px;
    height: 32px;
    padding: 0 12px;
    border-radius: 3px;
    box-shadow: 0 2px 6px rgba(0, 0, 0, 0.3);
    font-size: 14px;
    outline: none;
    text-overflow: ellipses;
    position: absolute;
    left: 50%;
    margin-left: -120px;
  }

  .map-center {
    position: fixed;
    z-index: 1000;
  }
}

.events-toggle-active {
  .toggle-icon {
    transform: rotate(180deg);
  }
}

.events-toggle {
  .toggle-icon {
    display: inline-block;
    margin-left: auto;
    transition: 0.3s transform;
  }

  .toggle-icon:after {
    content: "";
    display: inline-block;
    vertical-align: 0.306em;
    width: 0.46em;
    height: 0.46em;
    border-bottom: 1px solid;
    border-left: 1px solid;
    margin-right: 0.1em;
    margin-left: 0.4em;
    transform: rotate(-45deg);
  }
}

.nav-link-title {
  font-weight: 500;
  font-size: 0.9rem;
}

.navbar-nav {
  .dropdown:hover {
    .dropdown-menu {
      display: block;
    }
  }
}

.app-version-container {
  min-height: 200px;
  height: 100%;
  display: flex !important;
  flex-direction: column;
}

.app-version-content {
  flex: 1;
  overflow: auto;
}

.query-manager-header {
  .nav-item {
    border-right: solid 1px #dadcde;
    background: 0 0;
  }

  .nav-link {
    height: 39px;
  }
}

input:focus-visible {
  outline: none;
}

.navbar-expand-md.navbar-light .nav-item.active:after {
  border: 1px solid $primary;
}

.org-users-page {
  .select-search__input {
    color: #617179;
  }

  .select-search-role {
    position: absolute;
    margin-top: -1rem;
  }

  .has-focus>.select-search__select>ul {
    margin-bottom: 0;
  }

  .select-search__option.is-selected {
    background: $primary;
    color: #ffffff;
  }
}

.encrypted-icon {
  margin-bottom: 0.25rem;
}

.widget-documentation-link {
  position: fixed;
  bottom: 0;
  background: var(--indigo3);
  width: 18.75rem; // 300px
  z-index: 999;
  padding: 12px 18px;
  display: flex;
  justify-content: space-between;
  cursor: pointer;

  .widget-documentation-link-text {
    margin-left: 10px;
    font-weight: 500;
    color: var(--slate12);
  }

  &:hover {
    background: var(--indigo4);
  }

  a {
    &:hover {
      text-decoration: none;
    }
  }
}

.components-container {
  .draggable-box {
    cursor: move;
  }
}

.column-sort-row {
  border-radius: 6px;
  background-color: var(--slate3);

  .event-handler-text {
    font-size: 12px;
    line-height: 20px;
    color: var(--slate12);
    font-weight: 500;
  }

  .event-name-text {
    font-size: 12px;
    line-height: 20px;
    color: var(--slate11);
    font-weight: 400;
    border-radius: 4px;
  }

  .card-body {
    color: var(--slate12);
  }
}

.jet-tabs {
  overflow-y: auto
}

.jet-btn {
  outline: none;
  border: 1px solid;

  &:hover {
    background: var(--tblr-btn-color-darker) !important;
  }

  &:active {
    background: var(--tblr-btn-color-clicked) !important;
  }
}

.jet-button {
  outline: none;
  border: 1px solid;
}

.editor-sidebar::-webkit-scrollbar {
  width: 0;
  height: 0;
  background: transparent;
  -ms-overflow-style: none;
}

.editor-sidebar {
  max-width: 300px;
  scrollbar-width: none;
  -ms-overflow-style: none;
}

.sketch-picker {
  position: relative;
  top: 0px;
  border-radius: 6px !important;
  border: 1px solid var(--slate5, #E6E8EB) !important;
  background: var(--slate1, #FBFCFD) !important;
  width: 210px !important; //adjusted with padding
  box-shadow: 0px 4px 6px -2px rgba(16, 24, 40, 0.03), 0px 12px 16px -4px rgba(16, 24, 40, 0.08) !important;
  color: var(--slate12);

  .flexbox-fix:nth-child(3) {
    div:nth-child(1) {
      input {
        width: 100% !important;
      }

      label {
        color: var(--slate12) !important;
      }
    }
  }
}

.boxshadow-picker {
  .sketch-picker {
    left: -209px !important;
    position: absolute !important;
  }
}


.color-picker-input {
  border: solid 1px rgb(223, 223, 223);
  cursor: pointer;

  &:hover {
    .color-reset {
      display: flex;
    }
  }
}

.color-reset {
  display: none;
  align-items: center;
  justify-content: center;
  height: 20px;
  width: 25px;
  margin-right: 5px;
  border-radius: 5px;

  &:hover {
    background: var(--slate1);
  }
}

.app-sharing-modal {

  .form-control.is-invalid,
  .was-validated .form-control:invalid {
    border-color: #ffb0b0;
  }

  .form-check-input {
    cursor: pointer;
  }
}

.widgets-list {
  --tblr-gutter-x: 0px !important;
  // padding-right: 4px;
  // padding-left: 3px;
}

.global-settings-width-input-container {
  position: relative;
  display: flex;
  flex: 1;

  input,
  .dropdown-max-canvas-width-type {
    border: 1px solid var(--slate7, #3A3F42);
    background: var(--slate1, #151718);
    color: var(--slate12);
    padding: 6px 10px;
  }

  input {
    border-radius: 6px 0px 0px 6px;

    &:focus {
      background-color: var(--base);
    }
  }

  .dropdown-max-canvas-width-type {
    border-radius: 0px 6px 6px 0px;
    gap: 17px;


    &:focus-visible {
      outline: none;
    }

  }
}

.input-with-icon {
  position: relative;
  display: flex;
  flex: 1;

  input {
    border-radius: 0px 6px 6px 0px !important;
    color: var(--slate12);
    background-color: var(--base);

    &:focus-visible {
      background-color: var(--base);

    }

  }

  .icon-container {
    position: absolute;
    right: 10px;
    top: calc(50% - 10px);
    z-index: 3;
  }
}

.dynamic-variable-preview {
  min-height: 20px;
  max-height: 500px;
  overflow: auto;
  line-height: 20px;
  font-size: 12px;
  margin-top: -2px;
  word-wrap: break-word;
  border-bottom-left-radius: 3px;
  border-bottom-right-radius: 3px;
  box-sizing: border-box;
  font-family: "Source Code Pro", monospace;
  word-break: break-all;

  .heading {
    font-weight: 700;
    white-space: pre;
    text-transform: capitalize;
  }
}

.user-email:hover {
  text-decoration: none;
  cursor: text;
}

.theme-dark {
  .nav-item {
    background: 0 0;
  }

  .audit-log {

    .card-footer {
      background: var(--page-default);
      color: var(--slate12);
    }

    .select-search__option:not(.is-selected),
    .select-search__select {
      background: #2c3547;
      color: $white;
    }

    .select-search__option.is-selected:hover,
    .select-search__option:not(.is-selected):hover,
    .select-search__option.is-selected {
      background: #1F2936;
      color: $white;
      border-radius: 0px;
    }
  }

  .navbar .navbar-nav .active>.nav-link,
  .theme-dark .navbar .navbar-nav .nav-link.active,
  .theme-dark .navbar .navbar-nav .nav-link.show,
  .theme-dark .navbar .navbar-nav .show>.nav-link {
    color: #ffffff;
  }


  .form-check-label {
    color: white;
  }

  .nav-tabs .nav-link {
    color: #c3c3c3 !important;
  }

  .card-body> :last-child {
    color: #ffffff !important;
  }

  .card .table tbody td a {
    color: inherit;
  }

  .DateInput {
    background: #1f2936;
  }

  .DateInput_input {
    background-color: #1f2936;
    color: #ffffff;
  }

  &.daterange-picker-widget {
    .DateRangePickerInput_arrow_svg {
      fill: #ffffff;
    }
  }

  .DateRangePickerInput {
    background-color: #1f2936;
  }

  .DateInput_input__focused {
    background: #1f2936;
  }

  .DateRangePickerInput__withBorder {
    border: 1px solid #1f2936;
  }

  .main .canvas-container .canvas-area {
    // background: #2f3c4c;
  }


  .main .navigation-area {

    a.page-link {
      border-radius: 0;
      border: 0;
      color: white;
    }

    a.page-link:hover {
      color: white;
      background-color: #4D72FA;
    }

    a.page-link.active {
      color: white;
      background-color: #4D72FA;
    }
  }

  .rdtOpen .rdtPicker {
    color: black;
  }

  .editor .editor-sidebar .components-container .component-image-holder {
    background: hsl(200, 7.0%, 8.8%); //slate1
    border-radius: 6px;
    margin-bottom: 4px;
  }

  .nav-tabs .nav-link:hover {
    border-left-color: transparent !important;
    border-top-color: transparent !important;
    border-right-color: transparent !important;

  }

  .modal-content,
  .modal-header {
    background-color: #1f2936;

    .text-muted {
      color: var(--slate9) !important;
    }
  }

  .modal-header {
    border-bottom: 1px solid rgba(255, 255, 255, 0.09) !important;
  }

  .no-components-box {
    background-color: var(--slate4) !important;

    center {
      color: white !important;
    }
  }

  .query-list {
    .text-muted {
      color: #ffffff !important;
    }

    .mute-text {
      color: #8092AB;
    }
  }

  .editor .editor-sidebar .nav-tabs .nav-link {
    color: #ffffff;

    img {
      filter: brightness(0) invert(1);
    }
  }

  .jet-container {
    background-color: #1f2936;
  }

  .nav-tabs .nav-item.show .nav-link,
  .nav-tabs .nav-link.active {
    background-color: #2f3c4c;
  }


  .left-sidebar {
    .text-muted {
      color: #ffffff !important;
    }

    .left-sidebar-page-selector {
      .list-group {
        .list-group-item {
          border: solid #1d2a39 1px;
          color: white;
        }

        .list-group-item:hover {
          background-color: #1F2936;
        }

        .list-group-item.active {
          background-color: #1F2936;
        }
      }
    }
  }

  .app-title {
    color: var(--slate12) !important;
  }

  .RichEditor-root {
    background: #1f2936;
    border: 1px solid var(--cc-default-border);
  }

  .app-description {
    color: #ffffff !important;
  }

  .btn-light,
  .btn-outline-light {
    background-color: #42546a;
    --tblr-btn-color-text: #ffffff;

    img {
      filter: brightness(0) invert(1);
    }
  }

  .editor .left-sidebar .datasources-container tr {
    border-bottom: solid 1px rgba(255, 255, 255, 0.09);
  }

  .editor .left-sidebar .datasources-container .datasources-header {
    border: solid rgba(255, 255, 255, 0.09) !important;
    border-width: 0px 0px 1px 0px !important;
  }

  .query-manager-header .nav-item {
    border-right: solid 1px rgba(255, 255, 255, 0.09);

    .nav-link {
      color: #c3c3c3;
    }
  }

  .input-group-text {
    border: solid 1px rgba(255, 255, 255, 0.09) !important;
  }

  .app-users-list {
    .text-muted {
      color: #ffffff !important;
    }
  }

  .main .query-pane .data-pane .queries-container .queries-header {
    border-width: 0px 0px 1px 0px !important;

    .text-muted {
      color: #ffffff !important;
    }
  }

  .query-pane {
    border-top: 1px solid var(--slate5) !important;
  }

  .input-icon .input-icon-addon img {
    filter: invert(1);
  }

  .svg-icon {
    filter: brightness(0) invert(1);
  }

  .badge {
    .svg-icon {
      filter: brightness(1) invert(0);
    }
  }

  .alert {
    background: transparent;

    .text-muted {
      color: #ffffff !important;
    }
  }

  .home-page-content {
    .hr-text {
      color: var(--slate11) !important;
      text-transform: lowercase !important;
      font-weight: 400;
      font-size: 12px;
      line-height: 20px;
    }
  }

  .hr-text {
    color: #ffffff !important;
  }

  .skeleton-line::after {
    background-image: linear-gradient(to right,
        #121212 0,
        #121212 40%,
        #121212 80%);
  }

  .app-icon-skeleton::after {
    background-image: linear-gradient(to right,
        #566177 0,
        #5a6170 40%,
        #4c5b79 80%);
  }

  .app-icon-skeleton {
    background-color: #3A4251 !important;
  }

  .folder-icon-skeleton::after {
    background-image: linear-gradient(to right,
        #566177 0,
        #5a6170 40%,
        #4c5b79 80%);
  }

  .select-search__input {
    color: rgb(224, 224, 224);
    background-color: #2b3547;
    border: 1px solid #2b3547;
  }

  .select-search__select {
    background: #ffffff;
    box-shadow: 0 0.0625rem 0.125rem rgba(0, 0, 0, 0.15);
  }

  .select-search__row:not(:first-child) {
    border-top: 1px solid #eee;
  }

  .select-search__option,
  .select-search__not-found {
    background: #ffffff;
  }

  .select-search__option.is-highlighted,
  .select-search__option:not(.is-selected):hover {
    background: rgba(47, 204, 139, 0.1);
  }

  .select-search__option.is-highlighted.is-selected,
  .select-search__option.is-selected:hover {
    background: #2eb378;
    color: #ffffff;
  }

  .org-users-page {

    .user-email,
    .user-type,
    .workspaces,
    .user-status {
      color: var(--slate12) !important;
    }
  }

  .org-users-page {
    .select-search__option.is-selected {
      background: $primary;
      color: #ffffff;
    }

    .select-search__option:not(.is-selected):hover {
      background: rgba(66, 153, 225, 0.1);
    }
  }

  .org-variables-page {

    .user-email,
    .user-status {
      filter: brightness(0) invert(1);
    }

    .btn-org-env {
      background: transparent;
    }
  }

  .org-variables-page {
    .select-search__option.is-selected {
      background: $primary;
      color: #ffffff;
    }

    .select-search__option:not(.is-selected):hover {
      background: rgba(66, 153, 225, 0.1);
    }
  }

  .org-constant-bg {
    background-color: var(--page-default);
  }

  .react-json-view {
    background-color: transparent !important;
  }

  .codehinter-query-editor-input .CodeMirror {
    height: 31px !important;
  }

  .select-search:not(.is-loading):not(.select-search--multiple) .select-search__value::after {
    transform: rotate(45deg);
    border-right: 1px solid #ffffff;
    border-bottom: 1px solid #ffffff;
  }

  .app-version-name.form-select {
    border-color: $border-grey-dark;
  }

  .organization-list {
    .btn {
      background-color: #273342;
      color: #656d77;
    }
  }

  .oidc-button {
    .btn-loading:after {
      color: $white;
    }
  }

  .page-item {
    a.page-link {
      color: white;
    }
  }

  .tj-ms-count {
    background-color: #273342;
    color: $white;
  }

  .tj-ms-preview {
    color: #273342;
  }

  .tj-dashed-tooltip {
    border-color: white;
  }
}

.main-wrapper {
  position: relative;
  min-height: 100%;
  min-width: 100%;
  background-color: white;
}

.main-wrapper.theme-dark {
  position: relative;
  min-height: 100%;
  min-width: 100%;
  background-color: #2b394b;
}

.jet-table {
  .global-search-field {
    background: transparent;
  }
}

.jet-table-image-column {
  width: 100%;
}

.modal-backdrop.show {
  opacity: 0.74;
}

.gui-select-wrappper .select-search__input {
  height: 30px;
}

.theme-dark .input-group-text,
.theme-dark .markdown>table thead th,
.theme-dark .table thead th {
  background: #1c252f;
  color: #ffffff;
}

.sketch-picker {
  z-index: 1000;
}

.no-padding {
  padding: 0;
}

.nav-tabs {
  font-weight: 300;
}

.nav-tabs .nav-link.active {
  border: 0;
  border-bottom: 1px solid $primary;
  font-weight: 400;
}

.table-no-divider {
  td {
    border-bottom-width: 0px;
    padding-left: 0;
  }
}

.no-border {
  border: 0 !important;
}

input[type="text"] {
  outline-color: #dadcde !important;
}

.widget-header {
  text-transform: capitalize;
  color: var(--slate11, #687076);
  font-size: 12px;
  font-style: normal;
  font-weight: 500;
  line-height: 20px;
  color: var(--slate11);
}

.query-manager-events {
  max-width: 400px;
  width: 330px;
}

.validation-without-icon {
  background-image: none !important;
}

.multiselect-widget {
  label.select-item {
    width: max-content;
    min-width: 100%;

    div.item-renderer {
      align-items: center;
      line-height: 15px;

      input {
        height: 15px;
        width: 15px;
      }
    }
  }

  .rmsc .dropdown-container {
    height: 100%;
    display: flex;
    align-items: center;
    border-radius: inherit;
  }

  .rmsc {
    --rmsc-main: var(--cc-primary-brand);
    height: 100%;
    border-radius: inherit;
  }

  .rmsc.dark {
    --rmsc-hover: #283647;
    --rmsc-selected: #1f2936;
    --rmsc-border: #333333;
    --rmsc-gray: #555555;
    --rmsc-bg: #1f2936;
    color: #ffffff;
  }
}

/* Hide scrollbar for Chrome, Safari and Opera */
.invitation-page::-webkit-scrollbar {
  display: none;
}

/* Hide scrollbar for IE, Edge and Firefox */
.invitation-page {
  -ms-overflow-style: none;
  /* IE and Edge */
  scrollbar-width: none;
  /* Firefox */
}

.show {
  display: block;
}

.hide {
  display: none;
}

.draggable-box:focus-within {
  z-index: 2 !important;
}

.cursor-wait {
  cursor: wait;
}

.cursor-text {
  cursor: text;
}

.cursor-none {
  cursor: none;
}

.disabled {
  pointer-events: none;
  opacity: 0.5;
}

.loading {
  pointer-events: none;
}

.enable-edit-fields {
  pointer-events: auto !important;
  opacity: 1 !important;
}

.DateRangePicker {
  padding: 1.25px 5px;
}

.datepicker-widget {
  .input-field {
    min-height: 26px;
    padding: 0;
    padding-left: 2px;
  }

  td.rdtActive,
  td.rdtActive:hover {
    background-color: $primary;
  }

  .react-datepicker__day--selected {
    background-color: var(--cc-primary-brand);
  }
}

.daterange-picker-widget {
  .DateInput_input {
    min-height: 24px;
    line-height: normal;
    border-bottom: 0px;
    font-size: 0.85rem;
  }

  .DateRangePicker {
    padding: 0;
  }

  .DateRangePickerInput_arrow_svg {
    height: 17px;
  }

  .DateRangePickerInput {
    overflow: hidden;
    display: flex;
    justify-content: space-around;
    align-items: center;
  }

  .DateInput_fang {
    position: fixed;
    top: 57px !important;
  }
}

.form-ele {
  .DateRangePicker_picker {
    top: 40px !important;
  }

  .daterange-picker-widget {
    .DateInput_fang {
      visibility: hidden !important;
    }
  }
}

.fw-400 {
  font-weight: 400;
}

.fw-500 {
  font-weight: 500;
}

.ligh-gray {
  color: #656d77;
}

.nav-item {
  background: #ffffff;
  font-size: 14px;
  font-style: normal;
  font-weight: 400;
  line-height: 22px;
  letter-spacing: -0.1px;
  text-align: left;
}

.w-min-100 {
  min-width: 100px;
}

.nav-link {
  min-width: 100px;
  justify-content: center;
}

.nav-tabs .nav-link.active {
  font-weight: 400 !important;
  color: $primary !important;
}

.empty {
  padding-top: 1.5rem !important;
}

.empty-img {
  margin-bottom: 0 !important;

  img {
    height: 220px !important;
    width: 260.83px !important;
  }
}

.empty-action {
  margin-top: 0 !important;

  a+a.btn-loading::after {
    color: $primary;
  }
}

.empty-action a {
  height: 36px;
  border-radius: 4px;
  font-style: normal;
  font-weight: normal;
  font-size: 14px;
  line-height: 20px;
}

.empty-action a:first-child {
  margin-right: 24px;
}

.empty-action a:first-child:hover {
  color: #ffffff !important;
}

.empty-import-button {
  background: #ffffff !important;
  cursor: pointer;

  &:hover {
    border-color: rgba(101, 109, 119, 0.24) !important;
  }
}

.empty-welcome-header {
  font-style: normal;
  font-weight: 500;
  font-size: 32px;
  line-height: 40px;
  margin-bottom: 16px;
  margin-top: 40px;
  color: var(--slate12);
  font-family: Inter;
}

.homepage-empty-image {
  width: 100%;
}

.empty-title {
  font-style: normal;
  font-weight: 400;
  font-size: 14px;
  line-height: 20px;
  display: flex;
  align-items: center;
  color: var(--slate11) !important;
}

// template card styles
.template-card-wrapper {
  display: flex;
  flex-direction: row;
  background: #fffffc;
  border: 1px solid #d2ddec;
  box-sizing: border-box;
  border-radius: 8px;
  width: 299px;
  height: 100px;
}

.template-action-wrapper {
  display: flex;
  flex-direction: row !important;
  font-family: Inter;
  font-style: normal;
  font-weight: 500;
  font-size: 16px;
  line-height: 19px;
  color: $primary-light;

  p {
    margin-right: 16px;
  }
}

.template-card-title {
  font-family: Inter;
  font-style: normal;
  font-weight: 600;
  font-size: 18px;
  line-height: 22px;
  display: flex;
  align-items: center;
  color: #000000;
  margin-bottom: 3px !important;
  margin-top: 20px;
}

.template-card-details {
  align-items: center;
  display: flex;
  flex-direction: column;
  justify-content: center;
}

.template-icon-wrapper {
  width: 61.44px;
  height: 60px;
  top: 685px;
  background: #d2ddec;
  border-radius: 4px;
  margin: 20px 16.36px;
}

// template style end

.calendar-widget.compact {
  .rbc-time-view-resources .rbc-time-header-content {
    min-width: auto;
  }

  .rbc-time-view-resources .rbc-day-slot {
    min-width: 50px;
  }

  .rbc-time-view-resources .rbc-header,
  .rbc-time-view-resources .rbc-day-bg {
    width: 50px;
  }
}

.calendar-widget.dont-highlight-today {
  .rbc-today {
    background-color: inherit;
  }

  .rbc-current-time-indicator {
    display: none;
  }
}

.calendar-widget {
  padding: 10px;
  background-color: white;

  .rbc-day-slot .rbc-event,
  .rbc-day-slot .rbc-background-event {
    border-left: 3px solid #26598533;
  }

  .rbc-toolbar {
    font-size: 14px;
  }

  .rbc-event {
    .rbc-event-label {
      display: none;
    }
    background-color: var(--cc-primary-brand) !important;
    border: transparent
  }

  .rbc-off-range-bg {
    background-color: #f4f6fa;
  }

  .rbc-toolbar {
    .rbc-btn-group {
      button {
        box-shadow: none;
        border-radius: 0;
        border-width: 1px;
      }
    }
  }
}

//!for calendar widget week view with compact/spacious mode border fix
.resources-week-cls .rbc-time-column:nth-last-child(7n) {
  border-left: none !important;

  .rbc-timeslot-group {
    border-left: 2.5px solid #dadcde !important;
  }
}

.resources-week-cls .rbc-allday-cell {
  border: none !important;

  .rbc-row {
    border-left: 1.5px solid #dadcde;
    border-right: 1.5px solid #dadcde;
  }
}

.resources-week-cls .rbc-time-header-cell {
  border: none !important;
}

.resources-week-cls .rbc-time-view-resources .rbc-header {
  border-left: 1.5px solid #dadcde !important;
  border-right: 1.5px solid #dadcde !important;
}

.calendar-widget.hide-view-switcher {
  .rbc-toolbar {
    .rbc-btn-group:nth-of-type(3) {
      display: none;
    }
  }
}

.calendar-widget.dark-mode {
  background-color: #1d2a39;

  .rbc-toolbar {
    button {
      color: white;
    }

    button:hover,
    button.rbc-active {
      color: black;
    }
  }

  .rbc-off-range-bg {
    background-color: #2b394b;
  }

  .rbc-selected-cell {
    background-color: #22242d;
  }

  .rbc-today {
    background-color: #5a7ca8;
  }
}

.calendar-widget.dark-mode.dont-highlight-today {
  .rbc-today {
    background-color: inherit;
  }
}

.navbar-brand-image {
  height: 1.2rem;
}

.navbar .navbar-brand:hover,
.theme-dark .navbar .navbar-brand:hover {
  opacity: 1;
}

.nav-tabs .nav-link.active {
  font-weight: 400 !important;
  margin-bottom: -1px !important;
}

.nav-tabs .nav-link {
  font-weight: 400 !important;
  margin: 0 !important;
  height: 100%;
}

.code-editor-widget {
  border-radius: 0;

  .CodeMirror {
    border-radius: 0 !important;
    margin-top: -1px !important;
  }
}

.jet-listview {
  overflow-y: overlay;
  overflow-x: hidden;
}

.jet-listview::-webkit-scrollbar-track {
  background: transparent;

}

.jet-listview::-webkit-scrollbar-thumb {
  background: transparent;

}

.code-hinter-wrapper .popup-btn {
  position: absolute;
  display: none;
  cursor: pointer;
}

.code-hinter-wrapper:hover {
  .popup-btn {
    display: block !important;
    z-index: 1;
  }
}

.popup-btn {
  cursor: pointer !important;
  display: block;
  padding: 2px;
  border-radius: 4px;
  border: 1px solid rgba(204, 209, 213, 1);
}

.preview-icons {
  margin-top: -5px;
  width: 12px;
}

.resize-modal-portal {
  z-index: 3;

  .resize-modal {
    .modal-content {
      width: 100% !important;
      height: 100%;
      background-color: var(--slate3) !important;
      border: none !important;

      .modal-body {
        width: 100% !important;
        height: calc(100% - 44px) !important;
        border: none !important;

        .editor-container {
          height: 100%;

          .CodeMirror {
            height: 100% !important;
            border: 1px solid var(--slate5, #26292B);
            border-bottom-left-radius: 6px;
            border-bottom-right-radius: 6px;
          }

          .CodeMirror-scroll,
          .CodeMirror-gutters,
          .CodeMirror {
            background-color: var(--slate3) !important;
          }
        }
      }
    }

    .portal-header {}

    .resize-handle {
      cursor: move;
    }
  }
}

.modal-portal-wrapper {
  justify-content: center;
  align-items: center;
  position: fixed;
  position: absolute;
  left: 50%;
  top: 5%;
  z-index: 1400;

  .modal-body {
    width: 500px !important;
    height: 300px !important;
    padding: 0px !important;
  }

  transform: translate(-60%, 0%);
  height: 350px;
  width: auto;
  max-height: 500px;
  padding: 0px;

  .modal-content {
    border-radius: 5px !important;
  }

  .modal-body {
    width: 500px !important;
    height: 302px !important;
    padding: 0px !important;
    margin: 0px !important;
    margin-left: -1px !important; //fix the modal body code mirror margin

    border-top-left-radius: 0;
    border-top-right-radius: 0;
    border-bottom-left-radius: 5px;
    border-bottom-right-radius: 5px;
    border-bottom: 0.75px solid;
    border-left: 0.75px solid;
    border-right: 0.75px solid;

    @include theme-border($light-theme: true);

    &.dark-mode-border {
      @include theme-border($light-theme: false);
    }
  }

  .modal-dialog {
    margin-top: 4%;
  }

  .modal-header {
    padding: 0;
    font-size: 14px;
  }

  .editor-container {
    padding: 0px;

    .CodeMirror {
      border-radius: 0;
      margin: 0;
      width: 100% !important;
    }
  }

  .query-hinter {
    .CodeMirror-line {
      margin-left: 2rem !important;
    }

    .CodeMirror-cursors .CodeMirror-cursor {
      margin-left: 2rem !important;
    }
  }
}

.preview-block-portal {
  .bg-light {
    border-radius: 0 0 5px 5px;
    outline: 0.75px solid $light-green;
  }

  .bg-dark {
    margin-top: 1px;
    border-radius: 0 0 5px 5px;
    outline: 0.75px solid $light-green;
  }

  .dynamic-variable-preview {
    padding: 4px !important;
  }
}

.color-icon {
  width: 18px;
  height: 18px;
  border-radius: 6px;
  background-color: #ffffff;
  border: 1px solid var(--Border-default, #CCD1D5);
  box-shadow: 0px 1px 0px 0px #e5e5e5;
}

.portal-header {
  display: flex;
  align-items: center;
  padding: 0.5rem 0.75rem;
  color: var(--text-default);
  background-color: var(--surfaces-surface-01) !important;
  background-clip: padding-box;
  border-top-left-radius: 4px !important;
  border-top-right-radius: 4px !important;
  width: 100% !important;
  outline: none !important;
  border: 1px solid var(--borders-disabled-on-white, #E4E7EB);

  margin: -1px;
  @include theme-border($light-theme: true, $outline: true);

  &.dark-mode-border {
    @include theme-border($light-theme: false, $outline: true);
  }
}

// close icon in inpector
[data-rb-event-key="close-inpector"] {
  position: absolute;
  right: -80px;
  background-color: #232e3c !important;
  width: 10% !important;
}

[data-rb-event-key="close-inpector-light"] {
  position: absolute;
  right: -80px;
  background-color: #ffffff !important;
  width: 10% !important;
}

.tabs-inspector {
  position: sticky;
  top: 0;

  .nav-item {
    width: 50%;
  }

  .nav-item:hover {
    border: 1px solid transparent;
  }

  .nav-item:not(.active) {
    border-bottom: 1px solid #e7eaef;
  }

  .nav-link.active {
    border: 1px solid transparent;
    border-bottom: 1px solid $primary;
    background: white;
  }
}

.tabs-inspector.dark {
  .nav-link.active {
    border-bottom: 1px solid $primary !important;
  }
}

.tabs-inspector {
  z-index: 2;
  background: white;

  &.dark {
    @extend .bg-dark;
  }
}

.close-icon {
  position: fixed;
  top: 84px;
  right: 3px;
  width: 60px;
  height: 22;
  border-bottom: 1px solid #e7eaef;
  display: flex;
  align-items: center;
  background-color: white;
  z-index: 2;

  .svg-wrapper {
    width: 100%;
    height: 70%;
    display: flex;
    align-items: center;
    justify-content: center;
    border-left: 1px solid #e7eaef;
    margin-left: 20px;

    .close-svg {
      cursor: pointer;
    }
  }
}

.tabs-inspector.nav-tabs {
  border: 0;
  width: 100%;
  padding: 8px 16px;
}

.bg-primary-lt {
  color: #ffffff !important;
  background: #6383db !important;
}

.tabbed-navbar .nav-item.active:after {
  margin-bottom: -0.25rem;
}

.app-name {
  width: 200px;
  margin-left: 12px;

  .form-control-plaintext {
    background-color: var(--base);
    border: none !important;
  }

  .form-control-plaintext:hover {
    outline: none;
    border: 1px solid var(--slate6) !important;
    background: var(--slate2);
  }

  .form-control-plaintext:focus {
    outline: none;
    border: 1px solid var(--indigo9) !important;
    background: var(--slate2);
  }

}

.app-name:hover {
  background: $bg-light;

  input:disabled {
    outline-style: none
  }

  &.dark {
    @extend .bg-dark;
  }
}

.nav-auto-save {
  width: 325px;
  left: 485px;
  position: absolute;
  color: #36af8b;
}

.editor-header-actions {
  display: flex;
  color: #868aa5;
  white-space: nowrap;
  font-weight: 400;
  font-size: 12px;
  letter-spacing: 0.5px;

  @media screen and (max-width: 768px) {
    width: 100%;
  }
}

.undo-button,
.redo-button {
  display: flex;
  flex-direction: row;
  justify-content: center;
  align-items: center;
  padding: 6px;
  gap: 10px;
  width: 28px;
  height: 28px;
  background: #ECEEF0;
  border-radius: 6px;
  margin-right: 5px;
  flex: none;
  order: 0;
  flex-grow: 0;
}

.theme-dark {

  .undo-button,
  .redo-button {
    background: 0;
  }
}

.app-version-menu {
  position: absolute;
  right: 220px;
  padding: 4px 8px;
  min-width: 100px;
  max-width: 300px;
}

.app-version-menu-sm {
  height: 30px;
  display: flex;
  font-size: 12px;
}

.app-version-menu .dropdown-menu {
  left: -65px;
  width: 283px;
}

.app-version-menu .released {
  color: #36af8b;
}

.app-version-menu .released-subtext {
  font-size: 12px;
  color: #36af8b;
  padding: 0 8px;
}

.app-version-menu .create-link {
  margin: auto;
  width: 50%;
  padding-left: 10px;
}

.canvas-background-holder {
  display: flex;
  min-width: 120px;
  margin: auto;
}

.canvas-background-picker {
  position: fixed;
}

/**
 * Timer Widget
 */
.timer-wrapper {
  padding: 10px;

  .counter-container {
    font-size: 3em;
    padding-bottom: 5px;
    text-align: center;
  }
}

/**
 * Search Box
 */
.search-box-wrapper {
  input {
    width: 200px;
    border-radius: 5px !important;
    color: var(--slate12);
    background-color: var(--base);
  }

  .input-icon .form-control:not(:first-child),
  .input-icon .form-select:not(:last-child) {
    padding-left: 28px !important;
  }

  input:focus {
    width: 200px;
    background-color: var(--base);
  }

  .input-icon .input-icon-addon {
    display: flex;
  }

  .input-icon .input-icon-addon.end {
    pointer-events: auto;

    .tj-common-search-input-clear-icon {
      display: flex;
      flex-direction: row;
      justify-content: center;
      align-items: center;
      padding: 4px;
      width: 20px;
      height: 20px;
      background: var(--indigo3) !important;
      border-radius: 4px;
    }

    div {
      border-radius: 12px;
      color: #ffffff;
      padding: 1px;
      cursor: pointer;

      svg {
        height: 14px;
        width: 14px;
      }
    }
  }
}

.searchbox-wrapper {
  margin-top: 0 !important;

  .search-icon {
    margin: 0.30rem
  }

  input {
    border-radius: $border-radius !important;
    padding-left: 1.75rem !important;
    border-radius: $border-radius !important;
  }
}

.fixedHeader {
  table thead {
    position: -webkit-sticky; // this is for all Safari (Desktop & iOS), not for Chrome
    position: sticky;
    top: 0;
    border-top: 0;
    z-index: 1; // any positive value, layer order is global
  }
}

/**
 * Folder List
 */
.folder-list {
  overflow-y: scroll;
  scrollbar-width: thin;
  scrollbar-color: #888 transparent;

  &:hover {
    &::-webkit-scrollbar {
      display: block;
      width: 5px;
    }

    &::-webkit-scrollbar-thumb {
      background-color: #888;
    }

    &::-webkit-scrollbar-track {
      background-color: transparent;
    }
  }

  .list-group-transparent .list-group-item.active {
    color: $primary;
    background-color: #edf1ff;

    .folder-ico {
      filter: invert(29%) sepia(84%) saturate(4047%) hue-rotate(215deg) brightness(98%) contrast(111%);
    }
  }

  .folder-ico.dark {
    filter: invert(1);
  }

  .list-group-item {
    padding: 0.5rem 0.75rem;
    overflow: hidden;
  }

  .list-group-item.all-apps-link {
    display: flex;
    align-items: center;
    color: var(--slate12);
    border-radius: 6px;

    &:active {
      background: var(--indigo4);
    }

    &:focus {
      box-shadow: 0px 0px 0px 4px #DFE3E6;
    }
  }

  .folder-info {
    display: contents;
    font-weight: 500 !important;
    display: flex;
    align-items: center;
    letter-spacing: -0.02em;
    text-transform: uppercase;
    color: var(--slate9);
  }

  .folder-create-btn {
    width: 28px;
    height: 28px;
    background: var(--base);
    border: 1px solid;
    border-color: var(--slate7);
    cursor: pointer;
    border-radius: 6px;
    display: flex;
    justify-content: center;
    align-items: center;
  }

  .menu-ico {
    cursor: pointer;
    border-radius: 13px;

    img {
      padding: 0px;
      height: 14px;
      width: 14px;
      vertical-align: unset;
    }
  }
}

/**
 * Home page modal
 */
.home-modal-backdrop {
  z-index: 9991;
}

.modal-content.home-modal-component {
  border-radius: 8px;
  overflow: hidden;
  background-color: var(--base);
  color: var(--slate12);
  box-shadow: 0px 12px 16px -4px rgba(16, 24, 40, 0.08), 0px 4px 6px -2px rgba(16, 24, 40, 0.03);

  .modal-header {
    border-bottom: 1px solid var(--slate5) !important;
  }

  .modal-header,
  .modal-body {
    padding: 16px 28px;
    background: var(--base);
  }

  .modal-title {
    font-size: 16px;
    font-weight: 500;
  }

  input:not([type=checkbox]) {
    border-radius: 5px !important;
    background: var(--base);
    color: var(--slate12);
  }

  .modal-main {
    padding-bottom: 32px;
  }

  .modal-footer-btn {

    &>*:nth-child(2) {
      margin-left: 16px;
    }
  }
}

.home-modal-component-editor.dark {

  .modal-header,
  .modal-body {
    background-color: #232e3c;
    color: #fff;
  }

  .form-control {
    color: #fff;
    background-color: #232e3c !important;
  }

  .btn-close {
    filter: brightness(0) invert(1);
  }
}

.modal-content.home-modal-component.dark-theme {
  .btn-close {
    filter: brightness(0) invert(1);
  }
}

.home-modal-component {
  .btn-close {
    opacity: 1 !important;
  }
}

.modal-content.home-modal-component.dark {
  background-color: $bg-dark-light !important;
  color: $white !important;

  .modal-title {
    color: $white !important;
  }

  .tj-version-wrap-sub-footer {
    background-color: $bg-dark-light !important;
    border-top: 1px solid #3A3F42 !important;


    p {
      color: $white !important;
    }
  }


  .current-version-wrap,
  .other-version-wrap {
    background: transparent !important;
  }

  .modal-header {
    background-color: $bg-dark-light !important;
    color: $white !important;
    border-bottom: 2px solid #3A3F42 !important;
  }

  .btn-close {
    filter: brightness(0) invert(1);
  }

  .form-control {
    border-color: $border-grey-dark !important;
    color: inherit;
  }

  input {
    background-color: $bg-dark-light !important;
  }

  .form-select {
    background-color: $bg-dark !important;
    color: $white !important;
    border-color: $border-grey-dark !important;
  }

  .text-muted {
    color: $white !important;
  }
}

.radio-img {
  input {
    display: none;
  }

  .action-icon {
    width: 28px;
    height: 28px;
    background-position: center center;
    border-radius: 4px;
    display: flex;
    align-items: center;
    justify-content: center;
  }

  .action-icon {
    cursor: pointer;
    border: 1px solid $light-gray;
  }

  .action-icon:hover {
    background-color: #d2ddec;
  }

  input:checked+.action-icon {
    border-color: $primary;
    background-color: #7a95fb;
  }

  .tooltiptext {
    visibility: hidden;
    font-size: 12px;
    background-color: $black;
    color: #ffffff;
    text-align: center;
    padding: 5px 10px;
    position: absolute;
    border-radius: 15px;
    margin-top: 2px;
    z-index: 1;
    margin-left: -10px;
  }

  .tooltiptext::after {
    content: "";
    position: absolute;
    bottom: 100%;
    left: 50%;
    margin-left: -5px;
    border-width: 5px;
    border-style: solid;
    border-color: transparent transparent black transparent;
  }

  .action-icon:hover+.tooltiptext {
    visibility: visible;
  }

  input:checked+.action-icon:hover {
    background-color: #3650af;
  }
}

.icon-change-modal {
  ul {
    list-style-type: none;
    margin: 0 auto;
    text-align: center;
    display: grid;
    grid-template-columns: 1fr 1fr 1fr 1fr;

    li {
      float: left;
      border: 2px solid #8991a0;
      border-radius: 1.75px;
      cursor: pointer;

      img {
        width: 22px;
        height: 22px;
        filter: invert(59%) sepia(27%) saturate(160%) hue-rotate(181deg) brightness(91%) contrast(95%);
      }
    }

    li.selected {
      border: 2px solid $primary;

      img {
        filter: invert(27%) sepia(84%) saturate(5230%) hue-rotate(212deg) brightness(102%) contrast(100%);
      }
    }
  }
}

/**
 * Spinner Widget
 */
.spinner-container {
  display: flex;
  justify-content: center;
  align-items: center;
}

.animation-fade {
  animation-name: fade;
  animation-duration: 0.3s;
  animation-timing-function: ease-in;
}

@keyframes fade {
  0% {
    opacity: 0;
  }

  100% {
    opacity: 1;
  }
}

/**
 * Query panel
 */
.query-btn {
  cursor: pointer;
  height: 24px;
  width: 24px;
  padding: 0;
}

.query-btn.dark {
  filter: brightness(0) invert(1);
}

.button-family-secondary {
  @include button-outline($light-theme: true);
  height: 32px;
  width: 112px;
}

.button-family-secondary.dark {
  @include button-outline($light-theme: false);
}

// ** Query Panel: REST API Tabs **
.group-header {
  background: #d2ddec;
  border-radius: 4px;
  height: 28px !important;

  span {
    display: flex;
    justify-content: left;
    align-items: center;
  }
}

.raw-container.dark {
  background: #272822;
  padding: 5px;
}

// **Alert component**
.alert-component {
  border: 1px solid rgba(101, 109, 119, 0.16);
  background: var(--base);
  border-radius: 6px;

  a {
    color: $primary;
  }
}

.theme-dark .alert-component {
  background: var(--slate2) !important;
  border-color: var(--slate4) !important;

  a {
    color: $primary;
  }
}



.codehinter-plugins.code-hinter {
  @extend .codehinter-default-input;

  .popup-btn {
    margin-top: 0.65rem !important;
  }

  .CodeMirror-placeholder,
  .CodeMirror pre.CodeMirror-line {
    height: 21px !important;
    position: absolute !important;
    margin-top: 3px !important;
  }

  .CodeMirror-cursor {
    height: inherit !important;
  }

  .CodeMirror-lines {
    height: 32px !important;
    padding: 7px 0px !important;
  }
}

//*button loading with spinner with primary color*//
.button-loading {
  position: relative;
  color: transparent !important;
  text-shadow: none !important;
  pointer-events: none;

  &:after {
    content: "";
    display: inline-block;
    vertical-align: text-bottom;
    border: 1.5px solid currentColor;
    border-right-color: transparent;
    border-radius: 50%;
    color: $primary;
    position: absolute;
    width: 12px;
    height: 12px;
    animation: spinner-border 0.75s linear infinite;
  }
}

.query-icon.dark {
  filter: brightness(0) invert(1);
}

//Rest-API Tab Panes
.tab-pane-body {
  margin-left: -2.5% !important;
}

//CodeMirror padding
.CodeMirror pre.CodeMirror-line,
.CodeMirror pre.CodeMirror-line-like {
  padding: 0 10px !important;
}

.comment-notification-nav-item {
  background: transparent;
  border: 0;
  font-size: 12px;
  font-weight: 500;
  opacity: 0.6;
  height: 28px;
  border-radius: 6px;
}

// comment styles ::override
.editor-sidebar {
  .nav-tabs .nav-link.active {
    background-color: transparent !important;
  }

  .inspector-nav-item {
    background: transparent;
    border: 0;
    font-size: 12px;
    font-weight: 500;
    opacity: 0.6;
    height: 28px;
    border-radius: 6px;
  }

  .inspector-component-title-input-holder {
    padding: 4px 12px;
    margin: 0;
    display: flex;
    align-items: center;
    height: 36px;
  }
}

.comment-card-wrapper {
  border-top: 0.5px solid var(--slate5) !important;
  margin-top: -1px !important;

  .card {
    background-color: var(--base);
  }
}

div#driver-highlighted-element-stage,
div#driver-page-overlay {
  background: transparent !important;
  outline: 5000px solid rgba(0, 0, 0, 0.75);
}

.dark-theme-walkthrough#driver-popover-item {
  background-color: $bg-dark-light !important;
  border-color: rgba(101, 109, 119, 0.16) !important;

  .driver-popover-title {
    color: white !important;
  }

  .driver-popover-tip {
    border-color: transparent transparent transparent $bg-dark-light !important;
  }

  .driver-popover-description {
    color: #d9dcde !important;
  }

  .driver-popover-footer .driver-close-btn {
    color: #ffffff !important;
    text-shadow: none !important;
  }

  .driver-prev-btn,
  .driver-next-btn {
    text-shadow: none !important;
  }
}

#driver-popover-item {
  padding: 20px !important;

  .driver-prev-btn,
  .driver-next-btn,
  .driver-close-btn {
    border: none !important;
    background: none !important;
    padding-left: 0 !important;
    font-size: 14px !important;
  }

  .driver-next-btn,
  .driver-prev-btn {
    color: $primary !important;
  }

  .driver-disabled {
    color: $primary;
    opacity: 0.5;
  }

  .driver-popover-footer {
    margin-top: 20px !important;
  }
}

.pointer-events-none {
  pointer-events: none;
}

.popover.popover-dark-themed {
  background-color: $bg-dark-light;
  border-color: rgba(101, 109, 119, 0.16);


  .popover-body {
    color: #d9dcde !important;
  }

  .popover-header {
    background-color: var(--slate2);
    color: var(--slate11);
    border-bottom-color: var
  }
}

.toast-dark-mode {
  .btn-close {
    filter: brightness(0) invert(1);
  }
}

.editor .editor-sidebar .inspector .inspector-edit-widget-name {
  padding: 4px 8px;
  color: var(--slate12);
  border: 1px solid transparent;
  border-radius: 6px;
  background-color: var(--base);

  &:hover {
    background-color: var(--slate4);
    border: 1px solid var(--slate7);
  }

  &:focus {
    border: 1px solid var(--indigo9) !important;
    background-color: var(--indigo2);
    box-shadow: 0px 0px 0px 1px #C6D4F9;
  }
}

.tablr-gutter-x-0 {
  --tblr-gutter-x: 0 !important;
}

.widget-button>.btn-loading:after {
  border: 1px solid var(--loader-color);
  border-right-color: transparent;
}

.flip-dropdown-help-text {
  padding: 10px 5px 0 0;
  float: left;
  font-size: 14px;
  color: var(--slate-12);
}

.dynamic-form-element {
  flex: 1 !important;
}

.dynamic-form-row {
  margin-top: 16px !important;
  // margin-bottom: 16px !important;
}

#transformation-popover-container {
  margin-bottom: -2px !important;
}

.canvas-codehinter-container {
  display: flex;
  flex-direction: row;
  width: 158px;
}

.hinter-canvas-input {
  display: flex;
  width: 120px;
  height: auto !important;
  margin-top: 1px;

  .canvas-hinter-wrap {
    width: 126x;
    border: 1px solid var(--slate7);
  }
}

.hinter-canvas-input {
  display: flex;
  padding: 4px;
  margin-top: 1px;

  .CodeMirror-sizer {
    border-right-width: 1px !important;
  }

  .cm-propert {
    color: #ffffff !important;
  }
}

.canvas-codehinter-container {
  .code-hinter-col {
    margin-bottom: 1px !important;
    width: 136px;
    height: auto !important;
  }
}

.fx-canvas {
  background: var(--slate4);
  padding: 0px;
  display: flex;
  height: 32px;
  width: 32px;
  border: solid 1px rgba(255, 255, 255, 0.09) !important;
  border-radius: 4px;
  justify-content: center;
  font-weight: 400;
  align-items: center;

  div {
    background: var(--slate4) !important;
    display: flex;
    justify-content: center;
    align-items: center;
    height: 30px;
    padding: 0px;
  }
}

.org-name {
  color: var(--slate12) !important;
  font-size: 12px;
}


.organization-list {
  margin-top: 4px;

  .btn {
    border: 0px;
  }

  .dropdown-toggle div {
    max-width: 200px;
    text-overflow: ellipsis;
    overflow: hidden;
  }

  .org-name {
    text-overflow: ellipsis;
    overflow: hidden;
    white-space: nowrap;
    width: 100%;
    font-weight: bold;
  }

  .org-actions div {
    color: $primary;
    cursor: pointer;
    font-size: 12px;
  }

  .dropdown-menu {
    min-width: 14rem;
  }

  .org-avatar {
    display: block;
  }

  .org-avatar:hover {
    .avatar {
      background: #fcfcfc no-repeat center/cover;
    }

    .arrow-container {
      svg {
        filter: invert(35%) sepia(17%) saturate(238%) hue-rotate(153deg) brightness(94%) contrast(89%);
      }
    }
  }

  .arrow-container {
    padding: 5px 0px;
  }

  .arrow-container {
    svg {
      cursor: pointer;
      height: 30px;
      width: 30px;
      padding: 0px 0px;
      filter: invert(50%) sepia(13%) saturate(208%) hue-rotate(153deg) brightness(99%) contrast(86%);
    }
  }

  .org-edit {
    span {
      color: $primary;
      cursor: pointer;
      font-size: 10px;
    }
  }

  .organization-switchlist {
    .back-btn {
      font-size: 12px;
      padding: 2px 0px;
      cursor: pointer;
    }

    .back-ico {
      cursor: pointer;

      svg {
        height: 20px;
        width: 20px;
        filter: invert(84%) sepia(13%) saturate(11%) hue-rotate(352deg) brightness(90%) contrast(91%);
      }
    }

    .dd-item-padding {
      padding: 0.5rem 0.75rem 0rem 0.75rem;
    }

    .search-box {
      margin-top: 10px;
    }

    .org-list {
      max-height: 60vh;
      overflow: auto;
    }

    .tick-ico {
      filter: invert(50%) sepia(13%) saturate(208%) hue-rotate(153deg) brightness(99%) contrast(86%);
    }

    .org-list-item {
      cursor: pointer;
    }

    .org-list-item:hover {
      .avatar {
        background: #fcfcfc no-repeat center/cover;
      }

      .tick-ico {
        filter: invert(35%) sepia(17%) saturate(238%) hue-rotate(153deg) brightness(94%) contrast(89%);
      }
    }
  }
}

.sso-button-footer-wrap {
  display: flex !important;
  justify-content: center;
  width: 100%;
}

.tj-icon {
  cursor: pointer;
}

#login-url,
#redirect-url {
  margin-bottom: 0px !important;
}

.git-encripted-label {
  color: var(--green9);
}

.card-header {
  border-bottom: 1px solid var(--slate5) !important;
}

.manage-sso-container {
  position: relative;
}

.sso-card-wrapper {
  background: var(--base);
  min-height: 100%;
  // height: calc(100vh - 156px) !important;

  display: grid;
  grid-template-rows: auto 1fr auto;

  .card-header {
    border-bottom: 1px solid var(--slate5) !important;
  }

  .form-control {
    background: var(--base);
  }

  .open-id-sso-card {
    border-bottom: 1px solid var(--slate5) !important;
  }

  .sso-card-footer {
    display: flex;
    flex-direction: row;
    justify-content: flex-end;
    align-items: center;
    padding: 24px 32px;
    gap: 8px;
    width: 400px;
    height: 88px;
    border-top: 1px solid var(--slate5) !important;
    background: var(--base);
    margin-top: 0px !important;
  }

}

.workspace-settings-page {
  width: 880px;
  margin: 0 auto;
  background: var(--base);

  .card {
    background: var(--base);
    border: 1px solid var(--slate7) !important;
    box-shadow: 0px 1px 2px rgba(16, 24, 40, 0.05) !important;
    width: 880px;

    .card-header {
      padding: 24px 24px;
      gap: 12px;
      height: 72px;
      border-top-left-radius: 6px;
      border-top-right-radius: 6px;

      .title-banner-wrapper {
        display: flex;
        align-items: center;
        justify-content: space-between;
        width: 878px;
      }

    }

    .form-label {
      font-size: 12px;
      font-weight: 500px;
      margin-bottom: 4px !important;
      color: var(--slate12);
    }

    .card-footer {
      display: flex;
      justify-content: flex-end;
      align-items: center;
      padding: 24px 32px;
      gap: 8px;
      border-top: 1px solid var(--slate5) !important;
      background: var(--base);
      margin-top: 0px !important;
      align-Self: 'stretch';
      height: 88px;
    }

    .card-body {
      height: 467px;
      padding: 24px;

      .form-group {
        .tj-app-input {
          .form-control {
            &:disabled {
              background: var(--slate3) !important;
            }
          }
        }
      }
    }
  }
}

// Left Menu
.left-menu {
  background: var(--base);

  .tj-list-item {
    gap: 40px;
    width: 187px;
    height: 32px;
    white-space: nowrap;
    overflow: hidden;
    text-overflow: ellipsis;
  }

  .folder-list-selected {
    background-color: var(--indigo4);
  }

  ul {
    margin: 0px;
    padding: 0px;

    li {
      float: left;
      list-style: none;
      width: 100%;
      padding: 6px 8px;
      border-radius: 6px;
      cursor: pointer;
      margin: 3px 0px;
      color: var(--base-black) !important;
    }

    li.active {
      background-color: $primary;
      color: #ffffff;
    }

    li:not(.active):hover {
      background: var(--slate4);
      border-radius: 6px;
    }
  }
}

.enabled-tag {
  padding: 4px 16px;
  gap: 10px;
  width: 77px;
  height: 28px;
  background: var(--grass3);
  border-radius: 100px;
  color: var(--grass9);
  font-weight: 500;
}

.disabled-tag {
  padding: 4px 16px;
  gap: 10px;
  color: var(--tomato9);
  width: 81px;
  height: 28px;
  background: var(--tomato3);
  border-radius: 100px;
  font-weight: 500;
}

.manage-sso {
  .title-with-toggle {
    width: 100%;
    font-weight: 500;

    .card-title {
      color: var(--slate12) !important;
      font-weight: 500;
    }

    .form-check-input {
      width: 28px;
      height: 16px;
    }

    input[type="checkbox"] {
      /* Double-sized Checkboxes */
      -ms-transform: scale(1.5);
      /* IE */
      -moz-transform: scale(1.5);
      /* FF */
      -webkit-transform: scale(1.5);
      /* Safari and Chrome */
      -o-transform: scale(1.5);
      /* Opera */
      transform: scale(1.5);
      margin-top: 5px;
    }
  }
}

.help-text {
  overflow: auto;

  div {
    color: var(--slate11);
    font-style: normal;
    font-weight: 400;
    font-size: 12px;
    line-height: 20px;
  }
}


.org-invite-or {
  padding: 1rem 0rem;

  h2 {
    width: 100%;
    text-align: center;
    border-bottom: 1px solid #000;
    line-height: 0.1em;
    margin: 10px 0 20px;
  }

  h2 span {
    background: #ffffff;
    padding: 0 10px;
  }
}

.theme-dark .json-tree-container {
  .json-tree-node-icon {
    svg {
      filter: invert(89%) sepia(2%) saturate(127%) hue-rotate(175deg) brightness(99%) contrast(96%);
    }
  }

  .json-tree-svg-icon.component-icon {
    filter: brightness(0) invert(1);
  }

  .node-key-outline {
    height: 1rem !important;
    border: 1px solid transparent !important;
    color: #ccd4df;
  }

  .selected-node {
    border-color: $primary-light !important;
  }

  .json-tree-icon-container .selected-node>svg:first-child {
    filter: invert(65%) sepia(62%) saturate(4331%) hue-rotate(204deg) brightness(106%) contrast(97%);
  }

  .node-length-color {
    color: #b8c7fd;
  }

  .node-type {
    color: #8a96a6;
  }

  .group-border {
    border-color: rgb(97, 101, 111);
  }

  .action-icons-group {


    img,
    svg {
      filter: invert(89%) sepia(2%) saturate(127%) hue-rotate(175deg) brightness(99%) contrast(96%);
    }
  }

  .hovered-node.node-key.badge {
    color: #8092ab !important;
    border-color: #8092ab !important;
  }

}

.json-tree-container {

  .inspector-json-node {
    .color-primary {
      color: $primary;
    }

    .node-key-outline {
      height: 1rem !important;
      border: 1px solid transparent !important;
      color: var(--slate12);
    }

    &:hover {
      .action-icons-group {
        visibility: visible;
        pointer-events: all;
      }

      .hovered-json-node {
        font-weight: 400 !important;
        height: 1rem !important;
        color: #8092ab;
      }

      .hovered-json-node-border.node-key.badge {
        border-color: $primary !important;
      }

      .node-key-outline.node-key.badge {
        border-color: #8092ab !important;
      }
    }
  }

  .json-tree-svg-icon.component-icon {
    height: 16px;
    width: 16px;
  }

  .json-tree-icon-container {
    max-width: 20px;
    margin-right: 6px;
    font-family: 'IBM Plex Sans';
  }

  .node-type {
    color: var(--slate11);
    padding-top: 2px;
  }

  .json-tree-valuetype {
    font-size: 10px;
    padding-top: 2px;
  }

  .node-length-color {
    color: var(--indigo10);
    padding-top: 3px;
  }

  .json-tree-node-value {
    font-size: 11px;
  }

  .json-tree-node-string {
    color: var(--orange9);
  }

  .json-tree-node-boolean {
    color: var(--green9);
  }

  .json-tree-node-number {
    color: var(--orange9);
  }

  .json-tree-node-null {
    color: red;
  }

  .json-tree-node-date {
    color: rgb(98, 107, 103);
  }

  .group-border {
    border-left: 0.5px solid #dadcde;
    margin-top: 16px;
    margin-left: -12px;
  }

  .selected-node {
    border-color: $primary-light !important;
  }

  .selected-node .group-object-container .badge {
    font-weight: 400 !important;
    height: 1rem !important;
  }

  .group-object-container {
    margin-left: 0.72rem;
    margin-top: -16px;
  }

  .json-node-element {
    cursor: pointer;
  }

  .hide-show-icon {
    cursor: pointer;
    margin-left: 1rem;

    &:hover {
      color: $primary;
    }
  }


  .action-icons-group {
    visibility: hidden;
    pointer-events: none;
    cursor: pointer;
  }

  .hovered-node {
    font-weight: 400 !important;
    height: 1rem !important;
    color: #8092ab;
  }

  .node-key {
    font-weight: 400 !important;
    margin-left: -0.25rem !important;
    justify-content: flex-start !important;
    min-width: fit-content !important;
  }

  .node-key-outline {
    height: 1rem !important;
    border: 1px solid transparent !important;
    color: var(--slate12);
  }

}






.popover-more-actions {
  font-weight: 400 !important;

  &:hover {
    background: #d2ddec !important;
  }
}

.popover-dark-themed .popover-more-actions {
  color: #ccd4df;

  &:hover {
    background-color: #324156 !important;
  }
}

#json-tree-popover {
  padding: 0.25rem !important;
}

// Font sizes
.fs-9 {
  font-size: 9px !important;
}

.fs-10 {
  font-size: 10px !important;
}

.fs-12 {
  font-size: 12px !important;
}

.realtime-avatars {
  padding: 0px;
  margin-left: 8px;
}

.widget-style-field-header {
  font-family: "Inter";
  font-style: normal;
  font-weight: 500;
  font-size: 12px;
  line-height: 20px;
  color: #61656c;
}

.maintenance_container {
  width: 100%;
  height: 100vh;
  display: flex;
  justify-content: center;
  align-items: center;

  .card {
    .card-body {
      display: flex;
      height: 200px !important;
      align-items: center;
    }
  }
}

.list-timeline:not(.list-timeline-simple) .list-timeline-time {
  top: auto;
}

.widget-buttongroup {
  display: flex;
  flex-direction: column;
  justify-content: left;
  overflow: hidden !important;
}

.group-button {
  margin: 0px 10px 10px 0px;
  line-height: 1.499;
  font-weight: 400;
  white-space: nowrap;
  text-align: center;
  cursor: pointer;
  padding: 0 15px;
  font-size: 12px;
  border-radius: 4px;
  color: rgba(0, 0, 0, .65);
  background-color: #ffffff;
  border: 1px solid #d9d9d9;
  min-width: 40px;
  width: auto !important;
  height: 30px,
}

.widget-buttongroup-label {
  font-weight: 600;
  margin-right: 10px;
  color: #3e525b;
}

.editor-actions {
  border-bottom: 1px solid #eee;
  padding: 5px;
  display: flex;
  justify-content: flex-end
}

.autosave-indicator {
  color: var(--slate10, #7E868C);
}

.pdf-page-controls {
  background: white;
  border-radius: 4px;

  button {
    width: 36px;
    height: 36px;
    background: white;
    border: 0;
    font-size: 1.2em;
    border-radius: 4px;

    &:first-child {
      border-top-right-radius: 0;
      border-bottom-right-radius: 0;
    }

    &:last-child {
      border-top-left-radius: 0;
      border-bottom-left-radius: 0;
    }

    &:hover {
      background-color: #e6e6e6;
    }
  }

  span {
    font-family: inherit;
    font-size: 1em;
    padding: 0 0.5em;
    color: #000;
  }
}

//download button in pdf widget
.download-icon-outer-wrapper:hover {
  background-color: #e6e6e6 !important
}

.pdf-document {
  canvas {
    margin: 0px auto;
  }

  &:hover {
    .pdf-page-controls {
      opacity: 1;
    }
  }
}

.org-variables-page {
  .btn-org-env {
    width: 36px;
  }

  .encryption-input {
    width: fit-content;
  }

  .no-vars-text {
    display: block;
    text-align: center;
    margin-top: 100px;
  }
}

.org-constant-page {
  .card-footer {
    background: var(--base);
    color: var(--slate12);
  }
}

.tj-input-error-state {
  border: 1px solid var(--tomato9) !important;
}



.tj-input-element {
  gap: 16px;
  background: var(--base);
  border: 1px solid var(--slate7);
  border-radius: 6px;
  margin-bottom: 4px;
  display: block;
  width: 100%;
  padding: .4375rem .75rem;
  font-size: .875rem;
  font-weight: 400;
  line-height: 1.4285714;
  color: var(--slate12);
  background-clip: padding-box;
  -webkit-appearance: none;
  -moz-appearance: none;
  appearance: none;
  transition: border-color .15s ease-in-out, box-shadow .15s ease-in-out;

  &:hover {
    background: var(--slate1);
    border: 1px solid var(--slate8);
    -webkit-box-shadow: none;
    box-shadow: none;
    outline: none;
  }

  &:focus-visible {
    background: var(--slate1);
    border: 1px solid var(--indigo9);
    outline: none;
  }

  &:active {
    background: var(--indigo2);
    border: 1px solid var(--indigo9);
    box-shadow: none;
  }

  &:disabled {
    background: var(--slate3);
    border: 1px solid var(--slate8);
    color: var(--slate9);
    cursor: not-allowed;
  }

  &::placeholder {
    color: var(--slate9);
    font-weight: 400;
  }
}


//Kanban board
.kanban-container.dark-themed {
  background-color: $bg-dark-light !important;

  .kanban-column {
    .card-header {
      background-color: #324156 !important;
    }
  }
}

.kanban-container {
  background-color: #fefefe;

  .kanban-column {
    background-color: #f4f4f4;
    padding: 0 !important;
    height: fit-content !important;

    .card-body {
      &:hover {
        overflow-y: auto !important;

        &::-webkit-scrollbar {
          width: 0 !important;
          height: 0 !important;
        }
      }
    }

    .card-header {
      background-color: #fefefe;

      .badge {
        font-size: 12px !important;
      }
    }

    .card-body .dnd-card {
      border-radius: 5px !important;
    }

    .dnd-card.card {
      height: 52px !important;
      padding: 5px !important;
    }

    .dnd-card.card.card-dark {
      background-color: $bg-dark !important;
    }
  }

  .kanban-board-add-group {
    justify-content: center;
    align-items: center;
    cursor: pointer;
    color: rgba(0, 0, 0, 0.5);
    background-color: transparent;
    border-style: dashed;
    border-color: rgba(0, 0, 0, 0.08);
    display: flex;
    flex-direction: column;
    grid-auto-rows: max-content;
    overflow: hidden;
    box-sizing: border-box;
    appearance: none;
    outline: none;
    margin: 10px;
    border-radius: 5px;
    min-width: 350px;
    height: 200px;
    font-size: 1em;
  }

  .add-card-btn {
    font-size: 1em;
    font-weight: 400;
    color: #3e525b;
    border-radius: 5px;
    padding: 5px;
    margin: 5px;
    background-color: transparent;
    border-style: dashed;
    border-color: rgba(0, 0, 0, 0.08);
    cursor: pointer;
    transition: all 0.2s ease-in-out;

    &:hover {
      background-color: #e6e6e6;
    }
  }
}

.cursor-pointer {
  cursor: pointer;
}

.cursor-text {
  cursor: text;
}

.cursor-not-allowed {
  cursor: none;
}

.bade-component {
  display: inline-flex;
  justify-content: center;
  align-items: center;
  overflow: hidden;
  user-select: none;
  padding: calc(0.25rem - 1px) 0.25rem;
  height: 1.25rem;
  border: 1px solid transparent;
  min-width: 1.25rem;
  font-weight: 600;
  font-size: .625rem;
  letter-spacing: .04em;
  text-transform: uppercase;
  vertical-align: bottom;
  border-radius: 4px;
}

// sso-helper-page
.sso-helper-container {
  width: 60vw;
  padding: 30px;
  box-shadow: rgba(0, 0, 0, 0.16) 0px 1px 4px;
  margin: 0 auto;
}

.sso-copy {
  margin-left: 10px;
  cursor: pointer;
}

#git-url,
#google-url {
  color: $primary;
  margin-left: 4px;
  word-break: break-all;
}

@media only screen and (max-width: 768px) {
  .sso-helper-container {
    width: 96vw;
    padding: 20px;
  }
}

.sso-helper-doc {
  line-height: 24px;
}

.sso-content-wrapper {
  margin: 0 auto;
  display: flex;
  flex-direction: column;
  align-items: self-start;
  padding: 20px;
  box-shadow: rgba(0, 0, 0, 0.02) 0px 1px 3px 0px, rgba(27, 31, 35, 0.15) 0px 0px 0px 1px;
  border-radius: 4px;
}

.workspace-status {
  display: flex;
  font-weight: 800;
  margin-bottom: 6px;
}

.sso-type {
  font-weight: 600;
  margin-bottom: 4px !important;
  display: flex;

  span {
    margin-right: 10px;
  }

  a {
    margin-left: 6px;

  }
}

.gg-album {
  box-sizing: border-box;
  position: relative;
  display: block;
  width: 18px;
  height: 18px;
  transform: scale(var(--ggs, 1));
  border-left: 7px solid transparent;
  border-right: 3px solid transparent;
  border-bottom: 8px solid transparent;
  box-shadow: 0 0 0 2px,
    inset 6px 4px 0 -4px,
    inset -6px 4px 0 -4px;
  border-radius: 3px
}

.gg-album::after,
.gg-album::before {
  content: "";
  display: block;
  box-sizing: border-box;
  position: absolute;
  width: 2px;
  height: 5px;
  background: currentColor;
  transform: rotate(46deg);
  top: 5px;
  right: 4px
}

.gg-album::after {
  transform: rotate(-46deg);
  right: 2px
}

.sso-helper-header {
  display: flex;
  align-items: center;

  span {
    margin-right: 10px;
  }
}

// sso end

// steps-widget
a.step-item-disabled {
  text-decoration: none;
  opacity: 0.5;
}

.steps {
  overflow: hidden;
  margin: 0rem !important;
}

.step-item.active~.step-item:after,
.step-item.active~.step-item:before {
  background: var(--incompletedAccent) !important;
}

.step-item.active:before {
  background: transparent !important;
}

.steps .step-item.active:before {
  border-color: var(--completedAccent) !important;
}

.steps-item {
  color: var(--textColor) !important;
}


.step-item {
  &.completed-label {
    color: var(--completedLabel) !important;
  }

  &.incompleted-label {
    color: var(--incompletedLabel) !important;
  }

  &.active-label {
    color: var(--currentStepLabel) !important;
  }
}

.step-item:before {
  background-color: var(--completedAccent) !important;
  // remaining code
}

.step-item:after {
  background: var(--completedAccent) !important;
}


.notification-center-badge {

  margin-top: 0px;
  margin-left: 10px;
  margin-bottom: 15px;
  position: absolute;
  right: 6px;
}

.notification-center {
  max-height: 500px;
  min-width: 420px;
  overflow: auto;
  margin-left: 11px !important;

  .empty {
    padding: 0 !important;

    .empty-img {
      font-size: 2.5em;
    }
  }

  .card {
    min-width: 400px;
    background: var(--base);
    color: var(--slate12);
    box-shadow: 0px 12px 16px -4px rgba(16, 24, 40, 0.08), 0px 4px 6px -2px rgba(16, 24, 40, 0.03);
  }

  .card-footer {
    background: var(--base);
    color: var(--slate12);
  }

  .spinner {
    min-height: 100px;
  }
}

// profile-settings css
.confirm-input {
  padding-right: 8px !important;
}

.user-group-actions {
  display: flex;
  gap: 8px;
  justify-content: right;
}

input.hide-input-arrows {
  -moz-appearance: none;

  &::-webkit-outer-spin-button,
  &::-webkit-inner-spin-button {
    -webkit-appearance: none;
  }
}

.btn-org-env {
  width: 36px;
}







.custom-checkbox-tree {
  overflow-y: scroll;
  color: #3e525b;

  .react-checkbox-tree label:hover {
    background: none !important;
  }

  .rct-icons-fa4 {

    .rct-icon-expand-open,
    .rct-icon-expand-close {
      &::before {
        content: url("data:image/svg+xml,%3Csvg xmlns='http://www.w3.org/2000/svg' viewBox='0 0 1024 1024' focusable='false' data-icon='caret-down' width='12px' height='12px' fill='currentColor' aria-hidden='true'%3E%3Cpath d='M840.4 300H183.6c-19.7 0-30.7 20.8-18.5 35l328.4 380.8c9.4 10.9 27.5 10.9 37 0L858.9 335c12.2-14.2 1.2-35-18.5-35z'%3E%3C/path%3E%3C/svg%3E") !important;
      }
    }

    .rct-icon-expand-close {
      transform: rotate(-90deg);
      -webkit-transform: rotate(-90deg);
    }
  }
}

// sso enable/disable box
.tick-cross-info {
  .main-box {
    margin-right: 10px;
    border-radius: 5px;
  }

  .icon-box {
    padding: 7px 5px 7px 2px;
    color: #ffffff;

    .icon {
      stroke-width: 4.5px;
    }
  }

  .tick-box {
    border: 3px solid var(--indigo9);

    .icon-box {
      background: var(--indigo9);
    }
  }

  .cross-box {
    border: 3px solid $disabled;

    .icon-box {
      background: $disabled;
    }
  }
}

.oidc-button {
  .btn-loading:after {
    color: $primary;
  }
}

.icon-widget-popover {
  &.theme-dark {
    .popover-header {
      background-color: #232e3c;
      border-bottom: 1px solid #324156;
    }

    .popover-body {
      background-color: #232e3c;
      border-radius: 6px;
    }
  }

  .popover-header {
    padding-bottom: 0;
    background-color: #ffffff;

    .input-icon {
      margin-bottom: 0.5rem !important;
    }
  }

  .popover-body {
    padding: 0 0.5rem;

    .row {
      >div {
        overflow-x: hidden !important;
      }
    }

    .icon-list-wrapper {
      display: grid;
      grid-template-columns: repeat(10, 1fr);
      margin: 0.5rem 1rem 0.5rem 0.5rem;
    }

    .icon-element {
      cursor: pointer;
      border: 1px solid transparent;
      border-radius: $border-radius;

      &:hover {
        border: 1px solid $primary;
      }
    }
  }
}

.dark-theme-placeholder::placeholder {
  color: #C8C6C6;
}

.dark-multiselectinput {
  input {
    color: white;

    &::placeholder {
      color: #C8C6C6;
    }
  }
}


.dark-multiselectinput {
  input {
    color: white;

    &::placeholder {
      color: #C8C6C6;
    }
  }
}

// Language Selection Modal
.lang-selection-modal {
  font-weight: 500;

  .list-group {
    padding: 1rem 1.5rem;
    padding-top: 0;
    overflow-y: scroll;
    height: calc(100% - 68px);
  }

  .list-group-item {
    border: 0;

    p {
      margin-bottom: 0px;
      margin-top: 2px;
    }
  }

  .list-group-item.active {
    background-color: var(--indigo4);
    color: var(--slate12);
    font-weight: 600;
    margin-top: 0px;
  }

  .modal-body {
    height: 50vh;
    padding: 0;
  }

  .lang-list {
    height: 100%;

    .search-box {
      position: relative;
      margin: 1rem 1.5rem;
    }

    input {
      border-radius: 5px !important;
    }

    .input-icon {
      display: flex;
    }

    .input-icon {
      .search-icon {
        display: block;
        position: absolute;
        left: 0;
        margin-right: 0.5rem;
      }

      .clear-icon {
        cursor: pointer;
        display: block;
        position: absolute;
        right: 0;
        margin-right: 0.5rem;
      }
    }

    .list-group-item.active {
      color: $primary;
    }
  }
}

.lang-selection-modal.dark {
  .modal-header {
    border-color: #232e3c !important;
  }

  .modal-body,
  .modal-footer,
  .modal-header,
  .modal-content {
    color: white;
    background-color: #2b394a;
  }

  .list-group-item {
    color: white;
    border: 0;
  }

  .list-group-item:hover {
    background-color: #232e3c;
  }

  .list-group-item.active {
    background-color: #4d72fa;
    color: white;
    font-weight: 600;
  }

  .no-results-item {
    background-color: #2b394a;
    color: white;
  }

  input {
    background-color: #2b394a;
    border-color: #232e3c;
    color: white;
  }
}

// Language Selection Modal
.lang-selection-modal {
  font-weight: 500;

  .list-group {
    padding: 1rem 1.5rem;
    padding-top: 0;
    overflow-y: scroll;
    height: calc(100% - 68px);
  }

  .list-group-item {
    border: 0;

    p {
      margin-bottom: 0px;
      margin-top: 2px;
    }
  }

  .list-group-item.active {
    background-color: #edf1ff;
    color: #4d72fa;
    font-weight: 600;
    margin-top: 0px;
  }

  .modal-body {
    height: 50vh;
    padding: 0;
  }

  .lang-list {
    height: 100%;

    .search-box {
      position: relative;
      margin: 1rem 1.5rem;
    }

    input {
      border-radius: 5px !important;
    }

    .input-icon {
      display: flex;
    }

    .input-icon {
      .search-icon {
        display: block;
        position: absolute;
        left: 0;
        margin-right: 0.5rem;
      }

      .clear-icon {
        cursor: pointer;
        display: block;
        position: absolute;
        right: 0;
        margin-right: 0.5rem;
      }
    }

    .list-group-item.active {
      color: $primary;
    }
  }
}

.lang-selection-modal.dark {
  .modal-header {
    border-color: #232e3c !important;
  }

  .modal-body,
  .modal-footer,
  .modal-header,
  .modal-content {
    color: white;
    background-color: #2b394a;
  }

  .list-group-item {
    color: white;
    border: 0;
  }

  .list-group-item:hover {
    background-color: #232e3c;
  }

  .list-group-item.active {
    background-color: #4d72fa;
    color: white;
    font-weight: 600;
  }

  .no-results-item {
    background-color: #2b394a;
    color: white;
  }

  input {
    background-color: #2b394a;
    border-color: #232e3c;
    color: white;
  }
}

.org-users-page {
  .page-body {
    height: 100%;
  }
}

.user-group-container-wrap {
  margin: 20px auto 0 auto;
}

.dragged-column {
  z-index: 1001;
}

#storage-sort-popover {
  max-width: 800px;
  width: 800px;
  background-color: var(--base);
  box-sizing: border-box;
  box-shadow: 0px 12px 16px -4px rgba(16, 24, 40, 0.08), 0px 4px 6px -2px rgba(16, 24, 40, 0.03);
  border-radius: 4px;
  border: 1px solid var(--slate3) !important;



  .card-body,
  .card-footer {
    background: var(--base);
  }
}


#storage-filter-popover {
  max-width: 800px;
  width: 800px;
  background-color: var(--base);
  box-sizing: border-box;
  box-shadow: 0px 12px 16px -4px rgba(16, 24, 40, 0.08), 0px 4px 6px -2px rgba(16, 24, 40, 0.03);
  border-radius: 4px;
  border: 1px solid var(--slate3) !important;



  .card-body,
  .card-footer {
    background: var(--base);
  }
}

.filter-header {
  width: 100%;
  height: 56px;
  padding: 0 24px;
  display: flex;
  align-items: center;
  justify-content: space-between;
  color: var(--text-default);
  border-bottom: 1px solid var(--border-weak);

  .filter-heading {
    font-family: IBM Plex Sans;
    font-size: 14px;
    font-weight: 500;
    line-height: 20px;
    text-align: left;
  }
}

tbody {
  width: 100% !important;
  flex-grow: 1;

  tr {
    width: 100% !important;

    td:last-child {
      flex: 1 1 auto;
    }
  }
}

.react-datepicker__day, .tj-datepicker-widget-month-selector, .tj-datepicker-widget-year-selector, .react-datepicker__year-text, .react-datepicker__month-text {
color: var(--cc-primary-text) !important;
}

.react-datepicker__day--outside-month, .react-datepicker__day-name{
  color: var(--cc-placeholder-text) !important;
}

.react-datepicker__month-text--selected {
  color: #fff !important;
}

.datepicker-widget.theme-dark {
  .react-datepicker__tab-loop {
    .react-datepicker__header {
      background-color: #232e3c;

      .react-datepicker__current-month,
      .react-datepicker__day-name,
      .react-datepicker__month-select,
      .react-datepicker__year-select {
        color: white;

      }

      .react-datepicker__month-select,
      .react-datepicker__year-select {
        background-color: transparent;

        option {
          background-color: #232e3c;
        }
      }
    }

    .react-datepicker__month {
      background-color: #232e3c;
      


      .react-datepicker__day {
      

        &:hover {
          background-color: #636466;
        }
      }

      .react-datepicker__day--outside-month {
        opacity: 0.5;
      }
    }

    .react-datepicker {
      background-color: #232e3c;
    }
  }
}

.theme-dark .list-group-item {
  &:hover {
    background-color: #232e3c;
  }
}

.theme-dark {

  .CalendarMonth,
  .DayPickerNavigation_button,
  .CalendarDay,
  .CalendarMonthGrid,
  .DayPicker_focusRegion,
  .DayPicker {
    background-color: #232e3c;
  }

  .DayPicker_weekHeader_ul,
  .CalendarMonth_caption,
  .CalendarDay {
    color: white;
  }

  .CalendarDay__selected_span,
  .CalendarDay__selected_start,
  .CalendarDay__selected_end {
    background-color: #4D72FA;
    color: white;
  }

  .CalendarDay {
    border-color: transparent; //hiding the border around days in the dark theme

    &:hover {
      background-color: #636466;
    }
  }

  .DateInput_fangStroke {
    stroke: #232E3C;
    fill: #232E3C;
  }

  .DayPickerNavigation_svg__horizontal {
    fill: white;
  }

  .DayPicker__withBorder {
    border-radius: 0;
  }

  .DateRangePicker_picker {
    background-color: transparent;
  }
}

.link-widget {
  overflow: auto;

  &.hover {
    a {
      &:hover {
        text-decoration: underline;
      }
    }
  }

  &.no-underline {
    a {
      text-decoration: none !important;
    }
  }

  &.underline {
    a {
      text-decoration: underline;
    }
  }

  &::-webkit-scrollbar {
    width: 0;
    height: 0;
    background: transparent;
  }
}

.import-export-footer-btns {
  margin: 0px !important;
}

.home-version-modal-component {
  border-bottom-right-radius: 0px !important;
  border-bottom-left-radius: 0px !important;
  box-shadow: 0px 12px 16px -4px rgba(16, 24, 40, 0.08),
    0px 4px 6px -2px rgba(16, 24, 40, 0.03) !important;
}

.current-version-label,
.other-version-label {
  color: var(--slate11);
}

.home-modal-component.modal-version-lists {
  width: 466px;
  height: 668px;
  background: var(--base);
  box-shadow: 0px 12px 16px -4px rgba(16, 24, 40, 0.08), 0px 4px 6px -2px rgba(16, 24, 40, 0.03);
  border-top-right-radius: 6px;
  border-top-right-radius: 6px;


  .modal-header {
    .btn-close {
      top: auto;
    }
  }
}

.modal-version-lists {
  max-height: 80vh;

  .modal-body {
    height: 80%;
    overflow: auto;
  }

  .export-creation-date {
    color: var(--slate11);
  }

  .modal-footer,
  .modal-header {
    padding-bottom: 24px;
    padding: 12px 28px;
    gap: 10px;
    width: 466px;
    height: 56px;
    background-color: var(--base);
  }

  .modal-footer {
    padding: 24px 32px;
    gap: 8px;
    width: 466px;
    height: 88px;
  }

  .tj-version-wrap-sub-footer {
    display: flex;
    flex-direction: row;
    padding: 16px 28px;
    gap: 10px;
    height: 52px;
    background: var(--base);
    border-top: 1px solid var(--slate5);
    border-bottom: 1px solid var(--slate5);



    p {
      font-weight: 400;
      font-size: 14px;
      line-height: 20px;
      color: var(--slate12);
    }
  }

  .version-wrapper {
    display: flex;
    justify-content: flex-start;
    padding: 0.75rem 0.25rem;
  }

  .current-version-wrap,
  .other-version-wrap {

    span:first-child {
      color: var(--slate12) !important;
    }
  }

  .current-version-wrap {
    background: var(--indigo3) !important;
    margin-bottom: 24px;
    border-radius: 6px;
    margin-top: 8px;
  }
}

.rest-methods-url {
  .cm-s-default {
    .cm-string-2 {
      color: #000;
    }
  }
}

.tooljet-database {

  .tj-db-headerText {
    white-space: nowrap;
    overflow: hidden;
    text-overflow: ellipsis;
    width: 78%;
  }

  .table-header,
  .table-name,
  .table-cell {
    white-space: nowrap;
    overflow: hidden;
    text-overflow: ellipsis;
    cursor: pointer;

    input.form-control {
      border: none;
      padding: 0px !important;
    }
  }

  .table-cell-dark {
    color: #ffffff;
  }

  .table-cell-hover-background {
    background-color: #F8F9FA;
    padding: 0rem;
    max-width: 230px;

    input.form-control {
      border: none !important;
      margin: 0px !important;
      padding: 0px !important;
      background-color: #F8F9FA;
    }
  }

  .table-cell-hover-background-dark {
    background-color: #242f3c;
    padding: 0rem;
    max-width: 230px;
    color: #ffffff;

    input.form-control {
      border: none !important;
      margin: 0px !important;
      padding: 0px !important;
      background-color: #242f3c !important;
    }
  }

  .table-editable-parent-cell {
    max-width: 230px;
    background-color: var(--indigo2) !important;
    cursor: pointer;
    padding: 0rem;

    .form-control {
      background-color: var(--indigo2) !important;
      border: none !important;
      padding: 0;
      margin: 0px !important;
      border-radius: 0px;
    }

    .popover-body {
      margin-top: 10px;
    }
  }

  .tjdb-cell-error {
    padding: 0rem;
    border-top: 1.5px solid var(--Tomato-09, #E54D2E) !important;
    border-bottom: 1.5px solid var(--Tomato-09, #E54D2E) !important;
    border-right: 1.5px solid var(--Tomato-09, #E54D2E) !important;
    border-left: 1.5px solid var(--Tomato-09, #E54D2E) !important;
  }

  .tjdb-column-select-border {
    border-left: 1.5px solid transparent;
    border-right: 1.5px solid transparent;
    border-top: 1.5px solid transparent;
    border-bottom: 1.5px solid transparent;
  }

  .table-columnHeader-click {
    background-color: #F8F9FA;
    padding: 0;
    max-width: 230px;

    .tjdb-column-select-border {
      border-left-color: #3E63DD !important;
      border-right-color: #3E63DD !important;
    }

    input.form-control {
      border: none !important;
      padding: 0px !important;
      margin: 0px !important;
      background-color: #F8F9FA;
    }
  }

  .table-columnHeader-click-dark {
    background-color: #242f3c;
    padding: 0;
    max-width: 230px;
    color: #ffffff;

    .tjdb-column-select-border {
      border-left-color: white !important;
      border-right-color: white !important;
    }

    input.form-control {
      border: none !important;
      margin: 0px !important;
      padding: 0px !important;
      background-color: #242f3c;
    }
  }

  .row-tj:first-child {
    .tjdb-column-select-border {
      border-top: 1.5px solid transparent;
    }

    .table-columnHeader-click {
      .tjdb-column-select-border {
        border-top-color: #3E63DD !important;
      }
    }

    .table-columnHeader-click-dark {
      .tjdb-column-select-border {
        border-top-color: white !important;
      }
    }
  }

  .row-tj:last-of-type {
    .tjdb-column-select-border {
      border-bottom: 1.5px solid transparent;
    }

    .table-columnHeader-click {
      .tjdb-column-select-border {
        border-bottom-color: #3E63DD !important;
      }
    }

    .table-columnHeader-click-dark {
      .tjdb-column-select-border {
        border-bottom-color: white !important;
      }
    }
  }

  .table-name {
    color: #000;
    width: 250px;
  }

  .table-left-sidebar {
    max-width: 288px;
  }

  .add-table-btn {
    height: 32px;
  }

  .table-header-click {
    background: #DFE3E6;

    .tjdb-menu-icon-parent {
      background: #E6E8EB !important;
      border-radius: 10px !important;

      .tjdb-menu-icon {
        display: block;
        cursor: pointer;
      }
    }
  }

  .table-header {
    background: #ECEEF0;
  }

  .table-header:hover {
    background: #E6E8EB;

    .tjdb-menu-icon {
      display: block;
      cursor: pointer;
    }
  }

  .table-header-dark:hover {

    .tjdb-menu-icon {
      display: block;
      cursor: pointer;
    }
  }

  .table-header,
  .table-cell {
    max-width: 230px !important;
  }

  .table-cell {
    padding: 0;
  }

  .add-more-columns-btn {
    background: var(--indigo3);
    font-weight: 500;
    color: var(--indigo9);
    font-size: 12px;
    border-radius: 600;
  }

  .delete-row-btn {
    max-width: 140px;
  }

  .tjdb-table-row {
    height: 36px;

    &:not(.table-row-selected):hover {
      background: var(--Slate-02, #F8F9FA);

      td:nth-child(1),
      td:nth-child(2) {
        background: var(--Slate-02, #F8F9FA);
      }

      .tjdb-checkbox-cell {
        display: block !important;
      }
    }

  }
}

.apploader {
  height: 100vh;

  .app-container {
    height: 100%;
    display: flex;
    flex-direction: column;
    justify-content: space-between;
  }

  .editor-header {
    height: 5%;
    background-color: #EEEEEE;
    display: flex;
    align-items: center;
    justify-content: space-between;

    .app-title-skeleton {
      width: 100px;
      height: 100%;
      display: flex;
      align-items: center;
      margin-left: 120px;
    }

    .right-buttons {
      display: flex;
      gap: 5px;
      align-items: center;
      margin-right: 10px;
    }
  }

  .editor-body {
    height: 100%;
  }

  .skeleton {
    padding: 5px;
  }

  .editor-left-panel {
    width: 48px;
    background-color: #EEEEEE;
    margin: 3px 0px 3px 3px;
    display: flex;
    flex-direction: column;
    justify-content: space-between;
    border-radius: 5px;

    .left-menu-items {
      display: flex;
      flex-direction: column;
      justify-content: space-between;
      gap: 5px;
      margin-top: 10px;
    }

    .bottom-items {
      margin-bottom: 10px;
    }
  }

  .editor-center {
    height: 100%;
    display: flex;
    flex-direction: column;
    gap: 5px;
    justify-content: space-between;

    .canvas {
      height: 100vh;
      background-color: var(--base);
      border-radius: 5px;
      display: flex;
      justify-content: center;
    }

    .query-panel {
      height: 30%;
      display: flex;
      justify-content: space-between;
      gap: 5px;

      .queries {
        width: 30%;
        display: flex;
        flex-direction: column;
        gap: 5px;

        .queries-title {
          background-color: #EEEEEE;
          border-radius: 5px;
          height: 20%;
          padding: 5px 10px;
          display: flex;
          justify-content: space-between;
          align-items: center;
        }

        .query-list {
          background-color: #EEEEEE;
          border-radius: 5px;
          height: 80%;

          .query-list-item {
            margin: 10px;
            height: 35px;
          }
        }
      }

      .query-editor {
        width: 70%;
        height: 100%;
        display: flex;
        flex-direction: column;
        gap: 5px;

        .query-editor-header {
          background-color: #EEEEEE;
          border-radius: 5px;
          height: 20%;
          padding: 5px 10px;
          display: flex;
          justify-content: space-between;

          .query-actions {
            display: flex;
            align-items: center;
          }
        }

        .query-editor-body {
          background-color: #EEEEEE;
          height: 80%;
          border-radius: 5px;

          .button {
            margin-right: 10px;
          }
        }
      }
    }
  }

  .wrapper {
    padding: 3px 3px 3px 0px;
  }


  .right-bar {
    height: 100%;
    padding: 3px 3px 3px 0px;
    display: flex;
    flex-direction: column;
    justify-content: space-between;
    gap: 5px;

    .widget-list-header {
      height: 5%;
      background-color: #EEEEEE;
      border-radius: 5px;
    }

    .widget-list {
      height: 95%;
      background-color: #EEEEEE;
      border-radius: 5px;
      padding: 10px;

      .widgets {
        display: flex;
        justify-content: space-between;
      }
    }
  }
}

.subheader {
  margin-bottom: 12px;
}

.theme-dark {
  .layout-sidebar-icon {
    &:hover {
      background-color: #273342;
    }
  }

  .tooljet-database {

    .table-name,
    .subheader {
      color: var(--slate9);
    }

    .list-group-item.active {
      .table-name {
        color: #000;
      }
    }
  }

  .editor-header {
    background-color: #1F2936;
  }

  .editor-left-panel {
    background-color: #1F2936;
  }


  .query-panel {
    .queries {
      .queries-title {
        background-color: #1F2936 !important;
      }

      .query-list {
        background-color: #1F2936 !important;
      }
    }

    .query-editor {
      .query-editor-header {
        background-color: #1F2936 !important;
      }

      .query-editor-body {
        background-color: #1F2936 !important;
      }
    }
  }

  .right-bar {
    .widget-list-header {
      background-color: #1F2936;
    }

    .widget-list {
      background-color: #1F2936;
    }
  }
}

:root {
  --tblr-breadcrumb-item-active-font-weight: 500;
  --tblr-breadcrumb-item-active-color: inherit;
}

.application-brand {
  a {
    height: 48px;
    position: relative;
    display: flex;
    justify-content: center;
    align-items: center;
  }
}

.breadcrumb-item.active {
  font-weight: var(--tblr-breadcrumb-item-active-font-weight);
  color: var(--tblr-breadcrumb-item-active-color);
}

.app-icon-main {
  background: var(--indigo3) !important;
  border-radius: 6px !important;
  display: flex;
  justify-content: center;
  align-items: center;
  width: 48px;
  height: 48px;
}

.settings-nav-item,
.audit-log-nav-item,
.notification-center-nav-item {
  border-radius: 4px;
}

.settings-nav-item {
  height: 32px;
  width: 32px;

  &.active {
    background-color: var(--indigo4);
  }
}

.audit-log-nav-item {
  bottom: 40px;
}

.workspace-content-wrapper {
  overflow-x: auto;
  overflow-y: auto;
  padding-left: 20px;
}

.workspace-content-wrapper,
.database-page-content-wrap {
  background-color: var(--page-default);
  height: calc(100vh - 64px) !important;
}

.instance-settings-wrapper {}

.database-page-content-wrap {
  height: calc(100vh - 64px) !important;
}

.audit-logs-nav-item {
  position: fixed;
  bottom: 100px;
  left: 8px;
}

.home-page-sidebar,
.workspace-variable-table-card,
.org-wrapper {
  margin: 0 auto;
  width: 880px;
}

.organization-page-sidebar {
  height: calc(100vh - 64px);
  max-width: 288px;
  background-color: var(--page-default);
  border-right: 1px solid var(--slate5) !important;
  display: grid !important;
  grid-template-rows: auto 1fr auto !important;
  position: relative;

  .trial-banner {
    position: absolute;
    bottom: 50px;
    max-height: 130px;
    min-width: 255px;

    svg {
      width: 48px;
    }
  }
}

.marketplace-page-sidebar {
  height: calc(100vh - 64px);
  max-width: 272px;
  background-color: var(--page-default);
  border-right: 1px solid var(--slate5) !important;
  display: grid !important;
  grid-template-rows: auto 1fr auto !important;
  position: fixed;
}

.home-page-sidebar {
  max-width: 288px;
  background-color: var(--page-default);
  border-right: 1px solid var(--slate5);
  display: grid;
  grid-template-rows: auto 1fr auto;

  @media only screen and (max-width: 767px) {
    display: none;
  }
}

.empty-home-page-image {
  margin-top: 14px;
}

.create-new-table-btn {
  width: 248px;

  button {
    height: 40px !important;

  }
}

.tooljet-database-sidebar {
  max-width: 288px;
  background: var(--page-default);
  border-right: 1px solid var(--slate5);
  height: calc(100vh - 64px) !important;


  .sidebar-container {
    height: 40px !important;
    padding-top: 4px !important;
    margin: 0 auto;
    display: flex;
    justify-content: center;
  }

  .sidebar-container-with-banner {
    height: 40px !important;
    padding-top: 1px !important;
    margin: 0 auto;
    display: flex;
    justify-content: center;
  }
}

.create-new-app-dropdown {
  width: 248px !important;


  .dropdown-toggle-split {
    border-left: 1px solid var(--indigo11) !important;

    &:disabled {
      background-color: var(--slate6) !important;
      border-left: 1px solid var(--slate6) !important;
    }
  }

  button {
    background-color: var(--indigo9) !important;
  }
}

.create-new-app-button {
  font-weight: 500;
  font-size: 14px;
  height: 40px;
  border-top-left-radius: 6px;
  border-bottom-left-radius: 6px;

  &:disabled {
    background-color: var(--slate6) !important;
    color: var(--slate9) !important;
  }
}

.create-new-app-button+.dropdown-toggle {
  height: 40px;
  border-top-right-radius: 6px;
  border-bottom-right-radius: 6px;
}

.custom-select {
  .select-search-dark__value::after {
    content: none;
  }

  .select-search-dark__select,
  .select-search__select {
    min-width: fit-content;
    max-width: 100% !important;
  }
}

.jet-data-table td .textarea-dark-theme.text-container:focus {
  background-color: transparent !important;
}

.app-environment-menu {
  display: flex;
  align-items: center;
  min-width: 170px;
  max-width: 180px;
  height: 28px;
  font-size: 12px;
  margin-left: 1rem;

  @media screen and (max-width: 767px) {
    margin-left: 0 !important;
    width: 100%;
    max-width: unset !important;
  }

  .app-environment-list-item {
    white-space: nowrap;
    overflow: hidden;
    text-overflow: ellipsis;
  }

  .app-environment-name {
    font-weight: 400;
    font-size: 12px;
    line-height: 20px;
  }
}

.tooljet-logo-loader {
  height: 100vh;
  display: flex;
  align-items: center;
  justify-content: center;

  .loader-spinner {
    margin: 10px 87px;
  }
}

.page-body {
  height: calc(100vh - 1.25rem - 48px);
  min-height: 500px;
}

// buttons
.default-secondary-button {
  background-color: $color-light-indigo-03;
  color: $color-light-indigo-09;
  max-height: 28px;
  width: 76px;
  display: flex;
  flex-direction: row;
  justify-content: center;
  align-items: center;
  padding: 4px 16px;
  gap: 6px;
  font-weight: 500;
  border: 0 !important;

  .query-manager-btn-svg-wrapper {
    width: 16px !important;
    height: 16px !important;
    padding: 2.67px;
  }

  .query-manager-btn-name {
    min-width: 22px;
  }

  &:hover {
    background-color: $color-light-indigo-04;
    color: $color-light-indigo-10;
  }

  &:active {
    background-color: $color-light-indigo-04;
    color: $color-light-indigo-10;
    box-shadow: 0px 0px 0px 4px #C6D4F9;
    border-radius: 6px;
    border: 1px solid;
    outline: 0 !important;

    svg {
      path {
        fill: $color-light-indigo-10;
      }
    }
  }

  &:disabled {
    cursor: not-allowed;
    pointer-events: none;
    opacity: .65;
  }

  .query-run-svg {
    padding: 4px 2.67px;
  }
}

.default-secondary-button.theme-dark {
  background-color: #4D72FA !important;
  color: #F4F6FA !important;

  svg {
    path {
      fill: #F4F6FA !important;
    }
  }

  &:hover {
    border: 1px solid #4D72FA !important;
    background-color: #4D5EF0 !important;
    color: #FFFFFC !important;

    svg {
      path {
        fill: #FFFFFC !important;
      }
    }
  }

  &:active {
    border: 1px solid #4D72FA !important;
    background-color: #4D5EF0 !important;
    box-shadow: 0px 0px 0px 4px #4D72FA;
    border-radius: 6px;
  }
}

.default-tertiary-button {
  background-color: $color-light-base;
  color: $color-light-slate-12;
  border: 1px solid $color-light-slate-07;
  display: flex;
  flex-direction: row;
  justify-content: center;
  align-items: center;
  padding: 4px 16px;
  gap: 6px;
  max-height: 28px;
  font-weight: 500;
  height: 28px;
  cursor: pointer;
  white-space: nowrap;

  .query-btn-svg-wrapper {
    width: 16px !important;
    height: 16px !important;
    padding: 2.67px;
  }

  .query-btn-name {
    min-width: 22px;

  }

  &:hover {
    border: 1px solid $color-light-slate-08;
    color: $color-light-slate-11;

    svg {
      path {
        fill: $color-light-slate-11;
      }
    }
  }

  .query-create-run-svg {
    padding: 2px;
  }

  .query-preview-svg {
    padding: 2.67px 0.067px;
    width: 16px;
    height: 16px;
    margin: 6px 0;
  }

  &:active {
    border: 1px solid #C1C8CD;
    box-shadow: 0px 0px 0px 4px #DFE3E6;
    color: $color-light-slate-11;
    outline: 0;
  }
}

.default-tertiary-button.theme-dark {
  background-color: transparent;
  color: #4D5EF0 !important;
  border: 1px solid #4D5EF0 !important;

  svg {
    path {
      fill: #4D5EF0 !important;
    }
  }

  &:hover {
    border: 1px solid $color-dark-slate-08;
    color: #FFFFFC !important;
    background-color: #4D5EF0 !important;

    svg {
      path {
        fill: #FFFFFC !important;
      }
    }
  }

  &:active {
    border: 1px solid inherit;
    box-shadow: none;
    outline: 0;
  }
}

.default-tertiary-button.theme-dark.btn-loading {
  background-color: #4D5EF0 !important;
  color: transparent !important;

  svg {
    path {
      fill: transparent !important;
    }
  }
}

.default-tertiary-button.button-loading {
  background-color: transparent !important;
  color: transparent !important;

  svg {
    path {
      fill: transparent !important;
    }
  }
}

.disable-tertiary-button {
  color: $color-light-slate-08;
  background-color: $color-light-slate-03;
  pointer-events: none !important;

  svg {
    path {
      fill: $color-light-slate-08;
    }
  }

}

.disable-tertiary-button.theme-dark {
  color: $color-dark-slate-08;
  background-color: $color-dark-slate-03;
  pointer-events: none !important;

  svg {
    path {
      fill: $color-dark-slate-08;
    }
  }
}

.query-manager-btn-shortcut {
  color: var(--text-disabled) !important;
}

.font-weight-500 {
  font-weight: 500;
}

.font-size-12 {
  font-size: 12px;
}

.toggle-query-editor-svg {
  width: 16px;
  height: 16px;
  padding: 2.88px 5.22px;
  display: flex;
  cursor: pointer;
}

.theme-dark {
  .org-avatar:hover {
    .avatar {
      background: #10141A no-repeat center/cover;
    }
  }
}

.app-creation-time {
  color: var(--slate11) !important;
  white-space: nowrap;
  overflow: hidden;
  text-overflow: ellipsis;
}

.font-weight-400 {
  font-weight: 400;
}

.font-weight-600 {
  font-weight: 600;
}

.border-indigo-09 {
  border: 1px solid $color-light-indigo-09;
}

.dark-theme-toggle-btn {
  height: 32px;
  display: flex;
  align-items: center;
  justify-content: center;

}

.dark-theme-toggle-btn-text {
  font-size: 14px;
  margin: 12px;
}

.maximum-canvas-height-input-field {
  width: 156px;
  height: 32px;
  padding: 6px 10px;
  gap: 17px;
  background: #FFFFFF;
  border: 1px solid #D7DBDF;
  border-radius: 6px;

}

.layout-header {
  position: fixed;
  right: 0;
  left: 48px;
  z-index: 1;
  background: var(--base);
  height: 64px;

  @media only screen and (max-width: 767px) {
    border-bottom: 1px solid var(--slate5);

    .row {
      display: flex;

      .tj-dashboard-section-header {
        width: unset;
        border-right: none;
      }

      .app-header-label {
        display: none;
      }
    }
  }
}

.layout-sidebar-icon {
  &:hover {
    background: #ECEEF0;
  }

  &:focus {
    outline: #ECEEF0 auto 5px;
    background: #3756C5;
    box-shadow: none;
  }

  &:disabled,
  &[disabled] {
    background: linear-gradient(0deg, #F3F4F6, #F3F4F6);
    box-shadow: none;
    color: #D1D5DB;
  }
}

.tj-text-input-error-state {
  font-weight: 400;
  font-size: 11px;
  line-height: 16px;
  margin-top: 2px !important;
  color: #EB1414;
}

.input-error {
  border: 1px solid #EB1414;
}

.onboarding-radio-checked {
  border: 1px solid #466BF2 !important;
  box-shadow: none;
}

.onboarding-bubbles {
  width: 8px !important;
  height: 8px !important;
  background: #D1D5DB !important;
  margin-right: 8px;
  border-radius: 100%;
}

.onboarding-bubbles-selected {
  width: 8px !important;
  height: 8px !important;
  background: #466BF2 !important;
  margin-right: 8px;
  border-radius: 100%;
}

.onboarding-bubbles-active {
  background: #466BF2 !important;
  width: 16px !important;
  height: 16px !important;
  margin-right: 8px;
  border-radius: 100%;
}

.onboarding-bubbles-completed {
  background: #D1D5DB;
}

.onboarding-bubbles-wrapper {
  display: flex;
  flex-direction: row;
  align-items: center;
}

.onboarding-progress-cloud {
  margin-bottom: 32px;
  display: flex;
  align-items: center;
}

.onboarding-progress {
  margin-bottom: 32px;
  display: grid;
}

.onboarding-progress-layout-cloud {
  grid-template-columns: 3fr 6fr 3fr;
  margin-bottom: 40px;
  display: grid;
}

.onboarding-progress-layout {
  grid-template-columns: 12fr;
  margin-bottom: 40px;
  display: grid;
}

.onboarding-bubbles-container {
  margin-left: auto;
  margin-right: auto;
}

.onboarding-header-wrapper {
  display: flex;
  flex-direction: column;
  align-items: center;
}

.onboarding-back-button,
.onboarding-front-button {

  font-size: 12px;
  line-height: 20px;
  color: #6B7380;
  display: flex !important;
  flex-direction: row !important;
  align-items: center;
  cursor: pointer;

  .onboarding-back-text {
    margin-left: 12px;
    color: #D7DBDF;
  }

  p,
  .onboarding-skip-text {
    margin-bottom: 0 !important;
    color: #D7DBDF;
    font-weight: 600;
    font-size: 14px;
  }

  .onboarding-skip-text {
    margin-right: 12px !important;
  }
}


.info-screen-description {
  margin-bottom: 0px !important;
  font-style: normal;
  font-weight: 400;
  font-size: 14px;
  line-height: 24px;
  color: #4B5563;
  line-height: 24px;
}

.separator-onboarding,
.separator-signup {
  .separator {
    width: 100%;

    h2 {
      width: 100%;
      text-align: center;
      border-bottom: 1px solid #E4E7EB;
      line-height: 0.1em;
      font-size: 14px;
      margin: 26px 0 26px;
    }

    h2 span {
      color: #9BA3AF;
      background: #fff;
      padding: 0 18px;
    }
  }
}

// login ,signin
.separator-signup {
  .separator {
    width: 100%;

    h2 {
      margin: 36px 0 36px !important;
    }
  }
}


.common-auth-section-whole-wrapper {
  display: flex;
  flex-direction: row;

  .common-auth-section-right-wrapper {
    width: 29.16%;
    border-left: 1px solid #E4E7EB;
    overflow: hidden;
  }

  .common-auth-section-left-wrapper {
    width: 70.83%;
    position: relative;

    .common-auth-section-left-wrapper-grid {
      display: grid;
      height: calc(100% - 64px);

      form {
        display: flex !important;
        justify-content: center;
        align-items: center !important;
      }
    }

  }

  .common-auth-container-wrapper {
    display: flex;
    flex-direction: column;
    align-items: center;
    width: 352px;
    margin: 0px auto 0px auto;
  }

  .login-sso-wrapper {
    padding: 6px 16px;
    gap: 5px;
    width: 352px;
    height: 40px;
    display: flex;
    flex-direction: row;
    justify-content: center;
    align-items: center;
    margin-bottom: 12px;
    background: #FFFFFF;
    border: 1px solid #D1D5DB;
    border-radius: 4px;

    &:hover {
      border: 1px solid #D1D5DB;
      box-shadow: 0px 0px 0px 4px #E4E7EB;
    }
  }
}

.sso-info-text {
  font-weight: 600;
  font-size: 14px;
  line-height: 24px;
  margin-left: 11px;
}

.sso-button {
  background-color: #fff;
  cursor: pointer;

  img {
    width: 32px;
  }
}


.tj-dashboard-section-header {
  background-color: var(--page-default);
  max-width: 288px;
  max-height: 64px;
  padding-top: 20px;
  padding-left: 20px;
  padding-bottom: 24px;
  border-right: 1px solid var(--slate5);

  &[data-name="Audit logs"],
  &[data-name="Workspace constants"],
  &[data-name="Profile settings"] {
    border-right: none;
    border-bottom: 1px solid var(--slate5);

    .paid-feature-banner {
      margin-left: 15px;
    }
  }
}

.layout-sidebar-icon {
  &:hover {
    background: #ECEEF0;
    border-radius: 4px;
  }

  &:focus {
    outline: #ECEEF0 auto 5px;
  }
}

.folder-menu-icon {
  visibility: hidden !important;
}

.folder-list-group-item:hover .folder-menu-icon {
  visibility: visible !important;
}

.folder-list-group-item {
  &:hover {
    background: #ECEEF0;
  }

  &:active {
    background: var(--indigo4);
  }

  &:focus {
    box-shadow: 0px 0px 0px 4px #DFE3E6;
  }

  .tj-text-xsm {
    white-space: nowrap;
    overflow: hidden;
    text-overflow: ellipsis;
  }

  .tj-folder-list {
    display: block;
  }
}


.app-versions-selector {
  display: inline-flex;
  align-items: center;
  width: 176px;
  height: 28px;
  border-radius: 6px;

  .react-select__control {
    background-color: var(--page-default);
    border: none !important;
  }

  @media screen and (max-width: 767px) {
    width: 100%;
  }
}

.app-version-list-item {
  white-space: nowrap;
  overflow: hidden;
  text-overflow: ellipsis;
}

.app-version-name,
.app-version-released {
  font-weight: 400;
  font-size: 12px;
  line-height: 20px;
}

.app-version-name {
  max-width: 80px;
}

.custom-version-selector__option:hover .app-version-delete {
  display: block;
}

.editor .navbar-brand {
  border-right: 1px solid var(--slate5);
  width: 48px;
  display: flex;
  justify-content: center;
}


.modal-backdrop {
  opacity: 0.5;
  z-index: 1060;
}

.canvas-area>.modal-backdrop {
  width: 100% !important;
  height: 100% !important;
}

.ds-delete-btn {
  display: none;
  border: none;
  background: none;
}

.ds-list-item:hover .ds-delete-btn {
  display: block;
}

.toojet-db-table-footer,
.toojet-db-table-footer-collapse,
.home-page-footer {
  position: fixed;
  bottom: 0px;
}

.home-page-footer {
  height: 52px;
  background-color: var(--page-default) !important;
  border-top: 1px solid var(--slate5) !important;
  width: calc(100% - 336px) !important;

  @media only screen and (max-width: 768px) {
    position: unset;
    width: 100%;

    .col-4,
    .col-5 {
      display: none;
    }

    .pagination-container {
      display: flex !important;
      align-items: center;
      justify-content: center;
    }
  }
}

.pagination-container {
  display: flex;
  padding: 0px;
  height: 20px !important;

  .form-control {
    padding: 0 4px;
    width: fit-content;
    width: 30px !important;
    height: 20px !important;
    margin-bottom: 0px !important;
    text-align: center;
  }

  .form-control-pagination {
    padding: 0 4px;
    width: fit-content;
    width: 30px !important;
    height: 20px !important;
    text-align: center;
    margin-bottom: 0px;
    gap: 16px !important;
    background: var(--base) !important;
    border: 1px solid var(--slate7) !important;
    border-radius: 6px;
    color: var(--slate12) !important;
    transition: none;
    padding-left: 0.4375rem;
    padding-right: 0.4375rem;
    padding-top: 0.75rem;
    padding-bottom: 0.75rem;
    overflow-x: auto;
    white-space: nowrap;


    &:hover {
      background: var(--slate1) !important;
      border: 1px solid var(--slate8) !important;
      -webkit-box-shadow: none !important;
      box-shadow: none !important;
      outline: none;
    }

    &:focus-visible {
      background: var(--indigo2) !important;
      border: 1px solid var(--indigo9) !important;
      box-shadow: none !important;
    }

    &.input-error-border {
      border-color: #DB4324 !important;
    }

    &:-webkit-autofill {
      box-shadow: 0 0 0 1000px var(--base) inset !important;
      -webkit-text-fill-color: var(--slate12) !important;

      &:hover {
        box-shadow: 0 0 0 1000px var(--slate1) inset !important;
        -webkit-text-fill-color: var(--slate12) !important;
      }

      &:focus-visible {
        box-shadow: 0 0 0 1000px var(--indigo2) inset !important;
        -webkit-text-fill-color: var(--slate12) !important;
      }
    }
  }

  @media only screen and (max-width: 768px) {
    .unstyled-button {
      height: unset;
      width: unset;

      img {
        width: 20px;
        height: 20px;
        margin-left: 0px !important;
        margin-right: 0px !important;
      }
    }
  }
}

.settings-card {
  box-shadow: 0px 12px 16px -4px rgba(16, 24, 40, 0.08), 0px 4px 6px -2px rgba(16, 24, 40, 0.03);
  border-radius: 6px;
  margin-left: 10px;
  background-color: var(--base);
  min-width: 170px;
  z-index: 3;

  .dropdown-item {
    padding: 8px;
    height: 36px;
    min-width: 84px !important;
  }

  svg {
    margin-left: 2px;
  }

  a {
    span {
      margin-left: 4px;
    }
  }
}

.logo-nav-card {
  transform: translate(5px, 50px) !important;
  z-index: 101;
}

.theme-dark {
  .editor-header-actions {
    .current-layout {
      .bg-white {
        background-color: #151718 !important;
      }
    }
  }

  .icon-tabler-x {
    stroke: white;
  }
}

.img-invert {
  img {
    filter: invert(1);
  }
}

.user-group-table {
  .selected-row {
    background-color: #ECEEF0;
  }

  .selected-row.dark {
    background-color: #232E3C;
  }
}

.notification-center.theme-dark {

  .empty-subtitle,
  .card-footer>span,
  .empty-title {
    color: white !important;
  }
}


// DASHBOARD SCROLL STYLES--->
.create-new-app-license-wrapper {
  display: flex;
  align-items: center;
  flex-direction: column;
}

.create-new-app-wrapper {
  margin: 0 auto;
  display: flex;
  justify-content: center;
  flex-direction: column;
  align-items: center;
  padding-top: 4px;
}

.home-page-sidebar {
  height: calc(100vh - 64px) !important; //64 is navbar height

  .folder-list-user {
    height: calc(100vh - 116px) !important; //64 is navbar height + 52 px footer
  }
}

.home-page-content {
  background-color: var(--page-default);
  height: calc(100vh - 64px) !important;
  overflow-y: auto;
  position: relative;

  .filter-container {
    display: none;
  }

  .org-selector-mobile {
    display: none;
  }

  @media only screen and (max-width: 768px) {
    .filter-container {
      display: flex;
      align-items: center;
      justify-content: space-between;
      margin: 2rem 1rem;
    }

    .footer-container {
      position: absolute;
      width: 100%;
      bottom: 0px;
      right: unset;
      left: unset;

      .org-selector-mobile {
        display: block;
        background-color: var(--slate1);

        .tj-org-select {
          width: 100%;
          padding: 0px 10px;

          .react-select__control {
            width: 100%;
          }
        }
      }
    }
  }
}

.application-folders-list {
  height: 64px;
}

// DASHBOARD STYLES END

// TABLE
.table-left-sidebar {
  height: calc(100vh - 104px) !important; // 62px [navbar] +  40px [ add table and search ] + extra 2 px(border)
  overflow-y: auto;
}

.toojet-db-table-footer {
  height: 52px;
  background: var(--page-default) !important;
  width: calc(100vw - 336px);
}

.toojet-db-table-footer-collapse {
  height: 52px;
  background: var(--page-default) !important;
  width: calc(100vw - 48px);
}

.toojet-db-table-footer-collapse {
  height: 52px;
  background: var(--page-default) !important;
  width: calc(100vw - 48px);
}

.home-app-card-header {
  margin-bottom: 32px;
}

.homepage-app-card {
  height: 166px;
  outline: 1px solid var(--slate3);
  box-shadow: 0px 1px 2px rgba(16, 24, 40, 0.05);
  border-radius: 6px;
  padding: 16px;
  background-color: var(--base) !important;

  .appcard-buttons-wrap {
    display: none;
  }

  .home-app-card-header {
    .menu-ico {
      visibility: hidden !important;
    }
  }

  &:hover {
    box-shadow: 0px 12px 16px -4px rgba(16, 24, 40, 0.08), 0px 4px 6px -2px rgba(16, 24, 40, 0.03);

    .home-app-card-header {
      margin-bottom: 12px;

      .menu-ico {
        visibility: visible !important;
      }
    }

    .app-creation-time-container {
      margin-bottom: 0px;
    }

    .app-card-name {
      margin-bottom: 0px;
    }

    .app-creation-time {
      display: none;
    }


    .appcard-buttons-wrap {
      display: flex;
      padding: 0px;
      gap: 12px;
      width: 240px;
      height: 28px;
      flex-direction: row;

      div {
        a {
          text-decoration: none;
        }
      }

    }

    .app-icon-main {
      width: 36px;
      height: 36px;

    }
  }
}

.app-creation-time-container {
  height: 16px;
}

.release-buttons {
  height: 48px;
  gap: 4px;
}

.global-settings-app-wrapper {
  max-width: 190px;
}

.version-manager-container {
  padding: 0.6rem;

  @media screen and (max-width: 767px) {
    padding: 0 !important;
    width: 100%;
  }
}

.git-sync-btn {
  display: flex;
  align-items: center;
  justify-content: center;
  cursor: pointer;
  background: var(--indigo3);
  border-radius: 6px;
  width: 36px;
  height: 36px;
  margin: auto 5px;
}

.git-sync-btn.disabled-action-tooltip {
  .license-tooltip {
    opacity: 1;
  }

  opacity: 1;
  background: var(--slate3);

  rect {
    fill: var(--slate3);
  }

  svg {
    path {
      fill: var(--slate8);
    }
  }
}

.env-version-container {
  padding-right: 100px;
}

// tooljet db fields styles [ query manager ]
.tj-db-field-wrapper {
  .code-hinter-wrapper {
    ::-webkit-scrollbar {
      display: none;
    }
  }

  .CodeMirror-sizer {
    min-height: 32px !important;
    width: 100%;
    border-right-width: 0px !important;
    padding: 0 !important;
    overflow-y: auto;

    .CodeMirror-lines {
      margin-top: 0px !important;
      min-height: 32px !important;
    }
  }
}

.table-list-items#popover-contained {
  .popover-body {
    outline: 1px solid var(--slate3);
    background: var(--base);
    overflow: hidden;
  }

}

.table-list-item-popover.dark {
  svg {
    path {
      fill: white;
    }
  }
}

.react-loading-skeleton {
  background-color: var(--interactive-default);
  // background-image: linear-gradient(90deg, #2F3C4C, #2F3C4C, #2F3C4C) !important;
}

.theme-dark {
  .audit-log {
    .rdtPicker {
      background-color: #2B394A;
      color: #fff;

      .rdtDay:hover {
        background-color: #636466;
      }
    }

    .card-body {
      .count-main {
        background-color: inherit !important;
        color: #fff !important;
      }
    }
  }

  .react-loading-skeleton {
    background-color: var(--interactive-default);
    background-image: linear-gradient(90deg, #2F3C4C, #2F3C4C, #2F3C4C) !important;
  }

  .react-loading-skeleton::after {
    background-image: linear-gradient(90deg, #2F3C4C, #3A4251, #2F3C4C) !important;
  }
}

@keyframes up-and-down {
  to {
    opacity: 0.2;
    transform: translateY(-20px);

  }
}

.spin-loader {
  position: fixed;
  width: 100%;

  .load {
    display: flex;
    justify-content: center;
  }

  .load div {
    width: 20px;
    height: 20px;
    background-color: var(--indigo9);
    border-radius: 50%;
    margin: 0 5px;
    animation-name: #{up-and-down};
    animation-duration: 0.8s;
    animation-iteration-count: infinite;
    animation-direction: alternate;
  }

  .load .two {
    animation-delay: 0.3s;
  }

  .load .three {
    animation-delay: 0.6s;
  }
}

.organization-switch-modal {
  font-family: 'IBM Plex Sans';

  .modal-dialog {
    width: 376px;
  }

  .cursor-pointer {
    margin-left: auto;
    margin-right: 10px;
    margin-top: 10px;
  }

  .modal-content {
    background: linear-gradient(0deg, #FFFFFF, #FFFFFF),
      linear-gradient(0deg, #DFE3E6, #DFE3E6);
  }

  .modal-header {
    padding: 10px 10px 20px 5px;
    flex-direction: column;

    .header-text {
      font-style: normal;
      font-weight: 600;
      font-size: 20px;
      line-height: 36px;
      margin: 24px 0 5px 0;
    }

    p {
      margin: 15px 22px 0px 27px;
      font-style: normal;
      font-weight: 400;
      font-size: 14px;
      line-height: 20px;
      color: #687076;
      text-align: Center;
      margin-bottom: 0px;
    }
  }

  .modal-body {
    max-height: 300px;
    overflow: auto;
    padding: 18px 32px;

    .org-list {
      display: flex;
      flex-direction: column;


      .org-item {
        height: 50px;
        display: flex;
        align-items: center;
        padding: 0px 12px;
        cursor: default;

        input[type=radio] {
          margin-right: 16px;
          width: 16px;
          height: 16px;
        }

        .avatar {
          margin-right: 11px;
          color: #11181C;
          background-color: #F8FAFF;
          width: 34px !important;
          height: 34px !important;
        }

        span {
          font-style: normal;
          font-weight: 400;
          font-size: 12px;
          line-height: 20px;
          color: #11181C;
        }
      }

      .selected-item {
        border-radius: 6px;
        background-color: #F0F4FF;
      }
    }
  }

  .modal-footer {
    justify-content: center;
    padding: 24px 32px;
    border-top: 1px solid #DFE3E6;

    .switch-ws-btn {
      &:disabled {
        background-color: var(--slate3);
        color: var(--slate11);
      }

    }

    button {
      width: 100%;
      font-style: normal;
      font-weight: 600;
      font-size: 14px;
      line-height: 20px;
    }
  }
}

.organization-switch-modal.dark-mode {

  .modal-footer,
  .modal-header {
    border-color: #232e3c !important;

    p {
      color: rgba(255, 255, 255, 0.5) !important;
    }
  }

  .modal-body,
  .modal-footer,
  .modal-header,
  .modal-content {
    color: white;
    background-color: #2b394a;
  }

  .modal-content {
    border: none;
  }


  .modal-body {
    .org-list {
      span {
        color: white;
      }

      .selected-item {
        background-color: #232e3c;
      }
    }
  }
}

.datasources-category {
  color: var(--slate10);
}

.react-tooltip {
  font-size: .765625rem !important;
}

.tooltip {
  z-index: 10000;
}

.add-new-workspace-icon-wrap {
  display: flex;
  flex-direction: row;
  align-items: center;
  padding: 8px;
  width: 34px;
  height: 34px;
  background: var(--indigo3);
  border-radius: 6px;
}

.add-new-workspace-icon-old-wrap {
  display: none;
}

.add-workspace-button {
  padding: 8px 12px;
  gap: 11px;
  height: 50px;

  &:hover {
    background: var(--indigo3);
    margin: 0 auto;
    border-radius: 6px;
    padding-bottom: 10px;

    .add-new-workspace-icon-old-wrap {
      padding: 8px;
      width: 34px;
      height: 34px;
      background: var(--indigo9);
      border-radius: 6px;
      display: flex;
      justify-content: center;
      align-items: center;

    }

    .add-new-workspace-icon-wrap {
      display: none;

    }
  }

}

.tj-folder-list {
  display: flex;
  align-items: center;
  color: var(—-slate12) !important;
}



.no-active-organization-modal {
  font-family: 'IBM Plex Sans';

  .modal-dialog {
    width: 350px;
  }

  .cursor-pointer {
    margin-left: auto;
    margin-right: 10px;
    margin-top: 10px;
  }

  .modal-content {
    background: linear-gradient(0deg, #FFFFFF, #FFFFFF),
      linear-gradient(0deg, #DFE3E6, #DFE3E6);
  }

  .modal-header {
    padding: 5px 10px 20px 5px;
    flex-direction: column;

    .header-text {
      font-style: normal;
      font-weight: 600;
      font-size: 20px;
      line-height: 36px;
      margin: 24px 0 5px 0;
    }

    p {
      margin: 15px 22px 0px 27px;
      font-style: normal;
      font-weight: 400;
      font-size: 14px;
      line-height: 20px;
      color: #687076;
      text-align: Center;
      margin-bottom: 0px;
    }
  }
}

.no-active-organization-modal.dark-mode {

  .modal-footer,
  .modal-header {
    border-color: #232e3c !important;

    p {
      color: rgba(255, 255, 255, 0.5) !important;
    }
  }

  .modal-body,
  .modal-footer,
  .modal-header,
  .modal-content {
    color: white;
    background-color: #2b394a;
  }

  .modal-content {
    border: none;
  }
}

.app-card-name {
  color: var(—-slate12);
  margin-bottom: 2px;
  white-space: nowrap;
  overflow: hidden;
  text-overflow: ellipsis;
}

.dashboard-breadcrumb-header {
  display: flex;
  align-items: center;
}

.tj-version {
  margin-right: 44px;
  display: flex;
  align-items: center;
  color: var(--slate9);

}

.folder-list {
  color: var(—-slate9) !important;
}

.tj-folder-header {
  margin-bottom: 12px;
  height: 37px;
  cursor: pointer;
}

.tj-dashboard-header-title-wrap {
  display: flex;
  justify-content: center;
  align-items: center;
  color: var(--slate11);

  .with-border {
    border-bottom: 1px solid var(--slate5) !important;
  }

  a {
    text-decoration: none;
  }
}

.theme-dark {
  .tj-onboarding-phone-input-wrapper {
    .flag-dropdown {
      background-color: #1f2936 !important;

      .country-list {
        background-color: #1f2936 !important;
        background: #1f2936;

        li {
          .country .highlight {
            background-color: #3a3f42;
            color: #000 !important;

            div {
              .country-name {
                color: #6b6b6b !important;
              }
            }

          }

          &:hover {
            background-color: #2b2f31;
          }

        }
      }
    }

  }

  .react-tel-input .country-list .country.highlight {
    color: #6b6b6b;
  }
}

.dashboard-breadcrumb-header-name {
  font-weight: 500 !important;
  color: var(—-slate12) !important;
}

.tj-dashboard-header-wrap {
  background-color: var(--page-default);
  padding-top: 22px;
  padding-bottom: 22px;
  padding-left: 40px;
  height: 64px;
  border-bottom: 1px solid var(--slate5);

  @media only screen and (max-width: 768px) {
    border-bottom: none;
  }
}

.dashboard-breadcrumb-header-name:hover {
  text-decoration: none !important;
}


.tj-avatar {
  border-radius: 6px;
  width: 36px;
  height: 36px;
  display: flex;
  justify-content: center;
  align-items: center;
  background-color: var(--slate3) !important;
  color: var(--slate11) !important;
  text-transform: uppercase;
  font-weight: 500;

  &:hover {
    background-color: var(--slate4);
  }

  &:focus {
    box-shadow: 0px 0px 0px 4px var(--indigo6);
    outline: 0;
  }

  &:active {
    box-shadow: none;
  }
}

.tj-current-org {
  span {
    color: var(--slate12);

  }
}


.sidebar-inner {
  align-items: center;
}

.workspace-drawer-wrap {
  background: var(--base);
}

.theme-dark {
  .drawer-wrap {
    background: var(--base);
  }
}

.users-table {
  background: var(--base);
  padding: 16px;
  width: 848px;
  margin: 0 auto;
  padding: 16px;

  tbody {
    tr {
      td {
        border-bottom-width: 0px !important;
        display: flex;
        align-items: center;
        flex: 9%;
        padding-left: 0px !important;
        padding-right: 0px !important;
        white-space: nowrap;
        overflow: hidden;
        text-overflow: ellipsis;

        &[data-name="status-header"] {
          max-width: 160px !important;
        }

        &[data-name="name-header"] {
          max-width: 220px !important;
        }

        &[data-name="meta-header"] {
          max-width: 80px !important;
        }

        &[data-name="role-header"] {
          max-width: 108px !important;
        }

        span,
        a {
          white-space: nowrap;
          overflow: hidden;
          text-overflow: ellipsis;
          max-width: 140px;
        }
      }
    }
  }

  thead {
    tr {
      padding: 6px 0px 0px 6px;
      gap: 8px;
      width: 848px;
      height: 40px;
      display: flex;
      align-items: center;
    }

    tr>th {
      background: var(--base) !important;
      border-bottom: none !important;
      padding: 0 !important;
      width: 230px;

      &[data-name="name-header"] {
        max-width: 210px !important;
      }

      &[data-name="meta-header"] {
        width: 80px !important;
      }

      &[data-name="role-header"] {
        width: 108px !important;
      }

      &[data-name="status-header"] {
        width: 160px !important;
      }
    }
  }

  tr {
    background: var(--base);
    height: 66px;
    padding: 13px 6px;
    border-bottom: 1px solid var(--slate7);
    display: flex;
    justify-content: space-between;
    gap: 8px;
  }

  tr>td {
    border-bottom-width: 0px !important;
    display: flex;
    align-items: center;
    flex: 9%;
    padding-left: 0px !important;
    padding-right: 0px !important;
    white-space: nowrap;
    overflow: hidden;
    text-overflow: ellipsis;

    &[data-name="name-header"] {
      max-width: 210px !important;
    }

    &[data-name="role-header"],
    &[data-name="meta-header"] {
      max-width: 88px !important;
    }

    &[data-name="status-header"] {
      width: 160px !important;
    }
  }

  .metadata {
    padding: 20px;
    font-weight: 400;
  }

  .metadata.empty {
    padding-left: 25px;
    font-weight: 500;
  }
}

.user-actions-button {
  justify-content: flex-end !important;
  flex: 0 0 auto !important;
}

.tj-input {
  padding: 6px 10px;
  gap: 17px;
  width: 161.25px;
  height: 32px;
  background: var(--base);
  border: 1px solid var(--slate7);
  border-radius: 6px;

  ::placeholder {
    color: var(--slate9) !important;
  }

}

.workspace-setting-buttons-wrap {
  display: flex;
  gap: 12px;
}

.workspace-settings-table-wrap {
  max-width: 880px;
  margin: 0 auto;

  .tj-user-table-wrapper {
    padding-right: 4px;
  }

  &:hover {
    .tj-user-table-wrapper {
      padding-right: 0px;
    }

    ::-webkit-scrollbar {
      display: block;
      width: 4px;
    }

    ::-webkit-scrollbar-track {
      background: var(--base);
    }

    ::-webkit-scrollbar-thumb {
      background: var(--slate7);
      border-radius: 6px;
    }
  }
}


.manage-workspace-table-wrap {
  max-width: 880px;
  min-height: 595px;
  border: 1px solid var(--slate5);
  border-radius: 6px;
  margin: 10px auto;
  background-color: #FFFFFF;
  display: flex;
  flex-direction: column;

  .tab-spinner {
    width: 200px;
    height: 200px;
  }

  .pagination-container-box {
    align-items: center;
    justify-content: center;
    display: flex;
    padding-bottom: 15px;
    margin-top: auto;
    padding-top: 13px;
    border-top: 1px solid var(--slate5) !important;

    .pagination-container {
      align-items: center;
      justify-content: center;
      display: flex;
    }
  }




  .tab-content-ws {
    height: 504px;
  }

  .worskspace-sub-header-wrap-nav-ws {
    width: 100%;
    height: 64px;
    border-bottom: 1px solid var(--slate5);
    display: flex;

    .nav-link.active {
      border-bottom: 2px solid var(--indigo9) !important;
      border-color: var(--indigo9) !important;

    }

    .nav-item {
      font-weight: 500 !important;
      font-size: 12px !important;
      padding: 6px 8px 6px 8px;
      align-items: flex-end;
      color: var(--slate11);

    }

    .nav-tabs {
      border: none;
      padding-left: 16px;
    }

    p {
      width: 205px;
    }
  }

  .workspace-search-bar {
    display: flex;
    justify-content: end;
    align-items: center;
    padding: 0;
    padding: 6px 10px 6px 10px;

    .ws-filter-search {
      width: 300px;
      height: 32px;

    }
  }

  .worspace-list-table-body-header {
    border-bottom: 1px solid var(--slate5);
    display: flex;
    height: 40px;
    align-items: center;

    p {
      height: 5px;
      display: flex;
      align-items: center;
      width: 100%;
      color: var(--slate11);

    }

    p:first-child {
      width: 285px !important;
      margin-left: 10px;
    }
  }

  .ws-list-table {
    padding: 16px;
    width: 100%;
    height: 100%;



    .loader-container {
      display: flex;
      align-items: center;
      justify-content: center;
      height: 40vh;
      /* Set the height of the container to the full viewport height */

      .primary-spin-loader {
        width: 100px;
        height: 100px;
      }
    }

    .ws-empty-icon {
      height: 130px;
      width: 400px;
      margin: 100px auto;
      display: flex;

      p {
        text-align: center;
      }
    }
  }
}

.manage-workspace-table-wrap.dark-mode {
  border: 1px solid var(--slate7) !important;
  border-radius: 6px !important;
  ;

  .worskspace-sub-header-wrap-nav-ws {
    background-color: var(--slate3) !important;
    border-bottom: 1px solid var(--slate7) !important;

  }

  .tab-content-ws {
    background-color: var(--base) !important;
  }

  .pagination-container-box {
    background-color: var(--base) !important;
  }

  .workspace-table-row {
    border-bottom: 1px solid var(--slate7);
  }

  .worspace-list-table-body-header {
    border-bottom: 1px solid var(--slate7);
  }

}

.workspace-settings-filters {
  display: flex;
  gap: 12px;
  flex-direction: row;
  align-items: center;
  position: relative;
}

.workspace-setting-table-wrapper {
  box-shadow: 0px 1px 2px rgba(16, 24, 40, 0.05);
  outline: 1px solid var(--slate7);
  background: var(--base);
  width: 880px;
  margin: 0 auto;
  border-radius: 6px;
  height: calc(100vh - 223px);
  position: relative;

}

.workspace-filter-text {
  color: var(--slate11);
  margin-bottom: 14px;
}

.singleuser-btn {
  padding: 6px 16px;
  gap: 6px;
  width: 152px;
  height: 32px;
  border-radius: 6px;

}

.multiuser-btn {
  padding: 6px 16px;
  gap: 6px;
  width: 189px;
  height: 32px;
  border-radius: 6px;

}

.workspace-page-header {
  width: 880px;
  margin: 0 auto !important;

  div:first-child {
    margin: 10px auto !important;
    width: 880px;

  }

  .user-limits {
    column-gap: 8px;

    .limit {
      width: 100px !important;
      display: flex;
      flex-direction: column;
      align-items: center;
      padding: 5px !important;
      background-color: var(--base);
      border-radius: 5px;
      border: 1px solid var(--slate5);
      font-size: 12px;
      margin: 10px 0 10px 0;

      .count {
        font-weight: 500;
        font-size: 14px;
      }

      div {
        width: unset !important;
        font-size: 11px;
      }
    }
  }
}

.header-table-flex {
  display: flex;
  flex-direction: column;
}

.workspace-constant-header {
  width: 880px;
  margin: 0 auto !important;
}

.workspace-constant-header {
  width: 880px;
  margin: 0 auto !important;
}

.workspace-user-archive-btn {
  width: 95px;
  height: 28px;
}

.workspace-clear-filter {
  margin-left: 8px;
  color: var(--indigo9);
  font-weight: 600 !important;
}

.workspace-clear-filter-wrap {
  display: flex;
  align-items: center;
  width: 130px;
  justify-content: flex-end;
  position: absolute;
  right: 16px;
}

.tj-checkbox {
  border-color: var(--slate7);
}

.workspace-clipboard-wrap {
  display: flex;
  align-items: center;
  cursor: pointer;

  p {
    font-weight: 500 !important;
    margin-left: 3px;
    color: var(--slate11);
  }

  span {
    display: flex;
    align-items: center;
  }
}

.workspace-user-status {
  margin-right: 22px;
  margin-left: 5px;
  color: var(--slate12);
}

.worskpace-setting-table-gap {
  margin-top: 20px;
}

.tj-active {
  background: #46A758;
}

.tj-invited {
  background: #FFB224;
}

.tj-archive {
  background: #E54D2E;
}

.liner {
  height: 1px;
  background: var(--slate5);
  width: 880px;
  margin-top: 22px;
}

.edit-button {
  display: flex;
  flex-direction: row;
  justify-content: center;
  align-items: center;
  height: 28px;
  text-decoration: none;
}

.launch-button {
  display: flex;
  height: 28px;
  align-items: center;
  color: var(--slate12);
  justify-content: center;
  text-decoration: none;
}

.launch-button.tj-disabled-btn {
  cursor: not-allowed;
}

.breadcrumb-item {
  a {
    text-decoration: none !important;
    color: var(--slate12);
  }
}

.table-list-item {
  width: 248px;
}

.workspace-settings-filter-items {
  width: 161.25px;

  .css-13mf2tf-control {
    width: 161.25px !important;

  }

  .css-10lvx9i-Input {
    margin: 0 !important;
    padding: 0 !important;
  }

  .css-1bugkci-control,
  .css-42vs31,
  .css-ob45yj-menu {
    background-color: var(--base) !important;
    width: 161.25px !important;
  }

  .css-6t9fnh-control {
    border: 1px solid var(--slate7) !important;
    background: var(--base);
    color: var(--slate9);
    width: 161.25px;
    height: 32px;

    .css-1opnhvy-singleValue {
      color: var(--slate9) !important;

    }
  }

  input.tj-checkbox {
    background: var(--base) !important;
    color: var(--slate9);
    border: 1px solid var(--slate7) !important;

    ::placeholder {
      color: var(--slate9);
    }
  }
}


.tj-db-dataype {
  color: var(--slate11);
}

.tj-database-column-header {
  color: var(--slate12);
  padding: 4px 4px 4px 8px !important;
  text-transform: none !important;
  line-height: 0px !important;
  font-weight: 500 !important;
  font-size: 12px !important;
  line-height: 20px !important;
  color: var(--slate12) !important;

  &:first-child {

    padding-left: 1rem !important;
  }

}

.tj-database-column-row {
  margin: 0;
  width: 300px;


  th:first-child>div {
    height: 16px;
    width: 16px;
    display: flex;
    align-items: center;

    input {
      border-radius: 4px;
    }

  }
}

.tj-db-operations-header {
  height: 48px;
  padding: 0 !important;
  display: flex;
  align-items: center;
  background-color: var(--base);

  .row {
    margin-left: 0px;
    width: 98%;
  }

  .col-8 {
    padding-left: 0px;
    display: flex;
    gap: 12px;
    align-items: center;
  }
}

.add-new-column-btn {
  margin-left: 16px;
  height: 28px;
  border-radius: 6px;
  padding: 0 !important;
  display: flex;
  align-items: center;
  justify-content: center;
  background: transparent;
  color: var(--slate12);
  border: none;
}

.tj-db-filter-btn {
  width: 100%;
  height: 28px;
  display: flex;
  border-radius: 6px;
  background: transparent;
  color: var(--slate12);
  border: none;
  display: flex;
  align-items: center;
  justify-content: center;
}

.tj-db-filter-btn-applied,
.tj-db-sort-btn-applied {
  display: flex !important;
  flex-direction: row !important;
  justify-content: center !important;
  align-items: center !important;
  width: 100% !important;
  height: 28px !important;
  background: var(--grass2) !important;
  border-radius: 6px !important;
}

.tj-db-filter-btn-applied,
.tj-db-filter-clear-icon {
  background-color: var(--indigo4) !important;
  color: var(--indigo9) !important;

  &:hover {
    background-color: var(--button-secondary-pressed) !important;
  }
}

.tj-db-filter-clear-icon {
  border-radius: 0px 6px 6px 0px;
}

.tj-db-filter-btn-active,
.tj-db-sort-btn-active {
  display: flex !important;
  flex-direction: row !important;
  justify-content: center !important;
  align-items: center !important;
  width: 100% !important;
  height: 28px !important;
  border-radius: 6px !important;
  background: var(--indigo4) !important;
  color: var(--indigo9) !important;
}

.tj-db-filter-btn-active {
  background: var(--button-outline-pressed) !important;
  color: var(--text-default) !important;
}

.tj-db-filter-btn-active-filter {
  display: flex !important;
  flex-direction: row !important;
  justify-content: center !important;
  align-items: center !important;
  width: 100% !important;
  height: 28px !important;
  border-radius: 6px !important;
  background: var(--button-secondary-pressed) !important;
  color: var(--text-brand) !important;
}

.tj-db-header-add-new-row-btn {
  height: 28px;
  background: transparent;
  border-radius: 6px !important;
  display: flex;
  flex-direction: row;
  justify-content: center;
  align-items: center;
  gap: 6px;
  border: none;

  padding: span {}
}

.tj-db-sort-btn {
  width: 100%;
  height: 28px;
  background: transparent;
  color: var(--slate12);
  border: none;
  display: flex;
  align-items: center;
  justify-content: center;
  margin: 0
}

.edit-row-btn {
  background: transparent;
  color: var(--slate12);
  border: none;
  display: flex;
  align-items: center;
  justify-content: center;
}

.workspace-variable-header {
  width: 880px;
  ;
  margin: 0 auto;
  display: flex;
  padding: 0;
}

.workspace-variables-alert-banner {
  width: inherit;
  background-color: #FFF9ED;
  border-color: #FFE3A2;
}

.codehinter.alert-component.workspace-variables-alert-banner {
  color: var(--amber8);
  border-color: var(--amber3);
}

.workspace-variables-alert-banner {
  width: inherit;
  background-color: #EBF9EB;
  border-color: #46A758;
}

.codehinter.alert-component.workspace-constants-alert-banner {
  color: #46A758;
  border-color: #EBF9EB;
  background-color: #EBF9EB;
  font-size: 12px;
}

.add-new-variables-button {
  margin-bottom: 20px;
  width: 169px;
  height: 32px;
}

.org-users-page-sidebar,
.left-menu {
  padding: 16px;
  gap: 7px;
  width: 220px;
  border-right: 1px solid var(--slate5);
  overflow-y: auto;
  overflow-x: hidden;

  .group-banner {
    svg {
      display: none;
    }
  }

  .license-banner {
    svg {
      display: inline-block;
      width: 54%;
    }
  }


}

.groups-header-wrap {
  display: flex;
  height: 36px;
  border-bottom: 1px solid var(--slate5);
}

.org-users-page-container {
  width: 880px;
  margin: 0 auto;
}

.group-duplcate-modal-body {
  margin-top: 20px;

  .check-row {
    margin-left: 5px;
    margin-bottom: 10px;
  }
}

.groups-main-header-wrap {
  padding: 20px 0px 8px;
  gap: 10px;
  width: 612px;
  height: 56px;
  margin: 0 auto;
  display: flex;
  justify-content: space-between;

  p {
    white-space: nowrap;
    overflow: hidden;
    text-overflow: ellipsis;
    color: var(--slate12)
  }

  .nav-tabs .nav-link.active {
    border-bottom: 2px solid var(--indigo9) !important;
  }
}

.form-check-input:disabled {
  background-color: var(--slate8) !important;
}

.manage-groups-body {
  padding: 12px 12px 10px 12px;
  font-size: 12px;
  overflow-y: auto;
  height: calc(100vh - 300px);

  .group-users-list-container {
    height: calc(100vh - 300px - 100px);
    /* Set a fixed height */
    overflow-y: auto;
    /* Enable vertical scrolling */
    border-bottom: 1px solid var(--slate6) !important;
  }

}

.groups-sub-header-wrap {
  // width: 612px;
  height: 36px;
  border-bottom: 1px solid var(--slate5) !important;

  .nav-link.active {
    border-bottom: 2px solid var(--indigo9) !important;
    border-color: var(--indigo9) !important;
  }

  .nav-item {
    font-weight: 500 !important;
    font-size: 12px !important;
  }


  p {
    width: 205px;
  }
}

.groups-btn-container {
  width: 880px;
  justify-content: space-between;
  margin: 0 auto;
  margin-bottom: 20px;
  height: 32px;
  align-items: center;

}

.org-users-page {
  margin: 0 auto;
}

.org-users-page-card-wrap {
  height: calc(100vh - 208px);
}

.org-users-page-card-wrap,
.org-settings-wrapper-card {
  display: flex;
  flex-direction: row;
  background: var(--base);
  width: 880px;
  outline: 1px solid var(--slate5);
  box-shadow: 0px 1px 2px rgba(16, 24, 40, 0.05);
  border-radius: 6px;
  max-height: calc(100vh - 156px);
}

.org-settings-wrapper-card {
  margin: 0 auto;

  .card-body {
    overflow-y: auto;
    padding: 40px;
  }

  .card-header {
    padding: 0px 24px;
    width: 660px;
    height: 72px;
    border-bottom: 1px solid var(--slate5);

  }

  .form-check {
    margin-bottom: 0px !important;
    line-height: 24px;
    font-size: 16px;
  }
}

.groups-sidebar-nav {
  display: flex;
  flex-direction: row;
  align-items: center;
  padding: 6px 8px;
  gap: 40px;
  width: 188px;
  height: 32px;
  background: var(--base);
  border-radius: 6px;
  cursor: pointer;
}

.org-users-page-card-body {
  width: 660px;
}

.org-users-page-animation-fade {
  height: 100%;
}

.org-users-page {
  .nav-tabs .nav-link.active {
    background-color: transparent !important;
  }

  .nav-tabs .nav-item.show .nav-link,
  .nav-tabs .nav-link.active {
    border-color: var(--indigo9) !important;

  }

  .nav-link:hover {
    border-right: none !important;
    border-left: none !important;
    border-top: none !important;

    color: var(--indigo9);
  }
}

.groups-selected-row {
  background-color: var(--indigo4);
}

.add-apps-btn {
  width: 160px;
  height: 32px;
}

.groups-app-body-header,
.groups-datasource-body-header {
  border-bottom: 1px solid var(--slate5);

  p {
    height: 36px;
    display: flex;
    align-items: center;
    width: 286px;
    color: var(--slate11);

  }

  p:first-child {
    width: 205px !important;
    margin-left: 12px;
  }

}

.manage-group-tab-icons {
  margin-right: 6px;
}

.manage-groups-no-apps-wrap {
  display: flex;
  justify-content: center;
  flex-direction: column;
  align-items: center;
  width: 602px;

  p {
    margin-top: 12px;
  }

  span {
    color: var(--slate11);
    margin-top: 4px;
  }

  div {
    width: 64px;
    height: 64px;
    background: var(--indigo3);
    border-radius: 12px;
    display: flex;
    justify-content: center;
    align-items: center;
    margin-top: 88px;
  }

}

.apps-permission-wrap {
  height: auto;
  justify-content: center;
  min-width: 300px;
  flex-grow: 1;
  gap: 12px;
}



.apps-folder-permission-wrap,
.apps--variable-permission-wrap {
  height: auto;
}

.manage-group-permision-header {
  border-bottom: 1px solid var(--slate5);
  display: flex;

  p {
    padding: 8px 12px;
    gap: 10px;
    width: 230px;
    height: 36px;
    font-weight: 500;
    color: var(--slate11) !important;
  }

}

.permission-body {
  .form-check {
    margin-bottom: 0px !important;
  }

  tr {
    border-bottom: 1px solid var(--slate5);
    width: 612px !important;

  }

  td {
    font-size: 12px;
    font-weight: 500;
    line-height: 20px;
    letter-spacing: 0em;
    text-align: left;
    width: 206px !important;
    padding-left: 12px;

    div {
      padding-left: 12px;
    }
  }
}


.default-option-text {
  margin-left: 10px;
  margin-right: 16px;
  font-size: 11px !important;
}

.git-sso-help-text {
  color: var(--slate11);
}

.default-group-wrap {
  gap: 10px;
  width: 130px;
  height: 32px;
  display: flex;
  align-items: center;
  justify-content: center;
  background: var(--indigo3);
  border-radius: 100px;
  border: 2px solid var(--indigo7);
  color: var(--indigo9);

  path {
    fill: var(--indigo9);
  }
}

.default-group-wrap-small {
  gap: 4px;
  width: 121px;
  height: 28px;
  display: flex;
  align-items: center;
  justify-content: center;
  background: var(--indigo3);
  border-radius: 6px;
  padding: 5px 10px;
  
  p {
    font-weight: 500 !important;
    line-height: 18px !important;
    color: var(--indigo9);
    font-family: 'IBM Plex Sans', sans-serif;
  }
}

.sso-icon-wrapper {
  display: flex;
  flex-direction: row;
  justify-content: center;
  align-items: center;
  padding: 8px 8px 8px 16px;
  width: 251px;
  height: 56px;
  background: var(--slate3);
  border-radius: 6px;
  margin-top: 12px;
}

.sso-main-box {
  justify-content: center;
  background: var(--slate6);
  padding: 8px 16px;
  width: 96px;
  height: 40px;
  border-radius: 6px;
}

.default-danger-tag-wrap {
  gap: 10px;
  width: 113px;
  height: 28px;
  display: flex;
  align-items: center;
  justify-content: center;
  background: var(--tomato6);
  border-radius: 100px;
  margin-bottom: 16px;
}

.manage-group-users-info {
  height: 48px;
  width: 612px;
  border-radius: 6px;
  padding: 12px 24px 12px 24px;
  background: var(--slate3);
  border: 1px solid var(--slate5);
  border-radius: 6px;
  margin-bottom: 16px;

  p {
    color: var(--slate12);
    gap: 14px;
    display: flex;
    align-items: center;

  }
}

.name-avatar {
  display: flex;
  flex-direction: column;
  justify-content: center;
  align-items: center;
  gap: 10px;
  width: 36px;
  height: 36px;
  background-color: var(--slate3) !important;
  border-radius: 6px;
  color: var(--slate11);
  margin-right: 12px;
  text-transform: capitalize;
}




.manage-group-users-row {
  display: flex;
  flex-direction: row;
  align-items: center;
  padding: 12px 6px;
  width: 612px !important;
  height: 64px;
  border-bottom: 1px solid var(--slate5);

  p {
    width: 262px;
    white-space: nowrap;
    overflow: hidden;
    text-overflow: ellipsis;

    span {
      max-width: 140px;
      white-space: nowrap;
      overflow: hidden;
      text-overflow: ellipsis;
    }
  }

  &:hover .apps-remove-btn,
  .datasources-remove-btn {
    display: flex;
  }

  .edit-role-btn {
    margin-left: auto;
    margin-right: 20px;
    display: flex;
    align-items: center;
    padding-top: 5px;
  }
}

.manage-group-app-table-body,
.manage-group-datasource-table-body {
  width: 602px !important;

  tr {
    display: flex;
    font-family: 'IBM Plex Sans';
    font-style: normal;
    font-weight: 400;
    font-size: 12px;
    line-height: 20px;
    color: var(--slate12);
  }
}

.apps-view-edit-wrap,
.datasources-view-edit-wrap {
  display: flex;
  flex-direction: column;
  width: 51px;
  margin-right: 32px;
}

.apps-table-row,
.datasources-table-row {
  display: grid !important;
  grid-template-columns: 205px 286px 115px;

  td {
    padding: 12px;
    white-space: nowrap;
    overflow: hidden;
    text-overflow: ellipsis;
  }

  &:hover .apps-remove-btn,
  .datasources-remove-btn {
    display: flex;
  }
}

.apps-remove-btn,
.datasources-remove-btn {
  width: 97px;
  height: 28px;
  font-weight: 600 !important;
}

.faded-text {
  color: var(--slate8);
}

.manage-groups-app-dropdown,
.manage-groups-datasource-dropdown {
  width: 440px;
}

.create-new-group-button {
  width: 169px;
  height: 32px;
  border-radius: 6px;
}

.faded-input {
  background: var(--slate5);
}

.manage-group-table-head {
  display: flex;
  border-bottom: 1px solid var(--slate5);
  width: 612px;
  height: 36px;
  padding: 8px 12px 8px 2px;
  align-items: center;


  p {
    width: 272px !important;
    color: var(--slate11);
    font-weight: 500;
  }

  .edit-role-btn {
    margin-left: auto;
    margin-right: 50px;
    display: flex;
    width: 20px;
    align-items: center;
    padding-top: 5px;
  }

}

.manage-groups-permission-apps,
.apps-constant-permission-wrap {
  border-bottom: 1px solid var(--slate5);
}

.manage-groups-permission-apps,
.apps-folder-permission-wrap,
.datasource-permissions-wrap,
.apps-variable-permission-wrap,
.apps-constant-permission-wrap {
  display: flex;
  align-items: center;
  padding: 12px;
  gap: 10px;

  div {
    width: 206px;
  }
}

.manage-groups-permission-apps,
.apps-variable-permission-wrap,
.apps-constant-permission-wrap {
  gap: 10px;
  height: auto;
}

.datasource-permissions-wrap {
  border-top: 1px solid var(--slate5);
}

.apps-folder-permission-wrap,
.apps-variable-permission-wrap {
  height: auto;
  border-bottom: 1px solid var(--slate5);
}

.delete-group {
  text-decoration: none !important;
  color: var(--tomato9) !important;
}

.delete-link,
.remove-decoration {
  text-decoration: none !important;
}

.edit-group {
  text-decoration: none !important;
  color: var(--slate12) !important;
}

.removed-decoration {
  text-decoration: none !important;
}

.rmsc .select-item.selected {
  color: var(--slate12) !important;
  background-color: var(--base) !important;
}

.manage-groups-app-dropdown,
.manage-constants-dropdown,
.manage-groups-datasource-dropdown {
  .rmsc.multi-select {
    .dropdown-container {
      gap: 17px;
      height: 32px;
      background: var(--base);
      border: 1px solid var(--slate7);
      border-radius: 6px;
      display: flex;
      justify-content: center;
      align-items: center;
      margin-right: 12px;
    }

    .dropdown-content {
      .panel-content {
        background: var(--base);
        border: 1px solid var(--slate3);
        box-shadow: 0px 12px 16px -4px rgba(16, 24, 40, 0.08), 0px 4px 6px -2px rgba(16, 24, 40, 0.03);
        border-radius: 6px;
        align-items: center;


        .select-item:hover {
          background-color: var(--slate3);
        }

        input {
          color: var(--slate11);

          &:focus {
            background: unset !important
          }
        }

        .item-renderer {
          align-items: center;

          span {
            font-size: 12px;
            color: var(--slate12)
          }
        }
      }
    }
  }
}




.manage-groups-app-dropdown {
  margin-right: 12px;

  .rmsc .dropdown-container:focus-within {
    border: 1px solid var(--indigo9) !important;
    box-shadow: 0px 0px 0px 2px #C6D4F9 !important;
  }

  input {
    color: var(--slate12);
    background-color: unset !important;
  }

  .dropdown-heading-value {
    span {
      color: var(--slate12) !important;

    }
  }

  .multi-select {
    .dropdown-container {
      gap: 17px;
      width: 440px;
      height: 32px;
      background: var(--base);
      border: 1px solid var(--slate7);
      border-radius: 6px;
      display: flex;
      justify-content: center;
      align-items: center;
      margin-right: 12px;
    }

  }

  .dropdown-content {
    .panel-content {
      background: var(--base);
      border: 1px solid var(--slate3);
      box-shadow: 0px 12px 16px -4px rgba(16, 24, 40, 0.08), 0px 4px 6px -2px rgba(16, 24, 40, 0.03);
      border-radius: 6px;

      .select-panel {
        .search {
          border-bottom: 1px solid var(--slate5);
        }

        .search,
        input {
          background-color: var(--base) !important;
        }
      }

      input[type='checkbox'] {
        border: 1px solid red !important;
      }

      .select-item:hover {
        background-color: var(--slate3);
      }


      .item-renderer {
        align-items: center !important;

        span {
          font-size: 12px;
          color: var(--slate12)
        }
      }

    }
  }
}

.manage-constants-dropdown {
  .rmsc.multi-select {
    .dropdown-container {
      gap: 17px;
      height: 32px;
      background: var(--base);
      border: 1px solid var(--slate7);
      border-radius: 6px;
      display: flex;
      justify-content: center;
      align-items: center;
      margin-right: 12px;
    }

    .dropdown-content {
      .panel-content {
        background: var(--base);
        border: 1px solid var(--slate3);
        box-shadow: 0px 12px 16px -4px rgba(16, 24, 40, 0.08), 0px 4px 6px -2px rgba(16, 24, 40, 0.03);
        border-radius: 6px;
        align-items: center;


        .select-item:hover {
          background-color: var(--slate3);
        }

        .item-renderer {
          align-items: center;

          span {
            font-size: 12px;
            color: var(--slate12)
          }
        }
      }
    }
  }
}


.sso-form-wrap {
  .form-label {
    font-size: 12px;
    font-weight: 500px;
    margin-bottom: 4px !important;
    color: var(--slate12);
  }

  .form-check-label {
    font-size: 12px;
    font-size: 12px;
    line-height: 20px;
    color: var(--slate12);
  }
}

.allow-default-sso-helper-text {
  white-space: pre-line;
}

.password-disable-danger-wrap {
  padding: 16px;
  gap: 16px;
  width: 574px;
  height: 116px;
  background: var(--tomato3);
  border: 1px solid var(--tomato5);
  border-radius: 6px;
}

.sso-footer-save-btn {
  height: 40px;
}

.sso-footer-cancel-btn {

  width: 85px;
  height: 40px;
}

.danger-text-login {
  padding-left: 40px !important;
}

.tick-icon {
  width: 20px;
  height: 20px;
  background: var(--indigo9);
  border-radius: 4px;
}

.invite-user-drawer-wrap {
  display: grid;
  grid-template-rows: auto 1fr auto;
  height: 100vh;
}

.manage-users-drawer-footer {
  padding: 24px 32px;
  height: 88px;
  border-top: 1px solid var(--slate5) !important;
  display: flex;
  gap: 8px;

  justify-content: flex-end;

  .invite-btn {
    width: 140px;
    height: 40px;
  }

  .cancel-btn {
    width: 85px;
    height: 40px;
  }
}


.tj-drawer-tabs-wrap {
  display: flex;
}

.invite-user-drawer-wrap {
  .card-header {
    flex-direction: column;
    display: flex;
    justify-content: space-between;
    padding: 0px !important;
  }

  .card-header-inner-wrap {
    justify-content: space-between;
    width: 100%;
    padding: 16px 20px;
    height: 64px;

  }

  .card-header-inner-wrap,
  .tj-drawer-tabs-container {
    display: flex;
  }

  .tj-drawer-tabs-container-outer {
    padding-top: 0px;
    gap: 10px;
    height: 68px;
  }

  .tj-drawer-tabs-container {
    padding: 2px;
    gap: 2px;

    width: 502px;
    height: 36px;
    background: var(--slate4);
    border-radius: 6px;

  }
}

.tj-drawer-tabs-btn {
  padding: 2px 4px;
  gap: 6px;
  width: 248px;
  height: 32px;
  box-shadow: 0px 1px 2px rgba(16, 24, 40, 0.05);
  border-radius: 4px;
  border: none;
  color: var(--slate11);
  display: flex;
  align-items: center;
  justify-content: center;
  background: var(--slate4);


  span {
    margin-left: 4px !important;
    font-weight: 500;

  }
}

.tj-drawer-tabs-btn-active {
  background: var(--base);
  color: var(--slate12);
}

.user-number-wrap {
  display: flex;
  flex-direction: column;
  align-items: center;
  padding: 8px;
  gap: 10px;
  width: 36px;
  height: 36px;
  background: var(--slate3);
  border-radius: 1000px;
}

.user-csv-template-wrap {
  display: flex;
  padding: 24px;
  gap: 14px;

  width: 486px;
  height: 152px;

  background: var(--orange3);

  border: 1px solid var(--orange6);
  border-radius: 6px;

  div {
    display: flex;
    flex-direction: column;

    p {
      margin-bottom: 12px;
    }

  }
}

.upload-user-form {
  display: flex;
  flex-direction: column;
  justify-content: center;
  align-items: center;
  padding: 60px 0px;
  gap: 36px;
  width: 486px;
  border: 2px dashed var(--indigo9);
  border-radius: 6px;
  align-items: center;
  margin: 24px auto;
  text-align: center;

  .select-csv-text {
    color: var(--indigo9);
    margin-bottom: 4px;
  }

  span {
    color: var(--slate11) !important;
  }
}

.download-template-btn {
  width: 184px;
  height: 32px;
  padding: 0px !important;
}

.csv-upload-icon-wrap {
  display: flex;
  flex-direction: row;
  justify-content: center;
  align-items: center;
  padding: 10px;
  gap: 10px;
  width: 64px;
  height: 64px;
  background: var(--indigo3);
  border-radius: 12px;
  margin: 0px auto 12px auto;
  cursor: pointer;
}


.manage-users-drawer-content-bulk {
  margin: 24px 15px;

  form {
    display: flex;
    flex-direction: column;
    justify-content: center;
    align-items: center;
  }

  .manage-users-drawer-content-bulk-download-prompt {
    display: flex;
    flex-direction: row !important;
    justify-content: center;
    align-items: flex-start !important;
  }
}


.manage-users-drawer-content {
  margin: 24px 15px;

  .invite-user-by-email {
    display: flex;
    flex-direction: column;
    justify-content: center;
    align-items: top;
  }

  .invite-user-by-email {
    display: flex;
  }

  input[name="email"]:disabled,
  input[name="fullName"]:disabled {
    background-color: var(--slate3) !important;
    color: var(--slate9) !important
  }

  .invite-email-body {
    width: 452px;

    input:not([type="checkbox"]) {
      padding: 6px 10px;
      height: 32px;
      color: var(--slate12);
    }
  }
}

.rmsc .item-renderer {
  align-items: center !important;
}

.tj-db-table {
  overflow-y: auto;
  height: 110px;

  table {
    border-collapse: separate;
    border-spacing: 0;
    width: max-content;

    .row-tj {
      border-width: 0px !important;
    }
  }
}

.bounded-box {
  .sc-iwsKbI.lmGPCf {
    height: 100%;
    margin: auto;
    width: max-content;
    max-width: 100% !important;

    img {
      height: 100% !important;
    }

    .gVmiLs {
      width: auto !important;
    }
  }

  .css-tlfecz-indicatorContainer,
  .css-1gtu0rj-indicatorContainer {
    svg {
      width: 12px !important;
      height: 12px !important;
    }
  }

}

.sso-type-header {
  margin-left: 10px;
}

.groups-folder-list {
  padding: 6px 8px;
  gap: 40px;
  max-width: 188px;
  height: 32px;

  span {
    white-space: nowrap !important;
    overflow: hidden !important;
    text-overflow: ellipsis !important;
  }

  .tooltip {
    opacity: 0.7;
  }

  .groups-list-option-button {
    background-color: var(--base) !important;
    width: 24px;
    height: 24px;
    padding: 7px 0px 7px 0px;

    &:focus-visible {
      border: none !important;
      outline: none !important;
      box-shadow: none !important;
    }
  }



}

.create-group-modal-footer {
  display: flex;
  align-items: center;
  gap: 8px;
  justify-content: flex-end
}

.add-users-button {
  width: 160px;
  height: 32px;
}

.sso-page-inputs {
  padding: 6px 10px;
  gap: 17px;
  width: 612px;
  height: 32px;
}

.popover-group-menu {
  border-radius: 4px;
  width: 190px;
  box-shadow: 0px 12px 16px -4px rgba(16, 24, 40, 0.08), 0px 4px 6px -2px rgba(16, 24, 40, 0.03);
  background: var(--base);
  color: var(--slate12);
  border: 1px solid var(--slate3);

  .popover-arrow {
    display: none;
  }

  .popover-body {
    padding: 6px;
    color: var(--slate12);

    .field {

      width: 100%;
      margin: 0 0 0 0;
      height: 36px;
      justify-content: center;
      align-items: center;
      display: flex;

      .option-row {
        width: 100%;
        height: 100%;
        font-weight: 400;
        font-size: 12px;
        justify-content: left;
        align-items: center;
        display: flex;
        z-index: 999999999;
      }

      .disable {
        color: var(--slate9);
      }

      .disable {
        color: var(--slate9);

        &.dark-theme {
          color: var(--slate11);
        }
      }

      .disable {
        color: var(--slate7);

        &.dark-theme {
          color: var(--slate11);
        }
      }

      .disable {
        color: var(--slate7);

        &.dark-theme {
          color: var(--slate11);
        }
      }

      &__danger {
        color: var(--tomato9);
      }

      :hover {
        background-color: var(--slate3);
      }
    }
  }
}

.workspace-settings-filter-wrap {
  background: var(--slate3);
  padding: 15px 16px;
  gap: 12px;
  width: 880px;
  height: 62px;
  border-right: 1px solid var(--slate7);
  border-top: 1px solid var(--slate7);
  border-left: 1px solid var(--slate7);
  box-shadow: 0px 1px 2px rgba(16, 24, 40, 0.05);
  border-top-left-radius: 6px;
  border-top-right-radius: 6px;
}


// users page
.css-1i2tit0-menu {
  margin: 0px !important;
  background: var(--base);
  box-shadow: 0px 4px 6px -2px #10182808 !important;

  .css-2kg7t4-MenuList {
    margin: 0px !important;
    padding: 0px !important;
    background: var(--base);
  }
}

.workspace-settings-nav-items {
  padding: 6px 8px;
  gap: 40px;
  width: 248px;
  height: 32px;
}

.new-app-dropdown {
  background: var(--base) !important;
  color: var(--slate12);
}

.workspace-variable-container-wrap {
  &.constants-list {
    overflow: auto;
  }

  .card,
  thead {
    background: var(--base) !important;

    tr>th,
    tbody>tr>td {
      background: var(--base) !important;
    }
  }

}

.move-selected-app-to-text {
  p {
    white-space: nowrap;
    overflow: hidden;
    text-overflow: ellipsis;

    span {
      font-weight: 600;
    }
  }
}

.tj-org-dropdown {
  .dashboard-org-avatar {
    margin-right: 11px;
    display: flex;
    flex-direction: row;
    justify-content: center;
    align-items: center;
    padding: 7px 8px;
    gap: 10px;
    width: 34px;
    height: 34px;
    background: var(--slate4) !important;
    color: var(--slate9);
    border-radius: 6px;
  }

  .current-org-avatar {
    margin-right: 11px;
    display: flex;
    flex-direction: row;
    justify-content: center;
    align-items: center;
    padding: 7px 8px;
    gap: 10px;
    width: 34px;
    height: 34px;
    border-radius: 6px;
  }

  .current-org-indicator {
    padding: 0px 8px 0px 8px;
    margin-left: auto;
    margin-right: 5px;
  }

  .current-org-indicator {
    display: none;
  }

  &:hover .current-org-indicator {
    display: block;
  }

  .org-name {
    color: var(--slate12) !important;
    white-space: nowrap;
    overflow: hidden;
    text-overflow: ellipsis;
  }
}

.org-dropdown-shadow {
  box-shadow: var(--elevation-400-box-shadow)
}


.css-1q0xftk-menu {
  background-color: var(--base-black) !important;
  border: 1px solid hsl(197, 6.8%, 13.6%) !important;
  box-shadow: 0px 12px 16px -4px rgba(16, 24, 40, 0.08), 0px 4px 6px -2px rgba(16, 24, 40, 0.03) !important;

}

.css-4yo7x8-menu {
  background-color: var(--base) !important;
  border: 1px solid var(--slate3) !important;
  box-shadow: 0px 12px 16px -4px rgba(16, 24, 40, 0.08), 0px 4px 6px -2px rgba(16, 24, 40, 0.03) !important;
  border-radius: 6px !important;
}

.select-header-font {
  font-size: 14px;
  font-weight: 500;
  line-height: 20px;
  color: var(--text-default);

}


.org-custom-select-header-wrap {
  border-bottom: 1px solid var(--slate5);

  .select-header-font {
    font-size: 14px;
    font-weight: 500;
    line-height: 20px;
    color: var(--text-default);

  }
}

.btn-close:focus {
  box-shadow: none !important;
}

.template-card {
  padding: 16px;
  gap: 16px;
  min-width: 280px;
  max-width: 100%;
  height: 210px;
  background: var(--base);
  border: 1px solid var(--slate3);
  box-shadow: 0px 1px 2px rgba(16, 24, 40, 0.05);
  border-radius: 6px;
}

.see-all-temlplates-link {
  color: var(--indigo9) !important;
}

.template-card-img {
  padding: 0px;
  width: 100%;
  height: 77.5%;
  border-radius: 4px;
}

.confirm-dialogue-body {
  background: var(--base);
  color: var(--slate12);
}

.folder-header-icons-wrap {
  gap: 4px;
}

.tj-common-search-input {
  .input-icon-addon {
    padding-right: 8px;
    padding-left: 8px;

  }

  input {
    box-sizing: border-box;
    display: flex;
    flex-direction: row;
    align-items: center;
    padding: 4px 8px !important;
    gap: 16px;
    width: 248px !important;
    height: 28px !important;
    background: var(--base);
    border: 1px solid var(--slate7);
    border-radius: 6px;
    color: var(--slate12);
    padding-left: 33px !important;


    ::placeholder {
      color: var(--slate9);
      margin-left: 5px !important;
      padding-left: 5px !important;
      background-color: red !important;
    }

    &:hover {
      background: var(--slate2);
      border: 1px solid var(--slate8);
    }

    &:active {
      background: var(--indigo2);
      border: 1px solid var(--indigo9);
      box-shadow: 0px 0px 0px 2px #C6D4F9;
      outline: none;
    }

    &:focus-visible {
      background: var(--slate2);
      border: 1px solid var(--slate8);
      border-radius: 6px;
      outline: none;
      padding-left: 12px !important;
    }

    &:disabled {
      background: var(--slate3);
      border: 1px solid var(--slate7);
    }
  }


}

.search-icon-wrap {
  display: flex;
  flex-direction: row;
  justify-content: center;
  align-items: center;
  padding: 7px;
  gap: 8px;
  width: 28px;
  height: 28px;
  background: var(--base);
  border: 1px solid var(--slate7);
  border-radius: 6px;
  cursor: pointer;
}

.sidebar-list-wrap {
  margin-top: 24px;
  padding: 0px 20px 20px 20px;
  height: calc(100vh - 180px);
  overflow: auto;

  span {
    letter-spacing: -0.02em;
  }

  &::-webkit-scrollbar {
    width: 6.5px;
  }

  &::-webkit-scrollbar-thumb {
    background-color: transparent;
  }

  &::-webkit-scrollbar-track {
    background-color: transparent;
  }

  &:hover::-webkit-scrollbar-thumb {
    background-color: #A1A6AD;
  }
}

.sidebar-list-wrap-with-banner {
  margin-top: 24px;
  padding: 0px 20px 20px 20px;
  height: calc(100vh - 408px);
  overflow: auto;

  span {
    letter-spacing: -0.02em;
  }
}

.sidebar-list-wrap.sidebar-list-wrap-with-banner.isAdmin {
  height: calc(100vh - 371px);

  &.resource-limit-reached {
    height: calc(100vh - 371px);
  }
}

.drawer-footer-btn-wrap,
.variable-form-footer {
  display: flex;
  flex-direction: row;
  justify-content: flex-end;
  align-items: center;
  padding: 16px 24px;
  gap: 8px;
  height: 72px;
  border-top: 1px solid var(--slate5);
  background: var(--base);
}

.drawer-card-title {
  padding: 16px 20px;
  border-bottom: 1px solid var(--slate5);
  height: 64px;

  h3 {
    margin-bottom: 0px !important;
    font-size: 18px;
    font-weight: 500;
    line-height: 28px;
  }
}

.drawer-card-wrapper,
.variable-form-wrap {
  min-height: 100vh;
  display: grid;
  grid-template-rows: auto 1fr auto;
}

.add-new-datasource-header-container {
  margin-bottom: 24px;
  padding-top: 4px;
}

.folder-list-group-item {
  color: var(--slate12) !important;
}

.table-list-item,
.table-name {
  color: var(--slate12) !important;
}

// targetting all react select dropdowns

.css-1i2tit0-menu .css-2kg7t4-MenuList {
  div {
    background-color: var(--base-black);

    &:hover {
      background-color: hsl(198, 6.6%, 15.8%);
      ;
    }
  }
}

.css-ob45yj-menu .css-2kg7t4-MenuList {
  div {
    background-color: var(--base);

    &:hover {
      background-color: var(--slate4);
      ;
    }
  }
}

.selected-ds.row>img {
  padding: 0 !important;
}

.tj-user-table-wrapper {
  height: calc(100vh - 392px); //52+64+40+32+20+62
  overflow-y: auto;
  background: var(--base);
  border-right: 1px solid var(--slate7);
  border-bottom: 1px solid var(--slate7);
  border-left: 1px solid var(--slate7);
  box-shadow: 0px 1px 2px rgba(16, 24, 40, 0.05);
  border-bottom-left-radius: 6px;
  border-bottom-right-radius: 6px;


  .user-detail {
    display: flex;
    flex-direction: column;
  }

}

.user-filter-search {
  padding: 6px 10px;
  gap: 16px;
  width: 312px;
  height: 32px;
  background: var(--base);
  border: 1px solid var(--slate7);
  border-radius: 6px;

  &::placeholder {
    color: var(--slate9);
  }
}



//TJ APP INPUT
.tj-app-input,
.edit-row-container {
  display: flex;
  flex-direction: column;
  font-family: 'IBM Plex Sans';
  font-style: normal;
  position: relative;

  .text-danger {
    font-weight: 400 !important;
    font-size: 10px !important;
    line-height: 16px !important;
    color: var(--tomato10) !important;
  }

  label {
    font-family: 'IBM Plex Sans';
    font-style: normal;
    font-weight: 500;
    font-size: 12px;
    line-height: 20px;
    display: flex;
    align-items: center;
    color: var(--slate12);
    margin-bottom: 4px;
  }

  input.form-control,
  textarea,
  .form-control {
    gap: 16px !important;
    background: var(--base) !important;
    border: 1px solid var(--slate7) !important;
    border-radius: 6px !important;
    margin-bottom: 4px !important;
    color: var(--slate12) !important;
    transition: none;
    font-weight: 400;

    &:hover {
      background: var(--slate1) !important;
      border: 1px solid var(--slate8) !important;
      -webkit-box-shadow: none !important;
      box-shadow: none !important;
      outline: none;
    }

    &:focus-visible {
      background: var(--indigo2) !important;
      border: 1px solid var(--indigo9) !important;
      box-shadow: none !important;
    }

    &.input-error-border {
      border-color: #DB4324 !important;
    }

    &:-webkit-autofill {
      box-shadow: 0 0 0 1000px var(--base) inset !important;
      -webkit-text-fill-color: var(--slate12) !important;

      &:hover {
        box-shadow: 0 0 0 1000px var(--slate1) inset !important;
        -webkit-text-fill-color: var(--slate12) !important;
      }

      &:focus-visible {
        box-shadow: 0 0 0 1000px var(--indigo2) inset !important;
        -webkit-text-fill-color: var(--slate12) !important;
      }
    }

    &::placeholder {
      font-size: 12px;
      line-height: 20px;
    }

  }

  input.dynamic-form-encrypted-field[type="password"] {
    &:disabled {
      padding-right: 35px !important;
    }
  }

  .design-component-inputs textarea {
    
    &.valid-textarea {
      border: 1.5px solid #519b62 !important;
    }
    
    &.invalid-textarea {
      border: 1.5px solid #e26367 !important;
    }
  }

}

.tj-app-input-wrapper {
  display: flex;

  .eye-icon {
    position: absolute;
    right: 8px;
    top: 5px;
    cursor: pointer;
  }

  .copy-icon {
    position: absolute;
    right: 8px;
    top: 5px;
    cursor: pointer;
  }

  .form-control {
    padding-right: 2.2rem;
  }
}



.tj-sub-helper-text {
  font-weight: 400;
  font-size: 10px;
  line-height: 16px;
}

.tj-input-success {
  color: var(--grass10);
}

.tj-input-warning {
  color: var(--orange10);
}

.tj-input-helper {
  color: var(--slate11);
}

.tj-input-error {
  color: var(--tomato10);
}

.tj-input-error-state {
  border: 1px solid var(--tomato9);
}

// TJ APP INPUT END

.search-input-container {
  display: flex;
}

// sidebar styles inside editor :: temporary
.theme-dark,
.dark-theme {
  .codehinter.alert-component.workspace-variables-alert-banner {
    color: #ffecbb !important;
    background-color: #3a3f41 !important;
    border-color: #4d5156 !important;
  }
}

.add-icon-column {
  position: sticky;
  top: 0;
  z-index: 1;
  right: 0;
  padding: 0px !important;
  width: 30px;
  height: 31px;
  border-radius: 0px !important;
  background: var(--color-light-slate-04, #ECEEF0) !important;
  cursor: pointer;

  .icon-styles {
    font-size: 14px !important;
    font-weight: 400;
    color: black;
  }
}

.add-icon-column-dark {
  position: sticky;
  top: 0;
  z-index: 1;
  right: 0;
  padding: 0px !important;
  width: 30px;
  height: 31px;
  border-radius: 0px !important;
  cursor: pointer;

  .icon-styles {
    width: 100% !important;
    height: 100% !important;
    background: #1c252f !important;
    border: 1px solid #374150 !important;
    font-size: 14px !important;
    font-weight: 400;
    color: white;
  }
}

.add-icon-row {
  position: sticky;
  bottom: 0;
  left: 0px;
  width: 29px;
  height: 31px;
  background: var(--slate7);
  border-width: 0px 1px 1px 1px;
  border-style: solid;
  border-radius: 0px;
  border-color: var(--slate4);
  border-radius: 0px !important;
  font-size: 14px !important;
  font-weight: 400;
  display: flex;
  align-items: center;
  justify-content: center;
  cursor: pointer;
}

.add-icon-row-dark {
  position: sticky;
  bottom: 0;
  left: 0px;
  width: 29px;
  height: 31px;
  background: var(--slate7);
  border-width: 0px 1px 1px 1px;
  border-style: solid;
  border-radius: 0px;
  background: #1c252f !important;
  border: 1px solid #374150 !important;
  font-size: 14px !important;
  font-weight: 400;
  color: white;
  display: flex;
  align-items: center;
  justify-content: center;
  cursor: pointer;
  z-index: 2;
}

// custom styles for users multiselect in manage users
.manage-groups-users-multiselect {
  gap: 17px;
  width: 440px;
  height: 32px;
  background: var(--base);
  border-radius: 6px;

  .dropdown-heading {
    height: 32px;
    padding: 6px 10px;
  }

  .dropdown-container {
    background: var(--base);
    border: 1px solid var(--slate7) !important;
  }

  .dropdown-content {
    border: 1px solid var(--slate3);
    box-shadow: 0px 12px 16px -4px rgba(16, 24, 40, 0.08), 0px 4px 6px -2px rgba(16, 24, 40, 0.03);
    border-radius: 6px;

    .search {
      input {
        background-color: var(--base);
        color: var(--slate12);
      }
    }
  }

  .rmsc,
  .dropdown-content,
  .panel-content,
  .search {
    background: var(--base) !important;
  }

  .options {
    .select-item {
      color: var(--slate12);

      &:hover {
        background: var(--slate4);
        border-radius: 6px;
      }
    }
  }
}

.select-search__options {
  .item-renderer {
    display: flex !important;
    justify-content: space-between;
    padding: 20px;
    cursor: pointer;
    flex-direction: row;

    div:first-child {
      display: flex;
    }

    p {
      margin-bottom: 0px !important;
      color: var(--slate12);
    }

    span {
      color: var(--slate11);
    }

    p,
    span {
      font-weight: 400;
      font-size: 12px;
      line-height: 20px;
    }
  }
}

.create-new-app-dropdown {
  .button:first-child {
    padding: 0 !important;
  }

  .dropdown-toggle::after {
    border: none !important;
    content: url("data:image/svg+xml,%3Csvg width='25' height='25' viewBox='0 0 25 25' fill='none' xmlns='http://www.w3.org/2000/svg'%3E%3Cpath fill-rule='evenodd' clip-rule='evenodd' d='M10.5 7.03906C10.5 6.34871 11.0596 5.78906 11.75 5.78906C12.4404 5.78906 13 6.34871 13 7.03906C13 7.72942 12.4404 8.28906 11.75 8.28906C11.0596 8.28906 10.5 7.72942 10.5 7.03906ZM10.5 12.0391C10.5 11.3487 11.0596 10.7891 11.75 10.7891C12.4404 10.7891 13 11.3487 13 12.0391C13 12.7294 12.4404 13.2891 11.75 13.2891C11.0596 13.2891 10.5 12.7294 10.5 12.0391ZM11.75 15.7891C11.0596 15.7891 10.5 16.3487 10.5 17.0391C10.5 17.7294 11.0596 18.2891 11.75 18.2891C12.4404 18.2891 13 17.7294 13 17.0391C13 16.3487 12.4404 15.7891 11.75 15.7891Z' fill='%23fff'/%3E%3C/svg%3E%0A");
    transform: rotate(360deg);
    width: 14px;
    margin: 0 !important;
    display: flex;
    align-items: center;
    justify-content: center;
    padding: 8px 0px 0px 0px;
  }
}

.sso-page-loader-card {
  background-color: var(--slate2) !important;
  height: 100%;

  .card-header {
    background-color: var(--slate2) !important;
  }
}

.workspace-nav-list-wrap {
  padding: 20px 20px 20px 20px;
  height: calc(100vh - 116px) !important;
}

.upload-user-form span.file-upload-error {
  color: var(--tomato10) !important;
  margin-top: 12px 0px 0px 0px;
}

.tj-onboarding-phone-input {
  width: 392px !important;
  height: 40px;
  padding: 8px 12px;
  gap: 8px;
  margin-bottom: 12px;
  background: #FFFFFF;
  border: 1px solid #D7DBDF !important;
  border-radius: 0px 4px 4px 0px !important;

  &:hover {
    border: 1px solid #466BF2 !important;
  }
}

.tj-onboarding-phone-input-wrapper {
  margin-bottom: 12px;
}

.theme-dark {
  .tj-onboarding-phone-input-wrapper {
    .flag-dropdown {
      background-color: #1f2936 !important;

      .country-list {
        background-color: #1f2936 !important;
        background: #1f2936;

        li {
          .country .highlight {
            background-color: #3a3f42;
            color: #000 !important;

            div {
              .country-name {
                color: #6b6b6b !important;
              }
            }

          }

          &:hover {
            background-color: #2b2f31;
          }

        }
      }
    }

  }

  .react-tel-input .country-list .country.highlight {
    color: #6b6b6b;
  }
}

#global-settings-popover {
  padding: 24px;
  gap: 20px;
  max-width: 377px !important;
  height: 316px !important;
  background: #FFFFFF;
  border: 1px solid #E6E8EB;
  box-shadow: 0px 32px 64px -12px rgba(16, 24, 40, 0.14);
  border-radius: 6px;
  margin-top: -13px;


  .input-with-icon {
    justify-content: flex-end
  }

  .form-check-input {
    padding-right: 8px;
  }

  .global-popover-div-wrap-width {
    width: 156px !important;
  }

  .form-switch {
    margin-bottom: 20px;
  }

  .global-popover-div-wrap {
    padding: 0px;
    gap: 75px;
    width: 329px;
    height: 32px;
    margin-bottom: 20px !important;
    justify-content: space-between;

    &:last-child {
      margin-bottom: 0px !important;
    }
  }
}

.global-popover-text {
  font-family: 'IBM Plex Sans';
  font-style: normal;
  font-weight: 500;
  font-size: 12px;
  line-height: 20px;
  color: #11181C;


}

.maximum-canvas-width-input-select {
  padding: 6px 10px;
  gap: 17px;
  width: 60px;
  height: 32px;
  background: #FFFFFF;
  border: 1px solid #D7DBDF;
  border-radius: 0px 6px 6px 0px;
}

.maximum-canvas-width-input-field {
  padding: 6px 10px;
  gap: 17px;
  width: 97px;
  height: 32px;
  background: #FFFFFF;
  border: 1px solid #D7DBDF;
  border-top-left-radius: 6px;
  border-bottom-left-radius: 6px;
  border-right: none !important;


}

.canvas-background-holder {
  padding: 6px 10px;
  gap: 6px;
  width: 120px;
  height: 32px;
  background: #FFFFFF;
  display: flex;
  align-items: center;
  border: 1px solid #D7DBDF;
  border-radius: 6px;
  flex-direction: row;
}

.export-app-btn {
  flex-direction: row;
  justify-content: center;
  align-items: center;
  padding: 6px 16px;
  gap: 6px;
  width: 158px;
  height: 32px;
  font-family: 'IBM Plex Sans';
  font-style: normal;
  font-weight: 600;
  font-size: 14px;
  line-height: 20px;
  color: #3E63DD;
  background: #F0F4FF;
  border-radius: 6px;
  border: none;
}

.tj-btn-tertiary {
  padding: 10px 20px;
  gap: 8px;
  width: 112px;
  height: 40px;
  background: #FFFFFF;
  border: 1px solid #D7DBDF;
  border-radius: 6px;

  &:hover {
    border: 1px solid #C1C8CD;
    color: #687076;
  }

  &:active {
    border: 1px solid #11181C;
    color: #11181C;
  }
}

.export-table-button {

  display: flex;
  align-items: center;
  justify-content: center;
}


#global-settings-popover.theme-dark {
  background-color: $bg-dark-light !important;
  border: 1px solid #2B2F31;

  .maximum-canvas-width-input-select {
    background-color: $bg-dark-light !important;
    border: 1px solid #324156;
    color: $white;
  }

  .export-app-btn {
    background: #192140;
  }

  .fx-canvas div {
    background-color: transparent !important;
  }
}

.released-version-popup-container {
  width: 100%;
  position: absolute;
  display: flex;
  justify-content: center;
  top: 65px;

  .released-version-popup-cover {
    width: 250px;
    height: fit-content;
    margin: 0;
    z-index: 1;

    .popup-content {
      background-color: #121212;
      padding: 16px 18px 0px 16px;
      border-radius: 6px;

      p {
        font-size: 14px;
        font-family: IBM Plex Sans;
        color: #ECEDEE;
      }
    }
  }

  .error-shake {
    animation: shake 0.82s cubic-bezier(.36, .07, .19, .97) both;
    transform: translate3d(0, 0, 0);
    backface-visibility: hidden;
    perspective: 10000px;
  }

  @keyframes shake {

    10%,
    90% {
      transform: translate3d(-1px, 0, 0);
    }

    20%,
    80% {
      transform: translate3d(2px, 0, 0);
    }

    30%,
    50%,
    70% {
      transform: translate3d(-4px, 0, 0);
    }

    40%,
    60% {
      transform: translate3d(4px, 0, 0);
    }
  }

}

.profile-page-content-wrap {
  background-color: var(--page-default);
  padding-top: 40px;
}

.profile-page-card {
  background-color: var(--base);
  border-radius: 6px;
}

.all-apps-link-cotainer {
  border-radius: 6px !important;
}

.workspace-variable-table-card {
  height: calc(100vh - 208px);
}

.workspace-constant-table-card {
  margin: 0 auto;
  width: 880px;
  min-height: calc(100vh - 308px);

  .manage-constant-wrapper-card {
    max-height: calc(100vh - 260px);
  }

  .empty-state-org-constants {
    padding-top: 5rem;

    .info {
      color: var(--slate11);
    }
  }

  .workspace-constant-card-body {
    min-height: calc(100vh - 408px);
    background: var(--base);

  }

  .constant-table-wrapper {
    height: calc(100vh - 403px);
    overflow-y: auto;
    height: 100%;
  }

  .constant-table-card {
    min-height: 420px;
    padding: 16px;
    padding-top: 0px;
    padding-bottom: 0px;

    .p-3-constants {
      padding: 1rem !important;
      padding-left: 0px !important;
    }
  }

  .card-footer {
    border-top: none !important;
  }

  .left-menu .tj-list-item {
    width: 148px
  }
}



.variables-table-wrapper {
  tr {
    border-width: 0px !important;
  }
}

.constant-table-wrapper {
  tr {
    border-width: 0px !important;
  }
}

.home-page-content-container {
  max-width: 880px;

  @media only screen and (max-width: 768px) {
    margin-bottom: 0rem !important;

    .liner {
      width: unset !important;
    }

    .app-list {
      overflow-y: auto;
      height: calc(100vh - 26rem);

      .skeleton-container {
        display: flex;
        flex-direction: column;

        .col {
          display: flex;
          justify-content: center;
          margin-bottom: 1rem;
        }

        .card-skeleton-container {
          width: 304px;

        }
      }
    }

    .menu-ico {
      display: none !important;
    }
  }
}

@media only screen and (min-width: 1584px) and (max-width: 1727px) {

  .edit-button,
  .launch-button {
    width: 113px !important;
  }
}



@media only screen and (max-width: 1583px) and (min-width: 1312px) {

  .homepage-app-card-list-item {
    max-width: 264px;

    .edit-button,
    .launch-button {
      width: 109px !important;
    }
  }

}

@media only screen and (min-width: 1728px) {

  .homepage-app-card-list-item {
    max-width: 304px;

    .edit-button,
    .launch-button {
      width: 129px !important;
    }
  }

  .home-page-content-container {
    max-width: 976px;
  }

  .liner {
    width: 976px;
  }
}

@media only screen and (max-width: 992px) {
  .homepage-app-card-list-item-wrap {
    display: flex;
    justify-content: center;
    margin-left: auto;
    margin-right: auto;
    width: 100%;
    margin-top: 22px;
  }

  .homepage-app-card-list-item {
    max-width: 304px !important;
    flex-basis: 100%;

    .edit-button,
    .launch-button {
      width: 129px !important;
    }
  }
}

@media only screen and (min-width: 993px) and (max-width: 1311px) {
  .home-page-content-container {
    max-width: 568px;
  }

  .homepage-app-card-list-item-wrap {
    row-gap: 20px;
  }

  .homepage-app-card-list-item {
    max-width: 269px;
    flex-basis: 100%;

    .edit-button,
    .launch-button {
      width: 111.5px !important;
    }
  }

  .liner {
    width: 568px;
  }
}

.tj-docs-link {
  color: var(--indigo9) !important;
  text-decoration: none;
  list-style: none;
}

.datasource-copy-button {
  width: 87px;
  height: 32px;
}

.datasource-edit-btn {
  height: 27px;
  margin-left: 12px;
}

.datasource-edit-modal {

  .modal-content,
  .modal-body,
  .modal-header,
  .modal-title,
  .modal-body-content,
  .modal-sidebar,
  .card {
    background-color: var(--base) !important;
    color: var(--slate12) !important;
    border-color: var(--slate5) !important;
  }

  .datasource-modal-sidebar-footer {
    .footer-text {
      color: var(--slate12) !important;
    }
  }

  .form-control-plaintext {
    color: var(--slate12) !important;
  }

  .card {
    &:hover {
      background-color: var(--slate2) !important;
    }
  }

  input:disabled {
    background-color: var(--slate3) !important;
  }

  textarea:disabled {
    background-color: var(--slate3) !important;
  }

  .react-select__control--is-disabled {
    background-color: var(--slate3) !important;
  }
}

.org-edit-icon {
  width: 28px;
  height: 28px;
  border-radius: 6px;
  display: flex;
  justify-content: center;
  align-items: center;

  svg {
    height: 14px;
    width: 14px;
  }
}



.marketplace-body {
  height: calc(100vh - 64px) !important;
  overflow-y: auto;
  background-color: var(--page-default);
}

.plugins-card {
  background-color: var(--base);
  border: 1px solid var(--slate3);
  box-shadow: 0px 1px 2px rgba(16, 24, 40, 0.05);
  border-radius: 6px;

  .card-body-alignment {
    min-height: 145px;
    display: flex;
    flex-direction: column;
    justify-content: space-between;
  }
}

.tag-container {
  width: 38px;
  height: 18px;
  background: linear-gradient(271.34deg, rgba(255, 95, 109, 0.12) -88.47%, rgba(255, 195, 113, 0.12) 94.89%);
  border-radius: 100px;
  display: flex;
  align-items: center;
  justify-content: center;
  padding: 1px 7px;

  span {
    font-size: 11px;
    line-height: 16px;
    font-weight: 500;
    background: linear-gradient(96.1deg, #FF5F6D -15.44%, #FFC371 99.37%);
    -webkit-background-clip: text;
    -webkit-text-fill-color: transparent;
  }
}

.template-source-name {
  color: var(--slate12) !important;
}

.marketplace-install {
  color: var(--indigo9);
}

.popover {
  .popover-arrow {
    display: none;
  }
}

.shareable-link {
  .input-group {
    .input-group-text {
      border-color: var(--slate7);
      color: var(--slate12);
      background-color: var(--slate3);
    }

    .app-name-slug-input {
      input {
        border-color: var(--grass9);
      }
    }
  }

  .input-group {
    display: flex;

    .tj-app-input textarea {
      width: 600px;
      border-radius: 0px !important;
      margin-bottom: 0px !important;
      background-color: #efefef4d;
      color: #545454;
    }
  }
}

.confirm-dialogue-modal {
  background: var(--base);

  .modal-header {
    background: var(--base);
    color: var(--slate12);
    border-bottom: 1px solid var(--slate5);
  }
}


.gitsync-modal-body {
  align-items: center;
  justify-content: center;
  display: flex;

  .p {
    width: auto;
  }

  .loader {
    border: 4px solid #f3f3f3;
    /* Light gray border */
    border-top: 4px solid #3498db;
    /* Blue border on top */
    border-radius: 50%;
    width: 40px;
    height: 40px;
    animation: spin 1s linear infinite;
    /* Rotation animation */
  }

  @keyframes spin {
    0% {
      transform: rotate(0deg);
    }

    100% {
      transform: rotate(360deg);
    }
  }
}

.box-container {
  border: 1px solid #ccc;
  background-color: #f0f0f0;
  border-radius: 8px;
  box-shadow: 0px 2px 4px rgba(0, 0, 0, 0.1);

  .box-content {
    padding: 10px;
    /* Add padding for spacing inside the box */

    p {
      max-width: 100%;
      margin: 0px;
      word-wrap: break-word;
      /* Ensure the paragraph wraps within the box */
    }
  }


}





.theme-dark {
  .icon-widget-popover {
    .search-box-wrapper input {
      color: #f4f6fa !important;
    }

    .search-box-wrapper input:focus {
      background-color: #1c252f !important;
    }
  }

  .shareable-link {
    .tj-app-input textarea {
      background-color: #5e656e !important;
      color: #f4f6fa !important;
      border: none !important;
    }
  }

  .icon-widget-popover {
    .search-box-wrapper .input-icon-addon {
      min-width: 2.5rem !important;
    }

    .search-box-wrapper input {
      color: var(--slate12) !important;
    }
  }

  .shareable-link-container,
  .app-slug-container {
    .field-name {
      color: var(--slate-12) !important;
    }

    input.slug-input {
      background: #1f2936 !important;
      color: #f4f6fa !important;
      border-color: #324156 !important;
    }

    .applink-text {
      background-color: #2b394b !important;
    }

    .input-group-text {
      background-color: #2b394b !important;
    }

    .tj-text-input {
      border-color: #324156 !important;
    }

    .input-with-icon {
      .form-control {
        background-color: #1f2936 !important;
        border-color: #3E4B5A !important;
        color: #fff !important;
      }
    }
  }

}

.dark-theme {
  .manage-app-users-footer {
    .default-secondary-button {
      background-color: var(--indigo9);
      color: var(--base-black);
    }
  }
}

.instance-all-users {
  .users-table {
    tbody {
      tr>td>span {
        max-width: 85px;
      }

      tr>td>a {
        max-width: 140px;
      }
    }

    thead {
      tr {
        gap: 0px;
      }

      tr>th {
        min-width: 203px;
      }
    }

    .workspace-folder-modal {
      .tj-text-input.dark {
        background: #202425;
        border-color: var(--slate7) !important;
      }
    }

    .slug-ellipsis {
      white-space: nowrap;
      overflow: hidden;
      text-overflow: ellipsis;
      width: 150px;
    }

  }
}

.audit-log {
  width: 880px;
  margin: 0 auto;

  .card {
    background: var(--base);
    border: 1px solid var(--slate7) !important;
    box-shadow: 0px 1px 2px rgba(16, 24, 40, 0.05) !important;

    .card-header {
      background: var(--slate3);
      padding: 15px 16px;
      gap: 12px;
      height: 62px;
      border-top-left-radius: 6px;
      border-top-right-radius: 6px;
    }

    .form-label {
      font-size: 12px;
      font-weight: 500px;
      margin-bottom: 4px !important;
      color: var(--slate12);
    }
  }
}

.break-all {
  word-break: break-all;
}

.instance-settings-page {
  width: 880px;
  margin: 0 auto;
  background: var(--base);

  .page-wrapper {
    margin-bottom: 50px !important;
  }

  .card {
    background: var(--base);
    border: 1px solid var(--slate7) !important;
    box-shadow: 0px 1px 2px rgba(16, 24, 40, 0.05) !important;
    width: 880px;

    .card-header {
      padding: 24px 24px;
      gap: 12px;
      height: 72px;
      border-top-left-radius: 6px;
      border-top-right-radius: 6px;

      .title-banner-wrapper {
        display: flex;
        align-items: center;
        justify-content: space-between;
        width: 878px;
      }

    }

    .form-label {
      font-size: 12px;
      font-weight: 500px;
      margin-bottom: 4px !important;
      color: var(--slate12);
    }

    .card-footer {
      display: flex;
      justify-content: flex-end;
      align-items: center;
      padding: 24px 32px;
      gap: 8px;
      border-top: 1px solid var(--slate5) !important;
      background: var(--base);
      margin-top: 0px !important;
      align-Self: 'stretch';
      height: 88px;
    }

    .card-body {
      height: 467px;
      padding: 24px;

      .form-group {
        .tj-app-input {
          .form-control {
            &:disabled {
              background: var(--slate3) !important;
            }
          }
        }
      }
    }

    .form-group.tj-app-input {
      margin-bottom: 0rem !important;
    }
  }
}

.workspace-folder-modal {
  .tj-text-input.dark {
    background: #202425;
    border-color: var(--slate7) !important;
  }
}

.slug-ellipsis {
  white-space: nowrap;
  overflow: hidden;
  text-overflow: ellipsis;
  width: 150px;
}

.app-slug-container,
.shareable-link-container,
.workspace-folder-modal {
  .tj-app-input {
    padding-bottom: 0px !important;
  }

  .label {
    font-weight: 400;
    font-size: 10px;
    height: 0px;
    padding: 4px 0px 16px 0px;
  }

  .tj-input-error {
    color: var(--tomato10);
  }

  .tj-text-input {
    width: auto !important;
    background: var(--slate3);
    color: var(--slate9);
    height: auto !important;
    margin-bottom: 5px;
    border-color: var(--slate7);

    &:hover {
      box-shadow: none;
    }

    &:active {
      border: 1px solid #D7DBDF;
      box-shadow: none;
    }
  }

  .input-with-icon {
    flex: none;

    .icon-container {
      right: 20px;
      top: calc(50% - 13px);
    }
  }

  .label-info {
    color: #687076;
  }

  .label-success {
    color: #3D9A50;
  }


  .workspace-spinner {
    color: #889096 !important;
    width: 16px;
    height: 16px;
    align-self: center;
  }

  .cancel-btn {
    color: var(--indigo9);
  }
}

.confirm-dialogue-modal {
  background: var(--base);
}

.table-editor-component-row {
  .rdt.cell-type-datepicker {
    margin-top: 0;
  }

  .has-multiselect {
    .select-search-input {
      margin-bottom: 0;
    }
  }
}

.audit-log {
  background-color: var(--slate2);
  width: unset;

  .tj-ms {
    width: unset;
  }

  .filter-by-section {
    height: 90px;
  }

  .select-search__select {
    .select-search__options {
      margin-left: -24px;
      margin-bottom: 0px;

      .select-search__row {
        button {
          overflow: hidden !important;
          text-overflow: ellipsis !important;
          white-space: nowrap;
          border-radius: 0;
        }

        :hover {
          background-color: var(--slate3) !important;
        }
      }
    }
  }

  .select-search-dark__select {
    padding: 0px;
    border: none;

    .select-search-dark__options {
      margin-bottom: 0px;

      .select-search-dark__option,
      .select-search-dark__not-found {
        background-color: var(--base);
        color: var(--slate12);
        border: 1px solid var(--slate5);
        box-shadow: 0px 32px 64px -12px rgba(16, 24, 40, 0.14);
        margin: 0 auto;
      }
    }
  }
}

.theme-dark .card-container {
  background-color: #121212 !important
}

.version-select {
  .react-select__menu {
    .react-select__menu-list {
      max-height: 150px;
    }
  }
}

.generate-cell-value-component-div-wrapper {

  .form-control-plaintext:focus-visible {
    outline-color: #dadcde;
    border-radius: 4px;
  }

  .form-control-plaintext:hover {
    outline-color: #dadcde;
    border-radius: 4px;
  }
}

.dark-theme {
  .generate-cell-value-component-div-wrapper {

    .form-control-plaintext:focus-visible {
      filter: invert(-1);
    }

    .form-control-plaintext:hover {
      filter: invert(-1);
    }
  }
}

.progress-bar {
  width: 100%;
  height: 6px;
  background-color: var(--amber4);
  border-radius: 10px;
  overflow: hidden;
}

.progress {
  height: 100%;
  transition: width 0.5s ease-in-out;
}

.app-slug-container,
.workspace-folder-modal {
  .tj-app-input {
    padding-bottom: 0px !important;

    .is-invalid {
      border-color: var(--tomato10) !important;
    }

    .is-invalid:focus {
      border-color: var(--tomato10) !important;
    }
  }

  .tj-input-error {
    height: 32px;
    color: var(--tomato10);
    font-weight: 400;
    font-size: 10px;
    height: 0px;
    padding: 4px 0px 16px 0px;
  }
}

.jet-container-loading {
  margin: 0 auto;
  justify-content: center;
  align-items: center;
}

.jet-container-json-form {
  padding: 20px;

  .DateRangePickerInput {
    width: 100% !important;
  }

  .dropzone {
    aside {
      width: 100% !important;
    }
  }

  fieldset {
    width: 100%;

    .json-form-wrapper {
      margin-bottom: 4px;

      // overrides properties of text widget in custom schema form
      .text-widget {
        height: 100% !important;
      }

      .text-widget[style*="font-size: 14px;"] {
        // height: 21px !important;

        div {
          overflow-y: visible !important;
        }
      }

      .text-widget[style*="font-size: 20px;"] {
        // height: 30px !important;
        background-color: red;

        div {
          overflow-y: visible !important;
        }
      }


      .widget-button {
        button {
          width: auto !important;
          min-width: 140px !important;
        }
      }
    }
  }
}

.freeze-scroll {
  #real-canvas {
    overflow: hidden;
  }
}

.custom-css-input-container span.cm-error {
  background-color: transparent;
  text-decoration: underline;
  text-decoration-color: red;
  text-decoration-style: dashed;
}

.custom-styles-wrapper {
  height: calc(100vh - 156px);
  overflow: auto;

  .card-title {
    padding-left: 30px;
  }
}

.org-settings-info {
  background-color: var(--slate2);
  border: 1px solid var(--slate3);
}

.badge-warning {
  background-color: var(--amber7) !important;
}

.workspace-variables-alert-banner {
  width: inherit;
  background-color: #FFF9ED;
  border-color: #FFE3A2;
  margin-bottom: 0px;
  padding: 8px 16px;
  border-radius: 0px;
  display: flex;
  justify-content: space-between;
  align-items: center;
  color: var(--amber8);
  font-size: 12px;
  font-weight: 500;
  line-height: 16px;
  letter-spacing: 0.4px;
  text-align: left;
  box-shadow: 0px 1px 2px rgba(16, 24, 40, 0.05);
  border-radius: 6px;
}

.alert-banner-type-text {
  font-size: 12px;
  font-weight: 500;
  line-height: 16px;
  letter-spacing: 0.4px;
  text-align: left;
}

.tj-app-input .alert-component.workspace-variables-alert-banner {
  color: var(--amber8);
  border-color: var(--amber3);
}

.form-label-restricted {
  display: none;
}

.ldap-login-page {
  .common-auth-signup-container-wrapper {
    margin-top: 150px;
  }

  .ldap-login-header {
    margin-bottom: 10px;

    h2 {
      color: #111827;
      font-size: 44px;
      font-weight: 400;
    }
  }

  .signup-password-hide-img {
    top: 24%;
  }

  .ldap-form {
    display: flex;
    flex-direction: column;
    align-items: center;
  }
}

#tooltip-for-org-constant-cell,
#tooltip-for-org-input-disabled {
  padding: 12px 16px !important;
  white-space: pre-line !important;
  max-width: 500px !important;
  z-index: 1 !important;

  .react-tooltip-arrow {
    background: inherit !important;
  }
}

.query-rename-input {

  &:focus,
  &:active {
    box-shadow: 0px 0px 0px 2px #C6D4F9;
    border: 1px solid var(--light-indigo-09, var(--indigo9));
  }
}

.btn-query-panel-header {
  height: 28px;
  width: 28px;
  display: flex;
  align-items: center;
  justify-content: center;
  border-radius: 6px;
  background-color: transparent;
  border: none;

  &.active {
    background-color: var(--slate5) !important;
  }

  &:hover,
  &:focus {
    background-color: var(--slate4) !important;
  }
}

.tjdb-dashboard-scrollbar {
  width: 403px !important;

  .action-description {
    color: var(--slate9);
    font-size: 12px;
    margin-left: 20px;
  }

  .tj-foreignKey {
    .tj-secondary-btn {
      font-size: 12px;
      background: transparent !important;
      display: flex;
      justify-content: flex-end;
    }
  }

}

.tjdb-rowForm-scrollbar {
  width: 494px !important;

  .action-description {
    color: var(--slate9);
    font-size: 12px;
    margin-left: 20px;
  }

  .tj-foreignKey {
    .tj-secondary-btn {
      svg {
        path {
          fill: #3e63dd !important
        }
      }

      font-size: 12px;
      background: transparent !important;
      display: flex;
      justify-content: flex-end;
    }
  }
}


.tjdb-mainCellEdit-scrollbar {
  width: 300px !important;

  .tjdb-cellmenu-error,
  .tjdb-cellmenu-loader {
    height: 177px;
  }

  .action-description {
    color: var(--slate9);
    font-size: 12px;
    margin-left: 20px;
  }

  .tj-foreignKey {
    .tj-secondary-btn {
      svg {
        path {
          fill: #3e63dd !important
        }
      }

      font-size: 12px;
      background: transparent !important;
      display: flex;
      justify-content: flex-end;
    }
  }
}


.tjdb-cellEdit-scrollbar {
  width: 266px !important;

  .action-description {
    color: var(--slate9);
    font-size: 12px;
    margin-left: 20px;
  }

  .tj-foreignKey {
    .tj-secondary-btn {
      svg {
        path {
          fill: #3e63dd !important
        }
      }

      font-size: 12px;
      background: transparent !important;
      display: flex;
      justify-content: flex-end;
    }
  }
}

.tj-scrollbar {

  ::-webkit-scrollbar,
  &::-webkit-scrollbar {
    width: 16px;
    border-radius: 8px;
  }

  ::-webkit-scrollbar-thumb,
  &::-webkit-scrollbar-thumb {
    border: 4px solid var(--base);
    border-radius: 8px;
    background-color: var(--slate4) !important;
  }

  ::-webkit-scrollbar-track,
  &::-webkit-scrollbar-track {
    background-color: var(--base);
  }

}

.form-check>.form-check-input:not(:checked) {
  background-color: var(--base);
  border-color: var(--slate7);
}

/*
* remove this once whole app is migrated to new styles. use only `theme-dark` class everywhere.
* This is added since some of the pages are in old theme and making changes to `theme-dark` styles can break UI style somewhere else
*/
.tj-dark-mode {
  background-color: var(--base) !important;
  color: var(--base-black) !important;
}

.tj-list-btn {
  border-radius: 6px;

  &:hover {
    background-color: var(--slate4);
  }

  &.active {
    background-color: var(--slate5);
  }
}

.tj-list-option {
  &.active {
    background-color: var(--indigo2);
  }
}

.runjs-parameter-badge {
  max-width: 104px;
  height: 28px !important;
  padding: 2px 6px !important;
}

.release-buttons {
  .release-button {
    display: flex;
    padding: 4px 12px;
    align-items: center;
    gap: 8px;
    flex: 1 0 0;
    width: 84px;
    height: 28px;
    cursor: pointer;
  }

  .released-button {
    background-color: #F1F3F5;
    color: #C1C8CD;
  }

  .nav-item {
    background-color: transparent !important;
  }
}

.modal-divider {
  border-top: 1px solid #dee2e6;
  padding: 10px;
}

.dark-theme-modal-divider {
  border-top: 1px solid var(--slate5) !important;
  padding: 10px;

  .nav-item {
    background-color: transparent !important;
  }
}

.app-slug-container {
  .label {
    font-size: 9px !important;
  }
}

.shareable-link-container {
  .copy-container {
    width: 0px;
    margin-right: -12px;
  }

  .form-check-label {
    font-size: 12px;
    margin-left: 8px;
    color: var(--base-slate-12);
  }

  .label-success,
  .label-updated,
  .tj-input-error,
  .label-info {
    font-size: 10px;
    padding-top: 10px;
  }

  .input-with-icon {
    .form-control {
      height: 100%;
      border-radius: 0px !important;
      padding-right: 40px;
    }

    .is-invalid:focus {
      border-color: var(--tomato9) !important;
    }

    .icon-container {
      right: 12px;
      top: calc(50% - 11px);

      .spinner-border {
        width: 20px;
        height: 20px;
      }
    }
  }

  .input-group-text {
    background: var(--slate3);
    color: var(--slate9);
  }
}

.manage-app-users-footer {
  padding-bottom: 20px;
  margin-top: 18px;

  .default-secondary-button {
    width: auto !important;
    padding: 18px;
  }
}

.share-disabled {
  opacity: 0.4;
}

.license-tooltip {
  .nav-item {
    line-height: 0px;
  }
}

// Editor revamp styles
.main-wrapper {
  .editor {
    .header>.navbar {
      background-color: var(--base) !important;
      border-bottom: 1px solid var(--slate5);
      z-index: 10;
    }
  }
}

.custom-gap-2 {
  gap: 2px
}

// ToolJet Database buttons

.component-image-wrapper {
  background-color: var(--slate3) !important;
  border-radius: 6px;
}

// .components-container {
//   margin-left: 16px;
//   margin-right: 16px;
// }

.draggable-box-wrapper {
  height: 86px;
  width: 72px;
  margin-bottom: 4px;
}

.component-card-group-wrapper {
  display: flex;
  flex-wrap: wrap;
  column-gap: 22px;
}

.component-card-group-container {
  display: flex;
  row-gap: 12px;
  flex-direction: column;
  padding-bottom: 12px;
  padding-top: 12px;
  margin-left: 16px;
  margin-right: 16px;
}

.widgets-manager-header {
  color: var(--slate12);
  font-size: 14px;
  font-style: normal;
  font-weight: 500;
  line-height: 20px;
  /* 142.857% */
  margin-top: 16px;
  margin-bottom: 12px;
}

.components-container {
  .tj-input {
    margin-bottom: 16px;
  }
}

.tj-widgets-search-input {
  width: 266px;
  height: 32px;
  border-radius: 6px;
  background-color: var(--base) !important;
  font-size: 12px;
  font-style: normal;
  font-weight: 400;
  line-height: 20px;
}

.release-button {
  color: var(--indigo-01, #FDFDFE);
  font-family: IBM Plex Sans;
  font-size: 12px;
  font-style: normal;
  font-weight: 600;
  line-height: 20px;
  /* 166.667% */
  display: flex;
  padding: 4px 12px;
  align-items: center;
  gap: 8px;
  flex: 1 0 0;
}

.editor-header-icon {
  border-radius: 6px;
  border: 1px solid var(--bases-transparent, rgba(255, 255, 255, 0.00));
  background: var(--indigo3);
  display: flex;
  padding: 7px;
  justify-content: center;
  align-items: center;
  gap: 8px;
  height: 28px;
  width: 28px;
}

.tj-header-avatar {
  display: flex;
  font-weight: 500;
  width: 27px;
  height: 26px;
  padding: 4px 6px;
  flex-direction: column;
  justify-content: center;
  align-items: center;
  gap: 10px;
  flex-shrink: 0;
  margin-bottom: 0px !important;
  border-radius: 100% !important;
  margin-left: -8px;
  background-color: var(--slate5) !important;
  color: var(--slate10) !important
}

.undo-redo-container {
  position: absolute;
  top: 10px;
  display: flex;
  right: 222px;
  justify-content: center;
  align-items: center;
  height: 28px;
  gap: 2px;

  div {
    display: flex;
    justify-content: center;
    align-items: center;
    height: 28px;
    width: 28px;
    border-radius: 6px;
  }
}

.sidebar-panel-header {
  color: var(--slate12);
  padding-left: 4px;
}

.modal-content {
  background: var(--base);
  color: var(--slate12);
}

.main-editor-canvas {
  background-color: var(--base);
}

.event-manager-popover {
  border: none;
  /* Shadow/03 */
  box-shadow: 0px 4px 6px -2px rgba(16, 24, 40, 0.03), 0px 12px 16px -4px rgba(16, 24, 40, 0.08);

  .popover-body {
    background-color: var(--base);
    color: var(--slate12);
    border: 1px solid var(--slate3, #F1F3F5);
    border-radius: 6px;
  }

}

.copilot-toggle {
  font-family: IBM Plex Sans;
  font-size: 12px;
  font-style: normal;
  font-weight: 500;
  background-color: transparent !important;
  display: flex;
  align-items: center;
}

.copilot-codehinter-wrap {
  .CodeMirror.cm-s-monokai.CodeMirror-wrap {
    border-radius: 0px;
  }
}

.avatar-list-stacked {
  display: flex;
}

.avatar-list-stacked .avatar {
  margin-right: 0px !important;
}

.navbar-right-section {
  border-left: 1px solid var(--slate5);
}

.modal-header {
  background-color: var(--base);
  border-bottom: 1px solid var(--slate5);
}

.sidebar-debugger {
  .nav-item {
    button:hover {
      border-top-color: transparent;
      border-left-color: transparent;
      border-right-color: transparent;
    }
  }
}

.tj-app-version-text {
  color: var(--pink9);
}

.left-sidebar-comments {
  position: absolute;
  left: 0;
  bottom: 48px;
}

.popover-body {
  background-color: var(--base);
  color: var(--slate12);
  border-radius: 6px;
}

.popover {
  border: none;
  border-radius: 6px;
  border: 1px solid var(--slate3, #F1F3F5);
  background: var(--slate1, #FBFCFD);
  box-shadow: 0px 2px 4px -2px rgba(16, 24, 40, 0.06), 0px 4px 8px -2px rgba(16, 24, 40, 0.10);
}

.canvas-codehinter-container {
  .sketch-picker {
    left: 70px !important;
    top: 207px;
    position: absolute !important;
  }
}

.debugger-card-body {
  margin-top: 8px;
  margin-bottom: 16px;
}

.left-sidebar-header-btn {
  background-color: var(--base) !important;
  width: 28px;
  height: 28px;
  padding: 7px !important;

  &:focus-visible {
    border: none !important;
    outline: none !important;
    box-shadow: none !important;
  }
}



.navbar-seperator {
  border: 1px solid var(--slate5, #2B2F31);
  background: var(--slate1, #151718);
  width: 1px;
  height: 19px;
  margin-left: 8px;
  margin-right: 8px;
}

.CodeMirror {
  background: var(--base);
}

.color-picker-input {
  border: solid 1px #333c48;
  height: 36px;
  background-color: var(--slate1);
  border: 1px solid var(--slate7);

  &:hover {
    background-color: var(--slate4);
    border: 1px solid var(--slate8);

  }
}

#popover-basic-2 {
  .sketch-picker {
    left: 7px;
    width: 170px !important;
    position: absolute !important;

  }
}

.custom-gap-8 {
  gap: 8px;
}

.color-slate-11 {
  color: var(--slate11) !important;
}

.custom-gap-7 {
  gap: 7px
}

.custom-gap-6 {
  gap: 6px
}

.custom-gap-2 {
  gap: 2px
}

.custom-gap-4 {
  gap: 4px;
}

.text-black-000 {
  color: var(--text-black-000) !important;
}

.custom-gap-12 {
  gap: 12px
}

#inspector-tabpane-properties {
  .accordion {
    .accordion-item:last-child {
      border-bottom: none !important;
    }
  }
}

.share-disabled {
  opacity: 0.4;
}

// Editor revamp styles
.main-wrapper {
  .editor {
    .header>.navbar {
      background-color: var(--base) !important;
      border-bottom: 1px solid var(--slate5);
      z-index: 10;
    }
  }
}

.custom-gap-2 {
  gap: 2px
}

// ToolJet Database buttons

.component-image-wrapper {
  background-color: var(--slate3) !important;
  border-radius: 6px;
}

// .components-container {
//   margin-left: 16px;
//   margin-right: 16px;
// }

.draggable-box-wrapper {
  height: 86px;
  width: 72px;
  margin-bottom: 4px;
}

.component-card-group-wrapper {
  display: flex;
  flex-wrap: wrap;
  column-gap: 22px;
}

.component-card-group-container {
  display: flex;
  row-gap: 12px;
  flex-direction: column;
  padding-bottom: 12px;
  padding-top: 12px;
}

.widgets-manager-header {
  color: var(--slate12);
  font-size: 14px;
  font-style: normal;
  font-weight: 500;
  line-height: 20px;
  /* 142.857% */
  margin-top: 16px;
  margin-bottom: 12px;
}

.components-container {
  .tj-input {
    margin-bottom: 16px;
  }
}

.tj-widgets-search-input {
  width: 266px;
  height: 32px;
  border-radius: 6px;
  background-color: var(--base) !important;
  font-size: 12px;
  font-style: normal;
  font-weight: 400;
  line-height: 20px;
}

.release-button {
  color: var(--indigo-01, #FDFDFE);
  font-family: IBM Plex Sans;
  font-size: 12px;
  font-style: normal;
  font-weight: 600;
  line-height: 20px;
  /* 166.667% */
  display: flex;
  padding: 4px 12px;
  align-items: center;
  gap: 8px;
  flex: 1 0 0;
}

.editor-header-icon {
  border-radius: 6px;
  border: 1px solid var(--bases-transparent, rgba(255, 255, 255, 0.00));
  background: var(--indigo3);
  display: flex;
  padding: 7px;
  justify-content: center;
  align-items: center;
  gap: 8px;
  height: 28px;
  width: 28px;
}

.tj-header-avatar {
  display: flex;
  font-weight: 500;
  width: 27px;
  height: 26px;
  padding: 4px 6px;
  flex-direction: column;
  justify-content: center;
  align-items: center;
  gap: 10px;
  flex-shrink: 0;
  margin-bottom: 0px !important;
  border-radius: 100% !important;
  margin-left: -8px;
  background-color: var(--slate5) !important;
  color: var(--slate10) !important
}

.undo-redo-container {
  position: absolute;
  top: 10px;
  display: flex;
  right: 222px;
  justify-content: center;
  align-items: center;
  height: 28px;
  gap: 2px;

  div {
    display: flex;
    justify-content: center;
    align-items: center;
    height: 28px;
    width: 28px;
    border-radius: 6px;
  }
}

.sidebar-panel-header {
  color: var(--slate12);
  padding-left: 4px;
}

.modal-content {
  background: var(--base);
  color: var(--slate12);
}

.main-editor-canvas {
  background-color: var(--base);
}

.event-manager-popover {
  border: none;
  /* Shadow/03 */
  box-shadow: 0px 4px 6px -2px rgba(16, 24, 40, 0.03), 0px 12px 16px -4px rgba(16, 24, 40, 0.08);

  .popover-body {
    background-color: var(--base);
    color: var(--slate12);
    border: 1px solid var(--slate3, #F1F3F5);
    border-radius: 6px;
  }

}

.copilot-toggle {
  font-family: IBM Plex Sans;
  font-size: 12px;
  font-style: normal;
  font-weight: 500;
  background-color: transparent !important;
  display: flex;
  align-items: center;
}

.copilot-codehinter-wrap {
  .CodeMirror.cm-s-monokai.CodeMirror-wrap {
    border-radius: 0px;
  }
}

.avatar-list-stacked {
  display: flex;
}

.avatar-list-stacked .avatar {
  margin-right: 0px !important;
}

.navbar-right-section {
  border-left: 1px solid var(--slate5);
}

.modal-header {
  background-color: var(--base);
  border-bottom: 1px solid var(--slate5);
}

.sidebar-debugger {
  .nav-item {
    button:hover {
      border-top-color: transparent;
      border-left-color: transparent;
      border-right-color: transparent;
    }
  }
}

.tj-app-version-text {
  color: var(--pink9);
}

.left-sidebar-comments {
  position: absolute;
  left: 0;
  bottom: 48px;
}

.popover-body {
  background-color: var(--base);
  color: var(--slate12);
  border-radius: 6px;
}

.popover {
  border: none;
  border-radius: 6px;
  border: 1px solid var(--slate3, #F1F3F5);
  background: var(--slate1, #FBFCFD);
  box-shadow: 0px 2px 4px -2px rgba(16, 24, 40, 0.06), 0px 4px 8px -2px rgba(16, 24, 40, 0.10);
}

.canvas-codehinter-container {
  .sketch-picker {
    left: 70px !important;
    top: 207px;
  }
}

.debugger-card-body {
  margin-top: 8px;
  margin-bottom: 16px;
}

.left-sidebar-header-btn {
  background-color: var(--base) !important;
  width: 28px;
  height: 28px;
  padding: 7px !important;

  &:focus-visible {
    border: none !important;
    outline: none !important;
    box-shadow: none !important;
  }
}

.navbar-seperator {
  border: 1px solid var(--slate5, #2B2F31);
  background: var(--slate1, #151718);
  width: 1px;
  height: 19px;
  margin-left: 8px;
  margin-right: 8px;
}

.CodeMirror {
  background: var(--base);
}

.color-picker-input {
  border: solid 1px #333c48;
  height: 36px;
  background-color: var(--slate1);
  border: 1px solid var(--slate7);

  &:hover {
    background-color: var(--slate4);
    border: 1px solid var(--slate8);

  }
}

#popover-basic-2 {
  .sketch-picker {
    left: 7px;
    width: 170px !important;
  }
}

.custom-gap-8 {
  gap: 8px;
}

.color-slate-11 {
  color: var(--slate11) !important;
}

.custom-gap-6 {
  gap: 6px
}

.custom-gap-2 {
  gap: 2px
}

.custom-gap-3 {
  gap: 3px;
}

.custom-gap-4 {
  gap: 4px;
}

.text-black-000 {
  color: var(--text-black-000) !important;
}

.custom-gap-12 {
  gap: 12px
}

.custom-gap-16 {
  gap: 16px;
}

.text-black-000 {
  color: var(--text-black-000) !important;
}

.overflow-tooltip {
  .tooltip-inner {
    max-width: 100%;
  }
}

.tooltip-inner {
  border-radius: 8px;
}

#inspector-tabpane-properties {
  .accordion {
    .accordion-item:last-child {
      border-bottom: none !important;
    }
  }
}

.share-disabled {
  opacity: 0.4;
}

.bold-text {
  font-weight: 500;
}

// Editor revamp styles
.main-wrapper {
  .editor {
    .header>.navbar {
      background-color: var(--base) !important;
      border-bottom: 1px solid var(--slate5);
    }
  }
}

.custom-gap-2 {
  gap: 2px
}

// ToolJet Database buttons

.component-image-wrapper {
  background-color: var(--slate3) !important;
  border-radius: 6px;
}

// .components-container {
//   margin-left: 16px;
//   margin-right: 16px;
// }

.draggable-box-wrapper {
  height: 86px;
  width: 72px;
  margin-bottom: 4px;
}

.component-card-group-wrapper {
  display: flex;
  flex-wrap: wrap;
  column-gap: 22px;
}

.component-card-group-container {
  display: flex;
  row-gap: 12px;
  flex-direction: column;
  padding-bottom: 12px;
  padding-top: 12px;
}

.widgets-manager-header {
  color: var(--slate12);
  font-size: 14px;
  font-style: normal;
  font-weight: 500;
  line-height: 20px;
  /* 142.857% */
  margin-top: 16px;
  margin-bottom: 12px;
}

.components-container {
  .tj-input {
    margin-bottom: 16px;
  }
}

.tj-widgets-search-input {
  width: 266px;
  height: 32px;
  border-radius: 6px;
  background-color: var(--base) !important;
  font-size: 12px;
  font-style: normal;
  font-weight: 400;
  line-height: 20px;
}

.release-button {
  color: var(--indigo-01, #FDFDFE);
  font-family: IBM Plex Sans;
  font-size: 12px;
  font-style: normal;
  font-weight: 600;
  line-height: 20px;
  /* 166.667% */
  display: flex;
  padding: 4px 12px;
  align-items: center;
  gap: 8px;
  flex: 1 0 0;
}

.editor-header-icon {
  border-radius: 6px;
  border: 1px solid var(--bases-transparent, rgba(255, 255, 255, 0.00));
  background: var(--indigo3);
  display: flex;
  padding: 7px;
  justify-content: center;
  align-items: center;
  gap: 8px;
  height: 28px;
  width: 28px;
}

.tj-header-avatar {
  display: flex;
  font-weight: 500;
  width: 27px;
  height: 26px;
  padding: 4px 6px;
  flex-direction: column;
  justify-content: center;
  align-items: center;
  gap: 10px;
  flex-shrink: 0;
  margin-bottom: 0px !important;
  border-radius: 100% !important;
  margin-left: -8px;
  background-color: var(--slate5) !important;
  color: var(--slate10) !important
}

.undo-redo-container {
  position: absolute;
  top: 10px;
  display: flex;
  right: 222px;
  justify-content: center;
  align-items: center;
  height: 28px;
  gap: 2px;

  div {
    display: flex;
    justify-content: center;
    align-items: center;
    height: 28px;
    width: 28px;
    border-radius: 6px;
  }
}

.sidebar-panel-header {
  color: var(--slate12);
  padding-left: 4px;
}

.modal-content {
  background: var(--base);
  color: var(--slate12);
}

.main-editor-canvas {
  background-color: var(--base);
}

.event-manager-popover {
  border: none;
  /* Shadow/03 */
  box-shadow: 0px 4px 6px -2px rgba(16, 24, 40, 0.03), 0px 12px 16px -4px rgba(16, 24, 40, 0.08);

  .popover-body {
    background-color: var(--base);
    color: var(--slate12);
    border: 1px solid var(--slate3, #F1F3F5);
    border-radius: 6px;
  }

}

.copilot-toggle {
  font-family: IBM Plex Sans;
  font-size: 12px;
  font-style: normal;
  font-weight: 500;
  background-color: transparent !important;
  display: flex;
  align-items: center;
}

.copilot-codehinter-wrap {
  .CodeMirror.cm-s-monokai.CodeMirror-wrap {
    border-radius: 0px;
  }
}

.avatar-list-stacked {
  display: flex;
}

.avatar-list-stacked .avatar {
  margin-right: 0px !important;
}

.navbar-right-section {
  border-left: 1px solid var(--slate5);
}

.modal-header {
  background-color: var(--base);
  border-bottom: 1px solid var(--slate5);
}

.sidebar-debugger {
  .nav-item {
    button:hover {
      border-top-color: transparent;
      border-left-color: transparent;
      border-right-color: transparent;
    }
  }
}

.tj-app-version-text {
  color: var(--pink9);
}

.left-sidebar-comments {
  position: absolute;
  left: 0;
  bottom: 48px;
}

.popover-body {
  background-color: var(--base);
  color: var(--slate12);
  border-radius: 6px;
}

.popover {
  border: none;
  border-radius: 6px;
  border: 1px solid var(--slate3, #F1F3F5);
  background: var(--slate1, #FBFCFD);
  box-shadow: 0px 2px 4px -2px rgba(16, 24, 40, 0.06), 0px 4px 8px -2px rgba(16, 24, 40, 0.10);
}

.canvas-codehinter-container {
  .sketch-picker {
    left: 70px !important;
    top: 207px;
  }
}

.debugger-card-body {
  margin-top: 8px;
  margin-bottom: 16px;
}

.left-sidebar-header-btn {
  background-color: var(--base) !important;
  width: 28px;
  height: 28px;
  padding: 7px !important;

  &:focus-visible {
    border: none !important;
    outline: none !important;
    box-shadow: none !important;
  }
}

.navbar-seperator {
  border: 1px solid var(--slate5, #2B2F31);
  background: var(--slate1, #151718);
  width: 1px;
  height: 19px;
  margin-left: 8px;
  margin-right: 8px;
}

.CodeMirror {
  background: var(--base);
}

.color-picker-input {
  border: solid 1px #333c48;
  height: 36px;
  background-color: var(--interactive-default);
  border: 1px solid var(--slate7);

  &:hover {
    background-color: var(--slate4);
    border: 1px solid var(--slate8);

  }
}

#popover-basic-2 {
  .sketch-picker {
    left: 7px;
    width: 170px !important;
  }
}

.custom-gap-8 {
  gap: 8px;
}

.color-slate-11 {
  color: var(--slate11) !important;
}

.custom-gap-6 {
  gap: 6px
}

// ToolJet Database buttons

.ghost-black-operation {
  border: 1px solid transparent !important;
  padding: 4px 10px;
}

.custom-gap-2 {
  gap: 2px
}

.custom-gap-4 {
  gap: 4px;
}

.text-black-000 {
  color: var(--text-black-000) !important;
}

.custom-gap-12 {
  gap: 12px
}

.overflow-tooltip {
  .tooltip-inner {
    max-width: 100%;
  }
}

#inspector-tabpane-properties {
  .accordion {
    .accordion-item:last-child {
      border-bottom: none !important;
    }
  }
}


.bold-text {
  font-weight: 500;
}

.saml-sso-conf {
  .saml-footer {
    display: block !important;
  }

  .text-indigo-09 {
    color: $color-light-indigo-09;
  }

  .card-body {
    padding-bottom: 0px !important;
  }
}

.add-datasource-btn-workflows {
  width: 195px;
  margin-top: 8px;
  position: sticky;
  bottom: 0;
  font-size: 12px;
}

.react-flow__panel {
  bottom: 50px
}

.add-datasource-btn-workflows {
  width: 195px;
  margin-top: 8px;
  position: sticky;
  bottom: 0;
  font-size: 12px;
}

.react-flow__panel {
  bottom: 50px
}

.connect-to-repository-container {
  width: 70%;
  display: flex;
  flex-direction: column;
  align-items: center;
  text-align: center;
  margin: auto;

  a {
    text-decoration: none;
    color: unset !important;
  }

  .tj-btn-right-icon {
    svg {
      path {
        fill: var(--indigo9);
      }
    }
  }
}

.git-sync-modal,
.modal-base {

  .create-commit-container,
  .commit-info,
  .pull-container {
    .form-control {
      font-weight: 400;
      font-size: 12px;
      line-height: 20px;
      color: var(--slate12);
    }

    .form-group {
      .tj-input-error-state {
        border: 1px solid var(--tomato9) !important;
      }

      .tj-input-error {
        color: var(--tomato10) !important;
      }
    }

    .info-text {
      color: var(--slate10);
    }

    .tj-input-error {
      color: var(--tomato10);
    }

    .form-control.disabled {
      background-color: var(--slate3) !important;
      color: var(--slate9) !important;
    }

    .last-commit-info {
      background: var(--slate3);

      .message-info {
        display: flex;
        justify-content: space-between;
      }

      .author-info {
        font-size: 10px;
        color: var(--slate11);
      }
    }

    .check-for-updates {
      display: flex;
      align-items: center;
      color: var(--indigo9);

      svg {
        path {
          fill: var(--indigo9);
        }

        rect {
          fill: none;
        }
      }

      .loader-container {
        height: unset !important;

        .primary-spin-loader {
          width: 18px;
          height: 18px;
          margin-right: 5px;
        }
      }
    }
  }



  .modal-footer {
    border-top: 1px solid var(--slate5);
    padding: 1rem;

    .tj-btn-left-icon {
      svg {
        width: 20px;
        height: 20px;

        path {
          fill: var(--indigo1);
        }
      }
    }

    .tj-large-btn {
      font-weight: 500;
      font-size: 14px;
    }
  }

  .modal-body {
    .loader-container {
      display: flex;
      justify-content: center;
      align-items: center;
      height: 180px;
    }
  }

  .modal-base {
    .tj-text-xxsm {
      color: var(--slate11);
    }
  }

  .modal-header {
    border-bottom: 1px solid var(--slate5) !important;

    .modal-title {
      color: var(--slate12);
    }

  }
}

.custom-gap-7 {
  gap: 7px
}

.card-table {
  overflow: visible;
}

.groups-name-cell {
  transition: 0.3s all;
  border-radius: 6px;
  position: relative !important;
  overflow: visible !important;

  .groups-name-container {
    display: flex;
    column-gap: 8px;
    text-overflow: ellipsis;
    overflow: hidden;
    white-space: nowrap;
    max-width: 210px;
  }

  .group-chip {
    padding: 2px 8px;
    margin: 0;
    border-radius: 6px;
    background-color: var(--slate3);
    color: var(--slate11);
    min-height: 24px;
    text-overflow: ellipsis;
    overflow: hidden;
    white-space: nowrap;
    max-width: 95px;
  }

  .all-groups-list {
    position: absolute;
    width: 100%;
    top: 41px;
    display: flex;
    flex-direction: column;
    background: var(--slate1);
    align-items: flex-start;
    border-radius: 6px;
    border: 1px solid var(--slate1);
    box-shadow: 0px 4px 6px -2px rgba(16, 24, 40, 0.03), 0px 12px 16px -4px rgba(16, 24, 40, 0.08);
    padding: 9px 10px;
    gap: 10px;
    cursor: default;
    max-height: 240px;
    overflow: auto;
    left: 0px;
    z-index: 1;
  }
}

.groups-name-cell[data-active="true"] {
  background: var(--gray5) !important;

  .groups-name-container {
    padding-left: 6px;
  }

  .group-chip {
    max-width: unset !important;
    min-height: 28px !important;
  }
}

.groups-hover {
  &:hover {
    background: var(--slate3);
    cursor: pointer;
  }
}

.user-actions-menu-container {
  border: 1px solid var(--slate8);
  border-radius: 6px;

  &:hover {
    background: var(--slate4);
  }

  .actions-menu-icon {
    fill: var(--slate8);
    width: 20px !important;
    height: 20px !important;
    cursor: pointer;

    path {
      fill: var(--slate12) !important;
    }
  }
}

.primary-spin-loader {
  width: 43px;
  height: 43px;
  border: 3px solid var(--indigo6);
  border-bottom-color: var(--indigo9);
  border-radius: 50%;
  display: inline-block;
  box-sizing: border-box;
  animation: rotation 1s linear infinite;
}

@keyframes rotation {
  0% {
    transform: rotate(0deg);
  }

  100% {
    transform: rotate(360deg);
  }
}

.commit-changes {
  display: flex;
  gap: 6px;
}

.disabled-action-tooltip {
  opacity: 0.4;
}

.overflow-tooltip {
  .tooltip-inner {
    max-width: 100%;
  }
}

.card-table {
  overflow: visible;
}

.groups-name-cell {
  transition: 0.3s all;
  border-radius: 6px;
  position: relative !important;
  overflow: visible !important;

  .groups-name-container {
    display: flex;
    column-gap: 8px;
  }

  .group-chip {
    padding: 5px 8px;
    border-radius: 6px;
    background-color: var(--slate3);
    color: var(--slate11);
  }

  .all-groups-list {
    position: absolute;
    width: 100%;
    top: 41px;
    display: flex;
    flex-direction: column;
    background: var(--slate1);
    align-items: flex-start;
    border-radius: 6px;
    border: 1px solid var(--slate1);
    box-shadow: 0px 4px 6px -2px rgba(16, 24, 40, 0.03), 0px 12px 16px -4px rgba(16, 24, 40, 0.08);
    padding: 9px 10px;
    gap: 15px;
    cursor: default;
    max-height: 240px;
    overflow: auto;
    left: 0px;
    z-index: 1;
  }
}

.groups-name-cell[data-active="true"] {
  background: var(--gray5) !important;

  .groups-name-container {
    padding-left: 6px;
  }
}

.groups-hover {
  &:hover {
    background: var(--slate3);
    cursor: pointer;
  }
}

.user-actions-menu-container {
  border: 1px solid var(--slate8);
  border-radius: 6px;

  &:hover {
    background: var(--slate4);
  }

  .actions-menu-icon {
    fill: var(--slate8);
    width: 20px !important;
    height: 20px !important;
    cursor: pointer;

    path {
      fill: var(--slate12) !important;
    }
  }
}

#popover-user-menu {
  box-shadow: 0px 2px 4px -2px var(--indigo1), 0px 4px 8px -2px var(--indigo1);

  .popover-body {
    padding: 0rem 0.8rem;
    min-width: 160px;
  }

  button {
    color: var(--slate12);
    border: none !important;

    &:hover {
      background: none !important;
    }
  }

  .edit-user-btn {
    svg {
      fill: var(--slate9);

      path {
        fill: var(--slate9);
      }
    }
  }

  .user-archive {
    color: var(--tomato9);

    &:hover {
      color: var(--tomato9) !important;
    }
  }
}

.divider {
  border-top: 1px solid var(--slate6);
}

.workspace-constants-wrapper {
  background-color: var(--page-default);
  height: calc(100vh - 64px);
  display: flex;
  align-items: center;
  justify-content: center;
  padding-top: 1.5rem;
}

.blank-page-wrapper {
  @media only screen and (max-width: 768px) {
    display: none;
  }
}

.blank-page-wrapper-mobile {
  display: none !important;

  @media only screen and (max-width: 768px) {
    transform: translateY(50%);
    display: flex !important;
    align-items: center;
    justify-content: center;
  }
}

.reset-password-info-banner {
  width: inherit;
  background-color: #F8FAFF;
  border-color: #D9E2FC;
  padding-top: 4px !important;
  padding-bottom: 4px !important;
  padding-left: 12px !important;
  padding-right: 12px !important;
}

.tj-text-input-wrapper {
  .signup-password-wrapper {
    .tj-text-input {
      width: 290px !important;
      background: var(--slate3);
      color: var(--slate9);
      height: auto !important;
      margin-bottom: 5px;
      border-color: var(--slate7);
    }
  }
}

.tj-text-input-icon-wrapper {
  .signup-password-wrapper {
    .tj-text-input {
      width: 320px !important;
      background: #F1F3F5;
      color: var(--slate9);
      height: 38px !important;
      margin-bottom: 10px;
      border-color: var(--slate7) !important;
    }

    .icon-wrapper {
      position: absolute;
      right: 10px;
      top: 50%;
      transform: translateY(-50%);
      align-items: center;
      gap: 5px;
      /* space between icons */
    }
  }
}

.modal-custom-height {
  height: 700px !important;
  /* Set the desired width */
}

textarea.tj-text-input-widget{
  resize: none !important;
  overflow-y: auto !important;
}

.tj-text-input-widget {
  border: 1px solid var(--borders-default);
  background-color: var(--surfaces-surface-01);
  width: 100%;
  padding: 0px;
  z-index: 2;

  &:disabled {
    background-color: var(--surfaces-surface-03);
  }

  &:hover:not(:focus):not([data-ignore-hover="true"]) {
    border: 1px solid var(--tblr-input-border-color-darker) !important;
  }

  &.is-invalid {
    border: 1px solid var(--cc-error-systemStatus) !important; // For example, a red border for invalid input
  }

  &:focus {
    outline: none !important;
    border: 1px solid var(--primary-accent-strong);

  }

  &:active {
    outline: none !important;
  }

  &::placeholder {
    color: var(--text-placeholder) !important;
  }
}

.icon-style-container {
  width: 142px;
  height: 32px;
  display: flex;
  align-items: center;
  border-radius: 6px;
  padding: 2px;
}

.visibility-eye {
  position: absolute;
  top: 50%;
  right: -5px;
  transform: translate(-50%, -50%);
}

.label-hinter-margin {
  margin-bottom: 4px;
}

.CodeMirror-placeholder {
  min-width: 265px !important;
}

.tj-number-input-element {

  // Remove increment/decrement arrows
  input::-webkit-outer-spin-button,
  input::-webkit-inner-spin-button {
    -webkit-appearance: none;
    margin: 0;
  }

  /* Firefox */
  input[type=number] {
    -moz-appearance: textfield;
  }
}

.inspector-color-input-popover {
  left: -96px !important;
}

.tj-number-input-widget {
  input[type="number"] {
    -moz-appearance: textfield !important;
  }
}

.rest-api-options-codehinter {
  height: 100%;

  .cm-content>.cm-line {
    // max-width: 357px !important;
  }
}

.rest-api-codehinter-key-field {
  .cm-content>.cm-line {
    // max-width: 184px !important;
  }
}

.rest-api-codehinter-key-field,
.rest-api-url-codehinter,
.rest-api-options-codehinter {
  .cm-content>.cm-line {
    white-space: pre-wrap;
    word-wrap: break-word;
  }
}

.fx-button-container {
  opacity: 0;
  transition: opacity 0.3s ease;
}

.show-fx-button-container {
  opacity: 1 !important;
}

.wrapper-div-code-editor:hover .fx-button-container {
  opacity: 1;
}

.add-new-group-modal {
  .modal-title {
    display: flex;
    align-items: center;

    .paid-feature-banner {
      margin-left: 8px;
    }
  }
}

.action-description-highlighter {
  color: var(--indigo9) !important;
}

.read-docs-fk {

  .tooltip-inner {
    padding: 8px 10px 8px 10px !important;
    font-size: 12px;
    line-height: 20px;
    font-weight: 400;
    text-align: center;
  }

  .tooltip-outer {
    // box-shadow: 0px 4px 6px -2px #10182808 ,0px 12px 16px -4px #10182814 !important;
  }
}

.change-margin {
  margin-bottom: 10px !important;
}

.inspector-validation-date-picker {
  .react-datepicker-wrapper {
    input {
      width: 100%;
      border: 1px solid var(--slate7);
      padding: 5px 5px;
      background-color: var(--base);
      color: var(--slate12)
    }
  }

  .dark-theme {
    .react-datepicker__day {
      color: white;
    }
  }
}

#popover-user-menu {
  box-shadow: 0px 2px 4px -2px var(--indigo1), 0px 4px 8px -2px var(--indigo1);
}

.rest-api-options-codehinter {
  .cm-content>.cm-line {
    // max-width: 357px !important;
  }
}

.rest-api-codehinter-key-field {
  .cm-content>.cm-line {
    // max-width: 184px !important;
  }
}

.rest-api-codehinter-key-field,
.rest-api-url-codehinter,
.rest-api-options-codehinter {
  .cm-content>.cm-line {
    white-space: pre-wrap;
    word-wrap: break-word;
  }
}

.fx-button-container {
  opacity: 0;
  transition: opacity 0.3s ease;
}

.wrapper-div-code-editor:hover .fx-button-container {
  opacity: 1;
}

.canvas-container {
  scrollbar-color: transparent;
  scrollbar-width: thin;

  &::-webkit-scrollbar {
    background-color: transparent;
    width: 6px;
    scrollbar-width: thin;
  }

  &::-webkit-scrollbar-track {
    background-color: transparent;
    scrollbar-width: thin;
  }

  &::-webkit-scrollbar-thumb {
    background-color: transparent;
  }

  &:hover {
    scrollbar-color: #6a727c4d;

    &::-webkit-scrollbar-thumb {
      background-color: #6a727c4d !important;
    }
  }
}

.jet-listview {
  &:hover {
    scrollbar-color: #6a727c4d;

    &::-webkit-scrollbar-thumb {
      background-color: #6a727c4d !important;
    }
  }
}

.dark-theme {
  .canvas-container {
    &:hover {
      scrollbar-color: #6a727c4d;

      &::-webkit-scrollbar-thumb {
        background-color: #6a727c4d !important;
      }
    }
  }

  .jet-listview {
    &:hover {
      scrollbar-color: #6a727c4d;

      &::-webkit-scrollbar-thumb {
        background-color: #6a727c4d !important;
      }
    }
  }
}

.number-input-arrow {
  &:hover {
    background-color: var(--interactive-overlays-fill-hover) !important;
  }

  &:active {
    background-color: var(--interactive-overlays-fill-pressed) !important;
  }
}

.modal-base {
  .modal-footer {
    padding: 1rem;

    .tj-btn-left-icon {
      svg {
        width: 20px;
        height: 20px;

        path {
          fill: var(--indigo1);
        }
      }
    }

    .tj-large-btn {
      font-weight: 500;
      font-size: 14px;
    }
  }
}

.component-spinner {
  animation: l13 1s infinite linear;
  position: absolute;
}

@keyframes l13 {
  100% {
    transform: rotate(1turn)
  }
}

.widget-version-identifier {
  position: absolute;
  top: 0px;
  border-radius: 0px 8px 0px 8px;
  height: 16px;
  width: 35px;
  font-size: 10px;
  color: var(--text-on-solid) !important;
  font-weight: 500;
}

.widget-version-old-identifier {
  background-color: #BF4F03;
  @extend .widget-version-identifier
}

.widget-version-new-identifier {
  background-color: #1E823B;
  @extend .widget-version-identifier
}

.tjdb-display-time-pill {
  height: 12px;
  gap: 10px;
  border-radius: 100px 100px 100px 100px;
  padding: 8px 8px;
  background: var(--Slate-07, #D7DBDF);
  color: var(--Slate-11, #687076);
  display: flex;
  justify-content: center;
  align-items: center;
  font-size: 10px !important;
  line-height: 12px;
}

.tjdb-table-tooltip {
  width: max-content !important;

  .tooltip-inner {
    max-width: max-content !important;
    width: max-content !important;

    .foreignKey-relation-tooltip {
      span {
        text-align: left;
      }
    }

  }
}

.tjdb-cell-tooltip {
  max-width: 420px !important;

  .tooltip-inner {
    max-width: 100% !important;
  }
}

div.ds-svg-container img {
  padding: 2px;
}

.custom-textarea-height {
  height: 300px;
  min-height: 300px;
}


.dropdown-multiselect-widget-custom-menu-list {
  box-shadow: var(--elevation-400-box-shadow) !important;
  border-radius: 8px;

  .multiselect-custom-menulist-select-all {
    display: flex;
    padding: 8px 16px;
    background-color: var(--surfaces-surface-01) !important;
    color: var(--text-primary);

    &:hover {
      background-color: var(--interactive-overlays-fill-hover) !important;
      cursor: pointer;
      border-radius: 8px;
    }
  }

  .form-check-input:disabled {
    background-color: var(--surfaces-surface-03) !important;
  }
}

.dropdown-multiselect-widget-search-box-wrapper {
  border-bottom: 1px solid var(--borders-weak-disabled);
  display: flex;
  padding: 8px 10px;
  flex-direction: column;
  align-items: flex-start;
  gap: 4px;
  align-self: stretch;
  height: 40px;
  justify-content: center;
  display: flex;
  flex-direction: row;
  align-items: center;
  background-color: var(--cc-surface1-surface) !important;
  border-top-left-radius: 8px;
  border-top-right-radius: 8px;

  .dropdown-multiselect-widget-search-box {
    width: 100%;
    box-sizing: 'border-box';
    border: none;
    border-radius: 0;
    background: transparent;
    color: var(--slate12);
    gap: 16px;
    color: var(--cc-primary-text);

    input::placeholder {
      color: var(--cc-placeholder-text);
    }
    
  }
  
}

.mb-0 {
  margin-bottom: 0px !important;
}

.tabs-component {
  .tab-pane {
    top: initial;
  }
}


.tabs-list {
  .list-group-item {
    margin-bottom: 0 !important;
    background-color: var(--interactive-default) !important;
  }

  .active-column-list {
    background-color: var(--interactive-hover) !important;
  }

  .list-group-item:hover {
    background-color: var(--interactive-hover) !important;
  }

}

fieldset:disabled {
  .json-form-wrapper-disabled {
    opacity: 0.5;
    pointer-events: none;
    filter: grayscale(100%);
  }
}

.debugger-card-body {
  .json-tree-container {
    margin-bottom: 10px;
  }
}

.pdf-retry-button {
  background-color: var(--cc-primary-brand);
  color: var(--text-on-solid);
  width: 100px;
  border-radius: 6px;
  height: 28px;
  --tblr-btn-color-darker: #000000;
  --tblr-btn-color-clicked: #000000;
  --loader-color: #ffffff;
  border-color: rgb(67, 104, 227);
  padding: 0px 12px;
  justify-content: center;
  align-items: center;
  flex-direction: row-reverse;
  justify-content: center;
  gap: 6px;

  >div {
    overflow: hidden;

    >span {
      max-width: 100%;
      min-width: 0px;

      >p {
        font-weight: 500;
        margin: 0px;
        padding: 0px;
        color: var(--text-on-solid);
      }
    }
  }




  .user-not-found-svg {
    display: flex;
    align-items: center;
    justify-content: center;
    background: var(--slate3);
    width: 36px;
    height: 36px;
    padding: 4px;
  }
}

.add-params-btn {
  border: 1px solid var(--border-default, #CCD1D5) !important;
  border-radius: 6px;
  box-shadow: 0px 1px 0px 0px #0000001A;
  padding-left: 10px;
  padding-right: 10px;
  height: 28px;

  &:hover {
    background-color: var(--slate4) !important;
  }

  &:active {
    background-color: var(--slate5) !important;
  }
}

.datepicker-validation-half {
  flex: 1 1 calc(50% - 8px);
}


.date-validation-wrapper {

  .field {
    height: 24px;
  }

  .code-flex-wrapper {
    flex-wrap: wrap;
  }

  margin-bottom: 3px;
}

.tj-inspector-datepicker {
  background-color: #fff !important;
}


.react-datepicker__day--disabled {
  color: #ccc !important;
}

.react-datepicker__time-list {
  li.react-datepicker__time-list-item--disabled.react-datepicker__time-list-item {
    color: #ccc !important;
  }
}

.inspector-validation-date-picker {
  .react-datepicker-wrapper {
    input {
      background-color: #fff;
    }

    input.dark-theme {
      background-color: var(--slate3);
      color: var(--slate12);
    }

  }

}



.datetimepicker-component,
#component-portal,
.custom-inspector-validation-time-picker {


    


  .react-datepicker__month-container {
    background-color: var(--cc-surface1-surface) !important;
    border-top-left-radius: 10px !important;
    border-bottom-left-radius: 10px !important;
  }

  .custom-time-input {
    background-color: var(--cc-surface1-surface) !important;
  }
  
  .datepicker-component {
    .react-datepicker {
      border-radius: 10px;
      box-shadow: 8px 8px 16px 0px #3032331A;
      height:auto;
      background-color: var(--cc-surface1-surface) !important;
    }
  }


  .react-datepicker-time-component {
    border-radius: 10px;
    width: auto;

    .custom-time-input{
      border-left:none;
      border-radius:10px !important;
      box-shadow: 8px 8px 16px 0px #3032331A;
    }

    .time-input-body {
      padding-bottom:0px;
      background-color: var(--cc-surface1-surface);
    }

    .time-col {
      height: 200px;
      color: var(--cc-primary-text);
    }

    .react-datepicker {
      border-radius: 10px;
      box-shadow: 8px 8px 16px 0px #3032331A;
    }

    .react-datepicker-time__input-container {
      border-radius: 10px;
    }
  }


  .dark-theme {

    .react-datepicker__year-text,
    .react-datepicker__month-text {
      color: #fff;
    }

    .react-datepicker__year-text:hover,
    .react-datepicker__month-text:hover {
      background-color: #9ba1a6;
    }
  }

  .tj-datepicker-widget-year-selector:hover,
  .tj-datepicker-widget-month-selector:hover {
    padding: 1px 6px;
  }

  .react-datepicker {
    display: grid;
    grid-auto-flow: column;
    border-top-right-radius: 0rem;
    border-bottom-right-radius: 0rem;
  }

  .react-datepicker-year-component {
    .react-datepicker__year {
      display: flex;
      justify-content: center;
      align-items: center;
    }

    .react-datepicker__year-wrapper {
      display: grid;
      grid-template-columns: repeat(3, 1fr);
      max-width: unset;
      gap: 10px;
    }

    .react-datepicker {
      border-radius: 10px;
    }

    .react-datepicker__header--custom {
      height: 34px;
      margin-bottom: 14px;
      background-color: var(--cc-surface1-surface) !important;
    }

    .react-datepicker__year--container {
      height: 208px;
      width: 250px;
      box-shadow: 8px 8px 16px 0px #3032331A;
      border-radius: 10px;
      background-color: var(--cc-surface1-surface);
    }

    .react-datepicker__year-text--selected {
        background-color: var(--cc-primary-brand) !important;
        height:24px;
        width:61.33px;
        border-radius: 8px;
        color: #fff ;
    }

    .react-datepicker__year-text {
      font-family: 'IBM Plex Sans';
      font-size: 12px;
      line-height: 16px;
      text-align: center;
      font-weight: 400;
      height: 24px;
      width: 61.33px;
      justify-content: center;
      align-items: center;
      display: flex;
    }
  }

  .react-datepicker-month-component {
    .react-datepicker {
      border-radius: 11px;
      background-color: var(--cc-surface1-surface);
    }

    .react-datepicker__header--custom {
      height: 34px;
      margin-bottom: 14px;
      background-color: var(--cc-surface1-surface);
    }

    .react-datepicker__month-container {
      height: 208px;
      width: 250px;
      box-shadow: 8px 8px 16px 0px #3032331A;
      border-radius: 10px;
    }

    .react-datepicker__monthPicker {
      display: flex;
      flex-direction: column;
      gap: 10px;
    }

    .react-datepicker__month-text--selected {
      background-color: var(--cc-primary-brand) !important;
      height:24px;
      width:61.33px;
      border-radius: 8px;
      color: #fff;
    }

    .react-datepicker__month-wrapper {
      display: flex;
      gap: 24px;
    }

    .react-datepicker__month-text {
      font-family: 'IBM Plex Sans';
      font-size: 12px;
      line-height: 16px;
      text-align: center;
      font-weight: 400;
      height: 24px;
      width: 61.33px;
      justify-content: center;
      align-items: center;
      display: flex;
    }
  }

  .is-invalid {
    border: 1px solid var(--status-error-strong) !important; // For example, a red border for invalid input
  }

  .react-datepicker__month-container {
    width: 100%;
    width: 250px;
  }

  .react-datepicker__input-time-container {
    margin: 0px;
    width: 100%;
    border-top-right-radius: 0.3rem;
    border-bottom-right-radius: 0.3rem;
    box-shadow: 8px 8px 16px 0px #3032331A;
  }

  .disabled-time {
    color: #ccc !important;
    pointer-events: none;
  }

  .react-datepicker-time__input {
    margin-left: 0px !important;
;
    .dark-time-input {
      color: #f4f6fa !important;
      background-color: var(--surfaces-surface-01) !important;
    }
  }

  .react-datepicker-wrapper {
    width: 100%;
  }

  .react-datepicker-time__caption {
    display: none;
  }

  .custom-time-input {
    background-color: #fff;
    border-left: 1px solid #CCD1D5;
    border-top-right-radius: 10px;
    border-bottom-right-radius: 10px;
  }

  .time-header {
    width: 62px;
    height: 35px;
    padding: 8px 6px 7px 6px;
    justify-content: center;
    align-items: center;
    display: flex;
    border-bottom: 1px solid #CCD1D5;
    font-weight: 500;
    font-family: 'IBM Plex Sans';
    color:var(--cc-placeholder-text);
    background-color: var(--cc-surface1-surface);
  }

  .time-input-body {
    padding-bottom: 12px;
  }

  .time-col {
    margin-top: 5px;
    overflow-y: auto;
    overflow-x: hidden;
    scrollbar-width: none;
    height: 265px;
    width: 62px;
    color: var(--cc-primary-text) !important;
  }

  .selected-time {
    background-color: var(--cc-primary-brand) !important;
    border-radius: 6px;
    color: #fff;
  }

  .time-item {
    width: 50px;
    height: 22px;
    display: flex;
    justify-content: center;
    align-items: center;
    margin: 2px 6px;
    font-size: 11px;
    cursor: pointer;
  }

  .time-item:hover {
    background-color: var(--interactive-overlays-fill-hover);
    border-radius: 6px;
  }

  .react-datepicker-popper[data-placement^=top] {
    padding-bottom: 0px;
  }
}



.create-app-with-ai-prompt-wrapper {
  padding: 16px 0;

  header {
    display: flex;
    gap: 12px;

    .left {
      border-radius: 24px;
      display: flex;
      width: 44px;
      height: 44px;
      padding: 3px 3px 6px 3px;
      justify-content: center;
      align-items: center;
      gap: 8px;
    }

    .right {
      h3 {
        margin: 0;
        color: var(--text-placeholder, #6A727C);
        font-family: "IBM Plex Sans";
        font-size: 12px;
        font-style: normal;
        font-weight: 400;
        line-height: 18px;
      }

      h2 {
        margin: 0;
        color: var(--text-default, #1B1F24);
        font-size: 16px;
        font-style: normal;
        font-weight: 400;
        line-height: 24px;
      }
    }

    .learn-about-tooljet-ai {
      align-self: flex-end;
      margin-left: auto;

      span {
        color: var(--text-default, #1B1F24);

        /* small/medium */
        font-family: "IBM Plex Sans";
        font-size: 11px;
        font-style: normal;
        font-weight: 500;
        line-height: 16px;
        /* 145.455% */
        margin-left: 4px;
      }
    }
  }



  section {
    border-radius: 6px;
    background: var(--background-surface-layer-01, #FFFFFF);
    margin-top: 12px;
    padding: 12px;
    border: 1px solid transparent;

    &:focus-within {
      border: 1px solid var(--border-accent-strong, #4368E3);
    }

    div.input {
      color: var(--text-default, #1B1F24);
      font-size: 12px;
      font-style: normal;
      font-weight: 400;
      line-height: 18px;
      max-height: 150px;
      overflow-y: auto;
      min-height: 18px;



    }

    div.actions {
      margin-top: 12px;
      display: flex;
      align-items: center;
      justify-content: space-between;

      .left {
        display: flex;
      }

      .left button {
        background: red;
        height: 28px;
        width: 28px;
        background-color: transparent !important;
        border: none;
        outline: none;

        &:hover {
          background-color: #f1f1f1 !important;
        }

        // &:focus {
        //   border: 1px solid var(--border-default, #CCD1D5);
        //   background: var(--button-outline, #FFF);
        //   box-shadow: 0px 0px 0px 2px var(--Interactive-focusActive, #4368E3);
        // }

        display: flex;
        align-items: center;
      }

      button.submit {
        height: 28px;
        width: 28px;
        border-radius: 6px;
        border: 1px solid var(--border-weak, #E4E7EB);
        background: var(--button-secondary, #FFF);

        /* Elevations/100 */
        box-shadow: 0px 0px 1px 0px var(--dropshadow-100700-layer-1, rgba(48, 50, 51, 0.05)), 0px 1px 1px 0px var(--dropshadow-100400-layer-2, rgba(48, 50, 51, 0.10));
        display: flex;
        align-items: center;
        justify-content: center;

        &:hover {
          border: 1px solid var(--border-default, #CCD1D5);
          background: var(--button-outline-hover, rgba(136, 144, 153, 0.12));

        }

        // &:focus {
        //   border: 1px solid var(--border-default, #CCD1D5);
        //   background: var(--button-outline, #FFF);
        //   box-shadow: 0px 0px 0px 2px var(--Interactive-focusActive, #4368E3);
        // }
      }
    }
  }

  .example-prompts {
    margin-top: 12px;
    display: flex;
    gap: 12px;
    align-items: center;

    .left {
      color: var(--text-placeholder, #6A727C);
      font-family: "IBM Plex Sans";
      font-size: 12px;
      font-style: normal;
      font-weight: 400;
      line-height: 18px;
    }

    .right {
      display: flex;
      gap: 8px;

      button {
        border: none;
        outline: none;
        display: flex;
        gap: 6px;
        align-items: center;
        padding: 5px 10px;
        background: transparent;
        border-radius: 6px;
        border: 1px solid var(--border-weak, #E4E7EB);
        background: var(--button-secondary, #FFF);
        box-shadow: 0px 0px 1px 0px var(--dropshadow-100700-layer-1, rgba(48, 50, 51, 0.05)), 0px 1px 1px 0px var(--dropshadow-100400-layer-2, rgba(48, 50, 51, 0.10));

        span {
          color: var(--text-default, #1B1F24);

          /* base/medium */
          font-family: "IBM Plex Sans";
          font-size: 12px;
          font-style: normal;
          font-weight: 500;
          line-height: 18px;
          /* 150% */
        }

        &:hover {
          border: 1px solid var(--border-default, #CCD1D5);
          background: linear-gradient(0deg, var(--button-outline-hover, rgba(136, 144, 153, 0.12)) 0%, var(--button-outline-hover, rgba(136, 144, 153, 0.12)) 100%), var(--button-outline, #FFF);
        }
      }
    }
  }
}

section.ai-message-prompt-input-wrapper {

  border-radius: 6px;
  // border: 1px solid var(--border-accent-strong, #4368E3);
  background: var(--background-surface-layer-01, #FFFFFF);
  margin-top: 12px;
  padding: 12px;

  &.inside-appbuilder {
    border: none;
    background: var(--slate2);
    margin: 16px;
    border-radius: 6px;

    /* Elevations/300 */
    box-shadow: 0px 0px 1px 0px var(--dropshadow-100700-layer-1, rgba(48, 50, 51, 0.05)), 0px 4px 8px 0px var(--dropshadow-100400-layer-2, rgba(48, 50, 51, 0.10));
    z-index: 2;
  }

  div.input {
    color: var(--text-default, #1B1F24);
    font-size: 12px;
    font-style: normal;
    font-weight: 400;
    line-height: 18px;
    max-height: 150px;
    overflow-y: auto;
    min-height: 18px;
    position: relative;
  }

  .input::before {
    content: attr(data-placeholder);
    position: absolute;
    top: 0;
    left: 0;
    color: #aaa;
    pointer-events: none;
    white-space: pre-wrap;
    display: block;
    width: 100%;
    overflow: hidden;
    color: var(--text-placeholder, #6A727C);
  }

  .input:empty::before {
    display: block;
  }

  .input:not(:empty)::before {
    display: none;
  }

  div.actions {
    margin-top: 12px;
    display: flex;
    align-items: center;
    justify-content: space-between;

    .left {
      display: flex;
    }

    .left button {
      background: red;
      height: 28px;
      width: 28px;
      background-color: transparent !important;
      border: none;
      outline: none;

      &:hover {
        background-color: #f1f1f1 !important;
      }

      // &:focus {
      //   border: 1px solid var(--border-default, #CCD1D5);
      //   background: var(--button-outline, #FFF);
      //   box-shadow: 0px 0px 0px 2px var(--Interactive-focusActive, #4368E3);
      // }

      display: flex;
      align-items: center;
    }

    button.submit {
      height: 28px;
      width: 28px;
      border-radius: 6px;
      border: 1px solid var(--border-weak, #E4E7EB);
      background: var(--button-secondary, #FFF);

      /* Elevations/100 */
      box-shadow: 0px 0px 1px 0px var(--dropshadow-100700-layer-1, rgba(48, 50, 51, 0.05)), 0px 1px 1px 0px var(--dropshadow-100400-layer-2, rgba(48, 50, 51, 0.10));
      display: flex;
      align-items: center;
      justify-content: center;

      &:hover {
        border: 1px solid var(--border-default, #CCD1D5);
        background: var(--button-outline-hover, rgba(136, 144, 153, 0.12));
      }

      // when disabled
      &:disabled {
        border-radius: 6px;
        border: 1px solid var(--border-weak, #E4E7EB);
        background: linear-gradient(0deg, var(--button-outline-disabled, #FFF) 0%, var(--button-outline-disabled, #FFF) 100%), var(--button-secondary, #FFF);
      }

      // &:focus {
      //   border: 1px solid var(--border-default, #CCD1D5);
      //   background: var(--button-outline, #FFF);
      //   box-shadow: 0px 0px 0px 2px var(--Interactive-focusActive, #4368E3);
      // }
    }
  }
}


.tj-inspector-timepicker.dark-theme {
  .react-datepicker {
    color: #f4f6fa !important;
    background-color: var(--surfaces-surface-01) !important;
  }

  .react-datepicker,
  .react-datepicker__header {
    border: 1px solid var(--borders-default);
    background-color: #1f2936;

    .react-datepicker-time__header {
      color: #fff !important;
    }

  }
}

.tj-inspector-timepicker {
  padding: 0px !important;

  .react-datepicker__time-list {
    scrollbar-width: none;
  }

  .react-datepicker__triangle {
    display: none;
  }
}

.custom-inspector-validation-date-picker,
.custom-inspector-validation-time-picker {
  flex-basis: 100% !important;
  font-family: monospace;
  font-size: 12px;
  height: 32px;

  .react-datepicker-wrapper {
    width: 100%;

    input {
      width: 100%;
      border: 1px solid var(--slate7);
      padding: 5px 5px;
      background-color: var(--base);
      background-color: #fff;
      color: rgb(0, 92, 197);
      height: 32px;
    }

    input.dark-theme {
      background-color: #272822;
      color: rgb(174, 129, 255);

    }
  }


}

.custom-inspector-validation-time-picker {
  .custom-time-input {
    border-left: none;
    border-radius: 10px;
  }

  .time-col {
    height: 200px;
  }

  .react-datepicker__input-time-container {
    border-radius: 10px;
  }



}

.custom-inspector-validation-time-picker-popper {
  border-radius: 10px;
}

.input-date-display-format,
.input-date-time-format {
  height: 60px;

  .hide-fx {
    opacity: 0;
    transition: opacity 0.3s ease;
  }

  &:hover {
    .hide-fx {
      opacity: 1;
    }
  }
}


.tj-daterange-widget.dark-theme {
  .react-datepicker__day {
    color: white;
  }

  .react-datepicker__day:hover,
  .react-datepicker__day--selecting-range-end {
    background-color: var(--interactive-overlays-fill-hover) !important;
  }

  .react-datepicker__day--keyboard-selected {
    background-color: var(--interactive-overlays-fill-pressed) !important;
  }

  .react-datepicker__month-container {
    background-color: #1e2226;
  }

  .react-datepicker__day--outside-month {
    color: #6d757d;
  }

  .react-datepicker__day-name {
    color: #858c94;
  }

}

.tj-daterange-widget {

  border-radius: 10px;
  box-shadow: 0px 8px 16px 0px #3032331A !important;
  font-family: 'IBM Plex Sans';

  .react-datepicker__day--in-selecting-range,
  .react-datepicker__day--in-range {
    border-radius: 0px;
    background-color: #4368E31A !important;
  }

  .react-datepicker__header {
    background-color: var(--surfaces-surface-01);
    padding: 6px 0px;
    border: none;
  }

  .react-datepicker__day--selecting-range-end {
    border-radius: 8px;
    background-color: #ededee !important;
  }

  .react-datepicker__day--selecting-range-start, .react-datepicker__day--selected, .react-datepicker__day--range-end {
    border-radius:8px !important;
    background-color: var(--cc-primary-brand) !important;
    color: #fff !important;
  }

  .react-datepicker__day--in-range:has(+ .react-datepicker__day--range-end),
  .react-datepicker__day--in-selecting-range:has(+ .react-datepicker__day--selecting-range-end) {
    border-top-right-radius: 8px;
    border-bottom-right-radius: 8px;
  }

  .react-datepicker__day--in-range:has(+ .react-datepicker__day--range-end) {
    box-shadow: 10px 0 0 0px #4368E31A;
  }

  .react-datepicker__day--range-start+.react-datepicker__day--in-range,
  .react-datepicker__day--selecting-range-start+.react-datepicker__day--in-selecting-range {
    border-top-left-radius: 8px;
    border-bottom-left-radius: 8px;
  }

  .react-datepicker__day--range-start+.react-datepicker__day--in-range {
    box-shadow: -10px 0 0 0px #4368E31A;
  }

  .react-datepicker__week {

    .react-datepicker__day--in-range:first-of-type,
    .react-datepicker__day--in-selecting-range:first-of-type,
    .react-datepicker__day--outside-month+.react-datepicker__day--in-range,
    .react-datepicker__day--outside-month+.react-datepicker__day--in-selecting-range {
      border-top-left-radius: 8px;
      border-bottom-left-radius: 8px;
    }

    .react-datepicker__day--in-range:last-of-type,
    .react-datepicker__day--in-selecting-range:last-of-type,
    .react-datepicker__day--in-range:has(+ .react-datepicker__day--outside-month),
    .react-datepicker__day--in-selecting-range:has(+ .react-datepicker__day--outside-month) {
      border-top-right-radius: 8px;
      border-bottom-right-radius: 8px;
    }

  }

  .tj-datepicker-widget-arrows {
    box-shadow: 0px 1px 0px 0px #0000000B;
    border: 1px solid var(--borders-default);
    display: flex;
    align-items: center;
    justify-content: center;
    padding: 4px;
    background-color: var(--cc-surface1-surface) !important;
  }

  .tj-datepicker-widget-right {
    position: absolute;
    right: 10px;
  }

  .tj-datepicker-widget-left {
    position: absolute;
    left: 10px;
  }

  .react-datepicker__day {
    font-size: 12px;
    font-style: normal;
    font-weight: 500;
    color: var(--text-primary);
    width: 34px;
    margin: 0px;
  }

  .react-datepicker__week {
    height: 24px;
    margin-bottom: 11px;
  }

  .react-datepicker {
    border-radius: 10px !important;
    border: none;
  }

}

.tj-daterangepicker-widget-month-selector,
.tj-daterangepicker-widget-year-selector {
  appearance: none;
  -moz-appearance: none;
  -webkit-appearance: none;
  padding-right: 4px;
  /* Add some padding on the right to create space for custom arrow */
  background-image: url('data:image/svg+xml;utf8,<svg xmlns="http://www.w3.org/2000/svg" viewBox="0 0 24 24" fill="%23424242" width="18px" height="18px"><path d="M7 10l5 5 5-5z" /></svg>');
  /* Add a custom arrow (you can use your own SVG) */
  background-repeat: no-repeat;
  background-position: right center;
  border: none;
  /* Remove the default border */
  padding: 8px;
  /* Adjust padding as needed */
  cursor: pointer;
  /* Add pointer cursor for better usability */
  background: none;
  padding: 0px;
  height: 24px;
  text-align: center;
  color: var(--text-primary);
  font-weight: 500;
  width: auto;
}


.datepicker-widget {
  .react-datepicker-wrapper {
    width: 100% !important;
  }
}

.daterangepicker-header {
  display: flex;
}

.datepicker-select-check {
  position: absolute;
  left: 10px;
}

.tj-daterange-widget.react-datepicker-month-component {
  border-radius: 10px;
  box-shadow: 0px 8px 16px 0px #3032331A !important;
  font-family: 'IBM Plex Sans';

  .react-datepicker__month-container {
    box-shadow: none !important;
  }


  .react-datepicker__month-text {
    height: 26px !important;
    margin: 0px;
    width: 100% !important;
  }

  .react-datepicker__month-text--in-selecting-range,
  .react-datepicker__month-text--in-range {
    border-radius: 0px;
    background-color: #4368E31A !important;
    color: #000;
  }

  .react-datepicker__header {
    background-color: var(--surfaces-surface-01);
    padding: 6px 0px;
    border: none;
  }


  .react-datepicker__month-text--selecting-range-end {
    border-radius: 8px;
    background-color: #ededee !important;

  }

  .react-datepicker__month-text--selecting-range-start, .react-datepicker__month-text--selected, .react-datepicker__month-text--range-end {
    border-radius:8px !important;
    background-color: var(--cc-primary-brand) !important;
    color: #fff !important;
  }

  .react-datepicker__month-text--in-range:has(+ .react-datepicker__month-text--range-end),
  .react-datepicker__month-text--in-selecting-range:has(+ .react-datepicker__month-text--selecting-range-end) {
    border-top-right-radius: 8px;
    border-bottom-right-radius: 8px;
  }

  .react-datepicker__month-text--in-range:has(+ .react-datepicker__month-text--range-end) {
    box-shadow: 10px 0 0 0px #4368E31A;
  }

  .react-datepicker__month-text--range-start+.react-datepicker__month-text--in-range,
  .react-datepicker__month-text--selecting-range-start+.react-datepicker__month-text--in-selecting-range {
    border-top-left-radius: 8px;
    border-bottom-left-radius: 8px;
  }

  .react-datepicker__month-text--range-start+.react-datepicker__month-text--in-range {
    box-shadow: -10px 0 0 0px #4368E31A;
  }

  .react-datepicker__month-wrapper {
    gap: 0px !important;

    .react-datepicker__month-text--in-range:first-of-type,
    .react-datepicker__month-text--in-selecting-range:first-of-type,
    .react-datepicker__month-text--outside-month-text+.react-datepicker__month-text--in-range,
    .react-datepicker__month-text--outside-month-text+.react-datepicker__month-text--in-selecting-range {
      border-top-left-radius: 8px;
      border-bottom-left-radius: 8px;
    }

    .react-datepicker__month-text--in-range:last-of-type,
    .react-datepicker__month-text--in-selecting-range:last-of-type,
    .react-datepicker__month-text--in-range:has(+ .react-datepicker__month-text--outside-month-text),
    .react-datepicker__month-text--in-selecting-range:has(+ .react-datepicker__month-text--outside-month-text) {
      border-top-right-radius: 8px;
      border-bottom-right-radius: 8px;
    }

  }
}

.dark-theme.tj-daterange-widget.react-datepicker-month-component {
  .react-datepicker {
    background-color: #1e2226;
  }

  .react-datepicker__month-text--selecting-range-end {
    border-radius: 8px;
    background-color: var(--interactive-overlays-fill-hover) !important;
  }
}

.tj-daterange-widget.react-datepicker-year-component {
  border-radius: 10px;
  box-shadow: 0px 8px 16px 0px #3032331A !important;
  font-family: 'IBM Plex Sans';
  background-color: var(--cc-surface1-surface);
  .react-datepicker__year-container {
    box-shadow: none !important;
  }

  .react-datepicker__year-wrapper {
    gap: 0px !important;

    .react-datepicker__year-text--in-range:first-of-type,
    .react-datepicker__year-text--in-selecting-range:first-of-type {
      border-top-left-radius: 8px;
      border-bottom-left-radius: 8px;
    }

    .react-datepicker__year-text--in-range:last-of-type,
    .react-datepicker__year-text--in-selecting-range:last-of-type {
      border-top-right-radius: 8px;
      border-bottom-right-radius: 8px;
    }
  }


  .react-datepicker__year-text {
    height: 26px !important;
    margin-top: 5px !important;
    margin-bottom: 5px !important;
    margin: 0px;
    width: 62px !important;
  }

  .react-datepicker__year-text--in-selecting-range,
  .react-datepicker__year-text--in-range {
    border-radius: 0px;
    background-color: #4368E31A !important;
    color: #000;
  }

  .react-datepicker__header {
    background-color: var(--surfaces-surface-01);
    padding: 6px 0px;
    border: none;
  }


  .react-datepicker__year-text--selecting-range-end {
    border-radius: 8px;
    background-color: #ededee !important;

  }

  .react-datepicker__year-text--selecting-range-start, .react-datepicker__year-text--selected, .react-datepicker__year-text--range-end {
    border-radius:8px !important;
    background-color: var(--cc-primary-brand) !important;
    color: #fff !important;
  }

  .react-datepicker__year-text--in-range:has(+ .react-datepicker__year-text--range-end),
  .react-datepicker__year-text--in-selecting-range:has(+ .react-datepicker__year-text--selecting-range-end) {
    border-top-right-radius: 8px;
    border-bottom-right-radius: 8px;
  }

  .react-datepicker__year-text--in-range:has(+ .react-datepicker__year-text--range-end) {
    box-shadow: 10px 0 0 0px #4368E31A;
  }

  .react-datepicker__year-text--range-start+.react-datepicker__year-text--in-range,
  .react-datepicker__year-text--selecting-range-start+.react-datepicker__year-text--in-selecting-range {
    border-top-left-radius: 8px;
    border-bottom-left-radius: 8px;
  }

  .react-datepicker__year-text--range-start+.react-datepicker__year-text--in-range {
    box-shadow: -10px 0 0 0px #4368E31A;
  }


}

.dark-theme {
  .daterangepicker-header {
    color: #fff;
  }
}

.dark-theme.tj-daterange-widget.react-datepicker-year-component {
  .react-datepicker {
    background-color: #1e2226;
  }

  .react-datepicker__year-text--selecting-range-end {
    border-radius: 8px;
    background-color: var(--interactive-overlays-fill-hover) !important;
  }
}

.ai-builder-sidebar {
  display: flex;
  flex-direction: column;
  overflow-x: hidden;
  position: relative;

  .input-box-gradient {
    position: absolute;
    bottom: 0;
    width: 100%;
    z-index: 1;
  }

  .reactMarkdown {
    * {
      font-size: 12px !important;
      color: var(--text-default, #1B1F24);
    }
  }

  .bullet {
    align-self: flex-start;
    background-color: var(--text-placeholder, #6A727C);
    margin-top: 6px;
  }

  button {
    border: none;
    outline: none;
  }

  height: 100%;
  transition: right 0.3s ease;
  z-index: 1000;
  overflow-y: auto;

  border-left: 1px solid var(--border-weak, #E4E7EB);
  background-color: #fff;
  box-shadow: 0px 0px 1px 0px var(--dropshadow-100700-layer-1, rgba(48, 50, 51, 0.05)),
  0px 8px 16px 0px var(--dropshadow-100400-layer-2, rgba(48, 50, 51, 0.10));

  &.dark-theme {
    background-color: #1f2936;

    .header {
      background-color: #1f2936;
    }
  }

  button.dropdown-toggle {
    height: 20px;
    width: 20px;
    display: flex;
    align-items: center;
    justify-content: center;
    background-color: transparent;
    margin-right: 5px;

    svg {
      transition: ease-in-out 0.2s;
      flex-shrink: 0;
    }

    &:hover {
      border: 1px solid var(--border-default, #CCD1D5);
      background: var(--button-outline-hover, rgba(136, 144, 153, 0.12));
    }

    // &:focus {
    //   border: 1px solid var(--border-default, #CCD1D5);
    //   background: var(--button-outline, #FFF);
    //   box-shadow: 0px 0px 0px 2px var(--Interactive-focusActive, #4368E3);
    // }

    &::after {
      display: none !important;
    }
  }

  .header {
    position: sticky;
    top: 0;
    z-index: 2;

    background-color: #fff;
    padding: 8px 16px 0 16px;

    border-bottom: 1px solid var(--border-weak, #E4E7EB);

    .conversation-type-toggle {
      margin-top: 4px;
      display: flex;
      align-items: flex-start;
      gap: 4px;

      button {
        padding: 6px 7px;
        color: var(--text-default, #1B1F24);
        background: transparent;
        position: relative;
        font-size: 12px;
        font-style: normal;
        font-weight: 500;
        line-height: 18px;

        /* 150% */
        &.active {
          &::after {
            content: '';
            position: absolute;
            bottom: 0;
            left: 0;
            width: 100%;
            height: 2px;
            background-color: var(--primary-accent-strong);
          }

        }
      }
    }

    section {
      display: flex;
      align-items: center;
      justify-content: space-between;

      h1 {
        color: var(--text-default, #1B1F24);
        font-family: "IBM Plex Sans";
        font-size: 14px;
        font-style: normal;
        font-weight: 500;
        line-height: 20px;
        margin-bottom: 0;

        .highlight {
          color: #FF5F6D
        }
      }

      button {
        height: 28px;
        width: 28px;
        display: flex;
        align-items: center;
        justify-content: center;
        background: transparent;

        &:hover {
          background: var(--interactive-hover, rgba(136, 144, 153, 0.12));
        }

        // &:focus {
        //     border: 1px solid var(--border-default, #CCD1D5);
        //     background: var(--button-outline, #FFF);
        //     box-shadow: 0px 0px 0px 2px var(--Interactive-focusActive, #4368E3);
        // }
      }
    }


  }

  .conversation-wrapper {
    overflow-y: auto;
    flex-grow: 1;
    padding: 32px;
    z-index: 2;

    // remote the scrollbar
    &::-webkit-scrollbar {
      display: none;
    }

    .zero-state-wrapper {
      margin-bottom: 20px;

      header {
        .logo {
          display: flex;
          justify-content: center;
          align-items: center;
          display: flex;
          width: 40px;
          height: 40px;
          border-radius: 24px;
          border: 1px solid var(--border-weak, #E4E7EB);
          background: var(--background-surface-layer-01, #FFFFFF);
        }

        .greeting {
          margin-top: 12px;

          h1 {
            margin: 0;
            color: var(--text-default, #1B1F24);
            font-size: 16px;
            font-style: normal;
            font-weight: 500;
          }

          p {
            color: var(--text-placeholder, #6A727C);
            font-size: 12px;
            font-style: normal;
            font-weight: 400;
            margin-top: 4px;
          }
        }
      }

      .get-started {
        margin-top: 24px;

        h2 {
          display: flex;
          padding: 6px 0px;
          color: var(--text-placeholder, #6A727C);
          font-size: 11px;
          font-style: normal;
          font-weight: 500;
          line-height: 20px;
          margin: 0;
        }

        .suggestion {
          p {
            margin: 0;
            color: var(--text-default, #1B1F24);
            font-size: 12px;
            font-style: normal;
            font-weight: 400;
          }

          display: flex;
          padding: 4px 8px;
          align-items: center;
          gap: 4px;
          border-radius: 6px;

          // &:hover {
          //   background: var(--interactive-hover, rgba(136, 144, 153, 0.12));
          // }
        }
      }


    }

    .message-wrapper {
      &+.message-wrapper {
        margin-top: 20px;
      }

      header {
        .logo {
          display: flex;
          width: 28px;
          height: 28px;
          justify-content: center;
          align-items: center;
          gap: 8px;
          border-radius: 24px;
          border: 1px solid var(--border-weak, #E4E7EB);
          background: var(--background-surface-layer-01, #FFFFFF);


          svg {
            flex-shrink: 0;
          }
        }
      }

      &.invalid-prompt {
        .message-section:first-of-type {
          margin-top: 4px;

          p {
            margin: 0;
            color: var(--text-default, #1B1F24);
            font-size: 12px;
            font-style: normal;
            font-weight: 400;
          }
        }

        .message-section:nth-of-type(2) {
          margin-top: 12px;

          h3 {
            margin: 0;
            color: var(--text-placeholder, #6A727C);
            font-size: 11px;
            font-style: normal;
            font-weight: 500;
            line-height: 20px;
            margin-top: 6px;
          }

          div.options {
            margin-top: 6px;
          }

          p {
            color: var(--text-default, #1B1F24);
            font-size: 12px;
            font-style: normal;
            font-weight: 400;
            line-height: 18px;
            padding: 4px 8px;
            margin: 0;
            border-radius: 6px;

            &:hover {
              background: var(--interactive-hover, rgba(136, 144, 153, 0.12));
            }

          }

        }

        .message-section:nth-of-type(3) {
          margin-top: 12px;


          .carousel-button {
            top: calc(50% + 15px);
          }

          h2 {
            margin: 0;
            color: var(--text-placeholder, #6A727C);
            font-size: 11px;
            font-style: normal;
            font-weight: 500;
            line-height: 20px;
            padding: 6px 0 0 0;
          }
        }
      }

      &.ai {

        h1,
        h2,
        h3 {
          margin: 0
        }

        h1 {
          color: var(--text-default, #1B1F24);
          font-size: 16px;
          font-style: normal;
          font-weight: 500;
          line-height: 24px;
        }

        h2 {
          color: var(--text-default, #1B1F24);
          font-size: 12px;
          font-style: normal;
          font-weight: 500;
          line-height: 18px;
        }

        .content {
          color: var(--text-default, #1B1F24);
          font-size: 12px;
          font-style: normal;
          font-weight: 400;
          line-height: 170%;
        }

        .ai-response-section:first-of-type {
          margin-top: 4px;
        }

        .ai-response-section:not(:first-of-type) {
          margin-top: 8px;
        }

        .subsection {
          margin-top: 8px;

          header {
            display: flex;
            align-items: center;
            height: 24px;

            svg.ai-generated-badge {
              margin-left: 10px;
            }
          }

          h3 {
            margin: 0;
            color: var(--text-placeholder, #6A727C);
            font-size: 11px;
            font-style: normal;
            font-weight: 500;
            line-height: 20px;
          }

          .subsection-content {
            margin-left: 20px;

            .list-item {
              color: var(--text-default, #1B1F24);
              font-size: 12px;
              font-style: normal;
              font-weight: 400;
              line-height: 18px;
              display: flex;
              gap: 6px;
              align-items: center;

              button.checkbox {
                display: flex;
                width: 16px;
                height: 16px;
                padding: 3px;
                justify-content: center;
                align-items: center;
                border-radius: 5px;
                margin-top: 2px;
                align-self: flex-start;

                &.selected {
                  background: var(--button-primary, #4368E3);
                }
              }

            }

            .list-item:first-of-type {
              margin-top: 2px;
            }


            .list-item:not(:first-of-type) {
              margin-top: 8px;
            }

            .color-picker {
              display: flex;
              margin-top: 8px;
              align-items: center;

              &:first-of-type {
                margin-top: 2px;
              }

              .color-input {
                width: 18px;
                height: 18px;
                border-radius: 6px;
                outline: none;
                border: 1px solid var(--border-default, #CCD1D5);
                background: #FFB224;
                box-shadow: 0px 1px 0px 0px var(--_-Dropshadow-000, rgba(0, 0, 0, 0.10));

                &:hover {
                  cursor: pointer;
                }
              }

              p {
                margin-bottom: 0;
                margin-left: 6px;
                color: var(--text-default, #1B1F24);
                text-align: center;

                /* Paragraph/Extrasmall/Regular */
                font-family: "IBM Plex Sans";
                font-size: 12px;
                font-style: normal;
                font-weight: 400;
                line-height: 20px;
                /* 166.667% */
              }

              .color-picker-item {
                width: 24px;
                height: 24px;
                border-radius: 50%;
                border: 1px solid var(--border-weak, #E4E7EB);
                cursor: pointer;

                &.selected {
                  border: 1px solid var(--border-default, #CCD1D5);
                }
              }
            }

            .table {
              margin-top: 2px;
              border-radius: 6px;
              border: 1px solid var(--border-weak, #E4E7EB);

              .tabs {
                display: flex;
                margin: 0px 16px;
                gap: 4px;
                overflow-x: auto;
                width: auto;

                // hide scrollbar   
                &::-webkit-scrollbar {
                  display: none;
                }

                button {
                  margin: 6px 0;
                  padding: 2px 7px;
                  font-family: "IBM Plex Sans";
                  font-size: 12px;
                  font-style: normal;
                  font-weight: 500;
                  line-height: 18px;
                  background: transparent;
                  border: none;
                  outline: none;
                  // border-radius: 0px;
                  position: relative;
                  color: var(--text-placeholder, #6A727C);
                  flex-shrink: 0;
                  // border-bottom: 2px solid transparent;

                  &.active {
                    color: var(--text-default, #1B1F24);

                    &::after {
                      content: "";
                      display: block;
                      width: 100%;
                      height: 2px;
                      background: var(--button-primary, #4368E3);
                      position: absolute;
                      bottom: -6px;
                      left: 0;
                    }
                  }

                  &:not(.active):hover {
                    background: var(--interactive-hover, rgba(136, 144, 153, 0.12));
                    padding: 2px 7px;
                  }
                }

              }

              .table-row {
                display: flex;
                justify-content: space-between;
                padding: 8px 12px;
                border-top: 1px solid var(--border-weak, #E4E7EB);

                p {
                  margin: 0;
                  flex-grow: 1;
                  font-size: 12px;
                  font-style: normal;
                  font-weight: 400;
                  line-height: 18px;

                  &:first-of-type {
                    color: var(--text-default, #1B1F24);

                  }

                  &:not(:first-of-type) {
                    color: var(--text-placeholder, #6A727C);
                    text-align: right;
                  }
                }
              }
            }

            .query {
              display: flex;
              align-items: center;
              gap: 4px;
              padding: 4px;
              border-radius: 6px;
              background: #88909914;

              svg {
                flex-shrink: 0;
              }

              p {
                margin: 0;
                color: var(--text-placeholder, #6A727C);
                font-size: 11px;
                font-style: normal;
                font-weight: 400;
                line-height: 16px;
                white-space: nowrap;
                overflow: hidden;
                text-overflow: ellipsis;
              }

              h4 {
                color: var(--text-default, #1B1F24);
                font-family: "IBM Plex Sans";
                font-size: 12px;
                font-style: normal;
                font-weight: 500;
                line-height: 18px;
                margin: 0;
                flex-shrink: 0;

              }

              &:first-of-type {
                margin-top: 2px;
              }

              &:not(:first-of-type) {
                margin-top: 8px;

              }
            }



          }
        }

        .action-buttons {
          margin-top: 8px;
          display: flex;
          align-items: center;
          justify-content: center;
          gap: 4px;

          button {
            border: none;
            outline: none;
            background-color: transparent;
          }

          .secondary-btn {
            padding: 5px 10px;
            display: flex;
            align-items: center;
            gap: 6px;

            span {
              color: var(--text-default, #1B1F24);
              font-size: 12px;
              font-style: normal;
              font-weight: 500;
              line-height: 18px;
            }

            &:hover {
              background: var(--interactive-hover, rgba(136, 144, 153, 0.12));
            }
          }

          .primary-btn {
            padding: 5px 10px;
            display: flex;
            align-items: center;
            gap: 6px;
            color: var(--text-default, #1B1F24);
            font-size: 12px;
            font-style: normal;
            font-weight: 500;
            line-height: 18px;
            border-radius: 6px;
            border: 1px solid var(--border-weak, #E4E7EB);
            background: var(--button-secondary, #FFF);
            box-shadow: 0px 0px 1px 0px var(--dropshadow-100700-layer-1, rgba(48, 50, 51, 0.05)), 0px 1px 1px 0px var(--dropshadow-100400-layer-2, rgba(48, 50, 51, 0.10));

            &:hover {
              background: var(--interactive-hover, rgba(136, 144, 153, 0.12));
            }
          }
        }

        .options {
          display: flex;
          padding: 4px;
          margin-top: 4px;

          .regenerate-response {
            display: flex;
            align-items: center;
            color: var(--text-default, #1B1F24);
            font-size: 11px;
            font-style: normal;
            font-weight: 500;
            line-height: 16px;
            gap: 4px;
            padding: 2px 8px;

            &:hover {
              cursor: pointer;
            }
          }

          .message-votes {
            display: flex;

            &:hover {
              button.active {
                background: var(--interactive-hover, rgba(136, 144, 153, 0.12));
              }
            }

            button {
              background: transparent;
              border: none;
              outline: none;
              display: flex;
              height: 28px;
              width: 28px;
              align-items: center;
              flex: 1 0 0;
              cursor: pointer;

              &:disabled {
                opacity: 0.7;
              }

            }
          }
        }
      }

      &.user {
        display: flex;

        /* 150% */
        .user-message {
          white-space: pre-wrap;
          display: inline-block;
          border-radius: 8px;
          background: #F5F6F7;

          &.dark-theme {
            background-color: #1B1F24;
          }

          padding: 8px 16px;
          justify-content: flex-end;
          align-items: center;
          gap: 8px;
          color: var(--text-default, #1B1F24);

          font-size: 12px;
          font-style: normal;
          font-weight: 400;
          line-height: 18px;
          margin-left: auto;

        }
      }
    }


  }

  section.template-cards {
    &::-webkit-scrollbar {
      display: none;
    }

    overflow-x: auto;
    margin-top: 6px;
    transition: height 0.1s ease !important;
    flex-direction: row;
    gap: 16px;
    display: flex;

    .section-card {
      flex: 0 0 auto;
      // display: flex;
      width: 184px;
      height: 100px;
      padding: 12px 16px;
      // flex-direction: column;
      // justify-content: center;
      gap: 8px;
      border-radius: 6px;
      background-color: #88909914;

      &:hover {
        background: var(--interactive-hover, rgba(136, 144, 153, 0.12));
      }

      svg {
        width: 16px;
        height: 16px;
        flex-shrink: 0;
      }

      .section-card-content {
        margin-top: 8px;

        h3 {
          margin: 0;
          color: var(--text-default, #1B1F24);
          font-size: 12px;
          font-style: normal;
          font-weight: 500;
          line-height: 18px;
        }

        p {
          color: var(--text-placeholder, #6A727C);
          font-size: 11px;
          font-style: normal;
          font-weight: 400;
          line-height: 16px;
          margin: 0;
          word-wrap: break-word;
          word-break: break-word;
        }
      }
    }
  }


  .templates {
    margin-top: 24px;
    position: relative;

    header {
      display: flex;
      margin-top: 6px;

      h2 {
        margin: 0;
        color: var(--text-placeholder, #6A727C);
        font-size: 11px;
        font-style: normal;
        font-weight: 500;
        line-height: 20px;
      }


    }

    .carousel-button {
      position: absolute;
      top: calc(50% + 10px);
      right: -13px;
      transform: translateY(-50%);
      z-index: 1;

      height: 28px;
      width: 28px;
      display: flex;
      padding: 4px 8px;
      align-items: center;
      gap: 4px;
      border-radius: 6px;
      background-color: #fff;
      border-radius: 6px;
      border: 1px solid var(--border-weak, #E4E7EB);
      background: var(--button-secondary, #FFF);

      /* Elevations/100 */
      box-shadow: 0px 0px 1px 0px var(--dropshadow-100700-layer-1, rgba(48, 50, 51, 0.05)), 0px 1px 1px 0px var(--dropshadow-100400-layer-2, rgba(48, 50, 51, 0.10));

      &.left {
        left: -13px;
        transform: translateY(-50%) rotateY(180deg);
      }

      &:hover {
        background: var(--interactive-hover, rgba(136, 144, 153, 0.12));
      }

    }


  }



}


.ai-message-loading-state {
  display: flex;
  margin-top: 12px;
  gap: 20px;

  .logo {
    height: 28px;
    width: 28px;
    border-radius: 24px;
    background: var(--background-surface-layer-01, #FFFFFF);
    display: flex;
    justify-content: center;
    align-items: center;
    border: 1px solid var(--border-weak, #E4E7EB);

  }

  .right {
    display: flex;
    align-items: center;
    gap: 8px;

    span {
      color: var(--text-placeholder, #6A727C);
      text-align: center;
      font-size: 11px;
      font-style: normal;
      font-weight: 400;
      line-height: 16px;
    }

    div.dots {
      display: flex;
      align-items: center;
      gap: 4px;

      .dot {
        width: 8px;
        height: 8px;
        background-color: #FF5F6D;
        opacity: 0.3;
        border-radius: 50%;
        animation: dot-blink 1.2s infinite;

      }

      .dot:nth-child(1) {
        animation-delay: 0s;
      }

      .dot:nth-child(2) {
        animation-delay: 0.3s;
      }

      .dot:nth-child(3) {
        animation-delay: 0.6s;
      }

      @keyframes dot-blink {

        0%,
        80%,
        100% {
          opacity: 0;
        }

        40% {
          opacity: 1;
        }
      }
    }
  }
}

.tj-datepicker-popover {
  width: auto;
  height: 100%;
}

.tooljet-copilot-popover {
  z-index: 10000
}

.copilot-overlay-trigger {
  display: flex;
  padding: 4px;
  justify-content: center;
  align-items: center;
  gap: 4px;
  outline: none;
  border-radius: 4px;
  border: 1px solid var(--border-weak, #E4E7EB);
  background: var(--button-secondary, #FFF);
  box-shadow: 0px 0px 1px 0px var(--dropshadow-100700-layer-1, rgba(48, 50, 51, 0.05)), 0px 1px 1px 0px var(--dropshadow-100400-layer-2, rgba(48, 50, 51, 0.10));

  &.preview-box {
    color: var(--text-default, #1B1F24);

    /* Paragraph/Extrasmall/Medium */
    font-family: "IBM Plex Sans";
    font-size: 12px;
    font-style: normal;
    font-weight: 500;
    line-height: 20px;
    /* 166.667% */
    display: flex;
    align-items: center;
    gap: 6px;
    padding: 4px 10px;
    border-radius: 6px;
    border: 1px solid Borders/default;
    background: surfaces/layer-01;

    /* Elevations/000 */
    box-shadow: 0px 1px 0px 0px var(--_-Dropshadow-000, rgba(0, 0, 0, 0.10));
  }

  &:hover {
    background: var(--interactive-hover, rgba(136, 144, 153, 0.12));
  }
}

.codehinter-copilot-btn {
  z-index: 1000;
}

#copilot-menu {
  width: 440px;
  max-width: 440px;
  max-height: 500px;
}



.tooljet-copilot {
  width: 100%;
  padding: 8px 16px !important;

  header {
    display: flex;
    align-items: center;
    justify-content: space-between;


    .text {
      color: var(--text-default, #1B1F24);
      display: flex;
      align-items: center;
      /* large/medium */
      font-family: "IBM Plex Sans";
      font-size: 14px;
      font-style: normal;
      font-weight: 500;
      line-height: 20px;
      gap: 4px;

      /* 142.857% */

    }

    button {
      border: none;
      outline: none;
      padding: 6px 7px;
      color: var(--text-default, #1B1F24);
      background: transparent;
      position: relative;

      &:hover {
        background: var(--interactive-hover, rgba(136, 144, 153, 0.12));
      }

    }
  }

  section.copilot-prompt-input {
    display: flex;
    align-items: center;
    margin-top: 8px;
    gap: 2px;
    justify-content: space-between;
    border-radius: 6px;
    border: 1px solid var(--border-weak, #E4E7EB);
    padding: 4px;

    &:focus-within {
      border: 1px solid var(--border-accent-strong, #4368E3);
    }

    .input {
      flex-grow: 1;
      color: var(--text-default, #1B1F24);
      font-family: "IBM Plex Sans";
      font-size: 12px;
      font-style: normal;
      font-weight: 400;
      line-height: 18px;
      position: relative;
      overflow-x: hidden;
      overflow-y: auto;
      max-height: 50px;
    }

    .input::before {
      content: attr(data-placeholder);
      position: absolute;
      top: 0;
      left: 0;
      color: #aaa;
      pointer-events: none;
      white-space: pre-wrap;
      display: block;
      width: 100%;
      overflow: hidden;
      color: var(--text-placeholder, #6A727C);
    }

    .input:empty::before {
      display: block;
    }

    .input:not(:empty)::before {
      display: none;
    }

    button.submit {
      height: 28px;
      width: 28px;
      border-radius: 6px;
      border: 1px solid var(--border-weak, #E4E7EB);
      background: var(--button-secondary, #FFF);

      /* Elevations/100 */
      box-shadow: 0px 0px 1px 0px var(--dropshadow-100700-layer-1, rgba(48, 50, 51, 0.05)), 0px 1px 1px 0px var(--dropshadow-100400-layer-2, rgba(48, 50, 51, 0.10));
      display: flex;
      align-items: center;
      justify-content: center;

      &:hover {
        border: 1px solid var(--border-default, #CCD1D5);
        background: var(--button-outline-hover, rgba(136, 144, 153, 0.12));
      }

      // when disabled
      &:disabled {
        border-radius: 6px;
        border: 1px solid var(--border-weak, #E4E7EB);
        background: linear-gradient(0deg, var(--button-outline-disabled, #FFF) 0%, var(--button-outline-disabled, #FFF) 100%), var(--button-secondary, #FFF);
      }

      // &:focus {
      //   border: 1px solid var(--border-default, #CCD1D5);
      //   background: var(--button-outline, #FFF);
      //   box-shadow: 0px 0px 0px 2px var(--Interactive-focusActive, #4368E3);
      // }
    }
  }

  section.content {
    max-height: 400px;
    overflow-y: auto;
    margin: 16px auto;
    background-color: #F6F7F7;
    border-radius: 6px;

    pre {
      border: none;
      background-color: transparent;
      padding: 8px 16px;
    }

  }

  footer {
    display: flex;
    align-items: center;
    gap: 8px;

    button {
      border: none;
      outline: none;
      padding: 6px 7px;
      color: var(--text-default, #1B1F24);
      background: transparent;
      position: relative;
      display: flex;
      align-items: center;
      padding: 5px 10px;
      gap: 6px;
      color: var(--text-default, #1B1F24);

      /* base/medium */
      font-family: "IBM Plex Sans";
      font-size: 12px;
      font-style: normal;
      font-weight: 500;
      line-height: 18px;
      border-radius: 6px;
      border: 1px solid var(--border-weak, #E4E7EB);
      background: var(--button-secondary, #FFF);

      /* Elevations/100 */
      box-shadow: 0px 0px 1px 0px var(--dropshadow-100700-layer-1, rgba(48, 50, 51, 0.05)), 0px 1px 1px 0px var(--dropshadow-100400-layer-2, rgba(48, 50, 51, 0.10));

      /* 150% */
      &:hover {
        background: var(--interactive-hover, rgba(136, 144, 153, 0.12));
      }
    }
  }

  &.dark-theme {
    .copilot-loader-wrapper {
      background-color: #858C9414;
    }

    section.content {
      background-color: #858C9414;

      pre {
        color: #fff
      }
    }
  }

  .copilot-loader-wrapper {
    border-radius: 6px;
    background-color: #F6F7F7;
    padding: 8px;

    .ai-message-loading-state {
      margin-top: 0
    }
  }
}

.low-credits {
  display: flex;
  align-items: center;
  justify-content: space-between;
  border-radius: 6px;
  background: var(--background-error-weak, #FCEEEF);
  padding: 6px 8px;

  span {
    color: var(--text-default, #1B1F24);

    /* small/regular */
    font-family: "IBM Plex Sans";
    font-size: 11px;
    font-style: normal;
    font-weight: 400;
    line-height: 16px;
    /* 145.455% */
    margin-left: 8px;
    flex-grow: 1;
  }
}


.codebuilder-color-swatches-wrapper {
  min-width: 231.333px;
  width: 100%;
  height: 48px;
  padding: 8px;
  border-bottom: 1px solid var(--border-weak, #E4E7EB);


  .codebuilder-color-swatches {
    display: flex;
    padding: 2px;
    flex-wrap: wrap;

    .ToggleGroup {
      width: 100%;
      height: 100%;
    }
  }

}

.codebuilder-color-swatches-options {
  width:100%;
  height:30px;
  padding: 6px 8px;
  border-radius: 6px;

  &:hover {
    background-color: #f0f1f2 !important;
  }

  .color-icon {
    width: 18px;
    height: 18px;
    border-radius: 4px;
    border: 1.5px solid #CCD1D5;
    background-color: #0091FF;
  }
}


.theme-dropdown-wrapper {
  gap: 75px;
  height: 32px;
  margin-bottom: 20px !important;
  justify-content: space-between;
}

.theme-custom-menu-list-header {
  margin: 16px 14px 0px 16px !important;
  font-size: 12px;
}

.theme-create-btn {
  width: 100%;
  margin-bottom: 8px;
  height:32px;
  color:#000;
  border: 1px solid var(--Border-brand-weak, #97AEFC);
}


.theme-default-pill {
  font-size: 11px;
  background-color: #CCD1D54D;
  color: #6A727C;
  width: 49px;
  height: 18px;
  border-radius: 20px
}

.no-scroll {
  overflow: hidden;
}


.textarea-widget:focus {
  border-color: var(--cc-primary-brand);
}

.multiselct-widget-option{
  input:checked {
    background-color: var(--cc-primary-brand);
  }
}

.multiselect-box {
  .options{
    input:checked {
      background-color: var(--cc-primary-brand);
    }
  }
}

.timer-btn {
  background-color: var(--cc-primary-brand);
  &:hover {
    background-color: var(--cc-primary-brand);
  }
}

.timer-btn-hover:hover {
  background-color: var(--cc-primary-brand);
}

.canvas-styles-header {
  display: flex;
  width: 100%;
  padding: 6px 16px;
  font-family: IBM Plex Sans;
  font-size: 12px;
  font-weight: 500;
  line-height: 20px;
  text-align: left;
  text-underline-position: from-font;
  text-decoration-skip-ink: none;
  background: var(--Background-surface-layer-02, #F6F8FA);
  color: #6A727C;


}

.app-export-btn {
  background-color: #FFFFFF;
  border: 1px solid var(--Border-default, #CCD1D5);
  box-shadow: 0px 1px 0px 0px var(--Dropshadow000);
}

.dark-theme {
  .app-export-btn {
    background-color: #313b46;
    color: #ffffff;
    border: 1px solid transparent;
  }
  .canvas-styles-header {
    background-color: #212325;
    color: #ffffff;
  }
}

.dark-theme {
  .codebuilder-color-swatches-options:hover {
    background-color: #313b46 !important;
  }
}

.codebuilder-color-picker {
  .sketch-picker {
    border: none !important;
  }
}

.accordion-button.inspector {
  justify-content: space-between;
  padding: 0.375rem 1rem !important;
  border-bottom-width: 1px;
  font-family: IBM Plex Sans;
  font-weight: 500;
  font-size: 12px;
  line-height: 20px;
  letter-spacing: 0%;
  background-color: var(--interactive-default);

  &:hover {
    background-color: var(--interactive-hover);
  }
}

.cm-tooltip {
  z-index: 9999 !important;
}

.workspace-constant-value {
  position: relative;

  .fromEnv {
    content: '.env';
    border-radius: 6px;
    background: var(--Indigo-50, #EEF4FF);
    padding: 0px 8px;
    width: 40px;
    align-items: center;
    position: absolute;
    color: var(--Indigo-700, #3538CD);
    text-align: center;
    font-size: 12px;
    font-style: normal;
    font-weight: 500;
    line-height: 20px;
    margin-left: 24px;
  }

  .isDuplicate {
    padding: 0px 8px;
    border-radius: 6px;
    background: var(--Error-50, #FEF3F2);
    color: var(--Error-700, #B42318);
    text-align: center;
    font-size: 12px;
    font-style: normal;
    font-weight: 500;
    line-height: 20px;
    /* 166.667% */
    margin-left: 24px;
  }

  .env-secret-hidden-message {
    border-radius: 16px;
    background: var(--Warning-50, #FFFAEB);
    padding: 4px 12px;
    color: var(--Warning-700, #B54708);
    font-size: 12px;
    font-style: normal;
    font-weight: 400;
    line-height: 18px;

    &.dark {
      background: #FFFAEB !important;
    }
  }
}

.phone-input-widget {
  .tj-text-input-widget.is-invalid {
    border-left: none !important;
  }

  input[type="tel"] {
    border-top-left-radius: '0px' !important;
    border-bottom-left-radius: '0px' !important;
  }
}

.single-line-codehinter-input {
  .cm-editor {
    max-height: 100px !important;
  }
}

.table-cell {
  input[type="checkbox"]{
    accent-color: var(--cc-primary-brand);
  }
}


.canvas-component {

  .tabs-component {
    .real-canvas {
      background-color: var(--cc-surface1-surface) !important;
    }
  }

  .kanban-container {
    background-color: var(--cc-surface1-surface);

    .header {
      background-color: var(--cc-surface1-surface);
    }

    .subcontainer-container {
      background-color: var(--cc-surface1-surface);

      .real-canvas {
        background-color: var(--cc-surface1-surface) !important;
      }
    }
    
  }



  .calendar-widget {
    background-color: var(--cc-surface1-surface);


    .rbc-time-header-gutter{
      color: var(--cc-primary-text);
    }
    .rbc-timeslot-group {
      color: var(--cc-primary-text);
    }
    .rbc-toolbar {
      color: var(--cc-primary-text);

      .rbc-btn-group {
        button {
          border-color: var(--cc-default-border);
          color: var(--cc-primary-text);
        }
      }
    }

    .rbc-day-bg {
      border: 1px solid var(--cc-weak-border) !important;
    }

    .rbc-button-link{
      color: var(--cc-primary-text);
    }
    .rbc-off-range{
      .rbc-button-link {
        color : var(--cc-placeholder-text);
      }
    }
    
    .rbc-off-range-bg {
      background-color: var(--cc-surface2-surface);

    
      
    }
    
    .rbc-month-header {
      .rbc-header {
        span {
          color: var(--cc-primary-text);
        }
      }

    }

  }


  input::placeholder, textarea::placeholder {
    color: var(--cc-placeholder-text) !important;
  }

  input:disabled, textarea:disabled {
    background-color: var(--cc-surface3-surface) !important;
    border-color: var(--cc-disabled-border) !important;
  }

  .sketch-picker {
    background-color: var(--cc-surface1-surface) !important;

    input {
      background-color: var(--cc-surface1-surface) !important;
    }
  }

  .multiselect-box {
    .search {
      input {
        background-color: var(--cc-surface1-surface) !important;
      }
      
    }
    
    .dropdown-container {
      background-color: var(--cc-surface1-surface) !important;
    }

    
    .select-item.selected {
      background-color: var(--cc-surface1-surface) !important;
    }
    .options {
      background-color: var(--cc-surface1-surface) !important;
      
    }
  }

  .codehinter-multi-line-input {
    .cm-content {
      background-color: var(--cc-surface1-surface) ;
    }

    .cm-gutters {
      background-color: var(--cc-surface3-surface) !important;
    }

    .cm-gutterElement {
      color: var(--cc-placeholder-text) !important;
    }
  }

}

.pagination {

  .page-item:not(.active){
    .page-link:not(.arrow-icon) {
      color: var(--cc-primary-text);
    }
  }
  
}

.timer-wrapper {
  background-color: var(--cc-surface1-surface);
  .counter-container {
    color: var(--cc-primary-text);
  }
}

.pdf-page-controls {
  background-color: var(--cc-surface1-surface);
  span{
    color: var(--cc-primary-text);
  }

}


.list-timeline-content {

  .list-timeline-title {
    color: var(--cc-primary-text);
  }

  .text-muted {
    color: var(--cc-placeholder-text) !important;
  }

  .list-timeline-time {
    color: var(--cc-placeholder-text);
  }

}

.legacy-datepicker-widget {
  .react-datepicker__header {
    background-color: var(--cc-surface3-surface) !important;
  }

  select {
    background-color: var(--cc-surface1-surface) !important;
    color: var(--cc-primary-text) !important;
  }
  .react-datepicker-popper {
    width: 100%;
    border-radius: 10px !important;
  
  }

  .react-datepicker__header  {
    color: var(--cc-primary-text) !important;
  }
  .react-datepicker__month-container {
    background-color: var(--cc-surface1-surface) !important;
    border-radius: 10px !important;
  }
  
  input {
    background-color: var(--cc-surface1-surface) !important;
    color: var(--cc-primary-text) !important;
  }

}

<<<<<<< HEAD
.components-container {
  .accordion-header {
    height: 32px;
  }

  .accordion-body {
    padding: 4px 0px 0px 0px !important;

  }
=======
.table-component-footer, .table-card-header {
 .tj-ghost-black-btn:hover {
  background-color: var(--cc-table-footer-action-hover, #ECEEF0) !important;
 }
>>>>>>> 63b5c3fd

}<|MERGE_RESOLUTION|>--- conflicted
+++ resolved
@@ -19146,7 +19146,6 @@
 
 }
 
-<<<<<<< HEAD
 .components-container {
   .accordion-header {
     height: 32px;
@@ -19156,11 +19155,11 @@
     padding: 4px 0px 0px 0px !important;
 
   }
-=======
+
+}
 .table-component-footer, .table-card-header {
  .tj-ghost-black-btn:hover {
   background-color: var(--cc-table-footer-action-hover, #ECEEF0) !important;
  }
->>>>>>> 63b5c3fd
 
 }