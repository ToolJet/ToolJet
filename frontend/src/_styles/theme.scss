--- conflicted
+++ resolved
@@ -1702,11 +1702,8 @@
     top: -20px;
     position: fixed;
     max-height: 10px;
-<<<<<<< HEAD
     z-index: 100;
-=======
     min-width: 108px;
->>>>>>> d9225441
 
     .badge {
       font-size: 9px;
@@ -2626,25 +2623,24 @@
 
 //!for calendar widget week view with compact/spacious mode border fix
 .resources-week-cls .rbc-time-column:nth-last-child(7n) {
-  border-left: none!important;
+  border-left: none !important;
   .rbc-timeslot-group {
     border-left: 2.5px solid #dadcde !important;
   }
 }
 .resources-week-cls .rbc-allday-cell {
- border: none !important;
- .rbc-row {
-   border-left: 1.5px solid #dadcde;
-   border-right: 1.5px solid #dadcde;
- }
+  border: none !important;
+  .rbc-row {
+    border-left: 1.5px solid #dadcde;
+    border-right: 1.5px solid #dadcde;
+  }
 }
 .resources-week-cls .rbc-time-header-cell {
-  border: none!important;
+  border: none !important;
 }
 .resources-week-cls .rbc-time-view-resources .rbc-header {
- border-left: 1.5px solid #dadcde !important;
- border-right: 1.5px solid #dadcde !important;
-
+  border-left: 1.5px solid #dadcde !important;
+  border-right: 1.5px solid #dadcde !important;
 }
 
 .calendar-widget.hide-view-switcher {
@@ -2811,15 +2807,14 @@
   }
 
   .query-hinter {
-    .CodeMirror-line  {
+    .CodeMirror-line {
       margin-left: 2rem !important;
     }
 
-    .CodeMirror-cursors  .CodeMirror-cursor {
+    .CodeMirror-cursors .CodeMirror-cursor {
       margin-left: 2rem !important;
     }
   }
-
 }
 
 .preview-block-portal {
@@ -2968,7 +2963,7 @@
   color: #000000;
   .list-group-transparent .list-group-item.active {
     color: $primary;
-    background-color: #EDF1FF;
+    background-color: #edf1ff;
     .folder-ico {
       filter: invert(29%) sepia(84%) saturate(4047%) hue-rotate(215deg) brightness(98%) contrast(111%);
     }
@@ -2981,12 +2976,12 @@
     font-weight: 500;
   }
   .folder-info {
-    color: #8991A0;
+    color: #8991a0;
     font-size: 0.75rem;
     display: contents;
   }
   .folder-create-btn {
-    color: #0565FF;
+    color: #0565ff;
     cursor: pointer;
   }
 }
@@ -2994,10 +2989,10 @@
 /**
  * Home page modal
  */
- .modal-content.home-modal-component {
+.modal-content.home-modal-component {
   border-radius: 8px;
   overflow: hidden;
-  background-color: #FEFEFF;
+  background-color: #fefeff;
   color: #000000;
   .modal-header {
     border-bottom: 0px;
@@ -3021,4 +3016,4 @@
       margin-left: 16px;
     }
   }
- }+}