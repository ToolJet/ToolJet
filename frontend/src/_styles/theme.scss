@import "./tabler.scss";
@import "./colors.scss";
@import "./z-index.scss";
@import "./mixins.scss";
@import "./queryManager.scss";
@import "./onboarding.scss";
@import "./components.scss";
@import "./global-datasources.scss";
@import "./typography.scss";
@import "./designtheme.scss";
@import "./dropdown-custom.scss";
@import "./ui-operations.scss";
@import 'react-loading-skeleton/dist/skeleton.css';
@import './table-component.scss';

/* ibm-plex-sans-100 - latin */
@font-face {
  font-display: swap;
  /* Check https://developer.mozilla.org/en-US/docs/Web/CSS/@font-face/font-display for other options. */
  font-family: 'IBM Plex Sans';
  font-style: normal;
  font-weight: 100;
  src: url('/assets/fonts/ibm-plex-sans-v19-latin/ibm-plex-sans-v19-latin-100.woff2') format('woff2');
  /* Chrome 36+, Opera 23+, Firefox 39+, Safari 12+, iOS 10+ */
}

/* ibm-plex-sans-100italic - latin */
@font-face {
  font-display: swap;
  /* Check https://developer.mozilla.org/en-US/docs/Web/CSS/@font-face/font-display for other options. */
  font-family: 'IBM Plex Sans';
  font-style: italic;
  font-weight: 100;
  src: url('/assets/fonts/ibm-plex-sans-v19-latin/ibm-plex-sans-v19-latin-100italic.woff2') format('woff2');
  /* Chrome 36+, Opera 23+, Firefox 39+, Safari 12+, iOS 10+ */
}

/* ibm-plex-sans-200 - latin */
@font-face {
  font-display: swap;
  /* Check https://developer.mozilla.org/en-US/docs/Web/CSS/@font-face/font-display for other options. */
  font-family: 'IBM Plex Sans';
  font-style: normal;
  font-weight: 200;
  src: url('/assets/fonts/ibm-plex-sans-v19-latin/ibm-plex-sans-v19-latin-200.woff2') format('woff2');
  /* Chrome 36+, Opera 23+, Firefox 39+, Safari 12+, iOS 10+ */
}

/* ibm-plex-sans-200italic - latin */
@font-face {
  font-display: swap;
  /* Check https://developer.mozilla.org/en-US/docs/Web/CSS/@font-face/font-display for other options. */
  font-family: 'IBM Plex Sans';
  font-style: italic;
  font-weight: 200;
  src: url('/assets/fonts/ibm-plex-sans-v19-latin/ibm-plex-sans-v19-latin-200italic.woff2') format('woff2');
  /* Chrome 36+, Opera 23+, Firefox 39+, Safari 12+, iOS 10+ */
}

/* ibm-plex-sans-300 - latin */
@font-face {
  font-display: swap;
  /* Check https://developer.mozilla.org/en-US/docs/Web/CSS/@font-face/font-display for other options. */
  font-family: 'IBM Plex Sans';
  font-style: normal;
  font-weight: 300;
  src: url('/assets/fonts/ibm-plex-sans-v19-latin/ibm-plex-sans-v19-latin-300.woff2') format('woff2');
  /* Chrome 36+, Opera 23+, Firefox 39+, Safari 12+, iOS 10+ */
}

/* ibm-plex-sans-300italic - latin */
@font-face {
  font-display: swap;
  /* Check https://developer.mozilla.org/en-US/docs/Web/CSS/@font-face/font-display for other options. */
  font-family: 'IBM Plex Sans';
  font-style: italic;
  font-weight: 300;
  src: url('/assets/fonts/ibm-plex-sans-v19-latin/ibm-plex-sans-v19-latin-300italic.woff2') format('woff2');
  /* Chrome 36+, Opera 23+, Firefox 39+, Safari 12+, iOS 10+ */
}

/* ibm-plex-sans-regular - latin */
@font-face {
  font-display: swap;
  /* Check https://developer.mozilla.org/en-US/docs/Web/CSS/@font-face/font-display for other options. */
  font-family: 'IBM Plex Sans';
  font-style: normal;
  font-weight: 400;
  src: url('/assets/fonts/ibm-plex-sans-v19-latin/ibm-plex-sans-v19-latin-regular.woff2') format('woff2');
  /* Chrome 36+, Opera 23+, Firefox 39+, Safari 12+, iOS 10+ */
}

/* ibm-plex-sans-italic - latin */
@font-face {
  font-display: swap;
  /* Check https://developer.mozilla.org/en-US/docs/Web/CSS/@font-face/font-display for other options. */
  font-family: 'IBM Plex Sans';
  font-style: italic;
  font-weight: 400;
  src: url('/assets/fonts/ibm-plex-sans-v19-latin/ibm-plex-sans-v19-latin-italic.woff2') format('woff2');
  /* Chrome 36+, Opera 23+, Firefox 39+, Safari 12+, iOS 10+ */
}

/* ibm-plex-sans-500 - latin */
@font-face {
  font-display: swap;
  /* Check https://developer.mozilla.org/en-US/docs/Web/CSS/@font-face/font-display for other options. */
  font-family: 'IBM Plex Sans';
  font-style: normal;
  font-weight: 500;
  src: url('/assets/fonts/ibm-plex-sans-v19-latin/ibm-plex-sans-v19-latin-500.woff2') format('woff2');
  /* Chrome 36+, Opera 23+, Firefox 39+, Safari 12+, iOS 10+ */
}

/* ibm-plex-sans-500italic - latin */
@font-face {
  font-display: swap;
  /* Check https://developer.mozilla.org/en-US/docs/Web/CSS/@font-face/font-display for other options. */
  font-family: 'IBM Plex Sans';
  font-style: italic;
  font-weight: 500;
  src: url('/assets/fonts/ibm-plex-sans-v19-latin/ibm-plex-sans-v19-latin-500italic.woff2') format('woff2');
  /* Chrome 36+, Opera 23+, Firefox 39+, Safari 12+, iOS 10+ */
}

/* ibm-plex-sans-600 - latin */
@font-face {
  font-display: swap;
  /* Check https://developer.mozilla.org/en-US/docs/Web/CSS/@font-face/font-display for other options. */
  font-family: 'IBM Plex Sans';
  font-style: normal;
  font-weight: 600;
  src: url('/assets/fonts/ibm-plex-sans-v19-latin/ibm-plex-sans-v19-latin-600.woff2') format('woff2');
  /* Chrome 36+, Opera 23+, Firefox 39+, Safari 12+, iOS 10+ */
}

/* ibm-plex-sans-600italic - latin */
@font-face {
  font-display: swap;
  /* Check https://developer.mozilla.org/en-US/docs/Web/CSS/@font-face/font-display for other options. */
  font-family: 'IBM Plex Sans';
  font-style: italic;
  font-weight: 600;
  src: url('/assets/fonts/ibm-plex-sans-v19-latin/ibm-plex-sans-v19-latin-600italic.woff2') format('woff2');
  /* Chrome 36+, Opera 23+, Firefox 39+, Safari 12+, iOS 10+ */
}

/* ibm-plex-sans-700 - latin */
@font-face {
  font-display: swap;
  /* Check https://developer.mozilla.org/en-US/docs/Web/CSS/@font-face/font-display for other options. */
  font-family: 'IBM Plex Sans';
  font-style: normal;
  font-weight: 700;
  src: url('/assets/fonts/ibm-plex-sans-v19-latin/ibm-plex-sans-v19-latin-700.woff2') format('woff2');
  /* Chrome 36+, Opera 23+, Firefox 39+, Safari 12+, iOS 10+ */
}

/* ibm-plex-sans-700italic - latin */
@font-face {
  font-display: swap;
  /* Check https://developer.mozilla.org/en-US/docs/Web/CSS/@font-face/font-display for other options. */
  font-family: 'IBM Plex Sans';
  font-style: italic;
  font-weight: 700;
  src: url('/assets/fonts/ibm-plex-sans-v19-latin/ibm-plex-sans-v19-latin-700italic.woff2') format('woff2');
  /* Chrome 36+, Opera 23+, Firefox 39+, Safari 12+, iOS 10+ */
}

// variables
$border-radius: 4px;


body {
  font-family: 'IBM Plex Sans';
}

input,
button {
  border-radius: 4px;
}

.btn:hover {
  border-color: $primary;
}

.btn-sm {
  padding: 4px 8px;
}

.padding-0 {
  padding: 0;
}

.float-right {
  float: right;
}

.font-500 {
  font-weight: 500;
}

.color-inherit {
  color: inherit;
}

.text-right {
  text-align: right;
}

.navbar {
  max-height: 48px;
  min-height: auto;
  background-color: var(--base) !important;
  border-bottom: 1px solid var(--slate5);

  .nav-item.active:after {
    bottom: 0 !important;
  }
}

.rc-slider-track {
  background-color: $primary;
}

.rc-slider-handle {
  border-color: $primary;
}

.auth-main {
  height: 1000px;
  padding-top: calc(0.25 * 100vh);
  overflow: hidden;

  svg,
  img {
    height: 50px;
    width: 50px;
  }

  svg {
    color: #000000;
  }

  .col-4 {
    z-index: 1;
  }

  .horizontal-line {
    width: 100%;
    position: relative;
    border: 1px solid #b1b1b1;
    top: 25px;
    margin: 0px auto;
    z-index: 0;
  }

  .sso-ico {
    div {
      background-color: #ffffff;
    }
  }
}

.emoji-mart-scroll {
  border-bottom: 0;
  margin-bottom: 6px;
}

.emoji-mart-scroll+.emoji-mart-bar {
  display: none;
}

.accordion-item {
  border: solid var(--slate5);
  border-width: 0px 0px 1px 0px;
}

.accordion-item,
.accordion-button {
  background-color: inherit;
}

.accordion-button {
  font-size: 14px;
  font-weight: 500 !important;
  box-shadow: none !important;
  color: var(--slate12) !important;
  padding: 20px 16px !important;
}

.accordion-button::after {
  background-image: url('data:image/svg+xml,<svg xmlns="http://www.w3.org/2000/svg" width="13" height="12" viewBox="0 0 13 12" fill="none"><path d="M8.83684 3L4.4484 3C3.86955 3 3.5089 3.62791 3.80056 4.1279L5.99478 7.88943C6.28419 8.38556 7.00104 8.38556 7.29045 7.88943L9.48467 4.1279C9.77634 3.62791 9.41568 3 8.83684 3Z" fill="%2311181C"/></svg>');
}

.accordion-button:not(.collapsed)::after {
  background-image: url('data:image/svg+xml,<svg xmlns="http://www.w3.org/2000/svg" width="13" height="12" viewBox="0 0 13 12" fill="none"><path d="M8.83684 3L4.4484 3C3.86955 3 3.5089 3.62791 3.80056 4.1279L5.99478 7.88943C6.28419 8.38556 7.00104 8.38556 7.29045 7.88943L9.48467 4.1279C9.77634 3.62791 9.41568 3 8.83684 3Z" fill="%2311181C"/></svg>');
}

.accordion-button:not(.collapsed) {
  // padding-bottom: 0 !important;
}

.accordion-body {
  padding: 6px 16px 20px 16px !important;

  .form-label {
    font-weight: 400;
    font-size: 12px;
    color: var(--slate12);
  }

  .style-fx {
    margin-top: 3px !important;
  }
}

.editor {
  header {
    position: fixed;
    width: 100%;
    top: 0px;
    left: 0px;
  }

  .header-container {
    max-width: 100%;
    padding: 0px;
  }

  .resizer-select,
  .resizer-active {
    border: solid 1px $primary  !important;

    .top-right,
    .top-left,
    .bottom-right,
    .bottom-left {
      background: white;
      border-radius: 10px;
      border: solid 1px $primary;
    }
  }

  .resizer-selected {
    outline-width: thin;
    outline-style: solid;
    outline-color: #ffda7e;
  }

  // query data source card style start

  .query-datasource-card-container,
  .header-query-datasource-card-container {
    display: flex;
    flex-direction: row;
    gap: 10px;
    flex-wrap: wrap;
  }

  .datasource-picker {
    margin-bottom: 24px;
    width: 475px;
    margin: auto;

    a {
      color: var(--indigo9);
      text-decoration: none;
    }
  }

  .header-query-datasource-card-container {
    margin-top: -10px;
  }

  .header-query-datasource-card {
    position: relative;
    display: flex;
    min-width: 0;
    word-wrap: break-word;
    background-color: rgba(66, 153, 225, 0.1) !important;
    background-clip: border-box;
    border-radius: 4px;
    height: 32px;
    width: 140px;
    padding: 6px;
    align-items: center;
    text-transform: capitalize;
    font-weight: 400 !important;
    background-color: #4299e11a;

    p {
      margin: 0 8px 0 12px;
    }
  }

  .query-datasource-card {
    position: relative;
    display: flex;
    min-width: 0;
    word-wrap: break-word;
    background-color: #ffffff;
    background-clip: border-box;
    border: 1px solid rgba(101, 109, 119, 0.16);
    border-radius: 4px;
    height: 46px;
    width: 200px;
    padding: 10px;
    align-items: center;
    cursor: pointer;
    transition: transform .2s;

    p {
      margin: 0 8px 0 15px;
    }

    &:hover {
      transform: scale(1.02);
      box-shadow: 0.1px 0.1px 0.1px 0.1px rgba(0, 0, 0, 0.3);
    }
  }

  // end :: data source card style

  .header-query-datasource-name {
    font-size: 0.8rem !important;
    padding-top: 0px !important;
  }

  .datasource-heading {
    display: flex;
    height: 32px;
    gap: 10px;
    align-items: center;

    p {
      font-size: 12px;
      padding-top: 0px;
      cursor: pointer;
    }
  }


  .left-sidebar {
    scrollbar-width: none;
  }

  .left-sidebar::-webkit-scrollbar {
    width: 0;
    background: transparent;
  }

  .left-sidebar-layout {
    display: flex;
    justify-content: center;
    font-size: 11px;
    align-items: center;
    letter-spacing: 0.2px;

    p {
      margin-bottom: 0px;
      margin-top: 8px;
    }
  }

  .left-sidebar {
    height: 100%;
    width: 48px;
    position: fixed;
    z-index: 2;
    left: 0;
    overflow-x: hidden;
    flex: 1 1 auto;
    background-color: var(--base) !important;
    background-clip: border-box;
    margin-top: 48px;
    padding-top: 8px;

    .accordion-item {
      border: solid var(--slate5);
      border-width: 1px 0px 1px 0px;
    }

    .datasources-container {
      height: 50%;
      overflow-y: scroll;

      tr {
        border-color: #f1f1f1;
      }
    }

    .variables-container {
      height: 50%;
      overflow-y: scroll;
    }

    .variables-container::-webkit-scrollbar-thumb,
    .datasources-container::-webkit-scrollbar-thumb {
      background: transparent;
      height: 0;
      width: 0;
    }

    .variables-container::-webkit-scrollbar,
    .datasources-container::-webkit-scrollbar {
      width: 0;
      background: transparent;
      height: 0;
    }

    .variables-container,
    .datasources-container {
      scrollbar-width: none;
    }

    .datasources-container {
      bottom: 0;
      height: 500px;
      border: solid rgba(101, 109, 119, 0.16);
      border-width: 1px 0px 1px 0px;

      .datasources-header {
        border: solid rgba(0, 0, 0, 0.125);
        border-width: 0px 0px 1px 0px;
      }
    }

    .left-sidebar-inspector {
      .card-body {
        padding: 1rem 0rem 1rem 1rem;
      }
    }

    .left-sidebar-page-selector {
      .add-new-page-button-container {
        width: 100%;
        margin-top: 10px;
      }
    }
  }

  .editor-sidebar {
    position: fixed;
    right: 0;
    overflow: hidden;
    width: 300px;
    flex: 1 1 auto;
    top: 48px;
    border-left: 1px solid var(--slate5);
    background-color: var(--base);
    background-clip: border-box;
    height: 100vh;


    .inspector {
      // .inspector-add-button {
      //   font-size: 14px;
      //   font-weight: 500;
      //   padding: 6px 16px;
      //   color: var(--slate12);
      //   border: 1px solid var(--slate7);
      //   $border-radius: 6px;
      //   background: white;
      //   width: 100%;
      // }

      // .inspector-add-button:hover {
      //   color: $primary;
      //   background: #eef3f9;
      //   border-radius: 4px;
      // }

      .form-control-plaintext {
        padding: 0;
        color: var(--slate12);
      }

      .header {
        padding-left: 20px;
        padding-right: 20px;
        border: solid rgba(0, 0, 0, 0.125);
        border-width: 0px 0px 1px 0px;
        height: 40px;

        .component-name {
          font-weight: 500;
        }

        .component-action-button {
          top: 8px;
          right: 10px;
          position: absolute;
        }
      }

      .properties-container {
        .field {
          .form-label {
            font-size: 12px;
          }

          .text-field {
            height: 30px;
            font-size: 12px;
          }

          .form-select {
            height: 30px;
            font-size: 12px;
          }

          .select-search__input {
            padding: 0.2375rem 0.75rem;
            font-size: 0.825rem;
          }
        }
      }
    }

    .components-container::-webkit-scrollbar {
      width: 0;
      height: 0;
      background: transparent;
    }

    .components-container::-webkit-scrollbar-thumb {
      background: transparent;
    }

    .components-container {
      scrollbar-width: none;
    }

    .components-container {
      height: 100%;
      overflow: auto;
      overflow-x: hidden;
      padding-bottom: 20%;

      ::placeholder {
        color: var(--slate9);

      }

      .component-image-holder {
        border-radius: 0;
        transition: all 0.3s cubic-bezier(0.25, 0.8, 0.25, 1);
        box-sizing: border-box;
        border-radius: 4px;
        background-color: var(--slate3);

        img {
          margin: 0 auto;
        }

        &:hover {
          background-color: var(--slate4);
          border: 1px solid var(--slate4, #E6E8EB);

        }

        &:active {
          background-color: var(--slate4);
          border: 1px solid var(--slate6, #DFE3E6);
        }
      }

      .component-title {
        margin-top: 4px;
        max-width: 100%;
        text-align: center;
        word-wrap: break-word;
        color: var(--slate12);
        text-align: center;
        font-size: 10px;
        font-style: normal;
        font-weight: 400;
        line-height: 13px;
        height: 26px;
        width: 72px;
      }

      .component-description {
        color: grey;
        font-size: 0.7rem;
      }
    }
  }

  .main {
    top: 0;
    height: calc(100vh - 84px);

    &.hide-scrollbar {
      .canvas-container::-webkit-scrollbar {
        height: 0;
      }
    }

    .canvas-container::-webkit-scrollbar {
      width: 0;
      background: transparent;
    }

    .canvas-container::-webkit-scrollbar-track {
      background: transparent !important;
    }

    .canvas-container {
      scrollbar-width: none;
    }

    .canvas-container {
      height: 100%;
      top: 48px;
      position: fixed;
      right: 300px;
      left: 48px;
      overflow-y: scroll;
      overflow-x: auto;
      -webkit-box-pack: center;
      justify-content: center;
      -webkit-box-align: center;
      align-items: center;

      .real-canvas {
        outline: 1px dotted transparent;
      }

      .show-grid {
        outline: 1px dotted #4d72da;
        background-image: linear-gradient(to right,
            rgba(194, 191, 191, 0.2) 1px,
            transparent 1px),
          linear-gradient(to bottom,
            rgba(194, 191, 191, 0.2) 1px,
            transparent 1px);
      }

      .canvas-area {
        background: #F9F9FB;
        margin: 0px auto;

        .resizer {
          border: solid 1px transparent;
        }
      }
    }
  }

  @media screen and (max-height: 450px) {
    .sidebar {
      padding-top: 15px;
    }

    .sidebar a {
      font-size: 18px;
    }
  }
}

.viewer {
  .header-container {
    max-width: 100%;
  }

  .main {
    padding: 0px 10px;

    .canvas-container {
      scrollbar-width: auto;
      width: 100%;
    }

    .canvas-container::-webkit-scrollbar {
      background: transparent;
    }

    .canvas-container {
      height: 100%;
      position: fixed;
      left: 0;
      overflow-y: auto;
      overflow-x: auto;
      -webkit-box-pack: center;
      justify-content: center;
      -webkit-box-align: center;
      align-items: center;

      .canvas-area {
        width: 1280px;
        background: #F9F9FB;
        margin: 0px auto;
        background-size: 80px 80px;
        background-repeat: repeat;
      }

      .navigation-area {
        background: var(--base, #FFF);
        padding: 1rem;

        a.page-link {
          border-radius: 0;
          border: 0;
        }

        a.page-link:hover {
          color: white;
          background-color: #4D72FA;
        }

        a.page-link.active {
          color: white;
          background-color: #4D72FA;
        }
      }

    }
  }
}

.modal-header {
  padding: 0 1.5rem 0 1.5rem;
}

.page-body,
.homepage-body {
  height: 100vh;

  .list-group.list-group-transparent.dark .all-apps-link,
  .list-group-item-action.dark.active {
    background-color: $dark-background  !important;
  }
}

.home-search-holder {
  height: 20px;
  width: 100%;
  margin-top: 32px;

  .search-box-wrapper {
    .input-icon {
      .input-icon-addon {
        padding-right: 6px;
      }
    }
  }

  .homepage-search {
    background: transparent;
    color: var(--slate12);
    height: 20px;

    &:focus {
      background: none;
    }
  }
}

.homepage-app-card-list-item-wrap {
  row-gap: 16px;
  column-gap: 32px;
  display: flex;
  margin-top: 22px;
}

.homepage-app-card-list-item {
  max-width: 272px;
  flex-basis: 33%;
  padding: 0 !important;
}

.homepage-dropdown-style {
  min-width: 11rem;
  display: block;
  align-items: center;
  margin: 0;
  line-height: 1.4285714;
  width: 100%;
  padding: 0.5rem 0.75rem !important;
  font-weight: 400;
  white-space: nowrap;
  border: 0;
  cursor: pointer;
  font-size: 12px;
}

.homepage-dropdown-style:hover {
  background: rgba(101, 109, 119, 0.06);
}

.card-skeleton-container {
  border: 0.5px solid #b4bbc6;
  padding: 1rem;
  border-radius: 8px;
  height: 180px;
}

.app-icon-skeleton {
  background-color: #91a4f6;
  border-radius: 4px;
  margin-bottom: 20px;
  height: 40px;
  width: 40px;
}

.folder-icon-skeleton {
  display: inline-block;
  background-color: #858896;
  border-radius: 4px;
  height: 14px;
  width: 14px;
}

.folders-skeleton {
  padding: 9px 12px;
  height: 34px;
  margin-bottom: 4px;
}

.card-skeleton-button {
  height: 20px;
  width: 60px;
  background: #91a4f6;
  margin-top: 1rem;
  border-radius: 4px;
}

@media (min-height: 641px) and (max-height: 899px) {
  .homepage-pagination {
    position: fixed;
    bottom: 2rem;
    width: 63%;
  }
}

@media (max-height: 640px) {
  .homepage-pagination {
    position: fixed;
    bottom: 2rem;
    width: 71%;
  }
}

@media (max-width: 1056px) {
  .homepage-app-card-list-item {
    flex-basis: 50%;
  }
}

.homepage-body {
  overflow-y: hidden;

  a {
    color: inherit;
  }

  a:hover {
    color: inherit;
    text-decoration: none;
  }

  button.create-new-app-button {
    background-color: var(--indigo9);

  }




  .app-list {
    .app-card {
      height: 180px;
      max-height: 180px;
      border: 0.5px solid #b4bbc6;
      box-sizing: border-box;
      border-radius: 8px;
      overflow: hidden;

      .app-creation-time {
        span {
          color: var(--slate11) !important;
        }
      }

      .app-creator {
        font-weight: 500;
        font-size: 0.625rem;
        line-height: 12px;
        color: #292d37;
        white-space: nowrap;
        overflow: hidden;
        text-overflow: ellipsis;
      }

      .app-icon-main {
        background-color: $primary;

        .app-icon {
          img {
            height: 24px;
            width: 24px;
            filter: invert(100%) sepia(0%) saturate(0%) hue-rotate(17deg) brightness(104%) contrast(104%);
            vertical-align: middle;
          }
        }
      }

      .app-template-card-wrapper {
        .card-body {
          padding-left: 0px !important;
        }
      }

      .app-title {
        line-height: 20px;
        font-size: 1rem;
        font-weight: 400;
        color: #000000;
        overflow: hidden;
        max-height: 40px;
        text-overflow: ellipsis;
        display: -webkit-box;
        -webkit-line-clamp: 2;
        /* number of lines to show */
        line-clamp: 2;
        -webkit-box-orient: vertical;
      }

      button {
        font-size: 0.6rem;
        width: 100%;
      }

      .menu-ico {
        cursor: pointer;

        img {
          padding: 0px;
          height: 14px;
          width: 14px;
          vertical-align: unset;
        }
      }
    }

    .app-card.highlight {
      background-color: #f8f8f8;
      box-shadow: 0px 4px 4px rgba(0, 0, 0, 0.25);
      border: 0.5px solid $primary;

      .edit-button {
        box-sizing: border-box;
        border-radius: 6px;
        color: $primary-light;
        width: 113px;
        height: 28px;
        background: var(--indigo11) !important;
        border: none;
        color: var(--indigo4);
        padding: 4px 16px;
        gap: 6px;
        height: 28px;


        &:hover {
          background: var(--indigo10);

        }

        &:focus {
          box-shadow: 0px 0px 0px 4px var(--indigo6);
          background: var(--indigo10);
          outline: 0;
        }


        &:active {
          background: var(--indigo11);
          box-shadow: none;
        }
      }

      .launch-button {
        box-sizing: border-box;
        border-radius: 6px;
        color: var(--slate12);
        width: 113px;
        height: 28px;
        background: var(--base);
        border: 1px solid var(--slate7);
        color: var(--slate12);
        padding: 4px 16px;
        gap: 6px;
        height: 28px !important;


        &:hover {
          background: var(--slate8);
          color: var(--slate11);
          border: 1px solid var(--slate8);
          background: var(--base);
        }

        &:active {
          background: var(--base);
          box-shadow: none;
          border: 1px solid var(--slate12);
          color: var(--slate12);
        }

        &:focus {
          background: var(--base);
          color: var(--slate11);
          border: 1px solid var(--slate8);
          box-shadow: 0px 0px 0px 4px var(--slate6);
        }
      }

      .app-title {
        height: 20px;
        -webkit-line-clamp: 1;
        /* number of lines to show */
        line-clamp: 1;
      }
    }
  }
}

.template-library-modal {
  font-weight: 500;

  .modal-header {
    background-color: var(--base) !important;
    border-bottom: 1px solid var(--slate5);

  }

  .modal-dialog {
    max-width: 90%;
    height: 80%;

    .modal-content {
      height: 100%;
      padding: 0;


      .modal-body {
        height: 100%;
        padding: 0 10px;
        background-color: var(--base) !important;


        .container-fluid {
          height: 100%;
          padding: 0;

          .row {
            height: 100%;
          }
        }
      }
    }

    .modal-body,
    .modal-footer {
      background-color: #ffffff;
    }
  }

  .template-categories {
    .list-group-item {
      border: 0;
    }

    .list-group-item.active {
      background-color: #edf1ff;
      color: $primary-light;
      font-weight: 600;
    }
  }

  .template-app-list {
    .list-group-item {
      border: 0;
    }

    .list-group-item.active {
      background-color: #edf1ff;
      color: black;
    }
  }

  .template-display {
    display: flex;
    flex-direction: row;
    align-items: center;
    height: 100%;

    h3.title {
      font-weight: 600;
      line-height: 17px;
    }

    p.description {
      font-weight: 500;
      font-size: 13px;
      line-height: 15px;
      letter-spacing: -0.1px;
      color: #8092ab;
    }

    img.template-image {
      height: 75%;
      width: 85%;
      border: 0;
      padding: 0;
      object-fit: contain;
    }

    .template-spinner {
      width: 3rem;
      height: 3rem;
      margin: auto;
      position: absolute;
      top: 0;
      bottom: 0;
      left: 0;
      right: 0;
    }

    .row {
      margin-bottom: 0;
    }
  }

  .template-list {
    padding-top: 16px;

    .template-search-box {
      input {
        border-radius: 5px !important;
      }

      .input-icon {
        display: flex;
      }
    }

    .input-icon {
      .search-icon {
        display: block;
        position: absolute;
        left: 0;
        margin-right: 0.5rem;
      }

      .clear-icon {
        cursor: pointer;
        display: block;
        position: absolute;
        right: 0;
        margin-right: 0.5rem;
      }
    }

    .list-group-item.active {
      color: $primary;
    }
  }
}

.template-library-modal.dark-mode {

  .template-modal-control-column,
  .template-list-column,
  .categories-column,
  .modal-header {
    border-color: var(--slate5) !important;
  }

  .modal-body,
  .modal-footer,
  .modal-header,
  .modal-content {
    color: white;
    background-color: #2b394a;
  }

  .template-categories {
    .list-group-item {
      color: white;
      border: 0;
    }

    .list-group-item:hover {
      background-color: #232e3c;
    }

    .list-group-item.active {
      background-color: $primary-light;
      color: white;
      font-weight: 600;
    }
  }

  .template-app-list {
    .list-group-item {
      border: 0;
      color: white;
    }

    .list-group-item:hover {
      border: 0;
      background-color: #232e3c;
    }

    .list-group-item.active {
      background-color: $primary-light;
      color: white;
    }

    .no-results-item {
      background-color: var(--slate4);
      color: white;
    }
  }

  .template-list {
    .template-search-box {
      input {
        background-color: #2b394a;
        border-color: #232e3c;
        color: white;
      }
    }
  }
}

.fx-container {
  position: relative;
}

.fx-common {
  margin-right: 12px;
}

.fx-button {
  border-radius: 6px;

  svg {
    margin: 2px 4px;
  }
}

.fx-button:hover {
  background-color: var(--slate4);
  cursor: pointer;
}

.fx-button.active {
  background-color: var(--indigo5);
  cursor: pointer;
}



.fx-container-eventmanager {
  position: relative;
}

.fx-container-eventmanager * .fx-outer-wrapper {
  position: absolute !important;
  top: 7px !important;
  right: -26px;
}

// targeting select component library class

.component-action-select *.css-1nfapid-container {
  width: 184px !important;
}

.component-action-select {
  .css-zz6spl-container {
    width: inherit;
  }

  &.fx-container-eventmanager {
    .fx-common {
      right: 0;
    }

    .custom-row {
      width: 100%
    }
  }

  .codeShow-active {
    display: flex;
    flex-direction: row-reverse;
    justify-content: space-between;

    .custom-row {
      width: 75%;
    }
  }

  .row.fx-container {
    .col {
      display: flex;
    }
  }
}

.fx-container-eventmanager *.fx-common {
  top: 6px !important;
  right: -34px;
}

.fx-container-eventmanager-code {
  padding-right: 15px !important;
}

.unselectable {
  -webkit-touch-callout: none;
  -webkit-user-select: none;
  -khtml-user-select: none;
  -moz-user-select: none;
  -ms-user-select: none;
  user-select: none;
}

.layout-buttons {
  span {
    color: $primary;
  }
}

.inspector {
  .tab-content {
    overflow-y: auto;
    // TAB HEADER HEIGHT + FOOTER HEIGHT + Extra padding = 120px
    height: calc(100vh - 7.5rem);
    // Hide scrollbar
    -ms-overflow-style: none;
    /* IE and Edge */
    scrollbar-width: none;
    /* Firefox */
  }

  /* Hide scrollbar for Chrome, Safari and Opera */
  .tab-content::-webkit-scrollbar {
    display: none;
  }

  .accordion:last-child {
    margin-bottom: 45px !important;
  }

  .field-type-vertical-line {
    position: relative;
    width: 0;
    height: 2rem;
    border-left: 1px solid var(--slate5);
    content: '';
    margin-right: -2.75rem;

  }

  .code-hinter-vertical-line {
    position: relative;
    width: 0;
    border-left: 1px solid var(--slate5);
    content: '';
    margin-right: 1rem;
  }

  .code-hinter-wrapper {
    min-width: 0;
  }

  .inspector-field-number {
    background-color: var(--slate1);
    border: none;
    color: var(--slate12);
    width: 8.063rem; //129px
    border: 1px solid var(--slate7);
    padding: 6px 10px;
  }
}


.theme-dark {
  .accordion-button::after {
    background-image: url('data:image/svg+xml,<svg xmlns="http://www.w3.org/2000/svg" width="12" height="13" viewBox="0 0 12 13" fill="none"><path d="M8.19426 3.5L3.80582 3.5C3.22697 3.5 2.86632 4.12791 3.15798 4.6279L5.35221 8.38943C5.64161 8.88556 6.35846 8.88556 6.64787 8.38943L8.8421 4.6279C9.13376 4.12791 8.77311 3.5 8.19426 3.5Z" fill="%23ffffff"/></svg>');
  }

  .homepage-body {
    .app-list {
      .app-title {
        line-height: 20px;
        font-size: 16px;
        font-weight: 400;
      }
    }
  }

  .layout-buttons {
    svg {
      filter: invert(89%) sepia(2%) saturate(127%) hue-rotate(175deg) brightness(99%) contrast(96%);
    }
  }

  .organization-list {
    margin-top: 5px;

    .btn {
      border: 0px;
    }

    .dropdown-toggle div {
      max-width: 200px;
      text-overflow: ellipsis;
      overflow: hidden;
    }
  }

  .left-menu {
    ul {
      li:not(.active):hover {
        color: $black;
      }
    }
  }

  .menu-ico,
  .folder-menu-icon {
    svg {
      path {
        fill: white !important;
      }
    }
  }
}

.pagination {
  .page-item.active {
    a.page-link {
      background-color: $primary-light;
    }
  }
}

.datasource-picker,
.stripe-operation-options {

  .select-search,
  .select-search-dark,
  .select-search__value input,
  .select-search-dark input {
    width: 224px !important;
    height: 32px !important;
    border-radius: $border-radius  !important;
  }
}

.openapi-operation-options {

  .select-search,
  .select-search-dark,
  .select-search__value input,
  .select-search-dark input {
    height: 32px !important;
    border-radius: $border-radius  !important;
  }
}

.openapi-operations-desc {
  padding-top: 12px;
}

.select-search {
  width: 100%;
  position: relative;
  box-sizing: border-box;
}

.select-search *,
.select-search *::after,
.select-search *::before {
  box-sizing: inherit;
}

.select-search-dark {
  .select-search-dark__input::placeholder {
    color: #E0E0E0;
  }
}

/**
 * Value wrapper
 */
.select-search__value {
  position: relative;
  z-index: 1;
}

.select-search__value::after {
  content: "";
  display: inline-block;
  position: absolute;
  top: calc(50% - 9px);
  right: 19px;
  width: 11px;
  height: 11px;
}

/**
 * Input
 */
.select-search__input {
  display: block;
  width: 100%;
  padding: 0.4375rem 0.75rem;
  font-size: 0.875rem;
  font-weight: 400;
  line-height: 1.4285714;
  color: var(--slate12);
  background-color: var(--base);
  background-clip: padding-box;
  border: 1px solid var(--slate7);
  -webkit-appearance: none;
  -moz-appearance: none;
  appearance: none;
  border-radius: $border-radius  !important;
  transition: border-color 0.15s ease-in-out, box-shadow 0.15s ease-in-out;
}

.select-search__input::-webkit-search-decoration,
.select-search__input::-webkit-search-cancel-button,
.select-search__input::-webkit-search-results-button,
.select-search__input::-webkit-search-results-decoration {
  -webkit-appearance: none;
}

.select-search__input:not([readonly]):focus {
  cursor: initial;
}

/**
 * Options wrapper
 */
.select-search__select {
  background: #ffffff;
  box-shadow: 0 0.0625rem 0.125rem rgba(0, 0, 0, 0.15);
}

/**
 * Options
 */
.select-search__options {
  list-style: none;
}

/**
 * Option row
 */
.select-search__row:not(:first-child) {
  border-top: 1px solid #eee;
}

/**
 * Option
 */
.select-search__option,
.select-search__not-found {
  display: block;
  height: 36px;
  width: 100%;
  padding: 0 16px;
  background: var(--base);
  border: none;
  outline: none;
  font-family: "Roboto", sans-serif;
  font-size: 14px;
  text-align: left;
  cursor: pointer;
}

.select-search--multiple .select-search__option {
  height: 48px;
}

.select-search__option.is-highlighted,
.select-search__option:not(.is-selected):hover {
  background: rgba(47, 204, 139, 0.1);
}

.select-search__option.is-highlighted.is-selected,
.select-search__option.is-selected:hover {
  background: #2eb378;
  color: #ffffff;
}

/**
 * Group
 */
.select-search__group-header {
  font-size: 10px;
  text-transform: uppercase;
  background: #eee;
  padding: 8px 16px;
}

/**
 * States
 */
.select-search.is-disabled {
  opacity: 0.5;
}

.select-search.is-loading .select-search__value::after {
  background-image: url("data:image/svg+xml,%3Csvg xmlns='http://www.w3.org/2000/svg' width='50' height='50' viewBox='0 0 50 50'%3E%3Cpath fill='%232F2D37' d='M25,5A20.14,20.14,0,0,1,45,22.88a2.51,2.51,0,0,0,2.49,2.26h0A2.52,2.52,0,0,0,50,22.33a25.14,25.14,0,0,0-50,0,2.52,2.52,0,0,0,2.5,2.81h0A2.51,2.51,0,0,0,5,22.88,20.14,20.14,0,0,1,25,5Z'%3E%3CanimateTransform attributeName='transform' type='rotate' from='0 25 25' to='360 25 25' dur='0.6s' repeatCount='indefinite'/%3E%3C/path%3E%3C/svg%3E");
  background-size: 11px;
}

.select-search:not(.is-disabled) .select-search__input {
  cursor: pointer;
}

/**
 * Modifiers
 */
.select-search--multiple {
  border-radius: 3px;
  overflow: hidden;
}

.select-search:not(.is-loading):not(.select-search--multiple) .select-search__value::after {
  transform: rotate(45deg);
  border-right: 1px solid #000;
  border-bottom: 1px solid #000;
  pointer-events: none;
}

.select-search--multiple .select-search__input {
  cursor: initial;
}

.select-search--multiple .select-search__input {
  border-radius: 3px 3px 0 0;
}

.select-search--multiple:not(.select-search--search) .select-search__input {
  cursor: default;
}

.select-search:not(.select-search--multiple) .select-search__input:hover {
  border-color: #2fcc8b;
}

.select-search:not(.select-search--multiple) .select-search__select {
  position: absolute;
  z-index: 2;
  right: 0;
  left: 0;
  border-radius: 3px;
  overflow: auto;
  max-height: 360px;
}

.select-search--multiple .select-search__select {
  position: relative;
  overflow: auto;
  max-height: 260px;
  border-top: 1px solid #eee;
  border-radius: 0 0 3px 3px;
}

.select-search__not-found {
  height: auto;
  padding: 16px;
  text-align: center;
  color: #888;
}

/**
* Select Search Dark Mode
*/
.select-search-dark {
  width: 100%;
  position: relative;
  box-sizing: border-box;
}

.select-search-dark *,
.select-search-dark *::after,
.select-search-dark *::before {
  box-sizing: inherit;
}

/**
 * Value wrapper
 */
.select-search-dark__value {
  position: relative;
  z-index: 1;
}

.select-search-dark__value::after {
  content: "";
  display: inline-block;
  position: absolute;
  top: calc(50% - 4px);
  right: 13px;
  width: 6px;
  height: 6px;
  filter: brightness(0) invert(1);
}

/**
 * Input
 */
.select-search-dark__input {
  display: block;
  width: 100%;
  font-size: 0.875rem;
  font-weight: 400;
  line-height: 1.4285714;
  color: #ffffff;
  background-color: #2b3547;
  background-clip: padding-box;
  border: 1px solid #232e3c;
  -webkit-appearance: none;
  -moz-appearance: none;
  appearance: none;
  border-radius: 0;
  transition: border-color 0.15s ease-in-out, box-shadow 0.15s ease-in-out;
}

.select-search-dark__input::-webkit-search-decoration,
.select-search-dark__input::-webkit-search-cancel-button,
.select-search-dark__input::-webkit-search-results-button,
.select-search-dark__input::-webkit-search-results-decoration {
  -webkit-appearance: none;
}

.select-search-dark__input:not([readonly]):focus {
  cursor: initial;
}

/**
 * Options
 */
.select-search-dark__options {
  list-style: none;
  padding: 0;
}

/**
 * Option row
 */
.select-search-dark__row:not(:first-child) {
  border-top: none;
}

/**
 * Option
 */
.select-search-dark__option,
.select-search-dark__not-found {
  display: block;
  height: 36px;
  width: 100%;
  padding: 0 16px;
  background-color: var(--base) !important;
  color: #ffffff !important;
  outline: none;
  font-family: "Roboto", sans-serif;
  font-size: 14px;
  text-align: left;
  cursor: pointer;
  border-radius: 0;

  &:hover {
    background-color: #2b3546 !important;
  }
}

.select-search-dark--multiple .select-search-dark__option {
  height: 48px;
}

/**
 * Group
 */
.select-search-dark__group-header {
  font-size: 10px;
  text-transform: uppercase;
  background: #eee;
  padding: 8px 16px;
}

/**
 * States
 */
.select-search-dark.is-disabled {
  opacity: 0.5;
}

.select-search-dark.is-loading .select-search-dark__value::after {
  background-image: url("data:image/svg+xml,%3Csvg xmlns='http://www.w3.org/2000/svg' width='50' height='50' viewBox='0 0 50 50'%3E%3Cpath fill='%232F2D37' d='M25,5A20.14,20.14,0,0,1,45,22.88a2.51,2.51,0,0,0,2.49,2.26h0A2.52,2.52,0,0,0,50,22.33a25.14,25.14,0,0,0-50,0,2.52,2.52,0,0,0,2.5,2.81h0A2.51,2.51,0,0,0,5,22.88,20.14,20.14,0,0,1,25,5Z'%3E%3CanimateTransform attributeName='transform' type='rotate' from='0 25 25' to='360 25 25' dur='0.6s' repeatCount='indefinite'/%3E%3C/path%3E%3C/svg%3E");
  background-size: 11px;
}

.select-search-dark:not(.is-disabled) .select-search-dark__input {
  cursor: pointer;
}

/**
 * Modifiers
 */
.select-search-dark--multiple {
  border-radius: 3px;
  overflow: hidden;
}

.select-search-dark:not(.is-loading):not(.select-search-dark--multiple) .select-search-dark__value::after {
  transform: rotate(45deg);
  border-right: 1px solid #000;
  border-bottom: 1px solid #000;
  pointer-events: none;
}

.select-search-dark--multiple .select-search-dark__input {
  cursor: initial;
}

.select-search-dark--multiple .select-search-dark__input {
  border-radius: 3px 3px 0 0;
}

.select-search-dark--multiple:not(.select-search-dark--search) .select-search-dark__input {
  cursor: default;
}

.select-search-dark:not(.select-search-dark--multiple) .select-search-dark__input:hover {
  border-color: #ffffff;
}

.select-search-dark:not(.select-search-dark--multiple) .select-search-dark__select {
  position: absolute;
  z-index: 2;
  right: 0;
  left: 0;
  border-radius: 3px;
  overflow: auto;
  max-height: 360px;
}

.select-search-dark--multiple .select-search-dark__select {
  position: relative;
  overflow: auto;
  max-height: 260px;
  border-top: 1px solid #eee;
  border-radius: 0 0 3px 3px;
}

.select-search-dark__not-found {
  height: auto;
  padding: 16px;
  text-align: center;
  color: #888;
}

// jet-table-footer is common class used in other components other than table
.jet-table-footer {
  .table-footer {
    width: 100%;
  }
}

.btn-primary {
  --tblr-btn-color: #{$primary-rgb};
  --tblr-btn-color-darker: #{$primary-rgb-darker};
  border-color: none;
}

.form-check-input:checked {
  background-color: var(--indigo9);
  border-color: rgba(101, 109, 119, 0.24);
}

.btn:focus,
.btn:active,
.form-check-input:focus,
.form-check-input:active,
.form-control:focus,
th:focus,
tr:focus {
  outline: none !important;
  box-shadow: none;
}

.show-password-field {
  width: fit-content;

  .form-check-input {
    cursor: pointer;
  }

  .show-password-label {
    cursor: pointer;
  }
}

.select-search__option {
  color: rgb(90, 89, 89);
}

.select-search__option.is-selected {
  background: rgba(176, 176, 176, 0.07);
  color: #4d4d4d;
}

.select-search__option.is-highlighted.is-selected,
.select-search__option.is-selected:hover {
  background: rgba(66, 153, 225, 0.1);
  color: rgb(44, 43, 43);
}

.select-search__option.is-highlighted,
.select-search__option:hover {
  background: rgba(66, 153, 225, 0.1);
}

.select-search__options {
  margin-left: -33px;
}

.select-search__option.is-highlighted,
.select-search__option:not(.is-selected):hover {
  background: rgba(66, 153, 225, 0.1);
}

.select-search:not(.select-search--multiple) .select-search__input:hover {
  border-color: rgba(66, 153, 225, 0.1);
}

.DateInput_input {
  font-weight: 300;
  font-size: 14px;
  padding: 4px 7px 2px;
  padding: 4px 7px 2px;
  width: 100px !important;
  margin-left: 10px;
}

.no-components-box {
  border: 1px dashed #3e525b;
}

.form-control-plaintext:focus-visible {
  outline: none;
  outline-width: thin;
  outline-style: solid;
  outline-color: $primary;
}

.form-control-plaintext:hover {
  outline: none;
  outline-width: thin;
  outline-style: solid;
  outline-color: rgba(66, 153, 225, 0.8);
}

.select-search__input:focus-visible {
  outline: none;
  outline-color: #4ac4d6;
}

.form-control-plaintext {
  padding: 5px;
}

.code-builder {
  border: solid 1px #dadcde;
  border-radius: 2px;
  padding-top: 4px;

  .variables-dropdown {
    position: fixed;
    right: 0;
    width: 400px;
    z-index: 200;
    border: solid 1px #dadcde;

    .group-header {
      background: #f4f6fa;
    }
  }
}

.__react_component_tooltip {
  z-index: 10000;
}

.select-search__value::after {
  top: calc(50% - 2px);
  right: 15px;
  width: 5px;
  height: 5px;
}

.progress-bar {
  background-color: rgba(66, 153, 225, 0.7);
}

.popover-header {
  background-color: #f4f6fa;
  border-bottom: 0;
}

.popover-body {
  background-color: var(--base);
  color: var(--slate12);
  border-radius: 6px;

  .form-label {
    font-size: 12px;
  }
}

/**
 * Home page app menu
 */
#popover-app-menu {
  border-radius: 4px;
  width: 150px;
  box-shadow: 0px 12px 16px -4px rgba(16, 24, 40, 0.08), 0px 4px 6px -2px rgba(16, 24, 40, 0.03);
  background: var(--base);
  color: var(--slate12);
  border: 1px solid var(--slate3);

  .popover-arrow {
    display: none;
  }

  .popover-body {
    padding: 16px 12px 0px 12px;
    color: var(--slate12);

    .field {
      font-weight: 500;
      font-size: 0.7rem;

      &__danger {
        color: var(--tomato9);
      }
    }
  }
}

.input-icon {
  .input-icon-addon {
    display: none;
  }
}

.input-icon:hover {
  .input-icon-addon {
    display: flex;
  }
}

.input-icon:focus {
  .input-icon-addon {
    display: flex;
  }
}

.sub-section {
  width: 100%;
  display: block;
}

.text-muted {
  color: #3e525b !important;
}

body {
  color: #3e525b;
}

.RichEditor-root {
  background: #ffffff;
  border: 1px solid #ddd;
  font-family: "Georgia", serif;
  font-size: 14px;
  padding: 15px;
  height: 100%;
}

.RichEditor-editor {
  border-top: 1px solid #ddd;
  cursor: text;
  font-size: 16px;
  margin-top: 10px;
}

.RichEditor-editor .public-DraftEditorPlaceholder-root,
.RichEditor-editor .public-DraftEditor-content {
  margin: 0 -15px -15px;
  padding: 15px;
}

.RichEditor-editor .public-DraftEditor-content {
  min-height: 100px;
  overflow-y: scroll;
}

.RichEditor-hidePlaceholder .public-DraftEditorPlaceholder-root {
  display: none;
}

.RichEditor-editor .RichEditor-blockquote {
  border-left: 5px solid #eee;
  color: #666;
  font-family: "Hoefler Text", "Georgia", serif;
  font-style: italic;
  margin: 16px 0;
  padding: 10px 20px;
}

.RichEditor-editor .public-DraftStyleDefault-pre {
  background-color: rgba(0, 0, 0, 0.05);
  font-family: "Inconsolata", "Menlo", "Consolas", monospace;
  font-size: 16px;
  padding: 20px;
}

.RichEditor-controls {
  font-family: "Helvetica", sans-serif;
  font-size: 14px;
  margin-bottom: 5px;
  user-select: none;
}

.dropmenu {
  position: relative;
  display: inline-block;
  margin-right: 16px;

  .dropdownbtn {
    color: #999;
    background: none;
    cursor: pointer;
    outline: none;
    border: none;
  }

  .dropdown-content {
    display: none;
    position: absolute;
    z-index: 2;
    width: 100%;
    align-items: center;
    border: 1px solid transparent;
    border-radius: 4px;
    box-shadow: 0 2px 6px 2px rgba(47, 54, 59, 0.15);

    a {
      text-decoration: none;
      width: 100%;
      position: relative;
      display: block;

      span {
        text-align: center;
        width: 100%;
        text-align: center;
        padding: 3px 0px;
      }
    }
  }
}

.dropmenu .dropdown-content a:hover {
  background-color: rgba(0, 0, 0, 0.05);
}

.dropmenu:hover {
  .dropdownbtn {
    color: #5890ff;
    background-color: rgba(0, 0, 0, 0.05);
    border-radius: 4px;
  }

  .dropdown-content {
    display: block;
  }
}

.RichEditor-styleButton {
  color: #999;
  cursor: pointer;
  margin-right: 16px;
  padding: 2px 0;
  display: inline-block;
}

.RichEditor-activeButton {
  color: #5890ff;
}

.transformation-editor {
  .CodeMirror {
    min-height: 70px;
  }
}

.chart-data-input {
  .CodeMirror {
    min-height: 370px;
    font-size: 0.8rem;
  }

  .code-hinter {
    min-height: 370px;
  }
}

.map-location-input {
  .CodeMirror {
    min-height: 120px;
    font-size: 0.8rem;
  }

  .code-hinter {
    min-height: 120px;
  }
}

.rdt {
  .form-control {
    height: 100%;
  }
}

.DateInput_input__focused {
  border-bottom: 2px solid $primary;
}

.CalendarDay__selected,
.CalendarDay__selected:active,
.CalendarDay__selected:hover {
  background: $primary;
  border: 1px double $primary;
}

.CalendarDay__selected_span {
  background: $primary;
  border: $primary;
}

.CalendarDay__selected_span:active,
.CalendarDay__selected_span:hover {
  background: $primary;
  border: 1px double $primary;
  color: #ffffff;
}

.CalendarDay__hovered_span:active,
.CalendarDay__hovered_span:hover {
  background: $primary;
  border: 1px double $primary;
  color: #ffffff;
}

.CalendarDay__hovered_span {
  background: #83b8e7;
  border: 1px double #83b8e7;
  color: #ffffff;
}

.table-responsive {
  margin-bottom: 0rem;
}

.code-hinter::-webkit-scrollbar {
  width: 0;
  height: 0;
  background: transparent;
}

.codehinter-query-editor-input {
  .CodeMirror {
    font-family: "Roboto", sans-serif;
    color: #263136;
    overflow: hidden;
    height: 50px !important;
  }

  .CodeMirror-vscrollbar {
    overflow: hidden;
  }

  .CodeMirror-focused {
    padding-top: 0;
    height: 50px;
  }

  .CodeMirror-scroll {
    position: absolute;
    top: 0;
    width: 100%;
  }
}

.field {
  .CodeMirror-scroll {
    position: static;
    top: 0;
  }

  .form-check {
    display: inline-block;
  }
}

.code-hinter {
  height: 36px;

  .form-control {
    .CodeMirror {
      font-family: "Roboto", sans-serif;
      height: 50px !important;
      max-height: 300px;
    }
  }

  .CodeMirror-vscrollbar,
  .CodeMirror-hscrollbar {
    background: transparent;
    height: 0;
    width: 0;
  }

  .CodeMirror-scroll {
    overflow: hidden !important;
    position: static;
    width: 100%;
  }
}

.CodeMirror-hints {
  font-family: "Roboto", sans-serif;
  font-size: 0.9rem;
  padding: 0px;
  z-index: $hints-z-index;

  li.CodeMirror-hint-active {
    background: $primary;
  }

  .CodeMirror-hint {
    padding: 4px;
    padding-left: 10px;
    padding-right: 10px;
  }
}

.cm-matchhighlight {
  color: #4299e1 !important;
  background: rgba(66, 153, 225, 0.1) !important;
}

.nav-tabs .nav-link {
  color: #3e525b;
  border-top-left-radius: 0px;
  border-top-right-radius: 0px;
}

.transformation-popover {
  padding: 14px;
  font-weight: 500;
  margin-bottom: 0px;
}

.transformation-editor {
  .CodeMirror {
    min-height: 220px;
  }
}

hr {
  margin: 1rem 0;
}

.query-hinter {
  min-height: 150px;
}

.codehinter-default-input {
  font-family: "Roboto", sans-serif;
  padding: 0.0475rem 0rem !important;
  display: block;
  width: 100%;
  font-size: 0.875rem;
  font-weight: 400;
  color: var(--slate9);
  background-color: var(--base) !important;
  background-clip: padding-box;
  border: 1px solid var(--slate7);
  -webkit-appearance: none;
  -moz-appearance: none;
  appearance: none;
  border-radius: 4px;
  transition: border-color 0.15s ease-in-out, box-shadow 0.15s ease-in-out;
  height: 30px;

  .CodeMirror {
    font-family: "Roboto", sans-serif;
  }

  .CodeMirror-placeholder {
    height: inherit !important;
    position: absolute !important;
    margin-top: 3px;
  }
}

.codehinter-query-editor-input {
  font-family: "Roboto", sans-serif;
  padding: 0.1775rem 0rem;
  display: block;
  width: 100%;
  font-size: 0.875rem;
  font-weight: 400;
  color: #232e3c;
  background-color: #ffffff;
  background-clip: padding-box;
  border: 1px solid #dadcde;
  border-radius: $border-radius;
  appearance: none;
  transition: border-color 0.15s ease-in-out, box-shadow 0.15s ease-in-out;
  height: 28px !important;
}

.editor {
  .modal-dialog {
    overflow-y: initial !important
  }

  .modal-dialog-scrollable .modal-content {
    max-height: 88% !important;
  }

}


.modal-component {


  .modal-body {
    padding: 0;
  }

  .modalWidget-config-handle {
    position: relative !important;
  }
}

.draggable-box {
  .config-handle {
    top: -20px;
    position: fixed;
    max-height: 10px;
    z-index: 100;
    min-width: 108px;

    .handle-content {
      cursor: move;
      color: #ffffff;
      background: $primary;
    }

    .badge {
      font-size: 9px;
      border-bottom-left-radius: 0;
      border-bottom-right-radius: 0;

      .delete-part {
        margin-left: 10px;
        float: right;
      }

      .delete-part::before {
        height: 12px;
        display: inline-block;
        width: 2px;
        background-color: rgba(255, 255, 255, 0.8);
        opacity: 0.5;
        content: "";
        vertical-align: middle;
      }
    }
  }
}

.draggable-box-in-editor:hover {
  z-index: 3 !important;
}

.modal-content {
  .config-handle {
    position: absolute;

    .badge {
      font-size: 9px;
    }
  }
}

.config-handle {
  display: block;
}

.apps-table {
  .app-title {
    font-size: 1rem;
  }

  .row {
    --tblr-gutter-x: 0rem;
  }
}


.theme-dark .wrapper {

  .navbar .navbar-nav .active>.nav-link,
  .navbar .navbar-nav .nav-link.active,
  .navbar .navbar-nav .nav-link.show,
  .navbar .navbar-nav .show>.nav-link {
    color: rgba(255, 255, 255, 0.7);
  }
}

.home-page,
.org-users-page {

  .navbar .navbar-nav .active>.nav-link,
  .navbar .navbar-nav .nav-link.active,
  .navbar .navbar-nav .nav-link.show,
  .navbar .navbar-nav .show>.nav-link {
    color: rgba(35, 46, 60, 0.7);
  }

  .nav-item {
    font-size: 0.9rem;
  }

  img.svg-icon {
    cursor: pointer;
    padding-left: 2px;
    border-radius: 10px;
  }

  img.svg-icon:hover {
    background-color: rgba(224, 214, 214, 0.507);
  }
}

.CodeMirror-placeholder {
  color: #9e9e9e !important;
  font-size: 0.7rem !important;
  margin-top: 2px !important;
  font-size: 12px !important;
}

.CodeMirror-code {
  font-weight: 300;
}

.btn-primary {
  border-color: transparent;
}

.text-widget {
  overflow: auto;
}

.text-widget::-webkit-scrollbar {
  width: 0;
  height: 0;
  background: transparent;
}

.input-group-flat:focus-within {
  box-shadow: none;
}

.map-widget {
  .place-search-input {
    box-sizing: border-box;
    border: 1px solid transparent;
    width: 240px;
    height: 32px;
    padding: 0 12px;
    border-radius: 3px;
    box-shadow: 0 2px 6px rgba(0, 0, 0, 0.3);
    font-size: 14px;
    outline: none;
    text-overflow: ellipses;
    position: absolute;
    left: 50%;
    margin-left: -120px;
  }

  .map-center {
    position: fixed;
    z-index: 1000;
  }
}

.events-toggle-active {
  .toggle-icon {
    transform: rotate(180deg);
  }
}

.events-toggle {
  .toggle-icon {
    display: inline-block;
    margin-left: auto;
    transition: 0.3s transform;
  }

  .toggle-icon:after {
    content: "";
    display: inline-block;
    vertical-align: 0.306em;
    width: 0.46em;
    height: 0.46em;
    border-bottom: 1px solid;
    border-left: 1px solid;
    margin-right: 0.1em;
    margin-left: 0.4em;
    transform: rotate(-45deg);
  }
}

.nav-link-title {
  font-weight: 500;
  font-size: 0.9rem;
}

.navbar-nav {
  .dropdown:hover {
    .dropdown-menu {
      display: block;
    }
  }
}

.app-version-container {
  min-height: 200px;
  height: 100%;
  display: flex !important;
  flex-direction: column;
}

.app-version-content {
  flex: 1;
  overflow: auto;
}

.query-manager-header {
  .nav-item {
    border-right: solid 1px #dadcde;
    background: 0 0;
  }

  .nav-link {
    height: 39px;
  }
}

input:focus-visible {
  outline: none;
}

.navbar-expand-md.navbar-light .nav-item.active:after {
  border: 1px solid $primary;
}

.org-users-page {
  .select-search__input {
    color: #617179;
  }

  .select-search-role {
    position: absolute;
    margin-top: -1rem;
  }

  .has-focus>.select-search__select>ul {
    margin-bottom: 0;
  }

  .select-search__option.is-selected {
    background: $primary;
    color: #ffffff;
  }
}

.encrypted-icon {
  margin-bottom: 0.25rem;
}

.widget-documentation-link {
  position: fixed;
  bottom: 0;
  background: var(--indigo3);
  width: 18.75rem; // 300px
  z-index: 999;
  padding: 12px 18px;
  display: flex;
  justify-content: space-between;
  cursor: pointer;

  .widget-documentation-link-text {
    margin-left: 13px;
    font-weight: 500;
    color: var(--slate12);
  }

  &:hover {
    background: var(--indigo4);
  }

  a {
    &:hover {
      text-decoration: none;
    }
  }
}

.components-container {
  .draggable-box {
    cursor: move;
  }
}

.column-sort-row {
  border-radius: 6px;
  background-color: var(--slate3);

  .event-handler-text {
    font-size: 12px;
    line-height: 20px;
    color: var(--slate12);
    font-weight: 500;
  }

  .event-name-text {
    font-size: 12px;
    line-height: 20px;
    color: var(--slate11);
    font-weight: 400;
    border-radius: 4px;
  }

  .card-body {
    color: var(--slate12);
  }
}

.jet-button {
  &.btn-custom:hover {
    background: var(--tblr-btn-color-darker) !important;
  }
}

.editor-sidebar::-webkit-scrollbar {
  width: 0;
  height: 0;
  background: transparent;
  -ms-overflow-style: none;
}

.editor-sidebar {
  max-width: 300px;
  scrollbar-width: none;
  -ms-overflow-style: none;
}

.sketch-picker {
  position: absolute;
  left: -192px;
  top: 0px;
  border-radius: 6px !important;
  border: 1px solid var(--slate5, #E6E8EB) !important;
  background: var(--slate1, #FBFCFD) !important;
  width: 210px !important; //adjusted with padding
  box-shadow: 0px 4px 6px -2px rgba(16, 24, 40, 0.03), 0px 12px 16px -4px rgba(16, 24, 40, 0.08) !important;
  color: var(--slate12);

  .flexbox-fix:nth-child(3) {
    div:nth-child(1) {
      input {
        width: 100% !important;
      }

      label {
        color: var(--slate12) !important;
      }
    }
  }
}

.boxshadow-picker {
  .sketch-picker {
    left: -209px !important;
  }
}


.color-picker-input {
  border: solid 1px rgb(223, 223, 223);
  cursor: pointer;
}

.app-sharing-modal {

  .form-control.is-invalid,
  .was-validated .form-control:invalid {
    border-color: #ffb0b0;
  }

  .form-check-input {
    cursor: pointer;
  }
}

.widgets-list {
  --tblr-gutter-x: 0px !important;
  padding-right: 4px;
  padding-left: 3px;
}

.global-settings-width-input-container {
  position: relative;
  display: flex;
  flex: 1;

  input,
  .dropdown-max-canvas-width-type {
    border: 1px solid var(--slate7, #3A3F42);
    background: var(--slate1, #151718);
    color: var(--slate12);
    padding: 6px 10px;
  }

  input {
    border-radius: 6px 0px 0px 6px;

    &:focus {
      background-color: var(--base);
    }
  }

  .dropdown-max-canvas-width-type {
    border-radius: 0px 6px 6px 0px;
    gap: 17px;


    &:focus-visible {
      outline: none;
    }

  }
}

.input-with-icon {
  position: relative;
  display: flex;
  flex: 1;

  input {
    border-radius: 0px 6px 6px 0px !important;
    color: var(--slate12);
    background-color: var(--base);

    &:focus-visible {
      background-color: var(--base);

    }

  }

  .icon-container {
    position: absolute;
    right: 10px;
    top: calc(50% - 10px);
    z-index: 3;
  }
}

.dynamic-variable-preview {
  min-height: 20px;
  max-height: 500px;
  overflow: auto;
  line-height: 20px;
  font-size: 12px;
  margin-top: -2px;
  word-wrap: break-word;
  border-bottom-left-radius: 3px;
  border-bottom-right-radius: 3px;
  box-sizing: border-box;
  font-family: "Source Code Pro", monospace;
  word-break: break-all;

  .heading {
    font-weight: 700;
    white-space: pre;
    text-transform: capitalize;
  }
}

.user-email:hover {
  text-decoration: none;
  cursor: text;
}

.theme-dark {
  .nav-item {
    background: 0 0;
  }

  .navbar .navbar-nav .active>.nav-link,
  .theme-dark .navbar .navbar-nav .nav-link.active,
  .theme-dark .navbar .navbar-nav .nav-link.show,
  .theme-dark .navbar .navbar-nav .show>.nav-link {
    color: #ffffff;
  }


  .form-check-label {
    color: white;
  }

  .nav-tabs .nav-link {
    color: #c3c3c3 !important;
  }

  .card-body> :last-child {
    color: #ffffff !important;
  }

  .card .table tbody td a {
    color: inherit;
  }

  .DateInput {
    background: #1f2936;
  }

  .DateInput_input {
    background-color: #1f2936;
    color: #ffffff;
  }

  &.daterange-picker-widget {
    .DateRangePickerInput_arrow_svg {
      fill: #ffffff;
    }
  }

  .DateRangePickerInput {
    background-color: #1f2936;
  }

  .DateInput_input__focused {
    background: #1f2936;
  }

  .DateRangePickerInput__withBorder {
    border: 1px solid #1f2936;
  }

  .main .canvas-container .canvas-area {
    background: #2f3c4c;
  }


  .main .navigation-area {

    a.page-link {
      border-radius: 0;
      border: 0;
      color: white;
    }

    a.page-link:hover {
      color: white;
      background-color: #4D72FA;
    }

    a.page-link.active {
      color: white;
      background-color: #4D72FA;
    }
  }

  .rdtOpen .rdtPicker {
    color: black;
  }

  .editor .editor-sidebar .components-container .component-image-holder {
    background: hsl(200, 7.0%, 8.8%); //slate1
    border-radius: 6px;
    margin-bottom: 4px;
  }

  .nav-tabs .nav-link:hover {
    border-left-color: transparent !important;
    border-top-color: transparent !important;
    border-right-color: transparent !important;

  }

  .modal-content,
  .modal-header {
    background-color: #1f2936;

    .text-muted {
      color: var(--slate9) !important;
    }
  }

  .modal-header {
    border-bottom: 1px solid rgba(255, 255, 255, 0.09) !important;
  }

  .no-components-box {
    background-color: var(--slate4) !important;

    center {
      color: white !important;
    }
  }

  .query-list {
    .text-muted {
      color: #ffffff !important;
    }

    .mute-text {
      color: #8092AB;
    }
  }

  .editor .editor-sidebar .nav-tabs .nav-link {
    color: #ffffff;

    img {
      filter: brightness(0) invert(1);
    }
  }

  .jet-container {
    background-color: #1f2936;
  }

  .nav-tabs .nav-item.show .nav-link,
  .nav-tabs .nav-link.active {
    background-color: #2f3c4c;
  }


  .left-sidebar {
    .text-muted {
      color: #ffffff !important;
    }

    .left-sidebar-page-selector {
      .list-group {
        .list-group-item {
          border: solid #1d2a39 1px;
          color: white;
        }

        .list-group-item:hover {
          background-color: #1F2936;
        }

        .list-group-item.active {
          background-color: #1F2936;
        }
      }
    }
  }

  .app-title {
    color: var(--slate12) !important;
  }

  .RichEditor-root {
    background: #1f2936;
    border: 1px solid #2f3c4c;
  }

  .app-description {
    color: #ffffff !important;
  }

  .btn-light,
  .btn-outline-light {
    background-color: #42546a;
    --tblr-btn-color-text: #ffffff;

    img {
      filter: brightness(0) invert(1);
    }
  }

  .editor .left-sidebar .datasources-container tr {
    border-bottom: solid 1px rgba(255, 255, 255, 0.09);
  }

  .editor .left-sidebar .datasources-container .datasources-header {
    border: solid rgba(255, 255, 255, 0.09) !important;
    border-width: 0px 0px 1px 0px !important;
  }

  .query-manager-header .nav-item {
    border-right: solid 1px rgba(255, 255, 255, 0.09);

    .nav-link {
      color: #c3c3c3;
    }
  }

  .input-group-text {
    border: solid 1px rgba(255, 255, 255, 0.09) !important;
  }

  .app-users-list {
    .text-muted {
      color: #ffffff !important;
    }
  }

  .main .query-pane .data-pane .queries-container .queries-header {
    border-width: 0px 0px 1px 0px !important;

    .text-muted {
      color: #ffffff !important;
    }
  }

  .query-pane {
    border-top: 1px solid var(--slate5) !important;
  }

  .input-icon .input-icon-addon img {
    filter: invert(1);
  }

  .svg-icon {
    filter: brightness(0) invert(1);
  }

  .badge {
    .svg-icon {
      filter: brightness(1) invert(0);
    }
  }

  .alert {
    background: transparent;

    .text-muted {
      color: #ffffff !important;
    }
  }

  .home-page-content {
    .hr-text {
      color: var(--slate11) !important;
      text-transform: lowercase !important;
      font-weight: 400;
      font-size: 12px;
      line-height: 20px;
    }
  }

  .hr-text {
    color: #ffffff !important;
  }

  .skeleton-line::after {
    background-image: linear-gradient(to right,
        #121212 0,
        #121212 40%,
        #121212 80%);
  }

  .app-icon-skeleton::after {
    background-image: linear-gradient(to right,
        #566177 0,
        #5a6170 40%,
        #4c5b79 80%);
  }

  .folder-icon-skeleton::after {
    background-image: linear-gradient(to right,
        #566177 0,
        #5a6170 40%,
        #4c5b79 80%);
  }

  .select-search__input {
    color: rgb(224, 224, 224);
    background-color: #2b3547;
    border: 1px solid #2b3547;
  }

  .select-search__select {
    background: #ffffff;
    box-shadow: 0 0.0625rem 0.125rem rgba(0, 0, 0, 0.15);
  }

  .select-search__row:not(:first-child) {
    border-top: 1px solid #eee;
  }

  .select-search__option,
  .select-search__not-found {
    background: #ffffff;
  }

  .select-search__option.is-highlighted,
  .select-search__option:not(.is-selected):hover {
    background: rgba(47, 204, 139, 0.1);
  }

  .select-search__option.is-highlighted.is-selected,
  .select-search__option.is-selected:hover {
    background: #2eb378;
    color: #ffffff;
  }

  .org-users-page {

    .user-email,
    .user-status {
      color: var(--slate12) !important;
    }
  }

  .org-users-page {
    .select-search__option.is-selected {
      background: $primary;
      color: #ffffff;
    }

    .select-search__option:not(.is-selected):hover {
      background: rgba(66, 153, 225, 0.1);
    }
  }

  .org-variables-page {

    .user-email,
    .user-status {
      filter: brightness(0) invert(1);
    }

    .btn-org-env {
      background: transparent;
    }
  }

  .org-variables-page {
    .select-search__option.is-selected {
      background: $primary;
      color: #ffffff;
    }

    .select-search__option:not(.is-selected):hover {
      background: rgba(66, 153, 225, 0.1);
    }
  }

  .react-json-view {
    background-color: transparent !important;
  }

  .codehinter-query-editor-input .CodeMirror {
    height: 31px !important;
  }

  .select-search:not(.is-loading):not(.select-search--multiple) .select-search__value::after {
    transform: rotate(45deg);
    border-right: 1px solid #ffffff;
    border-bottom: 1px solid #ffffff;
  }

  .app-version-name.form-select {
    border-color: $border-grey-dark;
  }

  .organization-list {
    .btn {
      background-color: #273342;
      color: #656d77;
    }
  }

  .page-item {
    a.page-link {
      color: white;
    }
  }
}

.main-wrapper {
  position: relative;
  min-height: 100%;
  min-width: 100%;
  background-color: white;
}

.main-wrapper.theme-dark {
  background-color: #2b394b;
}

.jet-table {
  .global-search-field {
    background: transparent;
  }
}

.jet-table-image-column {
  width: 100%;
}

.modal-backdrop.show {
  opacity: 0.74;
}

.gui-select-wrappper .select-search__input {
  height: 30px;
}

.theme-dark .input-group-text,
.theme-dark .markdown>table thead th,
.theme-dark .table thead th {
  background: #1c252f;
  color: #ffffff;
}

.sketch-picker {
  z-index: 1000;
}

.no-padding {
  padding: 0;
}

.nav-tabs {
  font-weight: 300;
}

.nav-tabs .nav-link.active {
  border: 0;
  border-bottom: 1px solid $primary;
  font-weight: 400;
}

.table-no-divider {
  td {
    border-bottom-width: 0px;
    padding-left: 0;
  }
}

.no-border {
  border: 0 !important;
}

input[type="text"] {
  outline-color: #dadcde !important;
}

.widget-header {
  text-transform: capitalize;
  color: var(--slate11, #687076);
  font-size: 12px;
  font-style: normal;
  font-weight: 500;
  line-height: 20px;
  color: var(--slate11);
}

.query-manager-events {
  max-width: 400px;
}

.validation-without-icon {
  background-image: none !important;
}

.multiselect-widget {
  label.select-item {
    width: max-content;
    min-width: 100%;

    div.item-renderer {
      align-items: center;
      line-height: 15px;

      input {
        height: 15px;
        width: 15px;
      }
    }
  }

  .rmsc .dropdown-container {
    height: 100%;
    display: flex;
    align-items: center;
    border-radius: inherit;
  }

  .rmsc {
    height: 100%;
    border-radius: inherit;
  }

  .rmsc.dark {
    --rmsc-main: $primary-light;
    --rmsc-hover: #283647;
    --rmsc-selected: #1f2936;
    --rmsc-border: #333333;
    --rmsc-gray: #555555;
    --rmsc-bg: #1f2936;
    color: #ffffff;
  }
}

/* Hide scrollbar for Chrome, Safari and Opera */
.invitation-page::-webkit-scrollbar {
  display: none;
}

/* Hide scrollbar for IE, Edge and Firefox */
.invitation-page {
  -ms-overflow-style: none;
  /* IE and Edge */
  scrollbar-width: none;
  /* Firefox */
}

.show {
  display: block;
}

.hide {
  display: none;
}

.draggable-box:focus-within {
  z-index: 2 !important;
}

.cursor-wait {
  cursor: wait;
}

.cursor-text {
  cursor: text;
}

.cursor-none {
  cursor: none;
}

.disabled {
  pointer-events: none;
  opacity: 0.4;
}

.DateRangePicker {
  padding: 1.25px 5px;
}

.datepicker-widget {
  .input-field {
    min-height: 26px;
    padding: 0;
    padding-left: 2px;
  }

  td.rdtActive,
  td.rdtActive:hover {
    background-color: $primary;
  }

  .react-datepicker__day--selected {
    background-color: $primary-light;
  }
}

.daterange-picker-widget {
  .DateInput_input {
    min-height: 24px;
    line-height: normal;
    border-bottom: 0px;
    font-size: 0.85rem;
  }

  .DateRangePicker {
    padding: 0;
  }

  .DateRangePickerInput_arrow_svg {
    height: 17px;
  }

  .DateRangePickerInput {
    overflow: hidden;
    display: flex;
    justify-content: space-around;
    align-items: center;
  }

  .DateInput_fang {
    position: fixed;
    top: 57px !important;
  }
}

.fw-400 {
  font-weight: 400;
}

.fw-500 {
  font-weight: 500;
}

.ligh-gray {
  color: #656d77;
}

.nav-item {
  background: #ffffff;
  font-size: 14px;
  font-style: normal;
  font-weight: 400;
  line-height: 22px;
  letter-spacing: -0.1px;
  text-align: left;
}

.w-min-100 {
  min-width: 100px;
}

.nav-link {
  min-width: 100px;
  justify-content: center;
}

.nav-tabs .nav-link.active {
  font-weight: 400 !important;
  color: $primary  !important;
}

.empty {
  padding-top: 1.5rem !important;
}

.empty-img {
  margin-bottom: 0 !important;

  img {
    height: 220px !important;
    width: 260.83px !important;
  }
}

.empty-action {
  margin-top: 0 !important;

  a+a.btn-loading::after {
    color: $primary;
  }
}

.empty-action a {
  height: 36px;
  border-radius: 4px;
  font-style: normal;
  font-weight: normal;
  font-size: 14px;
  line-height: 20px;
}

.empty-action a:first-child {
  margin-right: 24px;
}

.empty-action a:first-child:hover {
  color: #ffffff !important;
}

.empty-import-button {
  background: #ffffff !important;
  cursor: pointer;

  &:hover {
    border-color: rgba(101, 109, 119, 0.24) !important;
  }
}

.empty-welcome-header {
  font-style: normal;
  font-weight: 500;
  font-size: 32px;
  line-height: 40px;
  margin-bottom: 16px;
  margin-top: 40px;
  color: var(--slate12);
  font-family: Inter;
}

.homepage-empty-image {
  width: 100%;
}

.empty-title {
  font-style: normal;
  font-weight: 400;
  font-size: 14px;
  line-height: 20px;
  display: flex;
  align-items: center;
  color: var(--slate11) !important;
}

// template card styles
.template-card-wrapper {
  display: flex;
  flex-direction: row;
  background: #fffffc;
  border: 1px solid #d2ddec;
  box-sizing: border-box;
  border-radius: 8px;
  width: 299px;
  height: 100px;
}

.template-action-wrapper {
  display: flex;
  flex-direction: row !important;
  font-family: Inter;
  font-style: normal;
  font-weight: 500;
  font-size: 16px;
  line-height: 19px;
  color: $primary-light;

  p {
    margin-right: 16px;
  }
}

.template-card-title {
  font-family: Inter;
  font-style: normal;
  font-weight: 600;
  font-size: 18px;
  line-height: 22px;
  display: flex;
  align-items: center;
  color: #000000;
  margin-bottom: 3px !important;
  margin-top: 20px;
}

.template-card-details {
  align-items: center;
  display: flex;
  flex-direction: column;
  justify-content: center;
}

.template-icon-wrapper {
  width: 61.44px;
  height: 60px;
  top: 685px;
  background: #d2ddec;
  border-radius: 4px;
  margin: 20px 16.36px;
}

// template style end

.calendar-widget.compact {
  .rbc-time-view-resources .rbc-time-header-content {
    min-width: auto;
  }

  .rbc-time-view-resources .rbc-day-slot {
    min-width: 50px;
  }

  .rbc-time-view-resources .rbc-header,
  .rbc-time-view-resources .rbc-day-bg {
    width: 50px;
  }
}

.calendar-widget.dont-highlight-today {
  .rbc-today {
    background-color: inherit;
  }

  .rbc-current-time-indicator {
    display: none;
  }
}

.calendar-widget {
  padding: 10px;
  background-color: white;

  .rbc-day-slot .rbc-event,
  .rbc-day-slot .rbc-background-event {
    border-left: 3px solid #26598533;
  }

  .rbc-toolbar {
    font-size: 14px;
  }

  .rbc-event {
    .rbc-event-label {
      display: none;
    }
  }

  .rbc-off-range-bg {
    background-color: #f4f6fa;
  }

  .rbc-toolbar {
    .rbc-btn-group {
      button {
        box-shadow: none;
        border-radius: 0;
        border-width: 1px;
      }
    }
  }
}

//!for calendar widget week view with compact/spacious mode border fix
.resources-week-cls .rbc-time-column:nth-last-child(7n) {
  border-left: none !important;

  .rbc-timeslot-group {
    border-left: 2.5px solid #dadcde !important;
  }
}

.resources-week-cls .rbc-allday-cell {
  border: none !important;

  .rbc-row {
    border-left: 1.5px solid #dadcde;
    border-right: 1.5px solid #dadcde;
  }
}

.resources-week-cls .rbc-time-header-cell {
  border: none !important;
}

.resources-week-cls .rbc-time-view-resources .rbc-header {
  border-left: 1.5px solid #dadcde !important;
  border-right: 1.5px solid #dadcde !important;
}

.calendar-widget.hide-view-switcher {
  .rbc-toolbar {
    .rbc-btn-group:nth-of-type(3) {
      display: none;
    }
  }
}

.calendar-widget.dark-mode {
  background-color: #1d2a39;

  .rbc-toolbar {
    button {
      color: white;
    }

    button:hover,
    button.rbc-active {
      color: black;
    }
  }

  .rbc-off-range-bg {
    background-color: #2b394b;
  }

  .rbc-selected-cell {
    background-color: #22242d;
  }

  .rbc-today {
    background-color: #5a7ca8;
  }
}

.calendar-widget.dark-mode.dont-highlight-today {
  .rbc-today {
    background-color: inherit;
  }
}

.navbar-brand-image {
  height: 1.2rem;
}

.navbar .navbar-brand:hover,
.theme-dark .navbar .navbar-brand:hover {
  opacity: 1;
}

.nav-tabs .nav-link.active {
  font-weight: 400 !important;
  margin-bottom: -1px !important;
}

.nav-tabs .nav-link {
  font-weight: 400 !important;
  margin: 0 !important;
  height: 100%;
}

.code-editor-widget {
  border-radius: 0;

  .CodeMirror {
    border-radius: 0 !important;
    margin-top: -1px !important;
  }
}

.jet-listview {
  overflow-y: overlay;
  overflow-x: hidden;
}

.jet-listview::-webkit-scrollbar-track {
  background: transparent;

}

.jet-listview::-webkit-scrollbar-thumb {
  background: transparent;

}

.code-hinter-wrapper .popup-btn {
  position: absolute;
  display: none;
  cursor: pointer;
}

.code-hinter-wrapper:hover {
  .popup-btn {
    display: block !important;
    z-index: 1;
  }
}

.popup-btn {
  cursor: pointer !important;
  display: block;
}

.preview-icons {
  margin-top: -5px;
  width: 12px;
}

.resize-modal-portal {
  z-index: 3;

  .resize-modal {
    .modal-content {
      width: 100% !important;
      height: 100%;
      background-color: var(--slate3) !important;
      border: none !important;

      .modal-body {
        width: 100% !important;
        height: calc(100% - 44px) !important;
        border: none !important;

        .editor-container {
          height: 100%;

          .CodeMirror {
            height: 100% !important;
            border: 1px solid var(--slate5, #26292B);
            border-bottom-left-radius: 6px;
            border-bottom-right-radius: 6px;
          }

          .CodeMirror-scroll,
          .CodeMirror-gutters,
          .CodeMirror {
            background-color: var(--slate3) !important;
          }
        }
      }
    }

    .portal-header {
      width: 100% !important;
      border-bottom: 1px solid var(--slate5, #26292B);
      outline: 1px solid var(--slate5, #26292B);
      background-color: var(--slate1) !important;
    }

    .resize-handle {
      cursor: move;
    }
  }
}

.modal-portal-wrapper {
  justify-content: center;
  align-items: center;
  position: fixed;
  position: absolute;
  left: 50%;
  top: 5%;

  .modal-body {
    width: 500px !important;
    height: 300px !important;
    padding: 0px !important;
  }

  transform: translate(-60%, 0%);
  height: 350px;
  width: auto;
  max-height: 500px;
  padding: 0px;

  .modal-content {
    border-radius: 5px !important;
  }

  .modal-body {
    width: 500px !important;
    height: 302px !important;
    padding: 0px !important;
    margin: 0px !important;
    margin-left: -1px !important; //fix the modal body code mirror margin

    border-top-left-radius: 0;
    border-top-right-radius: 0;
    border-bottom-left-radius: 5px;
    border-bottom-right-radius: 5px;
    border-bottom: 0.75px solid;
    border-left: 0.75px solid;
    border-right: 0.75px solid;

    @include theme-border($light-theme: true);

    &.dark-mode-border {
      @include theme-border($light-theme: false);
    }
  }

  .modal-dialog {
    margin-top: 4%;
  }

  .modal-header {
    padding: 0;
    font-size: 14px;
  }

  .editor-container {
    padding: 0px;

    .CodeMirror {
      border-radius: 0;
      margin: 0;
      width: 100% !important;
    }
  }

  .query-hinter {
    .CodeMirror-line {
      margin-left: 2rem !important;
    }

    .CodeMirror-cursors .CodeMirror-cursor {
      margin-left: 2rem !important;
    }
  }
}

.preview-block-portal {
  .bg-light {
    border-radius: 0 0 5px 5px;
    outline: 0.75px solid $light-green;
  }

  .bg-dark {
    margin-top: 1px;
    border-radius: 0 0 5px 5px;
    outline: 0.75px solid $light-green;
  }

  .dynamic-variable-preview {
    padding: 4px !important;
  }
}

.portal-header {
  display: flex;
  align-items: center;
  padding: 0.5rem 0.75rem;
  color: #656d77;
  background-color: #ffffffd9;
  background-clip: padding-box;
  border-top-left-radius: 5px !important;
  border-top-right-radius: 5px !important;
  width: 498px !important;
  outline: 0.75px solid;

  @include theme-border($light-theme: true, $outline: true);

  &.dark-mode-border {
    @include theme-border($light-theme: false, $outline: true);
  }
}

// close icon in inpector
[data-rb-event-key="close-inpector"] {
  position: absolute;
  right: -80px;
  background-color: #232e3c !important;
  width: 10% !important;
}

[data-rb-event-key="close-inpector-light"] {
  position: absolute;
  right: -80px;
  background-color: #ffffff !important;
  width: 10% !important;
}

.tabs-inspector {
  position: sticky;
  top: 0;

  .nav-item {
    width: 50%;
  }

  .nav-item:hover {
    border: 1px solid transparent;
  }

  .nav-item:not(.active) {
    border-bottom: 1px solid #e7eaef;
  }

  .nav-link.active {
    border: 1px solid transparent;
    border-bottom: 1px solid $primary;
    background: white;
  }
}

.tabs-inspector.dark {
  .nav-link.active {
    border-bottom: 1px solid $primary  !important;
  }
}

.tabs-inspector {
  z-index: 2;
  background: white;

  &.dark {
    @extend .bg-dark;
  }
}

.close-icon {
  position: fixed;
  top: 84px;
  right: 3px;
  width: 60px;
  height: 22;
  border-bottom: 1px solid #e7eaef;
  display: flex;
  align-items: center;
  background-color: white;
  z-index: 2;

  .svg-wrapper {
    width: 100%;
    height: 70%;
    display: flex;
    align-items: center;
    justify-content: center;
    border-left: 1px solid #e7eaef;
    margin-left: 20px;

    .close-svg {
      cursor: pointer;
    }
  }
}

.tabs-inspector.nav-tabs {
  border: 0;
  width: 100%;
  padding: 8px 16px;
}

.bg-primary-lt {
  color: #ffffff !important;
  background: #6383db !important;
}

.tabbed-navbar .nav-item.active:after {
  margin-bottom: -0.25rem;
}

.app-name {
  width: 200px;
  margin-left: 12px;

  .form-control-plaintext {
    background-color: var(--base);
    border: none !important;
  }

  .form-control-plaintext:hover {
    outline: none;
    border: 1px solid var(--slate6) !important;
    background: var(--slate2);
  }

  .form-control-plaintext:focus {
    outline: none;
    border: 1px solid var(--indigo9) !important;
    background: var(--slate2);
  }

}

.app-name:hover {
  background: $bg-light;

  &.dark {
    @extend .bg-dark;
  }
}

.nav-auto-save {
  width: 325px;
  left: 485px;
  position: absolute;
  color: #36af8b;
}

.editor-header-actions {
  display: flex;
  color: #868aa5;
  white-space: nowrap;
  font-weight: 400;
  font-size: 12px;
  letter-spacing: 0.5px;

}

.undo-button,
.redo-button {
  display: flex;
  flex-direction: row;
  justify-content: center;
  align-items: center;
  padding: 6px;
  gap: 10px;
  width: 28px;
  height: 28px;
  background: #ECEEF0;
  border-radius: 6px;
  margin-right: 5px;
  flex: none;
  order: 0;
  flex-grow: 0;
}

.theme-dark {

  .undo-button,
  .redo-button {
    background: 0;
  }
}

.app-version-menu {
  position: absolute;
  right: 220px;
  padding: 4px 8px;
  min-width: 100px;
  max-width: 300px;
}

.app-version-menu-sm {
  height: 30px;
  display: flex;
  font-size: 12px;
}

.app-version-menu .dropdown-menu {
  left: -65px;
  width: 283px;
}

.app-version-menu .released {
  color: #36af8b;
}

.app-version-menu .released-subtext {
  font-size: 12px;
  color: #36af8b;
  padding: 0 8px;
}

.app-version-menu .create-link {
  margin: auto;
  width: 50%;
  padding-left: 10px;
}

.canvas-background-holder {
  display: flex;
  min-width: 120px;
  margin: auto;
}

.canvas-background-picker {
  position: fixed;
}

/**
 * Timer Widget
 */
.timer-wrapper {
  padding: 10px;

  .counter-container {
    font-size: 3em;
    padding-bottom: 5px;
    text-align: center;
  }
}

/**
 * Search Box
 */
.search-box-wrapper {
  input {
    width: 200px;
    border-radius: 5px !important;
    color: var(--slate12);
    background-color: var(--base);
  }

  .input-icon .form-control:not(:first-child),
  .input-icon .form-select:not(:last-child) {
    padding-left: 28px !important;
  }

  input:focus {
    width: 200px;
    background-color: var(--base);
  }

  .input-icon .input-icon-addon {
    display: flex;
  }

  .input-icon .input-icon-addon.end {
    pointer-events: auto;

    .tj-common-search-input-clear-icon {
      display: flex;
      flex-direction: row;
      justify-content: center;
      align-items: center;
      padding: 4px;
      width: 20px;
      height: 20px;
      background: var(--indigo3) !important;
      border-radius: 4px;
    }

    div {
      border-radius: 12px;
      color: #ffffff;
      padding: 1px;
      cursor: pointer;

      svg {
        height: 14px;
        width: 14px;
      }
    }
  }
}

.searchbox-wrapper {
  margin-top: 0 !important;

  .search-icon {
    margin: 0.30rem
  }

  input {
    border-radius: $border-radius  !important;
    padding-left: 1.75rem !important;
  }
}

.fixedHeader {
  table thead {
    position: -webkit-sticky; // this is for all Safari (Desktop & iOS), not for Chrome
    position: sticky;
    top: 0;
    border-top: 0;
    z-index: 1; // any positive value, layer order is global
  }
}

/**
 * Folder List
 */
.folder-list {
  overflow-y: auto;

  .list-group-transparent .list-group-item.active {
    color: $primary;
    background-color: #edf1ff;

    .folder-ico {
      filter: invert(29%) sepia(84%) saturate(4047%) hue-rotate(215deg) brightness(98%) contrast(111%);
    }
  }

  .folder-ico.dark {
    filter: invert(1);
  }

  .list-group-item {
    padding: 0.5rem 0.75rem;
    overflow: hidden;
  }

  .list-group-item.all-apps-link {
    display: flex;
    align-items: center;
    color: var(--slate12);
    border-radius: 6px;

    &:active {
      background: var(--indigo4);
    }

    &:focus {
      box-shadow: 0px 0px 0px 4px #DFE3E6;
    }
  }

  .folder-info {
    display: contents;
    font-weight: 500 !important;
    display: flex;
    align-items: center;
    letter-spacing: -0.02em;
    text-transform: uppercase;
    color: var(--slate9);
  }

  .folder-create-btn {
    width: 28px;
    height: 28px;
    background: var(--base);
    border: 1px solid;
    border-color: var(--slate7);
    cursor: pointer;
    border-radius: 6px;
    display: flex;
    justify-content: center;
    align-items: center;
  }

  .menu-ico {
    cursor: pointer;
    border-radius: 13px;

    img {
      padding: 0px;
      height: 14px;
      width: 14px;
      vertical-align: unset;
    }
  }
}

/**
 * Home page modal
 */
.home-modal-backdrop {
  z-index: 9991;
}

.modal-content.home-modal-component {
  border-radius: 8px;
  overflow: hidden;
  background-color: var(--base);
  color: var(--slate12);
  box-shadow: 0px 12px 16px -4px rgba(16, 24, 40, 0.08), 0px 4px 6px -2px rgba(16, 24, 40, 0.03);

  .modal-header {
    border-bottom: 1px solid var(--slate5) !important;
  }

  .modal-header,
  .modal-body {
    padding: 16px 28px;
    background: var(--base);
  }

  .modal-title {
    font-size: 16px;
    font-weight: 500;
  }

  input {
    border-radius: 5px !important;
    background: var(--base);
    color: var(--slate12);
  }

  .modal-main {
    padding-bottom: 32px;
  }

  .modal-footer-btn {
    justify-content: end;

    button {
      margin-left: 16px;
    }
  }
}

.home-modal-component-editor.dark {

  .modal-header,
  .modal-body {
    background-color: #232e3c;
    color: #fff;
  }

  .form-control {
    color: #fff;
    background-color: #232e3c !important;
  }

  .btn-close {
    filter: brightness(0) invert(1);
  }
}

.modal-content.home-modal-component.dark-theme {
  .btn-close {
    filter: brightness(0) invert(1);
  }
}

.home-modal-component {
  .btn-close {
    opacity: 1 !important;
  }
}

.modal-content.home-modal-component.dark {
  background-color: $bg-dark-light  !important;
  color: $white  !important;

  .modal-title {
    color: $white !important;
  }

  .tj-version-wrap-sub-footer {
    background-color: $bg-dark-light !important;
    border-top: 1px solid #3A3F42 !important;


    p {
      color: $white !important;
    }
  }


  .current-version-wrap,
  .other-version-wrap {
    background: transparent !important;
  }

  .modal-header {
    background-color: $bg-dark-light !important;
    color: $white !important;
    border-bottom: 2px solid #3A3F42 !important;
  }

  .btn-close {
    filter: brightness(0) invert(1);
  }

  .form-control {
    border-color: $border-grey-dark  !important;
    color: inherit;
  }

  input {
    background-color: $bg-dark-light  !important;
  }

  .form-select {
    background-color: $bg-dark  !important;
    color: $white  !important;
    border-color: $border-grey-dark  !important;
  }

  .text-muted {
    color: $white  !important;
  }
}

.radio-img {
  input {
    display: none;
  }

  .action-icon {
    width: 28px;
    height: 28px;
    background-position: center center;
    border-radius: 4px;
    display: flex;
    align-items: center;
    justify-content: center;
  }

  .action-icon {
    cursor: pointer;
    border: 1px solid $light-gray;
  }

  .action-icon:hover {
    background-color: #d2ddec;
  }

  input:checked+.action-icon {
    border-color: $primary;
    background-color: #7a95fb;
  }

  .tooltiptext {
    visibility: hidden;
    font-size: 12px;
    background-color: $black;
    color: #ffffff;
    text-align: center;
    padding: 5px 10px;
    position: absolute;
    border-radius: 15px;
    margin-top: 2px;
    z-index: 1;
    margin-left: -10px;
  }

  .tooltiptext::after {
    content: "";
    position: absolute;
    bottom: 100%;
    left: 50%;
    margin-left: -5px;
    border-width: 5px;
    border-style: solid;
    border-color: transparent transparent black transparent;
  }

  .action-icon:hover+.tooltiptext {
    visibility: visible;
  }

  input:checked+.action-icon:hover {
    background-color: #3650af;
  }
}

.icon-change-modal {
  ul {
    list-style-type: none;
    margin: 0 auto;
    text-align: center;
    display: grid;
    grid-template-columns: 1fr 1fr 1fr 1fr;

    li {
      float: left;
      border: 2px solid #8991a0;
      border-radius: 1.75px;
      cursor: pointer;

      img {
        width: 22px;
        height: 22px;
        filter: invert(59%) sepia(27%) saturate(160%) hue-rotate(181deg) brightness(91%) contrast(95%);
      }
    }

    li.selected {
      border: 2px solid $primary;

      img {
        filter: invert(27%) sepia(84%) saturate(5230%) hue-rotate(212deg) brightness(102%) contrast(100%);
      }
    }
  }
}

/**
 * Spinner Widget
 */
.spinner-container {
  display: flex;
  justify-content: center;
  align-items: center;
}

.animation-fade {
  animation-name: fade;
  animation-duration: 0.3s;
  animation-timing-function: ease-in;
}

@keyframes fade {
  0% {
    opacity: 0;
  }

  100% {
    opacity: 1;
  }
}

/**
 * Query panel
 */
.query-btn {
  cursor: pointer;
  height: 24px;
  width: 24px;
  padding: 0;
}

.query-btn.dark {
  filter: brightness(0) invert(1);
}

.button-family-secondary {
  @include button-outline($light-theme: true);
  height: 32px;
  width: 112px;
}

.button-family-secondary.dark {
  @include button-outline($light-theme: false);
}

// ** Query Panel: REST API Tabs **
.group-header {
  background: #d2ddec;
  border-radius: 4px;
  height: 28px !important;

  span {
    display: flex;
    justify-content: left;
    align-items: center;
  }
}

.raw-container.dark {
  background: #272822;
  padding: 5px;
}

// **Alert component**
.alert-component {
  border: 1px solid rgba(101, 109, 119, 0.16);
  background: var(--base);
  border-radius: 6px;

  a {
    color: $primary;
  }
}

.theme-dark .alert-component {
  background: var(--slate2) !important;
  border-color: var(--slate4) !important;

  a {
    color: $primary;
  }
}



.codehinter-plugins.code-hinter {
  @extend .codehinter-default-input;

  .popup-btn {
    margin-top: 0.65rem !important;
  }

  .CodeMirror-placeholder,
  .CodeMirror pre.CodeMirror-line {
    height: 21px !important;
    position: absolute !important;
    margin-top: 3px !important;
  }

  .CodeMirror-cursor {
    height: inherit !important;
  }

  .CodeMirror-lines {
    height: 32px !important;
  }
}

//*button loading with spinner with primary color*//
.button-loading {
  position: relative;
  color: transparent !important;
  text-shadow: none !important;
  pointer-events: none;

  &:after {
    content: "";
    display: inline-block;
    vertical-align: text-bottom;
    border: 1.5px solid currentColor;
    border-right-color: transparent;
    border-radius: 50%;
    color: $primary;
    position: absolute;
    width: 12px;
    height: 12px;
    animation: spinner-border 0.75s linear infinite;
  }
}

.query-icon.dark {
  filter: brightness(0) invert(1);
}

//Rest-API Tab Panes
.tab-pane-body {
  margin-left: -2.5% !important;
}

//CodeMirror padding
.CodeMirror pre.CodeMirror-line,
.CodeMirror pre.CodeMirror-line-like {
  padding: 0 10px !important;
}

.comment-notification-nav-item {
  background: transparent;
  border: 0;
  font-size: 12px;
  font-weight: 500;
  opacity: 0.6;
  height: 28px;
  border-radius: 6px;
}

// comment styles ::override
.editor-sidebar {
  .nav-tabs {
    border-bottom: 1px solid var(--slate5) !important;
  }

  .nav-tabs .nav-link.active {
    background-color: transparent !important;
  }

  .inspector-nav-item {
    background: transparent;
    border: 0;
    font-size: 12px;
    font-weight: 500;
    opacity: 0.6;
    height: 28px;
    border-radius: 6px;
  }

  .inspector-component-title-input-holder {
    padding: 4px 12px;
    margin: 0;
    display: flex;
    align-items: center;
  }
}

.comment-card-wrapper {
  border-top: 0.5px solid var(--slate5) !important;
  margin-top: -1px !important;

  .card {
    background-color: var(--base);
  }
}

div#driver-highlighted-element-stage,
div#driver-page-overlay {
  background: transparent !important;
  outline: 5000px solid rgba(0, 0, 0, 0.75);
}

.dark-theme-walkthrough#driver-popover-item {
  background-color: $bg-dark-light  !important;
  border-color: rgba(101, 109, 119, 0.16) !important;

  .driver-popover-title {
    color: var(--slate12) !important;
  }

  .driver-popover-tip {
    border-color: transparent transparent transparent $bg-dark-light  !important;
  }

  .driver-popover-description {
    color: #d9dcde !important;
  }

  .driver-popover-footer .driver-close-btn {
    color: #ffffff !important;
    text-shadow: none !important;
  }

  .driver-prev-btn,
  .driver-next-btn {
    text-shadow: none !important;
  }
}

#driver-popover-item {
  padding: 20px !important;

  .driver-prev-btn,
  .driver-next-btn,
  .driver-close-btn {
    border: none !important;
    background: none !important;
    padding-left: 0 !important;
    font-size: 14px !important;
  }

  .driver-next-btn,
  .driver-prev-btn {
    color: $primary  !important;
  }

  .driver-disabled {
    color: $primary;
    opacity: 0.5;
  }

  .driver-popover-footer {
    margin-top: 20px !important;
  }
}

.pointer-events-none {
  pointer-events: none;
}

.popover.popover-dark-themed {
  background-color: $bg-dark-light;
  border-color: rgba(101, 109, 119, 0.16);


  .popover-body {
    color: #d9dcde !important;
  }

  .popover-header {
    background-color: var(--slate2);
    color: var(--slate11);
    border-bottom-color: var
  }
}

.toast-dark-mode {
  .btn-close {
    filter: brightness(0) invert(1);
  }
}

.editor .editor-sidebar .inspector .inspector-edit-widget-name {
  padding: 4px 8px;
  color: var(--slate12);
  border: 1px solid transparent;
  border-radius: 6px;
  background-color: var(--base);

  &:hover {
    background-color: var(--slate4);
    border: 1px solid var(--slate7);
  }

  &:focus {
    border: 1px solid var(--indigo9) !important;
    background-color: var(--indigo2);
    box-shadow: 0px 0px 0px 1px #C6D4F9;
  }
}

.tablr-gutter-x-0 {
  --tblr-gutter-x: 0 !important;
}

.widget-button>.btn-loading:after {
  border: 1px solid var(--loader-color);
  border-right-color: transparent;
}

.flip-dropdown-help-text {
  padding: 10px 5px 0 0;
  float: left;
  font-size: 14px;
  color: $light-gray;
}

.dynamic-form-row {
  margin-top: 20px !important;
  margin-bottom: 20px !important;
}

#transformation-popover-container {
  margin-bottom: -2px !important;
}

.canvas-codehinter-container {
  display: flex;
  flex-direction: row;
  width: 158px;
}

.hinter-canvas-input {
  display: flex;
  width: 120px;
  height: auto !important;
  margin-top: 1px;

  .canvas-hinter-wrap {
    width: 126x;
    border: 1px solid var(--slate7);
  }
}

.hinter-canvas-input {
  display: flex;
  padding: 4px;
  margin-top: 1px;

  .CodeMirror-sizer {
    border-right-width: 1px !important;
  }

  .cm-propert {
    color: #ffffff !important;
  }
}

.canvas-codehinter-container {
  .code-hinter-col {
    margin-bottom: 1px !important;
    width: 136px;
    height: auto !important;
  }
}

.fx-canvas {
  background: var(--slate4);
  padding: 0px;
  display: flex;
  height: 32px;
  width: 32px;
  border: solid 1px rgba(255, 255, 255, 0.09) !important;
  border-radius: 4px;
  justify-content: center;
  font-weight: 400;
  align-items: center;

  div {
    background: var(--slate4) !important;
    display: flex;
    justify-content: center;
    align-items: center;
    height: 30px;
    padding: 0px;
  }
}

.org-name {
  color: var(--slate12) !important;
  font-size: 12px;
}


.organization-list {
  margin-top: 4px;

  .btn {
    border: 0px;
  }

  .dropdown-toggle div {
    max-width: 200px;
    text-overflow: ellipsis;
    overflow: hidden;
  }

  .org-name {
    text-overflow: ellipsis;
    overflow: hidden;
    white-space: nowrap;
    width: 100%;
    font-weight: bold;
  }

  .org-actions div {
    color: $primary;
    cursor: pointer;
    font-size: 12px;
  }

  .dropdown-menu {
    min-width: 14rem;
  }

  .org-avatar {
    display: block;
  }

  .org-avatar:hover {
    .avatar {
      background: #fcfcfc no-repeat center/cover;
    }

    .arrow-container {
      svg {
        filter: invert(35%) sepia(17%) saturate(238%) hue-rotate(153deg) brightness(94%) contrast(89%);
      }
    }
  }

  .arrow-container {
    padding: 5px 0px;
  }

  .arrow-container {
    svg {
      cursor: pointer;
      height: 30px;
      width: 30px;
      padding: 0px 0px;
      filter: invert(50%) sepia(13%) saturate(208%) hue-rotate(153deg) brightness(99%) contrast(86%);
    }
  }

  .org-edit {
    span {
      color: $primary;
      cursor: pointer;
      font-size: 10px;
    }
  }

  .organization-switchlist {
    .back-btn {
      font-size: 12px;
      padding: 2px 0px;
      cursor: pointer;
    }

    .back-ico {
      cursor: pointer;

      svg {
        height: 20px;
        width: 20px;
        filter: invert(84%) sepia(13%) saturate(11%) hue-rotate(352deg) brightness(90%) contrast(91%);
      }
    }

    .dd-item-padding {
      padding: 0.5rem 0.75rem 0rem 0.75rem;
    }

    .search-box {
      margin-top: 10px;
    }

    .org-list {
      max-height: 60vh;
      overflow: auto;
    }

    .tick-ico {
      filter: invert(50%) sepia(13%) saturate(208%) hue-rotate(153deg) brightness(99%) contrast(86%);
    }

    .org-list-item {
      cursor: pointer;
    }

    .org-list-item:hover {
      .avatar {
        background: #fcfcfc no-repeat center/cover;
      }

      .tick-ico {
        filter: invert(35%) sepia(17%) saturate(238%) hue-rotate(153deg) brightness(94%) contrast(89%);
      }
    }
  }
}

.sso-button-footer-wrap {
  display: flex !important;
  justify-content: center;
  width: 100%;
}

.tj-icon {
  cursor: pointer;
}

#login-url,
#redirect-url {
  margin-bottom: 0px !important;
}

.git-encripted-label {
  color: var(--green9);
}

.card-header {
  border-bottom: 1px solid var(--slate5) !important;
}

.manage-sso-container {
  position: relative;
}

.sso-card-wrapper {
  background: var(--base);
  min-height: 100%;
  height: calc(100vh - 156px) !important;

  display: grid;
  grid-template-rows: auto 1fr auto;

  .card-header {
    border-bottom: 1px solid var(--slate5) !important;
  }

  .form-control {
    background: var(--base);
  }

  .sso-card-footer {
    display: flex;
    flex-direction: row;
    justify-content: flex-end;
    align-items: center;
    padding: 24px 32px;
    gap: 8px;
    width: 660px;
    height: 88px;
    border-top: 1px solid var(--slate5) !important;
    background: var(--base);
    margin-top: 0px !important;
  }
}

// Left Menu
.left-menu {
  background: var(--base);

  .tj-list-item {
    gap: 40px;
    width: 187px;
    height: 32px;
    white-space: nowrap;
    overflow: hidden;
    text-overflow: ellipsis;
  }

  .folder-list-selected {
    background-color: var(--indigo4);
  }

  ul {
    margin: 0px;
    padding: 0px;

    li {
      float: left;
      list-style: none;
      width: 100%;
      padding: 6px 8px;
      border-radius: 6px;
      cursor: pointer;
      margin: 3px 0px;
      color: var(--base-black) !important;
    }

    li.active {
      background-color: $primary;
      color: #ffffff;
    }

    li:not(.active):hover {
      background: var(--slate4);
      border-radius: 6px;
    }
  }
}

.enabled-tag {
  padding: 4px 16px;
  gap: 10px;
  width: 77px;
  height: 28px;
  background: var(--grass3);
  border-radius: 100px;
  color: var(--grass9);
  font-weight: 500;
}

.disabled-tag {
  padding: 4px 16px;
  gap: 10px;
  color: var(--tomato9);
  width: 81px;
  height: 28px;
  background: var(--tomato3);
  border-radius: 100px;
  font-weight: 500;
}

.manage-sso {
  .title-with-toggle {
    width: 100%;
    font-weight: 500;

    .card-title {
      color: var(--slate12) !important;
      font-weight: 500;
    }

    .form-check-input {
      width: 28px;
      height: 16px;
    }

    input[type="checkbox"] {
      /* Double-sized Checkboxes */
      -ms-transform: scale(1.5);
      /* IE */
      -moz-transform: scale(1.5);
      /* FF */
      -webkit-transform: scale(1.5);
      /* Safari and Chrome */
      -o-transform: scale(1.5);
      /* Opera */
      transform: scale(1.5);
      margin-top: 5px;
    }
  }
}

.help-text {
  overflow: auto;

  div {
    color: var(--slate11);
    font-style: normal;
    font-weight: 400;
    font-size: 12px;
    line-height: 20px;
  }
}


.org-invite-or {
  padding: 1rem 0rem;

  h2 {
    width: 100%;
    text-align: center;
    border-bottom: 1px solid #000;
    line-height: 0.1em;
    margin: 10px 0 20px;
  }

  h2 span {
    background: #ffffff;
    padding: 0 10px;
  }
}

.theme-dark .json-tree-container {
  .json-tree-node-icon {
    svg {
      filter: invert(89%) sepia(2%) saturate(127%) hue-rotate(175deg) brightness(99%) contrast(96%);
    }
  }

  .json-tree-svg-icon.component-icon {
    filter: brightness(0) invert(1);
  }

  .node-key-outline {
    height: 1rem !important;
    border: 1px solid transparent !important;
    color: #ccd4df;
  }

  .selected-node {
    border-color: $primary-light  !important;
  }

  .json-tree-icon-container .selected-node>svg:first-child {
    filter: invert(65%) sepia(62%) saturate(4331%) hue-rotate(204deg) brightness(106%) contrast(97%);
  }

  .node-length-color {
    color: #b8c7fd;
  }

  .node-type {
    color: #8a96a6;
  }

  .group-border {
    border-color: rgb(97, 101, 111);
  }

  .action-icons-group {

    img,
    svg {
      filter: invert(89%) sepia(2%) saturate(127%) hue-rotate(175deg) brightness(99%) contrast(96%);
    }
  }

  .hovered-node.node-key.badge {
    color: #8092ab !important;
    border-color: #8092ab !important;
  }
}

.json-tree-container {
  .json-tree-svg-icon.component-icon {
    height: 16px;
    width: 16px;
  }

  .json-tree-icon-container {
    max-width: 20px;
    margin-right: 6px;
    font-family: 'IBM Plex Sans';
  }

  .node-type {
    color: var(--slate11);
    padding-top: 2px;
  }

  .json-tree-valuetype {
    font-size: 10px;
    padding-top: 2px;
  }

  .node-length-color {
    color: var(--indigo10);
    padding-top: 3px;
  }

  .json-tree-node-value {
    font-size: 11px;
  }

  .json-tree-node-string {
    color: var(--orange9);
  }

  .json-tree-node-boolean {
    color: var(--green9);
  }

  .json-tree-node-number {
    color: var(--orange9);
  }

  .json-tree-node-null {
    color: red;
  }

  .json-tree-node-date {
    color: rgb(98, 107, 103);
  }

  .group-border {
    border-left: 0.5px solid #dadcde;
    margin-top: 16px;
    margin-left: -12px;
  }

  .selected-node {
    border-color: $primary-light  !important;
  }

  .selected-node .group-object-container .badge {
    font-weight: 400 !important;
    height: 1rem !important;
  }

  .group-object-container {
    margin-left: 0.72rem;
    margin-top: -16px;
  }

  .json-node-element {
    cursor: pointer;
  }

  .hide-show-icon {
    cursor: pointer;
    margin-left: 1rem;

    &:hover {
      color: $primary;
    }
  }


  .action-icons-group {
    cursor: pointer;
  }

  .hovered-node {
    font-weight: 400 !important;
    height: 1rem !important;
    color: #8092ab;
  }

  .node-key {
    font-weight: 400 !important;
    margin-left: -0.25rem !important;
    justify-content: start !important;
    min-width: fit-content !important;
  }

  .node-key-outline {
    height: 1rem !important;
    border: 1px solid transparent !important;
    color: var(--slate12);
  }
}

.popover-more-actions {
  font-weight: 400 !important;

  &:hover {
    background: #d2ddec !important;
  }
}

.popover-dark-themed .popover-more-actions {
  color: #ccd4df;

  &:hover {
    background-color: #324156 !important;
  }
}

#json-tree-popover {
  padding: 0.25rem !important;
}

// Font sizes
.fs-9 {
  font-size: 9px !important;
}

.fs-10 {
  font-size: 10px !important;
}

.fs-12 {
  font-size: 12px !important;
}

.realtime-avatars {
  padding: 0px;
  margin-left: 8px;
}

.widget-style-field-header {
  font-family: "Inter";
  font-style: normal;
  font-weight: 500;
  font-size: 12px;
  line-height: 20px;
  color: #61656c;
}

.maintenance_container {
  width: 100%;
  height: 100vh;
  display: flex;
  justify-content: center;
  align-items: center;

  .card {
    .card-body {
      display: flex;
      height: 200px !important;
      align-items: center;
    }
  }
}

.list-timeline:not(.list-timeline-simple) .list-timeline-time {
  top: auto;
}

.widget-buttongroup {
  display: flex;
  flex-direction: column;
  justify-content: left;
  overflow: hidden !important;
}

.group-button {
  margin: 0px 10px 10px 0px;
  line-height: 1.499;
  font-weight: 400;
  white-space: nowrap;
  text-align: center;
  cursor: pointer;
  padding: 0 15px;
  font-size: 12px;
  border-radius: 4px;
  color: rgba(0, 0, 0, .65);
  background-color: #ffffff;
  border: 1px solid #d9d9d9;
  min-width: 40px;
  width: auto !important;
  height: 30px,
}

.widget-buttongroup-label {
  font-weight: 600;
  margin-right: 10px;
  color: #3e525b;
}

.editor-actions {
  border-bottom: 1px solid #eee;
  padding: 5px;
  display: flex;
  justify-content: end;
}

.autosave-indicator {
  color: var(--slate10, #7E868C);
}


.zoom-buttons {
  width: 20px !important;
  height: 25px !important;
  margin-left: 2px;

  span {
    transform: rotate(60deg);
  }
}

.zoom-button-wrapper {
  position: fixed;
  right: 0px;
  bottom: 5px;
}

.zoom-buttons {
  opacity: 0;
  visibility: hidden;
}

.image-widget-wrapper:hover button {
  opacity: 1 !important;
  visibility: visible;
}

.pdf-page-controls {
  background: white;
  border-radius: 4px;

  button {
    width: 36px;
    height: 36px;
    background: white;
    border: 0;
    font-size: 1.2em;
    border-radius: 4px;

    &:first-child {
      border-top-right-radius: 0;
      border-bottom-right-radius: 0;
    }

    &:last-child {
      border-top-left-radius: 0;
      border-bottom-left-radius: 0;
    }

    &:hover {
      background-color: #e6e6e6;
    }
  }

  span {
    font-family: inherit;
    font-size: 1em;
    padding: 0 0.5em;
    color: #000;
  }
}

//download button in pdf widget
.download-icon-outer-wrapper:hover {
  background-color: #e6e6e6 !important
}

.pdf-document {
  canvas {
    margin: 0px auto;
  }

  &:hover {
    .pdf-page-controls {
      opacity: 1;
    }
  }
}

.org-variables-page {
  .btn-org-env {
    width: 36px;
  }

  .encryption-input {
    width: fit-content;
  }

  .no-vars-text {
    display: block;
    text-align: center;
    margin-top: 100px;
  }
}

.org-constant-page {
  .card-footer {
    background: var(--base);
    color: var(--slate12);
  }
}

.tj-input-error-state {
  border: 1px solid var(--tomato9) !important;
}



.tj-input-element {
  gap: 16px;
  background: var(--base);
  border: 1px solid var(--slate7);
  border-radius: 6px;
  margin-bottom: 4px;
  display: block;
  width: 100%;
  padding: .4375rem .75rem;
  font-size: .875rem;
  font-weight: 400;
  line-height: 1.4285714;
  color: var(--slate12);
  background-clip: padding-box;
  -webkit-appearance: none;
  -moz-appearance: none;
  appearance: none;
  transition: border-color .15s ease-in-out, box-shadow .15s ease-in-out;

  &:hover {
    background: var(--slate1);
    border: 1px solid var(--slate8);
    -webkit-box-shadow: none;
    box-shadow: none;
    outline: none;
  }

  &:focus-visible {
    background: var(--slate1);
    border: 1px solid var(--slate8);
    outline: none;
  }

  &:active {
    background: var(--indigo2);
    border: 1px solid var(--indigo9);
    box-shadow: none;
  }

  &:disabled {
    background: var(--slate3);
    border: 1px solid var(--slate8);
    color: var(--slate9);
    cursor: not-allowed;
  }
}


//Kanban board
.kanban-container.dark-themed {
  background-color: $bg-dark-light  !important;

  .kanban-column {
    .card-header {
      background-color: #324156 !important;
    }
  }
}

.kanban-container {
  background-color: #fefefe;

  .kanban-column {
    background-color: #f4f4f4;
    padding: 0 !important;
    height: fit-content !important;

    .card-body {
      &:hover {
        overflow-y: auto !important;

        &::-webkit-scrollbar {
          width: 0 !important;
          height: 0 !important;
        }
      }
    }

    .card-header {
      background-color: #fefefe;

      .badge {
        font-size: 12px !important;
      }
    }

    .card-body .dnd-card {
      border-radius: 5px !important;
    }

    .dnd-card.card {
      height: 52px !important;
      padding: 5px !important;
    }

    .dnd-card.card.card-dark {
      background-color: $bg-dark  !important;
    }
  }

  .kanban-board-add-group {
    justify-content: center;
    align-items: center;
    cursor: pointer;
    color: rgba(0, 0, 0, 0.5);
    background-color: transparent;
    border-style: dashed;
    border-color: rgba(0, 0, 0, 0.08);
    display: flex;
    flex-direction: column;
    grid-auto-rows: max-content;
    overflow: hidden;
    box-sizing: border-box;
    appearance: none;
    outline: none;
    margin: 10px;
    border-radius: 5px;
    min-width: 350px;
    height: 200px;
    font-size: 1em;
  }

  .add-card-btn {
    font-size: 1em;
    font-weight: 400;
    color: #3e525b;
    border-radius: 5px;
    padding: 5px;
    margin: 5px;
    background-color: transparent;
    border-style: dashed;
    border-color: rgba(0, 0, 0, 0.08);
    cursor: pointer;
    transition: all 0.2s ease-in-out;

    &:hover {
      background-color: #e6e6e6;
    }
  }
}

.cursor-pointer {
  cursor: pointer;
}

.cursor-text {
  cursor: text;
}

.cursor-not-allowed {
  cursor: none;
}

.bade-component {
  display: inline-flex;
  justify-content: center;
  align-items: center;
  overflow: hidden;
  user-select: none;
  padding: calc(0.25rem - 1px) 0.25rem;
  height: 1.25rem;
  border: 1px solid transparent;
  min-width: 1.25rem;
  font-weight: 600;
  font-size: .625rem;
  letter-spacing: .04em;
  text-transform: uppercase;
  vertical-align: bottom;
  border-radius: 4px;
}

// sso-helper-page
.sso-helper-container {
  width: 60vw;
  padding: 30px;
  box-shadow: rgba(0, 0, 0, 0.16) 0px 1px 4px;
  margin: 0 auto;
}

.sso-copy {
  margin-left: 10px;
  cursor: pointer;
}

#git-url,
#google-url {
  color: $primary;
  margin-left: 4px;
  word-break: break-all;
}

@media only screen and (max-width: 768px) {
  .sso-helper-container {
    width: 96vw;
    padding: 20px;
  }
}

.sso-helper-doc {
  line-height: 24px;
}

.sso-content-wrapper {
  margin: 0 auto;
  display: flex;
  flex-direction: column;
  align-items: self-start;
  padding: 20px;
  box-shadow: rgba(0, 0, 0, 0.02) 0px 1px 3px 0px, rgba(27, 31, 35, 0.15) 0px 0px 0px 1px;
  border-radius: 4px;
}

.workspace-status {
  display: flex;
  font-weight: 800;
  margin-bottom: 6px;
}

.sso-type {
  font-weight: 600;
  margin-bottom: 4px !important;
  display: flex;

  span {
    margin-right: 10px;
  }

  a {
    margin-left: 6px;

  }
}

.gg-album {
  box-sizing: border-box;
  position: relative;
  display: block;
  width: 18px;
  height: 18px;
  transform: scale(var(--ggs, 1));
  border-left: 7px solid transparent;
  border-right: 3px solid transparent;
  border-bottom: 8px solid transparent;
  box-shadow: 0 0 0 2px,
    inset 6px 4px 0 -4px,
    inset -6px 4px 0 -4px;
  border-radius: 3px
}

.gg-album::after,
.gg-album::before {
  content: "";
  display: block;
  box-sizing: border-box;
  position: absolute;
  width: 2px;
  height: 5px;
  background: currentColor;
  transform: rotate(46deg);
  top: 5px;
  right: 4px
}

.gg-album::after {
  transform: rotate(-46deg);
  right: 2px
}

.sso-helper-header {
  display: flex;
  align-items: center;

  span {
    margin-right: 10px;
  }
}

// sso end

// steps-widget
a.step-item-disabled {
  text-decoration: none;
}

.steps {
  overflow: hidden;
  margin: 0rem !important;
}

.step-item.active~.step-item:after,
.step-item.active~.step-item:before {
  background: #f3f5f5 !important;
}

.step-item.active:before {
  background: #ffffff !important;
}

.steps .step-item.active:before {
  border-color: #b4b2b2 !important;
}

.steps-item {
  color: var(--textColor) !important;
}

.step-item:before {
  background: var(--bgColor) !important;
  // remaining code
}

.step-item:after {
  background: var(--bgColor) !important;
}

.step-item.active~.step-item {
  color: var(--textColor) !important;
  ;
}

.notification-center-badge {
  top: 0;
  right: 6px;
  position: absolute;
}

.notification-center {
  max-height: 500px;
  overflow: auto;
  margin-left: 11px !important;

  .empty {
    padding: 0 !important;

    .empty-img {
      font-size: 2.5em;
    }
  }

  .card {
    min-width: 400px;
    background: var(--base);
    color: var(--slate12);
    box-shadow: 0px 12px 16px -4px rgba(16, 24, 40, 0.08), 0px 4px 6px -2px rgba(16, 24, 40, 0.03);
  }

  .card-footer {
    background: var(--base);
    color: var(--slate12);
  }

  .spinner {
    min-height: 220px;
  }
}

// profile-settings css
.confirm-input {
  padding-right: 8px !important;
}

.user-group-actions {
  display: flex;
  gap: 8px;
}

input.hide-input-arrows {
  -moz-appearance: none;

  &::-webkit-outer-spin-button,
  &::-webkit-inner-spin-button {
    -webkit-appearance: none;
  }
}

.btn-org-env {
  width: 36px;
}

.custom-checkbox-tree {
  overflow-y: scroll;
  color: #3e525b;

  .react-checkbox-tree label:hover {
    background: none !important;
  }

  .rct-icons-fa4 {

    .rct-icon-expand-open,
    .rct-icon-expand-close {
      &::before {
        content: url("data:image/svg+xml,%3Csvg xmlns='http://www.w3.org/2000/svg' viewBox='0 0 1024 1024' focusable='false' data-icon='caret-down' width='12px' height='12px' fill='currentColor' aria-hidden='true'%3E%3Cpath d='M840.4 300H183.6c-19.7 0-30.7 20.8-18.5 35l328.4 380.8c9.4 10.9 27.5 10.9 37 0L858.9 335c12.2-14.2 1.2-35-18.5-35z'%3E%3C/path%3E%3C/svg%3E") !important;
      }
    }

    .rct-icon-expand-close {
      transform: rotate(-90deg);
      -webkit-transform: rotate(-90deg);
    }
  }
}

// sso enable/disable box
.tick-cross-info {
  .main-box {
    margin-right: 10px;
    border-radius: 5px;
  }

  .icon-box {
    padding: 7px 5px 7px 2px;
    color: #ffffff;

    .icon {
      stroke-width: 4.5px;
    }
  }

  .tick-box {
    border: 3px solid var(--indigo9);

    .icon-box {
      background: var(--indigo9);
    }
  }

  .cross-box {
    border: 3px solid $disabled;

    .icon-box {
      background: $disabled;
    }
  }
}

.icon-widget-popover {
  &.theme-dark {
    .popover-header {
      background-color: #232e3c;
      border-bottom: 1px solid #324156;
    }
    .popover-body {
      background-color: #232e3c;
      border-radius: 6px;
    }
  }

  .popover-header {
    padding-bottom: 0;
    background-color: #ffffff;

    .input-icon {
      margin-bottom: 0.5rem !important;
    }
  }

  .popover-body {
    padding: 0 0.5rem;

    .row {
      >div {
        overflow-x: hidden !important;
      }
    }

    .icon-list-wrapper {
      display: grid;
      grid-template-columns: repeat(10, 1fr);
      margin: 0.5rem 1rem 0.5rem 0.5rem;
    }

    .icon-element {
      cursor: pointer;
      border: 1px solid transparent;
      border-radius: $border-radius;

      &:hover {
        border: 1px solid $primary;
      }
    }
  }
}

.dark-theme-placeholder::placeholder {
  color: #C8C6C6;
}

.dark-multiselectinput {
  input {
    color: white;

    &::placeholder {
      color: #C8C6C6;
    }
  }
}


.dark-multiselectinput {
  input {
    color: white;

    &::placeholder {
      color: #C8C6C6;
    }
  }
}

// Language Selection Modal
.lang-selection-modal {
  font-weight: 500;

  .list-group {
    padding: 1rem 1.5rem;
    padding-top: 0;
    overflow-y: scroll;
    height: calc(100% - 68px);
  }

  .list-group-item {
    border: 0;

    p {
      margin-bottom: 0px;
      margin-top: 2px;
    }
  }

  .list-group-item.active {
    background-color: var(--indigo4);
    color: var(--slate12);
    font-weight: 600;
    margin-top: 0px;
  }

  .modal-body {
    height: 50vh;
    padding: 0;
  }

  .lang-list {
    height: 100%;

    .search-box {
      position: relative;
      margin: 1rem 1.5rem;
    }

    input {
      border-radius: 5px !important;
    }

    .input-icon {
      display: flex;
    }

    .input-icon {
      .search-icon {
        display: block;
        position: absolute;
        left: 0;
        margin-right: 0.5rem;
      }

      .clear-icon {
        cursor: pointer;
        display: block;
        position: absolute;
        right: 0;
        margin-right: 0.5rem;
      }
    }

    .list-group-item.active {
      color: $primary;
    }
  }
}

.lang-selection-modal.dark {
  .modal-header {
    border-color: #232e3c !important;
  }

  .modal-body,
  .modal-footer,
  .modal-header,
  .modal-content {
    color: white;
    background-color: #2b394a;
  }

  .list-group-item {
    color: white;
    border: 0;
  }

  .list-group-item:hover {
    background-color: #232e3c;
  }

  .list-group-item.active {
    background-color: #4d72fa;
    color: white;
    font-weight: 600;
  }

  .no-results-item {
    background-color: #2b394a;
    color: white;
  }

  input {
    background-color: #2b394a;
    border-color: #232e3c;
    color: white;
  }
}

// Language Selection Modal
.lang-selection-modal {
  font-weight: 500;

  .list-group {
    padding: 1rem 1.5rem;
    padding-top: 0;
    overflow-y: scroll;
    height: calc(100% - 68px);
  }

  .list-group-item {
    border: 0;

    p {
      margin-bottom: 0px;
      margin-top: 2px;
    }
  }

  .list-group-item.active {
    background-color: #edf1ff;
    color: #4d72fa;
    font-weight: 600;
    margin-top: 0px;
  }

  .modal-body {
    height: 50vh;
    padding: 0;
  }

  .lang-list {
    height: 100%;

    .search-box {
      position: relative;
      margin: 1rem 1.5rem;
    }

    input {
      border-radius: 5px !important;
    }

    .input-icon {
      display: flex;
    }

    .input-icon {
      .search-icon {
        display: block;
        position: absolute;
        left: 0;
        margin-right: 0.5rem;
      }

      .clear-icon {
        cursor: pointer;
        display: block;
        position: absolute;
        right: 0;
        margin-right: 0.5rem;
      }
    }

    .list-group-item.active {
      color: $primary;
    }
  }
}

.lang-selection-modal.dark {
  .modal-header {
    border-color: #232e3c !important;
  }

  .modal-body,
  .modal-footer,
  .modal-header,
  .modal-content {
    color: white;
    background-color: #2b394a;
  }

  .list-group-item {
    color: white;
    border: 0;
  }

  .list-group-item:hover {
    background-color: #232e3c;
  }

  .list-group-item.active {
    background-color: #4d72fa;
    color: white;
    font-weight: 600;
  }

  .no-results-item {
    background-color: #2b394a;
    color: white;
  }

  input {
    background-color: #2b394a;
    border-color: #232e3c;
    color: white;
  }
}

.org-users-page {
  .page-body {
    height: 100%;
  }
}

.user-group-container-wrap {
  margin: 20px auto 0 auto;
}

.dragged-column {
  z-index: 1001;
}

#storage-sort-popover {
  max-width: 800px;
  width: 800px;
  background-color: var(--base);
  box-sizing: border-box;
  box-shadow: 0px 12px 16px -4px rgba(16, 24, 40, 0.08), 0px 4px 6px -2px rgba(16, 24, 40, 0.03);
  border-radius: 4px;
  border: 1px solid var(--slate3) !important;
  // left: 109px !important;
  // top: 8px !important;
  // position: absolute !important;


  .card-body,
  .card-footer {
    background: var(--base);
  }
}


#storage-filter-popover {
  max-width: 800px;
  width: 800px;
  background-color: var(--base);
  box-sizing: border-box;
  box-shadow: 0px 12px 16px -4px rgba(16, 24, 40, 0.08), 0px 4px 6px -2px rgba(16, 24, 40, 0.03);
  border-radius: 4px;
  border: 1px solid var(--slate3) !important;
  // left: 193px !important;
  // top: 10px !important;
  // position: absolute !important;


  .card-body,
  .card-footer {
    background: var(--base);
  }
}

tbody {
  width: 100% !important;
  flex-grow: 1;

  tr {
    width: 100% !important;

    td:last-child {
      flex: 1 1 auto;
    }
  }
}

.datepicker-widget.theme-dark {
  .react-datepicker__tab-loop {
    .react-datepicker__header {
      background-color: #232e3c;

      .react-datepicker__current-month,
      .react-datepicker__day-name,
      .react-datepicker__month-select,
      .react-datepicker__year-select {
        color: white;
      }

      .react-datepicker__month-select,
      .react-datepicker__year-select {
        background-color: transparent;
      }
    }

    .react-datepicker__month {
      background-color: #232e3c;

      .react-datepicker__day {
        color: white;

        &:hover {
          background-color: #636466;
        }
      }

      .react-datepicker__day--outside-month {
        opacity: 0.5;
      }
    }

    .react-datepicker {
      background-color: #232e3c;
    }
  }
}

.theme-dark .list-group-item {
  &:hover {
    background-color: #232e3c;
  }
}

.theme-dark {

  .CalendarMonth,
  .DayPickerNavigation_button,
  .CalendarDay,
  .CalendarMonthGrid,
  .DayPicker_focusRegion,
  .DayPicker {
    background-color: #232e3c;
  }

  .DayPicker_weekHeader_ul,
  .CalendarMonth_caption,
  .CalendarDay {
    color: white;
  }

  .CalendarDay__selected_span,
  .CalendarDay__selected_start,
  .CalendarDay__selected_end {
    background-color: #4D72FA;
    color: white;
  }

  .CalendarDay {
    border-color: transparent; //hiding the border around days in the dark theme

    &:hover {
      background-color: #636466;
    }
  }

  .DateInput_fangStroke {
    stroke: #232E3C;
    fill: #232E3C;
  }

  .DayPickerNavigation_svg__horizontal {
    fill: white;
  }

  .DayPicker__withBorder {
    border-radius: 0;
  }

  .DateRangePicker_picker {
    background-color: transparent;
  }
}

.link-widget {
  display: flex;
  align-items: center;
  overflow: auto;

  &.hover {
    a {
      &:hover {
        text-decoration: underline;
      }
    }
  }

  &.no-underline {
    a {
      text-decoration: none !important;
    }
  }

  &.underline {
    a {
      text-decoration: underline;
    }
  }

  &::-webkit-scrollbar {
    width: 0;
    height: 0;
    background: transparent;
  }
}

.import-export-footer-btns {
  margin: 0px !important;
}

.home-version-modal-component {
  border-bottom-right-radius: 0px !important;
  border-bottom-left-radius: 0px !important;
  box-shadow: 0px 12px 16px -4px rgba(16, 24, 40, 0.08),
    0px 4px 6px -2px rgba(16, 24, 40, 0.03) !important;
}

.current-version-label,
.other-version-label {
  color: var(--slate11);
}

.home-modal-component.modal-version-lists {
  width: 466px;
  height: 668px;
  background: var(--base);
  box-shadow: 0px 12px 16px -4px rgba(16, 24, 40, 0.08), 0px 4px 6px -2px rgba(16, 24, 40, 0.03);
  border-top-right-radius: 6px;
  border-top-right-radius: 6px;


  .modal-header {
    .btn-close {
      top: auto;
    }
  }
}

.modal-version-lists {
  max-height: 80vh;

  .modal-body {
    height: 80%;
    overflow: auto;
  }

  .export-creation-date {
    color: var(--slate11);
  }

  .modal-footer,
  .modal-header {
    padding-bottom: 24px;
    padding: 12px 28px;
    gap: 10px;
    width: 466px;
    height: 56px;
    background-color: var(--base);
  }

  .modal-footer {
    padding: 24px 32px;
    gap: 8px;
    width: 466px;
    height: 88px;
  }

  .tj-version-wrap-sub-footer {
    display: flex;
    flex-direction: row;
    padding: 16px 28px;
    gap: 10px;
    height: 52px;
    background: var(--base);
    border-top: 1px solid var(--slate5);
    border-bottom: 1px solid var(--slate5);



    p {
      font-weight: 400;
      font-size: 14px;
      line-height: 20px;
      color: var(--slate12);
    }
  }

  .version-wrapper {
    display: flex;
    justify-content: flex-start;
    padding: 0.75rem 0.25rem;
  }

  .current-version-wrap,
  .other-version-wrap {

    span:first-child {
      color: var(--slate12) !important;
    }
  }

  .current-version-wrap {
    background: var(--indigo3) !important;
    margin-bottom: 24px;
    border-radius: 6px;
    margin-top: 8px;
  }
}

.rest-methods-url {
  .cm-s-default {
    .cm-string-2 {
      color: #000;
    }
  }
}

.tooljet-database {

  .table-header,
  .table-name,
  .table-cell {
    white-space: nowrap;
    overflow: hidden;
    text-overflow: ellipsis;
  }

  .table-name {
    color: #000;
    width: 250px;
  }

  .table-left-sidebar {
    max-width: 288px;
  }

  .add-table-btn {
    height: 32px;
  }

  .table-header {
    background: #ECEEF0;
  }

  .table-header,
  .table-cell {
    max-width: 230px;
  }

  .add-more-columns-btn {
    background: var(--indigo3);
    font-weight: 500;
    color: var(--indigo9);
    font-size: 12px;
    border-radius: 600;
  }

  .delete-row-btn {
    max-width: 140px;
  }
}

.apploader {
  height: 100vh;

  .app-container {
    height: 100%;
    display: flex;
    flex-direction: column;
    justify-content: space-between;
  }

  .editor-header {
    height: 5%;
    background-color: #EEEEEE;
    display: flex;
    align-items: center;
    justify-content: space-between;

    .app-title-skeleton {
      width: 100px;
      height: 100%;
      display: flex;
      align-items: center;
      margin-left: 120px;
    }

    .right-buttons {
      display: flex;
      gap: 5px;
      align-items: center;
      margin-right: 10px;
    }
  }

  .editor-body {
    height: 100%;
  }

  .skeleton {
    padding: 5px;
  }

  .editor-left-panel {
    width: 48px;
    background-color: #EEEEEE;
    margin: 3px 0px 3px 3px;
    display: flex;
    flex-direction: column;
    justify-content: space-between;
    border-radius: 5px;

    .left-menu-items {
      display: flex;
      flex-direction: column;
      justify-content: space-between;
      gap: 5px;
      margin-top: 10px;
    }

    .bottom-items {
      margin-bottom: 10px;
    }
  }

  .editor-center {
    height: 100%;
    display: flex;
    flex-direction: column;
    gap: 5px;
    justify-content: space-between;

    .canvas {
      height: 100vh;
      background-color: var(--base);
      border-radius: 5px;
      display: flex;
      justify-content: center;
    }

    .query-panel {
      height: 30%;
      display: flex;
      justify-content: space-between;
      gap: 5px;

      .queries {
        width: 30%;
        display: flex;
        flex-direction: column;
        gap: 5px;

        .queries-title {
          background-color: #EEEEEE;
          border-radius: 5px;
          height: 20%;
          padding: 5px 10px;
          display: flex;
          justify-content: space-between;
          align-items: center;
        }

        .query-list {
          background-color: #EEEEEE;
          border-radius: 5px;
          height: 80%;

          .query-list-item {
            margin: 10px;
            height: 35px;
          }
        }
      }

      .query-editor {
        width: 70%;
        height: 100%;
        display: flex;
        flex-direction: column;
        gap: 5px;

        .query-editor-header {
          background-color: #EEEEEE;
          border-radius: 5px;
          height: 20%;
          padding: 5px 10px;
          display: flex;
          justify-content: space-between;

          .query-actions {
            display: flex;
            align-items: center;
          }
        }

        .query-editor-body {
          background-color: #EEEEEE;
          height: 80%;
          border-radius: 5px;

          .button {
            margin-right: 10px;
          }
        }
      }
    }
  }

  .wrapper {
    padding: 3px 3px 3px 0px;
  }



  .right-bar {
    height: 100%;
    padding: 3px 3px 3px 0px;
    display: flex;
    flex-direction: column;
    justify-content: space-between;
    gap: 5px;

    .widget-list-header {
      height: 5%;
      background-color: #EEEEEE;
      border-radius: 5px;
    }

    .widget-list {
      height: 95%;
      background-color: #EEEEEE;
      border-radius: 5px;
      padding: 10px;

      .widgets {
        display: flex;
        justify-content: space-between;
      }
    }
  }
}

.subheader {
  margin-bottom: 12px;
}

.theme-dark {
  .layout-sidebar-icon {
    &:hover {
      background-color: #273342;
    }
  }

  .tooljet-database {

    .table-name,
    .subheader {
      color: var(--slate9);
    }

    .list-group-item.active {
      .table-name {
        color: #000;
      }
    }
  }

  .editor-header {
    background-color: #1F2936;
  }

  .editor-left-panel {
    background-color: #1F2936;
  }


  .query-panel {
    .queries {
      .queries-title {
        background-color: #1F2936 !important;
      }

      .query-list {
        background-color: #1F2936 !important;
      }
    }

    .query-editor {
      .query-editor-header {
        background-color: #1F2936 !important;
      }

      .query-editor-body {
        background-color: #1F2936 !important;
      }
    }
  }

  .right-bar {
    .widget-list-header {
      background-color: #1F2936;
    }

    .widget-list {
      background-color: #1F2936;
    }
  }
}

:root {
  --tblr-breadcrumb-item-active-font-weight: 500;
  --tblr-breadcrumb-item-active-color: inherit;
}

.application-brand {
  a {
    height: 48px;
    position: relative;
    display: flex;
    justify-content: center;
    align-items: center;
  }
}

.breadcrumb-item.active {
  font-weight: var(--tblr-breadcrumb-item-active-font-weight);
  color: var(--tblr-breadcrumb-item-active-color);
}

.app-icon-main {
  background: var(--indigo3) !important;
  border-radius: 6px !important;
  display: flex;
  justify-content: center;
  align-items: center;
  width: 48px;
  height: 48px;
}

.user-avatar-nav-item,
.audit-log-nav-item,
.notification-center-nav-item {
  border-radius: 4px;
}

.audit-log-nav-item {
  bottom: 40px;
}

.workspace-content-wrapper,
.database-page-content-wrap {
  // background: var(--slate2);
}

.workspace-variable-table-card {
  margin: 0 auto;
  width: 880px;
}

.organization-page-sidebar {
  height: calc(100vh - 64px);
  max-width: 288px;
  background-color: var(--base);
  border-right: 1px solid var(--slate5) !important;
  display: grid !important;
  grid-template-rows: auto 1fr auto !important;
}

.marketplace-page-sidebar {
  height: calc(100vh - 64px);
  max-width: 288px;
  background-color: var(--base);
  border-right: 1px solid var(--slate5) !important;
  display: grid !important;
  grid-template-rows: auto 1fr auto !important;
}

.home-page-sidebar {
  max-width: 288px;
  background-color: var(--base);
  border-right: 1px solid var(--slate5);
  display: grid;
  grid-template-rows: auto 1fr auto;
}

.empty-home-page-image {
  margin-top: 14px;
}

.create-new-table-btn {
  width: 248px;

  button {
    height: 40px !important;

  }
}

.tooljet-database-sidebar {
  max-width: 288px;
  background: var(--base);
  border-right: 1px solid var(--slate5);


  .sidebar-container {
    height: 40px !important;
    padding-top: 1px !important;
    margin: 0 auto;
    display: flex;
    justify-content: center;
  }
}

.create-new-app-dropdown {
  width: 248px !important;


  .dropdown-toggle-split {
    border-left: 1px solid var(--indigo11) !important;
  }

  button {
    background-color: var(--indigo9) !important;
  }
}

.create-new-app-button {
  font-weight: 500;
  font-size: 14px;
  height: 40px;
  border-top-left-radius: 6px;
  border-bottom-left-radius: 6px;
}

.create-new-app-button+.dropdown-toggle {
  height: 40px;
  border-top-right-radius: 6px;
  border-bottom-right-radius: 6px;
}

.custom-select {
  .select-search-dark__value::after {
    content: none;
  }

  .select-search-dark__select,
  .select-search__select {
    min-width: fit-content;
    max-width: 100% !important;
  }
}

.jet-data-table td .textarea-dark-theme.text-container:focus {
  background-color: transparent !important;
}

.tooljet-logo-loader {
  height: 100vh;
  display: flex;
  align-items: center;
  justify-content: center;

  .loader-spinner {
    margin: 10px 87px;
  }
}

.page-body {
  height: calc(100vh - 1.25rem - 48px);
  min-height: 500px;
}

// buttons
.default-secondary-button {
  background-color: $color-light-indigo-03;
  color: $color-light-indigo-09;
  max-height: 28px;
  width: 76px;
  display: flex;
  flex-direction: row;
  justify-content: center;
  align-items: center;
  padding: 4px 16px;
  gap: 6px;
  font-weight: 500;
  border: 0 !important;

  .query-manager-btn-svg-wrapper {
    width: 16px !important;
    height: 16px !important;
    padding: 2.67px;
  }

  .query-manager-btn-name {
    min-width: 22px;
  }

  &:hover {
    background-color: $color-light-indigo-04;
    color: $color-light-indigo-10;
  }

  &:active {
    background-color: $color-light-indigo-04;
    color: $color-light-indigo-10;
    box-shadow: 0px 0px 0px 4px #C6D4F9;
    border-radius: 6px;
    border: 1px solid;
    outline: 0 !important;

    svg {
      path {
        fill: $color-light-indigo-10;
      }
    }
  }

  &:disabled {
    cursor: not-allowed;
    pointer-events: none;
    opacity: .65;
  }

  .query-run-svg {
    padding: 4px 2.67px;
  }
}

.default-secondary-button.theme-dark {
  background-color: #4D72FA !important;
  color: #F4F6FA !important;

  svg {
    path {
      fill: #F4F6FA !important;
    }
  }

  &:hover {
    border: 1px solid #4D72FA !important;
    background-color: #4D5EF0 !important;
    color: #FFFFFC !important;

    svg {
      path {
        fill: #FFFFFC !important;
      }
    }
  }

  &:active {
    border: 1px solid #4D72FA !important;
    background-color: #4D5EF0 !important;
    box-shadow: 0px 0px 0px 4px #4D72FA;
    border-radius: 6px;
  }
}

.default-tertiary-button {
  background-color: $color-light-base;
  color: $color-light-slate-12;
  border: 1px solid $color-light-slate-07;
  display: flex;
  flex-direction: row;
  justify-content: center;
  align-items: center;
  padding: 4px 16px;
  gap: 6px;
  max-height: 28px;
  font-weight: 500;
  height: 28px;
  cursor: pointer;
  white-space: nowrap;

  .query-btn-svg-wrapper {
    width: 16px !important;
    height: 16px !important;
    padding: 2.67px;
  }

  .query-btn-name {
    min-width: 22px;

  }

  &:hover {
    border: 1px solid $color-light-slate-08;
    color: $color-light-slate-11;

    svg {
      path {
        fill: $color-light-slate-11;
      }
    }
  }

  .query-create-run-svg {
    padding: 2px;
  }

  .query-preview-svg {
    padding: 2.67px 0.067px;
    width: 16px;
    height: 16px;
    margin: 6px 0;
  }

  &:active {
    border: 1px solid #C1C8CD;
    box-shadow: 0px 0px 0px 4px #DFE3E6;
    color: $color-light-slate-11;
    outline: 0;
  }
}

.default-tertiary-button.theme-dark {
  background-color: transparent;
  color: #4D5EF0 !important;
  border: 1px solid #4D5EF0 !important;

  svg {
    path {
      fill: #4D5EF0 !important;
    }
  }

  &:hover {
    border: 1px solid $color-dark-slate-08;
    color: #FFFFFC !important;
    background-color: #4D5EF0 !important;

    svg {
      path {
        fill: #FFFFFC !important;
      }
    }
  }

  &:active {
    border: 1px solid inherit;
    box-shadow: none;
    outline: 0;
  }
}

.default-tertiary-button.theme-dark.btn-loading {
  background-color: #4D5EF0 !important;
  color: transparent !important;

  svg {
    path {
      fill: transparent !important;
    }
  }
}

.default-tertiary-button.button-loading {
  background-color: transparent !important;
  color: transparent !important;

  svg {
    path {
      fill: transparent !important;
    }
  }
}

.disable-tertiary-button {
  color: $color-light-slate-08;
  background-color: $color-light-slate-03;
  pointer-events: none !important;

  svg {
    path {
      fill: $color-light-slate-08;
    }
  }

}

.disable-tertiary-button.theme-dark {
  color: $color-dark-slate-08;
  background-color: $color-dark-slate-03;
  pointer-events: none !important;

  svg {
    path {
      fill: $color-dark-slate-08;
    }
  }
}

.font-weight-500 {
  font-weight: 500;
}

.font-size-12 {
  font-size: 12px;
}

.toggle-query-editor-svg {
  width: 16px;
  height: 16px;
  padding: 2.88px 5.22px;
  display: flex;
  cursor: pointer;
}

.theme-dark {
  .org-avatar:hover {
    .avatar {
      background: #10141A no-repeat center/cover;
    }
  }
}

.app-creation-time {
  color: var(--slate11) !important;
  white-space: nowrap;
  overflow: hidden;
  text-overflow: ellipsis;
}

.font-weight-400 {
  font-weight: 400;
}

.border-indigo-09 {
  border: 1px solid $color-light-indigo-09;
}

.dark-theme-toggle-btn {
  height: 32px;
  display: flex;
  align-items: center;
  justify-content: center;

}

.dark-theme-toggle-btn-text {
  font-size: 14px;
  margin: 12px;
}

.maximum-canvas-height-input-field {
  width: 156px;
  height: 32px;
  padding: 6px 10px;
  gap: 17px;
  background: #FFFFFF;
  border: 1px solid #D7DBDF;
  border-radius: 6px;

}

.layout-header {
  position: fixed;
  right: 0;
  left: 48px;
  z-index: 1;
  background: var(--base);
  height: 64px;
}

.layout-sidebar-icon {
  &:hover {
    background: #ECEEF0;
  }

  &:focus {
    outline: #ECEEF0 auto 5px;
  }
}


.tj-dashboard-section-header {
  max-width: 288px;
  max-height: 64px;
  padding-top: 20px;
  padding-left: 20px;
  padding-bottom: 24px;
  border-right: 1px solid var(--slate5);
}

.layout-sidebar-icon {
  &:hover {
    background: #ECEEF0;
    border-radius: 4px;
  }

  &:focus {
    outline: #ECEEF0 auto 5px;
  }
}

.folder-menu-icon {
  visibility: hidden !important;
}

.folder-list-group-item:hover .folder-menu-icon {
  visibility: visible !important;
}

.folder-list-group-item {
  &:hover {
    background: #ECEEF0;
  }

  &:active {
    background: var(--indigo4);
  }

  &:focus {
    box-shadow: 0px 0px 0px 4px #DFE3E6;
  }

  .tj-text-xsm {
    white-space: nowrap;
    overflow: hidden;
    text-overflow: ellipsis;
  }

  .tj-folder-list {
    display: block;
  }
}


.app-versions-selector {
  display: inline-flex;
  align-items: center;
  width: 176px;
  height: 28px;
  border-radius: 6px;

  .react-select__control {
    border: none !important;
  }
}

.app-version-list-item {
  white-space: nowrap;
  overflow: hidden;
  text-overflow: ellipsis;
}

.app-version-name,
.app-version-released {
  font-weight: 400;
  font-size: 12px;
  line-height: 20px;
}

.app-version-name {
  max-width: 80px;
}

.custom-version-selector__option:hover .app-version-delete {
  display: block;
}

.editor .navbar-brand {
  border-right: 1px solid var(--slate5);
  width: 48px;
  display: flex;
  justify-content: center;
}


.modal-backdrop {
  opacity: 0.5;
}

.canvas-area>.modal-backdrop {
  width: 100% !important;
  height: 100% !important;
}

.ds-delete-btn {
  display: none;
  border: none;
  background: none;
}

.ds-list-item:hover .ds-delete-btn {
  display: block;
}

.toojet-db-table-footer,
.home-page-footer {
  position: fixed;
  bottom: 0px;
  right: 0;
  left: 336px;
}

.home-page-footer {
  height: 52px;
  background-color: var(--base) !important;
  border-top: 1px solid var(--slate5) !important;
}

.pagination-container {
  display: flex;
  padding: 0px;
  height: 20px;

  .form-control {
    padding: 0 4px;
    width: fit-content;
    max-width: 30px;
    text-align: center;
  }
}

.profile-card {
  box-shadow: 0px 12px 16px -4px rgba(16, 24, 40, 0.08), 0px 4px 6px -2px rgba(16, 24, 40, 0.03);
  border-radius: 6px;
  padding: 4px 0px;
  width: 84px;
  height: 86px;
  margin-left: 10px;
  background-color: var(--base);

  .dropdown-item {
    width: 84px;
    height: 36px;
    min-width: 84px !important;
  }

  svg {
    margin-left: 2px;
  }

  a {
    span {
      margin-left: 4px;
    }
  }
}

.theme-dark {
  .editor-header-actions {
    .current-layout {
      .bg-white {
        background-color: #151718 !important;
      }
    }
  }

  .icon-tabler-x {
    stroke: white;
  }
}

.img-invert {
  img {
    filter: invert(1);
  }
}

.user-group-table {
  .selected-row {
    background-color: #ECEEF0;
  }

  .selected-row.dark {
    background-color: #232E3C;
  }
}

.notification-center.theme-dark {

  .empty-subtitle,
  .card-footer>span,
  .empty-title {
    color: white !important;
  }
}


// DASHBOARD SCROLL STYLES--->
.create-new-app-wrapper {
  margin: 0 auto;
  display: flex;
  justify-content: center;
  padding-top: 4px;
}

.home-page-sidebar {
  height: calc(100vh - 64px) !important; //64 is navbar height

  .folder-list-user {
    height: calc(100vh - 116px) !important; //64 is navbar height + 52 px footer
  }
}

.home-page-content {
  height: calc(100vh - 64px) !important;
  overflow-y: auto;
  // background: var(--slate2);
}

.application-folders-list {
  height: 64px;
}

// DASHBOARD STYLES END

// TABLE
.table-left-sidebar {
  height: calc(100vh - 104px) !important; // 62px [navbar] +  40px [ add table and search ] + extra 2 px(border)
  overflow-y: auto;
}

.toojet-db-table-footer {
  height: 52px;
  background: var(--base) !important;
}

.home-app-card-header {
  margin-bottom: 32px;
}

.homepage-app-card {
  height: 166px;
  outline: 1px solid var(--slate3);
  box-shadow: 0px 1px 2px rgba(16, 24, 40, 0.05);
  border-radius: 6px;
  padding: 16px;
  background-color: var(--base) !important;

  .appcard-buttons-wrap {
    display: none;
  }

  .home-app-card-header {
    .menu-ico {
      visibility: hidden !important;
    }
  }

  &:hover {
    box-shadow: 0px 12px 16px -4px rgba(16, 24, 40, 0.08), 0px 4px 6px -2px rgba(16, 24, 40, 0.03);

    .home-app-card-header {
      margin-bottom: 12px;

      .menu-ico {
        visibility: visible !important;
      }
    }

    .app-creation-time-container {
      margin-bottom: 0px;
    }

    .app-card-name {
      margin-bottom: 0px;
    }

    .app-creation-time {
      display: none;
    }


    .appcard-buttons-wrap {
      display: flex;
      padding: 0px;
      gap: 12px;
      width: 240px;
      height: 28px;
      flex-direction: row;

      div {
        a {
          text-decoration: none;
        }
      }

    }

    .app-icon-main {
      width: 36px;
      height: 36px;

    }
  }
}

.app-creation-time-container {
  height: 16px;
}

.release-buttons {
  height: 48px;
  gap: 4px;
}

.global-settings-app-wrapper {
  max-width: 190px;
}

.version-manager-container {
  padding: 0.6rem;
  width: 158px;
}

// tooljet db fields styles [ query manager ]
.tj-db-field-wrapper {
  .code-hinter-wrapper {
    ::-webkit-scrollbar {
      display: none;
    }
  }

  .CodeMirror-sizer {
    min-height: 32px !important;
    width: 100%;
    border-right-width: 0px !important;
    padding: 0 !important;
    overflow-y: auto;

    .CodeMirror-lines {
      margin-top: 0px !important;
      min-height: 32px !important;
      padding: 0 !important;
    }
  }
}

.table-list-items#popover-contained {
  .popover-body {
    outline: 1px solid var(--slate3);
    background: var(--base);
    overflow: hidden;
  }

}

.table-list-item-popover.dark {
  svg {
    path {
      fill: white;
    }
  }
}

.theme-dark {
  .react-loading-skeleton {
    background-color: #2F3C4C !important;
    background-image: linear-gradient(90deg, #2F3C4C, #2F3C4C, #2F3C4C) !important;
  }
}

@keyframes up-and-down {
  to {
    opacity: 0.2;
    transform: translateY(-20px);

  }
}

.spin-loader {
  position: fixed;
  width: 100%;

  .load {
    display: flex;
    justify-content: center;
    margin: 200px auto;
  }

  .load div {
    width: 20px;
    height: 20px;
    background-color: var(--indigo9);
    border-radius: 50%;
    margin: 0 5px;
    animation-name: #{up-and-down};
    animation-duration: 0.8s;
    animation-iteration-count: infinite;
    animation-direction: alternate;
  }

  .load .two {
    animation-delay: 0.3s;
  }

  .load .three {
    animation-delay: 0.6s;
  }
}

.organization-switch-modal {
  font-family: 'IBM Plex Sans';

  .modal-dialog {
    width: 376px;
  }

  .modal-content {
    background: linear-gradient(0deg, #FFFFFF, #FFFFFF),
      linear-gradient(0deg, #DFE3E6, #DFE3E6);
  }

  .modal-header {
    justify-content: center !important;
    flex-direction: column;
    padding: 40px 32px 20px 32px;

    .header-text {
      font-style: normal;
      font-weight: 600;
      font-size: 20px;
      line-height: 36px;
      margin: 24px 0 5px 0;
    }

    p {
      font-style: normal;
      font-weight: 400;
      font-size: 14px;
      line-height: 20px;
      color: #687076;
      text-align: Center;
      margin-bottom: 0px;
    }
  }

  .modal-body {
    padding: 18px 32px;

    .org-list {
      display: flex;
      flex-direction: column;

      .org-item {
        height: 50px;
        display: flex;
        align-items: center;
        padding: 0px 12px;
        cursor: default;

        input[type=radio] {
          margin-right: 16px;
          width: 16px;
          height: 16px;
        }

        .avatar {
          margin-right: 11px;
          color: #11181C;
          background-color: #F8FAFF;
          width: 34px !important;
          height: 34px !important;
        }

        span {
          font-style: normal;
          font-weight: 400;
          font-size: 12px;
          line-height: 20px;
          color: #11181C;
        }
      }

      .selected-item {
        border-radius: 6px;
        background-color: #F0F4FF;
      }
    }
  }

  .modal-footer {
    justify-content: center;
    padding: 24px 32px;
    border-top: 1px solid #DFE3E6;

    button {
      width: 100%;
      font-style: normal;
      font-weight: 600;
      font-size: 14px;
      line-height: 20px;
    }
  }
}

.organization-switch-modal.dark-mode {

  .modal-footer,
  .modal-header {
    border-color: #232e3c !important;

    p {
      color: rgba(255, 255, 255, 0.5) !important;
    }
  }

  .modal-body,
  .modal-footer,
  .modal-header,
  .modal-content {
    color: white;
    background-color: #2b394a;
  }

  .modal-content {
    border: none;
  }


  .modal-body {
    .org-list {
      span {
        color: white;
      }

      .selected-item {
        background-color: #232e3c;
      }
    }
  }
}

.datasources-category {
  color: var(--slate10);
}

.react-tooltip {
  font-size: .765625rem !important;
}

.tooltip {
  z-index: 10000;
}

.add-new-workspace-icon-wrap {
  display: flex;
  flex-direction: row;
  align-items: center;
  padding: 8px;
  width: 34px;
  height: 34px;
  background: var(--indigo3);
  border-radius: 6px;
}

.add-new-workspace-icon-old-wrap {
  display: none;
}

.add-workspace-button {
  padding: 8px 12px;
  gap: 11px;
  height: 50px;

  &:hover {
    background: var(--indigo3);
    margin: 0 auto;
    border-radius: 6px;
    padding-bottom: 10px;

    .add-new-workspace-icon-old-wrap {
      padding: 8px;
      width: 34px;
      height: 34px;
      background: var(--indigo9);
      border-radius: 6px;
      display: flex;
      justify-content: center;
      align-items: center;

    }

    .add-new-workspace-icon-wrap {
      display: none;

    }
  }

}

.tj-folder-list {
  display: flex;
  align-items: center;
  color: var(—-slate12) !important;
}

.app-card-name {
  color: var(—-slate12);
  margin-bottom: 2px;
  white-space: nowrap;
  overflow: hidden;
  text-overflow: ellipsis;
}

.dashboard-breadcrumb-header {
  display: flex;
  align-items: center;
}

.tj-version {
  margin-right: 44px;
  display: flex;
  align-items: center;
  color: var(--slate9);

}

.folder-list {
  color: var(—-slate9) !important;
}

.tj-folder-header {
  margin-bottom: 12px;
  height: 37px;
  cursor: pointer;
}

.tj-dashboard-header-title-wrap {
  display: flex;
  justify-content: center;
  align-items: center;
  color: var(--slate11);

  a {
    text-decoration: none;
  }
}

.theme-dark {
  .tj-onboarding-phone-input-wrapper {
    .flag-dropdown {
      background-color: #1f2936 !important;

      .country-list {
        background-color: #1f2936 !important;
        background: #1f2936;

        li {
          .country .highlight {
            background-color: #3a3f42;
            color: #000 !important;

            div {
              .country-name {
                color: #6b6b6b !important;
              }
            }

          }

          &:hover {
            background-color: #2b2f31;
          }

        }
      }
    }

  }

  .react-tel-input .country-list .country.highlight {
    color: #6b6b6b;
  }
}

.dashboard-breadcrumb-header-name {
  font-weight: 500 !important;
  color: var(—-slate12) !important;
}

.tj-dashboard-header-wrap {
  padding-top: 22px;
  padding-bottom: 22px;
  padding-left: 40px;
  height: 64px;
  border-bottom: 1px solid var(--slate5);
}

.dashboard-breadcrumb-header-name:hover {
  text-decoration: none !important;
}


.tj-avatar {
  border-radius: 6px;
  width: 36px;
  height: 36px;
  display: flex;
  justify-content: center;
  align-items: center;
  background-color: var(--slate3) !important;
  color: var(--slate11) !important;
  text-transform: uppercase;
  font-weight: 500;

  &:hover {
    background-color: var(--slate4);
  }

  &:focus {
    box-shadow: 0px 0px 0px 4px var(--indigo6);
    outline: 0;
  }

  &:active {
    box-shadow: none;
  }
}

.tj-current-org {
  span {
    color: var(--slate12);

  }
}


.sidebar-inner {
  align-items: center;
}

.workspace-drawer-wrap {
  background: var(--base);
}

.theme-dark {
  .drawer-wrap {
    background: var(--base);
  }
}

.users-table {
  background: var(--base);
  padding: 16px;
  width: 848px;
  margin: 0 auto;
  padding: 16px;

  tbody {

    tr>td>span,
    tr>td>a {
      white-space: nowrap;
      overflow: hidden;
      text-overflow: ellipsis;
      max-width: 140px;
    }
  }

  thead {
    tr {
      padding: 0px 6px;
      gap: 90px;
      width: 848px;
      height: 40px;
      display: flex;
      align-items: center;
      margin-top: 6px;
    }

    tr>th {
      background: var(--base) !important;
      border-bottom: none !important;
      padding: 0 !important;
      width: 282px;
    }
  }

  tr {
    background: var(--base);
    height: 66px;
    padding: 13px 0px;
    border-bottom: 1px solid var(--slate7);
    display: flex;
    justify-content: space-between;
  }

  tr>td {
    border-bottom-width: 0px !important;
    display: flex;
    align-items: center;
    flex: 16%;
    padding-left: 0px !important;
    padding-right: 0px !important;
    white-space: nowrap;
    overflow: hidden;
    text-overflow: ellipsis;
  }
}

.tj-input {
  padding: 6px 10px;
  gap: 17px;
  width: 161.25px;
  height: 32px;
  background: var(--base);
  border: 1px solid var(--slate7);
  border-radius: 6px;

  ::placeholder {
    color: var(--slate9) !important;
  }

}

.workspace-setting-buttons-wrap {
  display: flex;
  gap: 12px;
}

.workspace-settings-table-wrap {
  max-width: 880px;
  margin: 0 auto;
}

.workspace-settings-filters {
  display: flex;
  gap: 12px;
  flex-direction: row;
  align-items: center;
  position: relative;
}

.workspace-setting-table-wrapper {
  box-shadow: 0px 1px 2px rgba(16, 24, 40, 0.05);
  outline: 1px solid var(--slate7);
  background: var(--base);
  width: 880px;
  margin: 0 auto;
  border-radius: 6px;
  height: calc(100vh - 223px);
  position: relative;

}

.workspace-filter-text {
  color: var(--slate11);
  margin-bottom: 14px;
}

.singleuser-btn {
  padding: 6px 16px;
  gap: 6px;
  width: 152px;
  height: 32px;
  border-radius: 6px;

}

.multiuser-btn {
  padding: 6px 16px;
  gap: 6px;
  width: 189px;
  height: 32px;
  border-radius: 6px;

}

.workspace-page-header {
  width: 880px;
  margin: 0 auto !important;

  div:first-child {
    margin: 0 auto !important;
    width: 880px;

  }
}

.workspace-constant-header {
  width: 880px;
  margin: 0 auto !important;
}

.workspace-user-archive-btn {
  width: 95px;
  height: 28px;
}

.workspace-clear-filter {
  margin-left: 8px;
  color: var(--indigo9);
  font-weight: 600 !important;
}

.workspace-clear-filter-wrap {
  display: flex;
  align-items: center;
  width: 130px;
  justify-content: flex-end;
  position: absolute;
  right: 16px;
}

.tj-checkbox {
  border-color: var(--slate7);
}

.workspace-clipboard-wrap {
  display: flex;
  align-items: center;
  width: 162.67px;
  cursor: pointer;

  p {
    font-weight: 500 !important;
    margin-left: 5px;
  }

  span {
    display: flex;
    align-items: center;
  }
}

.workspace-user-status {
  margin-right: 22px;
  margin-left: 5px;
}

.worskpace-setting-table-gap {
  margin-top: 20px;
}

.tj-active {
  background: #46A758;
}

.tj-invited {
  background: #FFB224;
}

.tj-archive {
  background: #E54D2E;
}

.liner {
  height: 1px;
  background: var(--slate5);
  width: 880px;
  margin-top: 22px;
}

.edit-button {
  display: flex;
  flex-direction: row;
  justify-content: center;
  align-items: center;
  height: 28px;
  text-decoration: none;
}

.launch-button {
  display: flex;
  height: 28px;
  align-items: center;
  color: var(--slate12);
  justify-content: center;
  text-decoration: none;
}

.launch-button.tj-disabled-btn {
  cursor: not-allowed;
}

.breadcrumb-item {
  a {
    text-decoration: none !important;
    color: var(--slate12);
  }
}

.table-list-item {
  width: 248px;
}

.workspace-settings-filter-items {
  width: 161.25px;

  .css-13mf2tf-control {
    width: 161.25px !important;

  }

  .css-10lvx9i-Input {
    margin: 0 !important;
    padding: 0 !important;
  }

  .css-1bugkci-control,
  .css-42vs31,
  .css-ob45yj-menu {
    background-color: var(--base) !important;
    width: 161.25px !important;
  }

  .css-6t9fnh-control {
    border: 1px solid var(--slate7) !important;
    background: var(--base);
    color: var(--slate9);
    width: 161.25px;
    height: 32px;

    .css-1opnhvy-singleValue {
      color: var(--slate9) !important;

    }
  }

  input.tj-checkbox {
    background: var(--base) !important;
    color: var(--slate9);
    border: 1px solid var(--slate7) !important;

    ::placeholder {
      color: var(--slate9);
    }
  }
}


.tj-db-dataype {
  margin-left: 8px;
  color: var(--slate11);
}

.tj-database-column-header {
  color: var(--slate12);
  padding: 4px 4px 4px 8px !important;
  text-transform: capitalize !important;
  line-height: 0px !important;
  font-weight: 500 !important;
  font-size: 12px !important;
  line-height: 20px !important;
  color: var(--slate12) !important;

  &:first-child {
    display: flex !important;
    align-items: center !important;
    padding-left: 1rem !important;
  }

}

.tj-database-column-row {
  margin: 0;

  th:first-child {
    height: 28px;
  }

  th:first-child>div {
    height: 16px;
    width: 16px;
    display: flex;
    align-items: center;
    height: 28px;

    input {
      border-radius: 4px;
    }

  }
}

.tj-db-operations-header {
  height: 48px;
  padding: 0 !important;
  display: flex;
  align-items: center;
  background-color: var(--base);

  .row {
    margin-left: 0px;
    width: 98%;
  }

  .col-8 {
    padding-left: 0px;
    display: flex;
    gap: 12px;
    align-items: center;
  }
}

.add-new-column-btn {
  margin-left: 16px;
  height: 28px;
  border-radius: 6px;
  padding: 0 !important;
  display: flex;
  align-items: center;
  justify-content: center;
  background: transparent;
  color: var(--slate12);
  border: none;
}

.tj-db-filter-btn {
  width: 100%;
  height: 28px;
  border-radius: 6px;
  background: transparent;
  color: var(--slate12);
  border: none;
  display: flex;
  align-items: center;
  justify-content: center;
}

.tj-db-filter-btn-applied,
.tj-db-sort-btn-applied {
  display: flex !important;
  flex-direction: row !important;
  justify-content: center !important;
  align-items: center !important;
  padding: 4px 16px !important;
  width: 100% !important;
  height: 28px !important;
  background: var(--grass2) !important;
  border-radius: 6px !important;
}

.tj-db-filter-btn-active,
.tj-db-sort-btn-active {
  display: flex !important;
  flex-direction: row !important;
  justify-content: center !important;
  align-items: center !important;
  padding: 4px 16px !important;
  width: 100% !important;
  height: 28px !important;
  border-radius: 6px !important;
  background: var(--indigo4) !important;
  //border: 1px solid var(--indigo9) !important;
  color: var(--indigo9) !important;
}

.tj-db-header-add-new-row-btn {
  height: 28px;
  background: transparent;
  border-radius: 6px !important;
  display: flex;
  flex-direction: row;
  justify-content: center;
  align-items: center;
  gap: 6px;
  border: none;

  padding: span {
    //color: var(--indigo9);
  }
}

.tj-db-sort-btn {
  width: 100%;
  height: 28px;
  background: transparent;
  color: var(--slate12);
  border: none;
  display: flex;
  align-items: center;
  justify-content: center;
  margin: 0
}

.edit-row-btn {
  background: transparent;
  color: var(--slate12);
  border: none;
  display: flex;
  align-items: center;
  justify-content: center;
}

.workspace-variable-header {
  width: 880px;
  ;
  margin: 0 auto;
  display: flex;
  padding: 0;
}

.workspace-variables-alert-banner {
  width: inherit;
  background-color: #FFF9ED;
  border-color: #FFE3A2;
}

.codehinter.alert-component.workspace-variables-alert-banner {
  color: var(--amber8);
  border-color: var(--amber3);
}

.add-new-variables-button {
  margin-bottom: 20px;
  width: 169px;
  height: 32px;
}

.org-users-page-sidebar,
.left-menu {
  padding: 16px;
  gap: 7px;
  width: 220px;
  border-right: 1px solid var(--slate5);
  overflow-y: auto;
  overflow-x: hidden;
}

.groups-header-wrap {
  display: flex;
  height: 36px;
  border-bottom: 1px solid var(--slate5);
}

.org-users-page-container {
  width: 880px;
  margin: 0 auto;
}

.groups-main-header-wrap {
  padding: 20px 0px 8px;
  gap: 10px;
  width: 612px;
  height: 56px;
  margin: 0 auto;
  display: flex;
  justify-content: space-between;

  p {
    white-space: nowrap;
    overflow: hidden;
    text-overflow: ellipsis;
  }

  .nav-tabs .nav-link.active {
    border-bottom: 2px solid var(--indigo9) !important;
  }
}

.form-check-input:disabled {
  background-color: var(--slate8) !important;
}

.manage-groups-body {
  padding: 24px;
  font-size: 12px;
  overflow-y: auto;
  height: calc(100vh - 300px);

}

.groups-sub-header-wrap {
  width: 612px;
  height: 36px;
  border-bottom: 1px solid var(--slate5) !important;

  .nav-link.active {
    border-bottom: 2px solid var(--indigo9) !important;
    border-color: var(--indigo9) !important;
  }

  .nav-item {
    font-weight: 500 !important;
    font-size: 12px !important;
  }


  p {
    width: 205px;
  }
}

.groups-btn-container {
  width: 880px;
  justify-content: space-between;
  margin: 0 auto;
  margin-bottom: 20px;
  height: 32px;
  align-items: center;

}

.org-users-page {
  margin: 0 auto;
}

.org-users-page-card-wrap {
  height: calc(100vh - 208px);
}

.org-users-page-card-wrap,
.manage-sso-wrapper-card {
  display: flex;
  flex-direction: row;
  background: var(--base);
  width: 880px;
  outline: 1px solid var(--slate5);
  box-shadow: 0px 1px 2px rgba(16, 24, 40, 0.05);
  border-radius: 6px;
}

.manage-sso-wrapper-card {
  margin: 0 auto;

  .card-body {
    overflow-y: auto;
    padding: 40px;
  }

  .card-header {
    padding: 0px 24px;
    width: 660px;
    height: 72px;
    border-bottom: 1px solid var(--slate5);

  }

  .form-check {
    margin-bottom: 0px !important;
    line-height: 24px;
    font-size: 16px;
  }
}

.groups-sidebar-nav {
  display: flex;
  flex-direction: row;
  align-items: center;
  padding: 6px 8px;
  gap: 40px;
  width: 188px;
  height: 32px;
  background: var(--base);
  border-radius: 6px;
  cursor: pointer;
}

.org-users-page-card-body {
  width: 660px;
}

.org-users-page {
  .nav-tabs .nav-link.active {
    background-color: transparent !important;
  }

  .nav-tabs .nav-item.show .nav-link,
  .nav-tabs .nav-link.active {
    border-color: var(--indigo9) !important;

  }

  .nav-link:hover {
    border-right: none !important;
    border-left: none !important;
    border-top: none !important;

    color: var(--indigo9);
  }
}

.groups-selected-row {
  background-color: var(--indigo4);
}

.add-apps-btn {
  width: 160px;
  height: 32px;
}

.groups-app-body-header {
  border-bottom: 1px solid var(--slate5);

  p {
    height: 36px;
    display: flex;
    align-items: center;
    width: 286px;
    color: var(--slate11);

  }

  p:first-child {
    width: 205px !important;
    margin-left: 12px;
  }

}

.manage-group-tab-icons {
  margin-right: 6px;
}

.manage-groups-no-apps-wrap {
  display: flex;
  justify-content: center;
  flex-direction: column;
  align-items: center;
  width: 602px;

  p {
    margin-top: 12px;
  }

  span {
    color: var(--slate11);
    margin-top: 4px;
  }

  div {
    width: 64px;
    height: 64px;
    background: var(--indigo3);
    border-radius: 12px;
    display: flex;
    justify-content: center;
    align-items: center;
    margin-top: 88px;
  }
}

.apps-permission-wrap {
  height: 72px;
  justify-content: center;
  gap: 12px;
}

.apps-folder-permission-wrap,
.apps--variable-permission-wrap {
  height: 44px;
}

.manage-group-permision-header {
  border-bottom: 1px solid var(--slate5);
  display: flex;

  p {
    padding: 8px 12px;
    gap: 10px;
    width: 206px;
    height: 36px;
    font-weight: 500;
    color: var(--slate11) !important;
  }

}

.permission-body {
  .form-check {
    margin-bottom: 0px !important;
  }

  tr {
    border-bottom: 1px solid var(--slate5);
    width: 612px !important;

  }

  td {
    font-size: 12px;
    font-weight: 500;
    line-height: 20px;
    letter-spacing: 0em;
    text-align: left;
    width: 206px !important;
    padding-left: 12px;

    div {
      padding-left: 12px;
    }
  }
}


.default-option-text {
  margin-left: 10px;
  margin-right: 16px;
  font-size: 11px !important;
}

.git-sso-help-text {
  color: var(--slate11);
}

.default-group-wrap {
  gap: 10px;
  width: 119px;
  height: 28px;
  display: flex;
  align-items: center;
  justify-content: center;
  background: var(--grass3);
  border-radius: 100px;
}

.sso-icon-wrapper {
  display: flex;
  flex-direction: row;
  justify-content: center;
  align-items: center;
  padding: 8px 8px 8px 16px;
  width: 251px;
  height: 56px;
  background: var(--slate3);
  border-radius: 6px;
  margin-top: 12px;
}

.sso-main-box {
  justify-content: center;
  background: var(--slate6);
  padding: 8px 16px;
  width: 96px;
  height: 40px;
  border-radius: 6px;
}

.default-danger-tag-wrap {
  gap: 10px;
  width: 113px;
  height: 28px;
  display: flex;
  align-items: center;
  justify-content: center;
  background: var(--tomato6);
  border-radius: 100px;
  margin-bottom: 16px;
}

.manage-group-users-info {
  height: 48px;
  width: 612px;
  border-radius: 6px;
  padding: 12px 24px 12px 24px;
  background: var(--slate3);
  border: 1px solid var(--slate5);
  border-radius: 6px;
  margin-bottom: 16px;

  p {
    color: var(--slate12);
    gap: 14px;
    display: flex;
    align-items: center;

  }
}

.name-avatar {
  display: flex;
  flex-direction: column;
  justify-content: center;
  align-items: center;
  gap: 10px;
  width: 36px;
  height: 36px;
  background-color: var(--slate3) !important;
  border-radius: 6px;
  color: var(--slate11);
  margin-right: 12px;
  text-transform: capitalize;
}

.manage-group-users-row {
  display: flex;
  flex-direction: row;
  align-items: baseline;
  padding: 12px 6px;
  width: 612px !important;
  height: 64px;
  border-bottom: 1px solid var(--slate5);

  p {
    width: 272px;
    white-space: nowrap;
    overflow: hidden;
    text-overflow: ellipsis;

    span {
      max-width: 150px;
      white-space: nowrap;
      overflow: hidden;
      text-overflow: ellipsis;
    }
  }

  &:hover .apps-remove-btn {
    display: flex;
  }
}

.manage-group-app-table-body {
  width: 602px !important;

  tr {
    display: flex;
    font-family: 'IBM Plex Sans';
    font-style: normal;
    font-weight: 400;
    font-size: 12px;
    line-height: 20px;
    color: var(--slate12);
  }
}

.apps-view-edit-wrap {
  display: flex;
  flex-direction: column;
  width: 51px;
  margin-right: 32px;
}

.apps-table-row {
  display: grid !important;
  grid-template-columns: 205px 286px 115px;

  td {
    padding: 12px;
    white-space: nowrap;
    overflow: hidden;
    text-overflow: ellipsis;
  }

  &:hover .apps-remove-btn {
    display: flex;
  }
}

.apps-remove-btn {
  width: 97px;
  height: 28px;
  font-weight: 600 !important;
}

.faded-text {
  color: var(--slate8);
}

.manage-groups-app-dropdown {
  width: 440px;
}

.create-new-group-button {
  width: 169px;
  height: 32px;
  border-radius: 6px;
}

.faded-input {
  background: var(--slate5);
}

.manage-group-table-head {
  display: flex;
  border-bottom: 1px solid var(--slate5);
  width: 612px;
  height: 36px;
  padding: 8px 12px;
  align-items: center;


  p {
    width: 272px !important;
    color: var(--slate11);
    font-weight: 500;
  }

}

.manage-groups-permission-apps,
.apps-constant-permission-wrap {
  border-bottom: 1px solid var(--slate5);
}

.manage-groups-permission-apps,
.apps-folder-permission-wrap,
.apps-variable-permission-wrap,
.apps-constant-permission-wrap {
  display: flex;
  align-items: center;
  padding: 12px;
  gap: 10px;

  div {
    width: 206px;
  }
}

.manage-groups-permission-apps,
.apps-variable-permission-wrap,
.apps-constant-permission-wrap {
  gap: 10px;
  height: 72px;
}

.apps-folder-permission-wrap,
.apps-variable-permission-wrap {
  height: 44px;
  border-bottom: 1px solid var(--slate5);
}

.delete-group {
  text-decoration: none !important;
  color: var(--tomato9) !important;
}

.delete-link,
.remove-decoration {
  text-decoration: none !important;
}

.edit-group {
  text-decoration: none !important;
  color: var(--slate12) !important;
}

.removed-decoration {
  text-decoration: none !important;
}

.rmsc .select-item.selected {
  color: var(--slate12) !important;
  background-color: var(--base) !important;
}

.manage-constants-dropdown {
  .rmsc.multi-select {
    .dropdown-container {
      gap: 17px;
      height: 32px;
      background: var(--base);
      border: 1px solid var(--slate7);
      border-radius: 6px;
      display: flex;
      justify-content: center;
      align-items: center;
      margin-right: 12px;
    }

    .dropdown-content {
      .panel-content {
        background: var(--base);
        border: 1px solid var(--slate3);
        box-shadow: 0px 12px 16px -4px rgba(16, 24, 40, 0.08), 0px 4px 6px -2px rgba(16, 24, 40, 0.03);
        border-radius: 6px;
        align-items: center;


        .select-item:hover {
          background-color: var(--slate3);
        }

        .item-renderer {
          align-items: center;

          span {
            font-size: 12px;
            color: var(--slate12)
          }
        }
      }
    }
  }
}




.manage-groups-app-dropdown {
  margin-right: 12px;

  .rmsc .dropdown-container:focus-within {
    border: 1px solid var(--indigo9) !important;
    box-shadow: 0px 0px 0px 2px #C6D4F9 !important;
  }

  .dropdown-heading-value {
    span {
      color: var(--slate12) !important;

    }
  }

  .multi-select {
    .dropdown-container {
      gap: 17px;
      width: 440px;
      height: 32px;
      background: var(--base);
      border: 1px solid var(--slate7);
      border-radius: 6px;
      display: flex;
      justify-content: center;
      align-items: center;
      margin-right: 12px;
    }

  }

  .dropdown-content {
    .panel-content {
      background: var(--base);
      border: 1px solid var(--slate3);
      box-shadow: 0px 12px 16px -4px rgba(16, 24, 40, 0.08), 0px 4px 6px -2px rgba(16, 24, 40, 0.03);
      border-radius: 6px;

      .select-panel {
        .search {
          border-bottom: 1px solid var(--slate5);
        }

        .search,
        input {
          background-color: var(--base) !important;
        }
      }

      input[type='checkbox'] {
        border: 1px solid red !important;
      }

      .select-item:hover {
        background-color: var(--slate3);
      }


      .item-renderer {
        align-items: center !important;

        span {
          font-size: 12px;
          color: var(--slate12)
        }
      }

    }
  }
}

.sso-form-wrap {
  .form-label {
    font-size: 12px;
    font-weight: 500px;
    margin-bottom: 4px !important;
    color: var(--slate12);
  }

  .form-check-label {
    font-size: 12px;
    font-size: 12px;
    line-height: 20px;
    color: var(--slate12);
  }
}

.allow-default-sso-helper-text {
  white-space: pre-line;
}

.password-disable-danger-wrap {
  padding: 16px;
  gap: 16px;
  width: 574px;
  height: 116px;
  background: var(--tomato3);
  border: 1px solid var(--tomato5);
  border-radius: 6px;
}

.sso-footer-save-btn {
  height: 40px;
}

.sso-footer-cancel-btn {

  width: 85px;
  height: 40px;
}

.danger-text-login {
  padding-left: 40px !important;
}

.tick-icon {
  width: 20px;
  height: 20px;
  background: var(--indigo9);
  border-radius: 4px;
}

.invite-user-drawer-wrap {
  display: grid;
  grid-template-rows: auto 1fr auto;
  height: 100vh;
}

.manage-users-drawer-footer {
  padding: 24px 32px;
  height: 88px;
  border-top: 1px solid var(--slate5) !important;
  display: flex;
  gap: 8px;
  justify-content: end;

  .invite-btn {
    width: 140px;
    height: 40px;
  }

  .cancel-btn {
    width: 85px;
    height: 40px;
  }
}


.tj-drawer-tabs-wrap {
  display: flex;
}

.invite-user-drawer-wrap {
  .card-header {
    flex-direction: column;
    display: flex;
    justify-content: space-between;
    padding: 0px !important;
  }

  .card-header-inner-wrap {
    justify-content: space-between;
    width: 100%;
    padding: 16px 20px;
    height: 64px;

  }

  .card-header-inner-wrap,
  .tj-drawer-tabs-container {
    display: flex;
  }

  .tj-drawer-tabs-container-outer {
    padding-top: 0px;
    gap: 10px;
    height: 68px;
  }

  .tj-drawer-tabs-container {
    padding: 2px;
    gap: 2px;

    width: 502px;
    height: 36px;
    background: var(--slate4);
    border-radius: 6px;

  }
}

.tj-drawer-tabs-btn {
  padding: 2px 4px;
  gap: 6px;
  width: 248px;
  height: 32px;
  box-shadow: 0px 1px 2px rgba(16, 24, 40, 0.05);
  border-radius: 4px;
  border: none;
  color: var(--slate11);
  display: flex;
  align-items: center;
  justify-content: center;
  background: var(--slate4);


  span {
    margin-left: 4px !important;
    font-weight: 500;

  }
}

.tj-drawer-tabs-btn-active {
  background: var(--base);
  color: var(--slate12);
}

.user-number-wrap {
  display: flex;
  flex-direction: column;
  align-items: center;
  padding: 8px;
  gap: 10px;
  width: 36px;
  height: 36px;
  background: var(--slate3);
  border-radius: 1000px;
}

.user-csv-template-wrap {
  display: flex;
  padding: 24px;
  gap: 14px;

  width: 486px;
  height: 152px;

  background: var(--orange3);

  border: 1px solid var(--orange6);
  border-radius: 6px;

  div {
    display: flex;
    flex-direction: column;

    p {
      margin-bottom: 12px;
    }

  }
}

.upload-user-form {
  display: flex;
  flex-direction: column;
  justify-content: center;
  align-items: center;
  padding: 60px 0px;
  gap: 36px;
  width: 486px;
  border: 2px dashed var(--indigo9);
  border-radius: 6px;
  align-items: center;
  margin: 24px auto;
  text-align: center;

  .select-csv-text {
    color: var(--indigo9);
    margin-bottom: 4px;
  }

  span {
    color: var(--slate11) !important;
  }
}

.download-template-btn {
  width: 184px;
  height: 32px;
  padding: 0px !important;
}

.csv-upload-icon-wrap {
  display: flex;
  flex-direction: row;
  justify-content: center;
  align-items: center;
  padding: 10px;
  gap: 10px;
  width: 64px;
  height: 64px;
  background: var(--indigo3);
  border-radius: 12px;
  margin: 0px auto 12px auto;
  cursor: pointer;
}

.user-csv-template-wrap {
  margin-top: 24px;
}


.manage-users-drawer-content-bulk {
  form {
    display: flex;
    flex-direction: column;
    justify-content: center;
    align-items: center;
  }

  .manage-users-drawer-content-bulk-download-prompt {
    display: flex;
    flex-direction: row !important;
    justify-content: center;
    align-items: flex-start !important;
  }
}


.manage-users-drawer-content {
  margin: 24px 32px;

  .invite-user-by-email {
    display: flex;
    flex-direction: column;
    justify-content: center;
    align-items: top;
  }

  .invite-user-by-email {
    display: flex;
  }

  .invite-email-body {
    width: 452px;

    input:not([type="checkbox"]) {
      padding: 6px 10px;
      height: 32px;
      color: var(--slate12);
    }
  }
}

.rmsc .item-renderer {
  align-items: center !important;
}

.tj-db-table {
  overflow-y: auto;
  height: 110px;

  table {
    border-collapse: collapse;
    width: 100%;
  }
}

.bounded-box {
  .sc-iwsKbI.lmGPCf {
    height: 100%;
    margin: auto;
    width: max-content;
    max-width: 100% !important;

    img {
      height: 100% !important;
    }

    .gVmiLs {
      width: auto !important;
    }
  }

  .css-tlfecz-indicatorContainer,
  .css-1gtu0rj-indicatorContainer {
    svg {
      width: 12px !important;
      height: 12px !important;
    }
  }

}

.sso-type-header {
  margin-left: 10px;
}

.groups-folder-list {
  padding: 6px 8px;
  gap: 40px;
  max-width: 188px;
  height: 32px;

  span {
    white-space: nowrap !important;
    overflow: hidden !important;
    text-overflow: ellipsis !important;
  }
}

.create-group-modal-footer {
  display: flex;
  align-items: center;
  gap: 8px;
  justify-content: end;
}

.add-users-button {
  width: 160px;
  height: 32px;
}

.sso-page-inputs {
  padding: 6px 10px;
  gap: 17px;
  width: 612px;
  height: 32px;
}

.workspace-settings-filter-wrap {
  background: var(--slate3);
  padding: 15px 16px;
  gap: 12px;
  width: 880px;
  height: 62px;
  border-right: 1px solid var(--slate7);
  border-top: 1px solid var(--slate7);
  border-left: 1px solid var(--slate7);
  box-shadow: 0px 1px 2px rgba(16, 24, 40, 0.05);
  border-top-left-radius: 6px;
  border-top-right-radius: 6px;
}


// users page
.css-1i2tit0-menu {
  margin: 0px !important;
  background: var(--base);
  box-shadow: 0px 4px 6px -2px #10182808 !important;

  .css-2kg7t4-MenuList {
    margin: 0px !important;
    padding: 0px !important;
    background: var(--base);
  }
}

.workspace-settings-nav-items {
  padding: 6px 8px;
  gap: 40px;
  width: 248px;
  height: 32px;
}

.new-app-dropdown {
  background: var(--base) !important;
  color: var(--slate12);
}

.workspace-variable-container-wrap {

  .card,
  thead {
    background: var(--base) !important;

    tr>th,
    tbody>tr>td {
      background: var(--base) !important;
    }
  }

}

.move-selected-app-to-text {
  p {
    white-space: nowrap;
    overflow: hidden;
    text-overflow: ellipsis;

    span {
      font-weight: 600;
    }
  }
}

.tj-org-dropdown {
  .dashboard-org-avatar {
    margin-right: 11px;
    display: flex;
    flex-direction: row;
    justify-content: center;
    align-items: center;
    padding: 7px 8px;
    gap: 10px;
    width: 34px;
    height: 34px;
    background: var(--slate4) !important;
    color: var(--slate9);
    border-radius: 6px;
  }

  .org-name {
    color: var(--slate12) !important;
    white-space: nowrap;
    overflow: hidden;
    text-overflow: ellipsis;
  }
}

.css-1q0xftk-menu {
  background-color: var(--base-black) !important;
  border: 1px solid hsl(197, 6.8%, 13.6%) !important;
  box-shadow: 0px 12px 16px -4px rgba(16, 24, 40, 0.08), 0px 4px 6px -2px rgba(16, 24, 40, 0.03) !important;

}

.css-4yo7x8-menu {
  background-color: var(--base) !important;
  border: 1px solid var(--slate3) !important;
  box-shadow: 0px 12px 16px -4px rgba(16, 24, 40, 0.08), 0px 4px 6px -2px rgba(16, 24, 40, 0.03) !important;
  border-radius: 6px !important;
}


.org-custom-select-header-wrap {
  border-bottom: 1px solid var(--slate5);
}

.btn-close:focus {
  box-shadow: none !important;
}

.template-card {
  padding: 16px;
  gap: 16px;
  width: 272px;
  height: 184px;
  background: var(--base);
  border: 1px solid var(--slate3);
  box-shadow: 0px 1px 2px rgba(16, 24, 40, 0.05);
  border-radius: 6px;
}

.see-all-temlplates-link {
  color: var(--indigo9) !important;
}

.template-card-img {
  padding: 0px;
  width: 240px;
  height: 112px;
  border-radius: 4px;
}

.confirm-dialogue-body {
  background: var(--base);
  color: var(--slate12);
}

.folder-header-icons-wrap {
  gap: 4px;
}

.tj-common-search-input {
  .input-icon-addon {
    padding-right: 8px;
    padding-left: 8px;

  }

  input {
    box-sizing: border-box;
    display: flex;
    flex-direction: row;
    align-items: center;
    padding: 4px 8px !important;
    gap: 16px;
    width: 248px !important;
    height: 28px !important;
    background: var(--base);
    border: 1px solid var(--slate7);
    border-radius: 6px;
    color: var(--slate12);
    padding-left: 33px !important;


    ::placeholder {
      color: var(--slate9);
      margin-left: 5px !important;
      padding-left: 5px !important;
      background-color: red !important;
    }

    &:hover {
      background: var(--slate2);
      border: 1px solid var(--slate8);
    }

    &:active {
      background: var(--indigo2);
      border: 1px solid var(--indigo9);
      box-shadow: 0px 0px 0px 2px #C6D4F9;
      outline: none;
    }

    &:focus-visible {
      background: var(--slate2);
      border: 1px solid var(--slate8);
      border-radius: 6px;
      outline: none;
      padding-left: 12px !important;
    }

    &:disabled {
      background: var(--slate3);
      border: 1px solid var(--slate7);
    }
  }


}

.search-icon-wrap {
  display: flex;
  flex-direction: row;
  justify-content: center;
  align-items: center;
  padding: 7px;
  gap: 8px;
  width: 28px;
  height: 28px;
  background: var(--base);
  border: 1px solid var(--slate7);
  border-radius: 6px;
  cursor: pointer;
}

.sidebar-list-wrap {
  margin-top: 24px;
  padding: 0px 20px 20px 20px;
  height: calc(100vh - 180px);
  overflow: auto;

  span {
    letter-spacing: -0.02em;
  }
}

.drawer-footer-btn-wrap,
.variable-form-footer {
  display: flex;
  flex-direction: row;
  justify-content: flex-end;
  align-items: center;
  padding: 24px 32px;
  gap: 8px;
  height: 88px;
  border-top: 1px solid var(--slate5);
  background: var(--base);
}

.drawer-card-title {
  padding: 16px;
  border-bottom: 1px solid var(--slate5);

  h3 {
    margin-bottom: 0px !important;
  }
}

.drawer-card-wrapper,
.variable-form-wrap {
  min-height: 100vh;
  display: grid;
  grid-template-rows: auto 1fr auto;
}

.add-new-datasource-header-container {
  margin-bottom: 24px;
  padding-top: 4px;
}

.folder-list-group-item {
  color: var(--slate12) !important;
}

.table-list-item,
.table-name {
  color: var(--slate12) !important;
}

// targetting all react select dropdowns

.css-1i2tit0-menu .css-2kg7t4-MenuList {
  div {
    background-color: var(--base-black);

    &:hover {
      background-color: hsl(198, 6.6%, 15.8%);
      ;
    }
  }
}

.css-ob45yj-menu .css-2kg7t4-MenuList {
  div {
    background-color: var(--base);

    &:hover {
      background-color: var(--slate4);
      ;
    }
  }
}

.selected-ds.row>img {
  padding: 0 !important;
}

.tj-user-table-wrapper {
  height: calc(100vh - 270px); //52+64+40+32+20+62
  overflow-y: auto;
  background: var(--base);
  border-right: 1px solid var(--slate7);
  border-bottom: 1px solid var(--slate7);
  border-left: 1px solid var(--slate7);
  box-shadow: 0px 1px 2px rgba(16, 24, 40, 0.05);
  border-bottom-left-radius: 6px;
  border-bottom-right-radius: 6px;

}

.user-filter-search {
  padding: 6px 10px;
  gap: 16px;
  width: 312px;
  height: 32px;
  background: var(--base);
  border: 1px solid var(--slate7);
  border-radius: 6px;

  &::placeholder {
    color: var(--slate9);
  }
}



//TJ APP INPUT
.tj-app-input {
  display: flex;
  flex-direction: column;
  font-family: 'IBM Plex Sans';
  font-style: normal;

  .text-danger {
    font-weight: 400 !important;
    font-size: 10px !important;
    line-height: 16px !important;
    color: var(--tomato10) !important;
  }

  label {
    font-family: 'IBM Plex Sans';
    font-style: normal;
    font-weight: 500;
    font-size: 12px;
    line-height: 20px;
    display: flex;
    align-items: center;
    color: var(--slate12);
    margin-bottom: 4px;
  }

  input.form-control,
  textarea,
  .form-control {
    gap: 16px !important;
    background: var(--base) !important;
    border: 1px solid var(--slate7) !important;
    border-radius: 6px !important;
    margin-bottom: 4px !important;
    color: var(--slate12) !important;
    transition:none;


    &:hover {
      background: var(--slate1) !important;
      border: 1px solid var(--slate8) !important;
      -webkit-box-shadow: none !important;
      box-shadow: none !important;
      outline: none;
    }

    &:focus-visible {
      background: var(--indigo2) !important;
      border: 1px solid var(--indigo9) !important;
      box-shadow: none !important;
    }
    &.input-error-border {
      border-color: #DB4324 !important;
    }

    &:-webkit-autofill {
      box-shadow: 0 0 0 1000px var(--base) inset !important;
      -webkit-text-fill-color: var(--slate12) !important;

       &:hover {
         box-shadow: 0 0 0 1000px var(--slate1) inset !important;
        -webkit-text-fill-color: var(--slate12) !important;}

       &:focus-visible { 
        box-shadow: 0 0 0 1000px var(--indigo2) inset !important;
        -webkit-text-fill-color: var(--slate12) !important;}
    }


  }

}



.tj-sub-helper-text {
  font-weight: 400;
  font-size: 10px;
  line-height: 16px;
}

.tj-input-success {
  color: var(--grass10);
}

.tj-input-warning {
  color: var(--orange10);
}

.tj-input-helper {
  color: var(--slate11);
}

.tj-input-error {
  color: var(--tomato10);
}

.tj-input-error-state {
  border: 1px solid var(--tomato9);
}

// TJ APP INPUT END

.search-input-container {
  display: flex;
}

// sidebar styles inside editor :: temporary
.theme-dark,
.dark-theme {
  .codehinter.alert-component.workspace-variables-alert-banner {
    color: #ffecbb !important;
    background-color: #3a3f41 !important;
    border-color: #4d5156 !important;
  }
}

.tj-db-table {
  table {
    max-width: calc(100% - 28px);
  }

  .datatable {
    position: relative;
  }
}

.add-row-btn-database {
  position: absolute;
  top: 0;
  right: -28px;
  width: 28px;
  height: 28px;
  background: var(--slate7);
  border-width: 0px 1px 1px 1px;
  border-style: solid;
  border-color: var(--slate4);
  border-radius: 0px !important;
}

.add-col-btn-database {
  position: absolute;
  top: 28;
  left: 0px;
  width: 28px;
  height: 28px;
  background: var(--slate7);
  border-width: 0px 1px 1px 1px;
  border-style: solid;
  border-color: var(--slate4);
  border-radius: 0px !important;
}

// custom styles for users multiselect in manage users
.manage-groups-users-multiselect {
  gap: 17px;
  width: 440px;
  height: 32px;
  background: var(--base);
  border-radius: 6px;

  .dropdown-heading {
    height: 32px;
    padding: 6px 10px;
  }

  .dropdown-container {
    background: var(--base);
    border: 1px solid var(--slate7) !important;
  }

  .dropdown-content {
    border: 1px solid var(--slate3);
    box-shadow: 0px 12px 16px -4px rgba(16, 24, 40, 0.08), 0px 4px 6px -2px rgba(16, 24, 40, 0.03);
    border-radius: 6px;

    .search {
      input {
        background-color: var(--base);
        color: var(--slate12);
      }
    }
  }

  .rmsc,
  .dropdown-content,
  .panel-content,
  .search {
    background: var(--base) !important;
  }

  .options {
    .select-item {
      color: var(--slate12);

      &:hover {
        background: var(--slate4);
        border-radius: 6px;
      }
    }
  }
}

.select-search__options {
  .item-renderer {
    display: flex !important;
    justify-content: space-between;
    padding: 20px;
    cursor: pointer;
    flex-direction: row;

    div:first-child {
      display: flex;
    }

    p {
      margin-bottom: 0px !important;
      color: var(--slate12);
    }

    span {
      color: var(--slate11);
    }

    p,
    span {
      font-weight: 400;
      font-size: 12px;
      line-height: 20px;
    }
  }
}

.create-new-app-dropdown {
  .button:first-child {
    padding: 0 !important;
  }

  .dropdown-toggle::after {
    border: none !important;
    content: url("data:image/svg+xml,%3Csvg width='25' height='25' viewBox='0 0 25 25' fill='none' xmlns='http://www.w3.org/2000/svg'%3E%3Cpath fill-rule='evenodd' clip-rule='evenodd' d='M10.5 7.03906C10.5 6.34871 11.0596 5.78906 11.75 5.78906C12.4404 5.78906 13 6.34871 13 7.03906C13 7.72942 12.4404 8.28906 11.75 8.28906C11.0596 8.28906 10.5 7.72942 10.5 7.03906ZM10.5 12.0391C10.5 11.3487 11.0596 10.7891 11.75 10.7891C12.4404 10.7891 13 11.3487 13 12.0391C13 12.7294 12.4404 13.2891 11.75 13.2891C11.0596 13.2891 10.5 12.7294 10.5 12.0391ZM11.75 15.7891C11.0596 15.7891 10.5 16.3487 10.5 17.0391C10.5 17.7294 11.0596 18.2891 11.75 18.2891C12.4404 18.2891 13 17.7294 13 17.0391C13 16.3487 12.4404 15.7891 11.75 15.7891Z' fill='%23fff'/%3E%3C/svg%3E%0A");
    transform: rotate(360deg);
    width: 14px;
    margin: 0 !important;
    display: flex;
    align-items: center;
    justify-content: center;
    padding: 8px 0px 0px 0px;
  }
}

.sso-page-loader-card {
  background-color: var(--slate2) !important;
  height: 100%;

  .card-header {
    background-color: var(--slate2) !important;
  }
}

.workspace-nav-list-wrap {
  padding: 4px 20px 20px 20px;
  height: calc(100vh - 116px) !important;
}

.upload-user-form span.file-upload-error {
  color: var(--tomato10) !important;
  margin-top: 12px 0px 0px 0px;
}

.tj-onboarding-phone-input {
  width: 392px !important;
  height: 40px;
  padding: 8px 12px;
  gap: 8px;
  margin-bottom: 12px;
  background: #FFFFFF;
  border: 1px solid #D7DBDF !important;
  border-radius: 0px 4px 4px 0px !important;

  &:hover {
    border: 1px solid #466BF2 !important;
  }
}

.tj-onboarding-phone-input-wrapper {
  margin-bottom: 12px;
}

.theme-dark {
  .tj-onboarding-phone-input-wrapper {
    .flag-dropdown {
      background-color: #1f2936 !important;

      .country-list {
        background-color: #1f2936 !important;
        background: #1f2936;

        li {
          .country .highlight {
            background-color: #3a3f42;
            color: #000 !important;

            div {
              .country-name {
                color: #6b6b6b !important;
              }
            }

          }

          &:hover {
            background-color: #2b2f31;
          }

        }
      }
    }

  }

  .react-tel-input .country-list .country.highlight {
    color: #6b6b6b;
  }
}

#global-settings-popover {
  padding: 24px;
  gap: 20px;
  max-width: 377px !important;
  height: 316px !important;
  background: #FFFFFF;
  border: 1px solid #E6E8EB;
  box-shadow: 0px 32px 64px -12px rgba(16, 24, 40, 0.14);
  border-radius: 6px;
  margin-top: -13px;


  .input-with-icon {
    justify-content: end;
  }

  .form-check-input {
    padding-right: 8px;
  }

  .global-popover-div-wrap-width {
    width: 156px !important;
  }

  .form-switch {
    margin-bottom: 20px;
  }

  .global-popover-div-wrap {
    padding: 0px;
    gap: 75px;
    width: 329px;
    height: 32px;
    margin-bottom: 20px !important;
    justify-content: space-between;

    &:last-child {
      margin-bottom: 0px !important;
    }
  }
}

.global-popover-text {
  font-family: 'IBM Plex Sans';
  font-style: normal;
  font-weight: 500;
  font-size: 12px;
  line-height: 20px;
  color: #11181C;


}

.maximum-canvas-width-input-select {
  padding: 6px 10px;
  gap: 17px;
  width: 60px;
  height: 32px;
  background: #FFFFFF;
  border: 1px solid #D7DBDF;
  border-radius: 0px 6px 6px 0px;
}

.maximum-canvas-width-input-field {
  padding: 6px 10px;
  gap: 17px;
  width: 97px;
  height: 32px;
  background: #FFFFFF;
  border: 1px solid #D7DBDF;
  border-top-left-radius: 6px;
  border-bottom-left-radius: 6px;
  border-right: none !important;


}

.canvas-background-holder {
  padding: 6px 10px;
  gap: 6px;
  width: 120px;
  height: 32px;
  background: #FFFFFF;
  display: flex;
  align-items: center;
  border: 1px solid #D7DBDF;
  border-radius: 6px;
  flex-direction: row;
}

.export-app-btn {
  flex-direction: row;
  justify-content: center;
  align-items: center;
  padding: 6px 16px;
  gap: 6px;
  width: 158px;
  height: 32px;
  font-family: 'IBM Plex Sans';
  font-style: normal;
  font-weight: 600;
  font-size: 14px;
  line-height: 20px;
  color: #3E63DD;
  background: #F0F4FF;
  border-radius: 6px;
  border: none;
}

.tj-btn-tertiary {
  padding: 10px 20px;
  gap: 8px;
  width: 112px;
  height: 40px;
  background: #FFFFFF;
  border: 1px solid #D7DBDF;
  border-radius: 6px;

  &:hover {
    border: 1px solid #C1C8CD;
    color: #687076;
  }

  &:active {
    border: 1px solid #11181C;
    color: #11181C;
  }
}

.export-table-button {

  display: flex;
  align-items: center;
  justify-content: center;
}


#global-settings-popover.theme-dark {
  background-color: $bg-dark-light !important;
  border: 1px solid #2B2F31;

  .global-popover-text {
    color: #fff !important;
  }

  .maximum-canvas-width-input-select {
    background-color: $bg-dark-light !important;
    border: 1px solid #324156;
    color: $white;
  }

  .export-app-btn {
    background: #192140;
  }

  .fx-canvas div {
    background-color: transparent !important;
  }
}

.released-version-popup-container {
  width: 100%;
  position: absolute;
  display: flex;
  justify-content: center;
  top: 55px;

  .released-version-popup-cover {
    width: 250px;
    height: fit-content;
    margin: 0;
    z-index: 1;

    .popup-content {
      background-color: #121212;
      padding: 16px 18px 0px 16px;
      border-radius: 6px;

      p {
        font-size: 14px;
        font-family: IBM Plex Sans;
        color: #ECEDEE;
      }
    }
  }

  .error-shake {
    animation: shake 0.82s cubic-bezier(.36, .07, .19, .97) both;
    transform: translate3d(0, 0, 0);
    backface-visibility: hidden;
    perspective: 10000px;
  }

  @keyframes shake {

    10%,
    90% {
      transform: translate3d(-1px, 0, 0);
    }

    20%,
    80% {
      transform: translate3d(2px, 0, 0);
    }

    30%,
    50%,
    70% {
      transform: translate3d(-4px, 0, 0);
    }

    40%,
    60% {
      transform: translate3d(4px, 0, 0);
    }
  }

}

.profile-page-content-wrap {
  background-color: var(--slate2);
  padding-top: 40px;
}

.profile-page-card {
  background-color: var(--base);
  border-radius: 6px;
}

.all-apps-link-cotainer {
  border-radius: 6px !important;
}

.workspace-variable-table-card {
  height: calc(100vh - 208px);
}

.workspace-constant-table-card {
  margin: 0 auto;
  width: 880px;
  min-height: calc(100vh - 308px);

  .empty-state-org-constants {
    padding-top: 5rem;
  }

  .workspace-constant-card-body {
    min-height: calc(100vh - 408px);
  }

  .constant-table-card {
    min-height: 370px;
  }

  .card-footer {
    border-top: none !important;
  }

  .left-menu .tj-list-item {
    width: 148px
  }
}



.variables-table-wrapper {
  tr {
    border-width: 0px !important;
  }
}

.constant-table-wrapper {
  tr {
    border-width: 0px !important;
  }
}

.home-page-content-container {
  max-width: 880px;
}

@media only screen and (min-width: 1584px) and (max-width: 1727px) {

  .edit-button,
  .launch-button {
    width: 113px !important;
  }
}



@media only screen and (max-width: 1583px) and (min-width: 1312px) {

  .homepage-app-card-list-item {
    max-width: 264px;

    .edit-button,
    .launch-button {
      width: 109px !important;
    }
  }

}

@media only screen and (min-width: 1728px) {

  .homepage-app-card-list-item {
    max-width: 304px;

    .edit-button,
    .launch-button {
      width: 129px !important;
    }
  }

  .home-page-content-container {
    max-width: 976px;
  }

  .liner {
    width: 976px;
  }
}

@media only screen and (max-width: 992px) {
  .homepage-app-card-list-item-wrap {
    display: flex;
    justify-content: center;
    margin-left: auto;
    margin-right: auto;
    width: 100%;
    margin-top: 22px;
  }

  .homepage-app-card-list-item {
    max-width: 304px !important;
    flex-basis: 100%;

    .edit-button,
    .launch-button {
      width: 129px !important;
    }
  }
}

@media only screen and (min-width: 993px) and (max-width: 1311px) {
  .home-page-content-container {
    max-width: 568px;
  }

  .homepage-app-card-list-item-wrap {
    row-gap: 20px;
  }

  .homepage-app-card-list-item {
    max-width: 269px;
    flex-basis: 100%;

    .edit-button,
    .launch-button {
      width: 111.5px !important;
    }
  }

  .liner {
    width: 568px;
  }
}

.tj-docs-link {
  color: var(--indigo9) !important;
  text-decoration: none;
  list-style: none;
}

.datasource-copy-button {
  width: 87px;
  height: 32px;
}

.datasource-edit-btn {
  height: 27px;
  margin-left: 12px;
}

.datasource-edit-modal {

  .modal-content,
  .modal-body,
  .modal-header,
  .modal-title,
  .modal-body-content,
  .modal-sidebar,
  .card {
    background-color: var(--base) !important;
    color: var(--slate12) !important;
    border-color: var(--slate5) !important;
  }

  .datasource-modal-sidebar-footer {
    .footer-text {
      color: var(--slate12) !important;
    }
  }

  .form-control-plaintext {
    color: var(--slate12) !important;
  }

  .card {
    &:hover {
      background-color: var(--slate2) !important;
    }
  }
}

.org-edit-icon {
  width: 28px;
  height: 28px;
  border-radius: 6px;
  display: flex;
  justify-content: center;
  align-items: center;

  svg {
    height: 14px;
    width: 14px;
  }
}

.marketplace-body {
  height: calc(100vh - 64px) !important;
  overflow-y: auto;
  // background: var(--slate2);
}

.plugins-card {
  background-color: var(--base);
  border: 1px solid var(--slate3);
  box-shadow: 0px 1px 2px rgba(16, 24, 40, 0.05);
  border-radius: 6px;

  .card-body-alignment {
    min-height: 145px;
    display: flex;
    flex-direction: column;
    justify-content: space-between;
  }
}

.template-source-name {
  color: var(--slate12) !important;
}

.marketplace-install {
  color: var(--indigo9);
}

.popover {
  .popover-arrow {
    display: none;
  }
}

.shareable-link {
  .input-group {
    .input-group-text {
      border-color: var(--slate7);
      color: var(--slate12);
      background-color: var(--slate3);
    }

    .app-name-slug-input {
      input {
        border-color: var(--grass9);
      }
    }
  }

  .input-group {
    display: flex;

    .tj-app-input textarea {
      width: 600px;
      border-radius: 0px !important;
      margin-bottom: 0px !important;
      background-color: #efefef4d;
      color: #545454;
    }
  }
}

.confirm-dialogue-modal {
  background: var(--base);

  .modal-header {
    background: var(--base);
    color: var(--slate12);
    border-bottom: 1px solid var(--slate5);
  }
}

.theme-dark {
  .icon-widget-popover {
    .search-box-wrapper input {
      color: #f4f6fa !important;
    }

    .search-box-wrapper input:focus {
      background-color: #1c252f !important;
    }
  }

  .shareable-link {
    .tj-app-input textarea {
      background-color: #5e656e !important;
      color: #f4f6fa !important;
      border: none !important;
    }
  }

  .icon-widget-popover {
    .search-box-wrapper .input-icon-addon {
      min-width: 2.5rem !important;
    }

    .search-box-wrapper input {
      color: var(--slate12) !important;
    }
  }

  .shareable-link-container,
  .app-slug-container {
    .field-name {
      color: var(--slate-12) !important;
    }
    input.slug-input {
      background: #1f2936 !important;
      color: #f4f6fa !important;
      border-color: #324156 !important;
    }  
    .applink-text {
      background-color: #2b394b !important;
    }

    .input-group-text {
      background-color: #2b394b !important;
    }

    .tj-text-input {
      border-color: #324156 !important;
    }

    .input-with-icon {
      .form-control{
        background-color: #1f2936 !important;
        border-color: #3E4B5A !important;
        color: #fff !important;
      }
    }
  }

}

.dark-theme{
  .manage-app-users-footer {
    .default-secondary-button {
      background-color: var(--indigo9);
      color: var(--base-black);
    }
  }
}

.break-all {
  word-break: break-all;
}

.workspace-folder-modal{
  .tj-text-input.dark {
    background:  #202425;
    border-color: var(--slate7) !important;
  }
}

.slug-ellipsis {
  white-space: nowrap;
  overflow: hidden;
  text-overflow: ellipsis;
  width: 150px; 
}

.app-slug-container,
.shareable-link-container,
.workspace-folder-modal {
  .tj-app-input {
    padding-bottom: 0px !important;
  }

  .label {
    font-weight: 400;
    font-size: 10px;
    height: 0px;
    padding: 4px 0px 16px 0px;
  }

  .tj-input-error {
    color: var(--tomato10);
  }

  .tj-text-input {
    width: auto !important;
    background: var(--slate3);
    color: var(--slate9);
    height: auto !important;
    margin-bottom: 5px;
    border-color: var(--slate7);

    &:hover {
      box-shadow: none;
    }
    
    &:active {
      border: 1px solid #D7DBDF;
      box-shadow: none;
    }
  }

  .input-with-icon {
    flex: none;
    .icon-container {
      right: 20px;
      top: calc(50% - 13px);
    }
  }

  .label-info {
    color: #687076;
  }

  .label-success {
    color: #3D9A50;
  }

  
  .workspace-spinner {
    color: #889096 !important;
    width: 16px;
    height: 16px;
    align-self: center;
  }

  .cancel-btn {
    color: var(--indigo9);
  }
}
.confirm-dialogue-modal {
  background: var(--base);
}

.table-editor-component-row {
  .rdt.cell-type-datepicker {
    margin-top: 0;
  }

  .has-multiselect {
    .select-search-input {
      margin-bottom: 0;
    }
  }
}

.theme-dark .card-container {
  background-color: #121212 !important
}

.version-select {
  .react-select__menu {
    .react-select__menu-list {
      max-height: 150px;
    }
  }
}

.generate-cell-value-component-div-wrapper {

  .form-control-plaintext:focus-visible {
    outline-color: #dadcde;
    border-radius: 4px;
  }

  .form-control-plaintext:hover {
    outline-color: #dadcde;
    border-radius: 4px;
  }
}

.dark-theme {
  .generate-cell-value-component-div-wrapper {

    .form-control-plaintext:focus-visible {
      filter: invert(-1);
    }

    .form-control-plaintext:hover {
      filter: invert(-1);
    }
  }
}

.app-slug-container,
.workspace-folder-modal {
  .tj-app-input {
    padding-bottom: 0px !important;

    .is-invalid {
      border-color: var(--tomato10) !important;
    }

    .is-invalid:focus {
      border-color: var(--tomato10) !important;
    }
  }

  .tj-input-error {
    height: 32px;
    color: var(--tomato10);
    font-weight: 400;
    font-size: 10px;
    height: 0px;
    padding: 4px 0px 16px 0px;
  }
}

.jet-container-loading {
  margin: 0 auto;
  justify-content: center;
  align-items: center;
}

.jet-container-json-form {
  padding: 20px;

  .DateRangePickerInput {
    width: 100% !important;
  }

  .dropzone {
    aside {
      width: 100% !important;
    }
  }

  fieldset {
    width: 100%;

    .json-form-wrapper {
      margin-bottom: 4px;

      .widget-button {
        button {
          width: auto !important;
          min-width: 140px !important;
        }
      }
    }
  }
}

.freeze-scroll {
  #real-canvas {
    overflow: hidden;
  }
}

.badge-warning {
  background-color: var(--amber7) !important;
}

.workspace-variables-alert-banner {
  width: inherit;
  background-color: #FFF9ED;
  border-color: #FFE3A2;
  margin-bottom: 0px;
  padding: 8px 16px;
  border-radius: 0px;
  display: flex;
  justify-content: space-between;
  align-items: center;
  color: var(--amber8);
  font-size: 12px;
  font-weight: 500;
  line-height: 16px;
  letter-spacing: 0.4px;
  text-align: left;
  box-shadow: 0px 1px 2px rgba(16, 24, 40, 0.05);
  border-radius: 6px;
}

.alert-banner-type-text {
  font-size: 12px;
  font-weight: 500;
  line-height: 16px;
  letter-spacing: 0.4px;
  text-align: left;
}

.tj-app-input .alert-component.workspace-variables-alert-banner {
  color: var(--amber8);
  border-color: var(--amber3);
}

.form-label-restricted {
  display: none;
}


#tooltip-for-org-constant-cell,
#tooltip-for-org-input-disabled {
  padding: 12px 16px !important;
  white-space: pre-line !important;
  max-width: 500px !important;
  z-index: 1 !important;

  .react-tooltip-arrow {
    background: inherit !important;
  }
}

.query-rename-input {

  &:focus,
  &:active {
    box-shadow: 0px 0px 0px 2px #C6D4F9;
    border: 1px solid var(--light-indigo-09, var(--indigo9));
  }
}

.btn-query-panel-header {
  height: 28px;
  width: 28px;
  display: flex;
  align-items: center;
  justify-content: center;
  border-radius: 6px;
  background-color: transparent;
  border: none;

  &.active {
    background-color: var(--slate5) !important;
  }

  &:hover,
  &:focus {
    background-color: var(--slate4) !important;
  }
}

.tj-scrollbar {

  ::-webkit-scrollbar,
  &::-webkit-scrollbar {
    width: 16px;
    border-radius: 8px;
  }

  ::-webkit-scrollbar-thumb,
  &::-webkit-scrollbar-thumb {
    border: 4px solid var(--base);
    border-radius: 8px;
    background-color: var(--slate4) !important;
  }

  ::-webkit-scrollbar-track,
  &::-webkit-scrollbar-track {
    background-color: var(--base);
  }

}

.form-check>.form-check-input:not(:checked) {
  background-color: var(--base);
  border-color: var(--slate7);
}

/*
* remove this once whole app is migrated to new styles. use only `theme-dark` class everywhere. 
* This is added since some of the pages are in old theme and making changes to `theme-dark` styles can break UI style somewhere else 
*/
.tj-dark-mode {
  background-color: var(--base) !important;
  color: var(--base-black) !important;
}

.tj-list-btn {
  border-radius: 6px;

  &:hover {
    background-color: var(--slate4);
  }

  &.active {
    background-color: var(--slate5);
  }
}

.tj-list-option {
  &.active {
    background-color: var(--indigo2);
  }
}

.runjs-parameter-badge {
  max-width: 140px;
}

.release-buttons {
  .release-button {
    display: flex;
    padding: 4px 12px;
    align-items: center;
    gap: 8px;
    flex: 1 0 0;
    width: 84px;
    height: 28px;
    cursor: pointer;
  }

  .released-button {
    background-color: #F1F3F5;
    color: #C1C8CD;
  }
}

.modal-divider {
  border-top: 1px solid #dee2e6;
  padding: 10px;
}

.dark-theme-modal-divider {
  border-top: 1px solid var(--slate5) !important;
  padding: 10px;

  .nav-item {
    background-color: transparent !important;
  }
}

.app-slug-container {
  .label {
    font-size: 9px !important;
  }
}

.shareable-link-container {
  .copy-container {
    width: 0px;
    margin-right: -12px;
  }

  .form-check-label {
    font-size: 12px;
    margin-left: 8px;
    color: var(--base-slate-12);
  }

  .label-success,
  .label-updated,
  .tj-input-error,
  .label-info {
    font-size: 10px;
    padding-top: 10px;
  }

  .input-with-icon {
    .form-control {
      height: 100%;
      border-radius: 0px !important;
      padding-right: 40px;
    }

    .is-invalid:focus {
      border-color: var(--tomato9) !important;
    }

    .icon-container {  
      right: 12px;
      top: calc(50% - 11px);  
      
      .spinner-border {
        width: 20px;
        height: 20px;
      }
    }
  }

  .input-group-text {
    background: var(--slate3);
    color: var(--slate9);
  }
}

.manage-app-users-footer {
  padding-bottom: 20px;
  margin-top: 18px;
  .default-secondary-button {
    width: auto !important;
    padding: 18px;
  }

}

.share-disabled {
  opacity: 0.4;
}

// Editor revamp styles
.main-wrapper {
  .editor {
    .header>.navbar {
      background-color: var(--base) !important;
      border-bottom: 1px solid var(--slate5);
      z-index: 10;
    }
  }
}

.component-image-wrapper {
  background-color: var(--slate3) !important;
  border-radius: 6px;
}

.components-container {
  margin-left: 16px;
  margin-right: 16px;
}

.draggable-box-wrapper {
  height: 86px;
  width: 72px;
  margin-bottom: 4px;
}

.component-card-group-wrapper {
  display: flex;
  flex-wrap: wrap;
  column-gap: 22px;
}

.component-card-group-container {
  display: flex;
  row-gap: 12px;
  flex-direction: column;
  padding-bottom: 12px;
  padding-top: 12px;
}

.widgets-manager-header {
  color: var(--slate12);
  font-size: 14px;
  font-style: normal;
  font-weight: 500;
  line-height: 20px;
  /* 142.857% */
  margin-top: 16px;
  margin-bottom: 12px;
}

.components-container {
  .tj-input {
    margin-bottom: 16px;
  }
}

.tj-widgets-search-input {
  width: 266px;
  height: 32px;
  border-radius: 6px;
  background-color: var(--base) !important;
  font-size: 12px;
  font-style: normal;
  font-weight: 400;
  line-height: 20px;
}

.release-button {
  color: var(--indigo-01, #FDFDFE);
  font-family: IBM Plex Sans;
  font-size: 12px;
  font-style: normal;
  font-weight: 600;
  line-height: 20px;
  /* 166.667% */
  display: flex;
  padding: 4px 12px;
  align-items: center;
  gap: 8px;
  flex: 1 0 0;
}

.editor-header-icon {
  border-radius: 6px;
  border: 1px solid var(--bases-transparent, rgba(255, 255, 255, 0.00));
  background: var(--indigo3);
  display: flex;
  padding: 7px;
  justify-content: center;
  align-items: center;
  gap: 8px;
  height: 28px;
  width: 28px;
}

.tj-header-avatar {
  display: flex;
  font-weight: 500;
  width: 27px;
  height: 26px;
  padding: 4px 6px;
  flex-direction: column;
  justify-content: center;
  align-items: center;
  gap: 10px;
  flex-shrink: 0;
  margin-bottom: 0px !important;
  border-radius: 100% !important;
  margin-left: -8px;
  background-color: var(--slate5) !important;
  color: var(--slate10) !important
}

.undo-redo-container {
  position: absolute;
  top: 10px;
  display: flex;
  right: 222px;
  justify-content: center;
  align-items: center;
  height: 28px;
  gap: 2px;

  div {
    display: flex;
    justify-content: center;
    align-items: center;
    height: 28px;
    width: 28px;
    border-radius: 6px;
  }
}

.sidebar-panel-header {
  color: var(--slate12);
  padding-left: 4px;
}

.modal-content {
  background: var(--base);
  color: var(--slate12);
}

.main-editor-canvas {
  background-color: var(--base);
}

.event-manager-popover {
  border: none;
  /* Shadow/03 */
  box-shadow: 0px 4px 6px -2px rgba(16, 24, 40, 0.03), 0px 12px 16px -4px rgba(16, 24, 40, 0.08);

  .popover-body {
    background-color: var(--base);
    color: var(--slate12);
    border: 1px solid var(--slate3, #F1F3F5);
    border-radius: 6px;
  }

}

.copilot-toggle {
  font-family: IBM Plex Sans;
  font-size: 12px;
  font-style: normal;
  font-weight: 500;
  background-color: transparent !important;
  display: flex;
  align-items: center;
}

.copilot-codehinter-wrap {
  .CodeMirror.cm-s-monokai.CodeMirror-wrap {
    border-radius: 0px;
  }
}

.avatar-list-stacked {
  display: flex;
}

.avatar-list-stacked .avatar {
  margin-right: 0px !important;
}

.navbar-right-section {
  border-left: 1px solid var(--slate5);
}

.modal-header {
  background-color: var(--base);
  border-bottom: 1px solid var(--slate5);
}

.sidebar-debugger {
  .nav-item {
    button:hover {
      border-top-color: transparent;
      border-left-color: transparent;
      border-right-color: transparent;
    }
  }
}

.tj-app-version-text {
  color: var(--pink9);
}

.left-sidebar-comments {
  position: absolute;
  left: 0;
  bottom: 48px;
}

.popover-body {
  background-color: var(--base);
  color: var(--slate12);
  border-radius: 6px;
}

.popover {
  border: none;
  border-radius: 6px;
  border: 1px solid var(--slate3, #F1F3F5);
  background: var(--slate1, #FBFCFD);
  box-shadow: 0px 2px 4px -2px rgba(16, 24, 40, 0.06), 0px 4px 8px -2px rgba(16, 24, 40, 0.10);
}

.canvas-codehinter-container {
  .sketch-picker {
    left: 70px !important;
    top: 207px;
  }
}

.debugger-card-body {
  margin-top: 8px;
  margin-bottom: 16px;
  padding: 0px 16px;
}

.left-sidebar-header-btn {
  background-color: var(--base) !important;
  width: 28px;
  height: 28px;
  padding: 7px !important;

  &:focus-visible {
    border: none !important;
    outline: none !important;
    box-shadow: none !important;
  }
}

.navbar-seperator {
  border: 1px solid var(--slate5, #2B2F31);
  background: var(--slate1, #151718);
  width: 1px;
  height: 19px;
  margin-left: 8px;
  margin-right: 8px;
}

.CodeMirror {
  background: var(--base);
}

.color-picker-input {
  height: 36px;
  background-color: var(--slate1);
  border: 1px solid var(--slate7);
  border-radius: 6px;

  &:hover {
    background-color: var(--slate4);
    border: 1px solid var(--slate8);

  }
}

#popover-basic-2 {
  z-index: 10 !important;

  .sketch-picker {
    left: 7px;
    width: 170px !important;
  }
}

.custom-gap-8 {
  gap: 8px;
}

.color-slate-11 {
  color: var(--slate11) !important;
}

.custom-gap-6 {
  gap: 6px
}

<<<<<<< HEAD
.custom-gap-2 {
  gap: 2px
=======
// ToolJet Database buttons

.ghost-black-operation {
  border: 1px solid transparent !important;
  padding: 4px 10px;
}

.custom-gap-2{
  gap:2px
>>>>>>> 5c4d3958
}

.custom-gap-4 {
  gap: 4px;
}

.text-black-000 {
  color: var(--text-black-000) !important;
}

.custom-gap-12 {
  gap: 12px
}

#inspector-tabpane-properties {
  .accordion {
    .accordion-item:last-child {
      border-bottom: none !important;
    }
  }
}

.tj-text-input-widget {
  border: 1px solid var(--tj-text-input-widget-border-default);
  background-color: var(--tj-text-input-widget-field-default);
  width: 100%;
  padding: 3px 5px;

  &::placeholder {
    padding-left: 18px !important;
  }


  &:hover {
    background-color: var(--tj-text-input-widget-hover) !important;
  }

  &:focus {
    // box-shadow: 0px 0px 0px 4px #DFE3E6 !important;
    outline: none !important;
    border: 1px solid var(--tj-text-input-widget-border-clicked);

  }

  &:active {
    box-shadow: 0px 0px 0px 1px #DFE3E6 !important;
    border: 1px solid var(--tj-text-input-widget-border-clicked) !important;
    outline: none !important;
  }
}

.icon-style-container {
  width: 142px;
  height: 32px;
  display: flex;
  align-items: center;
  border-radius: 6px;
  padding: 2px;
}<|MERGE_RESOLUTION|>--- conflicted
+++ resolved
@@ -4628,16 +4628,16 @@
   color: $white  !important;
 
   .modal-title {
-    color: $white !important;
+    color: $white  !important;
   }
 
   .tj-version-wrap-sub-footer {
-    background-color: $bg-dark-light !important;
+    background-color: $bg-dark-light  !important;
     border-top: 1px solid #3A3F42 !important;
 
 
     p {
-      color: $white !important;
+      color: $white  !important;
     }
   }
 
@@ -4648,8 +4648,8 @@
   }
 
   .modal-header {
-    background-color: $bg-dark-light !important;
-    color: $white !important;
+    background-color: $bg-dark-light  !important;
+    color: $white  !important;
     border-bottom: 2px solid #3A3F42 !important;
   }
 
@@ -6288,6 +6288,7 @@
       background-color: #232e3c;
       border-bottom: 1px solid #324156;
     }
+
     .popover-body {
       background-color: #232e3c;
       border-radius: 6px;
@@ -10225,7 +10226,7 @@
     border-radius: 6px !important;
     margin-bottom: 4px !important;
     color: var(--slate12) !important;
-    transition:none;
+    transition: none;
 
 
     &:hover {
@@ -10241,6 +10242,7 @@
       border: 1px solid var(--indigo9) !important;
       box-shadow: none !important;
     }
+
     &.input-error-border {
       border-color: #DB4324 !important;
     }
@@ -10249,13 +10251,15 @@
       box-shadow: 0 0 0 1000px var(--base) inset !important;
       -webkit-text-fill-color: var(--slate12) !important;
 
-       &:hover {
-         box-shadow: 0 0 0 1000px var(--slate1) inset !important;
-        -webkit-text-fill-color: var(--slate12) !important;}
-
-       &:focus-visible { 
+      &:hover {
+        box-shadow: 0 0 0 1000px var(--slate1) inset !important;
+        -webkit-text-fill-color: var(--slate12) !important;
+      }
+
+      &:focus-visible {
         box-shadow: 0 0 0 1000px var(--indigo2) inset !important;
-        -webkit-text-fill-color: var(--slate12) !important;}
+        -webkit-text-fill-color: var(--slate12) !important;
+      }
     }
 
 
@@ -10654,7 +10658,7 @@
 
 
 #global-settings-popover.theme-dark {
-  background-color: $bg-dark-light !important;
+  background-color: $bg-dark-light  !important;
   border: 1px solid #2B2F31;
 
   .global-popover-text {
@@ -10662,7 +10666,7 @@
   }
 
   .maximum-canvas-width-input-select {
-    background-color: $bg-dark-light !important;
+    background-color: $bg-dark-light  !important;
     border: 1px solid #324156;
     color: $white;
   }
@@ -11052,11 +11056,13 @@
     .field-name {
       color: var(--slate-12) !important;
     }
+
     input.slug-input {
       background: #1f2936 !important;
       color: #f4f6fa !important;
       border-color: #324156 !important;
-    }  
+    }
+
     .applink-text {
       background-color: #2b394b !important;
     }
@@ -11070,7 +11076,7 @@
     }
 
     .input-with-icon {
-      .form-control{
+      .form-control {
         background-color: #1f2936 !important;
         border-color: #3E4B5A !important;
         color: #fff !important;
@@ -11080,7 +11086,7 @@
 
 }
 
-.dark-theme{
+.dark-theme {
   .manage-app-users-footer {
     .default-secondary-button {
       background-color: var(--indigo9);
@@ -11093,9 +11099,9 @@
   word-break: break-all;
 }
 
-.workspace-folder-modal{
+.workspace-folder-modal {
   .tj-text-input.dark {
-    background:  #202425;
+    background: #202425;
     border-color: var(--slate7) !important;
   }
 }
@@ -11104,7 +11110,7 @@
   white-space: nowrap;
   overflow: hidden;
   text-overflow: ellipsis;
-  width: 150px; 
+  width: 150px;
 }
 
 .app-slug-container,
@@ -11136,7 +11142,7 @@
     &:hover {
       box-shadow: none;
     }
-    
+
     &:active {
       border: 1px solid #D7DBDF;
       box-shadow: none;
@@ -11145,6 +11151,7 @@
 
   .input-with-icon {
     flex: none;
+
     .icon-container {
       right: 20px;
       top: calc(50% - 13px);
@@ -11159,7 +11166,7 @@
     color: #3D9A50;
   }
 
-  
+
   .workspace-spinner {
     color: #889096 !important;
     width: 16px;
@@ -11171,6 +11178,7 @@
     color: var(--indigo9);
   }
 }
+
 .confirm-dialogue-modal {
   background: var(--base);
 }
@@ -11500,10 +11508,10 @@
       border-color: var(--tomato9) !important;
     }
 
-    .icon-container {  
+    .icon-container {
       right: 12px;
-      top: calc(50% - 11px);  
-      
+      top: calc(50% - 11px);
+
       .spinner-border {
         width: 20px;
         height: 20px;
@@ -11520,6 +11528,7 @@
 .manage-app-users-footer {
   padding-bottom: 20px;
   margin-top: 18px;
+
   .default-secondary-button {
     width: auto !important;
     padding: 18px;
@@ -11834,10 +11843,10 @@
   gap: 6px
 }
 
-<<<<<<< HEAD
 .custom-gap-2 {
   gap: 2px
-=======
+}
+
 // ToolJet Database buttons
 
 .ghost-black-operation {
@@ -11845,9 +11854,8 @@
   padding: 4px 10px;
 }
 
-.custom-gap-2{
-  gap:2px
->>>>>>> 5c4d3958
+.custom-gap-2 {
+  gap: 2px
 }
 
 .custom-gap-4 {
