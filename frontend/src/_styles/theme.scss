@import "./tabler.scss";
@import "./colors.scss";
@import "./z-index.scss";
@import "./mixins.scss";
@import "./queryManager.scss";
@import "./onboarding.scss";
@import "./components.scss";
@import "./global-datasources.scss";
@import "./typography.scss";
@import "./designtheme.scss";
@import "./dropdown-custom.scss";
@import "./ui-operations.scss";
@import url('https://fonts.googleapis.com/css2?family=IBM+Plex+Sans:ital,wght@0,100;0,200;0,300;0,400;0,500;0,600;0,700;1,100;1,200;1,400;1,500;1,600;1,700&display=swap');
@import 'react-loading-skeleton/dist/skeleton.css';

// variables
$border-radius: 4px;


body {
  font-family: 'IBM Plex Sans';
}

input,
button {
  border-radius: 4px;
}

.btn:hover {
  border-color: $primary;
}

.btn-sm {
  padding: 4px 8px;
}

.padding-0 {
  padding: 0;
}

.float-right {
  float: right;
}

.font-500 {
  font-weight: 500;
}

.color-inherit {
  color: inherit;
}

.text-right {
  text-align: right;
}

.navbar {
  max-height: 45px;
  min-height: auto;

  .nav-item.active:after {
    bottom: 0 !important;
  }
}

.rc-slider-track {
  background-color: $primary;
}

.rc-slider-handle {
  border-color: $primary;
}

.auth-main {
  height: 1000px;
  padding-top: calc(0.25 * 100vh);
  overflow: hidden;

  svg,
  img {
    height: 50px;
    width: 50px;
  }

  svg {
    color: #000000;
  }

  .col-4 {
    z-index: 1;
  }

  .horizontal-line {
    width: 100%;
    position: relative;
    border: 1px solid #b1b1b1;
    top: 25px;
    margin: 0px auto;
    z-index: 0;
  }

  .sso-ico {
    div {
      background-color: #ffffff;
    }
  }
}

.emoji-mart-scroll {
  border-bottom: 0;
  margin-bottom: 6px;
}

.emoji-mart-scroll+.emoji-mart-bar {
  display: none;
}

.accordion-item,
.accordion-button {
  background-color: inherit;
}

.accordion-button {
  font-weight: 400 !important;
  box-shadow: none !important;
}

.accordion-button:not(.collapsed) {
  padding-bottom: 0 !important;
}

.accordion-body {
  .form-label {
    font-weight: 400;
    font-size: 12px;
    color: #61656c;
  }

  .style-fx {
    margin-top: 3px !important;
  }
}

.editor {
  .header-container {
    max-width: 100%;
    padding: 0 10px 0 0;
    min-height: 45px;
  }

  .resizer-select,
  .resizer-active {
    border: solid 1px $primary  !important;

    .top-right,
    .top-left,
    .bottom-right,
    .bottom-left {
      background: white;
      border-radius: 10px;
      border: solid 1px $primary;
    }
  }

  .resizer-selected {
    outline-width: thin;
    outline-style: solid;
    outline-color: #ffda7e;
  }

  // query data source card style start

  .query-datasource-card-container,
  .header-query-datasource-card-container {
    display: flex;
    flex-direction: row;
    gap: 10px;
    flex-wrap: wrap;
  }

  .datasource-picker {
    margin-bottom: 24px;
    padding: 0 32px;
  }

  .header-query-datasource-card-container {
    margin-top: -10px;
  }

  .header-query-datasource-card {
    position: relative;
    display: flex;
    min-width: 0;
    word-wrap: break-word;
    background-color: rgba(66, 153, 225, 0.1) !important;
    background-clip: border-box;
    border-radius: 4px;
    height: 32px;
    width: 140px;
    padding: 6px;
    align-items: center;
    text-transform: capitalize;
    font-weight: 400 !important;
    background-color: #4299e11a;

    p {
      margin: 0 8px 0 12px;
    }
  }

  .query-datasource-card {
    position: relative;
    display: flex;
    min-width: 0;
    word-wrap: break-word;
    background-color: #ffffff;
    background-clip: border-box;
    border: 1px solid rgba(101, 109, 119, 0.16);
    border-radius: 4px;
    height: 46px;
    width: 200px;
    padding: 10px;
    align-items: center;
    cursor: pointer;
    transition: transform .2s;

    p {
      margin: 0 8px 0 15px;
    }

    &:hover {
      transform: scale(1.02);
      box-shadow: 0.1px 0.1px 0.1px 0.1px rgba(0, 0, 0, 0.3);
    }
  }

  // end :: data source card style

  .header-query-datasource-name {
    font-size: 0.8rem !important;
    padding-top: 0px !important;
  }

  .datasource-heading {
    display: flex;
    height: 32px;
    gap: 10px;
    align-items: center;

    p {
      font-size: 12px;
      padding-top: 0px;
      cursor: pointer;
    }
  }


  .left-sidebar {
    scrollbar-width: none;
  }

  .left-sidebar::-webkit-scrollbar {
    width: 0;
    background: transparent;
  }

  .left-sidebar-layout {
    display: flex;
    justify-content: center;
    font-size: 11px;
    align-items: center;
    letter-spacing: 0.2px;

    p {
      margin-bottom: 0px;
      margin-top: 8px;
    }
  }

  .left-sidebar {
    height: 100%;
    width: 48px;
    position: fixed;
    z-index: 2;
    left: 0;
    overflow-x: hidden;
    flex: 1 1 auto;
    background-color: #fff !important;
    background-clip: border-box;
    border: solid rgba(0, 0, 0, 0.125);
    border-width: 0px 1px 3px 0px;
    margin-top: 0px;
    padding-top: 0px;

    .accordion-item {
      border: solid rgba(101, 109, 119, 0.16);
      border-width: 1px 0px 1px 0px;
    }

    .datasources-container {
      height: 50%;
      overflow-y: scroll;

      tr {
        border-color: #f1f1f1;
      }
    }

    .variables-container {
      height: 50%;
      overflow-y: scroll;
    }

    .variables-container::-webkit-scrollbar-thumb,
    .datasources-container::-webkit-scrollbar-thumb {
      background: transparent;
      height: 0;
      width: 0;
    }

    .variables-container::-webkit-scrollbar,
    .datasources-container::-webkit-scrollbar {
      width: 0;
      background: transparent;
      height: 0;
    }

    .variables-container,
    .datasources-container {
      scrollbar-width: none;
    }

    .datasources-container {
      bottom: 0;
      height: 500px;
      border: solid rgba(101, 109, 119, 0.16);
      border-width: 1px 0px 1px 0px;

      .datasources-header {
        border: solid rgba(0, 0, 0, 0.125);
        border-width: 0px 0px 1px 0px;
      }
    }

    .left-sidebar-inspector {
      .card-body {
        padding: 1rem 0rem 1rem 1rem;
      }
    }

    .left-sidebar-page-selector {
      .add-new-page-button-container {
        width: 100%;
        margin-top: 10px;
      }
    }
  }

  .editor-sidebar {
    height: calc(100% - 45px);
    position: fixed;
    right: 0;
    overflow-x: hidden;
    width: 300px;
    flex: 1 1 auto;
    top: 45px;
    border-top: 1px solid var(--slate7);
    background-color: var(--base);
    background-clip: border-box;
    border: solid rgba(0, 0, 0, 0.125);
    border-width: 0px 0px 0px 1px;

    .nav-tabs .nav-link {
      color: #3e525b;
      border-top-left-radius: 0px;
      border-top-right-radius: 0px;
    }

    .inspector {
      .inspector-add-button {
        background: inherit;
      }

      .inspector-add-button:hover {
        color: $primary;
        background: #eef3f9;
        border-radius: 4px;
      }

      .form-control-plaintext {
        padding: 0;
      }

      .header {
        padding-left: 20px;
        padding-right: 20px;
        border: solid rgba(0, 0, 0, 0.125);
        border-width: 0px 0px 1px 0px;
        height: 40px;

        .component-name {
          font-weight: 500;
        }

        .component-action-button {
          top: 8px;
          right: 10px;
          position: absolute;
        }
      }

      .properties-container {
        .field {
          .form-label {
            font-size: 12px;
          }

          .text-field {
            height: 30px;
            font-size: 12px;
          }

          .form-select {
            height: 30px;
            font-size: 12px;
          }

          .select-search__input {
            padding: 0.2375rem 0.75rem;
            font-size: 0.825rem;
          }
        }
      }
    }

    .components-container::-webkit-scrollbar {
      width: 0;
      height: 0;
      background: transparent;
    }

    .components-container::-webkit-scrollbar-thumb {
      background: transparent;
    }

    .components-container {
      scrollbar-width: none;
    }

    .components-container {
      height: 100%;
      overflow: auto;
      overflow-x: hidden;
      padding-bottom: 20%;

      .component-image-holder {
        border-radius: 0;
        transition: all 0.3s cubic-bezier(0.25, 0.8, 0.25, 1);
        border: 1px solid #d2ddec;
        box-sizing: border-box;
        border-radius: 4px;

        img {
          margin: 0 auto;
        }

        &:hover {
          background: rgba(66, 153, 225, 0.1);
        }
      }

      .component-title {
        display: block;
        margin-top: 10px;
        color: #3e525b;
        font-size: 10px;
        max-width: 100%;
        text-align: center;
        word-wrap: break-word;
      }

      .component-description {
        color: grey;
        font-size: 0.7rem;
      }
    }
  }

  .main {
    margin-left: 3%;
    width: 82%;
    top: 0;

    .canvas-container::-webkit-scrollbar {
      width: 0;
      background: transparent;
      height: 0;
    }

    .canvas-container {
      scrollbar-width: none;
    }

    .canvas-container::-webkit-scrollbar {
      width: 0;
      background: transparent;
    }

    .canvas-container {
      height: 100%;
      top: 45px;
      position: fixed;
      right: 300px;
      left: 48px;
      overflow-y: auto;
      overflow-x: scroll;
      -webkit-box-pack: center;
      justify-content: center;
      -webkit-box-align: center;
      align-items: center;

      .real-canvas {
        outline: 1px dotted transparent;
      }

      .show-grid {
        outline: 1px dotted #4d72da;
        background-image: linear-gradient(to right,
            rgba(194, 191, 191, 0.2) 1px,
            transparent 1px),
          linear-gradient(to bottom,
            rgba(194, 191, 191, 0.2) 1px,
            transparent 1px);
      }

      .canvas-area {
        min-height: 2400px;
        background: #edeff5;
        margin: 0px auto;

        .resizer {
          border: solid 1px transparent;
        }
      }
    }
  }

  @media screen and (max-height: 450px) {
    .sidebar {
      padding-top: 15px;
    }

    .sidebar a {
      font-size: 18px;
    }
  }
}

.viewer {
  .header-container {
    max-width: 100%;
  }

  .main {
    padding: 0px 10px;

    .canvas-container {
      scrollbar-width: auto;
      width: 100%;
    }

    .canvas-container::-webkit-scrollbar {
      background: transparent;
    }

    .canvas-container {
      height: 100%;
      position: fixed;
      left: 0;
      overflow-y: auto;
      overflow-x: auto;
      -webkit-box-pack: center;
      justify-content: center;
      -webkit-box-align: center;
      align-items: center;

      .canvas-area {
        width: 1280px;
        min-height: 2400px;
        background: #edeff5;
        margin: 0px auto;
        background-size: 80px 80px;
        background-repeat: repeat;
      }

      .navigation-area {
        background-color: #ECEEF0;
        padding: 1rem;

        a.page-link {
          border-radius: 0;
          border: 0;
        }

        a.page-link:hover {
          color: white;
          background-color: #4D72FA;
        }

        a.page-link.active {
          color: white;
          background-color: #4D72FA;
        }
      }

      .navigation-area.dark {
        background-color: #2b3546 !important;
      }
    }
  }
}

.modal-header {
  padding: 0 1.5rem 0 1.5rem;
}

.page-body,
.homepage-body {
  height: 100vh;

  .list-group.list-group-transparent.dark .all-apps-link,
  .list-group-item-action.dark.active {
    background-color: $dark-background  !important;
  }
}

.home-search-holder {
  height: 20px;
  width: 100%;
  margin-top: 32px;

  .search-box-wrapper {
    .input-icon {
      .input-icon-addon {
        padding-right: 6px;
      }
    }
  }

  .homepage-search {
    background: transparent;
    color: var(--slate12);
    height: 20px;

    &:focus {
      background: none;
    }
  }
}

.homepage-app-card-list-item-wrap {
  row-gap: 16px;
  column-gap: 32px;
  display: flex;
  margin-top: 22px;
}

.homepage-app-card-list-item {
  max-width: 272px;
  flex-basis: 33%;
  padding: 0 !important;
}

.homepage-dropdown-style {
  min-width: 11rem;
  display: block;
  align-items: center;
  margin: 0;
  line-height: 1.4285714;
  width: 100%;
  padding: 0.5rem 0.75rem !important;
  font-weight: 400;
  white-space: nowrap;
  border: 0;
  cursor: pointer;
  font-size: 12px;
}

.homepage-dropdown-style:hover {
  background: rgba(101, 109, 119, 0.06);
}

.card-skeleton-container {
  border: 0.5px solid #b4bbc6;
  padding: 1rem;
  border-radius: 8px;
  height: 180px;
}

.app-icon-skeleton {
  background-color: #91a4f6;
  border-radius: 4px;
  margin-bottom: 20px;
  height: 40px;
  width: 40px;
}

.folder-icon-skeleton {
  display: inline-block;
  background-color: #858896;
  border-radius: 4px;
  height: 14px;
  width: 14px;
}

.folders-skeleton {
  padding: 9px 12px;
  height: 34px;
  margin-bottom: 4px;
}

.card-skeleton-button {
  height: 20px;
  width: 60px;
  background: #91a4f6;
  margin-top: 1rem;
  border-radius: 4px;
}

@media (min-height: 641px) and (max-height: 899px) {
  .homepage-pagination {
    position: fixed;
    bottom: 2rem;
    width: 63%;
  }
}

@media (max-height: 640px) {
  .homepage-pagination {
    position: fixed;
    bottom: 2rem;
    width: 71%;
  }
}

@media (max-width: 1056px) {
  .homepage-app-card-list-item {
    flex-basis: 50%;
  }
}

.homepage-body {
  overflow-y: hidden;

  a {
    color: inherit;
  }

  a:hover {
    color: inherit;
    text-decoration: none;
  }

  button.create-new-app-button {
    background-color: var(--indigo9);

  }




  .app-list {
    .app-card {
      height: 180px;
      max-height: 180px;
      border: 0.5px solid #b4bbc6;
      box-sizing: border-box;
      border-radius: 8px;
      overflow: hidden;

      .app-creation-time {
        span {
          color: var(--slate11) !important;
        }
      }

      .app-creator {
        font-weight: 500;
        font-size: 0.625rem;
        line-height: 12px;
        color: #292d37;
        white-space: nowrap;
        overflow: hidden;
        text-overflow: ellipsis;
      }

      .app-icon-main {
        background-color: $primary;

        .app-icon {
          img {
            height: 24px;
            width: 24px;
            filter: invert(100%) sepia(0%) saturate(0%) hue-rotate(17deg) brightness(104%) contrast(104%);
            vertical-align: middle;
          }
        }
      }

      .app-template-card-wrapper {
        .card-body {
          padding-left: 0px !important;
        }
      }

      .app-title {
        line-height: 20px;
        font-size: 1rem;
        font-weight: 400;
        color: #000000;
        overflow: hidden;
        max-height: 40px;
        text-overflow: ellipsis;
        display: -webkit-box;
        -webkit-line-clamp: 2;
        /* number of lines to show */
        line-clamp: 2;
        -webkit-box-orient: vertical;
      }

      button {
        font-size: 0.6rem;
        width: 100%;
      }

      .menu-ico {
        cursor: pointer;

        img {
          padding: 0px;
          height: 14px;
          width: 14px;
          vertical-align: unset;
        }
      }
    }

    .app-card.highlight {
      background-color: #f8f8f8;
      box-shadow: 0px 4px 4px rgba(0, 0, 0, 0.25);
      border: 0.5px solid $primary;

      .edit-button {
        box-sizing: border-box;
        border-radius: 6px;
        color: $primary-light;
        width: 136px;
        height: 28px;
        background: var(--indigo11) !important;
        border: none;
        color: var(--indigo4);

        &:hover {
          background: var(--indigo10);

        }

        &:focus {
          box-shadow: 0px 0px 0px 4px var(--indigo6);
          background: var(--indigo10);
          outline: 0;
        }


        &:active {
          background: var(--indigo11);
          box-shadow: none;
        }
      }

      .launch-button {

        box-sizing: border-box;
        border-radius: 6px;
        color: var(--base);
        width: 92px;
        height: 28px;
        background: var(--base);
        border: 1px solid var(--slate7);
        color: var(--slate12);

        &:hover {
          background: var(--slate8);
          color: var(--slate11);
          border: 1px solid var(--slate8);
          background: var(--base);
        }

        &:active {
          background: var(--base);
          box-shadow: none;
          border: 1px solid var(--slate12);
          color: var(--slate12);
        }

        &:focus {
          background: var(--base);
          color: var(--slate11);
          border: 1px solid var(--slate8);
          box-shadow: 0px 0px 0px 4px var(--slate6);
        }
      }

      .app-title {
        height: 20px;
        -webkit-line-clamp: 1;
        /* number of lines to show */
        line-clamp: 1;
      }
    }
  }
}

.template-library-modal {
  font-weight: 500;

  .modal-header {
    background-color: var(--base) !important;
    border-bottom: 1px solid var(--slate5);

  }

  .modal-dialog {
    max-width: 90%;
    height: 80%;

    .modal-content {
      height: 100%;
      padding: 0;


      .modal-body {
        height: 100%;
        padding: 0 10px;
        background-color: var(--base) !important;


        .container-fluid {
          height: 100%;
          padding: 0;

          .row {
            height: 100%;
          }
        }
      }
    }

    .modal-body,
    .modal-footer {
      background-color: #ffffff;
    }
  }

  .template-categories {
    .list-group-item {
      border: 0;
    }

    .list-group-item.active {
      background-color: #edf1ff;
      color: $primary-light;
      font-weight: 600;
    }
  }

  .template-app-list {
    .list-group-item {
      border: 0;
    }

    .list-group-item.active {
      background-color: #edf1ff;
      color: black;
    }
  }

  .template-display {
    display: flex;
    flex-direction: row;
    align-items: center;
    height: 100%;

    h3.title {
      font-weight: 600;
      line-height: 17px;
    }

    p.description {
      font-weight: 500;
      font-size: 13px;
      line-height: 15px;
      letter-spacing: -0.1px;
      color: #8092ab;
    }

    img.template-image {
      height: 75%;
      width: 85%;
      border: 0;
      padding: 0;
      object-fit: contain;
    }

    .template-spinner {
      width: 3rem;
      height: 3rem;
      margin: auto;
      position: absolute;
      top: 0;
      bottom: 0;
      left: 0;
      right: 0;
    }

    .row {
      margin-bottom: 0;
    }
  }

  .template-list {
    padding-top: 16px;

    .template-search-box {
      input {
        border-radius: 5px !important;
      }

      .input-icon {
        display: flex;
      }
    }

    .input-icon {
      .search-icon {
        display: block;
        position: absolute;
        left: 0;
        margin-right: 0.5rem;
      }

      .clear-icon {
        cursor: pointer;
        display: block;
        position: absolute;
        right: 0;
        margin-right: 0.5rem;
      }
    }

    .list-group-item.active {
      color: $primary;
    }
  }
}

.template-library-modal.dark-mode {

  .template-modal-control-column,
  .template-list-column,
  .categories-column,
  .modal-header {
    border-color: var(--slate5) !important;
  }

  .modal-body,
  .modal-footer,
  .modal-header,
  .modal-content {
    color: white;
    background-color: #2b394a;
  }

  .template-categories {
    .list-group-item {
      color: white;
      border: 0;
    }

    .list-group-item:hover {
      background-color: #232e3c;
    }

    .list-group-item.active {
      background-color: $primary-light;
      color: white;
      font-weight: 600;
    }
  }

  .template-app-list {
    .list-group-item {
      border: 0;
      color: white;
    }

    .list-group-item:hover {
      border: 0;
      background-color: #232e3c;
    }

    .list-group-item.active {
      background-color: $primary-light;
      color: white;
    }

    .no-results-item {
      background-color: var(--slate4);
      color: white;
    }
  }

  .template-list {
    .template-search-box {
      input {
        background-color: #2b394a;
        border-color: #232e3c;
        color: white;
      }
    }
  }
}

.fx-container {
  position: relative;
}

.fx-common {
  position: absolute;
  top: -37.5px;
  right: 0px;
}

.fx-button {
  font-weight: 400;
  font-size: 13px;
  color: #61656c;
}

.fx-button:hover,
.fx-button.active {
  font-weight: 600;
  color: $primary-light;
  cursor: pointer;
}

.fx-container-eventmanager {
  position: relative;
}

.fx-container-eventmanager * .fx-outer-wrapper {
  position: absolute !important;
  top: 7px !important;
  right: -26px;
}

// targeting select component library class

.component-action-select *.css-1nfapid-container {
  width: 184px !important;
}

.fx-container-eventmanager *.fx-common {
  top: 6px !important;
  right: -34px;
}

.fx-container-eventmanager-code {
  padding-right: 15px !important;
}

.unselectable {
  -webkit-touch-callout: none;
  -webkit-user-select: none;
  -khtml-user-select: none;
  -moz-user-select: none;
  -ms-user-select: none;
  user-select: none;
}

.layout-buttons {
  span {
    color: $primary;
  }
}

.theme-dark {
  .accordion-button::after {
    background-image: url("data:image/svg+xml,%3Csvg id='SvgjsSvg1001' width='288' height='288' xmlns='http://www.w3.org/2000/svg' version='1.1' xmlns:xlink='http://www.w3.org/1999/xlink' xmlns:svgjs='http://svgjs.com/svgjs'%3E%3Cdefs id='SvgjsDefs1002'%3E%3C/defs%3E%3Cg id='SvgjsG1008' transform='matrix(1,0,0,1,0,0)'%3E%3Csvg xmlns='http://www.w3.org/2000/svg' fill='/fffff' viewBox='0 0 16 16' width='288' height='288'%3E%3Cpath fill-rule='evenodd' d='M1.646 4.646a.5.5 0 0 1 .708 0L8 10.293l5.646-5.647a.5.5 0 0 1 .708.708l-6 6a.5.5 0 0 1-.708 0l-6-6a.5.5 0 0 1 0-.708z' fill='%23ffffff' class='color000 svgShape'%3E%3C/path%3E%3C/svg%3E%3C/g%3E%3C/svg%3E");
  }

  .inspector {
    border: 1px solid $dark-background;
  }

  .homepage-body {
    .app-list {
      .app-title {
        line-height: 20px;
        font-size: 16px;
        font-weight: 400;
      }
    }
  }

  .layout-buttons {
    svg {
      filter: invert(89%) sepia(2%) saturate(127%) hue-rotate(175deg) brightness(99%) contrast(96%);
    }
  }

  .organization-list {
    margin-top: 5px;

    .btn {
      border: 0px;
    }

    .dropdown-toggle div {
      max-width: 200px;
      text-overflow: ellipsis;
      overflow: hidden;
    }
  }

  .left-menu {
    ul {
      li:not(.active):hover {
        color: $black;
      }
    }
  }

  .menu-ico,
  .folder-menu-icon {
    svg {
      path {
        fill: white !important;
      }
    }
  }
}

.pagination {
  .page-item.active {
    a.page-link {
      background-color: $primary-light;
    }
  }
}

.datasource-picker,
.stripe-operation-options {

  .select-search,
  .select-search-dark,
  .select-search__value input,
  .select-search-dark input {
    width: 224px !important;
    height: 32px !important;
    border-radius: $border-radius  !important;
  }
}

.openapi-operation-options {

  .select-search,
  .select-search-dark,
  .select-search__value input,
  .select-search-dark input {
    height: 32px !important;
    border-radius: $border-radius  !important;
  }
}

.openapi-operations-desc {
  padding-top: 12px;
}

.select-search {
  width: 100%;
  position: relative;
  box-sizing: border-box;
}

.select-search *,
.select-search *::after,
.select-search *::before {
  box-sizing: inherit;
}

.select-search-dark {
  .select-search-dark__input::placeholder {
    color: #E0E0E0;
  }
}

/**
 * Value wrapper
 */
.select-search__value {
  position: relative;
  z-index: 1;
}

.select-search__value::after {
  content: "";
  display: inline-block;
  position: absolute;
  top: calc(50% - 9px);
  right: 19px;
  width: 11px;
  height: 11px;
}

/**
 * Input
 */
.select-search__input {
  display: block;
  width: 100%;
  padding: 0.4375rem 0.75rem;
  font-size: 0.875rem;
  font-weight: 400;
  line-height: 1.4285714;
  color: #232e3c;
  background-color: #ffffff;
  background-clip: padding-box;
  border: 1px solid #dadcde;
  -webkit-appearance: none;
  -moz-appearance: none;
  appearance: none;
  border-radius: $border-radius  !important;
  transition: border-color 0.15s ease-in-out, box-shadow 0.15s ease-in-out;
}

.select-search__input::-webkit-search-decoration,
.select-search__input::-webkit-search-cancel-button,
.select-search__input::-webkit-search-results-button,
.select-search__input::-webkit-search-results-decoration {
  -webkit-appearance: none;
}

.select-search__input:not([readonly]):focus {
  cursor: initial;
}

/**
 * Options wrapper
 */
.select-search__select {
  background: #ffffff;
  box-shadow: 0 0.0625rem 0.125rem rgba(0, 0, 0, 0.15);
}

/**
 * Options
 */
.select-search__options {
  list-style: none;
}

/**
 * Option row
 */
.select-search__row:not(:first-child) {
  border-top: 1px solid #eee;
}

/**
 * Option
 */
.select-search__option,
.select-search__not-found {
  display: block;
  height: 36px;
  width: 100%;
  padding: 0 16px;
  background: var(--base);
  border: none;
  outline: none;
  font-family: "Roboto", sans-serif;
  font-size: 14px;
  text-align: left;
  cursor: pointer;
}

.select-search--multiple .select-search__option {
  height: 48px;
}

.select-search__option.is-highlighted,
.select-search__option:not(.is-selected):hover {
  background: rgba(47, 204, 139, 0.1);
}

.select-search__option.is-highlighted.is-selected,
.select-search__option.is-selected:hover {
  background: #2eb378;
  color: #ffffff;
}

/**
 * Group
 */
.select-search__group-header {
  font-size: 10px;
  text-transform: uppercase;
  background: #eee;
  padding: 8px 16px;
}

/**
 * States
 */
.select-search.is-disabled {
  opacity: 0.5;
}

.select-search.is-loading .select-search__value::after {
  background-image: url("data:image/svg+xml,%3Csvg xmlns='http://www.w3.org/2000/svg' width='50' height='50' viewBox='0 0 50 50'%3E%3Cpath fill='%232F2D37' d='M25,5A20.14,20.14,0,0,1,45,22.88a2.51,2.51,0,0,0,2.49,2.26h0A2.52,2.52,0,0,0,50,22.33a25.14,25.14,0,0,0-50,0,2.52,2.52,0,0,0,2.5,2.81h0A2.51,2.51,0,0,0,5,22.88,20.14,20.14,0,0,1,25,5Z'%3E%3CanimateTransform attributeName='transform' type='rotate' from='0 25 25' to='360 25 25' dur='0.6s' repeatCount='indefinite'/%3E%3C/path%3E%3C/svg%3E");
  background-size: 11px;
}

.select-search:not(.is-disabled) .select-search__input {
  cursor: pointer;
}

/**
 * Modifiers
 */
.select-search--multiple {
  border-radius: 3px;
  overflow: hidden;
}

.select-search:not(.is-loading):not(.select-search--multiple) .select-search__value::after {
  transform: rotate(45deg);
  border-right: 1px solid #000;
  border-bottom: 1px solid #000;
  pointer-events: none;
}

.select-search--multiple .select-search__input {
  cursor: initial;
}

.select-search--multiple .select-search__input {
  border-radius: 3px 3px 0 0;
}

.select-search--multiple:not(.select-search--search) .select-search__input {
  cursor: default;
}

.select-search:not(.select-search--multiple) .select-search__input:hover {
  border-color: #2fcc8b;
}

.select-search:not(.select-search--multiple) .select-search__select {
  position: absolute;
  z-index: 2;
  right: 0;
  left: 0;
  border-radius: 3px;
  overflow: auto;
  max-height: 360px;
}

.select-search--multiple .select-search__select {
  position: relative;
  overflow: auto;
  max-height: 260px;
  border-top: 1px solid #eee;
  border-radius: 0 0 3px 3px;
}

.select-search__not-found {
  height: auto;
  padding: 16px;
  text-align: center;
  color: #888;
}

/**
* Select Search Dark Mode
*/
.select-search-dark {
  width: 100%;
  position: relative;
  box-sizing: border-box;
}

.select-search-dark *,
.select-search-dark *::after,
.select-search-dark *::before {
  box-sizing: inherit;
}

/**
 * Value wrapper
 */
.select-search-dark__value {
  position: relative;
  z-index: 1;
}

.select-search-dark__value::after {
  content: "";
  display: inline-block;
  position: absolute;
  top: calc(50% - 4px);
  right: 13px;
  width: 6px;
  height: 6px;
  filter: brightness(0) invert(1);
}

/**
 * Input
 */
.select-search-dark__input {
  display: block;
  width: 100%;
  // padding: 0.4375rem 0.75rem;
  font-size: 0.875rem;
  font-weight: 400;
  line-height: 1.4285714;
  color: #ffffff;
  background-color: #2b3547;
  background-clip: padding-box;
  border: 1px solid #232e3c;
  -webkit-appearance: none;
  -moz-appearance: none;
  appearance: none;
  border-radius: 0;
  transition: border-color 0.15s ease-in-out, box-shadow 0.15s ease-in-out;
}

.select-search-dark__input::-webkit-search-decoration,
.select-search-dark__input::-webkit-search-cancel-button,
.select-search-dark__input::-webkit-search-results-button,
.select-search-dark__input::-webkit-search-results-decoration {
  -webkit-appearance: none;
}

.select-search-dark__input:not([readonly]):focus {
  cursor: initial;
}

/**
 * Options
 */
.select-search-dark__options {
  list-style: none;
  padding: 0;
}

/**
 * Option row
 */
.select-search-dark__row:not(:first-child) {
  border-top: none;
}

/**
 * Option
 */
.select-search-dark__option,
.select-search-dark__not-found {
  display: block;
  height: 36px;
  width: 100%;
  padding: 0 16px;
  background-color: var(--base) !important;
  color: #ffffff !important;
  outline: none;
  font-family: "Roboto", sans-serif;
  font-size: 14px;
  text-align: left;
  cursor: pointer;
  border-radius: 0;

  &:hover {
    background-color: #2b3546 !important;
  }
}

.select-search-dark--multiple .select-search-dark__option {
  height: 48px;
}

/**
 * Group
 */
.select-search-dark__group-header {
  font-size: 10px;
  text-transform: uppercase;
  background: #eee;
  padding: 8px 16px;
}

/**
 * States
 */
.select-search-dark.is-disabled {
  opacity: 0.5;
}

.select-search-dark.is-loading .select-search-dark__value::after {
  background-image: url("data:image/svg+xml,%3Csvg xmlns='http://www.w3.org/2000/svg' width='50' height='50' viewBox='0 0 50 50'%3E%3Cpath fill='%232F2D37' d='M25,5A20.14,20.14,0,0,1,45,22.88a2.51,2.51,0,0,0,2.49,2.26h0A2.52,2.52,0,0,0,50,22.33a25.14,25.14,0,0,0-50,0,2.52,2.52,0,0,0,2.5,2.81h0A2.51,2.51,0,0,0,5,22.88,20.14,20.14,0,0,1,25,5Z'%3E%3CanimateTransform attributeName='transform' type='rotate' from='0 25 25' to='360 25 25' dur='0.6s' repeatCount='indefinite'/%3E%3C/path%3E%3C/svg%3E");
  background-size: 11px;
}

.select-search-dark:not(.is-disabled) .select-search-dark__input {
  cursor: pointer;
}

/**
 * Modifiers
 */
.select-search-dark--multiple {
  border-radius: 3px;
  overflow: hidden;
}

.select-search-dark:not(.is-loading):not(.select-search-dark--multiple) .select-search-dark__value::after {
  transform: rotate(45deg);
  border-right: 1px solid #000;
  border-bottom: 1px solid #000;
  pointer-events: none;
}

.select-search-dark--multiple .select-search-dark__input {
  cursor: initial;
}

.select-search-dark--multiple .select-search-dark__input {
  border-radius: 3px 3px 0 0;
}

.select-search-dark--multiple:not(.select-search-dark--search) .select-search-dark__input {
  cursor: default;
}

.select-search-dark:not(.select-search-dark--multiple) .select-search-dark__input:hover {
  border-color: #ffffff;
}

.select-search-dark:not(.select-search-dark--multiple) .select-search-dark__select {
  position: absolute;
  z-index: 2;
  right: 0;
  left: 0;
  border-radius: 3px;
  overflow: auto;
  max-height: 360px;
}

.select-search-dark--multiple .select-search-dark__select {
  position: relative;
  overflow: auto;
  max-height: 260px;
  border-top: 1px solid #eee;
  border-radius: 0 0 3px 3px;
}

.select-search-dark__not-found {
  height: auto;
  padding: 16px;
  text-align: center;
  color: #888;
}

.jet-table-footer {
  .table-footer {
    width: 100%;
  }
}

.jet-data-table-header {
  max-height: 50px;
}

.jet-data-table {
  thead {
    z-index: 2;
  }

  .table thead th:not(.rdtPrev):not(.rdtSwitch):not(.rdtNext):not(.dow) {
    display: flex !important;
  }

  .table-row:hover,
  .table-row:focus {
    background: rgba(lightBlue, 0.25);
  }

  .table-row.selected {
    --tblr-table-accent-bg: rgba(lightBlue, 0.25);
    background: rgba(lightBlue, 0.25);
    font-weight: 500;
  }

  td {
    min-height: 40px;
    overflow-x: initial;

    .text-container {
      padding: 0;
      margin: 0;
      border: 0;
      height: 100%;
      outline: none;
    }
  }

  td.spacious {
    min-height: 47px;
  }

  td.compact {
    min-height: 40px;
  }

  .has-dropdown,
  .has-multiselect,
  .has-text,
  .has-datepicker,
  .has-actions {
    padding: 0 5px;
  }

  .has-text,
  .has-actions {
    margin: 0;
  }

  .wrap-wrapper {
    white-space: normal !important;
    word-break: break-all;
  }

  .scroll-wrapper {
    overflow-x: auto;
  }

  .hide-wrapper {
    overflow-x: hidden !important;
  }

  td {

    .text-container:focus-visible,
    .text-container:focus,
    .text-container:focus-within,
    .text-container:hover {
      outline: none;
      height: 100%;
    }

    display: flex !important;

    .td-container {
      margin-top: auto;
      margin-bottom: auto;
    }
  }

  td {
    .text-container:focus {
      position: sticky;
      height: 120px;
      overflow-y: scroll;
      margin-top: -10px;
      padding: 10px;
      margin-left: -9px;
      background: white;
      box-shadow: rgba(15, 15, 15, 0/05) 0px 0px 0px 1px,
        rgba(15, 15, 15, 0.1) 0px 3px 6px, rgba(15, 15, 15, 0.2) 0px 9px 24px;
      white-space: initial;
    }

    .text-container:focus-visible,
    .text-container:focus,
    .text-container:focus-within,
    .text-container:hover {
      outline: none;
    }
  }

  td {
    .text-container::-webkit-scrollbar {
      background: transparent;
      height: 0;
      width: 0;
    }
  }

  td::-webkit-scrollbar {
    background: transparent;
    height: 0;
    width: 0;
  }

  td:hover::-webkit-scrollbar {
    height: 4px;
    width: 4px;
  }

  .th {
    white-space: normal;
  }

  th:after {
    content: " ";
    position: relative;
    height: 0;
    width: 0;
  }

  .sort-desc:after {
    border-left: 5px solid transparent;
    border-right: 5px solid transparent;
    border-top: 5px solid #767676;
    border-bottom: 5px solid transparent;
    left: 0px;
    top: 7px;
  }

  .sort-asc:after {
    border-left: 5px solid transparent;
    border-right: 5px solid transparent;
    border-top: 0px solid transparent;
    border-bottom: 5px solid #767676;
    left: 0px;
    top: 7px;
  }
}

.jet-data-table::-webkit-scrollbar {
  background: transparent;
}

.jet-data-table::-webkit-scrollbar-track {
  background: transparent;
}

.jet-data-table:hover {
  overflow-x: auto;
  overflow-y: auto;
}

.jet-data-table {
  overflow: hidden;

  .form-check {
    margin-bottom: 0;
  }

  .form-check-inline {
    margin-right: 0;
  }

  .table-row {
    cursor: pointer;
  }

  thead {
    position: sticky;
    top: 0px;
    display: inline-block;

    tr {
      border-top: none;
    }
  }

  tbody {
    display: inline-block;
  }
}

.btn-primary {
  --tblr-btn-color: #{$primary-rgb};
  --tblr-btn-color-darker: #{$primary-rgb-darker};
  border-color: none;
}

.form-check-input:checked {
  background-color: var(--indigo9) !important;
  border-color: rgba(101, 109, 119, 0.24);
}

.btn:focus,
.btn:active,
.form-check-input:focus,
.form-check-input:active,
.form-control:focus,
th:focus,
tr:focus {
  outline: none !important;
  box-shadow: none;
}

.show-password-field {
  width: fit-content;

  .form-check-input {
    cursor: pointer;
  }

  .show-password-label {
    cursor: pointer;
  }
}

.select-search__option {
  color: rgb(90, 89, 89);
}

.select-search__option.is-selected {
  background: rgba(176, 176, 176, 0.07);
  color: #4d4d4d;
}

.select-search__option.is-highlighted.is-selected,
.select-search__option.is-selected:hover {
  background: rgba(66, 153, 225, 0.1);
  color: rgb(44, 43, 43);
}

.select-search__option.is-highlighted,
.select-search__option:hover {
  background: rgba(66, 153, 225, 0.1);
}

.select-search__options {
  margin-left: -33px;
}

.select-search__option.is-highlighted,
.select-search__option:not(.is-selected):hover {
  background: rgba(66, 153, 225, 0.1);
}

.select-search:not(.select-search--multiple) .select-search__input:hover {
  border-color: rgba(66, 153, 225, 0.1);
}

.DateInput_input {
  font-weight: 300;
  font-size: 14px;
  padding: 4px 7px 2px;
  padding: 4px 7px 2px;
  width: 100px !important;
  margin-left: 10px;
}

.jet-data-table {
  display: inline-block;
  height: 100%;

  thead {
    width: 100%;
  }

  .select-search:not(.is-loading):not(.select-search--multiple) .select-search__value::after {
    display: none;
  }

  .custom-select {
    .select-search:not(.select-search--multiple) .select-search__select {
      top: 0px;
      border: solid #9fa0a1 1px;
    }
  }

  .tags {
    width: 100%;
    min-height: 20px;

    .add-tag-button {
      display: none;
    }

    .tag {
      font-weight: 400;
      font-size: 0.85rem;
      letter-spacing: 0.04em;
      text-transform: none;

      .remove-tag-button {
        margin-left: 5px;
        margin-right: -7px;
        display: none;
      }
    }

    .form-control-plaintext {
      font-size: 12px;
    }

    .form-control-plaintext:hover,
    .form-control-plaintext:focus-visible {
      outline: none;
    }
  }

  .tags:hover {
    .add-tag-button {
      display: inline-flex;
    }
  }

  .tag:hover {
    .remove-tag-button {
      display: inline-flex;
    }
  }

  .th,
  .td {
    .resizer {
      display: inline-block;
      height: 100%;
      position: absolute;
      right: 0;
      top: 0;
      transform: translateX(50%);
      z-index: 1;
      touch-action: none;
      width: 2px;

      &.isResizing {
        background: rgb(179, 173, 173);
        width: 5px;
      }
    }
  }
}

.no-components-box {
  border: 1px dashed #3e525b;
}

.form-control-plaintext:focus-visible {
  outline: none;
  outline-width: thin;
  outline-style: solid;
  outline-color: $primary;
}

.form-control-plaintext:hover {
  outline: none;
  outline-width: thin;
  outline-style: solid;
  outline-color: rgba(66, 153, 225, 0.8);
}

.select-search__input:focus-visible {
  outline: none;
  outline-color: #4ac4d6;
}

.form-control-plaintext {
  padding: 5px;
}

.table-filters,
.table-add-new-row {
  position: absolute;
  top: 2.85rem;
  width: 80%;
  max-width: 700px;
  margin-right: 10%;
  right: 0;
  height: 300px;
  z-index: 100;
}

.code-builder {
  border: solid 1px #dadcde;
  border-radius: 2px;
  padding-top: 4px;

  .variables-dropdown {
    position: fixed;
    right: 0;
    width: 400px;
    z-index: 200;
    border: solid 1px #dadcde;

    .group-header {
      background: #f4f6fa;
    }
  }
}

.__react_component_tooltip {
  z-index: 10000;
}

.select-search__value::after {
  top: calc(50% - 2px);
  right: 15px;
  width: 5px;
  height: 5px;
}

.progress-bar {
  background-color: rgba(66, 153, 225, 0.7);
}

.popover-header {
  background-color: #f4f6fa;
}

.popover-body {
  .form-label {
    font-size: 12px;
  }
}

/**
 * Home page app menu
 */
#popover-app-menu {
  border-radius: 4px;
  width: 150px;
  box-shadow: 0px 12px 16px -4px rgba(16, 24, 40, 0.08), 0px 4px 6px -2px rgba(16, 24, 40, 0.03);
  background: var(--base);
  color: var(--slate12);
  border: 1px solid var(--slate3);

  .popover-arrow {
    display: none;
  }

  .popover-body {
    padding: 16px 12px 0px 12px;
    color: var(--slate12);

    .field {
      font-weight: 500;
      font-size: 0.7rem;

      &__danger {
        color: var(--tomato9);
      }
    }
  }
}

.input-icon {
  .input-icon-addon {
    display: none;
  }
}

.input-icon:hover {
  .input-icon-addon {
    display: flex;
  }
}

.input-icon:focus {
  .input-icon-addon {
    display: flex;
  }
}

.sub-section {
  width: 100%;
  display: block;
}

.text-muted {
  color: #3e525b !important;
}

body {
  color: #3e525b;
}

.RichEditor-root {
  background: #ffffff;
  border: 1px solid #ddd;
  font-family: "Georgia", serif;
  font-size: 14px;
  padding: 15px;
  height: 100%;
}

.RichEditor-editor {
  border-top: 1px solid #ddd;
  cursor: text;
  font-size: 16px;
  margin-top: 10px;
}

.RichEditor-editor .public-DraftEditorPlaceholder-root,
.RichEditor-editor .public-DraftEditor-content {
  margin: 0 -15px -15px;
  padding: 15px;
}

.RichEditor-editor .public-DraftEditor-content {
  min-height: 100px;
  overflow-y: scroll;
}

.RichEditor-hidePlaceholder .public-DraftEditorPlaceholder-root {
  display: none;
}

.RichEditor-editor .RichEditor-blockquote {
  border-left: 5px solid #eee;
  color: #666;
  font-family: "Hoefler Text", "Georgia", serif;
  font-style: italic;
  margin: 16px 0;
  padding: 10px 20px;
}

.RichEditor-editor .public-DraftStyleDefault-pre {
  background-color: rgba(0, 0, 0, 0.05);
  font-family: "Inconsolata", "Menlo", "Consolas", monospace;
  font-size: 16px;
  padding: 20px;
}

.RichEditor-controls {
  font-family: "Helvetica", sans-serif;
  font-size: 14px;
  margin-bottom: 5px;
  user-select: none;
}

.dropmenu {
  position: relative;
  display: inline-block;
  margin-right: 16px;

  .dropdownbtn {
    color: #999;
    background: none;
    cursor: pointer;
    outline: none;
    border: none;
  }

  .dropdown-content {
    display: none;
    position: absolute;
    z-index: 2;
    width: 100%;
    align-items: center;
    border: 1px solid transparent;
    border-radius: 4px;
    box-shadow: 0 2px 6px 2px rgba(47, 54, 59, 0.15);

    a {
      text-decoration: none;
      width: 100%;
      position: relative;
      display: block;

      span {
        text-align: center;
        width: 100%;
        text-align: center;
        padding: 3px 0px;
      }
    }
  }
}

.dropmenu .dropdown-content a:hover {
  background-color: rgba(0, 0, 0, 0.05);
}

.dropmenu:hover {
  .dropdownbtn {
    color: #5890ff;
    background-color: rgba(0, 0, 0, 0.05);
    border-radius: 4px;
  }

  .dropdown-content {
    display: block;
  }
}

.RichEditor-styleButton {
  color: #999;
  cursor: pointer;
  margin-right: 16px;
  padding: 2px 0;
  display: inline-block;
}

.RichEditor-activeButton {
  color: #5890ff;
}

.transformation-editor {
  .CodeMirror {
    min-height: 70px;
  }
}

.chart-data-input {
  .CodeMirror {
    min-height: 370px;
    font-size: 0.8rem;
  }

  .code-hinter {
    min-height: 370px;
  }
}

.map-location-input {
  .CodeMirror {
    min-height: 120px;
    font-size: 0.8rem;
  }

  .code-hinter {
    min-height: 120px;
  }
}

.rdt {
  .form-control {
    height: 100%;
  }
}

.DateInput_input__focused {
  border-bottom: 2px solid $primary;
}

.CalendarDay__selected,
.CalendarDay__selected:active,
.CalendarDay__selected:hover {
  background: $primary;
  border: 1px double $primary;
}

.CalendarDay__selected_span {
  background: $primary;
  border: $primary;
}

.CalendarDay__selected_span:active,
.CalendarDay__selected_span:hover {
  background: $primary;
  border: 1px double $primary;
  color: #ffffff;
}

.CalendarDay__hovered_span:active,
.CalendarDay__hovered_span:hover {
  background: $primary;
  border: 1px double $primary;
  color: #ffffff;
}

.CalendarDay__hovered_span {
  background: #83b8e7;
  border: 1px double #83b8e7;
  color: #ffffff;
}

.table-responsive {
  margin-bottom: 0rem;
}

.code-hinter::-webkit-scrollbar {
  width: 0;
  height: 0;
  background: transparent;
}

.codehinter-query-editor-input {
  .CodeMirror {
    font-family: "Roboto", sans-serif;
    color: #263136;
    overflow: hidden;
    height: 50px !important;
  }

  .CodeMirror-vscrollbar {
    overflow: hidden;
  }

  .CodeMirror-focused {
    padding-top: 0;
    height: 50px;
  }

  .CodeMirror-scroll {
    position: absolute;
    top: 0;
    width: 100%;
  }
}

.field {
  .CodeMirror-scroll {
    position: static;
    top: 0;
  }
}

.code-hinter {
  height: 36px;

  .form-control {
    .CodeMirror {
      font-family: "Roboto", sans-serif;
      height: 50px !important;
      max-height: 300px;
    }
  }

  .CodeMirror-vscrollbar,
  .CodeMirror-hscrollbar {
    background: transparent;
    height: 0;
    width: 0;
  }

  .CodeMirror-scroll {
    overflow: hidden !important;
    position: static;
    width: 100%;
  }
}

.CodeMirror-hints {
  font-family: "Roboto", sans-serif;
  font-size: 0.9rem;
  padding: 0px;
  z-index: $hints-z-index;

  li.CodeMirror-hint-active {
    background: $primary;
  }

  .CodeMirror-hint {
    padding: 4px;
    padding-left: 10px;
    padding-right: 10px;
  }
}

.cm-matchhighlight {
  color: #4299e1 !important;
  background: rgba(66, 153, 225, 0.1) !important;
}

.nav-tabs .nav-link {
  color: #3e525b;
  border-top-left-radius: 0px;
  border-top-right-radius: 0px;
}

.transformation-popover {
  padding: 14px;
  font-weight: 500;
  margin-bottom: 0px;
}

.transformation-editor {
  .CodeMirror {
    min-height: 220px;
  }
}

hr {
  margin: 1rem 0;
}

.query-hinter {
  min-height: 150px;
}

.codehinter-default-input {
  font-family: "Roboto", sans-serif;
  padding: 0.0475rem 0rem !important;
  display: block;
  width: 100%;
  font-size: 0.875rem;
  font-weight: 400;
  color: #232e3c;
  background-color: #ffffff;
  background-clip: padding-box;
  border: 1px solid #dadcde;
  -webkit-appearance: none;
  -moz-appearance: none;
  appearance: none;
  border-radius: 4px;
  transition: border-color 0.15s ease-in-out, box-shadow 0.15s ease-in-out;
  height: 30px;

  .CodeMirror {
    font-family: "Roboto", sans-serif;
  }

  .CodeMirror-placeholder {
    height: inherit !important;
    position: absolute !important;
    margin-top: 3px;
  }
}

.codehinter-query-editor-input {
  font-family: "Roboto", sans-serif;
  padding: 0.1775rem 0rem;
  display: block;
  width: 100%;
  font-size: 0.875rem;
  font-weight: 400;
  color: #232e3c;
  background-color: #ffffff;
  background-clip: padding-box;
  border: 1px solid #dadcde;
  border-radius: $border-radius;
  appearance: none;
  transition: border-color 0.15s ease-in-out, box-shadow 0.15s ease-in-out;
  height: 28px !important;
}

.modal-component {
  margin-top: 150px;

  .modal-body {
    padding: 0;
  }

  .modalWidget-config-handle {
    position: relative !important;
  }
}

.draggable-box {
  .config-handle {
    top: -20px;
    position: fixed;
    max-height: 10px;
    z-index: 100;
    min-width: 108px;

    .handle-content {
      cursor: move;
      color: #ffffff;
      background: $primary;
    }

    .badge {
      font-size: 9px;
      border-bottom-left-radius: 0;
      border-bottom-right-radius: 0;

      .delete-part {
        margin-left: 10px;
        float: right;
      }

      .delete-part::before {
        height: 12px;
        display: inline-block;
        width: 2px;
        background-color: rgba(255, 255, 255, 0.8);
        opacity: 0.5;
        content: "";
        vertical-align: middle;
      }
    }
  }
}

.draggable-box-in-editor:hover {
  z-index: 3 !important;
}

.modal-content {
  .config-handle {
    position: absolute;

    .badge {
      font-size: 9px;
    }
  }
}

.config-handle {
  display: block;
}

.apps-table {
  .app-title {
    font-size: 1rem;
  }

  .row {
    --tblr-gutter-x: 0rem;
  }
}


.theme-dark .wrapper {

  .navbar .navbar-nav .active>.nav-link,
  .navbar .navbar-nav .nav-link.active,
  .navbar .navbar-nav .nav-link.show,
  .navbar .navbar-nav .show>.nav-link {
    color: rgba(255, 255, 255, 0.7);
  }
}

.home-page,
.org-users-page {

  .navbar .navbar-nav .active>.nav-link,
  .navbar .navbar-nav .nav-link.active,
  .navbar .navbar-nav .nav-link.show,
  .navbar .navbar-nav .show>.nav-link {
    color: rgba(35, 46, 60, 0.7);
  }

  .nav-item {
    font-size: 0.9rem;
  }

  img.svg-icon {
    cursor: pointer;
    padding-left: 2px;
    border-radius: 10px;
  }

  img.svg-icon:hover {
    background-color: rgba(224, 214, 214, 0.507);
  }
}

.CodeMirror-placeholder {
  color: #9e9e9e !important;
  font-size: 0.7rem !important;
  margin-top: 2px !important;
  font-size: 12px !important;
}

.CodeMirror-code {
  font-weight: 300;
}

.btn-primary {
  border-color: transparent;
}

.text-widget {
  overflow: auto;
}

.text-widget::-webkit-scrollbar {
  width: 0;
  height: 0;
  background: transparent;
}

.input-group-flat:focus-within {
  box-shadow: none;
}

.map-widget {
  .place-search-input {
    box-sizing: border-box;
    border: 1px solid transparent;
    width: 240px;
    height: 32px;
    padding: 0 12px;
    border-radius: 3px;
    box-shadow: 0 2px 6px rgba(0, 0, 0, 0.3);
    font-size: 14px;
    outline: none;
    text-overflow: ellipses;
    position: absolute;
    left: 50%;
    margin-left: -120px;
  }

  .map-center {
    position: fixed;
    z-index: 1000;
  }
}

.events-toggle-active {
  .toggle-icon {
    transform: rotate(180deg);
  }
}

.events-toggle {
  .toggle-icon {
    display: inline-block;
    margin-left: auto;
    transition: 0.3s transform;
  }

  .toggle-icon:after {
    content: "";
    display: inline-block;
    vertical-align: 0.306em;
    width: 0.46em;
    height: 0.46em;
    border-bottom: 1px solid;
    border-left: 1px solid;
    margin-right: 0.1em;
    margin-left: 0.4em;
    transform: rotate(-45deg);
  }
}

.nav-link-title {
  font-weight: 500;
  font-size: 0.9rem;
}

.navbar-nav {
  .dropdown:hover {
    .dropdown-menu {
      display: block;
    }
  }
}

.app-version-container {
  min-height: 200px;
  height: 100%;
  display: flex !important;
  flex-direction: column;
}

.app-version-content {
  flex: 1;
  overflow: auto;
}

.query-manager-header {
  .nav-item {
    border-right: solid 1px #dadcde;
    background: 0 0;
  }

  .nav-link {
    height: 39px;
  }
}

input:focus-visible {
  outline: none;
}

.navbar-expand-md.navbar-light .nav-item.active:after {
  border: 1px solid $primary;
}

.org-users-page {
  .select-search__input {
    color: #617179;
  }

  .select-search-role {
    position: absolute;
    margin-top: -1rem;
  }

  .has-focus>.select-search__select>ul {
    margin-bottom: 0;
  }

  .select-search__option.is-selected {
    background: $primary;
    color: #ffffff;
  }
}

.encrypted-icon {
  margin-bottom: 0.25rem;
}

.widget-documentation-link {
  position: fixed;
  bottom: 0;
  background: #ffffff;
  width: 100%;
  z-index: 1;
}

.components-container {
  .draggable-box {
    cursor: move;
  }
}

.column-sort-row {
  border-radius: 4px;
}

.jet-button {
  &.btn-custom:hover {
    background: var(--tblr-btn-color-darker) !important;
  }
}

.editor-sidebar::-webkit-scrollbar {
  width: 0;
  height: 0;
  background: transparent;
  -ms-overflow-style: none;
}

.editor-sidebar {
  max-width: 300px;
  scrollbar-width: none;
  -ms-overflow-style: none;
}

.sketch-picker {
  position: absolute;
}

.color-picker-input {
  border: solid 1px rgb(223, 223, 223);
  cursor: pointer;
}

.app-sharing-modal {

  .form-control.is-invalid,
  .was-validated .form-control:invalid {
    border-color: #ffb0b0;
  }
}

.widgets-list {
  --tblr-gutter-x: 0px !important;
}

.input-with-icon {
  position: relative;
  display: flex;
  flex: 1;

  .icon-container {
    position: absolute;
    right: 10px;
    top: calc(50% - 10px);
    z-index: 3;
  }
}

.dynamic-variable-preview {
  min-height: 20px;
  max-height: 500px;
  overflow: auto;
  line-height: 20px;
  font-size: 12px;
  margin-top: -2px;
  word-wrap: break-word;
  border-bottom-left-radius: 3px;
  border-bottom-right-radius: 3px;
  box-sizing: border-box;
  font-family: "Source Code Pro", monospace;

  .heading {
    font-weight: 700;
    white-space: pre;
    text-transform: capitalize;
  }
}

.user-email:hover {
  text-decoration: none;
  cursor: text;
}

.theme-dark {
  .nav-item {
    background: 0 0;
  }

  .navbar .navbar-nav .active>.nav-link,
  .theme-dark .navbar .navbar-nav .nav-link.active,
  .theme-dark .navbar .navbar-nav .nav-link.show,
  .theme-dark .navbar .navbar-nav .show>.nav-link {
    color: #ffffff;
  }


  .form-check-label {
    color: white;
  }


  .left-sidebar .left-sidebar-item {
    border-bottom: 1px solid #333c48;
  }

  .nav-tabs .nav-link.active {
    color: #ffffff !important;
  }

  .nav-tabs .nav-link {
    color: #c3c3c3 !important;
  }

  .card-body> :last-child {
    color: #ffffff !important;
  }

  .form-control {
    border: 1px solid #324156;
  }

  .card {
    background-color: #324156;
  }

  .card .table tbody td a {
    color: inherit;
  }

  .DateInput {
    background: #1f2936;
  }

  .DateInput_input {
    background-color: #1f2936;
    color: #ffffff;
  }

  &.daterange-picker-widget {
    .DateRangePickerInput_arrow_svg {
      fill: #ffffff;
    }
  }

  .DateRangePickerInput {
    background-color: #1f2936;
  }

  .DateInput_input__focused {
    background: #1f2936;
  }

  .DateRangePickerInput__withBorder {
    border: 1px solid #1f2936;
  }

  .main .canvas-container .canvas-area {
    background: #2f3c4c;
  }

  .main .canvas-container {
    background-color: #2f3c4c;
  }

  .main .navigation-area {
    background-color: #2f3c4c !important;

    a.page-link {
      border-radius: 0;
      border: 0;
      color: white;
    }

    a.page-link:hover {
      color: white;
      background-color: #4D72FA;
    }

    a.page-link.active {
      color: white;
      background-color: #4D72FA;
    }
  }

  .rdtOpen .rdtPicker {
    color: black;
  }

  .editor .editor-sidebar .components-container .component-image-holder {
    background: #2f3c4c !important;
    border: 1px solid #2f3c4c !important;

    center,
    .component-title {
      filter: brightness(0) invert(1);
    }
  }

  .nav-tabs .nav-link:focus,
  .nav-tabs .nav-link:hover {
    border-color: transparent !important;
  }

  .modal-content,
  .modal-header {
    background-color: #1f2936;

    .text-muted {
      color: var(--slate09) !important;
    }
  }

  .modal-header {
    border-bottom: 1px solid rgba(255, 255, 255, 0.09) !important;
  }

  .canvas-container {
    background-color: #1f2936;
  }

  .editor .main .query-pane {
    border: solid rgba(255, 255, 255, 0.09) !important;
    border-width: 1px 0px 0px 0px !important;
  }

  .no-components-box {
    background-color: #1f2936 !important;

    center {
      color: white !important;
    }
  }

  .query-list {
    .text-muted {
      color: #ffffff !important;
    }

    .mute-text {
      color: #8092AB;
    }
  }

  .editor-sidebar {
    background-color: #1f2936 !important;
  }

  .editor-sidebar {
    border: solid rgba(255, 255, 255, 0.09);
    border-width: 0px 0px 0px 0px !important;

    .nav-tabs {
      border-bottom: 1px solid rgba(255, 255, 255, 0.09) !important;
    }
  }

  .editor .editor-sidebar .nav-tabs .nav-link {
    color: #ffffff;

    img {
      filter: brightness(0) invert(1);
    }
  }

  .jet-table {
    background-color: #1f2936 !important;
  }

  .jet-container {
    background-color: #1f2936;
  }

  .nav-tabs .nav-item.show .nav-link,
  .nav-tabs .nav-link.active {
    background-color: #2f3c4c;
    border-color: transparent !important;
  }

  .editor .main .query-pane .query-definition-pane .header {
    border: solid #ffffff17;
    border-width: 0px 0px 1px 0px !important;
    background: #1f2936;
  }

  .left-sidebar {
    .text-muted {
      color: #ffffff !important;
    }

    .left-sidebar-page-selector {
      .list-group {
        .list-group-item {
          border: solid #1d2a39 1px;
          color: white;
        }

        .list-group-item:hover {
          background-color: #1F2936;
        }

        .list-group-item.active {
          background-color: #1F2936;
        }
      }
    }
  }

  .app-title {
    color: var(--base) !important;
  }

  .RichEditor-root {
    background: #1f2936;
    border: 1px solid #2f3c4c;
  }

  .app-description {
    color: #ffffff !important;
  }

  .btn-light,
  .btn-outline-light {
    background-color: #42546a;
    --tblr-btn-color-text: #ffffff;

    img {
      filter: brightness(0) invert(1);
    }
  }

  .editor .left-sidebar .datasources-container tr {
    border-bottom: solid 1px rgba(255, 255, 255, 0.09);
  }

  .editor .left-sidebar .datasources-container .datasources-header {
    border: solid rgba(255, 255, 255, 0.09) !important;
    border-width: 0px 0px 1px 0px !important;
  }

  .query-manager-header .nav-item {
    border-right: solid 1px rgba(255, 255, 255, 0.09);

    .nav-link {
      color: #c3c3c3;
    }
  }

  .input-group-text {
    border: solid 1px rgba(255, 255, 255, 0.09) !important;
  }

  .app-users-list {
    .text-muted {
      color: #ffffff !important;
    }
  }

  .data-pane {
    border: solid #ffffff17 !important;
    border-width: 0px 1px 0px 0px !important;
  }

  .main .query-pane .data-pane .queries-container .queries-header {
    border: solid #ffffff17 !important;
    border-width: 0px 0px 1px 0px !important;

    .text-muted {
      color: #ffffff !important;
    }
  }

  .query-pane {
    background-color: #1f2936 !important;
  }

  .input-icon .input-icon-addon img {
    filter: invert(1);
  }

  .svg-icon {
    filter: brightness(0) invert(1);
  }

  .badge {
    .svg-icon {
      filter: brightness(1) invert(0);
    }
  }

  .alert {
    background: transparent;

    .text-muted {
      color: #ffffff !important;
    }
  }

  .editor .editor-sidebar .inspector .header {
    border: solid rgba(255, 255, 255, 0.09) !important;
    border-width: 0px 0px 1px 0px !important;
  }

  .home-page-content {
    .hr-text {
      color: var(--slate11) !important;
      text-transform: lowercase !important;
      font-weight: 400;
      font-size: 12px;
      line-height: 20px;
    }
  }

  .hr-text {
    color: #ffffff !important;
  }

  .skeleton-line::after {
    background-image: linear-gradient(to right,
        #121212 0,
        #121212 40%,
        #121212 80%);
  }

  .app-icon-skeleton::after {
    background-image: linear-gradient(to right,
        #566177 0,
        #5a6170 40%,
        #4c5b79 80%);
  }

  .folder-icon-skeleton::after {
    background-image: linear-gradient(to right,
        #566177 0,
        #5a6170 40%,
        #4c5b79 80%);
  }

  .select-search__input {
    color: rgb(224, 224, 224);
    background-color: #2b3547;
    border: 1px solid #2b3547;
  }

  .select-search__select {
    background: #ffffff;
    box-shadow: 0 0.0625rem 0.125rem rgba(0, 0, 0, 0.15);
  }

  .select-search__row:not(:first-child) {
    border-top: 1px solid #eee;
  }

  .select-search__option,
  .select-search__not-found {
    background: #ffffff;
  }

  .select-search__option.is-highlighted,
  .select-search__option:not(.is-selected):hover {
    background: rgba(47, 204, 139, 0.1);
  }

  .select-search__option.is-highlighted.is-selected,
  .select-search__option.is-selected:hover {
    background: #2eb378;
    color: #ffffff;
  }

  .org-users-page {

    .user-email,
    .user-status {
      color: var(--slate12) !important;
    }
  }

  .org-users-page {
    .select-search__option.is-selected {
      background: $primary;
      color: #ffffff;
    }

    .select-search__option:not(.is-selected):hover {
      background: rgba(66, 153, 225, 0.1);
    }
  }

  .org-variables-page {

    .user-email,
    .user-status {
      filter: brightness(0) invert(1);
    }

    .btn-org-env {
      background: transparent;
    }
  }

  .org-variables-page {
    .select-search__option.is-selected {
      background: $primary;
      color: #ffffff;
    }

    .select-search__option:not(.is-selected):hover {
      background: rgba(66, 153, 225, 0.1);
    }
  }

  .react-json-view {
    background-color: transparent !important;
  }

  .codehinter-default-input {
    background-color: transparent;
    border: 1px solid #333c48;
  }

  .color-picker-input {
    border: solid 1px #333c48;
    height: 36px;
  }

  .codehinter-query-editor-input {
    background-color: #272822;
    border: 1px solid #2c3a4c;
    border-radius: 0;
  }

  .codehinter-query-editor-input .CodeMirror {
    height: 31px !important;
  }

  .codehinter-query-editor-input .CodeMirror {
    color: #c3c3c3 !important;
  }

  .select-search:not(.is-loading):not(.select-search--multiple) .select-search__value::after {
    transform: rotate(45deg);
    border-right: 1px solid #ffffff;
    border-bottom: 1px solid #ffffff;
  }

  .widget-documentation-link {
    background-color: #1f2936;
  }

  .widget-documentation-link a {
    color: rgb(66, 153, 225);
  }

  .app-version-name.form-select {
    border-color: $border-grey-dark;
  }

  .organization-list {
    .btn {
      background-color: #273342;
      color: #656d77;
    }
  }

  .page-item {
    a.page-link {
      color: white;
    }
  }
}

.main-wrapper {
  position: relative;
  min-height: 100%;
  min-width: 100%;
  background-color: white;
}

.main-wrapper.theme-dark {
  background-color: #2b394b;
}

.jet-table {
  .global-search-field {
    background: transparent;
  }
}

.jet-table-image-column {
  margin: 0 auto;
}

.modal-backdrop.show {
  opacity: 0.74;
}

.gui-select-wrappper .select-search__input {
  height: 30px;
}

.theme-dark .input-group-text,
.theme-dark .markdown>table thead th,
.theme-dark .table thead th {
  background: #1c252f;
  color: #ffffff;
}

.sketch-picker {
  z-index: 1000;
}

.no-padding {
  padding: 0;
}

.nav-tabs {
  font-weight: 300;
}

.nav-tabs .nav-link.active {
  border: 0;
  border-bottom: 1px solid $primary;
  font-weight: 400;
}

.table-no-divider {
  td {
    border-bottom-width: 0px;
    padding-left: 0;
  }
}

.no-border {
  border: 0 !important;
}

input[type="text"] {
  outline-color: #dadcde !important;
}

.widget-header {
  text-transform: capitalize;
  margin-top: 12px !important;
  font-weight: 500;
  font-size: 12px;
  line-height: 12px;
}

.query-manager-events {
  max-width: 400px;
}

.validation-without-icon {
  background-image: none !important;
}

.multiselect-widget {
  label.select-item {
    width: max-content;
    min-width: 100%;

    div.item-renderer {
      align-items: center;
      line-height: 15px;

      input {
        height: 15px;
        width: 15px;
      }
    }
  }

  .rmsc .dropdown-container {
    height: 100%;
    display: flex;
    align-items: center;
    border-radius: inherit;
  }

  .rmsc {
    height: 100%;
    border-radius: inherit;
  }

  .rmsc.dark {
    --rmsc-main: $primary-light;
    --rmsc-hover: #283647;
    --rmsc-selected: #1f2936;
    --rmsc-border: #333333;
    --rmsc-gray: #555555;
    --rmsc-bg: #1f2936;
    color: #ffffff;
  }
}

/* Hide scrollbar for Chrome, Safari and Opera */
.invitation-page::-webkit-scrollbar {
  display: none;
}

/* Hide scrollbar for IE, Edge and Firefox */
.invitation-page {
  -ms-overflow-style: none;
  /* IE and Edge */
  scrollbar-width: none;
  /* Firefox */
}

.show {
  display: block;
}

.hide {
  display: none;
}

.draggable-box:focus-within {
  z-index: 2 !important;
}

.cursor-wait {
  cursor: wait;
}

.cursor-text {
  cursor: text;
}

.cursor-none {
  cursor: none;
}

.theme-dark .event-action {
  filter: brightness(0) invert(1);
}

.event-action {
  filter: brightness(0) invert(0);
}

.disabled {
  pointer-events: none;
  opacity: 0.4;
}

.DateRangePicker {
  padding: 1.25px 5px;
}

.datepicker-widget {
  .input-field {
    min-height: 26px;
    padding: 0;
    padding-left: 2px;
  }

  td.rdtActive,
  td.rdtActive:hover {
    background-color: $primary;
  }

  .react-datepicker__day--selected {
    background-color: $primary-light;
  }
}

.daterange-picker-widget {
  .DateInput_input {
    min-height: 24px;
    line-height: normal;
    border-bottom: 0px;
    font-size: 0.85rem;
  }

  .DateRangePicker {
    padding: 0;
  }

  .DateRangePickerInput_arrow_svg {
    height: 17px;
  }

  .DateRangePickerInput {
    overflow: hidden;
    display: flex;
    justify-content: space-around;
    align-items: center;
  }

  .DateInput_fang {
    position: fixed;
    top: 57px !important;
  }
}

.fw-400 {
  font-weight: 400;
}

.fw-500 {
  font-weight: 500;
}

.ligh-gray {
  color: #656d77;
}

.nav-item {
  background: #ffffff;
  font-size: 14px;
  font-style: normal;
  font-weight: 400;
  line-height: 22px;
  letter-spacing: -0.1px;
  text-align: left;
}

.w-min-100 {
  min-width: 100px;
}

.nav-link {
  min-width: 100px;
  justify-content: center;
}

.nav-tabs .nav-link.active {
  font-weight: 400 !important;
  color: $primary  !important;
}

.empty {
  padding-top: 1.5rem !important;
}

.empty-img {
  margin-bottom: 0 !important;

  img {
    height: 220px !important;
    width: 260.83px !important;
  }
}

.empty-action {
  margin-top: 0 !important;

  a+a.btn-loading::after {
    color: $primary;
  }
}

.empty-action a {
  height: 36px;
  border-radius: 4px;
  font-style: normal;
  font-weight: normal;
  font-size: 14px;
  line-height: 20px;
}

.empty-action a:first-child {
  margin-right: 24px;
}

.empty-action a:first-child:hover {
  color: #ffffff !important;
}

.empty-import-button {
  background: #ffffff !important;
  cursor: pointer;

  &:hover {
    border-color: rgba(101, 109, 119, 0.24) !important;
  }
}

.empty-welcome-header {
  font-style: normal;
  font-weight: 500;
  font-size: 32px;
  line-height: 40px;
  margin-bottom: 16px;
  margin-top: 40px;
  color: var(--slate12);
  font-family: Inter;
}

.homepage-empty-image {
  width: 100%;
}

.empty-title {
  font-style: normal;
  font-weight: 400;
  font-size: 14px;
  line-height: 20px;
  display: flex;
  align-items: center;
  color: var(--slate11) !important;
}

// template card styles
.template-card-wrapper {
  display: flex;
  flex-direction: row;
  background: #fffffc;
  border: 1px solid #d2ddec;
  box-sizing: border-box;
  border-radius: 8px;
  width: 299px;
  height: 100px;
}

.template-action-wrapper {
  display: flex;
  flex-direction: row !important;
  font-family: Inter;
  font-style: normal;
  font-weight: 500;
  font-size: 16px;
  line-height: 19px;
  color: $primary-light;

  p {
    margin-right: 16px;
  }
}

.template-card-title {
  font-family: Inter;
  font-style: normal;
  font-weight: 600;
  font-size: 18px;
  line-height: 22px;
  display: flex;
  align-items: center;
  color: #000000;
  margin-bottom: 3px !important;
  margin-top: 20px;
}

.template-card-details {
  align-items: center;
  display: flex;
  flex-direction: column;
  justify-content: center;
}

.template-icon-wrapper {
  width: 61.44px;
  height: 60px;
  top: 685px;
  background: #d2ddec;
  border-radius: 4px;
  margin: 20px 16.36px;
}

// template style end

.calendar-widget.compact {
  .rbc-time-view-resources .rbc-time-header-content {
    min-width: auto;
  }

  .rbc-time-view-resources .rbc-day-slot {
    min-width: 50px;
  }

  .rbc-time-view-resources .rbc-header,
  .rbc-time-view-resources .rbc-day-bg {
    width: 50px;
  }
}

.calendar-widget.dont-highlight-today {
  .rbc-today {
    background-color: inherit;
  }

  .rbc-current-time-indicator {
    display: none;
  }
}

.calendar-widget {
  padding: 10px;
  background-color: white;

  .rbc-day-slot .rbc-event,
  .rbc-day-slot .rbc-background-event {
    border-left: 3px solid #26598533;
  }

  .rbc-toolbar {
    font-size: 14px;
  }

  .rbc-event {
    .rbc-event-label {
      display: none;
    }
  }

  .rbc-off-range-bg {
    background-color: #f4f6fa;
  }

  .rbc-toolbar {
    .rbc-btn-group {
      button {
        box-shadow: none;
        border-radius: 0;
        border-width: 1px;
      }
    }
  }
}

//!for calendar widget week view with compact/spacious mode border fix
.resources-week-cls .rbc-time-column:nth-last-child(7n) {
  border-left: none !important;

  .rbc-timeslot-group {
    border-left: 2.5px solid #dadcde !important;
  }
}

.resources-week-cls .rbc-allday-cell {
  border: none !important;

  .rbc-row {
    border-left: 1.5px solid #dadcde;
    border-right: 1.5px solid #dadcde;
  }
}

.resources-week-cls .rbc-time-header-cell {
  border: none !important;
}

.resources-week-cls .rbc-time-view-resources .rbc-header {
  border-left: 1.5px solid #dadcde !important;
  border-right: 1.5px solid #dadcde !important;
}

.calendar-widget.hide-view-switcher {
  .rbc-toolbar {
    .rbc-btn-group:nth-of-type(3) {
      display: none;
    }
  }
}

.calendar-widget.dark-mode {
  background-color: #1d2a39;

  .rbc-toolbar {
    button {
      color: white;
    }

    button:hover,
    button.rbc-active {
      color: black;
    }
  }

  .rbc-off-range-bg {
    background-color: #2b394b;
  }

  .rbc-selected-cell {
    background-color: #22242d;
  }

  .rbc-today {
    background-color: #5a7ca8;
  }
}

.calendar-widget.dark-mode.dont-highlight-today {
  .rbc-today {
    background-color: inherit;
  }
}

.navbar .navbar-nav {
  min-height: 2rem;
}

.navbar-brand-image {
  height: 1.2rem;
}

.navbar .navbar-brand:hover,
.theme-dark .navbar .navbar-brand:hover {
  opacity: 1;
}

.nav-tabs .nav-link.active {
  font-weight: 400 !important;
  margin-bottom: -1px !important;
}

.nav-tabs .nav-link {
  font-weight: 400 !important;
  margin: 0 !important;
  height: 100%;
}

.code-editor-widget {
  border-radius: 0;

  .CodeMirror {
    border-radius: 0 !important;
    margin-top: -1px !important;
  }
}

.jet-listview {
  overflow-y: overlay;
  overflow-x: hidden;
}

.jet-listview::-webkit-scrollbar-track {
  background: transparent;

}

.jet-listview::-webkit-scrollbar-thumb {
  background: transparent;

}

.code-hinter-wrapper .popup-btn {
  position: absolute;
  display: none;
  cursor: pointer;
}

.code-hinter-wrapper:hover {
  .popup-btn {
    display: block !important;
    z-index: 1;
  }
}

.popup-btn {
  cursor: pointer !important;
  display: block;
}

.preview-icons {
  margin-top: -5px;
  width: 12px;
}

.resize-modal-portal {
  z-index: 3;

  .resize-modal {
    .modal-content {
      width: 100% !important;
      height: 100%;

      .modal-body {
        width: 100% !important;
        height: calc(100% - 44px) !important;

        .editor-container {
          height: 100%;

          .CodeMirror {
            height: 100% !important;
          }
        }
      }
    }

    .portal-header {
      width: 100% !important;
    }

    .resize-handle {
      cursor: move;
    }
  }
}

.modal-portal-wrapper {
  justify-content: center;
  align-items: center;
  position: fixed;
  position: absolute;
  left: 50%;
  top: 5%;

  .modal-body {
    width: 500px !important;
    height: 300px !important;
    padding: 0px !important;
  }

  transform: translate(-60%, 0%);
  height: 350px;
  width: auto;
  max-height: 500px;
  padding: 0px;

  .modal-content {
    border-radius: 5px !important;
  }

  .modal-body {
    width: 500px !important;
    height: 302px !important;
    padding: 0px !important;
    margin: 0px !important;
    margin-left: -1px !important; //fix the modal body code mirror margin

    border-top-left-radius: 0;
    border-top-right-radius: 0;
    border-bottom-left-radius: 5px;
    border-bottom-right-radius: 5px;
    border-bottom: 0.75px solid;
    border-left: 0.75px solid;
    border-right: 0.75px solid;

    @include theme-border($light-theme: true);

    &.dark-mode-border {
      @include theme-border($light-theme: false);
    }
  }

  .modal-dialog {
    margin-top: 4%;
  }

  .modal-header {
    padding: 0;
    font-size: 14px;
  }

  .editor-container {
    padding: 0px;

    .CodeMirror {
      border-radius: 0;
      margin: 0;
      width: 100% !important;
    }
  }

  .query-hinter {
    .CodeMirror-line {
      margin-left: 2rem !important;
    }

    .CodeMirror-cursors .CodeMirror-cursor {
      margin-left: 2rem !important;
    }
  }
}

.preview-block-portal {
  .bg-light {
    border-radius: 0 0 5px 5px;
    outline: 0.75px solid $light-green;
  }

  .bg-dark {
    margin-top: 1px;
    border-radius: 0 0 5px 5px;
    outline: 0.75px solid $light-green;
  }

  .dynamic-variable-preview {
    padding: 4px !important;
  }
}

.portal-header {
  display: flex;
  align-items: center;
  padding: 0.5rem 0.75rem;
  color: #656d77;
  background-color: #ffffffd9;
  background-clip: padding-box;
  border-top-left-radius: 5px !important;
  border-top-right-radius: 5px !important;
  width: 498px !important;
  outline: 0.75px solid;

  @include theme-border($light-theme: true, $outline: true);

  &.dark-mode-border {
    @include theme-border($light-theme: false, $outline: true);
  }
}

// close icon in inpector
[data-rb-event-key="close-inpector"] {
  position: absolute;
  right: -80px;
  background-color: #232e3c !important;
  width: 10% !important;
}

[data-rb-event-key="close-inpector-light"] {
  position: absolute;
  right: -80px;
  background-color: #ffffff !important;
  width: 10% !important;
}

.tabs-inspector {
  position: sticky;
  top: 0;

  .nav-item {
    width: 50%;
  }

  .nav-item:hover {
    border: 1px solid transparent;
  }

  .nav-item:not(.active) {
    border-bottom: 1px solid #e7eaef;
  }

  .nav-link.active {
    border: 1px solid transparent;
    border-bottom: 1px solid $primary;
    background: white;
  }
}

.tabs-inspector.dark {
  .nav-link.active {
    border-bottom: 1px solid $primary  !important;
  }
}

.tabs-inspector {
  z-index: 2;
  background: white;

  &.dark {
    @extend .bg-dark;
  }
}

.close-icon {
  position: fixed;
  top: 84px;
  right: 3px;
  width: 60px;
  height: 22;
  border-bottom: 1px solid #e7eaef;
  display: flex;
  align-items: center;
  background-color: white;
  z-index: 2;

  .svg-wrapper {
    width: 100%;
    height: 70%;
    display: flex;
    align-items: center;
    justify-content: center;
    border-left: 1px solid #e7eaef;
    margin-left: 20px;

    .close-svg {
      cursor: pointer;
    }
  }
}

.tabs-inspector.nav-tabs {
  border: 0;
  width: 100%;
  padding: 8px 16px;
}

.bg-primary-lt {
  color: #ffffff !important;
  background: #6383db !important;
}

.tabbed-navbar .nav-item.active:after {
  margin-bottom: -0.25rem;
}

.app-name {
  width: 200px;
  left: 84px;
  top: 6px;
  position: absolute;
}

.app-name:hover {
  background: $bg-light;

  &.dark {
    @extend .bg-dark;
  }
}

.nav-auto-save {
  width: 325px;
  left: 485px;
  position: absolute;
  color: #36af8b;
}

.editor-header-actions {
  display: flex;
  color: #868aa5;
  white-space: nowrap;
  font-weight: 400;
  font-size: 12px;
  letter-spacing: 0.5px;

}

.undo-button,
.redo-button {
  display: flex;
  flex-direction: row;
  justify-content: center;
  align-items: center;
  padding: 6px;
  gap: 10px;
  width: 28px;
  height: 28px;
  background: #ECEEF0;
  border-radius: 6px;
  margin-right: 5px;
  flex: none;
  order: 0;
  flex-grow: 0;
}

.theme-dark {

  .undo-button,
  .redo-button {
    background: 0;
  }
}

.app-version-menu {
  position: absolute;
  right: 220px;
  padding: 4px 8px;
  min-width: 100px;
  max-width: 300px;
}

.app-version-menu-sm {
  height: 30px;
  display: flex;
  font-size: 12px;
}

.app-version-menu .dropdown-menu {
  left: -65px;
  width: 283px;
}

.app-version-menu .released {
  color: #36af8b;
}

.app-version-menu .released-subtext {
  font-size: 12px;
  color: #36af8b;
  padding: 0 8px;
}

.app-version-menu .create-link {
  margin: auto;
  width: 50%;
  padding-left: 10px;
}

.canvas-background-holder {
  display: flex;
  justify-content: space-between;
  min-width: 120px;
  margin: auto;
  padding: 10px;
}

.canvas-background-picker {
  position: fixed;
}

/**
 * Timer Widget
 */
.timer-wrapper {
  padding: 10px;

  .counter-container {
    font-size: 3em;
    padding-bottom: 5px;
    text-align: center;
  }
}

/**
 * Search Box
 */
.search-box-wrapper {
  input {
    width: 200px;
    border-radius: 5px !important;
    color: var(--slate12);
    background-color: var(--base);
  }

  .input-icon .form-control:not(:first-child),
  .input-icon .form-select:not(:last-child) {
    padding-left: 28px !important;
  }

  input:focus {
    width: 300px;
  }

  .input-icon .input-icon-addon {
    display: flex;
  }

  .input-icon .input-icon-addon.end {
    pointer-events: auto;

    .tj-common-search-input-clear-icon {
      display: flex;
      flex-direction: row;
      justify-content: center;
      align-items: center;
      padding: 4px;
      width: 20px;
      height: 20px;
      background: var(--indigo3) !important;
      border-radius: 4px;
    }

    div {
      border-radius: 12px;
      color: #ffffff;
      padding: 1px;
      cursor: pointer;

      svg {
        height: 14px;
        width: 14px;
      }
    }
  }
}

.searchbox-wrapper {
  margin-top: 0 !important;

  .search-icon {
    margin: 0.30rem
  }

  input {
    border-radius: $border-radius  !important;
    padding-left: 1.75rem !important;
  }
}

.fixedHeader {
  table thead {
    position: -webkit-sticky; // this is for all Safari (Desktop & iOS), not for Chrome
    position: sticky;
    top: 0;
    border-top: 0;
    z-index: 1; // any positive value, layer order is global
  }
}

/**
 * Folder List
 */
.folder-list {
  overflow-y: auto;

  .list-group-transparent .list-group-item.active {
    color: $primary;
    background-color: #edf1ff;

    .folder-ico {
      filter: invert(29%) sepia(84%) saturate(4047%) hue-rotate(215deg) brightness(98%) contrast(111%);
    }
  }

  .folder-ico.dark {
    filter: invert(1);
  }

  .list-group-item {
    padding: 0.5rem 0.75rem;
    overflow: hidden;
  }

  .list-group-item.all-apps-link {
    display: flex;
    align-items: center;
    color: var(--slate12);
    border-radius: 6px;

    &:active {
      background: var(--indigo4);
    }

    &:focus {
      box-shadow: 0px 0px 0px 4px #DFE3E6;
    }
  }

  .folder-info {
    display: contents;
    font-weight: 500 !important;
    display: flex;
    align-items: center;
    letter-spacing: -0.02em;
    text-transform: uppercase;
    color: var(--slate9);
  }

  .folder-create-btn {
    width: 28px;
    height: 28px;
    background: var(--base);
    border: 1px solid;
    border-color: var(--slate7);
    cursor: pointer;
    border-radius: 6px;
    display: flex;
    justify-content: center;
    align-items: center;
  }

  .menu-ico {
    cursor: pointer;
    border-radius: 13px;

    img {
      padding: 0px;
      height: 14px;
      width: 14px;
      vertical-align: unset;
    }
  }
}

/**
 * Home page modal
 */
.home-modal-backdrop {
  z-index: 9991;
}

.modal-content.home-modal-component {
  border-radius: 8px;
  overflow: hidden;
  background-color: var(--base);
  color: var(--slate12);
  box-shadow: 0px 12px 16px -4px rgba(16, 24, 40, 0.08), 0px 4px 6px -2px rgba(16, 24, 40, 0.03);

  .modal-header {
    border-bottom: 1px solid var(--slate5) !important;
  }

  .modal-header,
  .modal-body {
    padding: 16px 28px;
    background: var(--base);
  }

  .modal-title {
    font-size: 16px;
    font-weight: 500;
  }

  input {
    border-radius: 5px !important;
    background: var(--base);
  }

  .modal-main {
    padding-bottom: 32px;
  }

  .modal-footer-btn {
    justify-content: end;

    button {
      margin-left: 16px;
    }
  }
}

.home-modal-component-editor.dark {

  .modal-header,
  .modal-body {
    background-color: #232e3c;
    color: #fff;
  }

  .form-control {
    color: #fff;
    background-color: #232e3c !important;
  }
}

.onboarding-modal.dark .modal-content {
  @extend .modal-content.home-modal-component.dark;
}

.modal-content.home-modal-component.dark-theme {
  .btn-close {
    filter: brightness(0) invert(1);
  }
}

.home-modal-component {
  .btn-close {
    opacity: 1 !important;
  }
}

.modal-content.home-modal-component.dark {
  background-color: $bg-dark-light  !important;
  color: $white  !important;

  .modal-header {
    background-color: $bg-dark-light  !important;
  }

  .btn-close {
    filter: brightness(0) invert(1);
  }

  .form-control {
    border-color: $border-grey-dark  !important;
    color: inherit;
  }

  input {
    background-color: $bg-dark-light  !important;
  }

  .form-select {
    background-color: $bg-dark  !important;
    color: $white  !important;
    border-color: $border-grey-dark  !important;
  }

  .text-muted {
    color: $white  !important;
  }
}

.radio-img {
  input {
    display: none;
  }

  .action-icon {
    width: 28px;
    height: 28px;
    background-position: center center;
    border-radius: 4px;
    display: flex;
    align-items: center;
    justify-content: center;
  }

  .action-icon {
    cursor: pointer;
    border: 1px solid $light-gray;
  }

  .action-icon:hover {
    background-color: #d2ddec;
  }

  input:checked+.action-icon {
    border-color: $primary;
    background-color: #7a95fb;
  }

  .tooltiptext {
    visibility: hidden;
    font-size: 12px;
    background-color: $black;
    color: #ffffff;
    text-align: center;
    padding: 5px 10px;
    position: absolute;
    border-radius: 15px;
    margin-top: 2px;
    z-index: 1;
    margin-left: -10px;
  }

  .tooltiptext::after {
    content: "";
    position: absolute;
    bottom: 100%;
    left: 50%;
    margin-left: -5px;
    border-width: 5px;
    border-style: solid;
    border-color: transparent transparent black transparent;
  }

  .action-icon:hover+.tooltiptext {
    visibility: visible;
  }

  input:checked+.action-icon:hover {
    background-color: #3650af;
  }
}

.icon-change-modal {
  ul {
    list-style-type: none;
    margin: 0 auto;
    text-align: center;
    display: grid;
    grid-template-columns: 1fr 1fr 1fr 1fr;

    li {
      float: left;
      border: 2px solid #8991a0;
      border-radius: 1.75px;
      cursor: pointer;

      img {
        width: 22px;
        height: 22px;
        filter: invert(59%) sepia(27%) saturate(160%) hue-rotate(181deg) brightness(91%) contrast(95%);
      }
    }

    li.selected {
      border: 2px solid $primary;

      img {
        filter: invert(27%) sepia(84%) saturate(5230%) hue-rotate(212deg) brightness(102%) contrast(100%);
      }
    }
  }
}

/**
 * Spinner Widget
 */
.spinner-container {
  display: flex;
  justify-content: center;
  align-items: center;
}

.animation-fade {
  animation-name: fade;
  animation-duration: 0.3s;
  animation-timing-function: ease-in;
}

@keyframes fade {
  0% {
    opacity: 0;
  }

  100% {
    opacity: 1;
  }
}

/**
 * Query panel
 */
.query-btn {
  cursor: pointer;
  height: 24px;
  width: 24px;
  padding: 0;
}

.query-btn.dark {
  filter: brightness(0) invert(1);
}

.button-family-secondary {
  @include button-outline($light-theme: true);
  height: 32px;
  width: 112px;
}

.button-family-secondary.dark {
  @include button-outline($light-theme: false);
}

// ** Query Panel: REST API Tabs **
.group-header {
  background: #d2ddec;
  border-radius: 4px;
  height: 28px !important;

  span {
    display: flex;
    justify-content: left;
    align-items: center;
  }
}

.raw-container.dark {
  background: #272822;
  padding: 5px;
}

// **Alert component**
.alert-component {
  border: 1px solid rgba(101, 109, 119, 0.16);
  background: #f5f7f9;

  a {
    color: $primary;
  }
}

.alert-component.dark {
  border: none !important;
  background-color: #333c48 !important;

  span {
    filter: brightness(0) invert(1);
  }
}

.codehinter-plugins.code-hinter {
  @extend .codehinter-default-input;

  .popup-btn {
    margin-top: 0.65rem !important;
  }

  .CodeMirror-placeholder,
  .CodeMirror pre.CodeMirror-line {
    height: 21px !important;
    position: absolute !important;
    margin-top: 3px !important;
  }

  .CodeMirror-cursor {
    height: inherit !important;
  }

  .CodeMirror-lines {
    height: 32px !important;
  }
}

//*button loading with spinner with primary color*//
.button-loading {
  position: relative;
  color: transparent !important;
  text-shadow: none !important;
  pointer-events: none;

  &:after {
    content: "";
    display: inline-block;
    vertical-align: text-bottom;
    border: 1.5px solid currentColor;
    border-right-color: transparent;
    border-radius: 50%;
    color: $primary;
    position: absolute;
    width: 12px;
    height: 12px;
    animation: spinner-border 0.75s linear infinite;
  }
}

.query-icon.dark {
  filter: brightness(0) invert(1);
}

//Rest-API Tab Panes
.tab-pane-body {
  margin-left: -2.5% !important;
}

//CodeMirror padding
.CodeMirror pre.CodeMirror-line,
.CodeMirror pre.CodeMirror-line-like {
  padding: 0 10px !important;
}

.comment-notification-nav-item {
  background: transparent;
  border: 0;
  font-size: 12px;
  font-weight: 500;
  opacity: 0.6;
  height: 28px;
  border-radius: 6px;
}

// comment styles ::override
.editor-sidebar {
  .nav-tabs {
    border-bottom: none !important;
  }

  .nav-tabs .nav-link.active {
    background-color: transparent !important;
  }

  .inspector-nav-item {
    background: transparent;
    border: 0;
    font-size: 12px;
    font-weight: 500;
    opacity: 0.6;
    height: 28px;
    border-radius: 6px;
  }

  .inspector-component-title-input-holder {
    padding: 16px 8px;
    margin: 0;
    padding-bottom: 0;
    display: flex;
    align-items: center;
  }
}

.comment-card-wrapper {
  border-top: 0.5px solid #e1e1e1 !important;
  margin-top: -1px !important;
}

div#driver-highlighted-element-stage,
div#driver-page-overlay {
  background: transparent !important;
  outline: 5000px solid rgba(0, 0, 0, 0.75);
}

.dark-theme-walkthrough#driver-popover-item {
  background-color: $bg-dark-light  !important;
  border-color: rgba(101, 109, 119, 0.16) !important;

  .driver-popover-title {
    color: var(--base) !important;
  }

  .driver-popover-tip {
    border-color: transparent transparent transparent $bg-dark-light  !important;
  }

  .driver-popover-description {
    color: #d9dcde !important;
  }

  .driver-popover-footer .driver-close-btn {
    color: #ffffff !important;
    text-shadow: none !important;
  }

  .driver-prev-btn,
  .driver-next-btn {
    text-shadow: none !important;
  }
}

#driver-popover-item {
  padding: 20px !important;

  .driver-prev-btn,
  .driver-next-btn,
  .driver-close-btn {
    border: none !important;
    background: none !important;
    padding-left: 0 !important;
    font-size: 14px !important;
  }

  .driver-next-btn,
  .driver-prev-btn {
    color: $primary  !important;
  }

  .driver-disabled {
    color: $primary;
    opacity: 0.5;
  }

  .driver-popover-footer {
    margin-top: 20px !important;
  }
}

.pointer-events-none {
  pointer-events: none;
}

.popover.popover-dark-themed {
  background-color: $bg-dark-light;
  border-color: rgba(101, 109, 119, 0.16);


  .popover-body {
    color: #d9dcde !important;
  }
}

.toast-dark-mode {
  .btn-close {
    filter: brightness(0) invert(1);
  }
}

.editor .editor-sidebar .inspector .form-control-plaintext {
  padding: 2px 4px;
}

.tablr-gutter-x-0 {
  --tblr-gutter-x: 0 !important;
}

.widget-button>.btn-loading:after {
  border: 1px solid var(--loader-color);
  border-right-color: transparent;
}

.flip-dropdown-help-text {
  padding: 10px 5px 0 0;
  float: left;
  font-size: 14px;
  color: $light-gray;
}

#transformation-popover-container {
  margin-left: 80px !important;
  margin-bottom: -2px !important;
}

.canvas-codehinter-container {
  display: flex;
  flex-direction: row;
}

.hinter-canvas-input {
  .canvas-hinter-wrap {
    width: 135px;
    height: 42px !important;
  }
}

.hinter-canvas-input {
  width: 180px !important;
  display: flex;
  padding: 4px;
  height: 41.2px !important;
  margin-top: 1px;

  .CodeMirror-sizer {
    border-right-width: 1px !important;
  }

  .cm-propert {
    color: #ffffff !important;
  }
}

.canvas-codehinter-container {
  .code-hinter-col {
    margin-bottom: 1px !important;
  }
}

.fx-canvas {
  background: #1c252f;
  padding: 2px;
  display: flex;
  height: 41px;
  border: solid 1px rgba(255, 255, 255, 0.09) !important;
  border-radius: 4px;
  justify-content: center;
  font-weight: 400;

  div {
    background: #1c252f !important;
    width: 35px !important;
    display: flex;
    justify-content: center;
    align-items: center;
    height: 36px;
  }
}

.fx-canvas-light {
  background: #f4f6fa !important;
  border: 1px solid #dadcde !important;

  div {
    background: #f4f6fa !important;
  }
}

.org-name {
  color: var(--slate12) !important;
  font-size: 12px;
}


.organization-list {
  margin-top: 4px;

  .btn {
    border: 0px;
  }

  .dropdown-toggle div {
    max-width: 200px;
    text-overflow: ellipsis;
    overflow: hidden;
  }

  .org-name {
    text-overflow: ellipsis;
    overflow: hidden;
    white-space: nowrap;
    width: 100%;
    font-weight: bold;
  }

  .org-actions div {
    color: $primary;
    cursor: pointer;
    font-size: 12px;
  }

  .dropdown-menu {
    min-width: 14rem;
  }

  .org-avatar {
    display: block;
  }

  .org-avatar:hover {
    .avatar {
      background: #fcfcfc no-repeat center/cover;
    }

    .arrow-container {
      svg {
        filter: invert(35%) sepia(17%) saturate(238%) hue-rotate(153deg) brightness(94%) contrast(89%);
      }
    }
  }

  .arrow-container {
    padding: 5px 0px;
  }

  .arrow-container {
    svg {
      cursor: pointer;
      height: 30px;
      width: 30px;
      padding: 0px 0px;
      filter: invert(50%) sepia(13%) saturate(208%) hue-rotate(153deg) brightness(99%) contrast(86%);
    }
  }

  .org-edit {
    span {
      color: $primary;
      cursor: pointer;
      font-size: 10px;
    }
  }

  .organization-switchlist {
    .back-btn {
      font-size: 12px;
      padding: 2px 0px;
      cursor: pointer;
    }

    .back-ico {
      cursor: pointer;

      svg {
        height: 20px;
        width: 20px;
        filter: invert(84%) sepia(13%) saturate(11%) hue-rotate(352deg) brightness(90%) contrast(91%);
      }
    }

    .dd-item-padding {
      padding: 0.5rem 0.75rem 0rem 0.75rem;
    }

    .search-box {
      margin-top: 10px;
    }

    .org-list {
      max-height: 60vh;
      overflow: auto;
    }

    .tick-ico {
      filter: invert(50%) sepia(13%) saturate(208%) hue-rotate(153deg) brightness(99%) contrast(86%);
    }

    .org-list-item {
      cursor: pointer;
    }

    .org-list-item:hover {
      .avatar {
        background: #fcfcfc no-repeat center/cover;
      }

      .tick-ico {
        filter: invert(35%) sepia(17%) saturate(238%) hue-rotate(153deg) brightness(94%) contrast(89%);
      }
    }
  }
}

.sso-button-footer-wrap {
  display: flex !important;
  justify-content: center;
  width: 100%;
}

.tj-icon {
  cursor: pointer;
}

#login-url,
#redirect-url {
  margin-bottom: 0px !important;
}

.git-encripted-label {
  color: var(--green9);
}

.card-header {
  border-bottom: 1px solid var(--slate5) !important;
}

.manage-sso-container {
  position: relative;
}

.sso-card-wrapper {
  background: var(--base);
  min-height: 100%;
  height: calc(100vh - 156px) !important;

  display: grid;
  grid-template-rows: auto 1fr auto;

  .card-header {
    border-bottom: 1px solid var(--slate5) !important;
  }

  .form-control {
    background: var(--base);
  }

  .sso-card-footer {
    display: flex;
    flex-direction: row;
    justify-content: flex-end;
    align-items: center;
    padding: 24px 32px;
    gap: 8px;
    width: 660px;
    height: 88px;
    border-top: 1px solid var(--slate5) !important;
    background: var(--base);
    margin-top: 0px !important;
  }
}

// Left Menu
.left-menu {
  background: var(--base);

  .tj-list-item {
    gap: 40px;
    width: 187px;
    height: 32px;
    white-space: nowrap;
    overflow: hidden;
    text-overflow: ellipsis;
  }

  .folder-list-selected {
    background-color: var(--indigo4);
  }

  ul {
    margin: 0px;
    padding: 0px;

    li {
      float: left;
      list-style: none;
      width: 100%;
      padding: 6px 8px;
      border-radius: 6px;
      cursor: pointer;
      margin: 3px 0px;
      color: var(--base-black) !important;
    }

    li.active {
      background-color: $primary;
      color: #ffffff;
    }

    li:not(.active):hover {
      background: var(--slate4);
      border-radius: 6px;
    }
  }
}

.enabled-tag {
  padding: 4px 16px;
  gap: 10px;
  width: 77px;
  height: 28px;
  background: var(--grass3);
  border-radius: 100px;
  color: var(--grass9);
  font-weight: 500;
}

.disabled-tag {
  padding: 4px 16px;
  gap: 10px;
  color: var(--tomato9);
  width: 81px;
  height: 28px;
  background: var(--tomato3);
  border-radius: 100px;
  font-weight: 500;
}

.manage-sso {
  .title-with-toggle {
    width: 100%;
    font-weight: 500;

    .card-title {
      color: var(--slate12) !important;
      font-weight: 500;
    }

    .form-check-input {
      width: 28px;
      height: 16px;
    }

    input[type="checkbox"] {
      /* Double-sized Checkboxes */
      -ms-transform: scale(1.5);
      /* IE */
      -moz-transform: scale(1.5);
      /* FF */
      -webkit-transform: scale(1.5);
      /* Safari and Chrome */
      -o-transform: scale(1.5);
      /* Opera */
      transform: scale(1.5);
      margin-top: 5px;
    }
  }
}

.help-text {
  overflow: auto;

  div {
    color: var(--slate11);
    font-style: normal;
    font-weight: 400;
    font-size: 12px;
    line-height: 20px;
  }
}


.org-invite-or {
  padding: 1rem 0rem;

  h2 {
    width: 100%;
    text-align: center;
    border-bottom: 1px solid #000;
    line-height: 0.1em;
    margin: 10px 0 20px;
  }

  h2 span {
    background: #ffffff;
    padding: 0 10px;
  }
}

.theme-dark .json-tree-container {
  .json-tree-node-icon {
    svg {
      filter: invert(89%) sepia(2%) saturate(127%) hue-rotate(175deg) brightness(99%) contrast(96%);
    }
  }

  .json-tree-svg-icon.component-icon {
    filter: brightness(0) invert(1);
  }

  .node-key-outline {
    height: 1rem !important;
    border: 1px solid transparent !important;
    color: #ccd4df;
  }

  .selected-node {
    border-color: $primary-light  !important;
  }

  .json-tree-icon-container .selected-node>svg:first-child {
    filter: invert(65%) sepia(62%) saturate(4331%) hue-rotate(204deg) brightness(106%) contrast(97%);
  }

  .node-length-color {
    color: #b8c7fd;
  }

  .node-type {
    color: #8a96a6;
  }

  .group-border {
    border-color: rgb(97, 101, 111);
  }

  .action-icons-group {

    img,
    svg {
      filter: invert(89%) sepia(2%) saturate(127%) hue-rotate(175deg) brightness(99%) contrast(96%);
    }
  }

  .hovered-node.node-key.badge {
    color: #8092ab !important;
    border-color: #8092ab !important;
  }
}

.json-tree-container {
  .json-tree-svg-icon.component-icon {
    height: 16px;
    width: 16px;
  }

  .json-tree-icon-container {
    max-width: 20px;
    margin-right: 6px;
  }

  .node-type {
    color: #a6b6cc;
    padding-top: 2px;
  }

  .json-tree-valuetype {
    font-size: 10px;
    padding-top: 2px;
  }

  .node-length-color {
    color: #3650af;
    padding-top: 3px;
  }

  .json-tree-node-value {
    font-size: 11px;
  }

  .json-tree-node-string {
    color: #f6820c;
  }

  .json-tree-node-boolean {
    color: #3eb25f;
  }

  .json-tree-node-number {
    color: #f4b2b0;
  }

  .json-tree-node-null {
    color: red;
  }

  .json-tree-node-date {
    color: rgb(98, 107, 103);
  }

  .group-border {
    border-left: 0.5px solid #dadcde;
    margin-top: 16px;
    margin-left: -12px;
  }

  .selected-node {
    border-color: $primary-light  !important;
  }

  .selected-node .group-object-container .badge {
    font-weight: 400 !important;
    height: 1rem !important;
  }

  .group-object-container {
    margin-left: 0.72rem;
    margin-top: -16px;
  }

  .json-node-element {
    cursor: pointer;
  }

  .hide-show-icon {
    cursor: pointer;
    margin-left: 1rem;

    &:hover {
      color: $primary;
    }
  }

  .action-icons-group {
    margin-right: 4rem !important;
    margin-left: 2rem !important;
  }

  .action-icons-group {
    cursor: pointer;
  }

  .hovered-node {
    font-weight: 400 !important;
    height: 1rem !important;
    color: #8092ab;
  }

  .node-key {
    font-weight: 400 !important;
    margin-left: -0.25rem !important;
    justify-content: start !important;
    min-width: fit-content !important;
  }

  .node-key-outline {
    height: 1rem !important;
    border: 1px solid transparent !important;
    color: #3e525b;
  }
}

.popover-more-actions {
  font-weight: 400 !important;

  &:hover {
    background: #d2ddec !important;
  }
}

.popover-dark-themed .popover-more-actions {
  color: #ccd4df;

  &:hover {
    background-color: #324156 !important;
  }
}

#json-tree-popover {
  padding: 0.25rem !important;
}

// Font sizes
.fs-9 {
  font-size: 9px !important;
}

.fs-10 {
  font-size: 10px !important;
}

.fs-12 {
  font-size: 12px !important;
}

.realtime-avatars {
  padding: 0px
}

.widget-style-field-header {
  font-family: "Inter";
  font-style: normal;
  font-weight: 500;
  font-size: 12px;
  line-height: 20px;
  color: #61656c;
}

.maintenance_container {
  width: 100%;
  height: 100vh;
  display: flex;
  justify-content: center;
  align-items: center;

  .card {
    .card-body {
      display: flex;
      height: 200px !important;
      align-items: center;
    }
  }
}

.list-timeline:not(.list-timeline-simple) .list-timeline-time {
  top: auto;
}

.widget-buttongroup {
  display: flex;
  flex-direction: column;
  justify-content: left;
  overflow: hidden !important;
}

.group-button {
  margin: 0px 10px 10px 0px;
  line-height: 1.499;
  font-weight: 400;
  white-space: nowrap;
  text-align: center;
  cursor: pointer;
  padding: 0 15px;
  font-size: 12px;
  border-radius: 4px;
  color: rgba(0, 0, 0, .65);
  background-color: #ffffff;
  border: 1px solid #d9d9d9;
  min-width: 40px;
  width: auto !important;
  height: 30px,
}

.widget-buttongroup-label {
  font-weight: 600;
  margin-right: 10px;
  color: #3e525b;
}

.editor-actions {
  border-bottom: 1px solid #eee;
  padding: 5px;
  display: flex;
  justify-content: end;
}

.autosave-indicator {
  color: #868aa5;
  white-space: nowrap;
  font-weight: 400;
  font-size: 12px;
  letter-spacing: 0.5px;
}

.autosave-indicator-saving {
  left: 44%;
}

.zoom-buttons {
  width: 20px !important;
  height: 25px !important;
  margin-left: 2px;

  span {
    transform: rotate(60deg);
  }
}

.zoom-button-wrapper {
  position: fixed;
  right: 0px;
  bottom: 5px;
}

.zoom-buttons {
  opacity: 0;
  visibility: hidden;
}

.image-widget-wrapper:hover button {
  opacity: 1 !important;
  visibility: visible;
}

.pdf-page-controls {
  background: white;
  border-radius: 4px;

  button {
    width: 36px;
    height: 36px;
    background: white;
    border: 0;
    font-size: 1.2em;
    border-radius: 4px;

    &:first-child {
      border-top-right-radius: 0;
      border-bottom-right-radius: 0;
    }

    &:last-child {
      border-top-left-radius: 0;
      border-bottom-left-radius: 0;
    }

    &:hover {
      background-color: #e6e6e6;
    }
  }

  span {
    font-family: inherit;
    font-size: 1em;
    padding: 0 0.5em;
    color: #000;
  }
}

//download button in pdf widget
.download-icon-outer-wrapper:hover {
  background-color: #e6e6e6 !important
}

.pdf-document {
  canvas {
    margin: 0px auto;
  }

  &:hover {
    .pdf-page-controls {
      opacity: 1;
    }
  }
}

.org-variables-page {
  .btn-org-env {
    width: 36px;
  }

  .encryption-input {
    width: fit-content;
  }

  .no-vars-text {
    display: block;
    text-align: center;
    margin-top: 100px;
  }
}

//Kanban board
.kanban-container.dark-themed {
  background-color: $bg-dark-light  !important;

  .kanban-column {
    .card-header {
      background-color: #324156 !important;
    }
  }
}

.kanban-container {
  background-color: #fefefe;

  .kanban-column {
    background-color: #f4f4f4;
    padding: 0 !important;
    height: fit-content !important;

    .card-body {
      &:hover {
        overflow-y: auto !important;

        &::-webkit-scrollbar {
          width: 0 !important;
          height: 0 !important;
        }
      }
    }

    .card-header {
      background-color: #fefefe;

      .badge {
        font-size: 12px !important;
      }
    }

    .card-body .dnd-card {
      border-radius: 5px !important;
    }

    .dnd-card.card {
      height: 52px !important;
      padding: 5px !important;
    }

    .dnd-card.card.card-dark {
      background-color: $bg-dark  !important;
    }
  }

  .kanban-board-add-group {
    justify-content: center;
    align-items: center;
    cursor: pointer;
    color: rgba(0, 0, 0, 0.5);
    background-color: transparent;
    border-style: dashed;
    border-color: rgba(0, 0, 0, 0.08);
    display: flex;
    flex-direction: column;
    grid-auto-rows: max-content;
    overflow: hidden;
    box-sizing: border-box;
    appearance: none;
    outline: none;
    margin: 10px;
    border-radius: 5px;
    min-width: 350px;
    height: 200px;
    font-size: 1em;
  }

  .add-card-btn {
    font-size: 1em;
    font-weight: 400;
    color: #3e525b;
    border-radius: 5px;
    padding: 5px;
    margin: 5px;
    background-color: transparent;
    border-style: dashed;
    border-color: rgba(0, 0, 0, 0.08);
    cursor: pointer;
    transition: all 0.2s ease-in-out;

    &:hover {
      background-color: #e6e6e6;
    }
  }
}

.cursor-pointer {
  cursor: pointer;
}

.cursor-text {
  cursor: text;
}

.cursor-not-allowed {
  cursor: none;
}

.bade-component {
  display: inline-flex;
  justify-content: center;
  align-items: center;
  overflow: hidden;
  user-select: none;
  padding: calc(0.25rem - 1px) 0.25rem;
  height: 1.25rem;
  border: 1px solid transparent;
  min-width: 1.25rem;
  font-weight: 600;
  font-size: .625rem;
  letter-spacing: .04em;
  text-transform: uppercase;
  vertical-align: bottom;
  border-radius: 4px;
}

// sso-helper-page
.sso-helper-container {
  width: 60vw;
  padding: 30px;
  box-shadow: rgba(0, 0, 0, 0.16) 0px 1px 4px;
  margin: 0 auto;
}

.sso-copy {
  margin-left: 10px;
  cursor: pointer;
}

#git-url,
#google-url {
  color: $primary;
  margin-left: 4px;
  word-break: break-all;
}

@media only screen and (max-width: 768px) {
  .sso-helper-container {
    width: 96vw;
    padding: 20px;
  }
}

.sso-helper-doc {
  line-height: 24px;
}

.sso-content-wrapper {
  margin: 0 auto;
  display: flex;
  flex-direction: column;
  align-items: self-start;
  padding: 20px;
  box-shadow: rgba(0, 0, 0, 0.02) 0px 1px 3px 0px, rgba(27, 31, 35, 0.15) 0px 0px 0px 1px;
  border-radius: 4px;
}

.workspace-status {
  display: flex;
  font-weight: 800;
  margin-bottom: 6px;
}

.sso-type {
  font-weight: 600;
  margin-bottom: 4px !important;
  display: flex;

  span {
    margin-right: 10px;
  }

  a {
    margin-left: 6px;

  }
}

.gg-album {
  box-sizing: border-box;
  position: relative;
  display: block;
  width: 18px;
  height: 18px;
  transform: scale(var(--ggs, 1));
  border-left: 7px solid transparent;
  border-right: 3px solid transparent;
  border-bottom: 8px solid transparent;
  box-shadow: 0 0 0 2px,
    inset 6px 4px 0 -4px,
    inset -6px 4px 0 -4px;
  border-radius: 3px
}

.gg-album::after,
.gg-album::before {
  content: "";
  display: block;
  box-sizing: border-box;
  position: absolute;
  width: 2px;
  height: 5px;
  background: currentColor;
  transform: rotate(46deg);
  top: 5px;
  right: 4px
}

.gg-album::after {
  transform: rotate(-46deg);
  right: 2px
}

.sso-helper-header {
  display: flex;
  align-items: center;

  span {
    margin-right: 10px;
  }
}

// sso end

// steps-widget
a.step-item-disabled {
  text-decoration: none;
}

.steps {
  overflow: hidden;
  margin: 0rem !important;
}

.step-item.active~.step-item:after,
.step-item.active~.step-item:before {
  background: #f3f5f5 !important;
}

.step-item.active:before {
  background: #ffffff !important;
}

.steps .step-item.active:before {
  border-color: #b4b2b2 !important;
}

.steps-item {
  color: var(--textColor) !important;
}

.step-item:before {
  background: var(--bgColor) !important;
  // remaining code
}

.step-item:after {
  background: var(--bgColor) !important;
}

.step-item.active~.step-item {
  color: var(--textColor) !important;
  ;
}

.notification-center-badge {
  top: 0;
  right: 0;
  position: absolute;
}

.notification-center {
  max-height: 500px;
  overflow: auto;
  margin-left: 11px !important;

  .empty {
    padding: 0 !important;

    .empty-img {
      font-size: 2.5em;
    }
  }

  .card {
    min-width: 400px;
    background: var(--base);
    color: var(--slate12);
    box-shadow: 0px 12px 16px -4px rgba(16, 24, 40, 0.08), 0px 4px 6px -2px rgba(16, 24, 40, 0.03);
  }

  .card-footer {
    background: var(--base);
    color: var(--slate12);
  }

  .spinner {
    min-height: 220px;
  }
}

// profile-settings css
.confirm-input {
  padding-right: 8px !important;
}

.user-group-actions {
  display: flex;
  gap: 8px;
}

input.hide-input-arrows {
  -moz-appearance: none;

  &::-webkit-outer-spin-button,
  &::-webkit-inner-spin-button {
    -webkit-appearance: none;
  }
}

.btn-org-env {
  width: 36px;
}

.custom-checkbox-tree {
  overflow-y: scroll;
  color: #3e525b;

  .react-checkbox-tree label:hover {
    background: none !important;
  }

  .rct-icons-fa4 {

    .rct-icon-expand-open,
    .rct-icon-expand-close {
      &::before {
        content: url("data:image/svg+xml,%3Csvg xmlns='http://www.w3.org/2000/svg' viewBox='0 0 1024 1024' focusable='false' data-icon='caret-down' width='12px' height='12px' fill='currentColor' aria-hidden='true'%3E%3Cpath d='M840.4 300H183.6c-19.7 0-30.7 20.8-18.5 35l328.4 380.8c9.4 10.9 27.5 10.9 37 0L858.9 335c12.2-14.2 1.2-35-18.5-35z'%3E%3C/path%3E%3C/svg%3E") !important;
      }
    }

    .rct-icon-expand-close {
      transform: rotate(-90deg);
      -webkit-transform: rotate(-90deg);
    }
  }
}

// sso enable/disable box
.tick-cross-info {
  .main-box {
    margin-right: 10px;
    border-radius: 5px;
  }

  .icon-box {
    padding: 7px 5px 7px 2px;
    color: #ffffff;

    .icon {
      stroke-width: 4.5px;
    }
  }

  .tick-box {
    border: 3px solid var(--indigo9);

    .icon-box {
      background: var(--indigo9);
    }
  }

  .cross-box {
    border: 3px solid $disabled;

    .icon-box {
      background: $disabled;
    }
  }
}

.icon-widget-popover {
  &.theme-dark {
    .popover-header {
      background-color: #232e3c;
      border-bottom: 1px solid #324156;
    }
  }

  .popover-header {
    padding-bottom: 0;
    background-color: #ffffff;

    .input-icon {
      margin-bottom: 0.5rem !important;
    }
  }

  .popover-body {
    padding: 0 0.5rem;

    .row {
      >div {
        overflow-x: hidden !important;
      }
    }

    .icon-list-wrapper {
      display: grid;
      grid-template-columns: repeat(10, 1fr);
      margin: 0.5rem 1rem 0.5rem 0.5rem;
    }

    .icon-element {
      cursor: pointer;
      border: 1px solid transparent;
      border-radius: $border-radius;

      &:hover {
        border: 1px solid $primary;
      }
    }
  }
}

.dark-theme-placeholder::placeholder {
  color: #C8C6C6;
}

.dark-multiselectinput {
  input {
    color: white;

    &::placeholder {
      color: #C8C6C6;
    }
  }
}


.dark-theme-placeholder::placeholder {
  color: #C8C6C6;
}

.dark-multiselectinput {
  input {
    color: white;

    &::placeholder {
      color: #C8C6C6;
    }
  }
}

// Language Selection Modal
.lang-selection-modal {
  font-weight: 500;

  .list-group {
    padding: 1rem 1.5rem;
    padding-top: 0;
    overflow-y: scroll;
    height: calc(100% - 68px);
  }

  .list-group-item {
    border: 0;

    p {
      margin-bottom: 0px;
      margin-top: 2px;
    }
  }

  .list-group-item.active {
    background-color: var(--indigo4);
    color: var(--slate12);
    font-weight: 600;
    margin-top: 0px;
  }

  .modal-body {
    height: 50vh;
    padding: 0;
  }

  .lang-list {
    height: 100%;

    .search-box {
      position: relative;
      margin: 1rem 1.5rem;
    }

    input {
      border-radius: 5px !important;
    }

    .input-icon {
      display: flex;
    }

    .input-icon {
      .search-icon {
        display: block;
        position: absolute;
        left: 0;
        margin-right: 0.5rem;
      }

      .clear-icon {
        cursor: pointer;
        display: block;
        position: absolute;
        right: 0;
        margin-right: 0.5rem;
      }
    }

    .list-group-item.active {
      color: $primary;
    }
  }
}

.lang-selection-modal.dark {
  .modal-header {
    border-color: #232e3c !important;
  }

  .modal-body,
  .modal-footer,
  .modal-header,
  .modal-content {
    color: white;
    background-color: #2b394a;
  }

  .list-group-item {
    color: white;
    border: 0;
  }

  .list-group-item:hover {
    background-color: #232e3c;
  }

  .list-group-item.active {
    background-color: #4d72fa;
    color: white;
    font-weight: 600;
  }

  .no-results-item {
    background-color: #2b394a;
    color: white;
  }

  input {
    background-color: #2b394a;
    border-color: #232e3c;
    color: white;
  }
}

// Language Selection Modal
.lang-selection-modal {
  font-weight: 500;

  .list-group {
    padding: 1rem 1.5rem;
    padding-top: 0;
    overflow-y: scroll;
    height: calc(100% - 68px);
  }

  .list-group-item {
    border: 0;

    p {
      margin-bottom: 0px;
      margin-top: 2px;
    }
  }

  .list-group-item.active {
    background-color: #edf1ff;
    color: #4d72fa;
    font-weight: 600;
    margin-top: 0px;
  }

  .modal-body {
    height: 50vh;
    padding: 0;
  }

  .lang-list {
    height: 100%;

    .search-box {
      position: relative;
      margin: 1rem 1.5rem;
    }

    input {
      border-radius: 5px !important;
    }

    .input-icon {
      display: flex;
    }

    .input-icon {
      .search-icon {
        display: block;
        position: absolute;
        left: 0;
        margin-right: 0.5rem;
      }

      .clear-icon {
        cursor: pointer;
        display: block;
        position: absolute;
        right: 0;
        margin-right: 0.5rem;
      }
    }

    .list-group-item.active {
      color: $primary;
    }
  }
}

.lang-selection-modal.dark {
  .modal-header {
    border-color: #232e3c !important;
  }

  .modal-body,
  .modal-footer,
  .modal-header,
  .modal-content {
    color: white;
    background-color: #2b394a;
  }

  .list-group-item {
    color: white;
    border: 0;
  }

  .list-group-item:hover {
    background-color: #232e3c;
  }

  .list-group-item.active {
    background-color: #4d72fa;
    color: white;
    font-weight: 600;
  }

  .no-results-item {
    background-color: #2b394a;
    color: white;
  }

  input {
    background-color: #2b394a;
    border-color: #232e3c;
    color: white;
  }
}

.org-users-page {
  .page-body {
    height: 100%;
  }
}

.user-group-container-wrap {
  margin: 20px auto 0 auto;
}

.dragged-column {
  z-index: 1001;
}

#storage-sort-popover {
  max-width: 800px;
  width: 800px;
  background-color: var(--base);
  box-sizing: border-box;
  box-shadow: 0px 12px 16px -4px rgba(16, 24, 40, 0.08), 0px 4px 6px -2px rgba(16, 24, 40, 0.03);
  border-radius: 4px;
  border: 1px solid var(--slate3) !important;
  left: 109px !important;
  top: 8px !important;
  position: absolute !important;


  .card-body,
  .card-footer {
    background: var(--base);
  }
}


#storage-filter-popover {
  max-width: 800px;
  width: 800px;
  background-color: var(--base);
  box-sizing: border-box;
  box-shadow: 0px 12px 16px -4px rgba(16, 24, 40, 0.08), 0px 4px 6px -2px rgba(16, 24, 40, 0.03);
  border-radius: 4px;
  border: 1px solid var(--slate3) !important;
  left: 193px !important;
  top: 10px !important;
  position: absolute !important;


  .card-body,
  .card-footer {
    background: var(--base);
  }
}

// Table set to full width
.jet-data-table thead {
  display: flex !important;

  tr {
    flex-grow: 1;

    th:last-child {
      flex: 1 1 auto;
    }
  }
}

tbody {
  width: 100% !important;
  flex-grow: 1;

  tr {
    width: 100% !important;

    td:last-child {
      flex: 1 1 auto;
    }
  }
}

.datepicker-widget.theme-dark {
  .react-datepicker__tab-loop {
    .react-datepicker__header {
      background-color: #232e3c;

      .react-datepicker__current-month,
      .react-datepicker__day-name,
      .react-datepicker__month-select,
      .react-datepicker__year-select {
        color: white;
      }

      .react-datepicker__month-select,
      .react-datepicker__year-select {
        background-color: transparent;
      }
    }

    .react-datepicker__month {
      background-color: #232e3c;

      .react-datepicker__day {
        color: white;

        &:hover {
          background-color: #636466;
        }
      }

      .react-datepicker__day--outside-month {
        opacity: 0.5;
      }
    }

    .react-datepicker {
      background-color: #232e3c;
    }
  }
}

.theme-dark .list-group-item {
  &:hover {
    background-color: #232e3c;
  }
}

.theme-dark {

  .CalendarMonth,
  .DayPickerNavigation_button,
  .CalendarDay,
  .CalendarMonthGrid,
  .DayPicker_focusRegion,
  .DayPicker {
    background-color: #232e3c;
  }

  .DayPicker_weekHeader_ul,
  .CalendarMonth_caption,
  .CalendarDay {
    color: white;
  }

  .CalendarDay__selected_span,
  .CalendarDay__selected_start,
  .CalendarDay__selected_end {
    background-color: #4D72FA;
    color: white;
  }

  .CalendarDay {
    border-color: transparent; //hiding the border around days in the dark theme

    &:hover {
      background-color: #636466;
    }
  }

  .DateInput_fangStroke {
    stroke: #232E3C;
    fill: #232E3C;
  }

  .DayPickerNavigation_svg__horizontal {
    fill: white;
  }

  .DayPicker__withBorder {
    border-radius: 0;
  }

  .DateRangePicker_picker {
    background-color: transparent;
  }
}

.link-widget {
  display: flex;
  align-items: center;
  overflow: auto;

  &.hover {
    a {
      &:hover {
        text-decoration: underline;
      }
    }
  }

  &.no-underline {
    a {
      text-decoration: none !important;
    }
  }

  &.underline {
    a {
      text-decoration: underline;
    }
  }

  &::-webkit-scrollbar {
    width: 0;
    height: 0;
    background: transparent;
  }
}

.home-modal-component.modal-version-lists {
  .modal-header {
    .btn-close {
      top: auto;
    }
  }
}

.modal-version-lists {
  max-height: 80vh;

  .modal-body {
    height: 80%;
    overflow: auto;
  }

  .modal-footer,
  .modal-header {
    height: 10%;
  }

  .version-wrapper {
    display: flex;
    justify-content: flex-start;
    padding: 0.75rem 0.25rem;
    border: 1px solid var(--slate7);
  }
}

.dropdown-table-column-hide-common {
  border-radius: 3px;
  height: auto;
  overflow-y: scroll;
  padding: 8px 16px;
  width: 20rem;
  max-height: 200px;
}

.dropdown-table-column-hide {
  background-color: #ffffff;
  box-shadow: 0 0 0 2px #0000001a;
}

.dropdown-table-column-hide-dark-themed {
  color: #ffffff !important;
  background-color: #1f2936 !important;
  box-shadow: 0 0 0 2px #9292921a;
}

.hide-column-table-text {
  margin: 0 !important;
}

.hide-column-name {
  padding-left: 10px !important;
}

.rest-methods-url {
  .cm-s-default {
    .cm-string-2 {
      color: #000;
    }
  }
}

.tooljet-database {

  .table-header,
  .table-name,
  .table-cell {
    white-space: nowrap;
    overflow: hidden;
    text-overflow: ellipsis;
  }

  .table-name {
    color: #000;
    width: 250px;
  }

  .table-left-sidebar {
    max-width: 288px;
  }

  .add-table-btn {
    height: 32px;
  }

  .table-header {
    background: #ECEEF0;
  }

  .table-header,
  .table-cell {
    max-width: 230px;
  }

  .add-more-columns-btn {
    background: var(--indigo3);
    font-weight: 500;
    color: var(--indigo9);
    font-size: 12px;
    border-radius: 600;
  }

  .delete-row-btn {
    max-width: 140px;
  }

  .table-list-item-popover {
    display: none;
  }

  .table-list-item:hover .table-list-item-popover {
    display: block;
  }
}

// download pop-up in the table widget
.table-widget-download-popup {
  .cursor-pointer {
    width: 130px;

    &:hover {
      font-weight: bolder;
    }
  }
}

.apploader {
  height: 100vh;

  .app-container {
    height: 100%;
    display: flex;
    flex-direction: column;
    justify-content: space-between;
  }

  .editor-header {
    height: 5%;
    background-color: #EEEEEE;
    display: flex;
    align-items: center;
    justify-content: space-between;

    .app-title-skeleton {
      width: 100px;
      height: 100%;
      display: flex;
      align-items: center;
      margin-left: 120px;
    }

    .right-buttons {
      display: flex;
      gap: 5px;
      align-items: center;
      margin-right: 10px;
    }
  }

  .editor-body {
    height: 100%;
  }

  .skeleton {
    padding: 5px;
  }

  .editor-left-panel {
    width: 48px;
    background-color: #EEEEEE;
    margin: 3px 0px 3px 3px;
    display: flex;
    flex-direction: column;
    justify-content: space-between;
    border-radius: 5px;

    .left-menu-items {
      display: flex;
      flex-direction: column;
      justify-content: space-between;
      gap: 5px;
      margin-top: 10px;
    }

    .bottom-items {
      margin-bottom: 10px;
    }
  }

  .editor-center {
    height: 100%;
    display: flex;
    flex-direction: column;
    gap: 5px;
    justify-content: space-between;

    .canvas {
      height: 100vh;
      background-color: #e6e6e6;
      border-radius: 5px;
      display: flex;
      justify-content: center;
    }

    .query-panel {
      height: 30%;
      display: flex;
      justify-content: space-between;
      gap: 5px;

      .queries {
        width: 30%;
        display: flex;
        flex-direction: column;
        gap: 5px;

        .queries-title {
          background-color: #EEEEEE;
          border-radius: 5px;
          height: 20%;
          padding: 5px 10px;
          display: flex;
          justify-content: space-between;
          align-items: center;
        }

        .query-list {
          background-color: #EEEEEE;
          border-radius: 5px;
          height: 80%;

          .query-list-item {
            margin: 10px;
            height: 35px;
          }
        }
      }

      .query-editor {
        width: 70%;
        height: 100%;
        display: flex;
        flex-direction: column;
        gap: 5px;

        .query-editor-header {
          background-color: #EEEEEE;
          border-radius: 5px;
          height: 20%;
          padding: 5px 10px;
          display: flex;
          justify-content: space-between;

          .query-actions {
            display: flex;
            align-items: center;
          }
        }

        .query-editor-body {
          background-color: #EEEEEE;
          height: 80%;
          border-radius: 5px;

          .button {
            margin-right: 10px;
          }
        }
      }
    }
  }

  .wrapper {
    padding: 3px 3px 3px 0px;
  }



  .right-bar {
    height: 100%;
    padding: 3px 3px 3px 0px;
    display: flex;
    flex-direction: column;
    justify-content: space-between;
    gap: 5px;

    .widget-list-header {
      height: 5%;
      background-color: #EEEEEE;
      border-radius: 5px;
    }

    .widget-list {
      height: 95%;
      background-color: #EEEEEE;
      border-radius: 5px;
      padding: 10px;

      .widgets {
        display: flex;
        justify-content: space-between;
      }
    }
  }
}

.subheader {
  margin-bottom: 12px;
}

.theme-dark {
  .layout-sidebar-icon {
    &:hover {
      background-color: #273342;
    }
  }

  .tooljet-database {

    .table-name,
    .subheader {
      color: var(--slate9);
    }

    .list-group-item.active {
      .table-name {
        color: #000;
      }
    }
  }

  .editor-header {
    background-color: #1F2936;
  }

  .editor-left-panel {
    background-color: #1F2936;
  }

  .editor-center {
    .canvas {
      background-color: #1F2936;
    }
  }

  .query-panel {
    .queries {
      .queries-title {
        background-color: #1F2936 !important;
      }

      .query-list {
        background-color: #1F2936 !important;
      }
    }

    .query-editor {
      .query-editor-header {
        background-color: #1F2936 !important;
      }

      .query-editor-body {
        background-color: #1F2936 !important;
      }
    }
  }

  .right-bar {
    .widget-list-header {
      background-color: #1F2936;
    }

    .widget-list {
      background-color: #1F2936;
    }
  }
}

:root {
  --tblr-breadcrumb-item-active-font-weight: 500;
  --tblr-breadcrumb-item-active-color: inherit;
}

.application-brand {
  position: relative;
  display: flex;
  justify-content: center;
}

.breadcrumb-item.active {
  font-weight: var(--tblr-breadcrumb-item-active-font-weight);
  color: var(--tblr-breadcrumb-item-active-color);
}

.app-icon-main {
  background: var(--indigo3) !important;
  border-radius: 6px !important;
  display: flex;
  justify-content: center;
  align-items: center;
  width: 48px;
  height: 48px;
}

.user-avatar-nav-item,
.audit-log-nav-item,
.notification-center-nav-item {
  border-radius: 4px;
}

.audit-log-nav-item {
  bottom: 40px;
}

.workspace-content-wrapper,
.database-page-content-wrap {
  background: var(--slate2);
}

.workspace-variable-table-card {
  margin: 0 auto;
  width: 880px;
}

.organization-page-sidebar {
  height: calc(100vh - 64px);
  max-width: 288px;
  background-color: var(--base);
  border-right: 1px solid var(--slate5) !important;
  display: grid !important;
  grid-template-rows: auto 1fr auto !important;
}
.marketplace-page-sidebar {
  height: calc(100vh - 64px);
  max-width: 288px;
  background-color: var(--base);
  border-right: 1px solid var(--slate5) !important;
  display: grid !important;
  grid-template-rows: auto 1fr auto !important;
}

.home-page-sidebar {
  max-width: 288px;
  background-color: var(--base);
  border-right: 1px solid var(--slate5);
  display: grid;
  grid-template-rows: auto 1fr auto;
}

.empty-home-page-image {
  margin-top: 14px;
}

.create-new-table-btn {
  width: 248px;

  button {
    height: 40px !important;

  }
}

.tooljet-database-sidebar {
  max-width: 288px;
  background: var(--base);
  border-right: 1px solid var(--slate5);


  .sidebar-container {
    height: 40px !important;
    padding-top: 1px !important;
    margin: 0 auto;
    display: flex;
    justify-content: center;
  }
}

.create-new-app-dropdown {
  width: 248px !important;


  .dropdown-toggle-split {
    border-left: 1px solid var(--indigo11) !important;
  }

  button {
    background-color: var(--indigo9) !important;
  }
}

.create-new-app-button {
  font-weight: 500;
  font-size: 14px;
  height: 40px;
  border-top-left-radius: 6px;
  border-bottom-left-radius: 6px;
}

.create-new-app-button+.dropdown-toggle {
  height: 40px;
  border-top-right-radius: 6px;
  border-bottom-right-radius: 6px;
}

.custom-select {
  .select-search-dark__value::after {
    content: none;
  }

  .select-search-dark__select,
  .select-search__select {
    min-width: fit-content;
    max-width: 100% !important;
  }
}

.jet-data-table td .textarea-dark-theme.text-container:focus {
  background-color: transparent !important;
}

.tooljet-logo-loader {
  height: 100vh;
  display: flex;
  align-items: center;
  justify-content: center;

  .loader-spinner {
    margin: 10px 87px;
  }
}

.page-body {
  height: calc(100vh - 1.25rem - 48px);
  min-height: 500px;
}

// buttons
.default-secondary-button {
  background-color: $color-light-indigo-03;
  color: $color-light-indigo-09;
  max-height: 28px;
  width: 76px;
  display: flex;
  flex-direction: row;
  justify-content: center;
  align-items: center;
  padding: 4px 16px;
  gap: 6px;
  font-weight: 500;
  border: 0 !important;

  .query-manager-btn-svg-wrapper {
    width: 16px !important;
    height: 16px !important;
    padding: 2.67px;
  }

  .query-manager-btn-name {
    min-width: 22px;
  }

  &:hover {
    background-color: $color-light-indigo-04;
    color: $color-light-indigo-10;
  }

  &:active {
    background-color: $color-light-indigo-04;
    color: $color-light-indigo-10;
    box-shadow: 0px 0px 0px 4px #C6D4F9;
    border-radius: 6px;
    border: 1px solid;
    outline: 0 !important;

    svg {
      path {
        fill: $color-light-indigo-10;
      }
    }
  }

  .query-run-svg {
    padding: 4px 2.67px;
  }
}

.default-secondary-button.theme-dark {
  background-color: #4D72FA !important;
  color: #F4F6FA !important;

  svg {
    path {
      fill: #F4F6FA !important;
    }
  }

  &:hover {
    border: 1px solid #4D72FA !important;
    background-color: #4D5EF0 !important;
    color: #FFFFFC !important;

    svg {
      path {
        fill: #FFFFFC !important;
      }
    }
  }

  &:active {
    border: 1px solid #4D72FA !important;
    background-color: #4D5EF0 !important;
    box-shadow: 0px 0px 0px 4px #4D72FA;
    border-radius: 6px;
  }
}

.default-tertiary-button {
  background-color: $color-light-base;
  color: $color-light-slate-12;
  border: 1px solid $color-light-slate-07;
  display: flex;
  flex-direction: row;
  justify-content: center;
  align-items: center;
  padding: 4px 16px;
  gap: 6px;
  max-height: 28px;
  font-weight: 500;
  height: 28px;
  cursor: pointer;
  white-space: nowrap;

  .query-btn-svg-wrapper {
    width: 16px !important;
    height: 16px !important;
    padding: 2.67px;
  }

  .query-btn-name {
    min-width: 22px;

  }

  &:hover {
    border: 1px solid $color-light-slate-08;
    color: $color-light-slate-11;

    svg {
      path {
        fill: $color-light-slate-11;
      }
    }
  }

  .query-create-run-svg {
    padding: 2px;
  }

  .query-preview-svg {
    padding: 2.67px 0.067px;
  }

  &:active {
    border: 1px solid #C1C8CD;
    box-shadow: 0px 0px 0px 4px #DFE3E6;
    color: $color-light-slate-11;
    outline: 0;
  }
}

.default-tertiary-button.theme-dark {
  background-color: transparent;
  color: #4D5EF0 !important;
  border: 1px solid #4D5EF0 !important;

  svg {
    path {
      fill: #4D5EF0 !important;
    }
  }

  &:hover {
    border: 1px solid $color-dark-slate-08;
    color: #FFFFFC !important;
    background-color: #4D5EF0 !important;

    svg {
      path {
        fill: #FFFFFC !important;
      }
    }
  }

  &:active {
    border: 1px solid inherit;
    box-shadow: none;
    outline: 0;
  }
}

.default-tertiary-button.theme-dark.btn-loading {
  background-color: #4D5EF0 !important;
  color: transparent !important;

  svg {
    path {
      fill: transparent !important;
    }
  }
}

.default-tertiary-button.button-loading {
  background-color: transparent !important;
  color: transparent !important;

  svg {
    path {
      fill: transparent !important;
    }
  }
}

.disable-tertiary-button {
  color: $color-light-slate-08;
  background-color: $color-light-slate-03;
  pointer-events: none !important;

  svg {
    path {
      fill: $color-light-slate-08;
    }
  }

}

.disable-tertiary-button.theme-dark {
  color: $color-dark-slate-08;
  background-color: $color-dark-slate-03;
  pointer-events: none !important;

  svg {
    path {
      fill: $color-dark-slate-08;
    }
  }
}

.font-weight-500 {
  font-weight: 500;
}

.font-size-12 {
  font-size: 12px;
}

.toggle-query-editor-svg {
  width: 16px;
  height: 16px;
  padding: 2.88px 5.22px;
}

.theme-dark {
  .org-avatar:hover {
    .avatar {
      background: #10141A no-repeat center/cover;
    }
  }
}

.app-creation-time {
  color: var(--slate11) !important;
  white-space: nowrap;
  overflow: hidden;
  text-overflow: ellipsis;
}

.font-weight-400 {
  font-weight: 400;
}

.border-indigo-09 {
  border: 1px solid $color-light-indigo-09;
}

.dark-theme-toggle-btn {
  height: 32px;
  display: flex;
  align-items: center;
  justify-content: center;

}

.dark-theme-toggle-btn-text {
  font-size: 14px;
  margin: 12px;
}

.maximum-canvas-height-input-field {
  width: 90px;
}

.layout-header {
  position: fixed;
  right: 0;
  left: 56px;
  z-index: 1;
  background: var(--base);
  height: 64px;
}

.layout-sidebar-icon {
  &:hover {
    background: #ECEEF0;
  }

  &:focus {
    outline: #ECEEF0 auto 5px;
  }
}


.tj-dashboard-section-header {
  max-width: 288px;
  max-height: 64px;
  padding-top: 20px;
  padding-left: 20px;
  padding-bottom: 24px;
  border-right: 1px solid var(--slate5);
}

.layout-sidebar-icon {
  &:hover {
    background: #ECEEF0;
    border-radius: 4px;
  }

  &:focus {
    outline: #ECEEF0 auto 5px;
  }
}

.folder-menu-icon {
  visibility: hidden !important;
}

.folder-list-group-item:hover .folder-menu-icon {
  visibility: visible !important;
}

.folder-list-group-item {
  &:hover {
    background: #ECEEF0;
  }

  &:active {
    background: var(--indigo4);
  }

  &:focus {
    box-shadow: 0px 0px 0px 4px #DFE3E6;
  }
}


.app-versions-selector {
  display: inline-flex;
  align-items: center;
  width: 176px;
  height: 28px;
  position: absolute;
  left: 58%;
  border-radius: 6px;
}

.app-version-list-item {
  white-space: nowrap;
  overflow: hidden;
  text-overflow: ellipsis;
}

.app-version-name,
.app-version-released {
  font-weight: 400;
  font-size: 12px;
  line-height: 20px;
}

.app-version-name {
  max-width: 80px;
}

.custom-version-selector__option:hover .app-version-delete {
  display: block;
}

.editor .editor-sidebar {
  border-top: 1px solid var(--slate7);
}

.editor .navbar-brand {
  border-right: 1px solid var(--slate7);
  padding-bottom: 1rem;
  border-right: 1px solid var(--slate7);
  width: 48px;
  display: flex;
  justify-content: center;
}

.theme-dark {
  .editor .navbar-brand {
    border-right: 1px solid #333c48;
  }

  .realtime-avatars {
    border-right: 1px solid #333c48;
  }
}

.modal-backdrop {
  opacity: 0.5;
}

.ds-delete-btn {
  display: none;
  border: none;
  background: none;
}

.ds-list-item:hover .ds-delete-btn {
  display: block;
}

.toojet-db-table-footer,
.home-page-footer {
  position: fixed;
  bottom: 0px;
  right: 0;
  left: 344px;
}

.home-page-footer {
  height: 52px;
  background-color: var(--base) !important;
}

.pagination-container {
  display: flex;
  padding: 0px;
  height: 20px;

  .form-control {
    padding: 0 4px;
    width: fit-content;
    max-width: 30px;
    text-align: center;
  }
}

.profile-card {
  box-shadow: 0px 12px 16px -4px rgba(16, 24, 40, 0.08), 0px 4px 6px -2px rgba(16, 24, 40, 0.03);
  border-radius: 6px;
  padding: 4px 0px;
  width: 84px;
  height: 86px;
  margin-left: 10px;
  background-color: var(--base);

  .dropdown-item {
    width: 84px;
    height: 36px;
    min-width: 84px !important;
  }

  svg {
    margin-left: 2px;
  }

  a {
    span {
      margin-left: 4px;
    }
  }
}

.theme-dark {
  .editor-header-actions {
    .current-layout {
      .bg-white {
        background-color: #232E3C !important;
      }

      svg {
        path {
          fill: white;
        }
      }
    }
  }

  .icon-tabler-x {
    stroke: white;
  }
}

.img-invert {
  img {
    filter: invert(1);
  }
}

.user-group-table {
  .selected-row {
    background-color: #ECEEF0;
  }

  .selected-row.dark {
    background-color: #232E3C;
  }
}

.notification-center.theme-dark {

  .empty-subtitle,
  .card-footer>span,
  .empty-title {
    color: white !important;
  }
}


// DASHBOARD SCROLL STYLES--->
.create-new-app-wrapper {
  margin: 0 auto;
  display: flex;
  justify-content: center;
  padding-top: 4px;
}

.home-page-sidebar {
  height: calc(100vh - 64px) !important; //64 is navbar height

  .folder-list-user {
    height: calc(100vh - 116px) !important; //64 is navbar height + 52 px footer
  }
}

.home-page-content {
  height: calc(100vh - 64px) !important;
  overflow-y: auto;
  background: var(--slate2);
}

.application-folders-list {
  height: 64px;
}

// DASHBOARD STYLES END

// TABLE
.table-left-sidebar {
  height: calc(100vh - 104px) !important; // 62px [navbar] +  40px [ add table and search ] + extra 2 px(border)
  overflow-y: auto;
}

.toojet-db-table-footer {
  height: 52px;
  background: var(--base) !important;
}

.home-app-card-header {
  margin-bottom: 32px;
}

.homepage-app-card {
  height: 166px;
  outline: 1px solid var(--slate3);
  box-shadow: 0px 1px 2px rgba(16, 24, 40, 0.05);
  border-radius: 6px;
  padding: 16px;
  background-color: var(--base) !important;

  .appcard-buttons-wrap {
    display: none;
  }

  .home-app-card-header {
    .menu-ico {
      visibility: hidden !important;
    }
  }

  &:hover {
    box-shadow: 0px 12px 16px -4px rgba(16, 24, 40, 0.08), 0px 4px 6px -2px rgba(16, 24, 40, 0.03);

    .home-app-card-header {
      margin-bottom: 12px;

      .menu-ico {
        visibility: visible !important;
      }
    }

    .app-creation-time-container {
      margin-bottom: 0px;
    }

    .app-card-name {
      margin-bottom: 0px;
    }

    .app-creation-time {
      display: none;
    }


    .appcard-buttons-wrap {
      display: flex;
      padding: 0px;
      gap: 12px;
      width: 240px;
      height: 28px;
      flex-direction: row;

    }

    .app-icon-main {
      width: 36px;
      height: 36px;

    }
  }
}

.app-creation-time-container {
  height: 16px;
}

.release-buttons {
  height: 45px;
  margin-bottom: 10px;
}

.global-settings-app-wrapper {
  max-width: 300px;
}

.version-manager-container {
  padding: 0.6rem;
}

// tooljet db fields styles [ query manager ]
.tj-db-field-wrapper {
  .code-hinter-wrapper {
    ::-webkit-scrollbar {
      display: none;
    }
  }

  .CodeMirror-sizer {
    min-height: 32px !important;
    width: 100%;
    border-right-width: 0px !important;
    padding: 0 !important;
    overflow-y: auto;

    .CodeMirror-lines {
      margin-top: 0px !important;
      min-height: 32px !important;
      padding: 0 !important;
    }
  }
}

.table-list-items#popover-contained {
  .popover-body {
    outline: 1px solid var(--slate3);
    background: var(--base);
    overflow: hidden;
  }

}

.table-list-item-popover.dark {
  svg {
    path {
      fill: white;
    }
  }
}

.theme-dark {
  .react-loading-skeleton {
    background-color: #2F3C4C !important;
    background-image: linear-gradient(90deg, #2F3C4C, #2F3C4C, #2F3C4C) !important;
  }
}

@keyframes up-and-down {
  to {
    opacity: 0.2;
    transform: translateY(-20px);

  }
}

.spin-loader {
  position: fixed;
  width: 100%;

  .load {
    display: flex;
    justify-content: center;
    margin: 200px auto;
  }

  .load div {
    width: 20px;
    height: 20px;
    background-color: #3E63DD;
    border-radius: 50%;
    margin: 0 5px;
    animation-name: #{up-and-down};
    animation-duration: 0.8s;
    animation-iteration-count: infinite;
    animation-direction: alternate;
  }

  .load .two {
    animation-delay: 0.3s;
  }

  .load .three {
    animation-delay: 0.6s;
  }
}

.organization-switch-modal {
  font-family: 'IBM Plex Sans';

  .modal-dialog {
    width: 376px;
  }

  .modal-content {
    background: linear-gradient(0deg, #FFFFFF, #FFFFFF),
      linear-gradient(0deg, #DFE3E6, #DFE3E6);
  }

  .modal-header {
    justify-content: center !important;
    flex-direction: column;
    padding: 40px 32px 20px 32px;

    .header-text {
      font-style: normal;
      font-weight: 600;
      font-size: 20px;
      line-height: 36px;
      margin: 24px 0 5px 0;
    }

    p {
      font-style: normal;
      font-weight: 400;
      font-size: 14px;
      line-height: 20px;
      color: #687076;
      text-align: Center;
      margin-bottom: 0px;
    }
  }

  .modal-body {
    padding: 18px 32px;

    .org-list {
      display: flex;
      flex-direction: column;

      .org-item {
        height: 50px;
        display: flex;
        align-items: center;
        padding: 0px 12px;
        cursor: default;

        input[type=radio] {
          margin-right: 16px;
          width: 16px;
          height: 16px;
        }

        .avatar {
          margin-right: 11px;
          color: #11181C;
          background-color: #F8FAFF;
          width: 34px !important;
          height: 34px !important;
        }

        span {
          font-style: normal;
          font-weight: 400;
          font-size: 12px;
          line-height: 20px;
          color: #11181C;
        }
      }

      .selected-item {
        border-radius: 6px;
        background-color: #F0F4FF;
      }
    }
  }

  .modal-footer {
    justify-content: center;
    padding: 24px 32px;
    border-top: 1px solid #DFE3E6;

    button {
      width: 100%;
      font-style: normal;
      font-weight: 600;
      font-size: 14px;
      line-height: 20px;
    }
  }
}

.organization-switch-modal.dark-mode {

  .modal-footer,
  .modal-header {
    border-color: #232e3c !important;

    p {
      color: rgba(255, 255, 255, 0.5) !important;
    }
  }

  .modal-body,
  .modal-footer,
  .modal-header,
  .modal-content {
    color: white;
    background-color: #2b394a;
  }

  .modal-content {
    border: none;
  }


  .modal-body {
    .org-list {
      span {
        color: white;
      }

      .selected-item {
        background-color: #232e3c;
      }
    }
  }
}

.datasources-category {
  color: var(--slate10);
}

.react-tooltip {
  font-size: .765625rem !important;
}

.add-new-workspace-icon-wrap {
  display: flex;
  flex-direction: row;
  align-items: center;
  padding: 8px;
  width: 34px;
  height: 34px;
  background: var(--indigo3);
  border-radius: 6px;
}

.add-new-workspace-icon-old-wrap {
  display: none;
}

.add-workspace-button {
  padding: 8px 12px;
  gap: 11px;
  height: 50px;

  &:hover {
    background: var(--indigo3);
    margin: 0 auto;
    border-radius: 6px;
    padding-bottom: 10px;

    .add-new-workspace-icon-old-wrap {
      padding: 8px;
      width: 34px;
      height: 34px;
      background: var(--indigo9);
      border-radius: 6px;
      display: flex;
      justify-content: center;
      align-items: center;

    }

    .add-new-workspace-icon-wrap {
      display: none;

    }
  }

}

.tj-folder-list {
  display: flex;
  align-items: center;
  color: var(—-slate12) !important;
}

.app-card-name {
  color: var(—-slate12);
  margin-bottom: 2px;
  white-space: nowrap;
  overflow: hidden;
  text-overflow: ellipsis;
}

.dashboard-breadcrumb-header {
  display: flex;
  align-items: center;
}

.tj-version {
  margin-right: 44px;
  display: flex;
  align-items: center;
  color: var(--slate9);

}

.folder-list {
  color: var(—-slate9) !important;
}

.tj-folder-header {
  margin-bottom: 12px;
  height: 37px;
  cursor: pointer;
}

.tj-dashboard-header-title-wrap {
  display: flex;
  justify-content: center;
  align-items: center;
  color: var(--slate11);

  a {
    text-decoration: none;
  }
}

.theme-dark {
  .tj-onboarding-phone-input-wrapper {
    .flag-dropdown {
      background-color: #1f2936 !important;

      .country-list {
        background-color: #1f2936 !important;
        background: #1f2936;

        li {
          .country .highlight {
            background-color: #3a3f42;
            color: #000 !important;

            div {
              .country-name {
                color: #6b6b6b !important;
              }
            }

          }

          &:hover {
            background-color: #2b2f31;
          }

        }
      }
    }

  }

  .react-tel-input .country-list .country.highlight {
    color: #6b6b6b;
  }
}

.dashboard-breadcrumb-header-name {
  font-weight: 500 !important;
  color: var(—-slate12) !important;
}

.tj-dashboard-header-wrap {
  padding-top: 22px;
  padding-bottom: 22px;
  padding-left: 40px;
  height: 64px;
  border-bottom: 1px solid var(--slate5);
}

.dashboard-breadcrumb-header-name:hover {
  text-decoration: none !important;
}


.tj-avatar {
  border-radius: 6px;
  width: 36px;
  height: 36px;
  display: flex;
  justify-content: center;
  align-items: center;
  background-color: var(--slate3) !important;
  color: var(--slate11) !important;
  text-transform: uppercase;
  font-weight: 500;

  &:hover {
    background-color: var(--slate4);
  }

  &:focus {
    box-shadow: 0px 0px 0px 4px var(--indigo6);
    outline: 0;
  }

  &:active {
    box-shadow: none;
  }
}

.tj-current-org {
  span {
    color: var(--slate12);

  }
}


.sidebar-inner {
  align-items: center;
}

.workspace-drawer-wrap {
  background: var(--base);
}

.theme-dark {
  .drawer-wrap {
    background: var(--base);
  }
}

.users-table {
  background: var(--base);
  padding: 16px;
  width: 848px;
  margin: 0 auto;
  padding: 16px;

  tbody {

    tr>td>span,
    tr>td>a {
      white-space: nowrap;
      overflow: hidden;
      text-overflow: ellipsis;
      max-width: 140px;
    }
  }

  thead {
    tr {
      padding: 0px 6px;
      gap: 90px;
      width: 848px;
      height: 40px;
      display: flex;
      align-items: center;
      margin-top: 6px;
    }

    tr>th {
      background: var(--base) !important;
      border-bottom: none !important;
      padding: 0 !important;
      width: 282px;
    }
  }

  tr {
    background: var(--base);
    height: 66px;
    padding: 13px 0px;
    border-bottom: 1px solid var(--slate7);
    display: flex;
    justify-content: space-between;
  }

  tr>td {
    border-bottom-width: 0px !important;
    display: flex;
    align-items: center;
    flex: 16%;
    padding-left: 0px !important;
    padding-right: 0px !important;
    white-space: nowrap;
    overflow: hidden;
    text-overflow: ellipsis;
  }
}

.tj-input {
  padding: 6px 10px;
  gap: 17px;
  width: 161.25px;
  height: 32px;
  background: var(--base);
  border: 1px solid var(--slate7);
  border-radius: 6px;

  ::placeholder {
    color: var(--slate9) !important;
  }

}

.workspace-setting-buttons-wrap {
  display: flex;
  gap: 12px;
}

.workspace-settings-table-wrap {
  max-width: 880px;
  margin: 0 auto;
}

.workspace-settings-filters {
  display: flex;
  gap: 12px;
  flex-direction: row;
  align-items: center;
  position: relative;
}

.workspace-setting-table-wrapper {
  box-shadow: 0px 1px 2px rgba(16, 24, 40, 0.05);
  outline: 1px solid var(--slate7);
  background: var(--base);
  width: 880px;
  margin: 0 auto;
  border-radius: 6px;
  height: calc(100vh - 223px);
  position: relative;

}

.workspace-filter-text {
  color: var(--slate11);
  margin-bottom: 14px;
}

.singleuser-btn {
  padding: 6px 16px;
  gap: 6px;
  width: 152px;
  height: 32px;
  border-radius: 6px;

}

.multiuser-btn {
  padding: 6px 16px;
  gap: 6px;
  width: 189px;
  height: 32px;
  border-radius: 6px;

}

.workspace-page-header {
  width: 880px;
  margin: 0 auto !important;

  div:first-child {
    margin: 0 auto !important;
    width: 880px;

  }
}

.workspace-user-archive-btn {
  width: 95px;
  height: 28px;
}

.workspace-clear-filter {
  margin-left: 8px;
  color: var(--indigo9);
  font-weight: 600 !important;
}

.workspace-clear-filter-wrap {
  display: flex;
  align-items: center;
  width: 130px;
  justify-content: flex-end;
  position: absolute;
  right: 16px;
}

.tj-checkbox {
  border-color: var(--slate7);
}

.workspace-clipboard-wrap {
  display: flex;
  align-items: center;
  width: 162.67px;
  cursor: pointer;

  p {
    font-weight: 500 !important;
    margin-left: 5px;
  }

  span {
    display: flex;
    align-items: center;
  }
}

.workspace-user-status {
  margin-right: 22px;
  margin-left: 5px;
}

.worskpace-setting-table-gap {
  margin-top: 20px;
}

.tj-active {
  background: #46A758;
}

.tj-invited {
  background: #FFB224;
}

.tj-archive {
  background: #E54D2E;
}

.liner {
  height: 1px;
  background: var(--slate5);
  width: 880px;
  margin-top: 22px;
}

.edit-button {
  width: 135px;
  height: 28px;
  display: flex;
  flex-direction: row;
  justify-content: center;
  align-items: center;
  padding: 4px 16px;
  gap: 6px;
  width: 135px;
  height: 28px;
}

.launch-button {
  display: flex;
  width: 93px;
  height: 28px;
  padding: 4px 16px;
  gap: 6px;
  align-items: center;
  color: var(--slate12);
  justify-content: center;
}

.launch-button.tj-disabled-btn {
  cursor: not-allowed;
}

.breadcrumb-item {
  a {
    text-decoration: none !important;
    color: var(--slate12);
  }
}

.table-list-item {
  width: 248px;
}

.workspace-settings-filter-items {
  width: 161.25px;

  .css-13mf2tf-control {
    width: 161.25px !important;

  }

  .css-10lvx9i-Input {
    margin: 0 !important;
    padding: 0 !important;
  }

  .css-1bugkci-control,
  .css-42vs31,
  .css-ob45yj-menu {
    background-color: var(--base) !important;
    width: 161.25px !important;
  }

  .css-6t9fnh-control {
    border: 1px solid var(--slate7) !important;
    background: var(--base);
    color: var(--slate9);
    width: 161.25px;
    height: 32px;

    .css-1opnhvy-singleValue {
      color: var(--slate9) !important;

    }
  }

  input.tj-checkbox {
    background: var(--base) !important;
    color: var(--slate9);
    border: 1px solid var(--slate7) !important;

    ::placeholder {
      color: var(--slate9);
    }
  }
}


.tj-db-dataype {
  margin-left: 8px;
  color: var(--slate11);
}

.tj-database-column-header {
  color: var(--slate12);
  padding: 4px 4px 4px 8px !important;
  text-transform: capitalize !important;
  line-height: 0px !important;
  font-weight: 500 !important;
  font-size: 12px !important;
  line-height: 20px !important;
  color: var(--slate12) !important;

  &:first-child {
    display: flex !important;
    align-items: center !important;
    padding-left: 1rem !important;
  }

}

.tj-database-column-row {
  margin: 0;

  th:first-child {
    height: 28px;
  }

  th:first-child>div {
    height: 16px;
    width: 16px;
    display: flex;
    align-items: center;
    height: 28px;

    input {
      border-radius: 4px;
    }

  }
}

.tj-db-operaions-header {
  height: 48px;
  padding: 0 !important;
  display: flex;
  align-items: center;
  background-color: var(--base);

  .row {
    margin-left: 0px;
  }

  .col {
    padding-left: 0px;
    display: flex;
    gap: 8px;
    align-items: center;
  }
}

.add-new-column-btn {
  margin-left: 16px;
  width: 144px !important;
  height: 28px;
  border-radius: 6px;
  padding: 0 !important;
  display: flex;
  align-items: center;
  justify-content: center;
  background: transparent;
  color: var(--slate12);
  border: none;
}

.tj-db-filter-btn {
  width: 81px;
  height: 28px;
  border-radius: 6px;
  background: transparent;
  color: var(--slate12);
  border: none;
  display: flex;
  align-items: center;
  justify-content: center;
}

.tj-db-filter-btn-applied,
.tj-db-sort-btn-applied {
  display: flex !important;
  flex-direction: row !important;
  justify-content: center !important;
  align-items: center !important;
  padding: 4px 16px !important;
  width: 171px !important;
  height: 28px !important;
  background: var(--grass2) !important;
  border-radius: 6px !important;
}

.tj-db-filter-btn-active,
.tj-db-sort-btn-active {
  width: 81px !important;
  height: 28px !important;
  background: var(--indigo4) !important;
  border: 1px solid var(--indigo9) !important;
  border-radius: 6px !important;
  justify-content: center;
  color: var(--indigo9) !important;
}

.tj-db-header-add-new-row-btn {
  width: 125px;
  height: 28px;
  background: var(--indigo3);
  border-radius: 6px !important;
  display: flex;
  flex-direction: row;
  justify-content: center;
  align-items: center;
  gap: 6px;
  border: none;

  span {
    color: var(--indigo9);
  }
}

.tj-db-sort-btn {
  width: 75px;
  height: 28px;
  background: transparent;
  color: var(--slate12);
  border: none;
  display: flex;
  align-items: center;
  justify-content: center;
}

.edit-row-btn {
  background: transparent;
  color: var(--slate12);
  border: none;
  display: flex;
  align-items: center;
}

.workspace-variable-header {
  width: 880px;
  justify-content: end;
  margin: 0 auto;
  display: flex;
  padding: 0;
}

.add-new-variables-button {
  margin-bottom: 20px;
  width: 169px;
  height: 32px;
}

.org-users-page-sidebar,
.left-menu {
  padding: 16px;
  gap: 7px;
  width: 220px;
  border-right: 1px solid var(--slate5);
  overflow-y: auto;
  overflow-x: hidden;
}

.groups-header-wrap {
  display: flex;
  height: 36px;
  border-bottom: 1px solid var(--slate5);
}

.org-users-page-container {
  width: 880px;
  margin: 0 auto;
}

.groups-main-header-wrap {
  padding: 20px 0px 8px;
  gap: 10px;
  width: 612px;
  height: 56px;
  margin: 0 auto;
  display: flex;
  justify-content: space-between;

  p {
    white-space: nowrap;
    overflow: hidden;
    text-overflow: ellipsis;
  }

  .nav-tabs .nav-link.active {
    border-bottom: 2px solid var(--indigo9) !important;
  }
}

.form-check-input:disabled {
  background-color: var(--slate8) !important;
}

.manage-groups-body {
  padding: 24px;
  font-size: 12px;
  overflow-y: auto;
  height: calc(100vh - 300px);

}

.groups-sub-header-wrap {
  width: 612px;
  height: 36px;
  border-bottom: 1px solid var(--slate5) !important;

  .nav-link.active {
    border-bottom: 2px solid var(--indigo9) !important;
    border-color: var(--indigo9) !important;
  }

  .nav-item {
    font-weight: 500 !important;
    font-size: 12px !important;
  }


  p {
    width: 205px;
  }
}

.groups-btn-container {
  width: 880px;
  justify-content: space-between;
  margin: 0 auto;
  margin-bottom: 20px;
  height: 32px;
  align-items: center;

}

.org-users-page {
  margin: 0 auto;
}

.org-users-page-card-wrap {
  height: calc(100vh - 208px);
}

.org-users-page-card-wrap,
.manage-sso-wrapper-card {
  display: flex;
  flex-direction: row;
  background: var(--base);
  width: 880px;
  outline: 1px solid var(--slate5);
  box-shadow: 0px 1px 2px rgba(16, 24, 40, 0.05);
  border-radius: 6px;
}

.manage-sso-wrapper-card {
  margin: 0 auto;

  .card-body {
    overflow-y: auto;
    padding: 40px;
  }

  .card-header {
    padding: 0px 24px;
    width: 660px;
    height: 72px;
    border-bottom: 1px solid var(--slate5);

  }

  .form-check {
    margin-bottom: 0px !important;
    line-height: 24px;
    font-size: 16px;
  }
}

.groups-sidebar-nav {
  display: flex;
  flex-direction: row;
  align-items: center;
  padding: 6px 8px;
  gap: 40px;
  width: 188px;
  height: 32px;
  background: var(--base);
  border-radius: 6px;
  cursor: pointer;
}

.org-users-page-card-body {
  width: 660px;
}

.org-users-page {
  .nav-tabs .nav-link.active {
    background-color: transparent !important;
  }

  .nav-tabs .nav-item.show .nav-link,
  .nav-tabs .nav-link.active {
    border-color: var(--indigo9) !important;

  }

  .nav-link:hover {
    border-right: none !important;
    border-left: none !important;
    border-top: none !important;

    color: var(--indigo9);
  }
}

.groups-selected-row {
  background-color: var(--indigo4);
}

.add-apps-btn {
  width: 160px;
  height: 32px;
}

.groups-app-body-header {
  border-bottom: 1px solid var(--slate5);

  p {
    height: 36px;
    display: flex;
    align-items: center;
    width: 286px;
    color: var(--slate11);

  }

  p:first-child {
    width: 205px !important;
    margin-left: 12px;
  }

}

.manage-group-tab-icons {
  margin-right: 6px;
}

.manage-groups-no-apps-wrap {
  display: flex;
  justify-content: center;
  flex-direction: column;
  align-items: center;
  width: 602px;

  p {
    margin-top: 12px;
  }

  span {
    color: var(--slate11);
    margin-top: 4px;
  }

  div {
    width: 64px;
    height: 64px;
    background: var(--indigo3);
    border-radius: 12px;
    display: flex;
    justify-content: center;
    align-items: center;
    margin-top: 88px;
  }
}

.apps-permission-wrap {
  height: 72px;
  justify-content: center;
  gap: 12px;
}

.apps-folder-permission-wrap,
.apps--variable-permission-wrap {
  height: 44px;
}

.manage-group-permision-header {
  border-bottom: 1px solid var(--slate5);
  display: flex;

  p {
    padding: 8px 12px;
    gap: 10px;
    width: 206px;
    height: 36px;
    font-weight: 500;
    color: var(--slate11) !important;
  }

}

.permission-body {
  .form-check {
    margin-bottom: 0px !important;
  }

  tr {
    border-bottom: 1px solid var(--slate5);
    width: 612px !important;

  }

  td {
    font-size: 12px;
    font-weight: 500;
    line-height: 20px;
    letter-spacing: 0em;
    text-align: left;
    width: 206px !important;
    padding-left: 12px;

    div {
      padding-left: 12px;
    }
  }
}


.default-option-text {
  margin-left: 10px;
  margin-right: 16px;
  font-size: 11px !important;
}

.git-sso-help-text {
  color: var(--slate11);
}

.default-group-wrap {
  gap: 10px;
  width: 119px;
  height: 28px;
  display: flex;
  align-items: center;
  justify-content: center;
  background: var(--grass3);
  border-radius: 100px;
}

.sso-icon-wrapper {
  display: flex;
  flex-direction: row;
  justify-content: center;
  align-items: center;
  padding: 8px 8px 8px 16px;
  width: 251px;
  height: 56px;
  background: var(--slate3);
  border-radius: 6px;
  margin-top: 12px;
}

.sso-main-box {
  justify-content: center;
  background: var(--slate6);
  padding: 8px 16px;
  width: 96px;
  height: 40px;
  border-radius: 6px;
}

.default-danger-tag-wrap {
  gap: 10px;
  width: 113px;
  height: 28px;
  display: flex;
  align-items: center;
  justify-content: center;
  background: var(--tomato6);
  border-radius: 100px;
  margin-bottom: 16px;
}

.manage-group-users-info {
  height: 48px;
  width: 612px;
  border-radius: 6px;
  padding: 12px 24px 12px 24px;
  background: var(--slate3);
  border: 1px solid var(--slate5);
  border-radius: 6px;
  margin-bottom: 16px;

  p {
    color: var(--slate12);
    gap: 14px;
    display: flex;
    align-items: center;

  }
}

.name-avatar {
  display: flex;
  flex-direction: column;
  justify-content: center;
  align-items: center;
  gap: 10px;
  width: 36px;
  height: 36px;
  background-color: var(--slate3) !important;
  border-radius: 6px;
  color: var(--slate11);
  margin-right: 12px;
  text-transform: capitalize;
}

.manage-group-users-row {
  display: flex;
  flex-direction: row;
  align-items: baseline;
  padding: 12px 6px;
  width: 612px !important;
  height: 64px;
  border-bottom: 1px solid var(--slate5);

  p {
    width: 272px;
    white-space: nowrap;
    overflow: hidden;
    text-overflow: ellipsis;

    span {
      max-width: 150px;
      white-space: nowrap;
      overflow: hidden;
      text-overflow: ellipsis;
    }
  }

  &:hover .apps-remove-btn {
    display: flex;
  }
}

.manage-group-app-table-body {
  width: 602px !important;

  tr {
    display: flex;
    font-family: 'IBM Plex Sans';
    font-style: normal;
    font-weight: 400;
    font-size: 12px;
    line-height: 20px;
    color: var(--slate12);
  }
}

.apps-view-edit-wrap {
  display: flex;
  flex-direction: column;
  width: 51px;
  margin-right: 32px;
}

.apps-table-row {
  display: grid !important;
  grid-template-columns: 205px 286px 115px;

  td {
    padding: 12px;
    white-space: nowrap;
    overflow: hidden;
    text-overflow: ellipsis;
  }

  &:hover .apps-remove-btn {
    display: flex;
  }
}

.apps-remove-btn {
  width: 97px;
  height: 28px;
  font-weight: 600 !important;
}

.faded-text {
  color: var(--slate8);
}

.manage-groups-app-dropdown {
  width: 440px;
}

.create-new-group-button {
  width: 169px;
  height: 32px;
  border-radius: 6px;
}

.faded-input {
  background: var(--slate5);
}

.manage-group-table-head {
  display: flex;
  border-bottom: 1px solid var(--slate5);
  width: 612px;
  height: 36px;
  padding: 8px 12px;
  align-items: center;


  p {
    width: 272px !important;
    color: var(--slate11);
    font-weight: 500;
  }

}

.manage-groups-permission-apps {
  border-bottom: 1px solid var(--slate5);
}

.manage-groups-permission-apps,
.apps-folder-permission-wrap,
.apps-variable-permission-wrap {
  display: flex;
  align-items: center;
  padding: 12px;
  gap: 10px;

  div {
    width: 206px;
  }
}

.manage-groups-permission-apps,
.apps-variable-permission-wrap {
  gap: 10px;
  height: 72px;
}

.apps-folder-permission-wrap {
  height: 44px;
  border-bottom: 1px solid var(--slate5);
}

.delete-group {
  text-decoration: none !important;
  color: var(--tomato9) !important;
}

.delete-link,
.remove-decoration {
  text-decoration: none !important;
}

.edit-group {
  text-decoration: none !important;
  color: var(--slate12) !important;
}

.removed-decoration {
  text-decoration: none !important;
}

.rmsc .select-item.selected {
  color: var(--slate12) !important;
  background-color: var(--base) !important;
}

.manage-groups-app-dropdown {
  margin-right: 12px;

  .rmsc .dropdown-container:focus-within {
    border: 1px solid var(--indigo9) !important;
    box-shadow: 0px 0px 0px 2px #C6D4F9 !important;
  }

  .dropdown-heading-value {
    span {
      color: var(--slate12) !important;

    }
  }

  .multi-select {
    .dropdown-container {
      gap: 17px;
      width: 440px;
      height: 32px;
      background: var(--base);
      border: 1px solid var(--slate7);
      border-radius: 6px;
      display: flex;
      justify-content: center;
      align-items: center;
      margin-right: 12px;
    }

  }

  .dropdown-content {
    .panel-content {
      background: var(--base);
      border: 1px solid var(--slate3);
      box-shadow: 0px 12px 16px -4px rgba(16, 24, 40, 0.08), 0px 4px 6px -2px rgba(16, 24, 40, 0.03);
      border-radius: 6px;

      .select-panel {
        .search {
          border-bottom: 1px solid var(--slate5);
        }

        .search,
        input {
          background-color: var(--base) !important;
        }
      }

      input[type='checkbox'] {
        border: 1px solid red !important;
      }

      .select-item:hover {
        background-color: var(--slate3);
      }


      .item-renderer {
        span {
          font-size: 12px;
          color: var(--slate12)
        }
      }

    }
  }
}

.sso-form-wrap {
  .form-label {
    font-size: 12px;
    font-weight: 500px;
    margin-bottom: 4px !important;
    color: var(--slate12);
  }

  .form-check-label {
    font-size: 12px;
    font-size: 12px;
    line-height: 20px;
    color: var(--slate12);
  }
}

.allow-default-sso-helper-text {
  white-space: pre-line;
}

.password-disable-danger-wrap {
  padding: 16px;
  gap: 16px;
  width: 574px;
  height: 116px;
  background: var(--tomato3);
  border: 1px solid var(--tomato5);
  border-radius: 6px;
}

.sso-footer-save-btn {
  width: 157px;
  height: 40px;
}

.sso-footer-cancel-btn {

  width: 85px;
  height: 40px;
}

.danger-text-login {
  padding-left: 40px !important;
}

.tick-icon {
  width: 20px;
  height: 20px;
  background: var(--indigo9);
  border-radius: 4px;
}

.invite-user-drawer-wrap {
  display: grid;
  grid-template-rows: auto 1fr auto;
  height: 100vh;
}

.manage-users-drawer-footer {
  padding: 24px 32px;
  height: 88px;
  border-top: 1px solid var(--slate5) !important;
  display: flex;
  gap: 8px;
  justify-content: end;

  .invite-btn {
    width: 140px;
    height: 40px;
  }

  .cancel-btn {
    width: 85px;
    height: 40px;
  }
}


.tj-drawer-tabs-wrap {
  display: flex;
}

.invite-user-drawer-wrap {
  .card-header {
    flex-direction: column;
    display: flex;
    justify-content: space-between;
    padding: 0px !important;
  }

  .card-header-inner-wrap {
    justify-content: space-between;
    width: 100%;
    padding: 16px 20px;
    height: 64px;

  }

  .card-header-inner-wrap,
  .tj-drawer-tabs-container {
    display: flex;
  }

  .tj-drawer-tabs-container-outer {
    padding-top: 0px;
    gap: 10px;
    height: 68px;
  }

  .tj-drawer-tabs-container {
    padding: 2px;
    gap: 2px;

    width: 502px;
    height: 36px;
    background: var(--slate4);
    border-radius: 6px;

  }
}

.tj-drawer-tabs-btn {
  padding: 2px 4px;
  gap: 6px;
  width: 248px;
  height: 32px;
  box-shadow: 0px 1px 2px rgba(16, 24, 40, 0.05);
  border-radius: 4px;
  border: none;
  color: var(--slate11);
  display: flex;
  align-items: center;
  justify-content: center;
  background: var(--slate4);


  span {
    margin-left: 4px !important;
    font-weight: 500;

  }
}

.tj-drawer-tabs-btn-active {
  background: var(--base);
  color: var(--slate12);
}

.user-number-wrap {
  display: flex;
  flex-direction: column;
  align-items: center;
  padding: 8px;
  gap: 10px;
  width: 36px;
  height: 36px;
  background: var(--slate3);
  border-radius: 1000px;
}

.user-csv-template-wrap {
  display: flex;
  padding: 24px;
  gap: 14px;

  width: 486px;
  height: 152px;

  background: var(--orange3);

  border: 1px solid var(--orange6);
  border-radius: 6px;

  div {
    display: flex;
    flex-direction: column;

    p {
      margin-bottom: 12px;
    }

  }
}

.upload-user-form {
  display: flex;
  flex-direction: column;
  justify-content: center;
  align-items: center;
  padding: 60px 0px;
  gap: 36px;
  width: 486px;
  height: 244px;
  border: 2px dashed var(--indigo9);
  border-radius: 6px;
  align-items: center;
  margin: 24px auto;
  text-align: center;

  .select-csv-text {
    color: var(--indigo9);
    margin-bottom: 4px;
  }

  span {
    color: var(--slate11) !important;
  }
}

.download-template-btn {
  width: 184px;
  height: 32px;
  padding: 0px !important;
}

.csv-upload-icon-wrap {
  display: flex;
  flex-direction: row;
  justify-content: center;
  align-items: center;
  padding: 10px;
  gap: 10px;
  width: 64px;
  height: 64px;
  background: var(--indigo3);
  border-radius: 12px;
  margin: 0px auto 12px auto;
  cursor: pointer;
}

.user-csv-template-wrap {
  margin-top: 24px;
}


.manage-users-drawer-content-bulk {
  form {
    display: flex;
    flex-direction: column;
    justify-content: center;
    align-items: center;
  }

  .manage-users-drawer-content-bulk-download-prompt {
    display: flex;
    flex-direction: row !important;
    justify-content: center;
    align-items: flex-start !important;
  }
}


.manage-users-drawer-content {
  margin: 24px 32px;

  div:first-child {
    display: flex;
    flex-direction: column;
    justify-content: center;
    align-items: top;
  }

  .invite-user-by-email {
    display: flex;
  }

  .invite-email-body {
    width: 452px;

    input {
      padding: 6px 10px;
      width: 470px;
      height: 32px;
      color: var(--slate12);
    }
  }
}

.tj-db-table {
  overflow-y: auto;
  height: 110px;

  table {
    border-collapse: collapse;
    width: 100%;
  }
}

.bounded-box {
  .sc-iwsKbI.lmGPCf {
    height: 100%;
    margin: auto;
    width: max-content;
    max-width: 100% !important;

    img {
      height: 100% !important;
    }

    .gVmiLs {
      width: auto !important;
    }
  }

  .css-tlfecz-indicatorContainer,
  .css-1gtu0rj-indicatorContainer {
    svg {
      width: 12px !important;
      height: 12px !important;
    }
  }

}

.sso-type-header {
  margin-left: 10px;
}

.groups-folder-list {
  padding: 6px 8px;
  gap: 40px;
  max-width: 188px;
  height: 32px;

  span {
    white-space: nowrap !important;
    overflow: hidden !important;
    text-overflow: ellipsis !important;
  }
}

.create-group-modal-footer {
  display: flex;
  align-items: center;
  gap: 8px;
  justify-content: end;
}

.add-users-button {
  width: 160px;
  height: 32px;
}

.sso-page-inputs {
  padding: 6px 10px;
  gap: 17px;
  width: 612px;
  height: 32px;
}

.workspace-settings-filter-wrap {
  background: var(--slate3);
  padding: 15px 16px;
  gap: 12px;
  width: 880px;
  height: 62px;
  border-right: 1px solid var(--slate7);
  border-top: 1px solid var(--slate7);
  border-left: 1px solid var(--slate7);
  box-shadow: 0px 1px 2px rgba(16, 24, 40, 0.05);
  border-top-left-radius: 6px;
  border-top-right-radius: 6px;
}


// users page
.css-1i2tit0-menu {
  margin: 0px !important;
  background: var(--base);
  box-shadow: 0px 4px 6px -2px #10182808 !important;

  .css-2kg7t4-MenuList {
    margin: 0px !important;
    padding: 0px !important;
    background: var(--base);
  }
}

.workspace-settings-nav-items {
  padding: 6px 8px;
  gap: 40px;
  width: 248px;
  height: 32px;
}

.new-app-dropdown {
  background: var(--base) !important;
  color: var(--slate12);
}

.workspace-variable-container-wrap {

  .card,
  thead {
    background: var(--base) !important;

    tr>th,
    tbody>tr>td {
      background: var(--base) !important;
    }
  }

}

.move-selected-app-to-text {
  p {
    white-space: nowrap;
    overflow: hidden;
    text-overflow: ellipsis;

    span {
      font-weight: 600;
    }
  }
}

.tj-org-dropdown {
  .dashboard-org-avatar {
    margin-right: 11px;
    display: flex;
    flex-direction: row;
    justify-content: center;
    align-items: center;
    padding: 7px 8px;
    gap: 10px;
    width: 34px;
    height: 34px;
    background: var(--slate4) !important;
    color: var(--slate9);
    border-radius: 6px;
  }

  .org-name {
    color: var(--slate12) !important;
    white-space: nowrap;
    overflow: hidden;
    text-overflow: ellipsis;
  }
}

.css-1q0xftk-menu {
  background-color: var(--base-black) !important;
  border: 1px solid hsl(197, 6.8%, 13.6%) !important;
  box-shadow: 0px 12px 16px -4px rgba(16, 24, 40, 0.08), 0px 4px 6px -2px rgba(16, 24, 40, 0.03) !important;

}

.css-4yo7x8-menu {
  background-color: var(--base) !important;
  border: 1px solid var(--slate3) !important;
  box-shadow: 0px 12px 16px -4px rgba(16, 24, 40, 0.08), 0px 4px 6px -2px rgba(16, 24, 40, 0.03) !important;
  border-radius: 6px !important;
}


.org-custom-select-header-wrap {
  border-bottom: 1px solid var(--slate5);
}

.btn-close:focus {
  box-shadow: none !important;
}

.template-card {
  padding: 16px;
  gap: 16px;
  width: 272px;
  height: 184px;
  background: var(--base);
  border: 1px solid var(--slate3);
  box-shadow: 0px 1px 2px rgba(16, 24, 40, 0.05);
  border-radius: 6px;
}

.see-all-temlplates-link {
  color: var(--indigo9) !important;
}

.template-card-img {
  padding: 0px;
  width: 240px;
  height: 112px;
  border-radius: 4px;
}

.confirm-dialogue-body {
  background: var(--base);
  color: var(--slate12);
}

.folder-header-icons-wrap {
  gap: 4px;
}

.tj-common-search-input {
  .input-icon-addon {
    padding-right: 8px;
    padding-left: 8px;

  }

  input {
    box-sizing: border-box;
    display: flex;
    flex-direction: row;
    align-items: center;
    padding: 4px 8px !important;
    gap: 16px;
    width: 248px !important;
    height: 28px !important;
    background: var(--base);
    border: 1px solid var(--slate7);
    border-radius: 6px;
    color: var(--slate12);
    padding-left: 33px !important;


    ::placeholder {
      color: var(--slate9);
      margin-left: 5px !important;
      padding-left: 5px !important;
      background-color: red !important;
    }

    &:hover {
      background: var(--slate2);
      border: 1px solid var(--slate8);
    }

    &:active {
      background: var(--indigo2);
      border: 1px solid var(--indigo9);
      box-shadow: 0px 0px 0px 2px #C6D4F9;
      outline: none;
    }

    &:focus-visible {
      background: var(--slate2);
      border: 1px solid var(--slate8);
      border-radius: 6px;
      outline: none;
    }

    &:disabled {
      background: var(--slate3);
      border: 1px solid var(--slate7);
    }
  }


}

.search-icon-wrap {
  display: flex;
  flex-direction: row;
  justify-content: center;
  align-items: center;
  padding: 7px;
  gap: 8px;
  width: 28px;
  height: 28px;
  background: var(--base);
  border: 1px solid var(--slate7);
  border-radius: 6px;
  cursor: pointer;
}

.sidebar-list-wrap {
  margin-top: 24px;
  padding: 0px 20px 20px 20px;
  height: calc(100vh - 180px);
  overflow: auto;

  span {
    letter-spacing: -0.02em;
  }
}

.drawer-footer-btn-wrap,
.variable-form-footer {
  display: flex;
  flex-direction: row;
  justify-content: flex-end;
  align-items: center;
  padding: 24px 32px;
  gap: 8px;
  height: 88px;
  border-top: 1px solid var(--slate5);
  background: var(--base);
}

.drawer-card-title {
  padding: 16px;
  border-bottom: 1px solid var(--slate5);

  h3 {
    margin-bottom: 0px !important;
  }
}

.drawer-card-wrapper,
.variable-form-wrap {
  min-height: 100vh;
  display: grid;
  grid-template-rows: auto 1fr auto;
}

.add-new-datasource-header-container {
  margin-bottom: 24px;
  padding-top: 4px;
}

.folder-list-group-item {
  color: var(--slate12) !important;
}

.table-list-item,
.table-name {
  color: var(--slate12) !important;
}

// targetting all react select dropdowns

.css-1i2tit0-menu .css-2kg7t4-MenuList {
  div {
    background-color: var(--base-black);

    &:hover {
      background-color: hsl(198, 6.6%, 15.8%);
      ;
    }
  }
}

.css-ob45yj-menu .css-2kg7t4-MenuList {
  div {
    background-color: var(--base);

    &:hover {
      background-color: var(--slate4);
      ;
    }
  }
}

.selected-ds.row>img {
  padding: 0 !important;
}

.tj-user-table-wrapper {
  height: calc(100vh - 270px); //52+64+40+32+20+62
  overflow-y: auto;
  background: var(--base);
  border-right: 1px solid var(--slate7);
  border-bottom: 1px solid var(--slate7);
  border-left: 1px solid var(--slate7);
  box-shadow: 0px 1px 2px rgba(16, 24, 40, 0.05);
  border-bottom-left-radius: 6px;
  border-bottom-right-radius: 6px;

}

.user-filter-search {
  padding: 6px 10px;
  gap: 16px;
  width: 312px;
  height: 32px;
  background: var(--base);
  border: 1px solid var(--slate7);
  border-radius: 6px;

  &::placeholder {
    color: var(--slate9);
  }
}



//TJ APP INPUT
.tj-app-input {
  display: flex;
  flex-direction: column;
  font-family: 'IBM Plex Sans';
  font-style: normal;

  .text-danger {
    font-weight: 400 !important;
    font-size: 10px !important;
    line-height: 16px !important;
    color: var(--tomato10) !important;
  }

  label {
    font-family: 'IBM Plex Sans';
    font-style: normal;
    font-weight: 500;
    font-size: 12px;
    line-height: 20px;
    display: flex;
    align-items: center;
    color: var(--slate12);
    margin-bottom: 4px;
  }

  input.form-control,
  textarea,
  .form-control {
    gap: 16px !important;
    background: var(--base) !important;
    border: 1px solid var(--slate7) !important;
    border-radius: 6px !important;
    margin-bottom: 4px !important;
    color: var(--slate12) !important;

    &:hover {
      background: var(--slate1) !important;
      border: 1px solid var(--slate8) !important;
      -webkit-box-shadow: none !important;
      box-shadow: none !important;
      outline: none;
    }

    &:focus-visible {
      background: var(--indigo2) !important;
      border: 1px solid var(--indigo9) !important;
      box-shadow: none !important;
    }

  }

}



.tj-sub-helper-text {
  font-weight: 400;
  font-size: 10px;
  line-height: 16px;
}

.tj-input-success {
  color: var(--grass10);
}

.tj-input-warning {
  color: var(--orange10);
}

.tj-input-helper {
  color: var(--slate11);
}

.tj-input-error {
  color: var(--tomato10);
}

.tj-input-error-state {
  border: 1px solid var(--tomato9);
}

// TJ APP INPUT END

.search-input-container {
  display: flex;
}

// sidebar styles inside editor :: temporary
.theme-dark,
.dark-theme {
  .editor {
    .left-sidebar {
      background-color: #232e3c !important;
    }
  }
}

.tj-db-table {
  table {
    max-width: calc(100% - 28px);
  }

  .datatable {
    position: relative;
  }
}

.add-row-btn-database {
  position: absolute;
  top: 0;
  right: -28px;
  width: 28px;
  height: 28px;
  background: var(--slate7);
  border-width: 0px 1px 1px 1px;
  border-style: solid;
  border-color: var(--slate4);
  border-radius: 0px !important;
}

.add-col-btn-database {
  position: absolute;
  top: 28;
  left: 0px;
  width: 28px;
  height: 28px;
  background: var(--slate7);
  border-width: 0px 1px 1px 1px;
  border-style: solid;
  border-color: var(--slate4);
  border-radius: 0px !important;
}

// custom styles for users multiselect in manage users 
.manage-groups-users-multiselect {
  gap: 17px;
  width: 440px;
  height: 32px;
  background: var(--base);
  border-radius: 6px;

  .dropdown-heading {
    height: 32px;
    padding: 6px 10px;
  }

  .dropdown-container {
    background: var(--base);
    border: 1px solid var(--slate7) !important;
  }

  .dropdown-content {
    border: 1px solid var(--slate3);
    box-shadow: 0px 12px 16px -4px rgba(16, 24, 40, 0.08), 0px 4px 6px -2px rgba(16, 24, 40, 0.03);
    border-radius: 6px;

    .search {
      input {
        background-color: var(--base);
        color: var(--slate12);
      }
    }
  }

  .rmsc,
  .dropdown-content,
  .panel-content,
  .search {
    background: var(--base) !important;
  }

  .options {
    .select-item {
      color: var(--slate12);

      &:hover {
        background: var(--slate4);
        border-radius: 6px;
      }
    }
  }
}

.select-search__options {
  .item-renderer {
    display: flex !important;
    justify-content: space-between;
    padding: 20px;
    cursor: pointer;
    flex-direction: row;

    div:first-child {
      display: flex;
    }

    p {
      margin-bottom: 0px !important;
      color: var(--slate12);
    }

    span {
      color: var(--slate11);
    }

    p,
    span {
      font-weight: 400;
      font-size: 12px;
      line-height: 20px;
    }
  }
}

.create-new-app-dropdown {
  .button:first-child {
    padding: 0 !important;
  }

  .dropdown-toggle::after {
    border: none !important;
    content: url("data:image/svg+xml,%3Csvg width='25' height='25' viewBox='0 0 25 25' fill='none' xmlns='http://www.w3.org/2000/svg'%3E%3Cpath fill-rule='evenodd' clip-rule='evenodd' d='M10.5 7.03906C10.5 6.34871 11.0596 5.78906 11.75 5.78906C12.4404 5.78906 13 6.34871 13 7.03906C13 7.72942 12.4404 8.28906 11.75 8.28906C11.0596 8.28906 10.5 7.72942 10.5 7.03906ZM10.5 12.0391C10.5 11.3487 11.0596 10.7891 11.75 10.7891C12.4404 10.7891 13 11.3487 13 12.0391C13 12.7294 12.4404 13.2891 11.75 13.2891C11.0596 13.2891 10.5 12.7294 10.5 12.0391ZM11.75 15.7891C11.0596 15.7891 10.5 16.3487 10.5 17.0391C10.5 17.7294 11.0596 18.2891 11.75 18.2891C12.4404 18.2891 13 17.7294 13 17.0391C13 16.3487 12.4404 15.7891 11.75 15.7891Z' fill='%23fff'/%3E%3C/svg%3E%0A");
    transform: rotate(360deg);
    width: 14px;
    margin: 0 !important;
    display: flex;
    align-items: center;
    justify-content: center;
    padding: 8px 0px 0px 0px;
  }
}

.sso-page-loader-card {
  background-color: var(--slate2) !important;
  height: 100%;

  .card-header {
    background-color: var(--slate2) !important;
  }
}

.workspace-nav-list-wrap {
  padding: 4px 20px 20px 20px;
  height: calc(100vh - 116px) !important;
}

.upload-user-form span.file-upload-error {
  color: var(--tomato10) !important;
}

.tj-onboarding-phone-input {
  width: 392px !important;
  height: 40px;
  padding: 8px 12px;
  gap: 8px;
  margin-bottom: 12px;
  background: #FFFFFF;
  border: 1px solid #D7DBDF !important;
  border-radius: 0px 4px 4px 0px !important;

  &:hover {
    border: 1px solid #466BF2 !important;
  }
}

.tj-onboarding-phone-input-wrapper {
  margin-bottom: 12px;
}

.theme-dark {
  .tj-onboarding-phone-input-wrapper {
    .flag-dropdown {
      background-color: #1f2936 !important;

      .country-list {
        background-color: #1f2936 !important;
        background: #1f2936;

        li {
          .country .highlight {
            background-color: #3a3f42;
            color: #000 !important;

            div {
              .country-name {
                color: #6b6b6b !important;
              }
            }

          }

          &:hover {
            background-color: #2b2f31;
          }

        }
      }
    }

  }

  .react-tel-input .country-list .country.highlight {
    color: #6b6b6b;
  }
}

.released-version-popup-container {
  width: 100%;
  position: absolute;
  display: flex;
  justify-content: center;
  top: 55px;

  .released-version-popup-cover {
    width: 250px;
    height: fit-content;
    margin: 0;
    z-index: 1;

    .popup-content {
      background-color: #121212;
      padding: 16px 18px 0px 16px;
      border-radius: 6px;
  
      p {
        font-size: 14px;
        font-family: IBM Plex Sans;
        color: #ECEDEE;
      }
    }
  }

  .error-shake {
    animation: shake 0.82s cubic-bezier(.36,.07,.19,.97) both;
    transform: translate3d(0, 0, 0);
    backface-visibility: hidden;
    perspective: 10000px;
  }
  
  @keyframes shake {
    10%, 90% {
      transform: translate3d(-1px, 0, 0);
    }
    
    20%, 80% {
      transform: translate3d(2px, 0, 0);
    }
  
    30%, 50%, 70% {
      transform: translate3d(-4px, 0, 0);
    }
  
    40%, 60% {
      transform: translate3d(4px, 0, 0);
    }
  }

}
.profile-page-content-wrap {
  background-color: var(--slate2);
  padding-top: 40px;
}

.profile-page-card {
  background-color: var(--base);
  border-radius: 6px;
}

.all-apps-link-cotainer {
  border-radius: 6px !important;
}

.workspace-variable-table-card {
  height: calc(100vh - 208px);
}

.variables-table-wrapper {
  tr {
    border-width: 0px !important;
  }
}

.home-page-content-container {
  max-width: 880px;
}

@media only screen and (max-width: 1583px) and (min-width: 1312px) {

  .homepage-app-card-list-item {
    max-width: 264px;
  }

}

@media only screen and (min-width: 1728px) {

  .homepage-app-card-list-item {
    max-width: 304px;
  }

  .home-page-content-container {
    max-width: 976px;
  }

  .liner {
    width: 976px;
  }
}

@media only screen and (max-width: 992px) {
  .homepage-app-card-list-item-wrap {
    display: flex;
    justify-content: center;
    margin-left: auto;
    margin-right: auto;
    width: 100%;
    margin-top: 22px;
  }

  .homepage-app-card-list-item {
    max-width: 304px !important;
    flex-basis: 100%;
  }
}

@media only screen and (min-width: 993px) and (max-width: 1311px) {
  .home-page-content-container {
    max-width: 568px;
  }

  .homepage-app-card-list-item-wrap {
    row-gap: 20px;
  }

  .homepage-app-card-list-item {
    max-width: 269px;
    flex-basis: 100%;
  }

  .liner {
    width: 568px;
  }
}

.tj-docs-link {
  color: var(--indigo9) !important;
  text-decoration: none;
  list-style: none;
}

.datasource-copy-button {
  width: 87px;
  height: 32px;
}

.datasource-edit-btn {
  height: 27px;
  margin-left: 12px;
}

.datasource-edit-modal {

  .modal-content,
  .modal-body,
  .modal-header,
  .modal-title,
  .modal-body-content,
  .modal-sidebar,
  .card {
    background-color: var(--base) !important;
    color: var(--slate12) !important;
    border-color: var(--slate5) !important;
  }

  .datasource-modal-sidebar-footer {
    .footer-text {
      color: var(--slate12) !important;
    }
  }

  .form-control-plaintext {
    color: var(--slate12) !important;
  }

  .card {
    &:hover {
      background-color: var(--slate2) !important;
    }
  }
}

.org-edit-icon {
  width: 28px;
  height: 28px;
  border-radius: 6px;
  display: flex;
  justify-content: center;
  align-items: center;

  svg {
    height: 14px;
    width: 14px;
  }
}

.marketplace-body {
  height: calc(100vh - 64px) !important;
  overflow-y: auto;
  background: var(--slate2);
}

.plugins-card {
  background-color: var(--base);
  border: 1px solid var(--slate3);
  box-shadow: 0px 1px 2px rgba(16, 24, 40, 0.05);
  border-radius: 6px;
}

.template-source-name {
  color: var(--slate12) !important;
}

.marketplace-install {
  color: var(--indigo9);
}

.popover {
  .popover-arrow {
    display: none;
  }
}

.shareable-link {
  .input-group {
    .tj-app-input textarea {
      width: 600px;
      border-radius: 0px !important;
      margin-bottom: 0px !important;
      background-color: #efefef4d;
      color: #545454;
    }
  }
}

.confirm-dialogue-modal {
  background: var(--base);
}

.theme-dark {
  .icon-widget-popover {
    .search-box-wrapper input {
      color: #f4f6fa !important;
    }

    .search-box-wrapper input:focus {
      background-color: #1c252f !important;
    }
  }

  .shareable-link {
    .tj-app-input textarea {
      background-color: #5e656e !important;
      color: #f4f6fa !important;
      border: none !important;
    }
  }

  .icon-widget-popover {
    .search-box-wrapper .input-icon-addon {
      min-width: 2.5rem !important;
    }

    .search-box-wrapper input {
      color: var(--base) !important;
    }
  }
}
<<<<<<< HEAD
.table-editor-component-row{
  .rdt.cell-type-datepicker{
    margin-top: 0;
  }
  .has-multiselect{
    .select-search-input{
      margin-bottom: 0;
=======

.theme-dark .card-container {
  background-color: #121212 !important
}
.version-select {
  .react-select__menu {
    .react-select__menu-list {
      max-height: 150px;
>>>>>>> 07e31ed5
    }
  }
}<|MERGE_RESOLUTION|>--- conflicted
+++ resolved
@@ -10494,7 +10494,6 @@
     }
   }
 }
-<<<<<<< HEAD
 .table-editor-component-row{
   .rdt.cell-type-datepicker{
     margin-top: 0;
@@ -10502,8 +10501,9 @@
   .has-multiselect{
     .select-search-input{
       margin-bottom: 0;
-=======
-
+    }
+  }
+}
 .theme-dark .card-container {
   background-color: #121212 !important
 }
@@ -10511,7 +10511,6 @@
   .react-select__menu {
     .react-select__menu-list {
       max-height: 150px;
->>>>>>> 07e31ed5
     }
   }
 }