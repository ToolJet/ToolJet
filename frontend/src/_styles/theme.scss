--- conflicted
+++ resolved
@@ -3772,18 +3772,10 @@
   border: 0 !important;
 }
 
-<<<<<<< HEAD
-// input[type="text"] {
-//   outline-color: var(--border-default) !important;
-//   border-color: var(--border-default) !important;
-
-// }
-=======
 input[type="text"] {
   outline-color: var(--border-default) !important;
   // border-color: var(--border-default) !important;
 }
->>>>>>> 6a6a95fa
 
 .widget-header {
   text-transform: capitalize;
