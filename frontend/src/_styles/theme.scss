--- conflicted
+++ resolved
@@ -5269,7 +5269,6 @@
     display: none;
   }
 
-<<<<<<< HEAD
   .action-icon {
     width: 28px;
     height: 28px;
@@ -5279,12 +5278,6 @@
     align-items: center;
     justify-content: center;
   }
-=======
-.sso-card-wrapper {
-  background: var(--base);
-  min-height: 100%;
-  //height: calc(100vh - 156px);
->>>>>>> 7e0365ac
 
   .action-icon {
     cursor: pointer;
@@ -5300,7 +5293,6 @@
     background-color: #7a95fb;
   }
 
-<<<<<<< HEAD
   .tooltiptext {
     visibility: hidden;
     font-size: 12px;
@@ -5314,7 +5306,612 @@
     z-index: 1;
     margin-left: -10px;
   }
-=======
+
+  .tooltiptext::after {
+    content: "";
+    position: absolute;
+    bottom: 100%;
+    left: 50%;
+    margin-left: -5px;
+    border-width: 5px;
+    border-style: solid;
+    border-color: transparent transparent black transparent;
+  }
+
+  .action-icon:hover+.tooltiptext {
+    visibility: visible;
+  }
+
+  input:checked+.action-icon:hover {
+    background-color: #3650af;
+  }
+}
+
+.icon-change-modal {
+  ul {
+    list-style-type: none;
+    margin: 0 auto;
+    text-align: center;
+    display: grid;
+    grid-template-columns: 1fr 1fr 1fr 1fr;
+
+    li {
+      float: left;
+      border: 2px solid #8991a0;
+      border-radius: 1.75px;
+      cursor: pointer;
+
+      img {
+        width: 22px;
+        height: 22px;
+        filter: invert(59%) sepia(27%) saturate(160%) hue-rotate(181deg) brightness(91%) contrast(95%);
+      }
+    }
+
+    li.selected {
+      border: 2px solid $primary;
+
+      img {
+        filter: invert(27%) sepia(84%) saturate(5230%) hue-rotate(212deg) brightness(102%) contrast(100%);
+      }
+    }
+  }
+}
+
+/**
+ * Spinner Widget
+ */
+.spinner-container {
+  display: flex;
+  justify-content: center;
+  align-items: center;
+}
+
+.animation-fade {
+  animation-name: fade;
+  animation-duration: 0.3s;
+  animation-timing-function: ease-in;
+}
+
+@keyframes fade {
+  0% {
+    opacity: 0;
+  }
+
+  100% {
+    opacity: 1;
+  }
+}
+
+/**
+ * Query panel
+ */
+.query-btn {
+  cursor: pointer;
+  height: 24px;
+  width: 24px;
+  padding: 0;
+}
+
+.query-btn.dark {
+  filter: brightness(0) invert(1);
+}
+
+.button-family-secondary {
+  @include button-outline($light-theme: true);
+  height: 32px;
+  width: 112px;
+}
+
+.button-family-secondary.dark {
+  @include button-outline($light-theme: false);
+}
+
+// ** Query Panel: REST API Tabs **
+.group-header {
+  background: #d2ddec;
+  border-radius: 4px;
+  height: 28px !important;
+
+  span {
+    display: flex;
+    justify-content: left;
+    align-items: center;
+  }
+}
+
+.raw-container.dark {
+  background: #272822;
+  padding: 5px;
+}
+
+// **Alert component**
+.alert-component {
+  border: 1px solid rgba(101, 109, 119, 0.16);
+  background: var(--base);
+  border-radius: 6px;
+
+  a {
+    color: $primary;
+  }
+}
+
+.theme-dark .alert-component {
+  background: var(--slate2) !important;
+  border-color: var(--slate4) !important;
+
+  a {
+    color: $primary;
+  }
+}
+
+
+
+.codehinter-plugins.code-hinter {
+  @extend .codehinter-default-input;
+
+  .popup-btn {
+    margin-top: 0.65rem !important;
+  }
+
+  .CodeMirror-placeholder,
+  .CodeMirror pre.CodeMirror-line {
+    height: 21px !important;
+    position: absolute !important;
+    margin-top: 3px !important;
+  }
+
+  .CodeMirror-cursor {
+    height: inherit !important;
+  }
+
+  .CodeMirror-lines {
+    height: 32px !important;
+    padding: 7px 0px !important;
+  }
+}
+
+//*button loading with spinner with primary color*//
+.button-loading {
+  position: relative;
+  color: transparent !important;
+  text-shadow: none !important;
+  pointer-events: none;
+
+  &:after {
+    content: "";
+    display: inline-block;
+    vertical-align: text-bottom;
+    border: 1.5px solid currentColor;
+    border-right-color: transparent;
+    border-radius: 50%;
+    color: $primary;
+    position: absolute;
+    width: 12px;
+    height: 12px;
+    animation: spinner-border 0.75s linear infinite;
+  }
+}
+
+.query-icon.dark {
+  filter: brightness(0) invert(1);
+}
+
+//Rest-API Tab Panes
+.tab-pane-body {
+  margin-left: -2.5% !important;
+}
+
+//CodeMirror padding
+.CodeMirror pre.CodeMirror-line,
+.CodeMirror pre.CodeMirror-line-like {
+  padding: 0 10px !important;
+}
+
+.comment-notification-nav-item {
+  background: transparent;
+  border: 0;
+  font-size: 12px;
+  font-weight: 500;
+  opacity: 0.6;
+  height: 28px;
+  border-radius: 6px;
+}
+
+// comment styles ::override
+.editor-sidebar {
+  .nav-tabs .nav-link.active {
+    background-color: transparent !important;
+  }
+
+  .inspector-nav-item {
+    background: transparent;
+    border: 0;
+    font-size: 12px;
+    font-weight: 500;
+    opacity: 0.6;
+    height: 28px;
+    border-radius: 6px;
+  }
+
+  .inspector-component-title-input-holder {
+    padding: 4px 12px;
+    margin: 0;
+    display: flex;
+    align-items: center;
+    height: 36px;
+  }
+}
+
+.comment-card-wrapper {
+  border-top: 0.5px solid var(--slate5) !important;
+  margin-top: -1px !important;
+
+  .card {
+    background-color: var(--base);
+  }
+}
+
+div#driver-highlighted-element-stage,
+div#driver-page-overlay {
+  background: transparent !important;
+  outline: 5000px solid rgba(0, 0, 0, 0.75);
+}
+
+.dark-theme-walkthrough#driver-popover-item {
+  background-color: $bg-dark-light !important;
+  border-color: rgba(101, 109, 119, 0.16) !important;
+
+  .driver-popover-title {
+    color: var(--slate12) !important;
+  }
+
+  .driver-popover-tip {
+    border-color: transparent transparent transparent $bg-dark-light !important;
+  }
+
+  .driver-popover-description {
+    color: #d9dcde !important;
+  }
+
+  .driver-popover-footer .driver-close-btn {
+    color: #ffffff !important;
+    text-shadow: none !important;
+  }
+
+  .driver-prev-btn,
+  .driver-next-btn {
+    text-shadow: none !important;
+  }
+}
+
+#driver-popover-item {
+  padding: 20px !important;
+
+  .driver-prev-btn,
+  .driver-next-btn,
+  .driver-close-btn {
+    border: none !important;
+    background: none !important;
+    padding-left: 0 !important;
+    font-size: 14px !important;
+  }
+
+  .driver-next-btn,
+  .driver-prev-btn {
+    color: $primary !important;
+  }
+
+  .driver-disabled {
+    color: $primary;
+    opacity: 0.5;
+  }
+
+  .driver-popover-footer {
+    margin-top: 20px !important;
+  }
+}
+
+.pointer-events-none {
+  pointer-events: none;
+}
+
+.popover.popover-dark-themed {
+  background-color: $bg-dark-light;
+  border-color: rgba(101, 109, 119, 0.16);
+
+
+  .popover-body {
+    color: #d9dcde !important;
+  }
+
+  .popover-header {
+    background-color: var(--slate2);
+    color: var(--slate11);
+    border-bottom-color: var
+  }
+}
+
+.toast-dark-mode {
+  .btn-close {
+    filter: brightness(0) invert(1);
+  }
+}
+
+.editor .editor-sidebar .inspector .inspector-edit-widget-name {
+  padding: 4px 8px;
+  color: var(--slate12);
+  border: 1px solid transparent;
+  border-radius: 6px;
+  background-color: var(--base);
+
+  &:hover {
+    background-color: var(--slate4);
+    border: 1px solid var(--slate7);
+  }
+
+  &:focus {
+    border: 1px solid var(--indigo9) !important;
+    background-color: var(--indigo2);
+    box-shadow: 0px 0px 0px 1px #C6D4F9;
+  }
+}
+
+.tablr-gutter-x-0 {
+  --tblr-gutter-x: 0 !important;
+}
+
+.widget-button>.btn-loading:after {
+  border: 1px solid var(--loader-color);
+  border-right-color: transparent;
+}
+
+.flip-dropdown-help-text {
+  padding: 10px 5px 0 0;
+  float: left;
+  font-size: 14px;
+  color: $light-gray;
+}
+
+.dynamic-form-row {
+  margin-top: 20px !important;
+  margin-bottom: 20px !important;
+}
+
+#transformation-popover-container {
+  margin-bottom: -2px !important;
+}
+
+.canvas-codehinter-container {
+  display: flex;
+  flex-direction: row;
+  width: 158px;
+}
+
+.hinter-canvas-input {
+  display: flex;
+  width: 120px;
+  height: auto !important;
+  margin-top: 1px;
+
+  .canvas-hinter-wrap {
+    width: 126x;
+    border: 1px solid var(--slate7);
+  }
+}
+
+.hinter-canvas-input {
+  display: flex;
+  padding: 4px;
+  margin-top: 1px;
+
+  .CodeMirror-sizer {
+    border-right-width: 1px !important;
+  }
+
+  .cm-propert {
+    color: #ffffff !important;
+  }
+}
+
+.canvas-codehinter-container {
+  .code-hinter-col {
+    margin-bottom: 1px !important;
+    width: 136px;
+    height: auto !important;
+  }
+}
+
+.fx-canvas {
+  background: var(--slate4);
+  padding: 0px;
+  display: flex;
+  height: 32px;
+  width: 32px;
+  border: solid 1px rgba(255, 255, 255, 0.09) !important;
+  border-radius: 4px;
+  justify-content: center;
+  font-weight: 400;
+  align-items: center;
+
+  div {
+    background: var(--slate4) !important;
+    display: flex;
+    justify-content: center;
+    align-items: center;
+    height: 30px;
+    padding: 0px;
+  }
+}
+
+.org-name {
+  color: var(--slate12) !important;
+  font-size: 12px;
+}
+
+
+.organization-list {
+  margin-top: 4px;
+
+  .btn {
+    border: 0px;
+  }
+
+  .dropdown-toggle div {
+    max-width: 200px;
+    text-overflow: ellipsis;
+    overflow: hidden;
+  }
+
+  .org-name {
+    text-overflow: ellipsis;
+    overflow: hidden;
+    white-space: nowrap;
+    width: 100%;
+    font-weight: bold;
+  }
+
+  .org-actions div {
+    color: $primary;
+    cursor: pointer;
+    font-size: 12px;
+  }
+
+  .dropdown-menu {
+    min-width: 14rem;
+  }
+
+  .org-avatar {
+    display: block;
+  }
+
+  .org-avatar:hover {
+    .avatar {
+      background: #fcfcfc no-repeat center/cover;
+    }
+
+    .arrow-container {
+      svg {
+        filter: invert(35%) sepia(17%) saturate(238%) hue-rotate(153deg) brightness(94%) contrast(89%);
+      }
+    }
+  }
+
+  .arrow-container {
+    padding: 5px 0px;
+  }
+
+  .arrow-container {
+    svg {
+      cursor: pointer;
+      height: 30px;
+      width: 30px;
+      padding: 0px 0px;
+      filter: invert(50%) sepia(13%) saturate(208%) hue-rotate(153deg) brightness(99%) contrast(86%);
+    }
+  }
+
+  .org-edit {
+    span {
+      color: $primary;
+      cursor: pointer;
+      font-size: 10px;
+    }
+  }
+
+  .organization-switchlist {
+    .back-btn {
+      font-size: 12px;
+      padding: 2px 0px;
+      cursor: pointer;
+    }
+
+    .back-ico {
+      cursor: pointer;
+
+      svg {
+        height: 20px;
+        width: 20px;
+        filter: invert(84%) sepia(13%) saturate(11%) hue-rotate(352deg) brightness(90%) contrast(91%);
+      }
+    }
+
+    .dd-item-padding {
+      padding: 0.5rem 0.75rem 0rem 0.75rem;
+    }
+
+    .search-box {
+      margin-top: 10px;
+    }
+
+    .org-list {
+      max-height: 60vh;
+      overflow: auto;
+    }
+
+    .tick-ico {
+      filter: invert(50%) sepia(13%) saturate(208%) hue-rotate(153deg) brightness(99%) contrast(86%);
+    }
+
+    .org-list-item {
+      cursor: pointer;
+    }
+
+    .org-list-item:hover {
+      .avatar {
+        background: #fcfcfc no-repeat center/cover;
+      }
+
+      .tick-ico {
+        filter: invert(35%) sepia(17%) saturate(238%) hue-rotate(153deg) brightness(94%) contrast(89%);
+      }
+    }
+  }
+}
+
+.sso-button-footer-wrap {
+  display: flex !important;
+  justify-content: center;
+  width: 100%;
+}
+
+.tj-icon {
+  cursor: pointer;
+}
+
+#login-url,
+#redirect-url {
+  margin-bottom: 0px !important;
+}
+
+.git-encripted-label {
+  color: var(--green9);
+}
+
+.card-header {
+  border-bottom: 1px solid var(--slate5) !important;
+}
+
+.manage-sso-container {
+  position: relative;
+}
+
+.sso-card-wrapper {
+  background: var(--base);
+  min-height: 100%;
+  //height: calc(100vh - 156px);
+
+  display: grid;
+  grid-template-rows: auto 1fr auto;
+
+  .card-header {
+    border-bottom: 1px solid var(--slate5) !important;
+  }
+
+  .form-control {
+    background: var(--base);
+  }
+
   .sso-card-footer {
     display: flex;
     flex-direction: row;
@@ -5389,627 +5986,6 @@
         }
       }
     }
-  }
-}
->>>>>>> 7e0365ac
-
-  .tooltiptext::after {
-    content: "";
-    position: absolute;
-    bottom: 100%;
-    left: 50%;
-    margin-left: -5px;
-    border-width: 5px;
-    border-style: solid;
-    border-color: transparent transparent black transparent;
-  }
-
-  .action-icon:hover+.tooltiptext {
-    visibility: visible;
-  }
-
-  input:checked+.action-icon:hover {
-    background-color: #3650af;
-  }
-}
-
-.icon-change-modal {
-  ul {
-    list-style-type: none;
-    margin: 0 auto;
-    text-align: center;
-    display: grid;
-    grid-template-columns: 1fr 1fr 1fr 1fr;
-
-    li {
-      float: left;
-      border: 2px solid #8991a0;
-      border-radius: 1.75px;
-      cursor: pointer;
-
-      img {
-        width: 22px;
-        height: 22px;
-        filter: invert(59%) sepia(27%) saturate(160%) hue-rotate(181deg) brightness(91%) contrast(95%);
-      }
-    }
-
-    li.selected {
-      border: 2px solid $primary;
-
-      img {
-        filter: invert(27%) sepia(84%) saturate(5230%) hue-rotate(212deg) brightness(102%) contrast(100%);
-      }
-    }
-  }
-}
-
-/**
- * Spinner Widget
- */
-.spinner-container {
-  display: flex;
-  justify-content: center;
-  align-items: center;
-}
-
-.animation-fade {
-  animation-name: fade;
-  animation-duration: 0.3s;
-  animation-timing-function: ease-in;
-}
-
-@keyframes fade {
-  0% {
-    opacity: 0;
-  }
-
-  100% {
-    opacity: 1;
-  }
-}
-
-/**
- * Query panel
- */
-.query-btn {
-  cursor: pointer;
-  height: 24px;
-  width: 24px;
-  padding: 0;
-}
-
-.query-btn.dark {
-  filter: brightness(0) invert(1);
-}
-
-.button-family-secondary {
-  @include button-outline($light-theme: true);
-  height: 32px;
-  width: 112px;
-}
-
-.button-family-secondary.dark {
-  @include button-outline($light-theme: false);
-}
-
-// ** Query Panel: REST API Tabs **
-.group-header {
-  background: #d2ddec;
-  border-radius: 4px;
-  height: 28px !important;
-
-  span {
-    display: flex;
-    justify-content: left;
-    align-items: center;
-  }
-}
-
-.raw-container.dark {
-  background: #272822;
-  padding: 5px;
-}
-
-// **Alert component**
-.alert-component {
-  border: 1px solid rgba(101, 109, 119, 0.16);
-  background: var(--base);
-  border-radius: 6px;
-
-  a {
-    color: $primary;
-  }
-}
-
-.theme-dark .alert-component {
-  background: var(--slate2) !important;
-  border-color: var(--slate4) !important;
-
-  a {
-    color: $primary;
-  }
-}
-
-
-
-.codehinter-plugins.code-hinter {
-  @extend .codehinter-default-input;
-
-  .popup-btn {
-    margin-top: 0.65rem !important;
-  }
-
-  .CodeMirror-placeholder,
-  .CodeMirror pre.CodeMirror-line {
-    height: 21px !important;
-    position: absolute !important;
-    margin-top: 3px !important;
-  }
-
-  .CodeMirror-cursor {
-    height: inherit !important;
-  }
-
-  .CodeMirror-lines {
-    height: 32px !important;
-    padding: 7px 0px !important;
-  }
-}
-
-//*button loading with spinner with primary color*//
-.button-loading {
-  position: relative;
-  color: transparent !important;
-  text-shadow: none !important;
-  pointer-events: none;
-
-  &:after {
-    content: "";
-    display: inline-block;
-    vertical-align: text-bottom;
-    border: 1.5px solid currentColor;
-    border-right-color: transparent;
-    border-radius: 50%;
-    color: $primary;
-    position: absolute;
-    width: 12px;
-    height: 12px;
-    animation: spinner-border 0.75s linear infinite;
-  }
-}
-
-.query-icon.dark {
-  filter: brightness(0) invert(1);
-}
-
-//Rest-API Tab Panes
-.tab-pane-body {
-  margin-left: -2.5% !important;
-}
-
-//CodeMirror padding
-.CodeMirror pre.CodeMirror-line,
-.CodeMirror pre.CodeMirror-line-like {
-  padding: 0 10px !important;
-}
-
-.comment-notification-nav-item {
-  background: transparent;
-  border: 0;
-  font-size: 12px;
-  font-weight: 500;
-  opacity: 0.6;
-  height: 28px;
-  border-radius: 6px;
-}
-
-// comment styles ::override
-.editor-sidebar {
-  .nav-tabs .nav-link.active {
-    background-color: transparent !important;
-  }
-
-  .inspector-nav-item {
-    background: transparent;
-    border: 0;
-    font-size: 12px;
-    font-weight: 500;
-    opacity: 0.6;
-    height: 28px;
-    border-radius: 6px;
-  }
-
-  .inspector-component-title-input-holder {
-    padding: 4px 12px;
-    margin: 0;
-    display: flex;
-    align-items: center;
-    height: 36px;
-  }
-}
-
-.comment-card-wrapper {
-  border-top: 0.5px solid var(--slate5) !important;
-  margin-top: -1px !important;
-
-  .card {
-    background-color: var(--base);
-  }
-}
-
-div#driver-highlighted-element-stage,
-div#driver-page-overlay {
-  background: transparent !important;
-  outline: 5000px solid rgba(0, 0, 0, 0.75);
-}
-
-.dark-theme-walkthrough#driver-popover-item {
-  background-color: $bg-dark-light !important;
-  border-color: rgba(101, 109, 119, 0.16) !important;
-
-  .driver-popover-title {
-    color: var(--slate12) !important;
-  }
-
-  .driver-popover-tip {
-    border-color: transparent transparent transparent $bg-dark-light !important;
-  }
-
-  .driver-popover-description {
-    color: #d9dcde !important;
-  }
-
-  .driver-popover-footer .driver-close-btn {
-    color: #ffffff !important;
-    text-shadow: none !important;
-  }
-
-  .driver-prev-btn,
-  .driver-next-btn {
-    text-shadow: none !important;
-  }
-}
-
-#driver-popover-item {
-  padding: 20px !important;
-
-  .driver-prev-btn,
-  .driver-next-btn,
-  .driver-close-btn {
-    border: none !important;
-    background: none !important;
-    padding-left: 0 !important;
-    font-size: 14px !important;
-  }
-
-  .driver-next-btn,
-  .driver-prev-btn {
-    color: $primary !important;
-  }
-
-  .driver-disabled {
-    color: $primary;
-    opacity: 0.5;
-  }
-
-  .driver-popover-footer {
-    margin-top: 20px !important;
-  }
-}
-
-.pointer-events-none {
-  pointer-events: none;
-}
-
-.popover.popover-dark-themed {
-  background-color: $bg-dark-light;
-  border-color: rgba(101, 109, 119, 0.16);
-
-
-  .popover-body {
-    color: #d9dcde !important;
-  }
-
-  .popover-header {
-    background-color: var(--slate2);
-    color: var(--slate11);
-    border-bottom-color: var
-  }
-}
-
-.toast-dark-mode {
-  .btn-close {
-    filter: brightness(0) invert(1);
-  }
-}
-
-.editor .editor-sidebar .inspector .inspector-edit-widget-name {
-  padding: 4px 8px;
-  color: var(--slate12);
-  border: 1px solid transparent;
-  border-radius: 6px;
-  background-color: var(--base);
-
-  &:hover {
-    background-color: var(--slate4);
-    border: 1px solid var(--slate7);
-  }
-
-  &:focus {
-    border: 1px solid var(--indigo9) !important;
-    background-color: var(--indigo2);
-    box-shadow: 0px 0px 0px 1px #C6D4F9;
-  }
-}
-
-.tablr-gutter-x-0 {
-  --tblr-gutter-x: 0 !important;
-}
-
-.widget-button>.btn-loading:after {
-  border: 1px solid var(--loader-color);
-  border-right-color: transparent;
-}
-
-.flip-dropdown-help-text {
-  padding: 10px 5px 0 0;
-  float: left;
-  font-size: 14px;
-  color: $light-gray;
-}
-
-.dynamic-form-row {
-  margin-top: 20px !important;
-  margin-bottom: 20px !important;
-}
-
-#transformation-popover-container {
-  margin-bottom: -2px !important;
-}
-
-.canvas-codehinter-container {
-  display: flex;
-  flex-direction: row;
-  width: 158px;
-}
-
-.hinter-canvas-input {
-  display: flex;
-  width: 120px;
-  height: auto !important;
-  margin-top: 1px;
-
-  .canvas-hinter-wrap {
-    width: 126x;
-    border: 1px solid var(--slate7);
-  }
-}
-
-.hinter-canvas-input {
-  display: flex;
-  padding: 4px;
-  margin-top: 1px;
-
-  .CodeMirror-sizer {
-    border-right-width: 1px !important;
-  }
-
-  .cm-propert {
-    color: #ffffff !important;
-  }
-}
-
-.canvas-codehinter-container {
-  .code-hinter-col {
-    margin-bottom: 1px !important;
-    width: 136px;
-    height: auto !important;
-  }
-}
-
-.fx-canvas {
-  background: var(--slate4);
-  padding: 0px;
-  display: flex;
-  height: 32px;
-  width: 32px;
-  border: solid 1px rgba(255, 255, 255, 0.09) !important;
-  border-radius: 4px;
-  justify-content: center;
-  font-weight: 400;
-  align-items: center;
-
-  div {
-    background: var(--slate4) !important;
-    display: flex;
-    justify-content: center;
-    align-items: center;
-    height: 30px;
-    padding: 0px;
-  }
-}
-
-.org-name {
-  color: var(--slate12) !important;
-  font-size: 12px;
-}
-
-
-.organization-list {
-  margin-top: 4px;
-
-  .btn {
-    border: 0px;
-  }
-
-  .dropdown-toggle div {
-    max-width: 200px;
-    text-overflow: ellipsis;
-    overflow: hidden;
-  }
-
-  .org-name {
-    text-overflow: ellipsis;
-    overflow: hidden;
-    white-space: nowrap;
-    width: 100%;
-    font-weight: bold;
-  }
-
-  .org-actions div {
-    color: $primary;
-    cursor: pointer;
-    font-size: 12px;
-  }
-
-  .dropdown-menu {
-    min-width: 14rem;
-  }
-
-  .org-avatar {
-    display: block;
-  }
-
-  .org-avatar:hover {
-    .avatar {
-      background: #fcfcfc no-repeat center/cover;
-    }
-
-    .arrow-container {
-      svg {
-        filter: invert(35%) sepia(17%) saturate(238%) hue-rotate(153deg) brightness(94%) contrast(89%);
-      }
-    }
-  }
-
-  .arrow-container {
-    padding: 5px 0px;
-  }
-
-  .arrow-container {
-    svg {
-      cursor: pointer;
-      height: 30px;
-      width: 30px;
-      padding: 0px 0px;
-      filter: invert(50%) sepia(13%) saturate(208%) hue-rotate(153deg) brightness(99%) contrast(86%);
-    }
-  }
-
-  .org-edit {
-    span {
-      color: $primary;
-      cursor: pointer;
-      font-size: 10px;
-    }
-  }
-
-  .organization-switchlist {
-    .back-btn {
-      font-size: 12px;
-      padding: 2px 0px;
-      cursor: pointer;
-    }
-
-    .back-ico {
-      cursor: pointer;
-
-      svg {
-        height: 20px;
-        width: 20px;
-        filter: invert(84%) sepia(13%) saturate(11%) hue-rotate(352deg) brightness(90%) contrast(91%);
-      }
-    }
-
-    .dd-item-padding {
-      padding: 0.5rem 0.75rem 0rem 0.75rem;
-    }
-
-    .search-box {
-      margin-top: 10px;
-    }
-
-    .org-list {
-      max-height: 60vh;
-      overflow: auto;
-    }
-
-    .tick-ico {
-      filter: invert(50%) sepia(13%) saturate(208%) hue-rotate(153deg) brightness(99%) contrast(86%);
-    }
-
-    .org-list-item {
-      cursor: pointer;
-    }
-
-    .org-list-item:hover {
-      .avatar {
-        background: #fcfcfc no-repeat center/cover;
-      }
-
-      .tick-ico {
-        filter: invert(35%) sepia(17%) saturate(238%) hue-rotate(153deg) brightness(94%) contrast(89%);
-      }
-    }
-  }
-}
-
-.sso-button-footer-wrap {
-  display: flex !important;
-  justify-content: center;
-  width: 100%;
-}
-
-.tj-icon {
-  cursor: pointer;
-}
-
-#login-url,
-#redirect-url {
-  margin-bottom: 0px !important;
-}
-
-.git-encripted-label {
-  color: var(--green9);
-}
-
-.card-header {
-  border-bottom: 1px solid var(--slate5) !important;
-}
-
-.manage-sso-container {
-  position: relative;
-}
-
-.sso-card-wrapper {
-  background: var(--base);
-  min-height: 100%;
-  height: calc(100vh - 156px) !important;
-
-  display: grid;
-  grid-template-rows: auto 1fr auto;
-
-  .card-header {
-    border-bottom: 1px solid var(--slate5) !important;
-  }
-
-  .form-control {
-    background: var(--base);
-  }
-
-  .sso-card-footer {
-    display: flex;
-    flex-direction: row;
-    justify-content: flex-end;
-    align-items: center;
-    padding: 24px 32px;
-    gap: 8px;
-    width: 660px;
-    height: 88px;
-    border-top: 1px solid var(--slate5) !important;
-    background: var(--base);
-    margin-top: 0px !important;
   }
 }
 
@@ -14986,7 +14962,6 @@
   }
 }
 
-<<<<<<< HEAD
 .reset-password-info-banner {
   width: inherit;
   background-color: #F8FAFF;
@@ -15030,10 +15005,10 @@
       gap: 5px; /* space between icons */
     }
   }
-=======
+}
+
 .modal-custom-height {
   height: 700px !important; /* Set the desired width */
->>>>>>> 7e0365ac
 }
 .tj-text-input-widget {
   border: 1px solid var(--tj-text-input-widget-border-default);
