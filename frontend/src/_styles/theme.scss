--- conflicted
+++ resolved
@@ -7872,14 +7872,11 @@
 }
 
 .workspace-content-wrapper,
-<<<<<<< HEAD
-.database-page-content-wrap,
+.database-page-content-wrap {
+  height: calc(100vh - 64px) !important;
+}
 .instance-settings-wrapper {
   // background: var(--slate2);
-=======
-.database-page-content-wrap {
-  height: calc(100vh - 64px) !important;
->>>>>>> ebdbef99
 }
 
 .audit-logs-nav-item {
