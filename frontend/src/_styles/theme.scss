@import "./tabler.scss";
@import "./colors.scss";
@import "./z-index.scss";
@import "./mixins.scss";
@import "./queryManager.scss";
@import "./onboarding.scss";
@import "./components.scss";
@import "./global-datasources.scss";
@import "./typography.scss";
@import "./designtheme.scss";
@import "./dropdown-custom.scss";
@import "./ui-operations.scss";
@import url('https://fonts.googleapis.com/css2?family=IBM+Plex+Sans:ital,wght@0,100;0,200;0,300;0,400;0,500;0,600;0,700;1,100;1,200;1,400;1,500;1,600;1,700&display=swap');
@import 'react-loading-skeleton/dist/skeleton.css';

// variables
$border-radius: 4px;


body {
  font-family: 'IBM Plex Sans';
}

input,
button {
  border-radius: 4px;
}

.btn:hover {
  border-color: $primary;
}

.btn-sm {
  padding: 4px 8px;
}

.padding-0 {
  padding: 0;
}

.float-right {
  float: right;
}

.font-500 {
  font-weight: 500;
}

.color-inherit {
  color: inherit;
}

.text-right {
  text-align: right;
}

.navbar {
  max-height: 45px;
  min-height: auto;

  .nav-item.active:after {
    bottom: 0 !important;
  }
}

.rc-slider-track {
  background-color: $primary;
}

.rc-slider-handle {
  border-color: $primary;
}

.auth-main {
  height: 1000px;
  padding-top: calc(0.25 * 100vh);
  overflow: hidden;

  svg,
  img {
    height: 50px;
    width: 50px;
  }

  svg {
    color: #000000;
  }

  .col-4 {
    z-index: 1;
  }

  .horizontal-line {
    width: 100%;
    position: relative;
    border: 1px solid #b1b1b1;
    top: 25px;
    margin: 0px auto;
    z-index: 0;
  }

  .sso-ico {
    div {
      background-color: #ffffff;
    }
  }
}

.emoji-mart-scroll {
  border-bottom: 0;
  margin-bottom: 6px;
}

.emoji-mart-scroll+.emoji-mart-bar {
  display: none;
}

.accordion-item,
.accordion-button {
  background-color: inherit;
}

.accordion-button {
  font-weight: 400 !important;
  box-shadow: none !important;
}

.accordion-button:not(.collapsed) {
  padding-bottom: 0 !important;
}

.accordion-body {
  .form-label {
    font-weight: 400;
    font-size: 12px;
    color: #61656c;
  }

  .style-fx {
    margin-top: 3px !important;
  }
}

.editor {
  .header-container {
    max-width: 100%;
    padding: 0 10px 0 0;
    min-height: 45px;
  }

  .resizer-select,
  .resizer-active {
    border: solid 1px $primary  !important;

    .top-right,
    .top-left,
    .bottom-right,
    .bottom-left {
      background: white;
      border-radius: 10px;
      border: solid 1px $primary;
    }
  }

  .resizer-selected {
    outline-width: thin;
    outline-style: solid;
    outline-color: #ffda7e;
  }

  // query data source card style start

  .query-datasource-card-container,
  .header-query-datasource-card-container {
    display: flex;
    flex-direction: row;
    gap: 10px;
    flex-wrap: wrap;
  }

  .datasource-picker {
    margin-bottom: 24px;
    padding: 0 32px;
  }

  .header-query-datasource-card-container {
    margin-top: -10px;
  }

  .header-query-datasource-card {
    position: relative;
    display: flex;
    min-width: 0;
    word-wrap: break-word;
    background-color: rgba(66, 153, 225, 0.1) !important;
    background-clip: border-box;
    border-radius: 4px;
    height: 32px;
    width: 140px;
    padding: 6px;
    align-items: center;
    text-transform: capitalize;
    font-weight: 400 !important;
    background-color: #4299e11a;

    p {
      margin: 0 8px 0 12px;
    }
  }

  .query-datasource-card {
    position: relative;
    display: flex;
    min-width: 0;
    word-wrap: break-word;
    background-color: #ffffff;
    background-clip: border-box;
    border: 1px solid rgba(101, 109, 119, 0.16);
    border-radius: 4px;
    height: 46px;
    width: 200px;
    padding: 10px;
    align-items: center;
    cursor: pointer;
    transition: transform .2s;

    p {
      margin: 0 8px 0 15px;
    }

    &:hover {
      transform: scale(1.02);
      box-shadow: 0.1px 0.1px 0.1px 0.1px rgba(0, 0, 0, 0.3);
    }
  }

  // end :: data source card style

  .header-query-datasource-name {
    font-size: 0.8rem !important;
    padding-top: 0px !important;
  }

  .datasource-heading {
    display: flex;
    height: 32px;
    gap: 10px;
    align-items: center;

    p {
      font-size: 12px;
      padding-top: 0px;
      cursor: pointer;
    }
  }


  .left-sidebar {
    scrollbar-width: none;
  }

  .left-sidebar::-webkit-scrollbar {
    width: 0;
    background: transparent;
  }

  .left-sidebar-layout {
    display: flex;
    justify-content: center;
    font-size: 11px;
    align-items: center;
    letter-spacing: 0.2px;

    p {
      margin-bottom: 0px;
      margin-top: 8px;
    }
  }

  .left-sidebar {
    height: 100%;
    width: 48px;
    position: fixed;
    z-index: 2;
    left: 0;
    overflow-x: hidden;
    flex: 1 1 auto;
    background-color: #fff !important;
    background-clip: border-box;
    border: solid rgba(0, 0, 0, 0.125);
    border-width: 0px 1px 3px 0px;
    margin-top: 0px;
    padding-top: 0px;

    .accordion-item {
      border: solid rgba(101, 109, 119, 0.16);
      border-width: 1px 0px 1px 0px;
    }

    .datasources-container {
      height: 50%;
      overflow-y: scroll;

      tr {
        border-color: #f1f1f1;
      }
    }

    .variables-container {
      height: 50%;
      overflow-y: scroll;
    }

    .variables-container::-webkit-scrollbar-thumb,
    .datasources-container::-webkit-scrollbar-thumb {
      background: transparent;
      height: 0;
      width: 0;
    }

    .variables-container::-webkit-scrollbar,
    .datasources-container::-webkit-scrollbar {
      width: 0;
      background: transparent;
      height: 0;
    }

    .variables-container,
    .datasources-container {
      scrollbar-width: none;
    }

    .datasources-container {
      bottom: 0;
      height: 500px;
      border: solid rgba(101, 109, 119, 0.16);
      border-width: 1px 0px 1px 0px;

      .datasources-header {
        border: solid rgba(0, 0, 0, 0.125);
        border-width: 0px 0px 1px 0px;
      }
    }

    .left-sidebar-inspector {
      .card-body {
        padding: 1rem 0rem 1rem 1rem;
      }
    }

    .left-sidebar-page-selector {
      .add-new-page-button-container {
        width: 100%;
        margin-top: 10px;
      }
    }
  }

  .editor-sidebar {
    height: calc(100% - 45px);
    position: fixed;
    right: 0;
    overflow-x: hidden;
    width: 300px;
    flex: 1 1 auto;
    top: 45px;
    border-top: 1px solid var(--slate7);
    background-color: var(--base);
    background-clip: border-box;
    border: solid rgba(0, 0, 0, 0.125);
    border-width: 0px 0px 0px 1px;

    .nav-tabs .nav-link {
      color: #3e525b;
      border-top-left-radius: 0px;
      border-top-right-radius: 0px;
    }

    .inspector {
      .inspector-add-button {
        background: inherit;
      }

      .inspector-add-button:hover {
        color: $primary;
        background: #eef3f9;
        border-radius: 4px;
      }

      .form-control-plaintext {
        padding: 0;
      }

      .header {
        padding-left: 20px;
        padding-right: 20px;
        border: solid rgba(0, 0, 0, 0.125);
        border-width: 0px 0px 1px 0px;
        height: 40px;

        .component-name {
          font-weight: 500;
        }

        .component-action-button {
          top: 8px;
          right: 10px;
          position: absolute;
        }
      }

      .properties-container {
        .field {
          .form-label {
            font-size: 12px;
          }

          .text-field {
            height: 30px;
            font-size: 12px;
          }

          .form-select {
            height: 30px;
            font-size: 12px;
          }

          .select-search__input {
            padding: 0.2375rem 0.75rem;
            font-size: 0.825rem;
          }
        }
      }
    }

    .components-container::-webkit-scrollbar {
      width: 0;
      height: 0;
      background: transparent;
    }

    .components-container::-webkit-scrollbar-thumb {
      background: transparent;
    }

    .components-container {
      scrollbar-width: none;
    }

    .components-container {
      height: 100%;
      overflow: auto;
      overflow-x: hidden;
      padding-bottom: 20%;

      .component-image-holder {
        border-radius: 0;
        transition: all 0.3s cubic-bezier(0.25, 0.8, 0.25, 1);
        border: 1px solid #d2ddec;
        box-sizing: border-box;
        border-radius: 4px;

        img {
          margin: 0 auto;
        }

        &:hover {
          background: rgba(66, 153, 225, 0.1);
        }
      }

      .component-title {
        display: block;
        margin-top: 10px;
        color: #3e525b;
        font-size: 10px;
        max-width: 100%;
        text-align: center;
        word-wrap: break-word;
      }

      .component-description {
        color: grey;
        font-size: 0.7rem;
      }
    }
  }

  .main {
    margin-left: 3%;
    width: 82%;
    top: 0;

    .canvas-container::-webkit-scrollbar {
      width: 0;
      background: transparent;
      height: 0;
    }

    .canvas-container {
      scrollbar-width: none;
    }

    .canvas-container::-webkit-scrollbar {
      width: 0;
      background: transparent;
    }

    .canvas-container {
      height: 100%;
      top: 45px;
      position: fixed;
      right: 300px;
      left: 48px;
      overflow-y: auto;
      overflow-x: scroll;
      -webkit-box-pack: center;
      justify-content: center;
      -webkit-box-align: center;
      align-items: center;

      .real-canvas {
        outline: 1px dotted transparent;
      }

      .show-grid {
        outline: 1px dotted #4d72da;
        background-image: linear-gradient(to right,
            rgba(194, 191, 191, 0.2) 1px,
            transparent 1px),
          linear-gradient(to bottom,
            rgba(194, 191, 191, 0.2) 1px,
            transparent 1px);
      }

      .canvas-area {
        min-height: 2400px;
        background: #edeff5;
        margin: 0px auto;

        .resizer {
          border: solid 1px transparent;
        }
      }
    }
  }

  @media screen and (max-height: 450px) {
    .sidebar {
      padding-top: 15px;
    }

    .sidebar a {
      font-size: 18px;
    }
  }
}

.viewer {
  .header-container {
    max-width: 100%;
  }

  .main {
    padding: 0px 10px;

    .canvas-container {
      scrollbar-width: auto;
      width: 100%;
    }

    .canvas-container::-webkit-scrollbar {
      background: transparent;
    }

    .canvas-container {
      height: 100%;
      position: fixed;
      left: 0;
      overflow-y: auto;
      overflow-x: auto;
      -webkit-box-pack: center;
      justify-content: center;
      -webkit-box-align: center;
      align-items: center;

      .canvas-area {
        width: 1280px;
        min-height: 2400px;
        background: #edeff5;
        margin: 0px auto;
        background-size: 80px 80px;
        background-repeat: repeat;
      }

      .navigation-area {
        background-color: #ECEEF0;
        padding: 1rem;

        a.page-link {
          border-radius: 0;
          border: 0;
        }

        a.page-link:hover {
          color: white;
          background-color: #4D72FA;
        }

        a.page-link.active {
          color: white;
          background-color: #4D72FA;
        }
      }

      .navigation-area.dark {
        background-color: #2b3546 !important;
      }
    }
  }
}

.modal-header {
  padding: 0 1.5rem 0 1.5rem;
}

.page-body,
.homepage-body {
  height: 100vh;

  .list-group.list-group-transparent.dark .all-apps-link,
  .list-group-item-action.dark.active {
    background-color: $dark-background  !important;
  }
}

.home-search-holder {
  height: 20px;
  width: 100%;
  margin-top: 32px;

  .search-box-wrapper {
    .input-icon {
      .input-icon-addon {
        padding-right: 6px;
      }
    }
  }

  .homepage-search {
    background: transparent;
    color: var(--slate12);
    height: 20px;

    &:focus {
      background: none;
    }
  }
}

.homepage-app-card-list-item-wrap {
  row-gap: 16px;
  column-gap: 32px;
  display: flex;
  margin-top: 22px;
}

.homepage-app-card-list-item {
  max-width: 272px;
  flex-basis: 33%;
  padding: 0 !important;
}

.homepage-dropdown-style {
  min-width: 11rem;
  display: block;
  align-items: center;
  margin: 0;
  line-height: 1.4285714;
  width: 100%;
  padding: 0.5rem 0.75rem !important;
  font-weight: 400;
  white-space: nowrap;
  border: 0;
  cursor: pointer;
  font-size: 12px;
}

.homepage-dropdown-style:hover {
  background: rgba(101, 109, 119, 0.06);
}

.card-skeleton-container {
  border: 0.5px solid #b4bbc6;
  padding: 1rem;
  border-radius: 8px;
  height: 180px;
}

.app-icon-skeleton {
  background-color: #91a4f6;
  border-radius: 4px;
  margin-bottom: 20px;
  height: 40px;
  width: 40px;
}

.folder-icon-skeleton {
  display: inline-block;
  background-color: #858896;
  border-radius: 4px;
  height: 14px;
  width: 14px;
}

.folders-skeleton {
  padding: 9px 12px;
  height: 34px;
  margin-bottom: 4px;
}

.card-skeleton-button {
  height: 20px;
  width: 60px;
  background: #91a4f6;
  margin-top: 1rem;
  border-radius: 4px;
}

@media (min-height: 641px) and (max-height: 899px) {
  .homepage-pagination {
    position: fixed;
    bottom: 2rem;
    width: 63%;
  }
}

@media (max-height: 640px) {
  .homepage-pagination {
    position: fixed;
    bottom: 2rem;
    width: 71%;
  }
}

@media (max-width: 1056px) {
  .homepage-app-card-list-item {
    flex-basis: 50%;
  }
}

.homepage-body {
  overflow-y: hidden;

  a {
    color: inherit;
  }

  a:hover {
    color: inherit;
    text-decoration: none;
  }

  button.create-new-app-button {
    background-color: var(--indigo9);

  }




  .app-list {
    .app-card {
      height: 180px;
      max-height: 180px;
      border: 0.5px solid #b4bbc6;
      box-sizing: border-box;
      border-radius: 8px;
      overflow: hidden;

      .app-creation-time {
        span {
          color: var(--slate11) !important;
        }
      }

      .app-creator {
        font-weight: 500;
        font-size: 0.625rem;
        line-height: 12px;
        color: #292d37;
        white-space: nowrap;
        overflow: hidden;
        text-overflow: ellipsis;
      }

      .app-icon-main {
        background-color: $primary;

        .app-icon {
          img {
            height: 24px;
            width: 24px;
            filter: invert(100%) sepia(0%) saturate(0%) hue-rotate(17deg) brightness(104%) contrast(104%);
            vertical-align: middle;
          }
        }
      }

      .app-template-card-wrapper {
        .card-body {
          padding-left: 0px !important;
        }
      }

      .app-title {
        line-height: 20px;
        font-size: 1rem;
        font-weight: 400;
        color: #000000;
        overflow: hidden;
        max-height: 40px;
        text-overflow: ellipsis;
        display: -webkit-box;
        -webkit-line-clamp: 2;
        /* number of lines to show */
        line-clamp: 2;
        -webkit-box-orient: vertical;
      }

      button {
        font-size: 0.6rem;
        width: 100%;
      }

      .menu-ico {
        cursor: pointer;

        img {
          padding: 0px;
          height: 14px;
          width: 14px;
          vertical-align: unset;
        }
      }
    }

    .app-card.highlight {
      background-color: #f8f8f8;
      box-shadow: 0px 4px 4px rgba(0, 0, 0, 0.25);
      border: 0.5px solid $primary;

      .edit-button {
        box-sizing: border-box;
        border-radius: 6px;
        color: $primary-light;
        width: 136px;
        height: 28px;
        background: var(--indigo11) !important;
        border: none;
        color: var(--indigo4);

        &:hover {
          background: var(--indigo10);

        }

        &:focus {
          box-shadow: 0px 0px 0px 4px var(--indigo6);
          background: var(--indigo10);
          outline: 0;
        }


        &:active {
          background: var(--indigo11);
          box-shadow: none;
        }
      }

      .launch-button {

        box-sizing: border-box;
        border-radius: 6px;
        color: var(--base);
        width: 92px;
        height: 28px;
        background: var(--base);
        border: 1px solid var(--slate7);
        color: var(--slate12);

        &:hover {
          background: var(--slate8);
          color: var(--slate11);
          border: 1px solid var(--slate8);
          background: var(--base);
        }

        &:active {
          background: var(--base);
          box-shadow: none;
          border: 1px solid var(--slate12);
          color: var(--slate12);
        }

        &:focus {
          background: var(--base);
          color: var(--slate11);
          border: 1px solid var(--slate8);
          box-shadow: 0px 0px 0px 4px var(--slate6);
        }
      }

      .app-title {
        height: 20px;
        -webkit-line-clamp: 1;
        /* number of lines to show */
        line-clamp: 1;
      }
    }
  }
}

.template-library-modal {
  font-weight: 500;

  .modal-header {
    background-color: var(--base) !important;
    border-bottom: 1px solid var(--slate5);

  }

  .modal-dialog {
    max-width: 90%;
    height: 80%;

    .modal-content {
      height: 100%;
      padding: 0;


      .modal-body {
        height: 100%;
        padding: 0 10px;
        background-color: var(--base) !important;


        .container-fluid {
          height: 100%;
          padding: 0;

          .row {
            height: 100%;
          }
        }
      }
    }

    .modal-body,
    .modal-footer {
      background-color: #ffffff;
    }
  }

  .template-categories {
    .list-group-item {
      border: 0;
    }

    .list-group-item.active {
      background-color: #edf1ff;
      color: $primary-light;
      font-weight: 600;
    }
  }

  .template-app-list {
    .list-group-item {
      border: 0;
    }

    .list-group-item.active {
      background-color: #edf1ff;
      color: black;
    }
  }

  .template-display {
    display: flex;
    flex-direction: row;
    align-items: center;
    height: 100%;

    h3.title {
      font-weight: 600;
      line-height: 17px;
    }

    p.description {
      font-weight: 500;
      font-size: 13px;
      line-height: 15px;
      letter-spacing: -0.1px;
      color: #8092ab;
    }

    img.template-image {
      height: 75%;
      width: 85%;
      border: 0;
      padding: 0;
      object-fit: contain;
    }

    .template-spinner {
      width: 3rem;
      height: 3rem;
      margin: auto;
      position: absolute;
      top: 0;
      bottom: 0;
      left: 0;
      right: 0;
    }

    .row {
      margin-bottom: 0;
    }
  }

  .template-list {
    padding-top: 16px;

    .template-search-box {
      input {
        border-radius: 5px !important;
      }

      .input-icon {
        display: flex;
      }
    }

    .input-icon {
      .search-icon {
        display: block;
        position: absolute;
        left: 0;
        margin-right: 0.5rem;
      }

      .clear-icon {
        cursor: pointer;
        display: block;
        position: absolute;
        right: 0;
        margin-right: 0.5rem;
      }
    }

    .list-group-item.active {
      color: $primary;
    }
  }
}

.template-library-modal.dark-mode {

  .template-modal-control-column,
  .template-list-column,
  .categories-column,
  .modal-header {
    border-color: var(--slate5) !important;
  }

  .modal-body,
  .modal-footer,
  .modal-header,
  .modal-content {
    color: white;
    background-color: #2b394a;
  }

  .template-categories {
    .list-group-item {
      color: white;
      border: 0;
    }

    .list-group-item:hover {
      background-color: #232e3c;
    }

    .list-group-item.active {
      background-color: $primary-light;
      color: white;
      font-weight: 600;
    }
  }

  .template-app-list {
    .list-group-item {
      border: 0;
      color: white;
    }

    .list-group-item:hover {
      border: 0;
      background-color: #232e3c;
    }

    .list-group-item.active {
      background-color: $primary-light;
      color: white;
    }

    .no-results-item {
      background-color: var(--slate4);
      color: white;
    }
  }

  .template-list {
    .template-search-box {
      input {
        background-color: #2b394a;
        border-color: #232e3c;
        color: white;
      }
    }
  }
}

.fx-container {
  position: relative;
}

.fx-common {
  position: absolute;
  top: -37.5px;
  right: 0px;
}

.fx-button {
  color: #3E63DD;
  font-family: 'IBM Plex Mono';
  font-style: italic;
  font-weight: 500;
  font-size: 12px;
  line-height: 20px;
}

.fx-button:hover,
.fx-button.active {
  font-weight: 600;
  cursor: pointer;
}

.fx-container-eventmanager {
  position: relative;
}

.fx-container-eventmanager * .fx-outer-wrapper {
  position: absolute !important;
  top: 7px !important;
  right: -26px;
}

// targeting select component library class

.component-action-select *.css-1nfapid-container {
  width: 184px !important;
}

.fx-container-eventmanager *.fx-common {
  top: 6px !important;
  right: -34px;
}

.fx-container-eventmanager-code {
  padding-right: 15px !important;
}

.unselectable {
  -webkit-touch-callout: none;
  -webkit-user-select: none;
  -khtml-user-select: none;
  -moz-user-select: none;
  -ms-user-select: none;
  user-select: none;
}

.layout-buttons {
  span {
    color: $primary;
  }
}

.theme-dark {
  .accordion-button::after {
    background-image: url("data:image/svg+xml,%3Csvg id='SvgjsSvg1001' width='288' height='288' xmlns='http://www.w3.org/2000/svg' version='1.1' xmlns:xlink='http://www.w3.org/1999/xlink' xmlns:svgjs='http://svgjs.com/svgjs'%3E%3Cdefs id='SvgjsDefs1002'%3E%3C/defs%3E%3Cg id='SvgjsG1008' transform='matrix(1,0,0,1,0,0)'%3E%3Csvg xmlns='http://www.w3.org/2000/svg' fill='/fffff' viewBox='0 0 16 16' width='288' height='288'%3E%3Cpath fill-rule='evenodd' d='M1.646 4.646a.5.5 0 0 1 .708 0L8 10.293l5.646-5.647a.5.5 0 0 1 .708.708l-6 6a.5.5 0 0 1-.708 0l-6-6a.5.5 0 0 1 0-.708z' fill='%23ffffff' class='color000 svgShape'%3E%3C/path%3E%3C/svg%3E%3C/g%3E%3C/svg%3E");
  }

  .inspector {
    border: 1px solid $dark-background;
  }

  .homepage-body {
    .app-list {
      .app-title {
        line-height: 20px;
        font-size: 16px;
        font-weight: 400;
      }
    }
  }

  .layout-buttons {
    svg {
      filter: invert(89%) sepia(2%) saturate(127%) hue-rotate(175deg) brightness(99%) contrast(96%);
    }
  }

  .organization-list {
    margin-top: 5px;

    .btn {
      border: 0px;
    }

    .dropdown-toggle div {
      max-width: 200px;
      text-overflow: ellipsis;
      overflow: hidden;
    }
  }

  .left-menu {
    ul {
      li:not(.active):hover {
        color: $black;
      }
    }
  }

  .menu-ico,
  .folder-menu-icon {
    svg {
      path {
        fill: white !important;
      }
    }
  }
}

.pagination {
  .page-item.active {
    a.page-link {
      background-color: $primary-light;
    }
  }
}

.datasource-picker,
.stripe-operation-options {

  .select-search,
  .select-search-dark,
  .select-search__value input,
  .select-search-dark input {
    width: 224px !important;
    height: 32px !important;
    border-radius: $border-radius  !important;
  }
}

.openapi-operation-options {

  .select-search,
  .select-search-dark,
  .select-search__value input,
  .select-search-dark input {
    height: 32px !important;
    border-radius: $border-radius  !important;
  }
}

.openapi-operations-desc {
  padding-top: 12px;
}

.select-search {
  width: 100%;
  position: relative;
  box-sizing: border-box;
}

.select-search *,
.select-search *::after,
.select-search *::before {
  box-sizing: inherit;
}

.select-search-dark {
  .select-search-dark__input::placeholder {
    color: #E0E0E0;
  }
}

/**
 * Value wrapper
 */
.select-search__value {
  position: relative;
  z-index: 1;
}

.select-search__value::after {
  content: "";
  display: inline-block;
  position: absolute;
  top: calc(50% - 9px);
  right: 19px;
  width: 11px;
  height: 11px;
}

/**
 * Input
 */
.select-search__input {
  display: block;
  width: 100%;
  padding: 0.4375rem 0.75rem;
  font-size: 0.875rem;
  font-weight: 400;
  line-height: 1.4285714;
  color: #232e3c;
  background-color: #ffffff;
  background-clip: padding-box;
  border: 1px solid #dadcde;
  -webkit-appearance: none;
  -moz-appearance: none;
  appearance: none;
  border-radius: $border-radius  !important;
  transition: border-color 0.15s ease-in-out, box-shadow 0.15s ease-in-out;
}

.select-search__input::-webkit-search-decoration,
.select-search__input::-webkit-search-cancel-button,
.select-search__input::-webkit-search-results-button,
.select-search__input::-webkit-search-results-decoration {
  -webkit-appearance: none;
}

.select-search__input:not([readonly]):focus {
  cursor: initial;
}

/**
 * Options wrapper
 */
.select-search__select {
  background: #ffffff;
  box-shadow: 0 0.0625rem 0.125rem rgba(0, 0, 0, 0.15);
}

/**
 * Options
 */
.select-search__options {
  list-style: none;
}

/**
 * Option row
 */
.select-search__row:not(:first-child) {
  border-top: 1px solid #eee;
}

/**
 * Option
 */
.select-search__option,
.select-search__not-found {
  display: block;
  height: 36px;
  width: 100%;
  padding: 0 16px;
  background: var(--base);
  border: none;
  outline: none;
  font-family: "Roboto", sans-serif;
  font-size: 14px;
  text-align: left;
  cursor: pointer;
}

.select-search--multiple .select-search__option {
  height: 48px;
}

.select-search__option.is-highlighted,
.select-search__option:not(.is-selected):hover {
  background: rgba(47, 204, 139, 0.1);
}

.select-search__option.is-highlighted.is-selected,
.select-search__option.is-selected:hover {
  background: #2eb378;
  color: #ffffff;
}

/**
 * Group
 */
.select-search__group-header {
  font-size: 10px;
  text-transform: uppercase;
  background: #eee;
  padding: 8px 16px;
}

/**
 * States
 */
.select-search.is-disabled {
  opacity: 0.5;
}

.select-search.is-loading .select-search__value::after {
  background-image: url("data:image/svg+xml,%3Csvg xmlns='http://www.w3.org/2000/svg' width='50' height='50' viewBox='0 0 50 50'%3E%3Cpath fill='%232F2D37' d='M25,5A20.14,20.14,0,0,1,45,22.88a2.51,2.51,0,0,0,2.49,2.26h0A2.52,2.52,0,0,0,50,22.33a25.14,25.14,0,0,0-50,0,2.52,2.52,0,0,0,2.5,2.81h0A2.51,2.51,0,0,0,5,22.88,20.14,20.14,0,0,1,25,5Z'%3E%3CanimateTransform attributeName='transform' type='rotate' from='0 25 25' to='360 25 25' dur='0.6s' repeatCount='indefinite'/%3E%3C/path%3E%3C/svg%3E");
  background-size: 11px;
}

.select-search:not(.is-disabled) .select-search__input {
  cursor: pointer;
}

/**
 * Modifiers
 */
.select-search--multiple {
  border-radius: 3px;
  overflow: hidden;
}

.select-search:not(.is-loading):not(.select-search--multiple) .select-search__value::after {
  transform: rotate(45deg);
  border-right: 1px solid #000;
  border-bottom: 1px solid #000;
  pointer-events: none;
}

.select-search--multiple .select-search__input {
  cursor: initial;
}

.select-search--multiple .select-search__input {
  border-radius: 3px 3px 0 0;
}

.select-search--multiple:not(.select-search--search) .select-search__input {
  cursor: default;
}

.select-search:not(.select-search--multiple) .select-search__input:hover {
  border-color: #2fcc8b;
}

.select-search:not(.select-search--multiple) .select-search__select {
  position: absolute;
  z-index: 2;
  right: 0;
  left: 0;
  border-radius: 3px;
  overflow: auto;
  max-height: 360px;
}

.select-search--multiple .select-search__select {
  position: relative;
  overflow: auto;
  max-height: 260px;
  border-top: 1px solid #eee;
  border-radius: 0 0 3px 3px;
}

.select-search__not-found {
  height: auto;
  padding: 16px;
  text-align: center;
  color: #888;
}

/**
* Select Search Dark Mode
*/
.select-search-dark {
  width: 100%;
  position: relative;
  box-sizing: border-box;
}

.select-search-dark *,
.select-search-dark *::after,
.select-search-dark *::before {
  box-sizing: inherit;
}

/**
 * Value wrapper
 */
.select-search-dark__value {
  position: relative;
  z-index: 1;
}

.select-search-dark__value::after {
  content: "";
  display: inline-block;
  position: absolute;
  top: calc(50% - 4px);
  right: 13px;
  width: 6px;
  height: 6px;
  filter: brightness(0) invert(1);
}

/**
 * Input
 */
.select-search-dark__input {
  display: block;
  width: 100%;
  font-size: 0.875rem;
  font-weight: 400;
  line-height: 1.4285714;
  color: #ffffff;
  background-color: #2b3547;
  background-clip: padding-box;
  border: 1px solid #232e3c;
  -webkit-appearance: none;
  -moz-appearance: none;
  appearance: none;
  border-radius: 0;
  transition: border-color 0.15s ease-in-out, box-shadow 0.15s ease-in-out;
}

.select-search-dark__input::-webkit-search-decoration,
.select-search-dark__input::-webkit-search-cancel-button,
.select-search-dark__input::-webkit-search-results-button,
.select-search-dark__input::-webkit-search-results-decoration {
  -webkit-appearance: none;
}

.select-search-dark__input:not([readonly]):focus {
  cursor: initial;
}

/**
 * Options
 */
.select-search-dark__options {
  list-style: none;
  padding: 0;
}

/**
 * Option row
 */
.select-search-dark__row:not(:first-child) {
  border-top: none;
}

/**
 * Option
 */
.select-search-dark__option,
.select-search-dark__not-found {
  display: block;
  height: 36px;
  width: 100%;
  padding: 0 16px;
  background-color: var(--base) !important;
  color: #ffffff !important;
  outline: none;
  font-family: "Roboto", sans-serif;
  font-size: 14px;
  text-align: left;
  cursor: pointer;
  border-radius: 0;

  &:hover {
    background-color: #2b3546 !important;
  }
}

.select-search-dark--multiple .select-search-dark__option {
  height: 48px;
}

/**
 * Group
 */
.select-search-dark__group-header {
  font-size: 10px;
  text-transform: uppercase;
  background: #eee;
  padding: 8px 16px;
}

/**
 * States
 */
.select-search-dark.is-disabled {
  opacity: 0.5;
}

.select-search-dark.is-loading .select-search-dark__value::after {
  background-image: url("data:image/svg+xml,%3Csvg xmlns='http://www.w3.org/2000/svg' width='50' height='50' viewBox='0 0 50 50'%3E%3Cpath fill='%232F2D37' d='M25,5A20.14,20.14,0,0,1,45,22.88a2.51,2.51,0,0,0,2.49,2.26h0A2.52,2.52,0,0,0,50,22.33a25.14,25.14,0,0,0-50,0,2.52,2.52,0,0,0,2.5,2.81h0A2.51,2.51,0,0,0,5,22.88,20.14,20.14,0,0,1,25,5Z'%3E%3CanimateTransform attributeName='transform' type='rotate' from='0 25 25' to='360 25 25' dur='0.6s' repeatCount='indefinite'/%3E%3C/path%3E%3C/svg%3E");
  background-size: 11px;
}

.select-search-dark:not(.is-disabled) .select-search-dark__input {
  cursor: pointer;
}

/**
 * Modifiers
 */
.select-search-dark--multiple {
  border-radius: 3px;
  overflow: hidden;
}

.select-search-dark:not(.is-loading):not(.select-search-dark--multiple) .select-search-dark__value::after {
  transform: rotate(45deg);
  border-right: 1px solid #000;
  border-bottom: 1px solid #000;
  pointer-events: none;
}

.select-search-dark--multiple .select-search-dark__input {
  cursor: initial;
}

.select-search-dark--multiple .select-search-dark__input {
  border-radius: 3px 3px 0 0;
}

.select-search-dark--multiple:not(.select-search-dark--search) .select-search-dark__input {
  cursor: default;
}

.select-search-dark:not(.select-search-dark--multiple) .select-search-dark__input:hover {
  border-color: #ffffff;
}

.select-search-dark:not(.select-search-dark--multiple) .select-search-dark__select {
  position: absolute;
  z-index: 2;
  right: 0;
  left: 0;
  border-radius: 3px;
  overflow: auto;
  max-height: 360px;
}

.select-search-dark--multiple .select-search-dark__select {
  position: relative;
  overflow: auto;
  max-height: 260px;
  border-top: 1px solid #eee;
  border-radius: 0 0 3px 3px;
}

.select-search-dark__not-found {
  height: auto;
  padding: 16px;
  text-align: center;
  color: #888;
}

.jet-table-footer {
  .table-footer {
    width: 100%;
  }
}

.jet-data-table-header {
  max-height: 50px;
}

.jet-data-table {
  thead {
    z-index: 2;
  }

  .table thead th:not(.rdtPrev):not(.rdtSwitch):not(.rdtNext):not(.dow) {
    display: flex !important;
  }

  .table-row:hover,
  .table-row:focus {
    background: rgba(lightBlue, 0.25);
  }

  .table-row.selected {
    --tblr-table-accent-bg: rgba(lightBlue, 0.25);
    background: rgba(lightBlue, 0.25);
    font-weight: 500;
  }

  td {
    min-height: 40px;
    overflow-x: initial;

    .text-container {
      padding: 0;
      margin: 0;
      border: 0;
      height: 100%;
      outline: none;
    }
  }

  td.spacious {
    min-height: 47px;
  }

  td.compact {
    min-height: 40px;
  }

  .has-dropdown,
  .has-multiselect,
  .has-text,
  .has-datepicker,
  .has-actions {
    padding: 0 5px;
  }

  .has-text,
  .has-actions {
    margin: 0;
  }

  .wrap-wrapper {
    white-space: normal !important;
    word-break: break-all;
  }

  .scroll-wrapper {
    overflow-x: auto;
  }

  .hide-wrapper {
    overflow-x: hidden !important;
  }

  td {

    .text-container:focus-visible,
    .text-container:focus,
    .text-container:focus-within,
    .text-container:hover {
      outline: none;
      height: 100%;
    }

    display: flex !important;

    .td-container {
      margin-top: auto;
      margin-bottom: auto;
    }
  }

  td {
    .text-container:focus {
      position: sticky;
      height: 120px;
      overflow-y: scroll;
      margin-top: -10px;
      padding: 10px;
      margin-left: -9px;
      background: white;
      box-shadow: rgba(15, 15, 15, 0/05) 0px 0px 0px 1px,
        rgba(15, 15, 15, 0.1) 0px 3px 6px, rgba(15, 15, 15, 0.2) 0px 9px 24px;
      white-space: initial;
    }

    .text-container:focus-visible,
    .text-container:focus,
    .text-container:focus-within,
    .text-container:hover {
      outline: none;
    }
  }

  td {
    .text-container::-webkit-scrollbar {
      background: transparent;
      height: 0;
      width: 0;
    }
  }

  td::-webkit-scrollbar {
    background: transparent;
    height: 0;
    width: 0;
  }

  td:hover::-webkit-scrollbar {
    height: 4px;
    width: 4px;
  }

  .th {
    white-space: normal;
  }

  th:after {
    content: " ";
    position: relative;
    height: 0;
    width: 0;
  }

  .sort-desc:after {
    border-left: 5px solid transparent;
    border-right: 5px solid transparent;
    border-top: 5px solid #767676;
    border-bottom: 5px solid transparent;
    left: 0px;
    top: 7px;
  }

  .sort-asc:after {
    border-left: 5px solid transparent;
    border-right: 5px solid transparent;
    border-top: 0px solid transparent;
    border-bottom: 5px solid #767676;
    left: 0px;
    top: 7px;
  }
}

.jet-data-table::-webkit-scrollbar {
  background: transparent;
}

.jet-data-table::-webkit-scrollbar-track {
  background: transparent;
}

.jet-data-table:hover {
  overflow-x: auto;
  overflow-y: auto;
}

.jet-data-table {
  overflow: hidden;

  .form-check {
    margin-bottom: 0;
  }

  .form-check-inline {
    margin-right: 0;
  }

  .table-row {
    cursor: pointer;
  }

  thead {
    position: sticky;
    top: 0px;
    display: inline-block;

    tr {
      border-top: none;
    }
  }

  tbody {
    display: inline-block;
  }
}

.btn-primary {
  --tblr-btn-color: #{$primary-rgb};
  --tblr-btn-color-darker: #{$primary-rgb-darker};
  border-color: none;
}

.form-check-input:checked {
  background-color: var(--indigo9) !important;
  border-color: rgba(101, 109, 119, 0.24);
}

.btn:focus,
.btn:active,
.form-check-input:focus,
.form-check-input:active,
.form-control:focus,
th:focus,
tr:focus {
  outline: none !important;
  box-shadow: none;
}

.show-password-field {
  width: fit-content;

  .form-check-input {
    cursor: pointer;
  }

  .show-password-label {
    cursor: pointer;
  }
}

.select-search__option {
  color: rgb(90, 89, 89);
}

.select-search__option.is-selected {
  background: rgba(176, 176, 176, 0.07);
  color: #4d4d4d;
}

.select-search__option.is-highlighted.is-selected,
.select-search__option.is-selected:hover {
  background: rgba(66, 153, 225, 0.1);
  color: rgb(44, 43, 43);
}

.select-search__option.is-highlighted,
.select-search__option:hover {
  background: rgba(66, 153, 225, 0.1);
}

.select-search__options {
  margin-left: -33px;
}

.select-search__option.is-highlighted,
.select-search__option:not(.is-selected):hover {
  background: rgba(66, 153, 225, 0.1);
}

.select-search:not(.select-search--multiple) .select-search__input:hover {
  border-color: rgba(66, 153, 225, 0.1);
}

.DateInput_input {
  font-weight: 300;
  font-size: 14px;
  padding: 4px 7px 2px;
  padding: 4px 7px 2px;
  width: 100px !important;
  margin-left: 10px;
}

.jet-data-table {
  display: inline-block;
  height: 100%;

  thead {
    width: 100%;
  }

  .select-search:not(.is-loading):not(.select-search--multiple) .select-search__value::after {
    display: none;
  }

  .custom-select {
    .select-search:not(.select-search--multiple) .select-search__select {
      top: 0px;
      border: solid #9fa0a1 1px;
    }
  }

  .tags {
    width: 100%;
    min-height: 20px;

    .add-tag-button {
      display: none;
    }

    .tag {
      font-weight: 400;
      font-size: 0.85rem;
      letter-spacing: 0.04em;
      text-transform: none;

      .remove-tag-button {
        margin-left: 5px;
        margin-right: -7px;
        display: none;
      }
    }

    .form-control-plaintext {
      font-size: 12px;
    }

    .form-control-plaintext:hover,
    .form-control-plaintext:focus-visible {
      outline: none;
    }
  }

  .tags:hover {
    .add-tag-button {
      display: inline-flex;
    }
  }

  .tag:hover {
    .remove-tag-button {
      display: inline-flex;
    }
  }

  .th,
  .td {
    .resizer {
      display: inline-block;
      height: 100%;
      position: absolute;
      right: 0;
      top: 0;
      transform: translateX(50%);
      z-index: 1;
      touch-action: none;
      width: 2px;

      &.isResizing {
        background: rgb(179, 173, 173);
        width: 5px;
      }
    }
  }
}

.no-components-box {
  border: 1px dashed #3e525b;
}

.form-control-plaintext:focus-visible {
  outline: none;
  outline-width: thin;
  outline-style: solid;
  outline-color: $primary;
}

.form-control-plaintext:hover {
  outline: none;
  outline-width: thin;
  outline-style: solid;
  outline-color: rgba(66, 153, 225, 0.8);
}

.select-search__input:focus-visible {
  outline: none;
  outline-color: #4ac4d6;
}

.form-control-plaintext {
  padding: 5px;
}

.table-filters,
.table-add-new-row {
  position: absolute;
  top: 2.85rem;
  width: 80%;
  max-width: 700px;
  margin-right: 10%;
  right: 0;
  height: 300px;
  z-index: 100;
}

.code-builder {
  border: solid 1px #dadcde;
  border-radius: 2px;
  padding-top: 4px;

  .variables-dropdown {
    position: fixed;
    right: 0;
    width: 400px;
    z-index: 200;
    border: solid 1px #dadcde;

    .group-header {
      background: #f4f6fa;
    }
  }
}

.__react_component_tooltip {
  z-index: 10000;
}

.select-search__value::after {
  top: calc(50% - 2px);
  right: 15px;
  width: 5px;
  height: 5px;
}

.progress-bar {
  background-color: rgba(66, 153, 225, 0.7);
}

.popover-header {
  background-color: #f4f6fa;
}

.popover-body {
  .form-label {
    font-size: 12px;
  }
}

/**
 * Home page app menu
 */
#popover-app-menu {
  border-radius: 4px;
  width: 150px;
  box-shadow: 0px 12px 16px -4px rgba(16, 24, 40, 0.08), 0px 4px 6px -2px rgba(16, 24, 40, 0.03);
  background: var(--base);
  color: var(--slate12);
  border: 1px solid var(--slate3);

  .popover-arrow {
    display: none;
  }

  .popover-body {
    padding: 16px 12px 0px 12px;
    color: var(--slate12);

    .field {
      font-weight: 500;
      font-size: 0.7rem;

      &__danger {
        color: var(--tomato9);
      }
    }
  }
}

.input-icon {
  .input-icon-addon {
    display: none;
  }
}

.input-icon:hover {
  .input-icon-addon {
    display: flex;
  }
}

.input-icon:focus {
  .input-icon-addon {
    display: flex;
  }
}

.sub-section {
  width: 100%;
  display: block;
}

.text-muted {
  color: #3e525b !important;
}

body {
  color: #3e525b;
}

.RichEditor-root {
  background: #ffffff;
  border: 1px solid #ddd;
  font-family: "Georgia", serif;
  font-size: 14px;
  padding: 15px;
  height: 100%;
}

.RichEditor-editor {
  border-top: 1px solid #ddd;
  cursor: text;
  font-size: 16px;
  margin-top: 10px;
}

.RichEditor-editor .public-DraftEditorPlaceholder-root,
.RichEditor-editor .public-DraftEditor-content {
  margin: 0 -15px -15px;
  padding: 15px;
}

.RichEditor-editor .public-DraftEditor-content {
  min-height: 100px;
  overflow-y: scroll;
}

.RichEditor-hidePlaceholder .public-DraftEditorPlaceholder-root {
  display: none;
}

.RichEditor-editor .RichEditor-blockquote {
  border-left: 5px solid #eee;
  color: #666;
  font-family: "Hoefler Text", "Georgia", serif;
  font-style: italic;
  margin: 16px 0;
  padding: 10px 20px;
}

.RichEditor-editor .public-DraftStyleDefault-pre {
  background-color: rgba(0, 0, 0, 0.05);
  font-family: "Inconsolata", "Menlo", "Consolas", monospace;
  font-size: 16px;
  padding: 20px;
}

.RichEditor-controls {
  font-family: "Helvetica", sans-serif;
  font-size: 14px;
  margin-bottom: 5px;
  user-select: none;
}

.dropmenu {
  position: relative;
  display: inline-block;
  margin-right: 16px;

  .dropdownbtn {
    color: #999;
    background: none;
    cursor: pointer;
    outline: none;
    border: none;
  }

  .dropdown-content {
    display: none;
    position: absolute;
    z-index: 2;
    width: 100%;
    align-items: center;
    border: 1px solid transparent;
    border-radius: 4px;
    box-shadow: 0 2px 6px 2px rgba(47, 54, 59, 0.15);

    a {
      text-decoration: none;
      width: 100%;
      position: relative;
      display: block;

      span {
        text-align: center;
        width: 100%;
        text-align: center;
        padding: 3px 0px;
      }
    }
  }
}

.dropmenu .dropdown-content a:hover {
  background-color: rgba(0, 0, 0, 0.05);
}

.dropmenu:hover {
  .dropdownbtn {
    color: #5890ff;
    background-color: rgba(0, 0, 0, 0.05);
    border-radius: 4px;
  }

  .dropdown-content {
    display: block;
  }
}

.RichEditor-styleButton {
  color: #999;
  cursor: pointer;
  margin-right: 16px;
  padding: 2px 0;
  display: inline-block;
}

.RichEditor-activeButton {
  color: #5890ff;
}

.transformation-editor {
  .CodeMirror {
    min-height: 70px;
  }
}

.chart-data-input {
  .CodeMirror {
    min-height: 370px;
    font-size: 0.8rem;
  }

  .code-hinter {
    min-height: 370px;
  }
}

.map-location-input {
  .CodeMirror {
    min-height: 120px;
    font-size: 0.8rem;
  }

  .code-hinter {
    min-height: 120px;
  }
}

.rdt {
  .form-control {
    height: 100%;
  }
}

.DateInput_input__focused {
  border-bottom: 2px solid $primary;
}

.CalendarDay__selected,
.CalendarDay__selected:active,
.CalendarDay__selected:hover {
  background: $primary;
  border: 1px double $primary;
}

.CalendarDay__selected_span {
  background: $primary;
  border: $primary;
}

.CalendarDay__selected_span:active,
.CalendarDay__selected_span:hover {
  background: $primary;
  border: 1px double $primary;
  color: #ffffff;
}

.CalendarDay__hovered_span:active,
.CalendarDay__hovered_span:hover {
  background: $primary;
  border: 1px double $primary;
  color: #ffffff;
}

.CalendarDay__hovered_span {
  background: #83b8e7;
  border: 1px double #83b8e7;
  color: #ffffff;
}

.table-responsive {
  margin-bottom: 0rem;
}

.code-hinter::-webkit-scrollbar {
  width: 0;
  height: 0;
  background: transparent;
}

.codehinter-query-editor-input {
  .CodeMirror {
    font-family: "Roboto", sans-serif;
    color: #263136;
    overflow: hidden;
    height: 50px !important;
  }

  .CodeMirror-vscrollbar {
    overflow: hidden;
  }

  .CodeMirror-focused {
    padding-top: 0;
    height: 50px;
  }

  .CodeMirror-scroll {
    position: absolute;
    top: 0;
    width: 100%;
  }
}

.field {
  .CodeMirror-scroll {
    position: static;
    top: 0;
  }
}

.code-hinter {
  height: 36px;

  .form-control {
    .CodeMirror {
      font-family: "Roboto", sans-serif;
      height: 50px !important;
      max-height: 300px;
    }
  }

  .CodeMirror-vscrollbar,
  .CodeMirror-hscrollbar {
    background: transparent;
    height: 0;
    width: 0;
  }

  .CodeMirror-scroll {
    overflow: hidden !important;
    position: static;
    width: 100%;
  }
}

.CodeMirror-hints {
  font-family: "Roboto", sans-serif;
  font-size: 0.9rem;
  padding: 0px;
  z-index: $hints-z-index;

  li.CodeMirror-hint-active {
    background: $primary;
  }

  .CodeMirror-hint {
    padding: 4px;
    padding-left: 10px;
    padding-right: 10px;
  }
}

.cm-matchhighlight {
  color: #4299e1 !important;
  background: rgba(66, 153, 225, 0.1) !important;
}

.nav-tabs .nav-link {
  color: #3e525b;
  border-top-left-radius: 0px;
  border-top-right-radius: 0px;
}

.transformation-popover {
  padding: 14px;
  font-weight: 500;
  margin-bottom: 0px;
}

.transformation-editor {
  .CodeMirror {
    min-height: 220px;
  }
}

hr {
  margin: 1rem 0;
}

.query-hinter {
  min-height: 150px;
}

.codehinter-default-input {
  font-family: "Roboto", sans-serif;
  padding: 0.0475rem 0rem !important;
  display: block;
  width: 100%;
  font-size: 0.875rem;
  font-weight: 400;
  color: #232e3c;
  background-color: #ffffff;
  background-clip: padding-box;
  border: 1px solid #dadcde;
  -webkit-appearance: none;
  -moz-appearance: none;
  appearance: none;
  border-radius: 4px;
  transition: border-color 0.15s ease-in-out, box-shadow 0.15s ease-in-out;
  height: 30px;

  .CodeMirror {
    font-family: "Roboto", sans-serif;
  }

  .CodeMirror-placeholder {
    height: inherit !important;
    position: absolute !important;
    margin-top: 3px;
  }
}

.codehinter-query-editor-input {
  font-family: "Roboto", sans-serif;
  padding: 0.1775rem 0rem;
  display: block;
  width: 100%;
  font-size: 0.875rem;
  font-weight: 400;
  color: #232e3c;
  background-color: #ffffff;
  background-clip: padding-box;
  border: 1px solid #dadcde;
  border-radius: $border-radius;
  appearance: none;
  transition: border-color 0.15s ease-in-out, box-shadow 0.15s ease-in-out;
  height: 28px !important;
}

.modal-component {
  margin-top: 150px;

  .modal-body {
    padding: 0;
  }

  .modalWidget-config-handle {
    position: relative !important;
  }
}

.draggable-box {
  .config-handle {
    top: -20px;
    position: fixed;
    max-height: 10px;
    z-index: 100;
    min-width: 108px;

    .handle-content {
      cursor: move;
      color: #ffffff;
      background: $primary;
    }

    .badge {
      font-size: 9px;
      border-bottom-left-radius: 0;
      border-bottom-right-radius: 0;

      .delete-part {
        margin-left: 10px;
        float: right;
      }

      .delete-part::before {
        height: 12px;
        display: inline-block;
        width: 2px;
        background-color: rgba(255, 255, 255, 0.8);
        opacity: 0.5;
        content: "";
        vertical-align: middle;
      }
    }
  }
}

.draggable-box-in-editor:hover {
  z-index: 3 !important;
}

.modal-content {
  .config-handle {
    position: absolute;

    .badge {
      font-size: 9px;
    }
  }
}

.config-handle {
  display: block;
}

.apps-table {
  .app-title {
    font-size: 1rem;
  }

  .row {
    --tblr-gutter-x: 0rem;
  }
}


.theme-dark .wrapper {

  .navbar .navbar-nav .active>.nav-link,
  .navbar .navbar-nav .nav-link.active,
  .navbar .navbar-nav .nav-link.show,
  .navbar .navbar-nav .show>.nav-link {
    color: rgba(255, 255, 255, 0.7);
  }
}

.home-page,
.org-users-page {

  .navbar .navbar-nav .active>.nav-link,
  .navbar .navbar-nav .nav-link.active,
  .navbar .navbar-nav .nav-link.show,
  .navbar .navbar-nav .show>.nav-link {
    color: rgba(35, 46, 60, 0.7);
  }

  .nav-item {
    font-size: 0.9rem;
  }

  img.svg-icon {
    cursor: pointer;
    padding-left: 2px;
    border-radius: 10px;
  }

  img.svg-icon:hover {
    background-color: rgba(224, 214, 214, 0.507);
  }
}

.CodeMirror-placeholder {
  color: #9e9e9e !important;
  font-size: 0.7rem !important;
  margin-top: 2px !important;
  font-size: 12px !important;
}

.CodeMirror-code {
  font-weight: 300;
}

.btn-primary {
  border-color: transparent;
}

.text-widget {
  overflow: auto;
}

.text-widget::-webkit-scrollbar {
  width: 0;
  height: 0;
  background: transparent;
}

.input-group-flat:focus-within {
  box-shadow: none;
}

.map-widget {
  .place-search-input {
    box-sizing: border-box;
    border: 1px solid transparent;
    width: 240px;
    height: 32px;
    padding: 0 12px;
    border-radius: 3px;
    box-shadow: 0 2px 6px rgba(0, 0, 0, 0.3);
    font-size: 14px;
    outline: none;
    text-overflow: ellipses;
    position: absolute;
    left: 50%;
    margin-left: -120px;
  }

  .map-center {
    position: fixed;
    z-index: 1000;
  }
}

.events-toggle-active {
  .toggle-icon {
    transform: rotate(180deg);
  }
}

.events-toggle {
  .toggle-icon {
    display: inline-block;
    margin-left: auto;
    transition: 0.3s transform;
  }

  .toggle-icon:after {
    content: "";
    display: inline-block;
    vertical-align: 0.306em;
    width: 0.46em;
    height: 0.46em;
    border-bottom: 1px solid;
    border-left: 1px solid;
    margin-right: 0.1em;
    margin-left: 0.4em;
    transform: rotate(-45deg);
  }
}

.nav-link-title {
  font-weight: 500;
  font-size: 0.9rem;
}

.navbar-nav {
  .dropdown:hover {
    .dropdown-menu {
      display: block;
    }
  }
}

.app-version-container {
  min-height: 200px;
  height: 100%;
  display: flex !important;
  flex-direction: column;
}

.app-version-content {
  flex: 1;
  overflow: auto;
}

.query-manager-header {
  .nav-item {
    border-right: solid 1px #dadcde;
    background: 0 0;
  }

  .nav-link {
    height: 39px;
  }
}

input:focus-visible {
  outline: none;
}

.navbar-expand-md.navbar-light .nav-item.active:after {
  border: 1px solid $primary;
}

.org-users-page {
  .select-search__input {
    color: #617179;
  }

  .select-search-role {
    position: absolute;
    margin-top: -1rem;
  }

  .has-focus>.select-search__select>ul {
    margin-bottom: 0;
  }

  .select-search__option.is-selected {
    background: $primary;
    color: #ffffff;
  }
}

.encrypted-icon {
  margin-bottom: 0.25rem;
}

.widget-documentation-link {
  position: fixed;
  bottom: 0;
  background: #ffffff;
  width: 100%;
  z-index: 1;
}

.components-container {
  .draggable-box {
    cursor: move;
  }
}

.column-sort-row {
  border-radius: 4px;
}

.jet-button {
  &.btn-custom:hover {
    background: var(--tblr-btn-color-darker) !important;
  }
}

.editor-sidebar::-webkit-scrollbar {
  width: 0;
  height: 0;
  background: transparent;
  -ms-overflow-style: none;
}

.editor-sidebar {
  max-width: 300px;
  scrollbar-width: none;
  -ms-overflow-style: none;
}

.sketch-picker {
  position: absolute;
}

.color-picker-input {
  border: solid 1px rgb(223, 223, 223);
  cursor: pointer;
}

.app-sharing-modal {

  .form-control.is-invalid,
  .was-validated .form-control:invalid {
    border-color: #ffb0b0;
  }
}

.widgets-list {
  --tblr-gutter-x: 0px !important;
}

.input-with-icon {
  position: relative;
  display: flex;
  flex: 1;

  .icon-container {
    position: absolute;
    right: 10px;
    top: calc(50% - 10px);
    z-index: 3;
  }
}

.dynamic-variable-preview {
  min-height: 20px;
  max-height: 500px;
  overflow: auto;
  line-height: 20px;
  font-size: 12px;
  margin-top: -2px;
  word-wrap: break-word;
  border-bottom-left-radius: 3px;
  border-bottom-right-radius: 3px;
  box-sizing: border-box;
  font-family: "Source Code Pro", monospace;

  .heading {
    font-weight: 700;
    white-space: pre;
    text-transform: capitalize;
  }
}

.user-email:hover {
  text-decoration: none;
  cursor: text;
}

.theme-dark {
  .nav-item {
    background: 0 0;
  }

  .navbar .navbar-nav .active>.nav-link,
  .theme-dark .navbar .navbar-nav .nav-link.active,
  .theme-dark .navbar .navbar-nav .nav-link.show,
  .theme-dark .navbar .navbar-nav .show>.nav-link {
    color: #ffffff;
  }


  .form-check-label {
    color: white;
  }


  .left-sidebar .left-sidebar-item {
    border-bottom: 1px solid #333c48;
  }

  .nav-tabs .nav-link.active {
    color: #ffffff !important;
  }

  .nav-tabs .nav-link {
    color: #c3c3c3 !important;
  }

  .card-body> :last-child {
    color: #ffffff !important;
  }

  .form-control {
    border: 1px solid #324156;
  }

  .card {
    background-color: #324156;
  }

  .card .table tbody td a {
    color: inherit;
  }

  .DateInput {
    background: #1f2936;
  }

  .DateInput_input {
    background-color: #1f2936;
    color: #ffffff;
  }

  &.daterange-picker-widget {
    .DateRangePickerInput_arrow_svg {
      fill: #ffffff;
    }
  }

  .DateRangePickerInput {
    background-color: #1f2936;
  }

  .DateInput_input__focused {
    background: #1f2936;
  }

  .DateRangePickerInput__withBorder {
    border: 1px solid #1f2936;
  }

  .main .canvas-container .canvas-area {
    background: #2f3c4c;
  }

  .main .canvas-container {
    background-color: #2f3c4c;
  }

  .main .navigation-area {
    background-color: #2f3c4c !important;

    a.page-link {
      border-radius: 0;
      border: 0;
      color: white;
    }

    a.page-link:hover {
      color: white;
      background-color: #4D72FA;
    }

    a.page-link.active {
      color: white;
      background-color: #4D72FA;
    }
  }

  .rdtOpen .rdtPicker {
    color: black;
  }

  .editor .editor-sidebar .components-container .component-image-holder {
    background: #2f3c4c !important;
    border: 1px solid #2f3c4c !important;

    center,
    .component-title {
      filter: brightness(0) invert(1);
    }
  }

  .nav-tabs .nav-link:focus,
  .nav-tabs .nav-link:hover {
    border-color: transparent !important;
  }

  .modal-content,
  .modal-header {
    background-color: #1f2936;

    .text-muted {
      color: var(--slate09) !important;
    }
  }

  .modal-header {
    border-bottom: 1px solid rgba(255, 255, 255, 0.09) !important;
  }

  .canvas-container {
    background-color: #1f2936;
  }

  .editor .main .query-pane {
    border: solid rgba(255, 255, 255, 0.09) !important;
    border-width: 1px 0px 0px 0px !important;
  }

  .no-components-box {
    background-color: #1f2936 !important;

    center {
      color: white !important;
    }
  }

  .query-list {
    .text-muted {
      color: #ffffff !important;
    }

    .mute-text {
      color: #8092AB;
    }
  }

  .editor-sidebar {
    background-color: #1f2936 !important;
  }

  .editor-sidebar {
    border: solid rgba(255, 255, 255, 0.09);
    border-width: 0px 0px 0px 0px !important;

    .nav-tabs {
      border-bottom: 1px solid rgba(255, 255, 255, 0.09) !important;
    }
  }

  .editor .editor-sidebar .nav-tabs .nav-link {
    color: #ffffff;

    img {
      filter: brightness(0) invert(1);
    }
  }

  .jet-table {
    background-color: #1f2936 !important;
  }

  .jet-container {
    background-color: #1f2936;
  }

  .nav-tabs .nav-item.show .nav-link,
  .nav-tabs .nav-link.active {
    background-color: #2f3c4c;
    border-color: transparent !important;
  }

  .editor .main .query-pane .query-definition-pane .header {
    border: solid #ffffff17;
    border-width: 0px 0px 1px 0px !important;
    background: #1f2936;
  }

  .left-sidebar {
    .text-muted {
      color: #ffffff !important;
    }

    .left-sidebar-page-selector {
      .list-group {
        .list-group-item {
          border: solid #1d2a39 1px;
          color: white;
        }

        .list-group-item:hover {
          background-color: #1F2936;
        }

        .list-group-item.active {
          background-color: #1F2936;
        }
      }
    }
  }

  .app-title {
    color: var(--base) !important;
  }

  .RichEditor-root {
    background: #1f2936;
    border: 1px solid #2f3c4c;
  }

  .app-description {
    color: #ffffff !important;
  }

  .btn-light,
  .btn-outline-light {
    background-color: #42546a;
    --tblr-btn-color-text: #ffffff;

    img {
      filter: brightness(0) invert(1);
    }
  }

  .editor .left-sidebar .datasources-container tr {
    border-bottom: solid 1px rgba(255, 255, 255, 0.09);
  }

  .editor .left-sidebar .datasources-container .datasources-header {
    border: solid rgba(255, 255, 255, 0.09) !important;
    border-width: 0px 0px 1px 0px !important;
  }

  .query-manager-header .nav-item {
    border-right: solid 1px rgba(255, 255, 255, 0.09);

    .nav-link {
      color: #c3c3c3;
    }
  }

  .input-group-text {
    border: solid 1px rgba(255, 255, 255, 0.09) !important;
  }

  .app-users-list {
    .text-muted {
      color: #ffffff !important;
    }
  }

  .data-pane {
    border: solid #ffffff17 !important;
    border-width: 0px 1px 0px 0px !important;
  }

  .main .query-pane .data-pane .queries-container .queries-header {
    border: solid #ffffff17 !important;
    border-width: 0px 0px 1px 0px !important;

    .text-muted {
      color: #ffffff !important;
    }
  }

  .query-pane {
    background-color: #1f2936 !important;
  }

  .input-icon .input-icon-addon img {
    filter: invert(1);
  }

  .svg-icon {
    filter: brightness(0) invert(1);
  }

  .badge {
    .svg-icon {
      filter: brightness(1) invert(0);
    }
  }

  .alert {
    background: transparent;

    .text-muted {
      color: #ffffff !important;
    }
  }

  .editor .editor-sidebar .inspector .header {
    border: solid rgba(255, 255, 255, 0.09) !important;
    border-width: 0px 0px 1px 0px !important;
  }

  .home-page-content {
    .hr-text {
      color: var(--slate11) !important;
      text-transform: lowercase !important;
      font-weight: 400;
      font-size: 12px;
      line-height: 20px;
    }
  }

  .hr-text {
    color: #ffffff !important;
  }

  .skeleton-line::after {
    background-image: linear-gradient(to right,
        #121212 0,
        #121212 40%,
        #121212 80%);
  }

  .app-icon-skeleton::after {
    background-image: linear-gradient(to right,
        #566177 0,
        #5a6170 40%,
        #4c5b79 80%);
  }

  .folder-icon-skeleton::after {
    background-image: linear-gradient(to right,
        #566177 0,
        #5a6170 40%,
        #4c5b79 80%);
  }

  .select-search__input {
    color: rgb(224, 224, 224);
    background-color: #2b3547;
    border: 1px solid #2b3547;
  }

  .select-search__select {
    background: #ffffff;
    box-shadow: 0 0.0625rem 0.125rem rgba(0, 0, 0, 0.15);
  }

  .select-search__row:not(:first-child) {
    border-top: 1px solid #eee;
  }

  .select-search__option,
  .select-search__not-found {
    background: #ffffff;
  }

  .select-search__option.is-highlighted,
  .select-search__option:not(.is-selected):hover {
    background: rgba(47, 204, 139, 0.1);
  }

  .select-search__option.is-highlighted.is-selected,
  .select-search__option.is-selected:hover {
    background: #2eb378;
    color: #ffffff;
  }

  .org-users-page {

    .user-email,
    .user-status {
      color: var(--slate12) !important;
    }
  }

  .org-users-page {
    .select-search__option.is-selected {
      background: $primary;
      color: #ffffff;
    }

    .select-search__option:not(.is-selected):hover {
      background: rgba(66, 153, 225, 0.1);
    }
  }

  .org-variables-page {

    .user-email,
    .user-status {
      filter: brightness(0) invert(1);
    }

    .btn-org-env {
      background: transparent;
    }
  }

  .org-variables-page {
    .select-search__option.is-selected {
      background: $primary;
      color: #ffffff;
    }

    .select-search__option:not(.is-selected):hover {
      background: rgba(66, 153, 225, 0.1);
    }
  }

  .react-json-view {
    background-color: transparent !important;
  }

  .codehinter-default-input {
    background-color: transparent;
    border: 1px solid #333c48;
  }

  .color-picker-input {
    border: solid 1px #333c48;
    height: 36px;
  }

  .codehinter-query-editor-input {
    background-color: #272822;
    border: 1px solid #2c3a4c;
    border-radius: 0;
  }

  .codehinter-query-editor-input .CodeMirror {
    height: 31px !important;
  }

  .codehinter-query-editor-input .CodeMirror {
    color: #c3c3c3 !important;
  }

  .select-search:not(.is-loading):not(.select-search--multiple) .select-search__value::after {
    transform: rotate(45deg);
    border-right: 1px solid #ffffff;
    border-bottom: 1px solid #ffffff;
  }

  .widget-documentation-link {
    background-color: #1f2936;
  }

  .widget-documentation-link a {
    color: rgb(66, 153, 225);
  }

  .app-version-name.form-select {
    border-color: $border-grey-dark;
  }

  .organization-list {
    .btn {
      background-color: #273342;
      color: #656d77;
    }
  }

  .page-item {
    a.page-link {
      color: white;
    }
  }
}

.main-wrapper {
  position: relative;
  min-height: 100%;
  min-width: 100%;
  background-color: white;
}

.main-wrapper.theme-dark {
  background-color: #2b394b;
}

.jet-table {
  .global-search-field {
    background: transparent;
  }
}

.jet-table-image-column {
  margin: 0 auto;
}

.modal-backdrop.show {
  opacity: 0.74;
}

.gui-select-wrappper .select-search__input {
  height: 30px;
}

.theme-dark .input-group-text,
.theme-dark .markdown>table thead th,
.theme-dark .table thead th {
  background: #1c252f;
  color: #ffffff;
}

.sketch-picker {
  z-index: 1000;
}

.no-padding {
  padding: 0;
}

.nav-tabs {
  font-weight: 300;
}

.nav-tabs .nav-link.active {
  border: 0;
  border-bottom: 1px solid $primary;
  font-weight: 400;
}

.table-no-divider {
  td {
    border-bottom-width: 0px;
    padding-left: 0;
  }
}

.no-border {
  border: 0 !important;
}

input[type="text"] {
  outline-color: #dadcde !important;
}

.widget-header {
  text-transform: capitalize;
  margin-top: 12px !important;
  font-weight: 500;
  font-size: 12px;
  line-height: 12px;
}

.query-manager-events {
  max-width: 400px;
}

.validation-without-icon {
  background-image: none !important;
}

.multiselect-widget {
  label.select-item {
    width: max-content;
    min-width: 100%;

    div.item-renderer {
      align-items: center;
      line-height: 15px;

      input {
        height: 15px;
        width: 15px;
      }
    }
  }

  .rmsc .dropdown-container {
    height: 100%;
    display: flex;
    align-items: center;
    border-radius: inherit;
  }

  .rmsc {
    height: 100%;
    border-radius: inherit;
  }

  .rmsc.dark {
    --rmsc-main: $primary-light;
    --rmsc-hover: #283647;
    --rmsc-selected: #1f2936;
    --rmsc-border: #333333;
    --rmsc-gray: #555555;
    --rmsc-bg: #1f2936;
    color: #ffffff;
  }
}

/* Hide scrollbar for Chrome, Safari and Opera */
.invitation-page::-webkit-scrollbar {
  display: none;
}

/* Hide scrollbar for IE, Edge and Firefox */
.invitation-page {
  -ms-overflow-style: none;
  /* IE and Edge */
  scrollbar-width: none;
  /* Firefox */
}

.show {
  display: block;
}

.hide {
  display: none;
}

.draggable-box:focus-within {
  z-index: 2 !important;
}

.cursor-wait {
  cursor: wait;
}

.cursor-text {
  cursor: text;
}

.cursor-none {
  cursor: none;
}

.theme-dark .event-action {
  filter: brightness(0) invert(1);
}

.event-action {
  filter: brightness(0) invert(0);
}

.disabled {
  pointer-events: none;
  opacity: 0.4;
}

.DateRangePicker {
  padding: 1.25px 5px;
}

.datepicker-widget {
  .input-field {
    min-height: 26px;
    padding: 0;
    padding-left: 2px;
  }

  td.rdtActive,
  td.rdtActive:hover {
    background-color: $primary;
  }

  .react-datepicker__day--selected {
    background-color: $primary-light;
  }
}

.daterange-picker-widget {
  .DateInput_input {
    min-height: 24px;
    line-height: normal;
    border-bottom: 0px;
    font-size: 0.85rem;
  }

  .DateRangePicker {
    padding: 0;
  }

  .DateRangePickerInput_arrow_svg {
    height: 17px;
  }

  .DateRangePickerInput {
    overflow: hidden;
    display: flex;
    justify-content: space-around;
    align-items: center;
  }

  .DateInput_fang {
    position: fixed;
    top: 57px !important;
  }
}

.fw-400 {
  font-weight: 400;
}

.fw-500 {
  font-weight: 500;
}

.ligh-gray {
  color: #656d77;
}

.nav-item {
  background: #ffffff;
  font-size: 14px;
  font-style: normal;
  font-weight: 400;
  line-height: 22px;
  letter-spacing: -0.1px;
  text-align: left;
}

.w-min-100 {
  min-width: 100px;
}

.nav-link {
  min-width: 100px;
  justify-content: center;
}

.nav-tabs .nav-link.active {
  font-weight: 400 !important;
  color: $primary  !important;
}

.empty {
  padding-top: 1.5rem !important;
}

.empty-img {
  margin-bottom: 0 !important;

  img {
    height: 220px !important;
    width: 260.83px !important;
  }
}

.empty-action {
  margin-top: 0 !important;

  a+a.btn-loading::after {
    color: $primary;
  }
}

.empty-action a {
  height: 36px;
  border-radius: 4px;
  font-style: normal;
  font-weight: normal;
  font-size: 14px;
  line-height: 20px;
}

.empty-action a:first-child {
  margin-right: 24px;
}

.empty-action a:first-child:hover {
  color: #ffffff !important;
}

.empty-import-button {
  background: #ffffff !important;
  cursor: pointer;

  &:hover {
    border-color: rgba(101, 109, 119, 0.24) !important;
  }
}

.empty-welcome-header {
  font-style: normal;
  font-weight: 500;
  font-size: 32px;
  line-height: 40px;
  margin-bottom: 16px;
  margin-top: 40px;
  color: var(--slate12);
  font-family: Inter;
}

.homepage-empty-image {
  width: 100%;
}

.empty-title {
  font-style: normal;
  font-weight: 400;
  font-size: 14px;
  line-height: 20px;
  display: flex;
  align-items: center;
  color: var(--slate11) !important;
}

// template card styles
.template-card-wrapper {
  display: flex;
  flex-direction: row;
  background: #fffffc;
  border: 1px solid #d2ddec;
  box-sizing: border-box;
  border-radius: 8px;
  width: 299px;
  height: 100px;
}

.template-action-wrapper {
  display: flex;
  flex-direction: row !important;
  font-family: Inter;
  font-style: normal;
  font-weight: 500;
  font-size: 16px;
  line-height: 19px;
  color: $primary-light;

  p {
    margin-right: 16px;
  }
}

.template-card-title {
  font-family: Inter;
  font-style: normal;
  font-weight: 600;
  font-size: 18px;
  line-height: 22px;
  display: flex;
  align-items: center;
  color: #000000;
  margin-bottom: 3px !important;
  margin-top: 20px;
}

.template-card-details {
  align-items: center;
  display: flex;
  flex-direction: column;
  justify-content: center;
}

.template-icon-wrapper {
  width: 61.44px;
  height: 60px;
  top: 685px;
  background: #d2ddec;
  border-radius: 4px;
  margin: 20px 16.36px;
}

// template style end

.calendar-widget.compact {
  .rbc-time-view-resources .rbc-time-header-content {
    min-width: auto;
  }

  .rbc-time-view-resources .rbc-day-slot {
    min-width: 50px;
  }

  .rbc-time-view-resources .rbc-header,
  .rbc-time-view-resources .rbc-day-bg {
    width: 50px;
  }
}

.calendar-widget.dont-highlight-today {
  .rbc-today {
    background-color: inherit;
  }

  .rbc-current-time-indicator {
    display: none;
  }
}

.calendar-widget {
  padding: 10px;
  background-color: white;

  .rbc-day-slot .rbc-event,
  .rbc-day-slot .rbc-background-event {
    border-left: 3px solid #26598533;
  }

  .rbc-toolbar {
    font-size: 14px;
  }

  .rbc-event {
    .rbc-event-label {
      display: none;
    }
  }

  .rbc-off-range-bg {
    background-color: #f4f6fa;
  }

  .rbc-toolbar {
    .rbc-btn-group {
      button {
        box-shadow: none;
        border-radius: 0;
        border-width: 1px;
      }
    }
  }
}

//!for calendar widget week view with compact/spacious mode border fix
.resources-week-cls .rbc-time-column:nth-last-child(7n) {
  border-left: none !important;

  .rbc-timeslot-group {
    border-left: 2.5px solid #dadcde !important;
  }
}

.resources-week-cls .rbc-allday-cell {
  border: none !important;

  .rbc-row {
    border-left: 1.5px solid #dadcde;
    border-right: 1.5px solid #dadcde;
  }
}

.resources-week-cls .rbc-time-header-cell {
  border: none !important;
}

.resources-week-cls .rbc-time-view-resources .rbc-header {
  border-left: 1.5px solid #dadcde !important;
  border-right: 1.5px solid #dadcde !important;
}

.calendar-widget.hide-view-switcher {
  .rbc-toolbar {
    .rbc-btn-group:nth-of-type(3) {
      display: none;
    }
  }
}

.calendar-widget.dark-mode {
  background-color: #1d2a39;

  .rbc-toolbar {
    button {
      color: white;
    }

    button:hover,
    button.rbc-active {
      color: black;
    }
  }

  .rbc-off-range-bg {
    background-color: #2b394b;
  }

  .rbc-selected-cell {
    background-color: #22242d;
  }

  .rbc-today {
    background-color: #5a7ca8;
  }
}

.calendar-widget.dark-mode.dont-highlight-today {
  .rbc-today {
    background-color: inherit;
  }
}

.navbar .navbar-nav {
  min-height: 2rem;
}

.navbar-brand-image {
  height: 1.2rem;
}

.navbar .navbar-brand:hover,
.theme-dark .navbar .navbar-brand:hover {
  opacity: 1;
}

.nav-tabs .nav-link.active {
  font-weight: 400 !important;
  margin-bottom: -1px !important;
}

.nav-tabs .nav-link {
  font-weight: 400 !important;
  margin: 0 !important;
  height: 100%;
}

.code-editor-widget {
  border-radius: 0;

  .CodeMirror {
    border-radius: 0 !important;
    margin-top: -1px !important;
  }
}

.jet-listview {
  overflow-y: overlay;
  overflow-x: hidden;
}

.jet-listview::-webkit-scrollbar-track {
  background: transparent;

}

.jet-listview::-webkit-scrollbar-thumb {
  background: transparent;

}

.code-hinter-wrapper .popup-btn {
  position: absolute;
  display: none;
  cursor: pointer;
}

.code-hinter-wrapper:hover {
  .popup-btn {
    display: block !important;
    z-index: 1;
  }
}

.popup-btn {
  cursor: pointer !important;
  display: block;
}

.preview-icons {
  margin-top: -5px;
  width: 12px;
}

.resize-modal-portal {
  z-index: 3;

  .resize-modal {
    .modal-content {
      width: 100% !important;
      height: 100%;

      .modal-body {
        width: 100% !important;
        height: calc(100% - 44px) !important;

        .editor-container {
          height: 100%;

          .CodeMirror {
            height: 100% !important;
          }
        }
      }
    }

    .portal-header {
      width: 100% !important;
    }

    .resize-handle {
      cursor: move;
    }
  }
}

.modal-portal-wrapper {
  justify-content: center;
  align-items: center;
  position: fixed;
  position: absolute;
  left: 50%;
  top: 5%;

  .modal-body {
    width: 500px !important;
    height: 300px !important;
    padding: 0px !important;
  }

  transform: translate(-60%, 0%);
  height: 350px;
  width: auto;
  max-height: 500px;
  padding: 0px;

  .modal-content {
    border-radius: 5px !important;
  }

  .modal-body {
    width: 500px !important;
    height: 302px !important;
    padding: 0px !important;
    margin: 0px !important;
    margin-left: -1px !important; //fix the modal body code mirror margin

    border-top-left-radius: 0;
    border-top-right-radius: 0;
    border-bottom-left-radius: 5px;
    border-bottom-right-radius: 5px;
    border-bottom: 0.75px solid;
    border-left: 0.75px solid;
    border-right: 0.75px solid;

    @include theme-border($light-theme: true);

    &.dark-mode-border {
      @include theme-border($light-theme: false);
    }
  }

  .modal-dialog {
    margin-top: 4%;
  }

  .modal-header {
    padding: 0;
    font-size: 14px;
  }

  .editor-container {
    padding: 0px;

    .CodeMirror {
      border-radius: 0;
      margin: 0;
      width: 100% !important;
    }
  }

  .query-hinter {
    .CodeMirror-line {
      margin-left: 2rem !important;
    }

    .CodeMirror-cursors .CodeMirror-cursor {
      margin-left: 2rem !important;
    }
  }
}

.preview-block-portal {
  .bg-light {
    border-radius: 0 0 5px 5px;
    outline: 0.75px solid $light-green;
  }

  .bg-dark {
    margin-top: 1px;
    border-radius: 0 0 5px 5px;
    outline: 0.75px solid $light-green;
  }

  .dynamic-variable-preview {
    padding: 4px !important;
  }
}

.portal-header {
  display: flex;
  align-items: center;
  padding: 0.5rem 0.75rem;
  color: #656d77;
  background-color: #ffffffd9;
  background-clip: padding-box;
  border-top-left-radius: 5px !important;
  border-top-right-radius: 5px !important;
  width: 498px !important;
  outline: 0.75px solid;

  @include theme-border($light-theme: true, $outline: true);

  &.dark-mode-border {
    @include theme-border($light-theme: false, $outline: true);
  }
}

// close icon in inpector
[data-rb-event-key="close-inpector"] {
  position: absolute;
  right: -80px;
  background-color: #232e3c !important;
  width: 10% !important;
}

[data-rb-event-key="close-inpector-light"] {
  position: absolute;
  right: -80px;
  background-color: #ffffff !important;
  width: 10% !important;
}

.tabs-inspector {
  position: sticky;
  top: 0;

  .nav-item {
    width: 50%;
  }

  .nav-item:hover {
    border: 1px solid transparent;
  }

  .nav-item:not(.active) {
    border-bottom: 1px solid #e7eaef;
  }

  .nav-link.active {
    border: 1px solid transparent;
    border-bottom: 1px solid $primary;
    background: white;
  }
}

.tabs-inspector.dark {
  .nav-link.active {
    border-bottom: 1px solid $primary  !important;
  }
}

.tabs-inspector {
  z-index: 2;
  background: white;

  &.dark {
    @extend .bg-dark;
  }
}

.close-icon {
  position: fixed;
  top: 84px;
  right: 3px;
  width: 60px;
  height: 22;
  border-bottom: 1px solid #e7eaef;
  display: flex;
  align-items: center;
  background-color: white;
  z-index: 2;

  .svg-wrapper {
    width: 100%;
    height: 70%;
    display: flex;
    align-items: center;
    justify-content: center;
    border-left: 1px solid #e7eaef;
    margin-left: 20px;

    .close-svg {
      cursor: pointer;
    }
  }
}

.tabs-inspector.nav-tabs {
  border: 0;
  width: 100%;
  padding: 8px 16px;
}

.bg-primary-lt {
  color: #ffffff !important;
  background: #6383db !important;
}

.tabbed-navbar .nav-item.active:after {
  margin-bottom: -0.25rem;
}

.app-name {
  width: 200px;
  left: 84px;
  top: 6px;
  position: absolute;
}

.app-name:hover {
  background: $bg-light;

  &.dark {
    @extend .bg-dark;
  }
}

.nav-auto-save {
  width: 325px;
  left: 485px;
  position: absolute;
  color: #36af8b;
}

.editor-header-actions {
  display: flex;
  color: #868aa5;
  white-space: nowrap;
  font-weight: 400;
  font-size: 12px;
  letter-spacing: 0.5px;

}

.undo-button,
.redo-button {
  display: flex;
  flex-direction: row;
  justify-content: center;
  align-items: center;
  padding: 6px;
  gap: 10px;
  width: 28px;
  height: 28px;
  background: #ECEEF0;
  border-radius: 6px;
  margin-right: 5px;
  flex: none;
  order: 0;
  flex-grow: 0;
}

.theme-dark {

  .undo-button,
  .redo-button {
    background: 0;
  }
}

.app-version-menu {
  position: absolute;
  right: 220px;
  padding: 4px 8px;
  min-width: 100px;
  max-width: 300px;
}

.app-version-menu-sm {
  height: 30px;
  display: flex;
  font-size: 12px;
}

.app-version-menu .dropdown-menu {
  left: -65px;
  width: 283px;
}

.app-version-menu .released {
  color: #36af8b;
}

.app-version-menu .released-subtext {
  font-size: 12px;
  color: #36af8b;
  padding: 0 8px;
}

.app-version-menu .create-link {
  margin: auto;
  width: 50%;
  padding-left: 10px;
}

.canvas-background-holder {
  display: flex;
  min-width: 120px;
  margin: auto;
}

.canvas-background-picker {
  position: fixed;
}

/**
 * Timer Widget
 */
.timer-wrapper {
  padding: 10px;

  .counter-container {
    font-size: 3em;
    padding-bottom: 5px;
    text-align: center;
  }
}

/**
 * Search Box
 */
.search-box-wrapper {
  input {
    width: 200px;
    border-radius: 5px !important;
    color: var(--slate12);
    background-color: var(--base);
  }

  .input-icon .form-control:not(:first-child),
  .input-icon .form-select:not(:last-child) {
    padding-left: 28px !important;
  }

  input:focus {
    width: 300px;
  }

  .input-icon .input-icon-addon {
    display: flex;
  }

  .input-icon .input-icon-addon.end {
    pointer-events: auto;

    .tj-common-search-input-clear-icon {
      display: flex;
      flex-direction: row;
      justify-content: center;
      align-items: center;
      padding: 4px;
      width: 20px;
      height: 20px;
      background: var(--indigo3) !important;
      border-radius: 4px;
    }

    div {
      border-radius: 12px;
      color: #ffffff;
      padding: 1px;
      cursor: pointer;

      svg {
        height: 14px;
        width: 14px;
      }
    }
  }
}

.searchbox-wrapper {
  margin-top: 0 !important;

  .search-icon {
    margin: 0.30rem
  }

  input {
    border-radius: $border-radius  !important;
    padding-left: 1.75rem !important;
  }
}

.fixedHeader {
  table thead {
    position: -webkit-sticky; // this is for all Safari (Desktop & iOS), not for Chrome
    position: sticky;
    top: 0;
    border-top: 0;
    z-index: 1; // any positive value, layer order is global
  }
}

/**
 * Folder List
 */
.folder-list {
  overflow-y: auto;

  .list-group-transparent .list-group-item.active {
    color: $primary;
    background-color: #edf1ff;

    .folder-ico {
      filter: invert(29%) sepia(84%) saturate(4047%) hue-rotate(215deg) brightness(98%) contrast(111%);
    }
  }

  .folder-ico.dark {
    filter: invert(1);
  }

  .list-group-item {
    padding: 0.5rem 0.75rem;
    overflow: hidden;
  }

  .list-group-item.all-apps-link {
    display: flex;
    align-items: center;
    color: var(--slate12);
    border-radius: 6px;

    &:active {
      background: var(--indigo4);
    }

    &:focus {
      box-shadow: 0px 0px 0px 4px #DFE3E6;
    }
  }

  .folder-info {
    display: contents;
    font-weight: 500 !important;
    display: flex;
    align-items: center;
    letter-spacing: -0.02em;
    text-transform: uppercase;
    color: var(--slate9);
  }

  .folder-create-btn {
    width: 28px;
    height: 28px;
    background: var(--base);
    border: 1px solid;
    border-color: var(--slate7);
    cursor: pointer;
    border-radius: 6px;
    display: flex;
    justify-content: center;
    align-items: center;
  }

  .menu-ico {
    cursor: pointer;
    border-radius: 13px;

    img {
      padding: 0px;
      height: 14px;
      width: 14px;
      vertical-align: unset;
    }
  }
}

/**
 * Home page modal
 */
.home-modal-backdrop {
  z-index: 9991;
}

.modal-content.home-modal-component {
  border-radius: 8px;
  overflow: hidden;
  background-color: var(--base);
  color: var(--slate12);
  box-shadow: 0px 12px 16px -4px rgba(16, 24, 40, 0.08), 0px 4px 6px -2px rgba(16, 24, 40, 0.03);

  .modal-header {
    border-bottom: 1px solid var(--slate5) !important;
  }

  .modal-header,
  .modal-body {
    padding: 16px 28px;
    background: var(--base);
  }

  .modal-title {
    font-size: 16px;
    font-weight: 500;
  }

  input {
    border-radius: 5px !important;
    background: var(--base);
  }

  .modal-main {
    padding-bottom: 32px;
  }

  .modal-footer-btn {
    justify-content: end;

    button {
      margin-left: 16px;
    }
  }
}

.home-modal-component-editor.dark {

  .modal-header,
  .modal-body {
    background-color: #232e3c;
    color: #fff;
  }

  .form-control {
    color: #fff;
    background-color: #232e3c !important;
  }
}

.onboarding-modal.dark .modal-content {
  @extend .modal-content.home-modal-component.dark;
}

.modal-content.home-modal-component.dark-theme {
  .btn-close {
    filter: brightness(0) invert(1);
  }
}

.home-modal-component {
  .btn-close {
    opacity: 1 !important;
  }
}

.modal-content.home-modal-component.dark {
  background-color: $bg-dark-light  !important;
  color: $white  !important;

  .modal-title {
    color: $white  !important;
  }

  .tj-version-wrap-sub-footer {
    background-color: $bg-dark-light  !important;
    border-top: 1px solid #3A3F42 !important;


    p {
      color: $white  !important;
    }
  }


  .current-version-wrap,
  .other-version-wrap {
    background: transparent !important;
  }

  .modal-header {
    background-color: $bg-dark-light  !important;
    color: $white  !important;
    border-bottom: 2px solid #3A3F42 !important;
  }

  .btn-close {
    filter: brightness(0) invert(1);
  }

  .form-control {
    border-color: $border-grey-dark  !important;
    color: inherit;
  }

  input {
    background-color: $bg-dark-light  !important;
  }

  .form-select {
    background-color: $bg-dark  !important;
    color: $white  !important;
    border-color: $border-grey-dark  !important;
  }

  .text-muted {
    color: $white  !important;
  }
}

.radio-img {
  input {
    display: none;
  }

  .action-icon {
    width: 28px;
    height: 28px;
    background-position: center center;
    border-radius: 4px;
    display: flex;
    align-items: center;
    justify-content: center;
  }

  .action-icon {
    cursor: pointer;
    border: 1px solid $light-gray;
  }

  .action-icon:hover {
    background-color: #d2ddec;
  }

  input:checked+.action-icon {
    border-color: $primary;
    background-color: #7a95fb;
  }

  .tooltiptext {
    visibility: hidden;
    font-size: 12px;
    background-color: $black;
    color: #ffffff;
    text-align: center;
    padding: 5px 10px;
    position: absolute;
    border-radius: 15px;
    margin-top: 2px;
    z-index: 1;
    margin-left: -10px;
  }

  .tooltiptext::after {
    content: "";
    position: absolute;
    bottom: 100%;
    left: 50%;
    margin-left: -5px;
    border-width: 5px;
    border-style: solid;
    border-color: transparent transparent black transparent;
  }

  .action-icon:hover+.tooltiptext {
    visibility: visible;
  }

  input:checked+.action-icon:hover {
    background-color: #3650af;
  }
}

.icon-change-modal {
  ul {
    list-style-type: none;
    margin: 0 auto;
    text-align: center;
    display: grid;
    grid-template-columns: 1fr 1fr 1fr 1fr;

    li {
      float: left;
      border: 2px solid #8991a0;
      border-radius: 1.75px;
      cursor: pointer;

      img {
        width: 22px;
        height: 22px;
        filter: invert(59%) sepia(27%) saturate(160%) hue-rotate(181deg) brightness(91%) contrast(95%);
      }
    }

    li.selected {
      border: 2px solid $primary;

      img {
        filter: invert(27%) sepia(84%) saturate(5230%) hue-rotate(212deg) brightness(102%) contrast(100%);
      }
    }
  }
}

/**
 * Spinner Widget
 */
.spinner-container {
  display: flex;
  justify-content: center;
  align-items: center;
}

.animation-fade {
  animation-name: fade;
  animation-duration: 0.3s;
  animation-timing-function: ease-in;
}

@keyframes fade {
  0% {
    opacity: 0;
  }

  100% {
    opacity: 1;
  }
}

/**
 * Query panel
 */
.query-btn {
  cursor: pointer;
  height: 24px;
  width: 24px;
  padding: 0;
}

.query-btn.dark {
  filter: brightness(0) invert(1);
}

.button-family-secondary {
  @include button-outline($light-theme: true);
  height: 32px;
  width: 112px;
}

.button-family-secondary.dark {
  @include button-outline($light-theme: false);
}

// ** Query Panel: REST API Tabs **
.group-header {
  background: #d2ddec;
  border-radius: 4px;
  height: 28px !important;

  span {
    display: flex;
    justify-content: left;
    align-items: center;
  }
}

.raw-container.dark {
  background: #272822;
  padding: 5px;
}

// **Alert component**
.alert-component {
  border: 1px solid rgba(101, 109, 119, 0.16);
  background: #f5f7f9;

  a {
    color: $primary;
  }
}

.alert-component.dark {
  border: none !important;
  background-color: #333c48 !important;

  span {
    filter: brightness(0) invert(1);
  }
}

.codehinter-plugins.code-hinter {
  @extend .codehinter-default-input;

  .popup-btn {
    margin-top: 0.65rem !important;
  }

  .CodeMirror-placeholder,
  .CodeMirror pre.CodeMirror-line {
    height: 21px !important;
    position: absolute !important;
    margin-top: 3px !important;
  }

  .CodeMirror-cursor {
    height: inherit !important;
  }

  .CodeMirror-lines {
    height: 32px !important;
  }
}

//*button loading with spinner with primary color*//
.button-loading {
  position: relative;
  color: transparent !important;
  text-shadow: none !important;
  pointer-events: none;

  &:after {
    content: "";
    display: inline-block;
    vertical-align: text-bottom;
    border: 1.5px solid currentColor;
    border-right-color: transparent;
    border-radius: 50%;
    color: $primary;
    position: absolute;
    width: 12px;
    height: 12px;
    animation: spinner-border 0.75s linear infinite;
  }
}

.query-icon.dark {
  filter: brightness(0) invert(1);
}

//Rest-API Tab Panes
.tab-pane-body {
  margin-left: -2.5% !important;
}

//CodeMirror padding
.CodeMirror pre.CodeMirror-line,
.CodeMirror pre.CodeMirror-line-like {
  padding: 0 10px !important;
}

.comment-notification-nav-item {
  background: transparent;
  border: 0;
  font-size: 12px;
  font-weight: 500;
  opacity: 0.6;
  height: 28px;
  border-radius: 6px;
}

// comment styles ::override
.editor-sidebar {
  .nav-tabs {
    border-bottom: none !important;
  }

  .nav-tabs .nav-link.active {
    background-color: transparent !important;
  }

  .inspector-nav-item {
    background: transparent;
    border: 0;
    font-size: 12px;
    font-weight: 500;
    opacity: 0.6;
    height: 28px;
    border-radius: 6px;
  }

  .inspector-component-title-input-holder {
    padding: 16px 8px;
    margin: 0;
    padding-bottom: 0;
    display: flex;
    align-items: center;
  }
}

.comment-card-wrapper {
  border-top: 0.5px solid #e1e1e1 !important;
  margin-top: -1px !important;
}

div#driver-highlighted-element-stage,
div#driver-page-overlay {
  background: transparent !important;
  outline: 5000px solid rgba(0, 0, 0, 0.75);
}

.dark-theme-walkthrough#driver-popover-item {
  background-color: $bg-dark-light  !important;
  border-color: rgba(101, 109, 119, 0.16) !important;

  .driver-popover-title {
    color: var(--base) !important;
  }

  .driver-popover-tip {
    border-color: transparent transparent transparent $bg-dark-light  !important;
  }

  .driver-popover-description {
    color: #d9dcde !important;
  }

  .driver-popover-footer .driver-close-btn {
    color: #ffffff !important;
    text-shadow: none !important;
  }

  .driver-prev-btn,
  .driver-next-btn {
    text-shadow: none !important;
  }
}

#driver-popover-item {
  padding: 20px !important;

  .driver-prev-btn,
  .driver-next-btn,
  .driver-close-btn {
    border: none !important;
    background: none !important;
    padding-left: 0 !important;
    font-size: 14px !important;
  }

  .driver-next-btn,
  .driver-prev-btn {
    color: $primary  !important;
  }

  .driver-disabled {
    color: $primary;
    opacity: 0.5;
  }

  .driver-popover-footer {
    margin-top: 20px !important;
  }
}

.pointer-events-none {
  pointer-events: none;
}

.popover.popover-dark-themed {
  background-color: $bg-dark-light;
  border-color: rgba(101, 109, 119, 0.16);


  .popover-body {
    color: #d9dcde !important;
  }
}

.toast-dark-mode {
  .btn-close {
    filter: brightness(0) invert(1);
  }
}

.editor .editor-sidebar .inspector .form-control-plaintext {
  padding: 2px 4px;
}

.tablr-gutter-x-0 {
  --tblr-gutter-x: 0 !important;
}

.widget-button>.btn-loading:after {
  border: 1px solid var(--loader-color);
  border-right-color: transparent;
}

.flip-dropdown-help-text {
  padding: 10px 5px 0 0;
  float: left;
  font-size: 14px;
  color: $light-gray;
}

#transformation-popover-container {
  margin-left: 80px !important;
  margin-bottom: -2px !important;
}

.canvas-codehinter-container {
  display: flex;
  flex-direction: row;
  width: 158px;
  height: 32px;
}

.hinter-canvas-input {
  display: flex;
  width: 120px;
  height: 32px;
  margin-top: 1px;

  .canvas-hinter-wrap {
    width: 120px;
    height: 32px;
  }
}

.hinter-canvas-input {
  .CodeMirror-sizer {
    border-right-width: 1px !important;
  }

  .cm-propert {
    color: #ffffff !important;
  }
}

.canvas-codehinter-container {
  .code-hinter-col {
    margin-bottom: 1px !important;
    width: 136px;
    height: 32px;
  }
}

.fx-canvas {
  padding: 2px;
  display: flex;
  border-radius: 4px;
  justify-content: center;
  font-weight: 400;
  align-items: center;

  div {
    background: #121212 !important;
    display: flex;
    justify-content: center;
    align-items: center;
    width: 39px;
    height: 32px;
  }

  .code-hinter-wrapper {
    width: 120px !important;
    height: 32px;
  }
}

.fx-canvas-light {
  div {
    background: #fff !important;
  }
}

.org-name {
  color: var(--slate12) !important;
  font-size: 12px;
}


.organization-list {
  margin-top: 4px;

  .btn {
    border: 0px;
  }

  .dropdown-toggle div {
    max-width: 200px;
    text-overflow: ellipsis;
    overflow: hidden;
  }

  .org-name {
    text-overflow: ellipsis;
    overflow: hidden;
    white-space: nowrap;
    width: 100%;
    font-weight: bold;
  }

  .org-actions div {
    color: $primary;
    cursor: pointer;
    font-size: 12px;
  }

  .dropdown-menu {
    min-width: 14rem;
  }

  .org-avatar {
    display: block;
  }

  .org-avatar:hover {
    .avatar {
      background: #fcfcfc no-repeat center/cover;
    }

    .arrow-container {
      svg {
        filter: invert(35%) sepia(17%) saturate(238%) hue-rotate(153deg) brightness(94%) contrast(89%);
      }
    }
  }

  .arrow-container {
    padding: 5px 0px;
  }

  .arrow-container {
    svg {
      cursor: pointer;
      height: 30px;
      width: 30px;
      padding: 0px 0px;
      filter: invert(50%) sepia(13%) saturate(208%) hue-rotate(153deg) brightness(99%) contrast(86%);
    }
  }

  .org-edit {
    span {
      color: $primary;
      cursor: pointer;
      font-size: 10px;
    }
  }

  .organization-switchlist {
    .back-btn {
      font-size: 12px;
      padding: 2px 0px;
      cursor: pointer;
    }

    .back-ico {
      cursor: pointer;

      svg {
        height: 20px;
        width: 20px;
        filter: invert(84%) sepia(13%) saturate(11%) hue-rotate(352deg) brightness(90%) contrast(91%);
      }
    }

    .dd-item-padding {
      padding: 0.5rem 0.75rem 0rem 0.75rem;
    }

    .search-box {
      margin-top: 10px;
    }

    .org-list {
      max-height: 60vh;
      overflow: auto;
    }

    .tick-ico {
      filter: invert(50%) sepia(13%) saturate(208%) hue-rotate(153deg) brightness(99%) contrast(86%);
    }

    .org-list-item {
      cursor: pointer;
    }

    .org-list-item:hover {
      .avatar {
        background: #fcfcfc no-repeat center/cover;
      }

      .tick-ico {
        filter: invert(35%) sepia(17%) saturate(238%) hue-rotate(153deg) brightness(94%) contrast(89%);
      }
    }
  }
}

.sso-button-footer-wrap {
  display: flex !important;
  justify-content: center;
  width: 100%;
}

.tj-icon {
  cursor: pointer;
}

#login-url,
#redirect-url {
  margin-bottom: 0px !important;
}

.git-encripted-label {
  color: var(--green9);
}

.card-header {
  border-bottom: 1px solid var(--slate5) !important;
}

.manage-sso-container {
  position: relative;
}

.sso-card-wrapper {
  background: var(--base);
  min-height: 100%;
  height: calc(100vh - 156px) !important;

  display: grid;
  grid-template-rows: auto 1fr auto;

  .card-header {
    border-bottom: 1px solid var(--slate5) !important;
  }

  .form-control {
    background: var(--base);
  }

  .sso-card-footer {
    display: flex;
    flex-direction: row;
    justify-content: flex-end;
    align-items: center;
    padding: 24px 32px;
    gap: 8px;
    width: 660px;
    height: 88px;
    border-top: 1px solid var(--slate5) !important;
    background: var(--base);
    margin-top: 0px !important;
  }
}

// Left Menu
.left-menu {
  background: var(--base);

  .tj-list-item {
    gap: 40px;
    width: 187px;
    height: 32px;
    white-space: nowrap;
    overflow: hidden;
    text-overflow: ellipsis;
  }

  .folder-list-selected {
    background-color: var(--indigo4);
  }

  ul {
    margin: 0px;
    padding: 0px;

    li {
      float: left;
      list-style: none;
      width: 100%;
      padding: 6px 8px;
      border-radius: 6px;
      cursor: pointer;
      margin: 3px 0px;
      color: var(--base-black) !important;
    }

    li.active {
      background-color: $primary;
      color: #ffffff;
    }

    li:not(.active):hover {
      background: var(--slate4);
      border-radius: 6px;
    }
  }
}

.enabled-tag {
  padding: 4px 16px;
  gap: 10px;
  width: 77px;
  height: 28px;
  background: var(--grass3);
  border-radius: 100px;
  color: var(--grass9);
  font-weight: 500;
}

.disabled-tag {
  padding: 4px 16px;
  gap: 10px;
  color: var(--tomato9);
  width: 81px;
  height: 28px;
  background: var(--tomato3);
  border-radius: 100px;
  font-weight: 500;
}

.manage-sso {
  .title-with-toggle {
    width: 100%;
    font-weight: 500;

    .card-title {
      color: var(--slate12) !important;
      font-weight: 500;
    }

    .form-check-input {
      width: 28px;
      height: 16px;
    }

    input[type="checkbox"] {
      /* Double-sized Checkboxes */
      -ms-transform: scale(1.5);
      /* IE */
      -moz-transform: scale(1.5);
      /* FF */
      -webkit-transform: scale(1.5);
      /* Safari and Chrome */
      -o-transform: scale(1.5);
      /* Opera */
      transform: scale(1.5);
      margin-top: 5px;
    }
  }
}

.help-text {
  overflow: auto;

  div {
    color: var(--slate11);
    font-style: normal;
    font-weight: 400;
    font-size: 12px;
    line-height: 20px;
  }
}


.org-invite-or {
  padding: 1rem 0rem;

  h2 {
    width: 100%;
    text-align: center;
    border-bottom: 1px solid #000;
    line-height: 0.1em;
    margin: 10px 0 20px;
  }

  h2 span {
    background: #ffffff;
    padding: 0 10px;
  }
}

.theme-dark .json-tree-container {
  .json-tree-node-icon {
    svg {
      filter: invert(89%) sepia(2%) saturate(127%) hue-rotate(175deg) brightness(99%) contrast(96%);
    }
  }

  .json-tree-svg-icon.component-icon {
    filter: brightness(0) invert(1);
  }

  .node-key-outline {
    height: 1rem !important;
    border: 1px solid transparent !important;
    color: #ccd4df;
  }

  .selected-node {
    border-color: $primary-light  !important;
  }

  .json-tree-icon-container .selected-node>svg:first-child {
    filter: invert(65%) sepia(62%) saturate(4331%) hue-rotate(204deg) brightness(106%) contrast(97%);
  }

  .node-length-color {
    color: #b8c7fd;
  }

  .node-type {
    color: #8a96a6;
  }

  .group-border {
    border-color: rgb(97, 101, 111);
  }

  .action-icons-group {

    img,
    svg {
      filter: invert(89%) sepia(2%) saturate(127%) hue-rotate(175deg) brightness(99%) contrast(96%);
    }
  }

  .hovered-node.node-key.badge {
    color: #8092ab !important;
    border-color: #8092ab !important;
  }
}

.json-tree-container {
  .json-tree-svg-icon.component-icon {
    height: 16px;
    width: 16px;
  }

  .json-tree-icon-container {
    max-width: 20px;
    margin-right: 6px;
  }

  .node-type {
    color: #a6b6cc;
    padding-top: 2px;
  }

  .json-tree-valuetype {
    font-size: 10px;
    padding-top: 2px;
  }

  .node-length-color {
    color: #3650af;
    padding-top: 3px;
  }

  .json-tree-node-value {
    font-size: 11px;
  }

  .json-tree-node-string {
    color: #f6820c;
  }

  .json-tree-node-boolean {
    color: #3eb25f;
  }

  .json-tree-node-number {
    color: #f4b2b0;
  }

  .json-tree-node-null {
    color: red;
  }

  .json-tree-node-date {
    color: rgb(98, 107, 103);
  }

  .group-border {
    border-left: 0.5px solid #dadcde;
    margin-top: 16px;
    margin-left: -12px;
  }

  .selected-node {
    border-color: $primary-light  !important;
  }

  .selected-node .group-object-container .badge {
    font-weight: 400 !important;
    height: 1rem !important;
  }

  .group-object-container {
    margin-left: 0.72rem;
    margin-top: -16px;
  }

  .json-node-element {
    cursor: pointer;
  }

  .hide-show-icon {
    cursor: pointer;
    margin-left: 1rem;

    &:hover {
      color: $primary;
    }
  }

  .action-icons-group {
    margin-right: 4rem !important;
    margin-left: 2rem !important;
  }

  .action-icons-group {
    cursor: pointer;
  }

  .hovered-node {
    font-weight: 400 !important;
    height: 1rem !important;
    color: #8092ab;
  }

  .node-key {
    font-weight: 400 !important;
    margin-left: -0.25rem !important;
    justify-content: start !important;
    min-width: fit-content !important;
  }

  .node-key-outline {
    height: 1rem !important;
    border: 1px solid transparent !important;
    color: #3e525b;
  }
}

.popover-more-actions {
  font-weight: 400 !important;

  &:hover {
    background: #d2ddec !important;
  }
}

.popover-dark-themed .popover-more-actions {
  color: #ccd4df;

  &:hover {
    background-color: #324156 !important;
  }
}

#json-tree-popover {
  padding: 0.25rem !important;
}

// Font sizes
.fs-9 {
  font-size: 9px !important;
}

.fs-10 {
  font-size: 10px !important;
}

.fs-12 {
  font-size: 12px !important;
}

.realtime-avatars {
  padding: 0px
}

.widget-style-field-header {
  font-family: "Inter";
  font-style: normal;
  font-weight: 500;
  font-size: 12px;
  line-height: 20px;
  color: #61656c;
}

.maintenance_container {
  width: 100%;
  height: 100vh;
  display: flex;
  justify-content: center;
  align-items: center;

  .card {
    .card-body {
      display: flex;
      height: 200px !important;
      align-items: center;
    }
  }
}

.list-timeline:not(.list-timeline-simple) .list-timeline-time {
  top: auto;
}

.widget-buttongroup {
  display: flex;
  flex-direction: column;
  justify-content: left;
  overflow: hidden !important;
}

.group-button {
  margin: 0px 10px 10px 0px;
  line-height: 1.499;
  font-weight: 400;
  white-space: nowrap;
  text-align: center;
  cursor: pointer;
  padding: 0 15px;
  font-size: 12px;
  border-radius: 4px;
  color: rgba(0, 0, 0, .65);
  background-color: #ffffff;
  border: 1px solid #d9d9d9;
  min-width: 40px;
  width: auto !important;
  height: 30px,
}

.widget-buttongroup-label {
  font-weight: 600;
  margin-right: 10px;
  color: #3e525b;
}

.editor-actions {
  border-bottom: 1px solid #eee;
  padding: 5px;
  display: flex;
  justify-content: end;
}

.autosave-indicator {
  color: #868aa5;
  white-space: nowrap;
  font-weight: 400;
  font-size: 12px;
  letter-spacing: 0.5px;
}

.autosave-indicator-saving {
  left: 44%;
}

.zoom-buttons {
  width: 20px !important;
  height: 25px !important;
  margin-left: 2px;

  span {
    transform: rotate(60deg);
  }
}

.zoom-button-wrapper {
  position: fixed;
  right: 0px;
  bottom: 5px;
}

.zoom-buttons {
  opacity: 0;
  visibility: hidden;
}

.image-widget-wrapper:hover button {
  opacity: 1 !important;
  visibility: visible;
}

.pdf-page-controls {
  background: white;
  border-radius: 4px;

  button {
    width: 36px;
    height: 36px;
    background: white;
    border: 0;
    font-size: 1.2em;
    border-radius: 4px;

    &:first-child {
      border-top-right-radius: 0;
      border-bottom-right-radius: 0;
    }

    &:last-child {
      border-top-left-radius: 0;
      border-bottom-left-radius: 0;
    }

    &:hover {
      background-color: #e6e6e6;
    }
  }

  span {
    font-family: inherit;
    font-size: 1em;
    padding: 0 0.5em;
    color: #000;
  }
}

//download button in pdf widget
.download-icon-outer-wrapper:hover {
  background-color: #e6e6e6 !important
}

.pdf-document {
  canvas {
    margin: 0px auto;
  }

  &:hover {
    .pdf-page-controls {
      opacity: 1;
    }
  }
}

.org-variables-page {
  .btn-org-env {
    width: 36px;
  }

  .encryption-input {
    width: fit-content;
  }

  .no-vars-text {
    display: block;
    text-align: center;
    margin-top: 100px;
  }
}

//Kanban board
.kanban-container.dark-themed {
  background-color: $bg-dark-light  !important;

  .kanban-column {
    .card-header {
      background-color: #324156 !important;
    }
  }
}

.kanban-container {
  background-color: #fefefe;

  .kanban-column {
    background-color: #f4f4f4;
    padding: 0 !important;
    height: fit-content !important;

    .card-body {
      &:hover {
        overflow-y: auto !important;

        &::-webkit-scrollbar {
          width: 0 !important;
          height: 0 !important;
        }
      }
    }

    .card-header {
      background-color: #fefefe;

      .badge {
        font-size: 12px !important;
      }
    }

    .card-body .dnd-card {
      border-radius: 5px !important;
    }

    .dnd-card.card {
      height: 52px !important;
      padding: 5px !important;
    }

    .dnd-card.card.card-dark {
      background-color: $bg-dark  !important;
    }
  }

  .kanban-board-add-group {
    justify-content: center;
    align-items: center;
    cursor: pointer;
    color: rgba(0, 0, 0, 0.5);
    background-color: transparent;
    border-style: dashed;
    border-color: rgba(0, 0, 0, 0.08);
    display: flex;
    flex-direction: column;
    grid-auto-rows: max-content;
    overflow: hidden;
    box-sizing: border-box;
    appearance: none;
    outline: none;
    margin: 10px;
    border-radius: 5px;
    min-width: 350px;
    height: 200px;
    font-size: 1em;
  }

  .add-card-btn {
    font-size: 1em;
    font-weight: 400;
    color: #3e525b;
    border-radius: 5px;
    padding: 5px;
    margin: 5px;
    background-color: transparent;
    border-style: dashed;
    border-color: rgba(0, 0, 0, 0.08);
    cursor: pointer;
    transition: all 0.2s ease-in-out;

    &:hover {
      background-color: #e6e6e6;
    }
  }
}

.cursor-pointer {
  cursor: pointer;
}

.cursor-text {
  cursor: text;
}

.cursor-not-allowed {
  cursor: none;
}

.bade-component {
  display: inline-flex;
  justify-content: center;
  align-items: center;
  overflow: hidden;
  user-select: none;
  padding: calc(0.25rem - 1px) 0.25rem;
  height: 1.25rem;
  border: 1px solid transparent;
  min-width: 1.25rem;
  font-weight: 600;
  font-size: .625rem;
  letter-spacing: .04em;
  text-transform: uppercase;
  vertical-align: bottom;
  border-radius: 4px;
}

// sso-helper-page
.sso-helper-container {
  width: 60vw;
  padding: 30px;
  box-shadow: rgba(0, 0, 0, 0.16) 0px 1px 4px;
  margin: 0 auto;
}

.sso-copy {
  margin-left: 10px;
  cursor: pointer;
}

#git-url,
#google-url {
  color: $primary;
  margin-left: 4px;
  word-break: break-all;
}

@media only screen and (max-width: 768px) {
  .sso-helper-container {
    width: 96vw;
    padding: 20px;
  }
}

.sso-helper-doc {
  line-height: 24px;
}

.sso-content-wrapper {
  margin: 0 auto;
  display: flex;
  flex-direction: column;
  align-items: self-start;
  padding: 20px;
  box-shadow: rgba(0, 0, 0, 0.02) 0px 1px 3px 0px, rgba(27, 31, 35, 0.15) 0px 0px 0px 1px;
  border-radius: 4px;
}

.workspace-status {
  display: flex;
  font-weight: 800;
  margin-bottom: 6px;
}

.sso-type {
  font-weight: 600;
  margin-bottom: 4px !important;
  display: flex;

  span {
    margin-right: 10px;
  }

  a {
    margin-left: 6px;

  }
}

.gg-album {
  box-sizing: border-box;
  position: relative;
  display: block;
  width: 18px;
  height: 18px;
  transform: scale(var(--ggs, 1));
  border-left: 7px solid transparent;
  border-right: 3px solid transparent;
  border-bottom: 8px solid transparent;
  box-shadow: 0 0 0 2px,
    inset 6px 4px 0 -4px,
    inset -6px 4px 0 -4px;
  border-radius: 3px
}

.gg-album::after,
.gg-album::before {
  content: "";
  display: block;
  box-sizing: border-box;
  position: absolute;
  width: 2px;
  height: 5px;
  background: currentColor;
  transform: rotate(46deg);
  top: 5px;
  right: 4px
}

.gg-album::after {
  transform: rotate(-46deg);
  right: 2px
}

.sso-helper-header {
  display: flex;
  align-items: center;

  span {
    margin-right: 10px;
  }
}

// sso end

// steps-widget
a.step-item-disabled {
  text-decoration: none;
}

.steps {
  overflow: hidden;
  margin: 0rem !important;
}

.step-item.active~.step-item:after,
.step-item.active~.step-item:before {
  background: #f3f5f5 !important;
}

.step-item.active:before {
  background: #ffffff !important;
}

.steps .step-item.active:before {
  border-color: #b4b2b2 !important;
}

.steps-item {
  color: var(--textColor) !important;
}

.step-item:before {
  background: var(--bgColor) !important;
  // remaining code
}

.step-item:after {
  background: var(--bgColor) !important;
}

.step-item.active~.step-item {
  color: var(--textColor) !important;
  ;
}

.notification-center-badge {
  top: 0;
  right: 0;
  position: absolute;
}

.notification-center {
  max-height: 500px;
  overflow: auto;
  margin-left: 11px !important;

  .empty {
    padding: 0 !important;

    .empty-img {
      font-size: 2.5em;
    }
  }

  .card {
    min-width: 400px;
    background: var(--base);
    color: var(--slate12);
    box-shadow: 0px 12px 16px -4px rgba(16, 24, 40, 0.08), 0px 4px 6px -2px rgba(16, 24, 40, 0.03);
  }

  .card-footer {
    background: var(--base);
    color: var(--slate12);
  }

  .spinner {
    min-height: 220px;
  }
}

// profile-settings css
.confirm-input {
  padding-right: 8px !important;
}

.user-group-actions {
  display: flex;
  gap: 8px;
}

input.hide-input-arrows {
  -moz-appearance: none;

  &::-webkit-outer-spin-button,
  &::-webkit-inner-spin-button {
    -webkit-appearance: none;
  }
}

.btn-org-env {
  width: 36px;
}

.custom-checkbox-tree {
  overflow-y: scroll;
  color: #3e525b;

  .react-checkbox-tree label:hover {
    background: none !important;
  }

  .rct-icons-fa4 {

    .rct-icon-expand-open,
    .rct-icon-expand-close {
      &::before {
        content: url("data:image/svg+xml,%3Csvg xmlns='http://www.w3.org/2000/svg' viewBox='0 0 1024 1024' focusable='false' data-icon='caret-down' width='12px' height='12px' fill='currentColor' aria-hidden='true'%3E%3Cpath d='M840.4 300H183.6c-19.7 0-30.7 20.8-18.5 35l328.4 380.8c9.4 10.9 27.5 10.9 37 0L858.9 335c12.2-14.2 1.2-35-18.5-35z'%3E%3C/path%3E%3C/svg%3E") !important;
      }
    }

    .rct-icon-expand-close {
      transform: rotate(-90deg);
      -webkit-transform: rotate(-90deg);
    }
  }
}

// sso enable/disable box
.tick-cross-info {
  .main-box {
    margin-right: 10px;
    border-radius: 5px;
  }

  .icon-box {
    padding: 7px 5px 7px 2px;
    color: #ffffff;

    .icon {
      stroke-width: 4.5px;
    }
  }

  .tick-box {
    border: 3px solid var(--indigo9);

    .icon-box {
      background: var(--indigo9);
    }
  }

  .cross-box {
    border: 3px solid $disabled;

    .icon-box {
      background: $disabled;
    }
  }
}

.icon-widget-popover {
  &.theme-dark {
    .popover-header {
      background-color: #232e3c;
      border-bottom: 1px solid #324156;
    }
  }

  .popover-header {
    padding-bottom: 0;
    background-color: #ffffff;

    .input-icon {
      margin-bottom: 0.5rem !important;
    }
  }

  .popover-body {
    padding: 0 0.5rem;

    .row {
      >div {
        overflow-x: hidden !important;
      }
    }

    .icon-list-wrapper {
      display: grid;
      grid-template-columns: repeat(10, 1fr);
      margin: 0.5rem 1rem 0.5rem 0.5rem;
    }

    .icon-element {
      cursor: pointer;
      border: 1px solid transparent;
      border-radius: $border-radius;

      &:hover {
        border: 1px solid $primary;
      }
    }
  }
}

.dark-theme-placeholder::placeholder {
  color: #C8C6C6;
}

.dark-multiselectinput {
  input {
    color: white;

    &::placeholder {
      color: #C8C6C6;
    }
  }
}


.dark-theme-placeholder::placeholder {
  color: #C8C6C6;
}

.dark-multiselectinput {
  input {
    color: white;

    &::placeholder {
      color: #C8C6C6;
    }
  }
}

// Language Selection Modal
.lang-selection-modal {
  font-weight: 500;

  .list-group {
    padding: 1rem 1.5rem;
    padding-top: 0;
    overflow-y: scroll;
    height: calc(100% - 68px);
  }

  .list-group-item {
    border: 0;

    p {
      margin-bottom: 0px;
      margin-top: 2px;
    }
  }

  .list-group-item.active {
    background-color: var(--indigo4);
    color: var(--slate12);
    font-weight: 600;
    margin-top: 0px;
  }

  .modal-body {
    height: 50vh;
    padding: 0;
  }

  .lang-list {
    height: 100%;

    .search-box {
      position: relative;
      margin: 1rem 1.5rem;
    }

    input {
      border-radius: 5px !important;
    }

    .input-icon {
      display: flex;
    }

    .input-icon {
      .search-icon {
        display: block;
        position: absolute;
        left: 0;
        margin-right: 0.5rem;
      }

      .clear-icon {
        cursor: pointer;
        display: block;
        position: absolute;
        right: 0;
        margin-right: 0.5rem;
      }
    }

    .list-group-item.active {
      color: $primary;
    }
  }
}

.lang-selection-modal.dark {
  .modal-header {
    border-color: #232e3c !important;
  }

  .modal-body,
  .modal-footer,
  .modal-header,
  .modal-content {
    color: white;
    background-color: #2b394a;
  }

  .list-group-item {
    color: white;
    border: 0;
  }

  .list-group-item:hover {
    background-color: #232e3c;
  }

  .list-group-item.active {
    background-color: #4d72fa;
    color: white;
    font-weight: 600;
  }

  .no-results-item {
    background-color: #2b394a;
    color: white;
  }

  input {
    background-color: #2b394a;
    border-color: #232e3c;
    color: white;
  }
}

// Language Selection Modal
.lang-selection-modal {
  font-weight: 500;

  .list-group {
    padding: 1rem 1.5rem;
    padding-top: 0;
    overflow-y: scroll;
    height: calc(100% - 68px);
  }

  .list-group-item {
    border: 0;

    p {
      margin-bottom: 0px;
      margin-top: 2px;
    }
  }

  .list-group-item.active {
    background-color: #edf1ff;
    color: #4d72fa;
    font-weight: 600;
    margin-top: 0px;
  }

  .modal-body {
    height: 50vh;
    padding: 0;
  }

  .lang-list {
    height: 100%;

    .search-box {
      position: relative;
      margin: 1rem 1.5rem;
    }

    input {
      border-radius: 5px !important;
    }

    .input-icon {
      display: flex;
    }

    .input-icon {
      .search-icon {
        display: block;
        position: absolute;
        left: 0;
        margin-right: 0.5rem;
      }

      .clear-icon {
        cursor: pointer;
        display: block;
        position: absolute;
        right: 0;
        margin-right: 0.5rem;
      }
    }

    .list-group-item.active {
      color: $primary;
    }
  }
}

.lang-selection-modal.dark {
  .modal-header {
    border-color: #232e3c !important;
  }

  .modal-body,
  .modal-footer,
  .modal-header,
  .modal-content {
    color: white;
    background-color: #2b394a;
  }

  .list-group-item {
    color: white;
    border: 0;
  }

  .list-group-item:hover {
    background-color: #232e3c;
  }

  .list-group-item.active {
    background-color: #4d72fa;
    color: white;
    font-weight: 600;
  }

  .no-results-item {
    background-color: #2b394a;
    color: white;
  }

  input {
    background-color: #2b394a;
    border-color: #232e3c;
    color: white;
  }
}

.org-users-page {
  .page-body {
    height: 100%;
  }
}

.user-group-container-wrap {
  margin: 20px auto 0 auto;
}

.dragged-column {
  z-index: 1001;
}

#storage-sort-popover {
  max-width: 800px;
  width: 800px;
  background-color: var(--base);
  box-sizing: border-box;
  box-shadow: 0px 12px 16px -4px rgba(16, 24, 40, 0.08), 0px 4px 6px -2px rgba(16, 24, 40, 0.03);
  border-radius: 4px;
  border: 1px solid var(--slate3) !important;
  left: 109px !important;
  top: 8px !important;
  position: absolute !important;


  .card-body,
  .card-footer {
    background: var(--base);
  }
}


#storage-filter-popover {
  max-width: 800px;
  width: 800px;
  background-color: var(--base);
  box-sizing: border-box;
  box-shadow: 0px 12px 16px -4px rgba(16, 24, 40, 0.08), 0px 4px 6px -2px rgba(16, 24, 40, 0.03);
  border-radius: 4px;
  border: 1px solid var(--slate3) !important;
  left: 193px !important;
  top: 10px !important;
  position: absolute !important;


  .card-body,
  .card-footer {
    background: var(--base);
  }
}

// Table set to full width
.jet-data-table thead {
  display: flex !important;

  tr {
    flex-grow: 1;

    th:last-child {
      flex: 1 1 auto;
    }
  }
}

tbody {
  width: 100% !important;
  flex-grow: 1;

  tr {
    width: 100% !important;

    td:last-child {
      flex: 1 1 auto;
    }
  }
}

.datepicker-widget.theme-dark {
  .react-datepicker__tab-loop {
    .react-datepicker__header {
      background-color: #232e3c;

      .react-datepicker__current-month,
      .react-datepicker__day-name,
      .react-datepicker__month-select,
      .react-datepicker__year-select {
        color: white;
      }

      .react-datepicker__month-select,
      .react-datepicker__year-select {
        background-color: transparent;
      }
    }

    .react-datepicker__month {
      background-color: #232e3c;

      .react-datepicker__day {
        color: white;

        &:hover {
          background-color: #636466;
        }
      }

      .react-datepicker__day--outside-month {
        opacity: 0.5;
      }
    }

    .react-datepicker {
      background-color: #232e3c;
    }
  }
}

.theme-dark .list-group-item {
  &:hover {
    background-color: #232e3c;
  }
}

.theme-dark {

  .CalendarMonth,
  .DayPickerNavigation_button,
  .CalendarDay,
  .CalendarMonthGrid,
  .DayPicker_focusRegion,
  .DayPicker {
    background-color: #232e3c;
  }

  .DayPicker_weekHeader_ul,
  .CalendarMonth_caption,
  .CalendarDay {
    color: white;
  }

  .CalendarDay__selected_span,
  .CalendarDay__selected_start,
  .CalendarDay__selected_end {
    background-color: #4D72FA;
    color: white;
  }

  .CalendarDay {
    border-color: transparent; //hiding the border around days in the dark theme

    &:hover {
      background-color: #636466;
    }
  }

  .DateInput_fangStroke {
    stroke: #232E3C;
    fill: #232E3C;
  }

  .DayPickerNavigation_svg__horizontal {
    fill: white;
  }

  .DayPicker__withBorder {
    border-radius: 0;
  }

  .DateRangePicker_picker {
    background-color: transparent;
  }
}

.link-widget {
  display: flex;
  align-items: center;
  overflow: auto;

  &.hover {
    a {
      &:hover {
        text-decoration: underline;
      }
    }
  }

  &.no-underline {
    a {
      text-decoration: none !important;
    }
  }

  &.underline {
    a {
      text-decoration: underline;
    }
  }

  &::-webkit-scrollbar {
    width: 0;
    height: 0;
    background: transparent;
  }
}

.import-export-footer-btns {
  margin: 0px !important;
}

.home-version-modal-component {
  border-bottom-right-radius: 0px !important;
  border-bottom-left-radius: 0px !important;
  box-shadow: 0px 12px 16px -4px rgba(16, 24, 40, 0.08),
    0px 4px 6px -2px rgba(16, 24, 40, 0.03) !important;
}

.current-version-label,
.other-version-label {
  color: var(--slate11);
}

.home-modal-component.modal-version-lists {
  width: 466px;
  height: 668px;
  background: var(--base);
  box-shadow: 0px 12px 16px -4px rgba(16, 24, 40, 0.08), 0px 4px 6px -2px rgba(16, 24, 40, 0.03);
  border-top-right-radius: 6px;
  border-top-right-radius: 6px;


  .modal-header {
    .btn-close {
      top: auto;
    }
  }
}

.modal-version-lists {
  max-height: 80vh;

  .modal-body {
    height: 80%;
    overflow: auto;
  }

  .export-creation-date {
    color: var(--slate11);
  }

  .modal-footer,
  .modal-header {
    padding-bottom: 24px;
    padding: 12px 28px;
    gap: 10px;
    width: 466px;
    height: 56px;
    background-color: var(--base);
  }

  .modal-footer {
    padding: 24px 32px;
    gap: 8px;
    width: 466px;
    height: 88px;
  }

  .tj-version-wrap-sub-footer {
    display: flex;
    flex-direction: row;
    padding: 16px 28px;
    gap: 10px;
    height: 52px;
    background: var(--base);
    border-top: 1px solid var(--slate5);
    border-bottom: 1px solid var(--slate5);



    p {
      font-weight: 400;
      font-size: 14px;
      line-height: 20px;
      color: var(--slate12);
    }
  }

  .version-wrapper {
    display: flex;
    justify-content: flex-start;
    padding: 0.75rem 0.25rem;
  }

  .current-version-wrap,
  .other-version-wrap {

    span:first-child {
      color: var(--slate12) !important;
    }
  }

  .current-version-wrap {
    background: var(--indigo3) !important;
    margin-bottom: 24px;
    border-radius: 6px;
    margin-top: 8px;
  }
}

.dropdown-table-column-hide-common {
  border-radius: 3px;
  height: auto;
  overflow-y: scroll;
  padding: 8px 16px;
  width: 20rem;
  max-height: 200px;
}

.dropdown-table-column-hide {
  background-color: #ffffff;
  box-shadow: 0 0 0 2px #0000001a;
}

.dropdown-table-column-hide-dark-themed {
  color: #ffffff !important;
  background-color: #1f2936 !important;
  box-shadow: 0 0 0 2px #9292921a;
}

.hide-column-table-text {
  margin: 0 !important;
}

.hide-column-name {
  padding-left: 10px !important;
}

.rest-methods-url {
  .cm-s-default {
    .cm-string-2 {
      color: #000;
    }
  }
}

.tooljet-database {

  .table-header,
  .table-name,
  .table-cell {
    white-space: nowrap;
    overflow: hidden;
    text-overflow: ellipsis;
  }

  .table-name {
    color: #000;
    width: 250px;
  }

  .table-left-sidebar {
    max-width: 288px;
  }

  .add-table-btn {
    height: 32px;
  }

  .table-header {
    background: #ECEEF0;
  }

  .table-header,
  .table-cell {
    max-width: 230px;
  }

  .add-more-columns-btn {
    background: var(--indigo3);
    font-weight: 500;
    color: var(--indigo9);
    font-size: 12px;
    border-radius: 600;
  }

  .delete-row-btn {
    max-width: 140px;
  }

  .table-list-item-popover {
    display: none;
  }

  .table-list-item:hover .table-list-item-popover {
    display: block;
  }
}

// download pop-up in the table widget
.table-widget-download-popup {
  .cursor-pointer {
    width: 130px;

    &:hover {
      font-weight: bolder;
    }
  }
}

.apploader {
  height: 100vh;

  .app-container {
    height: 100%;
    display: flex;
    flex-direction: column;
    justify-content: space-between;
  }

  .editor-header {
    height: 5%;
    background-color: #EEEEEE;
    display: flex;
    align-items: center;
    justify-content: space-between;

    .app-title-skeleton {
      width: 100px;
      height: 100%;
      display: flex;
      align-items: center;
      margin-left: 120px;
    }

    .right-buttons {
      display: flex;
      gap: 5px;
      align-items: center;
      margin-right: 10px;
    }
  }

  .editor-body {
    height: 100%;
  }

  .skeleton {
    padding: 5px;
  }

  .editor-left-panel {
    width: 48px;
    background-color: #EEEEEE;
    margin: 3px 0px 3px 3px;
    display: flex;
    flex-direction: column;
    justify-content: space-between;
    border-radius: 5px;

    .left-menu-items {
      display: flex;
      flex-direction: column;
      justify-content: space-between;
      gap: 5px;
      margin-top: 10px;
    }

    .bottom-items {
      margin-bottom: 10px;
    }
  }

  .editor-center {
    height: 100%;
    display: flex;
    flex-direction: column;
    gap: 5px;
    justify-content: space-between;

    .canvas {
      height: 100vh;
      background-color: #e6e6e6;
      border-radius: 5px;
      display: flex;
      justify-content: center;
    }

    .query-panel {
      height: 30%;
      display: flex;
      justify-content: space-between;
      gap: 5px;

      .queries {
        width: 30%;
        display: flex;
        flex-direction: column;
        gap: 5px;

        .queries-title {
          background-color: #EEEEEE;
          border-radius: 5px;
          height: 20%;
          padding: 5px 10px;
          display: flex;
          justify-content: space-between;
          align-items: center;
        }

        .query-list {
          background-color: #EEEEEE;
          border-radius: 5px;
          height: 80%;

          .query-list-item {
            margin: 10px;
            height: 35px;
          }
        }
      }

      .query-editor {
        width: 70%;
        height: 100%;
        display: flex;
        flex-direction: column;
        gap: 5px;

        .query-editor-header {
          background-color: #EEEEEE;
          border-radius: 5px;
          height: 20%;
          padding: 5px 10px;
          display: flex;
          justify-content: space-between;

          .query-actions {
            display: flex;
            align-items: center;
          }
        }

        .query-editor-body {
          background-color: #EEEEEE;
          height: 80%;
          border-radius: 5px;

          .button {
            margin-right: 10px;
          }
        }
      }
    }
  }

  .wrapper {
    padding: 3px 3px 3px 0px;
  }



  .right-bar {
    height: 100%;
    padding: 3px 3px 3px 0px;
    display: flex;
    flex-direction: column;
    justify-content: space-between;
    gap: 5px;

    .widget-list-header {
      height: 5%;
      background-color: #EEEEEE;
      border-radius: 5px;
    }

    .widget-list {
      height: 95%;
      background-color: #EEEEEE;
      border-radius: 5px;
      padding: 10px;

      .widgets {
        display: flex;
        justify-content: space-between;
      }
    }
  }
}

.subheader {
  margin-bottom: 12px;
}

.theme-dark {
  .layout-sidebar-icon {
    &:hover {
      background-color: #273342;
    }
  }

  .tooljet-database {

    .table-name,
    .subheader {
      color: var(--slate9);
    }

    .list-group-item.active {
      .table-name {
        color: #000;
      }
    }
  }

  .editor-header {
    background-color: #1F2936;
  }

  .editor-left-panel {
    background-color: #1F2936;
  }

  .editor-center {
    .canvas {
      background-color: #1F2936;
    }
  }

  .query-panel {
    .queries {
      .queries-title {
        background-color: #1F2936 !important;
      }

      .query-list {
        background-color: #1F2936 !important;
      }
    }

    .query-editor {
      .query-editor-header {
        background-color: #1F2936 !important;
      }

      .query-editor-body {
        background-color: #1F2936 !important;
      }
    }
  }

  .right-bar {
    .widget-list-header {
      background-color: #1F2936;
    }

    .widget-list {
      background-color: #1F2936;
    }
  }
}

:root {
  --tblr-breadcrumb-item-active-font-weight: 500;
  --tblr-breadcrumb-item-active-color: inherit;
}

.application-brand {
  position: relative;
  display: flex;
  justify-content: center;
}

.breadcrumb-item.active {
  font-weight: var(--tblr-breadcrumb-item-active-font-weight);
  color: var(--tblr-breadcrumb-item-active-color);
}

.app-icon-main {
  background: var(--indigo3) !important;
  border-radius: 6px !important;
  display: flex;
  justify-content: center;
  align-items: center;
  width: 48px;
  height: 48px;
}

.user-avatar-nav-item,
.audit-log-nav-item,
.notification-center-nav-item {
  border-radius: 4px;
}

.audit-log-nav-item {
  bottom: 40px;
}

.workspace-content-wrapper,
.database-page-content-wrap {
  background: var(--slate2);
}

.workspace-variable-table-card {
  margin: 0 auto;
  width: 880px;
}

.organization-page-sidebar {
  height: calc(100vh - 64px);
  max-width: 288px;
  background-color: var(--base);
  border-right: 1px solid var(--slate5) !important;
  display: grid !important;
  grid-template-rows: auto 1fr auto !important;
}
.marketplace-page-sidebar {
  height: calc(100vh - 64px);
  max-width: 288px;
  background-color: var(--base);
  border-right: 1px solid var(--slate5) !important;
  display: grid !important;
  grid-template-rows: auto 1fr auto !important;
}

.home-page-sidebar {
  max-width: 288px;
  background-color: var(--base);
  border-right: 1px solid var(--slate5);
  display: grid;
  grid-template-rows: auto 1fr auto;
}

.empty-home-page-image {
  margin-top: 14px;
}

.create-new-table-btn {
  width: 248px;

  button {
    height: 40px !important;

  }
}

.tooljet-database-sidebar {
  max-width: 288px;
  background: var(--base);
  border-right: 1px solid var(--slate5);


  .sidebar-container {
    height: 40px !important;
    padding-top: 1px !important;
    margin: 0 auto;
    display: flex;
    justify-content: center;
  }
}

.create-new-app-dropdown {
  width: 248px !important;


  .dropdown-toggle-split {
    border-left: 1px solid var(--indigo11) !important;
  }

  button {
    background-color: var(--indigo9) !important;
  }
}

.create-new-app-button {
  font-weight: 500;
  font-size: 14px;
  height: 40px;
  border-top-left-radius: 6px;
  border-bottom-left-radius: 6px;
}

.create-new-app-button+.dropdown-toggle {
  height: 40px;
  border-top-right-radius: 6px;
  border-bottom-right-radius: 6px;
}

.custom-select {
  .select-search-dark__value::after {
    content: none;
  }

  .select-search-dark__select,
  .select-search__select {
    min-width: fit-content;
    max-width: 100% !important;
  }
}

.jet-data-table td .textarea-dark-theme.text-container:focus {
  background-color: transparent !important;
}

.tooljet-logo-loader {
  height: 100vh;
  display: flex;
  align-items: center;
  justify-content: center;

  .loader-spinner {
    margin: 10px 87px;
  }
}

.page-body {
  height: calc(100vh - 1.25rem - 48px);
  min-height: 500px;
}

// buttons
.default-secondary-button {
  background-color: $color-light-indigo-03;
  color: $color-light-indigo-09;
  max-height: 28px;
  width: 76px;
  display: flex;
  flex-direction: row;
  justify-content: center;
  align-items: center;
  padding: 4px 16px;
  gap: 6px;
  font-weight: 500;
  border: 0 !important;

  .query-manager-btn-svg-wrapper {
    width: 16px !important;
    height: 16px !important;
    padding: 2.67px;
  }

  .query-manager-btn-name {
    min-width: 22px;
  }

  &:hover {
    background-color: $color-light-indigo-04;
    color: $color-light-indigo-10;
  }

  &:active {
    background-color: $color-light-indigo-04;
    color: $color-light-indigo-10;
    box-shadow: 0px 0px 0px 4px #C6D4F9;
    border-radius: 6px;
    border: 1px solid;
    outline: 0 !important;

    svg {
      path {
        fill: $color-light-indigo-10;
      }
    }
  }

  .query-run-svg {
    padding: 4px 2.67px;
  }
}

.default-secondary-button.theme-dark {
  background-color: #4D72FA !important;
  color: #F4F6FA !important;

  svg {
    path {
      fill: #F4F6FA !important;
    }
  }

  &:hover {
    border: 1px solid #4D72FA !important;
    background-color: #4D5EF0 !important;
    color: #FFFFFC !important;

    svg {
      path {
        fill: #FFFFFC !important;
      }
    }
  }

  &:active {
    border: 1px solid #4D72FA !important;
    background-color: #4D5EF0 !important;
    box-shadow: 0px 0px 0px 4px #4D72FA;
    border-radius: 6px;
  }
}

.default-tertiary-button {
  background-color: $color-light-base;
  color: $color-light-slate-12;
  border: 1px solid $color-light-slate-07;
  display: flex;
  flex-direction: row;
  justify-content: center;
  align-items: center;
  padding: 4px 16px;
  gap: 6px;
  max-height: 28px;
  font-weight: 500;
  height: 28px;
  cursor: pointer;
  white-space: nowrap;

  .query-btn-svg-wrapper {
    width: 16px !important;
    height: 16px !important;
    padding: 2.67px;
  }

  .query-btn-name {
    min-width: 22px;

  }

  &:hover {
    border: 1px solid $color-light-slate-08;
    color: $color-light-slate-11;

    svg {
      path {
        fill: $color-light-slate-11;
      }
    }
  }

  .query-create-run-svg {
    padding: 2px;
  }

  .query-preview-svg {
    padding: 2.67px 0.067px;
  }

  &:active {
    border: 1px solid #C1C8CD;
    box-shadow: 0px 0px 0px 4px #DFE3E6;
    color: $color-light-slate-11;
    outline: 0;
  }
}

.default-tertiary-button.theme-dark {
  background-color: transparent;
  color: #4D5EF0 !important;
  border: 1px solid #4D5EF0 !important;

  svg {
    path {
      fill: #4D5EF0 !important;
    }
  }

  &:hover {
    border: 1px solid $color-dark-slate-08;
    color: #FFFFFC !important;
    background-color: #4D5EF0 !important;

    svg {
      path {
        fill: #FFFFFC !important;
      }
    }
  }

  &:active {
    border: 1px solid inherit;
    box-shadow: none;
    outline: 0;
  }
}

.default-tertiary-button.theme-dark.btn-loading {
  background-color: #4D5EF0 !important;
  color: transparent !important;

  svg {
    path {
      fill: transparent !important;
    }
  }
}

.default-tertiary-button.button-loading {
  background-color: transparent !important;
  color: transparent !important;

  svg {
    path {
      fill: transparent !important;
    }
  }
}

.disable-tertiary-button {
  color: $color-light-slate-08;
  background-color: $color-light-slate-03;
  pointer-events: none !important;

  svg {
    path {
      fill: $color-light-slate-08;
    }
  }

}

.disable-tertiary-button.theme-dark {
  color: $color-dark-slate-08;
  background-color: $color-dark-slate-03;
  pointer-events: none !important;

  svg {
    path {
      fill: $color-dark-slate-08;
    }
  }
}

.font-weight-500 {
  font-weight: 500;
}

.font-size-12 {
  font-size: 12px;
}

.toggle-query-editor-svg {
  width: 16px;
  height: 16px;
  padding: 2.88px 5.22px;
}

.theme-dark {
  .org-avatar:hover {
    .avatar {
      background: #10141A no-repeat center/cover;
    }
  }
}

.app-creation-time {
  color: var(--slate11) !important;
  white-space: nowrap;
  overflow: hidden;
  text-overflow: ellipsis;
}

.font-weight-400 {
  font-weight: 400;
}

.border-indigo-09 {
  border: 1px solid $color-light-indigo-09;
}

.dark-theme-toggle-btn {
  height: 32px;
  display: flex;
  align-items: center;
  justify-content: center;

}

.dark-theme-toggle-btn-text {
  font-size: 14px;
  margin: 12px;
}

.maximum-canvas-height-input-field {
  width: 156px;
  height: 32px;
  padding: 6px 10px;
  gap: 17px;
  background: #FFFFFF;
  border: 1px solid #D7DBDF;
  border-radius: 6px;

}

.layout-header {
  position: fixed;
  right: 0;
  left: 56px;
  z-index: 1;
  background: var(--base);
  height: 64px;
}

.layout-sidebar-icon {
  &:hover {
    background: #ECEEF0;
  }

  &:focus {
    outline: #ECEEF0 auto 5px;
  }
}


.tj-dashboard-section-header {
  max-width: 288px;
  max-height: 64px;
  padding-top: 20px;
  padding-left: 20px;
  padding-bottom: 24px;
  border-right: 1px solid var(--slate5);
}

.layout-sidebar-icon {
  &:hover {
    background: #ECEEF0;
    border-radius: 4px;
  }

  &:focus {
    outline: #ECEEF0 auto 5px;
  }
}

.folder-menu-icon {
  visibility: hidden !important;
}

.folder-list-group-item:hover .folder-menu-icon {
  visibility: visible !important;
}

.folder-list-group-item {
  &:hover {
    background: #ECEEF0;
  }

  &:active {
    background: var(--indigo4);
  }

  &:focus {
    box-shadow: 0px 0px 0px 4px #DFE3E6;
  }
}


.app-versions-selector {
  display: inline-flex;
  align-items: center;
  width: 176px;
  height: 28px;
  position: absolute;
  left: 58%;
  border-radius: 6px;
}

.app-version-list-item {
  white-space: nowrap;
  overflow: hidden;
  text-overflow: ellipsis;
}

.app-version-name,
.app-version-released {
  font-weight: 400;
  font-size: 12px;
  line-height: 20px;
}

.app-version-name {
  max-width: 80px;
}

.custom-version-selector__option:hover .app-version-delete {
  display: block;
}

.editor .editor-sidebar {
  border-top: 1px solid var(--slate7);
}

.editor .navbar-brand {
  border-right: 1px solid var(--slate7);
  padding-bottom: 1rem;
  border-right: 1px solid var(--slate7);
  width: 48px;
  display: flex;
  justify-content: center;
}

.theme-dark {
  .editor .navbar-brand {
    border-right: 1px solid #333c48;
  }

  .realtime-avatars {
    border-right: 1px solid #333c48;
  }
}

.modal-backdrop {
  opacity: 0.5;
}

.ds-delete-btn {
  display: none;
  border: none;
  background: none;
}

.ds-list-item:hover .ds-delete-btn {
  display: block;
}

.toojet-db-table-footer,
.home-page-footer {
  position: fixed;
  bottom: 0px;
  right: 0;
  left: 344px;
}

.home-page-footer {
  height: 52px;
  background-color: var(--base) !important;
}

.pagination-container {
  display: flex;
  padding: 0px;
  height: 20px;

  .form-control {
    padding: 0 4px;
    width: fit-content;
    max-width: 30px;
    text-align: center;
  }
}

.profile-card {
  box-shadow: 0px 12px 16px -4px rgba(16, 24, 40, 0.08), 0px 4px 6px -2px rgba(16, 24, 40, 0.03);
  border-radius: 6px;
  padding: 4px 0px;
  width: 84px;
  height: 86px;
  margin-left: 10px;
  background-color: var(--base);

  .dropdown-item {
    width: 84px;
    height: 36px;
    min-width: 84px !important;
  }

  svg {
    margin-left: 2px;
  }

  a {
    span {
      margin-left: 4px;
    }
  }
}

.theme-dark {
  .editor-header-actions {
    .current-layout {
      .bg-white {
        background-color: #232E3C !important;
      }

      svg {
        path {
          fill: white;
        }
      }
    }
  }

  .icon-tabler-x {
    stroke: white;
  }
}

.img-invert {
  img {
    filter: invert(1);
  }
}

.user-group-table {
  .selected-row {
    background-color: #ECEEF0;
  }

  .selected-row.dark {
    background-color: #232E3C;
  }
}

.notification-center.theme-dark {

  .empty-subtitle,
  .card-footer>span,
  .empty-title {
    color: white !important;
  }
}


// DASHBOARD SCROLL STYLES--->
.create-new-app-wrapper {
  margin: 0 auto;
  display: flex;
  justify-content: center;
  padding-top: 4px;
}

.home-page-sidebar {
  height: calc(100vh - 64px) !important; //64 is navbar height

  .folder-list-user {
    height: calc(100vh - 116px) !important; //64 is navbar height + 52 px footer
  }
}

.home-page-content {
  height: calc(100vh - 64px) !important;
  overflow-y: auto;
  background: var(--slate2);
}

.application-folders-list {
  height: 64px;
}

// DASHBOARD STYLES END

// TABLE
.table-left-sidebar {
  height: calc(100vh - 104px) !important; // 62px [navbar] +  40px [ add table and search ] + extra 2 px(border)
  overflow-y: auto;
}

.toojet-db-table-footer {
  height: 52px;
  background: var(--base) !important;
}

.home-app-card-header {
  margin-bottom: 32px;
}

.homepage-app-card {
  height: 166px;
  outline: 1px solid var(--slate3);
  box-shadow: 0px 1px 2px rgba(16, 24, 40, 0.05);
  border-radius: 6px;
  padding: 16px;
  background-color: var(--base) !important;

  .appcard-buttons-wrap {
    display: none;
  }

  .home-app-card-header {
    .menu-ico {
      visibility: hidden !important;
    }
  }

  &:hover {
    box-shadow: 0px 12px 16px -4px rgba(16, 24, 40, 0.08), 0px 4px 6px -2px rgba(16, 24, 40, 0.03);

    .home-app-card-header {
      margin-bottom: 12px;

      .menu-ico {
        visibility: visible !important;
      }
    }

    .app-creation-time-container {
      margin-bottom: 0px;
    }

    .app-card-name {
      margin-bottom: 0px;
    }

    .app-creation-time {
      display: none;
    }


    .appcard-buttons-wrap {
      display: flex;
      padding: 0px;
      gap: 12px;
      width: 240px;
      height: 28px;
      flex-direction: row;

    }

    .app-icon-main {
      width: 36px;
      height: 36px;

    }
  }
}

.app-creation-time-container {
  height: 16px;
}

.release-buttons {
  height: 45px;
  margin-bottom: 10px;
}

.global-settings-app-wrapper {
  max-width: 300px;
}

.version-manager-container {
  padding: 0.6rem;
}

// tooljet db fields styles [ query manager ]
.tj-db-field-wrapper {
  .code-hinter-wrapper {
    ::-webkit-scrollbar {
      display: none;
    }
  }

  .CodeMirror-sizer {
    min-height: 32px !important;
    width: 100%;
    border-right-width: 0px !important;
    padding: 0 !important;
    overflow-y: auto;

    .CodeMirror-lines {
      margin-top: 0px !important;
      min-height: 32px !important;
      padding: 0 !important;
    }
  }
}

.table-list-items#popover-contained {
  .popover-body {
    outline: 1px solid var(--slate3);
    background: var(--base);
    overflow: hidden;
  }

}

.table-list-item-popover.dark {
  svg {
    path {
      fill: white;
    }
  }
}

.theme-dark {
  .react-loading-skeleton {
    background-color: #2F3C4C !important;
    background-image: linear-gradient(90deg, #2F3C4C, #2F3C4C, #2F3C4C) !important;
  }
}

@keyframes up-and-down {
  to {
    opacity: 0.2;
    transform: translateY(-20px);

  }
}

.spin-loader {
  position: fixed;
  width: 100%;

  .load {
    display: flex;
    justify-content: center;
    margin: 200px auto;
  }

  .load div {
    width: 20px;
    height: 20px;
    background-color: #3E63DD;
    border-radius: 50%;
    margin: 0 5px;
    animation-name: #{up-and-down};
    animation-duration: 0.8s;
    animation-iteration-count: infinite;
    animation-direction: alternate;
  }

  .load .two {
    animation-delay: 0.3s;
  }

  .load .three {
    animation-delay: 0.6s;
  }
}

.organization-switch-modal {
  font-family: 'IBM Plex Sans';

  .modal-dialog {
    width: 376px;
  }

  .modal-content {
    background: linear-gradient(0deg, #FFFFFF, #FFFFFF),
      linear-gradient(0deg, #DFE3E6, #DFE3E6);
  }

  .modal-header {
    justify-content: center !important;
    flex-direction: column;
    padding: 40px 32px 20px 32px;

    .header-text {
      font-style: normal;
      font-weight: 600;
      font-size: 20px;
      line-height: 36px;
      margin: 24px 0 5px 0;
    }

    p {
      font-style: normal;
      font-weight: 400;
      font-size: 14px;
      line-height: 20px;
      color: #687076;
      text-align: Center;
      margin-bottom: 0px;
    }
  }

  .modal-body {
    padding: 18px 32px;

    .org-list {
      display: flex;
      flex-direction: column;

      .org-item {
        height: 50px;
        display: flex;
        align-items: center;
        padding: 0px 12px;
        cursor: default;

        input[type=radio] {
          margin-right: 16px;
          width: 16px;
          height: 16px;
        }

        .avatar {
          margin-right: 11px;
          color: #11181C;
          background-color: #F8FAFF;
          width: 34px !important;
          height: 34px !important;
        }

        span {
          font-style: normal;
          font-weight: 400;
          font-size: 12px;
          line-height: 20px;
          color: #11181C;
        }
      }

      .selected-item {
        border-radius: 6px;
        background-color: #F0F4FF;
      }
    }
  }

  .modal-footer {
    justify-content: center;
    padding: 24px 32px;
    border-top: 1px solid #DFE3E6;

    button {
      width: 100%;
      font-style: normal;
      font-weight: 600;
      font-size: 14px;
      line-height: 20px;
    }
  }
}

.organization-switch-modal.dark-mode {

  .modal-footer,
  .modal-header {
    border-color: #232e3c !important;

    p {
      color: rgba(255, 255, 255, 0.5) !important;
    }
  }

  .modal-body,
  .modal-footer,
  .modal-header,
  .modal-content {
    color: white;
    background-color: #2b394a;
  }

  .modal-content {
    border: none;
  }


  .modal-body {
    .org-list {
      span {
        color: white;
      }

      .selected-item {
        background-color: #232e3c;
      }
    }
  }
}

.datasources-category {
  color: var(--slate10);
}

.react-tooltip {
  font-size: .765625rem !important;
}

.add-new-workspace-icon-wrap {
  display: flex;
  flex-direction: row;
  align-items: center;
  padding: 8px;
  width: 34px;
  height: 34px;
  background: var(--indigo3);
  border-radius: 6px;
}

.add-new-workspace-icon-old-wrap {
  display: none;
}

.add-workspace-button {
  padding: 8px 12px;
  gap: 11px;
  height: 50px;

  &:hover {
    background: var(--indigo3);
    margin: 0 auto;
    border-radius: 6px;
    padding-bottom: 10px;

    .add-new-workspace-icon-old-wrap {
      padding: 8px;
      width: 34px;
      height: 34px;
      background: var(--indigo9);
      border-radius: 6px;
      display: flex;
      justify-content: center;
      align-items: center;

    }

    .add-new-workspace-icon-wrap {
      display: none;

    }
  }

}

.tj-folder-list {
  display: flex;
  align-items: center;
  color: var(—-slate12) !important;
}

.app-card-name {
  color: var(—-slate12);
  margin-bottom: 2px;
  white-space: nowrap;
  overflow: hidden;
  text-overflow: ellipsis;
}

.dashboard-breadcrumb-header {
  display: flex;
  align-items: center;
}

.tj-version {
  margin-right: 44px;
  display: flex;
  align-items: center;
  color: var(--slate9);

}

.folder-list {
  color: var(—-slate9) !important;
}

.tj-folder-header {
  margin-bottom: 12px;
  height: 37px;
  cursor: pointer;
}

.tj-dashboard-header-title-wrap {
  display: flex;
  justify-content: center;
  align-items: center;
  color: var(--slate11);

  a {
    text-decoration: none;
  }
}

.theme-dark {
  .tj-onboarding-phone-input-wrapper {
    .flag-dropdown {
      background-color: #1f2936 !important;

      .country-list {
        background-color: #1f2936 !important;
        background: #1f2936;

        li {
          .country .highlight {
            background-color: #3a3f42;
            color: #000 !important;

            div {
              .country-name {
                color: #6b6b6b !important;
              }
            }

          }

          &:hover {
            background-color: #2b2f31;
          }

        }
      }
    }

  }

  .react-tel-input .country-list .country.highlight {
    color: #6b6b6b;
  }
}

.dashboard-breadcrumb-header-name {
  font-weight: 500 !important;
  color: var(—-slate12) !important;
}

.tj-dashboard-header-wrap {
  padding-top: 22px;
  padding-bottom: 22px;
  padding-left: 40px;
  height: 64px;
  border-bottom: 1px solid var(--slate5);
}

.dashboard-breadcrumb-header-name:hover {
  text-decoration: none !important;
}


.tj-avatar {
  border-radius: 6px;
  width: 36px;
  height: 36px;
  display: flex;
  justify-content: center;
  align-items: center;
  background-color: var(--slate3) !important;
  color: var(--slate11) !important;
  text-transform: uppercase;
  font-weight: 500;

  &:hover {
    background-color: var(--slate4);
  }

  &:focus {
    box-shadow: 0px 0px 0px 4px var(--indigo6);
    outline: 0;
  }

  &:active {
    box-shadow: none;
  }
}

.tj-current-org {
  span {
    color: var(--slate12);

  }
}


.sidebar-inner {
  align-items: center;
}

.workspace-drawer-wrap {
  background: var(--base);
}

.theme-dark {
  .drawer-wrap {
    background: var(--base);
  }
}

.users-table {
  background: var(--base);
  padding: 16px;
  width: 848px;
  margin: 0 auto;
  padding: 16px;

  tbody {

    tr>td>span,
    tr>td>a {
      white-space: nowrap;
      overflow: hidden;
      text-overflow: ellipsis;
      max-width: 140px;
    }
  }

  thead {
    tr {
      padding: 0px 6px;
      gap: 90px;
      width: 848px;
      height: 40px;
      display: flex;
      align-items: center;
      margin-top: 6px;
    }

    tr>th {
      background: var(--base) !important;
      border-bottom: none !important;
      padding: 0 !important;
      width: 282px;
    }
  }

  tr {
    background: var(--base);
    height: 66px;
    padding: 13px 0px;
    border-bottom: 1px solid var(--slate7);
    display: flex;
    justify-content: space-between;
  }

  tr>td {
    border-bottom-width: 0px !important;
    display: flex;
    align-items: center;
    flex: 16%;
    padding-left: 0px !important;
    padding-right: 0px !important;
    white-space: nowrap;
    overflow: hidden;
    text-overflow: ellipsis;
  }
}

.tj-input {
  padding: 6px 10px;
  gap: 17px;
  width: 161.25px;
  height: 32px;
  background: var(--base);
  border: 1px solid var(--slate7);
  border-radius: 6px;

  ::placeholder {
    color: var(--slate9) !important;
  }

}

.workspace-setting-buttons-wrap {
  display: flex;
  gap: 12px;
}

.workspace-settings-table-wrap {
  max-width: 880px;
  margin: 0 auto;
}

.workspace-settings-filters {
  display: flex;
  gap: 12px;
  flex-direction: row;
  align-items: center;
  position: relative;
}

.workspace-setting-table-wrapper {
  box-shadow: 0px 1px 2px rgba(16, 24, 40, 0.05);
  outline: 1px solid var(--slate7);
  background: var(--base);
  width: 880px;
  margin: 0 auto;
  border-radius: 6px;
  height: calc(100vh - 223px);
  position: relative;

}

.workspace-filter-text {
  color: var(--slate11);
  margin-bottom: 14px;
}

.singleuser-btn {
  padding: 6px 16px;
  gap: 6px;
  width: 152px;
  height: 32px;
  border-radius: 6px;

}

.multiuser-btn {
  padding: 6px 16px;
  gap: 6px;
  width: 189px;
  height: 32px;
  border-radius: 6px;

}

.workspace-page-header {
  width: 880px;
  margin: 0 auto !important;

  div:first-child {
    margin: 0 auto !important;
    width: 880px;

  }
}

.workspace-user-archive-btn {
  width: 95px;
  height: 28px;
}

.workspace-clear-filter {
  margin-left: 8px;
  color: var(--indigo9);
  font-weight: 600 !important;
}

.workspace-clear-filter-wrap {
  display: flex;
  align-items: center;
  width: 130px;
  justify-content: flex-end;
  position: absolute;
  right: 16px;
}

.tj-checkbox {
  border-color: var(--slate7);
}

.workspace-clipboard-wrap {
  display: flex;
  align-items: center;
  width: 162.67px;
  cursor: pointer;

  p {
    font-weight: 500 !important;
    margin-left: 5px;
  }

  span {
    display: flex;
    align-items: center;
  }
}

.workspace-user-status {
  margin-right: 22px;
  margin-left: 5px;
}

.worskpace-setting-table-gap {
  margin-top: 20px;
}

.tj-active {
  background: #46A758;
}

.tj-invited {
  background: #FFB224;
}

.tj-archive {
  background: #E54D2E;
}

.liner {
  height: 1px;
  background: var(--slate5);
  width: 880px;
  margin-top: 22px;
}

.edit-button {
  width: 135px;
  height: 28px;
  display: flex;
  flex-direction: row;
  justify-content: center;
  align-items: center;
  padding: 4px 16px;
  gap: 6px;
  width: 135px;
  height: 28px;
}

.launch-button {
  display: flex;
  width: 93px;
  height: 28px;
  padding: 4px 16px;
  gap: 6px;
  align-items: center;
  color: var(--slate12);
  justify-content: center;
}

.launch-button.tj-disabled-btn {
  cursor: not-allowed;
}

.breadcrumb-item {
  a {
    text-decoration: none !important;
    color: var(--slate12);
  }
}

.table-list-item {
  width: 248px;
}

.workspace-settings-filter-items {
  width: 161.25px;

  .css-13mf2tf-control {
    width: 161.25px !important;

  }

  .css-10lvx9i-Input {
    margin: 0 !important;
    padding: 0 !important;
  }

  .css-1bugkci-control,
  .css-42vs31,
  .css-ob45yj-menu {
    background-color: var(--base) !important;
    width: 161.25px !important;
  }

  .css-6t9fnh-control {
    border: 1px solid var(--slate7) !important;
    background: var(--base);
    color: var(--slate9);
    width: 161.25px;
    height: 32px;

    .css-1opnhvy-singleValue {
      color: var(--slate9) !important;

    }
  }

  input.tj-checkbox {
    background: var(--base) !important;
    color: var(--slate9);
    border: 1px solid var(--slate7) !important;

    ::placeholder {
      color: var(--slate9);
    }
  }
}


.tj-db-dataype {
  margin-left: 8px;
  color: var(--slate11);
}

.tj-database-column-header {
  color: var(--slate12);
  padding: 4px 4px 4px 8px !important;
  text-transform: capitalize !important;
  line-height: 0px !important;
  font-weight: 500 !important;
  font-size: 12px !important;
  line-height: 20px !important;
  color: var(--slate12) !important;

  &:first-child {
    display: flex !important;
    align-items: center !important;
    padding-left: 1rem !important;
  }

}

.tj-database-column-row {
  margin: 0;

  th:first-child {
    height: 28px;
  }

  th:first-child>div {
    height: 16px;
    width: 16px;
    display: flex;
    align-items: center;
    height: 28px;

    input {
      border-radius: 4px;
    }

  }
}

.tj-db-operaions-header {
  height: 48px;
  padding: 0 !important;
  display: flex;
  align-items: center;
  background-color: var(--base);

  .row {
    margin-left: 0px;
  }

  .col {
    padding-left: 0px;
    display: flex;
    gap: 8px;
    align-items: center;
  }
}

.add-new-column-btn {
  margin-left: 16px;
  width: 144px !important;
  height: 28px;
  border-radius: 6px;
  padding: 0 !important;
  display: flex;
  align-items: center;
  justify-content: center;
  background: transparent;
  color: var(--slate12);
  border: none;
}

.tj-db-filter-btn {
  width: 81px;
  height: 28px;
  border-radius: 6px;
  background: transparent;
  color: var(--slate12);
  border: none;
  display: flex;
  align-items: center;
  justify-content: center;
}

.tj-db-filter-btn-applied,
.tj-db-sort-btn-applied {
  display: flex !important;
  flex-direction: row !important;
  justify-content: center !important;
  align-items: center !important;
  padding: 4px 16px !important;
  width: 171px !important;
  height: 28px !important;
  background: var(--grass2) !important;
  border-radius: 6px !important;
}

.tj-db-filter-btn-active,
.tj-db-sort-btn-active {
  width: 81px !important;
  height: 28px !important;
  background: var(--indigo4) !important;
  border: 1px solid var(--indigo9) !important;
  border-radius: 6px !important;
  justify-content: center;
  color: var(--indigo9) !important;
}

.tj-db-header-add-new-row-btn {
  width: 125px;
  height: 28px;
  background: var(--indigo3);
  border-radius: 6px !important;
  display: flex;
  flex-direction: row;
  justify-content: center;
  align-items: center;
  gap: 6px;
  border: none;

  span {
    color: var(--indigo9);
  }
}

.tj-db-sort-btn {
  width: 75px;
  height: 28px;
  background: transparent;
  color: var(--slate12);
  border: none;
  display: flex;
  align-items: center;
  justify-content: center;
}

.edit-row-btn {
  background: transparent;
  color: var(--slate12);
  border: none;
  display: flex;
  align-items: center;
}

.workspace-variable-header {
  width: 880px;
  justify-content: end;
  margin: 0 auto;
  display: flex;
  padding: 0;
}

.add-new-variables-button {
  margin-bottom: 20px;
  width: 169px;
  height: 32px;
}

.org-users-page-sidebar,
.left-menu {
  padding: 16px;
  gap: 7px;
  width: 220px;
  border-right: 1px solid var(--slate5);
  overflow-y: auto;
  overflow-x: hidden;
}

.groups-header-wrap {
  display: flex;
  height: 36px;
  border-bottom: 1px solid var(--slate5);
}

.org-users-page-container {
  width: 880px;
  margin: 0 auto;
}

.groups-main-header-wrap {
  padding: 20px 0px 8px;
  gap: 10px;
  width: 612px;
  height: 56px;
  margin: 0 auto;
  display: flex;
  justify-content: space-between;

  p {
    white-space: nowrap;
    overflow: hidden;
    text-overflow: ellipsis;
  }

  .nav-tabs .nav-link.active {
    border-bottom: 2px solid var(--indigo9) !important;
  }
}

.form-check-input:disabled {
  background-color: var(--slate8) !important;
}

.manage-groups-body {
  padding: 24px;
  font-size: 12px;
  overflow-y: auto;
  height: calc(100vh - 300px);

}

.groups-sub-header-wrap {
  width: 612px;
  height: 36px;
  border-bottom: 1px solid var(--slate5) !important;

  .nav-link.active {
    border-bottom: 2px solid var(--indigo9) !important;
    border-color: var(--indigo9) !important;
  }

  .nav-item {
    font-weight: 500 !important;
    font-size: 12px !important;
  }


  p {
    width: 205px;
  }
}

.groups-btn-container {
  width: 880px;
  justify-content: space-between;
  margin: 0 auto;
  margin-bottom: 20px;
  height: 32px;
  align-items: center;

}

.org-users-page {
  margin: 0 auto;
}

.org-users-page-card-wrap {
  height: calc(100vh - 208px);
}

.org-users-page-card-wrap,
.manage-sso-wrapper-card {
  display: flex;
  flex-direction: row;
  background: var(--base);
  width: 880px;
  outline: 1px solid var(--slate5);
  box-shadow: 0px 1px 2px rgba(16, 24, 40, 0.05);
  border-radius: 6px;
}

.manage-sso-wrapper-card {
  margin: 0 auto;

  .card-body {
    overflow-y: auto;
    padding: 40px;
  }

  .card-header {
    padding: 0px 24px;
    width: 660px;
    height: 72px;
    border-bottom: 1px solid var(--slate5);

  }

  .form-check {
    margin-bottom: 0px !important;
    line-height: 24px;
    font-size: 16px;
  }
}

.groups-sidebar-nav {
  display: flex;
  flex-direction: row;
  align-items: center;
  padding: 6px 8px;
  gap: 40px;
  width: 188px;
  height: 32px;
  background: var(--base);
  border-radius: 6px;
  cursor: pointer;
}

.org-users-page-card-body {
  width: 660px;
}

.org-users-page {
  .nav-tabs .nav-link.active {
    background-color: transparent !important;
  }

  .nav-tabs .nav-item.show .nav-link,
  .nav-tabs .nav-link.active {
    border-color: var(--indigo9) !important;

  }

  .nav-link:hover {
    border-right: none !important;
    border-left: none !important;
    border-top: none !important;

    color: var(--indigo9);
  }
}

.groups-selected-row {
  background-color: var(--indigo4);
}

.add-apps-btn {
  width: 160px;
  height: 32px;
}

.groups-app-body-header {
  border-bottom: 1px solid var(--slate5);

  p {
    height: 36px;
    display: flex;
    align-items: center;
    width: 286px;
    color: var(--slate11);

  }

  p:first-child {
    width: 205px !important;
    margin-left: 12px;
  }

}

.manage-group-tab-icons {
  margin-right: 6px;
}

.manage-groups-no-apps-wrap {
  display: flex;
  justify-content: center;
  flex-direction: column;
  align-items: center;
  width: 602px;

  p {
    margin-top: 12px;
  }

  span {
    color: var(--slate11);
    margin-top: 4px;
  }

  div {
    width: 64px;
    height: 64px;
    background: var(--indigo3);
    border-radius: 12px;
    display: flex;
    justify-content: center;
    align-items: center;
    margin-top: 88px;
  }
}

.apps-permission-wrap {
  height: 72px;
  justify-content: center;
  gap: 12px;
}

.apps-folder-permission-wrap,
.apps--variable-permission-wrap {
  height: 44px;
}

.manage-group-permision-header {
  border-bottom: 1px solid var(--slate5);
  display: flex;

  p {
    padding: 8px 12px;
    gap: 10px;
    width: 206px;
    height: 36px;
    font-weight: 500;
    color: var(--slate11) !important;
  }

}

.permission-body {
  .form-check {
    margin-bottom: 0px !important;
  }

  tr {
    border-bottom: 1px solid var(--slate5);
    width: 612px !important;

  }

  td {
    font-size: 12px;
    font-weight: 500;
    line-height: 20px;
    letter-spacing: 0em;
    text-align: left;
    width: 206px !important;
    padding-left: 12px;

    div {
      padding-left: 12px;
    }
  }
}


.default-option-text {
  margin-left: 10px;
  margin-right: 16px;
  font-size: 11px !important;
}

.git-sso-help-text {
  color: var(--slate11);
}

.default-group-wrap {
  gap: 10px;
  width: 119px;
  height: 28px;
  display: flex;
  align-items: center;
  justify-content: center;
  background: var(--grass3);
  border-radius: 100px;
}

.sso-icon-wrapper {
  display: flex;
  flex-direction: row;
  justify-content: center;
  align-items: center;
  padding: 8px 8px 8px 16px;
  width: 251px;
  height: 56px;
  background: var(--slate3);
  border-radius: 6px;
  margin-top: 12px;
}

.sso-main-box {
  justify-content: center;
  background: var(--slate6);
  padding: 8px 16px;
  width: 96px;
  height: 40px;
  border-radius: 6px;
}

.default-danger-tag-wrap {
  gap: 10px;
  width: 113px;
  height: 28px;
  display: flex;
  align-items: center;
  justify-content: center;
  background: var(--tomato6);
  border-radius: 100px;
  margin-bottom: 16px;
}

.manage-group-users-info {
  height: 48px;
  width: 612px;
  border-radius: 6px;
  padding: 12px 24px 12px 24px;
  background: var(--slate3);
  border: 1px solid var(--slate5);
  border-radius: 6px;
  margin-bottom: 16px;

  p {
    color: var(--slate12);
    gap: 14px;
    display: flex;
    align-items: center;

  }
}

.name-avatar {
  display: flex;
  flex-direction: column;
  justify-content: center;
  align-items: center;
  gap: 10px;
  width: 36px;
  height: 36px;
  background-color: var(--slate3) !important;
  border-radius: 6px;
  color: var(--slate11);
  margin-right: 12px;
  text-transform: capitalize;
}

.manage-group-users-row {
  display: flex;
  flex-direction: row;
  align-items: baseline;
  padding: 12px 6px;
  width: 612px !important;
  height: 64px;
  border-bottom: 1px solid var(--slate5);

  p {
    width: 272px;
    white-space: nowrap;
    overflow: hidden;
    text-overflow: ellipsis;

    span {
      max-width: 150px;
      white-space: nowrap;
      overflow: hidden;
      text-overflow: ellipsis;
    }
  }

  &:hover .apps-remove-btn {
    display: flex;
  }
}

.manage-group-app-table-body {
  width: 602px !important;

  tr {
    display: flex;
    font-family: 'IBM Plex Sans';
    font-style: normal;
    font-weight: 400;
    font-size: 12px;
    line-height: 20px;
    color: var(--slate12);
  }
}

.apps-view-edit-wrap {
  display: flex;
  flex-direction: column;
  width: 51px;
  margin-right: 32px;
}

.apps-table-row {
  display: grid !important;
  grid-template-columns: 205px 286px 115px;

  td {
    padding: 12px;
    white-space: nowrap;
    overflow: hidden;
    text-overflow: ellipsis;
  }

  &:hover .apps-remove-btn {
    display: flex;
  }
}

.apps-remove-btn {
  width: 97px;
  height: 28px;
  font-weight: 600 !important;
}

.faded-text {
  color: var(--slate8);
}

.manage-groups-app-dropdown {
  width: 440px;
}

.create-new-group-button {
  width: 169px;
  height: 32px;
  border-radius: 6px;
}

.faded-input {
  background: var(--slate5);
}

.manage-group-table-head {
  display: flex;
  border-bottom: 1px solid var(--slate5);
  width: 612px;
  height: 36px;
  padding: 8px 12px;
  align-items: center;


  p {
    width: 272px !important;
    color: var(--slate11);
    font-weight: 500;
  }

}

.manage-groups-permission-apps {
  border-bottom: 1px solid var(--slate5);
}

.manage-groups-permission-apps,
.apps-folder-permission-wrap,
.apps-variable-permission-wrap {
  display: flex;
  align-items: center;
  padding: 12px;
  gap: 10px;

  div {
    width: 206px;
  }
}

.manage-groups-permission-apps,
.apps-variable-permission-wrap {
  gap: 10px;
  height: 72px;
}

.apps-folder-permission-wrap {
  height: 44px;
  border-bottom: 1px solid var(--slate5);
}

.delete-group {
  text-decoration: none !important;
  color: var(--tomato9) !important;
}

.delete-link,
.remove-decoration {
  text-decoration: none !important;
}

.edit-group {
  text-decoration: none !important;
  color: var(--slate12) !important;
}

.removed-decoration {
  text-decoration: none !important;
}

.rmsc .select-item.selected {
  color: var(--slate12) !important;
  background-color: var(--base) !important;
}

.manage-groups-app-dropdown {
  margin-right: 12px;

  .rmsc .dropdown-container:focus-within {
    border: 1px solid var(--indigo9) !important;
    box-shadow: 0px 0px 0px 2px #C6D4F9 !important;
  }

  .dropdown-heading-value {
    span {
      color: var(--slate12) !important;

    }
  }

  .multi-select {
    .dropdown-container {
      gap: 17px;
      width: 440px;
      height: 32px;
      background: var(--base);
      border: 1px solid var(--slate7);
      border-radius: 6px;
      display: flex;
      justify-content: center;
      align-items: center;
      margin-right: 12px;
    }

  }

  .dropdown-content {
    .panel-content {
      background: var(--base);
      border: 1px solid var(--slate3);
      box-shadow: 0px 12px 16px -4px rgba(16, 24, 40, 0.08), 0px 4px 6px -2px rgba(16, 24, 40, 0.03);
      border-radius: 6px;

      .select-panel {
        .search {
          border-bottom: 1px solid var(--slate5);
        }

        .search,
        input {
          background-color: var(--base) !important;
        }
      }

      input[type='checkbox'] {
        border: 1px solid red !important;
      }

      .select-item:hover {
        background-color: var(--slate3);
      }


      .item-renderer {
        span {
          font-size: 12px;
          color: var(--slate12)
        }
      }

    }
  }
}

.sso-form-wrap {
  .form-label {
    font-size: 12px;
    font-weight: 500px;
    margin-bottom: 4px !important;
    color: var(--slate12);
  }

  .form-check-label {
    font-size: 12px;
    font-size: 12px;
    line-height: 20px;
    color: var(--slate12);
  }
}

.allow-default-sso-helper-text {
  white-space: pre-line;
}

.password-disable-danger-wrap {
  padding: 16px;
  gap: 16px;
  width: 574px;
  height: 116px;
  background: var(--tomato3);
  border: 1px solid var(--tomato5);
  border-radius: 6px;
}

.sso-footer-save-btn {
  width: 157px;
  height: 40px;
}

.sso-footer-cancel-btn {

  width: 85px;
  height: 40px;
}

.danger-text-login {
  padding-left: 40px !important;
}

.tick-icon {
  width: 20px;
  height: 20px;
  background: var(--indigo9);
  border-radius: 4px;
}

.invite-user-drawer-wrap {
  display: grid;
  grid-template-rows: auto 1fr auto;
  height: 100vh;
}

.manage-users-drawer-footer {
  padding: 24px 32px;
  height: 88px;
  border-top: 1px solid var(--slate5) !important;
  display: flex;
  gap: 8px;
  justify-content: end;

  .invite-btn {
    width: 140px;
    height: 40px;
  }

  .cancel-btn {
    width: 85px;
    height: 40px;
  }
}


.tj-drawer-tabs-wrap {
  display: flex;
}

.invite-user-drawer-wrap {
  .card-header {
    flex-direction: column;
    display: flex;
    justify-content: space-between;
    padding: 0px !important;
  }

  .card-header-inner-wrap {
    justify-content: space-between;
    width: 100%;
    padding: 16px 20px;
    height: 64px;

  }

  .card-header-inner-wrap,
  .tj-drawer-tabs-container {
    display: flex;
  }

  .tj-drawer-tabs-container-outer {
    padding-top: 0px;
    gap: 10px;
    height: 68px;
  }

  .tj-drawer-tabs-container {
    padding: 2px;
    gap: 2px;

    width: 502px;
    height: 36px;
    background: var(--slate4);
    border-radius: 6px;

  }
}

.tj-drawer-tabs-btn {
  padding: 2px 4px;
  gap: 6px;
  width: 248px;
  height: 32px;
  box-shadow: 0px 1px 2px rgba(16, 24, 40, 0.05);
  border-radius: 4px;
  border: none;
  color: var(--slate11);
  display: flex;
  align-items: center;
  justify-content: center;
  background: var(--slate4);


  span {
    margin-left: 4px !important;
    font-weight: 500;

  }
}

.tj-drawer-tabs-btn-active {
  background: var(--base);
  color: var(--slate12);
}

.user-number-wrap {
  display: flex;
  flex-direction: column;
  align-items: center;
  padding: 8px;
  gap: 10px;
  width: 36px;
  height: 36px;
  background: var(--slate3);
  border-radius: 1000px;
}

.user-csv-template-wrap {
  display: flex;
  padding: 24px;
  gap: 14px;

  width: 486px;
  height: 152px;

  background: var(--orange3);

  border: 1px solid var(--orange6);
  border-radius: 6px;

  div {
    display: flex;
    flex-direction: column;

    p {
      margin-bottom: 12px;
    }

  }
}

.upload-user-form {
  display: flex;
  flex-direction: column;
  justify-content: center;
  align-items: center;
  padding: 60px 0px;
  gap: 36px;
  width: 486px;
  height: 244px;
  border: 2px dashed var(--indigo9);
  border-radius: 6px;
  align-items: center;
  margin: 24px auto;
  text-align: center;

  .select-csv-text {
    color: var(--indigo9);
    margin-bottom: 4px;
  }

  span {
    color: var(--slate11) !important;
  }
}

.download-template-btn {
  width: 184px;
  height: 32px;
  padding: 0px !important;
}

.csv-upload-icon-wrap {
  display: flex;
  flex-direction: row;
  justify-content: center;
  align-items: center;
  padding: 10px;
  gap: 10px;
  width: 64px;
  height: 64px;
  background: var(--indigo3);
  border-radius: 12px;
  margin: 0px auto 12px auto;
  cursor: pointer;
}

.user-csv-template-wrap {
  margin-top: 24px;
}


.manage-users-drawer-content-bulk {
  form {
    display: flex;
    flex-direction: column;
    justify-content: center;
    align-items: center;
  }

  .manage-users-drawer-content-bulk-download-prompt {
    display: flex;
    flex-direction: row !important;
    justify-content: center;
    align-items: flex-start !important;
  }
}


.manage-users-drawer-content {
  margin: 24px 32px;

  div:first-child {
    display: flex;
    flex-direction: column;
    justify-content: center;
    align-items: top;
  }

  .invite-user-by-email {
    display: flex;
  }

  .invite-email-body {
    width: 452px;

    input {
      padding: 6px 10px;
      width: 470px;
      height: 32px;
      color: var(--slate12);
    }
  }
}

.tj-db-table {
  overflow-y: auto;
  height: 110px;

  table {
    border-collapse: collapse;
    width: 100%;
  }
}

.bounded-box {
  .sc-iwsKbI.lmGPCf {
    height: 100%;
    margin: auto;
    width: max-content;
    max-width: 100% !important;

    img {
      height: 100% !important;
    }

    .gVmiLs {
      width: auto !important;
    }
  }

  .css-tlfecz-indicatorContainer,
  .css-1gtu0rj-indicatorContainer {
    svg {
      width: 12px !important;
      height: 12px !important;
    }
  }

}

.sso-type-header {
  margin-left: 10px;
}

.groups-folder-list {
  padding: 6px 8px;
  gap: 40px;
  max-width: 188px;
  height: 32px;

  span {
    white-space: nowrap !important;
    overflow: hidden !important;
    text-overflow: ellipsis !important;
  }
}

.create-group-modal-footer {
  display: flex;
  align-items: center;
  gap: 8px;
  justify-content: end;
}

.add-users-button {
  width: 160px;
  height: 32px;
}

.sso-page-inputs {
  padding: 6px 10px;
  gap: 17px;
  width: 612px;
  height: 32px;
}

.workspace-settings-filter-wrap {
  background: var(--slate3);
  padding: 15px 16px;
  gap: 12px;
  width: 880px;
  height: 62px;
  border-right: 1px solid var(--slate7);
  border-top: 1px solid var(--slate7);
  border-left: 1px solid var(--slate7);
  box-shadow: 0px 1px 2px rgba(16, 24, 40, 0.05);
  border-top-left-radius: 6px;
  border-top-right-radius: 6px;
}


// users page
.css-1i2tit0-menu {
  margin: 0px !important;
  background: var(--base);
  box-shadow: 0px 4px 6px -2px #10182808 !important;

  .css-2kg7t4-MenuList {
    margin: 0px !important;
    padding: 0px !important;
    background: var(--base);
  }
}

.workspace-settings-nav-items {
  padding: 6px 8px;
  gap: 40px;
  width: 248px;
  height: 32px;
}

.new-app-dropdown {
  background: var(--base) !important;
  color: var(--slate12);
}

.workspace-variable-container-wrap {

  .card,
  thead {
    background: var(--base) !important;

    tr>th,
    tbody>tr>td {
      background: var(--base) !important;
    }
  }

}

.move-selected-app-to-text {
  p {
    white-space: nowrap;
    overflow: hidden;
    text-overflow: ellipsis;

    span {
      font-weight: 600;
    }
  }
}

.tj-org-dropdown {
  .dashboard-org-avatar {
    margin-right: 11px;
    display: flex;
    flex-direction: row;
    justify-content: center;
    align-items: center;
    padding: 7px 8px;
    gap: 10px;
    width: 34px;
    height: 34px;
    background: var(--slate4) !important;
    color: var(--slate9);
    border-radius: 6px;
  }

  .org-name {
    color: var(--slate12) !important;
    white-space: nowrap;
    overflow: hidden;
    text-overflow: ellipsis;
  }
}

.css-1q0xftk-menu {
  background-color: var(--base-black) !important;
  border: 1px solid hsl(197, 6.8%, 13.6%) !important;
  box-shadow: 0px 12px 16px -4px rgba(16, 24, 40, 0.08), 0px 4px 6px -2px rgba(16, 24, 40, 0.03) !important;

}

.css-4yo7x8-menu {
  background-color: var(--base) !important;
  border: 1px solid var(--slate3) !important;
  box-shadow: 0px 12px 16px -4px rgba(16, 24, 40, 0.08), 0px 4px 6px -2px rgba(16, 24, 40, 0.03) !important;
  border-radius: 6px !important;
}


.org-custom-select-header-wrap {
  border-bottom: 1px solid var(--slate5);
}

.btn-close:focus {
  box-shadow: none !important;
}

.template-card {
  padding: 16px;
  gap: 16px;
  width: 272px;
  height: 184px;
  background: var(--base);
  border: 1px solid var(--slate3);
  box-shadow: 0px 1px 2px rgba(16, 24, 40, 0.05);
  border-radius: 6px;
}

.see-all-temlplates-link {
  color: var(--indigo9) !important;
}

.template-card-img {
  padding: 0px;
  width: 240px;
  height: 112px;
  border-radius: 4px;
}

.confirm-dialogue-body {
  background: var(--base);
  color: var(--slate12);
}

.folder-header-icons-wrap {
  gap: 4px;
}

.tj-common-search-input {
  .input-icon-addon {
    padding-right: 8px;
    padding-left: 8px;

  }

  input {
    box-sizing: border-box;
    display: flex;
    flex-direction: row;
    align-items: center;
    padding: 4px 8px !important;
    gap: 16px;
    width: 248px !important;
    height: 28px !important;
    background: var(--base);
    border: 1px solid var(--slate7);
    border-radius: 6px;
    color: var(--slate12);
    padding-left: 33px !important;


    ::placeholder {
      color: var(--slate9);
      margin-left: 5px !important;
      padding-left: 5px !important;
      background-color: red !important;
    }

    &:hover {
      background: var(--slate2);
      border: 1px solid var(--slate8);
    }

    &:active {
      background: var(--indigo2);
      border: 1px solid var(--indigo9);
      box-shadow: 0px 0px 0px 2px #C6D4F9;
      outline: none;
    }

    &:focus-visible {
      background: var(--slate2);
      border: 1px solid var(--slate8);
      border-radius: 6px;
      outline: none;
    }

    &:disabled {
      background: var(--slate3);
      border: 1px solid var(--slate7);
    }
  }


}

.search-icon-wrap {
  display: flex;
  flex-direction: row;
  justify-content: center;
  align-items: center;
  padding: 7px;
  gap: 8px;
  width: 28px;
  height: 28px;
  background: var(--base);
  border: 1px solid var(--slate7);
  border-radius: 6px;
  cursor: pointer;
}

.sidebar-list-wrap {
  margin-top: 24px;
  padding: 0px 20px 20px 20px;
  height: calc(100vh - 180px);
  overflow: auto;

  span {
    letter-spacing: -0.02em;
  }
}

.drawer-footer-btn-wrap,
.variable-form-footer {
  display: flex;
  flex-direction: row;
  justify-content: flex-end;
  align-items: center;
  padding: 24px 32px;
  gap: 8px;
  height: 88px;
  border-top: 1px solid var(--slate5);
  background: var(--base);
}

.drawer-card-title {
  padding: 16px;
  border-bottom: 1px solid var(--slate5);

  h3 {
    margin-bottom: 0px !important;
  }
}

.drawer-card-wrapper,
.variable-form-wrap {
  min-height: 100vh;
  display: grid;
  grid-template-rows: auto 1fr auto;
}

.add-new-datasource-header-container {
  margin-bottom: 24px;
  padding-top: 4px;
}

.folder-list-group-item {
  color: var(--slate12) !important;
}

.table-list-item,
.table-name {
  color: var(--slate12) !important;
}

// targetting all react select dropdowns

.css-1i2tit0-menu .css-2kg7t4-MenuList {
  div {
    background-color: var(--base-black);

    &:hover {
      background-color: hsl(198, 6.6%, 15.8%);
      ;
    }
  }
}

.css-ob45yj-menu .css-2kg7t4-MenuList {
  div {
    background-color: var(--base);

    &:hover {
      background-color: var(--slate4);
      ;
    }
  }
}

.selected-ds.row>img {
  padding: 0 !important;
}

.tj-user-table-wrapper {
  height: calc(100vh - 270px); //52+64+40+32+20+62
  overflow-y: auto;
  background: var(--base);
  border-right: 1px solid var(--slate7);
  border-bottom: 1px solid var(--slate7);
  border-left: 1px solid var(--slate7);
  box-shadow: 0px 1px 2px rgba(16, 24, 40, 0.05);
  border-bottom-left-radius: 6px;
  border-bottom-right-radius: 6px;

}

.user-filter-search {
  padding: 6px 10px;
  gap: 16px;
  width: 312px;
  height: 32px;
  background: var(--base);
  border: 1px solid var(--slate7);
  border-radius: 6px;

  &::placeholder {
    color: var(--slate9);
  }
}



//TJ APP INPUT
.tj-app-input {
  display: flex;
  flex-direction: column;
  font-family: 'IBM Plex Sans';
  font-style: normal;

  .text-danger {
    font-weight: 400 !important;
    font-size: 10px !important;
    line-height: 16px !important;
    color: var(--tomato10) !important;
  }

  label {
    font-family: 'IBM Plex Sans';
    font-style: normal;
    font-weight: 500;
    font-size: 12px;
    line-height: 20px;
    display: flex;
    align-items: center;
    color: var(--slate12);
    margin-bottom: 4px;
  }

  input.form-control,
  textarea,
  .form-control {
    gap: 16px !important;
    background: var(--base) !important;
    border: 1px solid var(--slate7) !important;
    border-radius: 6px !important;
    margin-bottom: 4px !important;
    color: var(--slate12) !important;

    &:hover {
      background: var(--slate1) !important;
      border: 1px solid var(--slate8) !important;
      -webkit-box-shadow: none !important;
      box-shadow: none !important;
      outline: none;
    }

    &:focus-visible {
      background: var(--indigo2) !important;
      border: 1px solid var(--indigo9) !important;
      box-shadow: none !important;
    }

  }

}



.tj-sub-helper-text {
  font-weight: 400;
  font-size: 10px;
  line-height: 16px;
}

.tj-input-success {
  color: var(--grass10);
}

.tj-input-warning {
  color: var(--orange10);
}

.tj-input-helper {
  color: var(--slate11);
}

.tj-input-error {
  color: var(--tomato10);
}

.tj-input-error-state {
  border: 1px solid var(--tomato9);
}

// TJ APP INPUT END

.search-input-container {
  display: flex;
}

// sidebar styles inside editor :: temporary
.theme-dark,
.dark-theme {
  .editor {
    .left-sidebar {
      background-color: #232e3c !important;
    }
  }
}

.tj-db-table {
  table {
    max-width: calc(100% - 28px);
  }

  .datatable {
    position: relative;
  }
}

.add-row-btn-database {
  position: absolute;
  top: 0;
  right: -28px;
  width: 28px;
  height: 28px;
  background: var(--slate7);
  border-width: 0px 1px 1px 1px;
  border-style: solid;
  border-color: var(--slate4);
  border-radius: 0px !important;
}

.add-col-btn-database {
  position: absolute;
  top: 28;
  left: 0px;
  width: 28px;
  height: 28px;
  background: var(--slate7);
  border-width: 0px 1px 1px 1px;
  border-style: solid;
  border-color: var(--slate4);
  border-radius: 0px !important;
}

// custom styles for users multiselect in manage users 
.manage-groups-users-multiselect {
  gap: 17px;
  width: 440px;
  height: 32px;
  background: var(--base);
  border-radius: 6px;

  .dropdown-heading {
    height: 32px;
    padding: 6px 10px;
  }

  .dropdown-container {
    background: var(--base);
    border: 1px solid var(--slate7) !important;
  }

  .dropdown-content {
    border: 1px solid var(--slate3);
    box-shadow: 0px 12px 16px -4px rgba(16, 24, 40, 0.08), 0px 4px 6px -2px rgba(16, 24, 40, 0.03);
    border-radius: 6px;

    .search {
      input {
        background-color: var(--base);
        color: var(--slate12);
      }
    }
  }

  .rmsc,
  .dropdown-content,
  .panel-content,
  .search {
    background: var(--base) !important;
  }

  .options {
    .select-item {
      color: var(--slate12);

      &:hover {
        background: var(--slate4);
        border-radius: 6px;
      }
    }
  }
}

.select-search__options {
  .item-renderer {
    display: flex !important;
    justify-content: space-between;
    padding: 20px;
    cursor: pointer;
    flex-direction: row;

    div:first-child {
      display: flex;
    }

    p {
      margin-bottom: 0px !important;
      color: var(--slate12);
    }

    span {
      color: var(--slate11);
    }

    p,
    span {
      font-weight: 400;
      font-size: 12px;
      line-height: 20px;
    }
  }
}

.create-new-app-dropdown {
  .button:first-child {
    padding: 0 !important;
  }

  .dropdown-toggle::after {
    border: none !important;
    content: url("data:image/svg+xml,%3Csvg width='25' height='25' viewBox='0 0 25 25' fill='none' xmlns='http://www.w3.org/2000/svg'%3E%3Cpath fill-rule='evenodd' clip-rule='evenodd' d='M10.5 7.03906C10.5 6.34871 11.0596 5.78906 11.75 5.78906C12.4404 5.78906 13 6.34871 13 7.03906C13 7.72942 12.4404 8.28906 11.75 8.28906C11.0596 8.28906 10.5 7.72942 10.5 7.03906ZM10.5 12.0391C10.5 11.3487 11.0596 10.7891 11.75 10.7891C12.4404 10.7891 13 11.3487 13 12.0391C13 12.7294 12.4404 13.2891 11.75 13.2891C11.0596 13.2891 10.5 12.7294 10.5 12.0391ZM11.75 15.7891C11.0596 15.7891 10.5 16.3487 10.5 17.0391C10.5 17.7294 11.0596 18.2891 11.75 18.2891C12.4404 18.2891 13 17.7294 13 17.0391C13 16.3487 12.4404 15.7891 11.75 15.7891Z' fill='%23fff'/%3E%3C/svg%3E%0A");
    transform: rotate(360deg);
    width: 14px;
    margin: 0 !important;
    display: flex;
    align-items: center;
    justify-content: center;
    padding: 8px 0px 0px 0px;
  }
}

.sso-page-loader-card {
  background-color: var(--slate2) !important;
  height: 100%;

  .card-header {
    background-color: var(--slate2) !important;
  }
}

.workspace-nav-list-wrap {
  padding: 4px 20px 20px 20px;
  height: calc(100vh - 116px) !important;
}

.upload-user-form span.file-upload-error {
  color: var(--tomato10) !important;
}

.tj-onboarding-phone-input {
  width: 392px !important;
  height: 40px;
  padding: 8px 12px;
  gap: 8px;
  margin-bottom: 12px;
  background: #FFFFFF;
  border: 1px solid #D7DBDF !important;
  border-radius: 0px 4px 4px 0px !important;

  &:hover {
    border: 1px solid #466BF2 !important;
  }
}

.tj-onboarding-phone-input-wrapper {
  margin-bottom: 12px;
}

.theme-dark {
  .tj-onboarding-phone-input-wrapper {
    .flag-dropdown {
      background-color: #1f2936 !important;

      .country-list {
        background-color: #1f2936 !important;
        background: #1f2936;

        li {
          .country .highlight {
            background-color: #3a3f42;
            color: #000 !important;

            div {
              .country-name {
                color: #6b6b6b !important;
              }
            }

          }

          &:hover {
            background-color: #2b2f31;
          }

        }
      }
    }

  }

  .react-tel-input .country-list .country.highlight {
    color: #6b6b6b;
  }
}

<<<<<<< HEAD
#global-settings-popover {
  padding: 24px;
  gap: 20px;
  max-width: 377px !important;
  height: 316px !important;
  background: #FFFFFF;
  border: 1px solid #E6E8EB;
  box-shadow: 0px 32px 64px -12px rgba(16, 24, 40, 0.14);
  border-radius: 6px;
  margin-top: -13px;


  .input-with-icon {
    justify-content: end;
  }

  .form-check-input {
    padding-right: 8px;
  }

  .global-popover-div-wrap-width {
    width: 156px !important;
  }

  .form-switch {
    margin-bottom: 20px;
  }

  .global-popover-div-wrap {
    padding: 0px;
    gap: 75px;
    width: 329px;
    height: 32px;
    margin-bottom: 20px !important;
    justify-content: space-between;

    &:last-child {
      margin-bottom: 0px !important;
    }
  }
}

.global-popover-text {
  font-family: 'IBM Plex Sans';
  font-style: normal;
  font-weight: 500;
  font-size: 12px;
  line-height: 20px;
  color: #11181C;


}

.maximum-canvas-width-input-select {
  padding: 6px 10px;
  gap: 17px;
  width: 60px;
  height: 32px;
  background: #FFFFFF;
  border: 1px solid #D7DBDF;
  border-radius: 0px 6px 6px 0px;
}

.maximum-canvas-width-input-field {
  padding: 6px 10px;
  gap: 17px;
  width: 97px;
  height: 32px;
  background: #FFFFFF;
  border: 1px solid #D7DBDF;
  border-top-left-radius: 6px;
  border-bottom-left-radius: 6px;
  border-right: none !important;


}

.canvas-background-holder {
  padding: 6px 10px;
  gap: 6px;
  width: 120px;
  height: 32px;
  background: #FFFFFF;
  display: flex;
  align-items: center;
  border: 1px solid #D7DBDF;
  border-radius: 6px;
  flex-direction: row;
}

.export-app-btn {
  flex-direction: row;
  justify-content: center;
  align-items: center;
  padding: 6px 16px;
  gap: 6px;
  width: 158px;
  height: 32px;
  font-family: 'IBM Plex Sans';
  font-style: normal;
  font-weight: 600;
  font-size: 14px;
  line-height: 20px;
  color: #3E63DD;
  background: #F0F4FF;
  border-radius: 6px;
  border: none;
}

.tj-btn-tertiary {
  padding: 10px 20px;
  gap: 8px;
  width: 112px;
  height: 40px;
  background: #FFFFFF;
  border: 1px solid #D7DBDF;
  border-radius: 6px;

  &:hover {
    border: 1px solid #C1C8CD;
    color: #687076;
  }

  &:active {
    border: 1px solid #11181C;
    color: #11181C;
  }
}

.export-table-button {
  width: 135px;
  display: flex;
  align-items: center;
  justify-content: center;
}


#global-settings-popover.theme-dark {
  background-color: $bg-dark-light  !important;
  border: 1px solid #2B2F31;

  .global-popover-text {
    color: #fff !important;
  }

  .maximum-canvas-width-input-select {
    background-color: $bg-dark-light  !important;
    border: 1px solid #324156;
    color: $white;
  }

  .export-app-btn {
    background: #192140;
  }

  .fx-canvas div {
    background-color: transparent !important;
  }
}

=======
.released-version-popup-container {
  width: 100%;
  position: absolute;
  display: flex;
  justify-content: center;
  top: 55px;

  .released-version-popup-cover {
    width: 250px;
    height: fit-content;
    margin: 0;
    z-index: 1;

    .popup-content {
      background-color: #121212;
      padding: 16px 18px 0px 16px;
      border-radius: 6px;
  
      p {
        font-size: 14px;
        font-family: IBM Plex Sans;
        color: #ECEDEE;
      }
    }
  }

  .error-shake {
    animation: shake 0.82s cubic-bezier(.36,.07,.19,.97) both;
    transform: translate3d(0, 0, 0);
    backface-visibility: hidden;
    perspective: 10000px;
  }
  
  @keyframes shake {
    10%, 90% {
      transform: translate3d(-1px, 0, 0);
    }
    
    20%, 80% {
      transform: translate3d(2px, 0, 0);
    }
  
    30%, 50%, 70% {
      transform: translate3d(-4px, 0, 0);
    }
  
    40%, 60% {
      transform: translate3d(4px, 0, 0);
    }
  }

}
>>>>>>> 5ab569bf
.profile-page-content-wrap {
  background-color: var(--slate2);
  padding-top: 40px;
}

.profile-page-card {
  background-color: var(--base);
  border-radius: 6px;
}

.all-apps-link-cotainer {
  border-radius: 6px !important;
}

.workspace-variable-table-card {
  height: calc(100vh - 208px);
}

.variables-table-wrapper {
  tr {
    border-width: 0px !important;
  }
}

.home-page-content-container {
  max-width: 880px;
}

@media only screen and (max-width: 1583px) and (min-width: 1312px) {

  .homepage-app-card-list-item {
    max-width: 264px;
  }

}

@media only screen and (min-width: 1728px) {

  .homepage-app-card-list-item {
    max-width: 304px;
  }

  .home-page-content-container {
    max-width: 976px;
  }

  .liner {
    width: 976px;
  }
}

@media only screen and (max-width: 992px) {
  .homepage-app-card-list-item-wrap {
    display: flex;
    justify-content: center;
    margin-left: auto;
    margin-right: auto;
    width: 100%;
    margin-top: 22px;
  }

  .homepage-app-card-list-item {
    max-width: 304px !important;
    flex-basis: 100%;
  }
}

@media only screen and (min-width: 993px) and (max-width: 1311px) {
  .home-page-content-container {
    max-width: 568px;
  }

  .homepage-app-card-list-item-wrap {
    row-gap: 20px;
  }

  .homepage-app-card-list-item {
    max-width: 269px;
    flex-basis: 100%;
  }

  .liner {
    width: 568px;
  }
}

.tj-docs-link {
  color: var(--indigo9) !important;
  text-decoration: none;
  list-style: none;
}

.datasource-copy-button {
  width: 87px;
  height: 32px;
}

.datasource-edit-btn {
  height: 27px;
  margin-left: 12px;
}

.datasource-edit-modal {

  .modal-content,
  .modal-body,
  .modal-header,
  .modal-title,
  .modal-body-content,
  .modal-sidebar,
  .card {
    background-color: var(--base) !important;
    color: var(--slate12) !important;
    border-color: var(--slate5) !important;
  }

  .datasource-modal-sidebar-footer {
    .footer-text {
      color: var(--slate12) !important;
    }
  }

  .form-control-plaintext {
    color: var(--slate12) !important;
  }

  .card {
    &:hover {
      background-color: var(--slate2) !important;
    }
  }
}

.org-edit-icon {
  width: 28px;
  height: 28px;
  border-radius: 6px;
  display: flex;
  justify-content: center;
  align-items: center;

  svg {
    height: 14px;
    width: 14px;
  }
}

.marketplace-body {
  height: calc(100vh - 64px) !important;
  overflow-y: auto;
  background: var(--slate2);
}

.plugins-card {
  background-color: var(--base);
  border: 1px solid var(--slate3);
  box-shadow: 0px 1px 2px rgba(16, 24, 40, 0.05);
  border-radius: 6px;
}

.template-source-name {
  color: var(--slate12) !important;
}

.marketplace-install {
  color: var(--indigo9);
}

.popover {
  .popover-arrow {
    display: none;
  }
}

.shareable-link {
  .input-group {
    .tj-app-input textarea {
      width: 600px;
      border-radius: 0px !important;
      margin-bottom: 0px !important;
      background-color: #efefef4d;
      color: #545454;
    }
  }
}

.confirm-dialogue-modal {
  background: var(--base);
}

.theme-dark {
  .icon-widget-popover {
    .search-box-wrapper input {
      color: #f4f6fa !important;
    }

    .search-box-wrapper input:focus {
      background-color: #1c252f !important;
    }
  }

  .shareable-link {
    .tj-app-input textarea {
      background-color: #5e656e !important;
      color: #f4f6fa !important;
      border: none !important;
    }
  }

  .icon-widget-popover {
    .search-box-wrapper .input-icon-addon {
      min-width: 2.5rem !important;
    }

    .search-box-wrapper input {
      color: var(--base) !important;
    }
  }
}

<<<<<<< HEAD
.confirm-dialogue-modal {
  background: var(--base);
=======
.theme-dark .card-container {
  background-color: #121212 !important
}
.version-select {
  .react-select__menu {
    .react-select__menu-list {
      max-height: 150px;
    }
  }
>>>>>>> 5ab569bf
}<|MERGE_RESOLUTION|>--- conflicted
+++ resolved
@@ -10328,7 +10328,6 @@
   }
 }
 
-<<<<<<< HEAD
 #global-settings-popover {
   padding: 24px;
   gap: 20px;
@@ -10489,7 +10488,6 @@
   }
 }
 
-=======
 .released-version-popup-container {
   width: 100%;
   position: absolute;
@@ -10542,7 +10540,6 @@
   }
 
 }
->>>>>>> 5ab569bf
 .profile-page-content-wrap {
   background-color: var(--slate2);
   padding-top: 40px;
@@ -10763,10 +10760,9 @@
   }
 }
 
-<<<<<<< HEAD
 .confirm-dialogue-modal {
   background: var(--base);
-=======
+}
 .theme-dark .card-container {
   background-color: #121212 !important
 }
@@ -10776,5 +10772,4 @@
       max-height: 150px;
     }
   }
->>>>>>> 5ab569bf
 }