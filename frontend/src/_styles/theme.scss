@import "./tabler.scss";
@import "./colors.scss";
@import "./z-index.scss";
@import "./mixins.scss";
@import "./queryManager.scss";
@import "./onboarding.scss";
@import "./components.scss";
@import "./typography.scss";
@import "./designtheme.scss";
@import url('https://fonts.googleapis.com/css2?family=IBM+Plex+Sans:ital,wght@0,100;0,200;0,300;0,400;0,500;0,600;0,700;1,100;1,200;1,400;1,500;1,600;1,700&display=swap');
// variables
$border-radius: 4px;


body {
  font-family: 'IBM Plex Sans';
}

input,
button {
  border-radius: 4px;
}

.btn:hover {
  border-color: $primary;
}

.btn-sm {
  padding: 4px 8px;
}

.padding-0 {
  padding: 0;
}

.float-right {
  float: right;
}

.font-500 {
  font-weight: 500;
}

.color-inherit {
  color: inherit;
}

.text-right {
  text-align: right;
}

.navbar {
  max-height: 45px;
  min-height: auto;

  .nav-item.active:after {
    bottom: 0 !important;
  }
}

.rc-slider-track {
  background-color: $primary;
}

.rc-slider-handle {
  border-color: $primary;
}

.auth-main {
  height: 1000px;
  padding-top: calc(0.25 * 100vh);
  overflow: hidden;

  svg,
  img {
    height: 50px;
    width: 50px;
  }

  svg {
    color: #000000;
  }

  .col-4 {
    z-index: 1;
  }

  .horizontal-line {
    width: 100%;
    position: relative;
    border: 1px solid #b1b1b1;
    top: 25px;
    margin: 0px auto;
    z-index: 0;
  }

  .sso-ico {
    div {
      background-color: #ffffff;
    }
  }
}

.emoji-mart-scroll {
  border-bottom: 0;
  margin-bottom: 6px;
}

.emoji-mart-scroll+.emoji-mart-bar {
  display: none;
}

.accordion-item,
.accordion-button {
  background-color: inherit;
}

.accordion-button {
  font-weight: 400 !important;
  box-shadow: none !important;
}

.accordion-button:not(.collapsed) {
  padding-bottom: 0 !important;
}

.accordion-body {
  .form-label {
    font-weight: 400;
    font-size: 12px;
    color: #61656c;
  }

  .style-fx {
    margin-top: 3px !important;
  }
}

.editor {
  .header-container {
    max-width: 100%;
    padding: 0 10px;
    min-height: 45px;
  }

  .resizer-select,
  .resizer-active {
    border: solid 1px $primary  !important;

    .top-right,
    .top-left,
    .bottom-right,
    .bottom-left {
      background: white;
      border-radius: 10px;
      border: solid 1px $primary;
    }
  }

  .resizer-selected {
    outline-width: thin;
    outline-style: solid;
    outline-color: #ffda7e;
  }

  // query data source card style start

  .query-datasource-card-container,
  .header-query-datasource-card-container {
    display: flex;
    flex-direction: row;
    gap: 10px;
    flex-wrap: wrap;
  }

  .datasource-picker {
    margin-bottom: 24px;
    padding: 0 32px;
  }

  .header-query-datasource-card-container {
    margin-top: -10px;
  }

  .header-query-datasource-card {
    position: relative;
    display: flex;
    min-width: 0;
    word-wrap: break-word;
    background-color: rgba(66, 153, 225, 0.1) !important;
    background-clip: border-box;
    border-radius: 4px;
    height: 32px;
    width: 140px;
    padding: 6px;
    align-items: center;
    text-transform: capitalize;
    font-weight: 400 !important;
    background-color: #4299e11a;

    p {
      margin: 0 8px 0 12px;
    }
  }

  .query-datasource-card {
    position: relative;
    display: flex;
    min-width: 0;
    word-wrap: break-word;
    background-color: #ffffff;
    background-clip: border-box;
    border: 1px solid rgba(101, 109, 119, 0.16);
    border-radius: 4px;
    height: 46px;
    width: 200px;
    padding: 10px;
    align-items: center;
    cursor: pointer;
    transition: transform .2s;

    p {
      margin: 0 8px 0 15px;
    }

    &:hover {
      transform: scale(1.02);
      box-shadow: 0.1px 0.1px 0.1px 0.1px rgba(0, 0, 0, 0.3);
    }
  }

  // end :: data source card style

  .header-query-datasource-name {
    font-size: 0.8rem !important;
    padding-top: 0px !important;
  }

  .datasource-heading {
    display: flex;
    height: 32px;
    gap: 10px;
    align-items: center;

    p {
      font-size: 12px;
      padding-top: 0px;
      cursor: pointer;
    }
  }


  .left-sidebar {
    scrollbar-width: none;
  }

  .left-sidebar::-webkit-scrollbar {
    width: 0;
    background: transparent;
  }

  .left-sidebar-layout {
    display: flex;
    justify-content: center;
    font-size: 11px;
    align-items: center;
    letter-spacing: 0.2px;

    p {
      margin-bottom: 0px;
      margin-top: 8px;
    }
  }

  .left-sidebar {
    height: 100%;
    width: 48px;
    position: fixed;
    z-index: 2;
    left: 0;
    overflow-x: hidden;
    flex: 1 1 auto;
    background-color: var(--base) !important;
    background-clip: border-box;
    border: solid rgba(0, 0, 0, 0.125);
    border-width: 0px 1px 3px 0px;
    margin-top: 0px;

    .accordion-item {
      border: solid rgba(101, 109, 119, 0.16);
      border-width: 1px 0px 1px 0px;
    }

    .datasources-container {
      height: 50%;
      overflow-y: scroll;

      tr {
        border-color: #f1f1f1;
      }
    }

    .variables-container {
      height: 50%;
      overflow-y: scroll;
    }

    .variables-container::-webkit-scrollbar-thumb,
    .datasources-container::-webkit-scrollbar-thumb {
      background: transparent;
      height: 0;
      width: 0;
    }

    .variables-container::-webkit-scrollbar,
    .datasources-container::-webkit-scrollbar {
      width: 0;
      background: transparent;
      height: 0;
    }

    .variables-container,
    .datasources-container {
      scrollbar-width: none;
    }

    .datasources-container {
      bottom: 0;
      height: 500px;
      border: solid rgba(101, 109, 119, 0.16);
      border-width: 1px 0px 1px 0px;

      .datasources-header {
        border: solid rgba(0, 0, 0, 0.125);
        border-width: 0px 0px 1px 0px;
      }
    }

    .left-sidebar-inspector {
      .card-body {
        padding: 1rem 0rem 1rem 1rem;
      }
    }

    .left-sidebar-page-selector {
      .add-new-page-button-container {
        width: 100%;
        margin-top: 10px;
      }
    }
  }

  .editor-sidebar {
    height: calc(100% - 45px);
    position: fixed;
    right: 0;
    overflow-x: hidden;
    width: 300px;
    flex: 1 1 auto;
    top: 45px;
    border-top: 1px solid var(--slate7);
    background-color: var(--base);
    background-clip: border-box;
    border: solid rgba(0, 0, 0, 0.125);
    border-width: 0px 0px 0px 1px;

    .nav-tabs .nav-link {
      color: #3e525b;
      border-top-left-radius: 0px;
      border-top-right-radius: 0px;
    }

    .inspector {
      .inspector-add-button {
        background: inherit;
      }

      .inspector-add-button:hover {
        color: $primary;
        background: #eef3f9;
        border-radius: 4px;
      }

      .form-control-plaintext {
        padding: 0;
      }

      .header {
        padding-left: 20px;
        padding-right: 20px;
        border: solid rgba(0, 0, 0, 0.125);
        border-width: 0px 0px 1px 0px;
        height: 40px;

        .component-name {
          font-weight: 500;
        }

        .component-action-button {
          top: 8px;
          right: 10px;
          position: absolute;
        }
      }

      .properties-container {
        .field {
          .form-label {
            font-size: 12px;
          }

          .text-field {
            height: 30px;
            font-size: 12px;
          }

          .form-select {
            height: 30px;
            font-size: 12px;
          }

          .select-search__input {
            padding: 0.2375rem 0.75rem;
            font-size: 0.825rem;
          }
        }
      }
    }

    .components-container::-webkit-scrollbar {
      width: 0;
      height: 0;
      background: transparent;
    }

    .components-container::-webkit-scrollbar-thumb {
      background: transparent;
    }

    .components-container {
      scrollbar-width: none;
    }

    .components-container {
      height: 100%;
      overflow: auto;
      overflow-x: hidden;
      padding-bottom: 20%;

      .component-image-holder {
        border-radius: 0;
        transition: all 0.3s cubic-bezier(0.25, 0.8, 0.25, 1);
        border: 1px solid #d2ddec;
        box-sizing: border-box;
        border-radius: 4px;

        img {
          margin: 0 auto;
        }

        &:hover {
          background: rgba(66, 153, 225, 0.1);
        }
      }

      .component-title {
        display: block;
        margin-top: 10px;
        color: #3e525b;
        font-size: 10px;
        max-width: 100%;
        text-align: center;
        word-wrap: break-word;
      }

      .component-description {
        color: grey;
        font-size: 0.7rem;
      }
    }
  }

  .main {
    margin-left: 3%;
    width: 82%;
    top: 0;

    .canvas-container::-webkit-scrollbar {
      width: 0;
      background: transparent;
      height: 0;
    }

    .canvas-container {
      scrollbar-width: none;
    }

    .canvas-container::-webkit-scrollbar {
      width: 0;
      background: transparent;
    }

    .canvas-container {
      height: 100%;
      top: 45px;
      position: fixed;
      right: 300px;
      left: 48px;
      overflow-y: auto;
      overflow-x: scroll;
      -webkit-box-pack: center;
      justify-content: center;
      -webkit-box-align: center;
      align-items: center;

      .real-canvas {
        outline: 1px dotted transparent;
      }

      .show-grid {
        outline: 1px dotted #4d72da;
        background-image: linear-gradient(to right,
            rgba(194, 191, 191, 0.2) 1px,
            transparent 1px),
          linear-gradient(to bottom,
            rgba(194, 191, 191, 0.2) 1px,
            transparent 1px);
      }

      .canvas-area {
        min-height: 2400px;
        background: #edeff5;
        margin: 0px auto;

        .resizer {
          border: solid 1px transparent;
        }
      }
    }
  }

  @media screen and (max-height: 450px) {
    .sidebar {
      padding-top: 15px;
    }

    .sidebar a {
      font-size: 18px;
    }
  }
}

.viewer {
  .header-container {
    max-width: 100%;
  }

  .main {
    padding: 0px 10px;

    .canvas-container {
      scrollbar-width: auto;
      width: 100%;
      // margin-left: 10%;
    }

    .canvas-container::-webkit-scrollbar {
      background: transparent;
    }

    .canvas-container {
      height: 100%;
      position: fixed;
      left: 0;
      overflow-y: auto;
      overflow-x: auto;
      -webkit-box-pack: center;
      justify-content: center;
      -webkit-box-align: center;
      align-items: center;

      .canvas-area {
        width: 1280px;
        min-height: 2400px;
        background: #edeff5;
        margin: 0px auto;
        background-size: 80px 80px;
        background-repeat: repeat;
      }

      .navigation-area {
        background-color: #ECEEF0;
        padding: 1rem;

        a.page-link {
          border-radius: 0;
          border: 0;
        }

        a.page-link:hover {
          color: white;
          background-color: #4D72FA;
        }

        a.page-link.active {
          color: white;
          background-color: #4D72FA;
        }
      }

      .navigation-area.dark {
        background-color: #2b3546 !important;
      }
    }
  }
}

.modal-header {
  padding: 0 1.5rem 0 1.5rem;
}

.page-body,
.homepage-body {
  height: 100vh;

  .list-group.list-group-transparent.dark .all-apps-link,
  .list-group-item-action.dark.active {
    background-color: $dark-background  !important;
  }
}

.home-search-holder {
  height: 36px;
  width: 272px;

  .homepage-search {
    &:focus {
      background: none;
    }
  }
}

.homepage-app-card-list-item {
  max-width: 290px;
  flex-basis: 33%;
}

.homepage-dropdown-style {
  min-width: 11rem;
  display: block;
  align-items: center;
  margin: 0;
  line-height: 1.4285714;
  width: 100%;
  padding: 0.5rem 0.75rem;
  font-weight: 400;
  white-space: nowrap;
  border: 0;
  cursor: pointer;
}

.homepage-dropdown-style:hover {
  background: rgba(101, 109, 119, 0.06);
}

.card-skeleton-container {
  border: 0.5px solid #b4bbc6;
  padding: 1rem;
  border-radius: 8px;
  height: 180px;
}

.app-icon-skeleton {
  background-color: #91a4f6;
  border-radius: 4px;
  margin-bottom: 20px;
  height: 40px;
  width: 40px;
}

.folder-icon-skeleton {
  display: inline-block;
  background-color: #858896;
  border-radius: 4px;
  height: 14px;
  width: 14px;
}

.folders-skeleton {
  padding: 9px 12px;
  height: 34px;
  margin-bottom: 4px;
}

.card-skeleton-button {
  height: 20px;
  width: 60px;
  background: #91a4f6;
  margin-top: 1rem;
  border-radius: 4px;
}

@media (min-height: 641px) and (max-height: 899px) {
  .homepage-pagination {
    position: fixed;
    bottom: 2rem;
    width: 63%;
  }
}

@media (max-height: 640px) {
  .homepage-pagination {
    position: fixed;
    bottom: 2rem;
    width: 71%;
  }
}

@media (max-width: 1056px) {
  .homepage-app-card-list-item {
    flex-basis: 50%;
  }
}

.homepage-body {
  overflow-y: hidden;

  a {
    color: inherit;
  }

  a:hover {
    color: inherit;
    text-decoration: none;
  }

  button.create-new-app-button {
    background-color: var(--indigo9);
  }

  .app-list {
    .app-card {
      height: 180px;
      max-height: 180px;
      border: 0.5px solid #b4bbc6;
      box-sizing: border-box;
      border-radius: 8px;
      overflow: hidden;

      .app-creation-time {
        color: var(--slate11);
      }

      .app-creator {
        font-weight: 500;
        font-size: 0.625rem;
        line-height: 12px;
        color: #292d37;
        white-space: nowrap;
        overflow: hidden;
        text-overflow: ellipsis;
      }

      .app-icon-main {
        background-color: $primary;

        .app-icon {
          img {
            height: 24px;
            width: 24px;
            filter: invert(100%) sepia(0%) saturate(0%) hue-rotate(17deg) brightness(104%) contrast(104%);
            vertical-align: middle;
          }
        }
      }

      .app-title {
        line-height: 20px;
        font-size: 1rem;
        font-weight: 400;
        color: #000000;
        overflow: hidden;
        max-height: 40px;
        text-overflow: ellipsis;
        display: -webkit-box;
        -webkit-line-clamp: 2;
        /* number of lines to show */
        line-clamp: 2;
        -webkit-box-orient: vertical;
      }

      button {
        font-size: 0.6rem;
        width: 100%;
      }

      .menu-ico {
        cursor: pointer;

        // &__open {
        //   background-color: #d2ddec;
        // }

        img {
          padding: 0px;
          height: 14px;
          width: 14px;
          vertical-align: unset;
        }
      }

      // .menu-ico:hover {
      //   background-color: #d2ddec;
      // }
    }

    .app-card.highlight {
      background-color: #f8f8f8;
      box-shadow: 0px 4px 4px rgba(0, 0, 0, 0.25);
      border: 0.5px solid $primary;

      .edit-button {
        box-sizing: border-box;
        border-radius: 6px;
        color: $primary-light;
        width: 136px;
        height: 28px;
        background: var(--indigo11) !important;
        border: none;
        color: var(--indigo4);

        &:hover {
          background: var(--indigo10);

        }

        &:focus {
          box-shadow: 0px 0px 0px 4px var(--indigo6);
          background: var(--indigo10);
          outline: 0;
        }


        &:active {
          background: var(--indigo11);
          box-shadow: none;
        }
      }

      .launch-button {

        box-sizing: border-box;
        border-radius: 6px;
        color: var(--base);
        width: 92px;
        height: 28px;
        background: var(--base);
        border: 1px solid var(--slate7);
        color: var(--slate12);

        &:hover {
          background: var(--slate8);
          color: var(--slate11);
          border: 1px solid var(--slate8);
          background: var(--base);
        }

        &:active {
          background: var(--base);
          box-shadow: none;
          border: 1px solid var(--slate12);
          color: var(--slate12);
        }

        &:focus {
          background: var(--base);
          color: var(--slate11);
          border: 1px solid var(--slate8);
          box-shadow: 0px 0px 0px 4px var(--slate6);
        }
      }

      .app-title {
        height: 20px;
        -webkit-line-clamp: 1;
        /* number of lines to show */
        line-clamp: 1;
      }
    }
  }
}

.template-library-modal {
  font-weight: 500;

  .modal-dialog {
    max-width: 90%;
    height: 80%;

    .modal-content {
      height: 100%;
      padding: 0;

      .modal-body {
        height: 100%;
        padding: 0 10px;

        .container-fluid {
          height: 100%;
          padding: 0;

          .row {
            height: 100%;
          }
        }
      }
    }

    .modal-body,
    .modal-footer {
      background-color: #ffffff;
    }
  }

  .template-categories {
    .list-group-item {
      border: 0;
      // padding-bottom: 3px;
    }

    .list-group-item.active {
      background-color: #edf1ff;
      color: $primary-light;
      font-weight: 600;
    }
  }

  .template-app-list {
    .list-group-item {
      border: 0;
      // padding-bottom: 3px;
    }

    .list-group-item.active {
      background-color: #edf1ff;
      color: black;
    }
  }

  .template-display {
    display: flex;
    flex-direction: row;
    align-items: center;
    height: 100%;

    h3.title {
      font-weight: 600;
      line-height: 17px;
    }

    p.description {
      font-weight: 500;
      font-size: 13px;
      line-height: 15px;
      letter-spacing: -0.1px;
      color: #8092ab;
    }

    img.template-image {
      height: 75%;
      width: 85%;
      border: 0;
      padding: 0;
      object-fit: contain;
    }

    .template-spinner {
      width: 3rem;
      height: 3rem;
      margin: auto;
      position: absolute;
      top: 0;
      bottom: 0;
      left: 0;
      right: 0;
    }

    .row {
      margin-bottom: 0;
    }
  }

  .template-list {
    padding-top: 16px;

    .template-search-box {
      input {
        border-radius: 5px !important;
      }

      .input-icon {
        display: flex;
      }
    }

    .input-icon {
      .search-icon {
        display: block;
        position: absolute;
        left: 0;
        margin-right: 0.5rem;
      }

      .clear-icon {
        cursor: pointer;
        display: block;
        position: absolute;
        right: 0;
        margin-right: 0.5rem;
      }
    }

    .list-group-item.active {
      color: $primary;
    }
  }
}

.template-library-modal.dark-mode {

  .template-modal-control-column,
  .template-list-column,
  .categories-column,
  .modal-header {
    border-color: #232e3c !important;
  }

  .modal-body,
  .modal-footer,
  .modal-header,
  .modal-content {
    color: white;
    background-color: #2b394a;
  }

  .template-categories {
    .list-group-item {
      color: white;
      border: 0;
      // padding-bottom: 3px;
    }

    .list-group-item:hover {
      background-color: #232e3c;
    }

    .list-group-item.active {
      background-color: $primary-light;
      color: white;
      font-weight: 600;
    }
  }

  .template-app-list {
    .list-group-item {
      border: 0;
      color: white;
      // padding-bottom: 3px;
    }

    .list-group-item:hover {
      border: 0;
      // color: red;
      background-color: #232e3c;
      // padding-bottom: 3px;
    }

    .list-group-item.active {
      background-color: $primary-light;
      color: white;
    }

    .no-results-item {
      background-color: #2b394a;
      color: white;
    }
  }

  .template-list {
    .template-search-box {
      input {
        background-color: #2b394a;
        border-color: #232e3c;
        color: white;
      }
    }
  }
}

.fx-container {
  position: relative;
}

.fx-common {
  position: absolute;
  top: -37.5px;
  right: 0px;
}

.fx-button {
  font-weight: 400;
  font-size: 13px;
  color: #61656c;
}

.fx-button:hover,
.fx-button.active {
  font-weight: 600;
  color: $primary-light;
  cursor: pointer;
}

.fx-container-eventmanager {
  position: relative;
}

.fx-container-eventmanager * .fx-outer-wrapper {
  position: absolute !important;
  top: 7px !important;
  right: -26px;
}

// targeting select component library class

.component-action-select *.css-1nfapid-container {
  width: 184px !important;
}

.fx-container-eventmanager *.fx-common {
  top: 6px !important;
  right: -34px;
}

.fx-container-eventmanager-code {
  padding-right: 15px !important;
}

.unselectable {
  -webkit-touch-callout: none;
  -webkit-user-select: none;
  -khtml-user-select: none;
  -moz-user-select: none;
  -ms-user-select: none;
  user-select: none;
}

.layout-buttons {
  span {
    color: $primary;
  }
}

.theme-dark {
  .accordion-button::after {
    background-image: url("data:image/svg+xml,%3Csvg id='SvgjsSvg1001' width='288' height='288' xmlns='http://www.w3.org/2000/svg' version='1.1' xmlns:xlink='http://www.w3.org/1999/xlink' xmlns:svgjs='http://svgjs.com/svgjs'%3E%3Cdefs id='SvgjsDefs1002'%3E%3C/defs%3E%3Cg id='SvgjsG1008' transform='matrix(1,0,0,1,0,0)'%3E%3Csvg xmlns='http://www.w3.org/2000/svg' fill='/fffff' viewBox='0 0 16 16' width='288' height='288'%3E%3Cpath fill-rule='evenodd' d='M1.646 4.646a.5.5 0 0 1 .708 0L8 10.293l5.646-5.647a.5.5 0 0 1 .708.708l-6 6a.5.5 0 0 1-.708 0l-6-6a.5.5 0 0 1 0-.708z' fill='%23ffffff' class='color000 svgShape'%3E%3C/path%3E%3C/svg%3E%3C/g%3E%3C/svg%3E");
  }

  .inspector {
    border: 1px solid $dark-background;
  }

  .homepage-body {
    .app-list {
      .app-card {
        .app-creation-time {
          color: #afb0b2;
        }

        .app-creator {
          color: #c3c4cb;
        }
      }

      .app-card.highlight {
        background-color: #2c405c;

        button.edit-button {
          background: #3E63DD;
          border: 1px solid var(--base);
          color: var(--base);
          width: 136px;
          height: 28px;
        }

        button.launch-button {
          background: var(--base);
          border: 1px solid var(--slate7);
          color: var(--base);
          width: 92px;
          height: 28px;
        }
      }

      .app-title {
        line-height: 20px;
        font-size: 16px;
        font-weight: 400;
      }
    }
  }

  .layout-buttons {
    svg {
      filter: invert(89%) sepia(2%) saturate(127%) hue-rotate(175deg) brightness(99%) contrast(96%);
    }
  }

  .organization-list {
    margin-top: 5px;

    .btn {
      border: 0px;
    }

    .dropdown-toggle div {
      max-width: 200px;
      text-overflow: ellipsis;
      overflow: hidden;
    }
  }

  .left-menu {
    ul {
      li:not(.active):hover {
        color: $black;
      }
    }
  }

  .menu-ico,
  .folder-menu-icon {
    svg {
      path {
        fill: white !important;
      }
    }
  }
}

.pagination {
  .page-item.active {
    a.page-link {
      background-color: $primary-light;
    }
  }
}

.datasource-picker,
.stripe-operation-options {

  .select-search,
  .select-search-dark,
  .select-search__value input,
  .select-search-dark input {
    width: 224px !important;
    height: 32px !important;
    border-radius: $border-radius  !important;
  }
}

.openapi-operation-options {

  .select-search,
  .select-search-dark,
  .select-search__value input,
  .select-search-dark input {
    height: 32px !important;
    border-radius: $border-radius  !important;
  }
}

.openapi-operations-desc {
  padding-top: 12px;
}

.select-search {
  width: 100%;
  position: relative;
  box-sizing: border-box;
}

.select-search *,
.select-search *::after,
.select-search *::before {
  box-sizing: inherit;
}

.select-search-dark {
  .select-search-dark__input::placeholder {
    color: #E0E0E0;
  }
}

/**
 * Value wrapper
 */
.select-search__value {
  position: relative;
  z-index: 1;
}

.select-search__value::after {
  content: "";
  display: inline-block;
  position: absolute;
  top: calc(50% - 9px);
  right: 19px;
  width: 11px;
  height: 11px;
}

/**
 * Input
 */
.select-search__input {
  display: block;
  width: 100%;
  padding: 0.4375rem 0.75rem;
  font-size: 0.875rem;
  font-weight: 400;
  line-height: 1.4285714;
  color: #232e3c;
  background-color: #ffffff;
  background-clip: padding-box;
  border: 1px solid #dadcde;
  -webkit-appearance: none;
  -moz-appearance: none;
  appearance: none;
  // border-radius: 0;
  border-radius: $border-radius  !important;
  transition: border-color 0.15s ease-in-out, box-shadow 0.15s ease-in-out;
}

.select-search__input::-webkit-search-decoration,
.select-search__input::-webkit-search-cancel-button,
.select-search__input::-webkit-search-results-button,
.select-search__input::-webkit-search-results-decoration {
  -webkit-appearance: none;
}

.select-search__input:not([readonly]):focus {
  cursor: initial;
}

/**
 * Options wrapper
 */
.select-search__select {
  background: #ffffff;
  box-shadow: 0 0.0625rem 0.125rem rgba(0, 0, 0, 0.15);
}

/**
 * Options
 */
.select-search__options {
  list-style: none;
}

/**
 * Option row
 */
.select-search__row:not(:first-child) {
  border-top: 1px solid #eee;
}

/**
 * Option
 */
.select-search__option,
.select-search__not-found {
  display: block;
  height: 36px;
  width: 100%;
  padding: 0 16px;
  background: var(--base);
  border: none;
  outline: none;
  font-family: "Roboto", sans-serif;
  font-size: 14px;
  text-align: left;
  cursor: pointer;
}

.select-search--multiple .select-search__option {
  height: 48px;
}

.select-search__option.is-highlighted,
.select-search__option:not(.is-selected):hover {
  background: rgba(47, 204, 139, 0.1);
}

.select-search__option.is-highlighted.is-selected,
.select-search__option.is-selected:hover {
  background: #2eb378;
  color: #ffffff;
}

/**
 * Group
 */
.select-search__group-header {
  font-size: 10px;
  text-transform: uppercase;
  background: #eee;
  padding: 8px 16px;
}

/**
 * States
 */
.select-search.is-disabled {
  opacity: 0.5;
}

.select-search.is-loading .select-search__value::after {
  background-image: url("data:image/svg+xml,%3Csvg xmlns='http://www.w3.org/2000/svg' width='50' height='50' viewBox='0 0 50 50'%3E%3Cpath fill='%232F2D37' d='M25,5A20.14,20.14,0,0,1,45,22.88a2.51,2.51,0,0,0,2.49,2.26h0A2.52,2.52,0,0,0,50,22.33a25.14,25.14,0,0,0-50,0,2.52,2.52,0,0,0,2.5,2.81h0A2.51,2.51,0,0,0,5,22.88,20.14,20.14,0,0,1,25,5Z'%3E%3CanimateTransform attributeName='transform' type='rotate' from='0 25 25' to='360 25 25' dur='0.6s' repeatCount='indefinite'/%3E%3C/path%3E%3C/svg%3E");
  background-size: 11px;
}

.select-search:not(.is-disabled) .select-search__input {
  cursor: pointer;
}

/**
 * Modifiers
 */
.select-search--multiple {
  border-radius: 3px;
  overflow: hidden;
}

.select-search:not(.is-loading):not(.select-search--multiple) .select-search__value::after {
  transform: rotate(45deg);
  border-right: 1px solid #000;
  border-bottom: 1px solid #000;
  pointer-events: none;
}

.select-search--multiple .select-search__input {
  cursor: initial;
}

.select-search--multiple .select-search__input {
  border-radius: 3px 3px 0 0;
}

.select-search--multiple:not(.select-search--search) .select-search__input {
  cursor: default;
}

.select-search:not(.select-search--multiple) .select-search__input:hover {
  border-color: #2fcc8b;
}

.select-search:not(.select-search--multiple) .select-search__select {
  position: absolute;
  z-index: 2;
  right: 0;
  left: 0;
  border-radius: 3px;
  overflow: auto;
  max-height: 360px;
}

.select-search--multiple .select-search__select {
  position: relative;
  overflow: auto;
  max-height: 260px;
  border-top: 1px solid #eee;
  border-radius: 0 0 3px 3px;
}

.select-search__not-found {
  height: auto;
  padding: 16px;
  text-align: center;
  color: #888;
}

/**
* Select Search Dark Mode
*/
.select-search-dark {
  width: 100%;
  position: relative;
  box-sizing: border-box;
}

.select-search-dark *,
.select-search-dark *::after,
.select-search-dark *::before {
  box-sizing: inherit;
}

/**
 * Value wrapper
 */
.select-search-dark__value {
  position: relative;
  z-index: 1;
}

.select-search-dark__value::after {
  content: "";
  display: inline-block;
  position: absolute;
  top: calc(50% - 4px);
  right: 13px;
  width: 6px;
  height: 6px;
  filter: brightness(0) invert(1);
}

/**
 * Input
 */
.select-search-dark__input {
  display: block;
  width: 100%;
  padding: 0.4375rem 0.75rem;
  font-size: 0.875rem;
  font-weight: 400;
  line-height: 1.4285714;
  color: #ffffff;
  background-color: #2b3547;
  background-clip: padding-box;
  border: 1px solid #232e3c;
  -webkit-appearance: none;
  -moz-appearance: none;
  appearance: none;
  border-radius: 0;
  transition: border-color 0.15s ease-in-out, box-shadow 0.15s ease-in-out;
}

.select-search-dark__input::-webkit-search-decoration,
.select-search-dark__input::-webkit-search-cancel-button,
.select-search-dark__input::-webkit-search-results-button,
.select-search-dark__input::-webkit-search-results-decoration {
  -webkit-appearance: none;
}

.select-search-dark__input:not([readonly]):focus {
  cursor: initial;
}

/**
 * Options
 */
.select-search-dark__options {
  list-style: none;
  padding: 0;
}

/**
 * Option row
 */
.select-search-dark__row:not(:first-child) {
  border-top: none;
}

/**
 * Option
 */
.select-search-dark__option,
.select-search-dark__not-found {
  display: block;
  height: 36px;
  width: 100%;
  padding: 0 16px;
  background-color: $dark-background  !important;
  color: #ffffff !important;
  border: none;
  outline: none;
  font-family: "Roboto", sans-serif;
  font-size: 14px;
  text-align: left;
  cursor: pointer;
  border-radius: 0;

  &:hover {
    background-color: #2b3546 !important;
  }
}

.select-search-dark--multiple .select-search-dark__option {
  height: 48px;
}

/**
 * Group
 */
.select-search-dark__group-header {
  font-size: 10px;
  text-transform: uppercase;
  background: #eee;
  padding: 8px 16px;
}

/**
 * States
 */
.select-search-dark.is-disabled {
  opacity: 0.5;
}

.select-search-dark.is-loading .select-search-dark__value::after {
  background-image: url("data:image/svg+xml,%3Csvg xmlns='http://www.w3.org/2000/svg' width='50' height='50' viewBox='0 0 50 50'%3E%3Cpath fill='%232F2D37' d='M25,5A20.14,20.14,0,0,1,45,22.88a2.51,2.51,0,0,0,2.49,2.26h0A2.52,2.52,0,0,0,50,22.33a25.14,25.14,0,0,0-50,0,2.52,2.52,0,0,0,2.5,2.81h0A2.51,2.51,0,0,0,5,22.88,20.14,20.14,0,0,1,25,5Z'%3E%3CanimateTransform attributeName='transform' type='rotate' from='0 25 25' to='360 25 25' dur='0.6s' repeatCount='indefinite'/%3E%3C/path%3E%3C/svg%3E");
  background-size: 11px;
}

.select-search-dark:not(.is-disabled) .select-search-dark__input {
  cursor: pointer;
}

/**
 * Modifiers
 */
.select-search-dark--multiple {
  border-radius: 3px;
  overflow: hidden;
}

.select-search-dark:not(.is-loading):not(.select-search-dark--multiple) .select-search-dark__value::after {
  transform: rotate(45deg);
  border-right: 1px solid #000;
  border-bottom: 1px solid #000;
  pointer-events: none;
}

.select-search-dark--multiple .select-search-dark__input {
  cursor: initial;
}

.select-search-dark--multiple .select-search-dark__input {
  border-radius: 3px 3px 0 0;
}

.select-search-dark--multiple:not(.select-search-dark--search) .select-search-dark__input {
  cursor: default;
}

.select-search-dark:not(.select-search-dark--multiple) .select-search-dark__input:hover {
  border-color: #ffffff;
}

.select-search-dark:not(.select-search-dark--multiple) .select-search-dark__select {
  position: absolute;
  z-index: 2;
  right: 0;
  left: 0;
  border-radius: 3px;
  overflow: auto;
  max-height: 360px;
}

.select-search-dark--multiple .select-search-dark__select {
  position: relative;
  overflow: auto;
  max-height: 260px;
  border-top: 1px solid #eee;
  border-radius: 0 0 3px 3px;
}

.select-search-dark__not-found {
  height: auto;
  padding: 16px;
  text-align: center;
  color: #888;
}

.jet-table-footer {
  .table-footer {
    width: 100%;
  }
}

.jet-data-table-header {
  max-height: 50px;
}

.jet-data-table {
  thead {
    z-index: 2;
  }

  .table thead th:not(.rdtPrev):not(.rdtSwitch):not(.rdtNext):not(.dow) {
    display: flex !important;
  }

  .table-row:hover,
  .table-row:focus {
    background: rgba(lightBlue, 0.25);
  }

  .table-row.selected {
    --tblr-table-accent-bg: rgba(lightBlue, 0.25);
    background: rgba(lightBlue, 0.25);
    font-weight: 500;
  }

  td {
    min-height: 40px;
    overflow-x: initial;

    .text-container {
      padding: 0;
      margin: 0;
      border: 0;
      height: 100%;
      outline: none;
    }
  }

  td.spacious {
    min-height: 47px;
  }

  td.compact {
    min-height: 40px;
  }

  .has-dropdown,
  .has-multiselect,
  .has-text,
  .has-datepicker,
  .has-actions {
    padding: 0 5px;
  }

  .has-text,
  .has-actions {
    margin: 0;
  }

  .wrap-wrapper {
    white-space: normal !important;
    word-break: break-all;
  }

  .scroll-wrapper {
    overflow-x: auto;
  }

  .hide-wrapper {
    overflow-x: hidden !important;
  }

  td {

    .text-container:focus-visible,
    .text-container:focus,
    .text-container:focus-within,
    .text-container:hover {
      outline: none;
      height: 100%;
    }

    display: flex !important;

    .td-container {
      margin-top: auto;
      margin-bottom: auto;
    }
  }

  td {
    .text-container:focus {
      position: sticky;
      height: 120px;
      overflow-y: scroll;
      margin-top: -10px;
      padding: 10px;
      margin-left: -9px;
      background: white;
      box-shadow: rgba(15, 15, 15, 0/05) 0px 0px 0px 1px,
        rgba(15, 15, 15, 0.1) 0px 3px 6px, rgba(15, 15, 15, 0.2) 0px 9px 24px;
      white-space: initial;
    }

    .text-container:focus-visible,
    .text-container:focus,
    .text-container:focus-within,
    .text-container:hover {
      outline: none;
    }
  }

  td {
    .text-container::-webkit-scrollbar {
      background: transparent;
      height: 0;
      width: 0;
    }
  }

  td::-webkit-scrollbar {
    background: transparent;
    height: 0;
    width: 0;
  }

  td:hover::-webkit-scrollbar {
    height: 4px;
    width: 4px;
  }

  .th {
    white-space: normal;
  }

  th:after {
    content: " ";
    position: relative;
    height: 0;
    width: 0;
  }

  .sort-desc:after {
    border-left: 5px solid transparent;
    border-right: 5px solid transparent;
    border-top: 5px solid #767676;
    border-bottom: 5px solid transparent;
    left: 0px;
    top: 7px;
  }

  .sort-asc:after {
    border-left: 5px solid transparent;
    border-right: 5px solid transparent;
    border-top: 0px solid transparent;
    border-bottom: 5px solid #767676;
    left: 0px;
    top: 7px;
  }
}

.jet-data-table::-webkit-scrollbar {
  background: transparent;
}

.jet-data-table::-webkit-scrollbar-track {
  background: transparent;
}

.jet-data-table:hover {
  overflow-x: auto;
  overflow-y: auto;
}

.jet-data-table {
  overflow: hidden;

  .form-check {
    margin-bottom: 0;
  }

  .form-check-inline {
    margin-right: 0;
  }

  .table-row {
    cursor: pointer;
  }

  thead {
    position: sticky;
    top: 0px;
    display: inline-block;

    tr {
      border-top: none;
    }
  }

  tbody {
    display: inline-block;
  }
}

.btn-primary {
  --tblr-btn-color: #{$primary-rgb};
  --tblr-btn-color-darker: #{$primary-rgb-darker};
  border-color: none;
}

.form-check-input:checked {
  background-color: var(--indigo9) !important;
  border-color: rgba(101, 109, 119, 0.24);
}

.btn:focus,
.btn:active,
.form-check-input:focus,
.form-check-input:active,
.form-control:focus,
th:focus,
tr:focus {
  outline: none !important;
  box-shadow: none;
}

.show-password-field {
  width: fit-content;

  .form-check-input {
    cursor: pointer;
  }

  .show-password-label {
    cursor: pointer;
  }
}

// .jet-container {
//   // width: 100%;
// }

.select-search__option {
  color: rgb(90, 89, 89);
}

.select-search__option.is-selected {
  background: rgba(176, 176, 176, 0.07);
  color: #4d4d4d;
}

.select-search__option.is-highlighted.is-selected,
.select-search__option.is-selected:hover {
  background: rgba(66, 153, 225, 0.1);
  color: rgb(44, 43, 43);
}

.select-search__option.is-highlighted,
.select-search__option:hover {
  background: rgba(66, 153, 225, 0.1);
}

.select-search__options {
  margin-left: -33px;
}

.select-search__option.is-highlighted,
.select-search__option:not(.is-selected):hover {
  background: rgba(66, 153, 225, 0.1);
}

.select-search:not(.select-search--multiple) .select-search__input:hover {
  border-color: rgba(66, 153, 225, 0.1);
}

.DateInput_input {
  font-weight: 300;
  font-size: 14px;
  padding: 4px 7px 2px;
  padding: 4px 7px 2px;
  width: 100px !important;
  margin-left: 10px;
}

.jet-data-table {
  display: inline-block;
  height: 100%;

  thead {
    width: 100%;
  }

  .select-search:not(.is-loading):not(.select-search--multiple) .select-search__value::after {
    display: none;
  }

  .custom-select {
    .select-search:not(.select-search--multiple) .select-search__select {
      top: 0px;
      border: solid #9fa0a1 1px;
    }
  }

  .tags {
    width: 100%;
    min-height: 20px;

    .add-tag-button {
      display: none;
    }

    .tag {
      font-weight: 400;
      font-size: 0.85rem;
      letter-spacing: 0.04em;
      text-transform: none;

      .remove-tag-button {
        margin-left: 5px;
        margin-right: -7px;
        display: none;
      }
    }

    .form-control-plaintext {
      font-size: 12px;
    }

    .form-control-plaintext:hover,
    .form-control-plaintext:focus-visible {
      outline: none;
    }
  }

  .tags:hover {
    .add-tag-button {
      display: inline-flex;
    }
  }

  .tag:hover {
    .remove-tag-button {
      display: inline-flex;
    }
  }

  .th,
  .td {
    .resizer {
      display: inline-block;
      height: 100%;
      position: absolute;
      right: 0;
      top: 0;
      transform: translateX(50%);
      z-index: 1;
      touch-action: none;
      width: 2px;

      &.isResizing {
        background: rgb(179, 173, 173);
        width: 5px;
      }
    }
  }
}

.no-components-box {
  border: 1px dashed #3e525b;
}

.form-control-plaintext:focus-visible {
  outline: none;
  outline-width: thin;
  outline-style: solid;
  outline-color: $primary;
}

.form-control-plaintext:hover {
  outline: none;
  outline-width: thin;
  outline-style: solid;
  outline-color: rgba(66, 153, 225, 0.8);
}

.select-search__input:focus-visible {
  outline: none;
  outline-color: #4ac4d6;
}

.form-control-plaintext {
  padding: 5px;
}

.table-filters {
  position: absolute;
  top: 2.85rem;
  width: 80%;
  max-width: 700px;
  margin-right: 10%;
  right: 0;
  height: 300px;
  z-index: 100;
}

.code-builder {
  border: solid 1px #dadcde;
  border-radius: 2px;
  padding-top: 4px;

  .variables-dropdown {
    position: fixed;
    right: 0;
    width: 400px;
    z-index: 200;
    border: solid 1px #dadcde;

    .group-header {
      background: #f4f6fa;
    }
  }
}

.__react_component_tooltip {
  z-index: 10000;
}

.select-search__value::after {
  top: calc(50% - 2px);
  right: 15px;
  width: 5px;
  height: 5px;
}

.progress-bar {
  background-color: rgba(66, 153, 225, 0.7);
}

.popover-header {
  background-color: #f4f6fa;
}

.popover-body {
  .form-label {
    font-size: 12px;
  }
}

/**
 * Home page app menu
 */
#popover-app-menu {
  border-radius: 4px;
  width: 150px;
  box-shadow: 0px 3px 2px rgba(0, 0, 0, 0.25);

  .popover-body {
    padding: 16px 12px 0px 12px;

    .field {
      font-weight: 500;
      font-size: 0.7rem;

      &__danger {
        color: #ff6666;
      }
    }
  }
}

.input-icon {
  .input-icon-addon {
    display: none;
  }
}

.input-icon:hover {
  .input-icon-addon {
    display: flex;
  }
}

.input-icon:focus {
  .input-icon-addon {
    display: flex;
  }
}

.sub-section {
  width: 100%;
  display: block;
}

.text-muted {
  color: #3e525b !important;
}

body {
  color: #3e525b;
}

.RichEditor-root {
  background: #ffffff;
  border: 1px solid #ddd;
  font-family: "Georgia", serif;
  font-size: 14px;
  padding: 15px;
  height: 100%;
}

.RichEditor-editor {
  border-top: 1px solid #ddd;
  cursor: text;
  font-size: 16px;
  margin-top: 10px;
}

.RichEditor-editor .public-DraftEditorPlaceholder-root,
.RichEditor-editor .public-DraftEditor-content {
  margin: 0 -15px -15px;
  padding: 15px;
}

.RichEditor-editor .public-DraftEditor-content {
  min-height: 100px;
  overflow-y: scroll;
}

.RichEditor-hidePlaceholder .public-DraftEditorPlaceholder-root {
  display: none;
}

.RichEditor-editor .RichEditor-blockquote {
  border-left: 5px solid #eee;
  color: #666;
  font-family: "Hoefler Text", "Georgia", serif;
  font-style: italic;
  margin: 16px 0;
  padding: 10px 20px;
}

.RichEditor-editor .public-DraftStyleDefault-pre {
  background-color: rgba(0, 0, 0, 0.05);
  font-family: "Inconsolata", "Menlo", "Consolas", monospace;
  font-size: 16px;
  padding: 20px;
}

.RichEditor-controls {
  font-family: "Helvetica", sans-serif;
  font-size: 14px;
  margin-bottom: 5px;
  user-select: none;
}

.dropmenu {
  position: relative;
  display: inline-block;
  margin-right: 16px;

  .dropdownbtn {
    color: #999;
    background: none;
    cursor: pointer;
    outline: none;
    border: none;
  }

  .dropdown-content {
    display: none;
    position: absolute;
    z-index: 2;
    width: 100%;
    align-items: center;
    border: 1px solid transparent;
    border-radius: 4px;
    box-shadow: 0 2px 6px 2px rgba(47, 54, 59, 0.15);

    a {
      text-decoration: none;
      width: 100%;
      position: relative;
      display: block;

      span {
        text-align: center;
        width: 100%;
        text-align: center;
        padding: 3px 0px;
      }
    }
  }
}

.dropmenu .dropdown-content a:hover {
  background-color: rgba(0, 0, 0, 0.05);
}

.dropmenu:hover {
  .dropdownbtn {
    color: #5890ff;
    background-color: rgba(0, 0, 0, 0.05);
    border-radius: 4px;
  }

  .dropdown-content {
    display: block;
  }
}

.RichEditor-styleButton {
  color: #999;
  cursor: pointer;
  margin-right: 16px;
  padding: 2px 0;
  display: inline-block;
}

.RichEditor-activeButton {
  color: #5890ff;
}

.transformation-editor {
  .CodeMirror {
    min-height: 70px;
  }
}

.chart-data-input {
  .CodeMirror {
    min-height: 370px;
    font-size: 0.8rem;
  }

  .code-hinter {
    min-height: 370px;
  }
}

.map-location-input {
  .CodeMirror {
    min-height: 120px;
    font-size: 0.8rem;
  }

  .code-hinter {
    min-height: 120px;
  }
}

.rdt {
  .form-control {
    height: 100%;
  }
}

.DateInput_input__focused {
  border-bottom: 2px solid $primary;
}

.CalendarDay__selected,
.CalendarDay__selected:active,
.CalendarDay__selected:hover {
  background: $primary;
  border: 1px double $primary;
}

.CalendarDay__selected_span {
  background: $primary;
  border: $primary;
}

.CalendarDay__selected_span:active,
.CalendarDay__selected_span:hover {
  background: $primary;
  border: 1px double $primary;
  color: #ffffff;
}

.CalendarDay__hovered_span:active,
.CalendarDay__hovered_span:hover {
  background: $primary;
  border: 1px double $primary;
  color: #ffffff;
}

.CalendarDay__hovered_span {
  background: #83b8e7;
  border: 1px double #83b8e7;
  color: #ffffff;
}

.table-responsive {
  margin-bottom: 0rem;
}

.code-hinter::-webkit-scrollbar {
  width: 0;
  height: 0;
  background: transparent;
}

.codehinter-query-editor-input {
  .CodeMirror {
    font-family: "Roboto", sans-serif;
    color: #263136;
    overflow: hidden;
    height: 50px !important;
  }

  .CodeMirror-vscrollbar {
    overflow: hidden;
  }

  .CodeMirror-focused {
    padding-top: 0;
    height: 50px;
  }

  .CodeMirror-scroll {
    position: absolute;
    top: 0;
    width: 100%;
  }
}

.field {
  .CodeMirror-scroll {
    position: static;
    top: 0;
  }
}

.code-hinter {
  height: 36px;

  .form-control {
    .CodeMirror {
      font-family: "Roboto", sans-serif;
      height: 50px !important;
      max-height: 300px;
    }
  }

  .CodeMirror-vscrollbar,
  .CodeMirror-hscrollbar {
    background: transparent;
    height: 0;
    width: 0;
  }

  .CodeMirror-scroll {
    overflow: hidden !important;
    position: static;
    width: 100%;
  }
}

.CodeMirror-hints {
  font-family: "Roboto", sans-serif;
  font-size: 0.9rem;
  padding: 0px;
  z-index: $hints-z-index;

  li.CodeMirror-hint-active {
    background: $primary;
  }

  .CodeMirror-hint {
    padding: 4px;
    padding-left: 10px;
    padding-right: 10px;
  }
}

.cm-matchhighlight {
  color: #4299e1 !important;
  background: rgba(66, 153, 225, 0.1) !important;
}

.nav-tabs .nav-link {
  color: #3e525b;
  border-top-left-radius: 0px;
  border-top-right-radius: 0px;
}

.transformation-popover {
  padding: 14px;
  font-weight: 500;
  margin-bottom: 0px;
}

.transformation-editor {
  .CodeMirror {
    min-height: 220px;
  }
}

hr {
  margin: 1rem 0;
}

.query-hinter {
  min-height: 150px;
}

.codehinter-default-input {
  font-family: "Roboto", sans-serif;
  padding: 0.0475rem 0rem !important;
  display: block;
  width: 100%;
  font-size: 0.875rem;
  font-weight: 400;
  color: #232e3c;
  background-color: #ffffff;
  background-clip: padding-box;
  border: 1px solid #dadcde;
  -webkit-appearance: none;
  -moz-appearance: none;
  appearance: none;
  border-radius: 4px;
  transition: border-color 0.15s ease-in-out, box-shadow 0.15s ease-in-out;
  height: 30px;

  .CodeMirror {
    font-family: "Roboto", sans-serif;
  }

  .CodeMirror-placeholder {
    height: inherit !important;
    position: absolute !important;
    margin-top: 3px;
  }
}

.codehinter-query-editor-input {
  font-family: "Roboto", sans-serif;
  padding: 0.1775rem 0rem;
  display: block;
  width: 100%;
  font-size: 0.875rem;
  font-weight: 400;
  color: #232e3c;
  background-color: #ffffff;
  background-clip: padding-box;
  border: 1px solid #dadcde;
  border-radius: $border-radius;
  appearance: none;
  transition: border-color 0.15s ease-in-out, box-shadow 0.15s ease-in-out;
  height: 28px !important;
}

.modal-component {
  margin-top: 150px;

  .modal-body {
    padding: 0;
  }

  .modalWidget-config-handle {
    position: relative !important;
  }
}

.draggable-box {
  .config-handle {
    top: -20px;
    position: fixed;
    max-height: 10px;
    z-index: 100;
    min-width: 108px;

    .handle-content {
      cursor: move;
      color: #ffffff;
      background: $primary;
    }

    .badge {
      font-size: 9px;
      border-bottom-left-radius: 0;
      border-bottom-right-radius: 0;

      .delete-part {
        margin-left: 10px;
        float: right;
      }

      .delete-part::before {
        height: 12px;
        display: inline-block;
        width: 2px;
        background-color: rgba(255, 255, 255, 0.8);
        opacity: 0.5;
        content: "";
        vertical-align: middle;
      }
    }
  }
}

.draggable-box-in-editor:hover {
  z-index: 3 !important;
}

.modal-content {
  .config-handle {
    position: absolute;

    .badge {
      font-size: 9px;
    }
  }
}

.config-handle {
  display: block;
}

.apps-table {
  .app-title {
    font-size: 1rem;
  }

  .row {
    --tblr-gutter-x: 0rem;
  }
}


.theme-dark .wrapper {

  .navbar .navbar-nav .active>.nav-link,
  .navbar .navbar-nav .nav-link.active,
  .navbar .navbar-nav .nav-link.show,
  .navbar .navbar-nav .show>.nav-link {
    color: rgba(255, 255, 255, 0.7);
  }
}

.home-page,
.org-users-page {

  .navbar .navbar-nav .active>.nav-link,
  .navbar .navbar-nav .nav-link.active,
  .navbar .navbar-nav .nav-link.show,
  .navbar .navbar-nav .show>.nav-link {
    color: rgba(35, 46, 60, 0.7);
  }

  .nav-item {
    font-size: 0.9rem;
  }

  img.svg-icon {
    cursor: pointer;
    padding-left: 2px;
    border-radius: 10px;
  }

  img.svg-icon:hover {
    background-color: rgba(224, 214, 214, 0.507);
  }
}

.CodeMirror-placeholder {
  color: #9e9e9e !important;
  font-size: 0.7rem !important;
  margin-top: 2px !important;
  font-size: 12px !important;
}

.CodeMirror-code {
  font-weight: 300;
}

.btn-primary {
  border-color: transparent;
}

.text-widget {
  overflow: auto;
}

.text-widget::-webkit-scrollbar {
  width: 0;
  height: 0;
  background: transparent;
}

.input-group-flat:focus-within {
  box-shadow: none;
}

.map-widget {
  .place-search-input {
    box-sizing: border-box;
    border: 1px solid transparent;
    width: 240px;
    height: 32px;
    padding: 0 12px;
    border-radius: 3px;
    box-shadow: 0 2px 6px rgba(0, 0, 0, 0.3);
    font-size: 14px;
    outline: none;
    text-overflow: ellipses;
    position: absolute;
    left: 50%;
    margin-left: -120px;
  }

  .map-center {
    position: fixed;
    z-index: 1000;
  }
}

.events-toggle-active {
  .toggle-icon {
    transform: rotate(180deg);
  }
}

.events-toggle {
  .toggle-icon {
    display: inline-block;
    margin-left: auto;
    transition: 0.3s transform;
  }

  .toggle-icon:after {
    content: "";
    display: inline-block;
    vertical-align: 0.306em;
    width: 0.46em;
    height: 0.46em;
    border-bottom: 1px solid;
    border-left: 1px solid;
    margin-right: 0.1em;
    margin-left: 0.4em;
    transform: rotate(-45deg);
  }
}

.nav-link-title {
  font-weight: 500;
  font-size: 0.9rem;
}

.navbar-nav {
  .dropdown:hover {
    .dropdown-menu {
      display: block;
    }
  }
}

.app-version-container {
  min-height: 200px;
  height: 100%;
  display: flex !important;
  flex-direction: column;
}

.app-version-content {
  flex: 1;
  overflow: auto;
}

.query-manager-header {
  .nav-item {
    border-right: solid 1px #dadcde;
    background: 0 0;
  }

  .nav-link {
    height: 39px;
  }
}

input:focus-visible {
  outline: none;
}

.navbar-expand-md.navbar-light .nav-item.active:after {
  border: 1px solid $primary;
}

.org-users-page {
  .select-search__input {
    color: #617179;
  }

  .select-search-role {
    position: absolute;
    margin-top: -1rem;
  }

  .has-focus>.select-search__select>ul {
    margin-bottom: 0;
  }

  .select-search__option.is-selected {
    background: $primary;
    color: #ffffff;
  }
}

.encrypted-icon {
  margin-bottom: 0.25rem;
}

.widget-documentation-link {
  position: fixed;
  bottom: 0;
  background: #ffffff;
  width: 100%;
  z-index: 1;
}

.components-container {
  .draggable-box {
    cursor: move;
  }
}

.column-sort-row {
  border-radius: 4px;
}

.jet-button {
  &.btn-custom:hover {
    background: var(--tblr-btn-color-darker) !important;
  }
}

.editor-sidebar::-webkit-scrollbar {
  width: 0;
  height: 0;
  background: transparent;
  -ms-overflow-style: none;
}

.editor-sidebar {
  max-width: 300px;
  scrollbar-width: none;
  -ms-overflow-style: none;
}

.sketch-picker {
  position: absolute;
}

.color-picker-input {
  border: solid 1px rgb(223, 223, 223);
  cursor: pointer;
}

.app-sharing-modal {

  .form-control.is-invalid,
  .was-validated .form-control:invalid {
    border-color: #ffb0b0;
  }
}

.widgets-list {
  --tblr-gutter-x: 0px !important;
}

.input-with-icon {
  position: relative;
  display: flex;
  flex: 1;

  .icon-container {
    position: absolute;
    right: 10px;
    top: calc(50% - 10px);
    z-index: 3;
  }
}

.dynamic-variable-preview {
  min-height: 20px;
  max-height: 500px;
  overflow: auto;
  line-height: 20px;
  font-size: 12px;
  margin-top: -2px;
  word-wrap: break-word;
  border-bottom-left-radius: 3px;
  border-bottom-right-radius: 3px;
  box-sizing: border-box;
  font-family: "Source Code Pro", monospace;

  .heading {
    font-weight: 700;
    white-space: pre;
    text-transform: capitalize;
  }
}

.user-email:hover {
  text-decoration: none;
  cursor: text;
}

.theme-dark {
  .nav-item {
    background: 0 0;
  }

  .navbar .navbar-nav .active>.nav-link,
  .theme-dark .navbar .navbar-nav .nav-link.active,
  .theme-dark .navbar .navbar-nav .nav-link.show,
  .theme-dark .navbar .navbar-nav .show>.nav-link {
    color: #ffffff;
  }

  .form-check>.form-check-input:not(:checked) {
    background-color: #ffffff;
  }

  .form-switch>.form-check-input:not(:checked) {
    background-color: #47505d !important;
  }

  .form-check-label {
    color: white;
  }


  .left-sidebar .left-sidebar-item {
    border-bottom: 1px solid #333c48;
  }

  .nav-tabs .nav-link.active {
    color: #ffffff !important;
  }

  .nav-tabs .nav-link {
    color: #c3c3c3 !important;
  }

  .card-body> :last-child {
    color: #ffffff !important;
  }

  .form-control {
    border: 1px solid #324156;
  }

  .card {
    background-color: #324156;
  }

  .card .table tbody td a {
    color: inherit;
  }

  .DateInput {
    background: #1f2936;
  }

  .DateInput_input {
    background-color: #1f2936;
    color: #ffffff;
  }

  &.daterange-picker-widget {
    .DateRangePickerInput_arrow_svg {
      fill: #ffffff;
    }
  }

  .DateRangePickerInput {
    background-color: #1f2936;
  }

  .DateInput_input__focused {
    background: #1f2936;
  }

  .DateRangePickerInput__withBorder {
    border: 1px solid #1f2936;
  }

  .main .canvas-container .canvas-area {
    background: #2f3c4c;
  }

  .main .canvas-container {
    background-color: #2f3c4c;
  }

  .main .navigation-area {
    background-color: #2f3c4c !important;

    a.page-link {
      border-radius: 0;
      border: 0;
      color: white;
    }

    a.page-link:hover {
      color: white;
      background-color: #4D72FA;
    }

    a.page-link.active {
      color: white;
      background-color: #4D72FA;
    }
  }

  .rdtOpen .rdtPicker {
    color: black;
  }

  .editor .editor-sidebar .components-container .component-image-holder {
    background: #2f3c4c !important;
    border: 1px solid #2f3c4c !important;

    center,
    .component-title {
      filter: brightness(0) invert(1);
    }
  }

  .nav-tabs .nav-link:focus,
  .nav-tabs .nav-link:hover {
    border-color: transparent !important;
  }

  .modal-content,
  .modal-header {
    background-color: #1f2936;

    .text-muted {
      color: var(--base) !important;
    }
  }

  .modal-header {
    border-bottom: 1px solid rgba(255, 255, 255, 0.09) !important;
  }

  .canvas-container {
    background-color: #1f2936;
  }

  .editor .main .query-pane {
    border: solid rgba(255, 255, 255, 0.09) !important;
    border-width: 1px 0px 0px 0px !important;
  }

  .no-components-box {
    background-color: #1f2936 !important;

    center {
      color: white !important;
    }
  }

  .query-list {
    .text-muted {
      color: #ffffff !important;
    }

    .mute-text {
      color: #8092AB;
    }
  }

  .editor-sidebar {
    background-color: #1f2936 !important;
  }

  .editor-sidebar {
    border: solid rgba(255, 255, 255, 0.09);
    border-width: 0px 0px 0px 0px !important;

    .nav-tabs {
      border-bottom: 1px solid rgba(255, 255, 255, 0.09) !important;
    }
  }

  .editor .editor-sidebar .nav-tabs .nav-link {
    color: #ffffff;

    img {
      filter: brightness(0) invert(1);
    }
  }

  .jet-table {
    background-color: #1f2936 !important;
  }

  .jet-container {
    background-color: #1f2936;
  }

  .nav-tabs .nav-item.show .nav-link,
  .nav-tabs .nav-link.active {
    background-color: #2f3c4c;
    border-color: transparent !important;
  }

  .editor .main .query-pane .query-definition-pane .header {
    border: solid #ffffff17;
    border-width: 0px 0px 1px 0px !important;
    background: #1f2936;
  }

  .left-sidebar {
    .text-muted {
      color: #ffffff !important;
    }

    .left-sidebar-page-selector {
      .list-group {
        .list-group-item {
          border: solid #1d2a39 1px;
          color: white;
        }

        .list-group-item:hover {
          background-color: #1F2936;
        }

        .list-group-item.active {
          background-color: #1F2936;
        }
      }
    }
  }

  .app-title {
    color: var(--base) !important;
  }

  .RichEditor-root {
    background: #1f2936;
    border: 1px solid #2f3c4c;
  }

  .app-description {
    color: #ffffff !important;
  }

  .btn-light,
  .btn-outline-light {
    background-color: #42546a;
    --tblr-btn-color-text: #ffffff;

    img {
      filter: brightness(0) invert(1);
    }
  }

  .editor .left-sidebar .datasources-container tr {
    border-bottom: solid 1px rgba(255, 255, 255, 0.09);
  }

  .editor .left-sidebar .datasources-container .datasources-header {
    border: solid rgba(255, 255, 255, 0.09) !important;
    border-width: 0px 0px 1px 0px !important;
  }

  .query-manager-header .nav-item {
    border-right: solid 1px rgba(255, 255, 255, 0.09);

    .nav-link {
      color: #c3c3c3;
    }
  }

  .input-group-text {
    border: solid 1px rgba(255, 255, 255, 0.09) !important;
  }

  .app-users-list {
    .text-muted {
      color: #ffffff !important;
    }
  }

  .data-pane {
    border: solid #ffffff17 !important;
    border-width: 0px 1px 0px 0px !important;
  }

  .main .query-pane .data-pane .queries-container .queries-header {
    border: solid #ffffff17 !important;
    border-width: 0px 0px 1px 0px !important;

    .text-muted {
      color: #ffffff !important;
    }
  }

  .query-pane {
    background-color: #1f2936 !important;
  }

  .input-icon .input-icon-addon img {
    filter: invert(1);
  }

  .svg-icon {
    filter: brightness(0) invert(1);
  }

  .launch-btn {
    filter: brightness(0.4) !important;
    background: #8d9095;
  }

  .badge {
    .svg-icon {
      filter: brightness(1) invert(0);
    }
  }

  .alert {
    background: transparent;

    .text-muted {
      color: #ffffff !important;
    }
  }

  .editor .editor-sidebar .inspector .header {
    border: solid rgba(255, 255, 255, 0.09) !important;
    border-width: 0px 0px 1px 0px !important;
  }

  .hr-text {
    color: #ffffff !important;
  }

  .skeleton-line::after {
    background-image: linear-gradient(to right,
        #566177 0,
        #5a6170 40%,
        #4c5b79 80%);
  }

  .app-icon-skeleton::after {
    background-image: linear-gradient(to right,
        #566177 0,
        #5a6170 40%,
        #4c5b79 80%);
  }

  .folder-icon-skeleton::after {
    background-image: linear-gradient(to right,
        #566177 0,
        #5a6170 40%,
        #4c5b79 80%);
  }

  .select-search__input {
    color: rgb(224, 224, 224);
    background-color: #2b3547;
    border: 1px solid #2b3547;
  }

  .select-search__select {
    background: #ffffff;
    box-shadow: 0 0.0625rem 0.125rem rgba(0, 0, 0, 0.15);
  }

  .select-search__row:not(:first-child) {
    border-top: 1px solid #eee;
  }

  .select-search__option,
  .select-search__not-found {
    background: #ffffff;
  }

  .select-search__option.is-highlighted,
  .select-search__option:not(.is-selected):hover {
    background: rgba(47, 204, 139, 0.1);
  }

  .select-search__option.is-highlighted.is-selected,
  .select-search__option.is-selected:hover {
    background: #2eb378;
    color: #ffffff;
  }

  .org-users-page {

    .user-email,
    .user-status {
      filter: brightness(0) invert(1);
    }
  }

  .org-users-page {
    .select-search__option.is-selected {
      background: $primary;
      color: #ffffff;
    }

    .select-search__option:not(.is-selected):hover {
      background: rgba(66, 153, 225, 0.1);
    }
  }

  .org-variables-page {

    .user-email,
    .user-status {
      filter: brightness(0) invert(1);
    }

    .btn-org-env {
      background: transparent;
    }
  }

  .org-variables-page {
    .select-search__option.is-selected {
      background: $primary;
      color: #ffffff;
    }

    .select-search__option:not(.is-selected):hover {
      background: rgba(66, 153, 225, 0.1);
    }
  }

  .react-json-view {
    background-color: transparent !important;
  }

  .codehinter-default-input {
    background-color: transparent;
    border: 1px solid #333c48;
  }

  .color-picker-input {
    border: solid 1px #333c48;
    height: 36px;
  }

  .codehinter-query-editor-input {
    background-color: #272822;
    border: 1px solid #2c3a4c;
    border-radius: 0;
  }

  .codehinter-query-editor-input .CodeMirror {
    height: 31px !important;
  }

  .codehinter-query-editor-input .CodeMirror {
    color: #c3c3c3 !important;
  }

  .select-search:not(.is-loading):not(.select-search--multiple) .select-search__value::after {
    transform: rotate(45deg);
    border-right: 1px solid #ffffff;
    border-bottom: 1px solid #ffffff;
  }

  .widget-documentation-link {
    background-color: #1f2936;
  }

  .widget-documentation-link a {
    color: rgb(66, 153, 225);
  }

  .app-version-name.form-select {
    border-color: $border-grey-dark;
  }

  .organization-list {
    .btn {
      background-color: #273342;
      color: #656d77;
    }
  }

  .page-item {
    a.page-link {
      color: white;
    }
  }
}

.main-wrapper {
  position: relative;
  min-height: 100%;
  min-width: 100%;
  background-color: white;
}

.main-wrapper.theme-dark {
  background-color: #2b394b;
}

.jet-table {
  .global-search-field {
    background: transparent;
  }
}

.jet-table-image-column {
  margin: 0 auto;
}

.modal-backdrop.show {
  opacity: 0.74;
}

.gui-select-wrappper .select-search__input {
  height: 30px;
}

.theme-dark .input-group-text,
.theme-dark .markdown>table thead th,
.theme-dark .table thead th {
  background: #1c252f;
  color: #ffffff;
}

.sketch-picker {
  z-index: 1000;
}

.no-padding {
  padding: 0;
}

.nav-tabs {
  font-weight: 300;
}

.nav-tabs .nav-link.active {
  border: 0;
  border-bottom: 1px solid $primary;
  font-weight: 400;
}

.table-no-divider {
  td {
    border-bottom-width: 0px;
    padding-left: 0;
  }
}

.no-border {
  border: 0 !important;
}

input[type="text"] {
  outline-color: #dadcde !important;
}

.widget-header {
  text-transform: capitalize;
  margin-top: 12px !important;
  font-weight: 500;
  font-size: 12px;
  line-height: 12px;
}

.query-manager-events {
  max-width: 400px;
}

.validation-without-icon {
  background-image: none !important;
}

.multiselect-widget {
  label.select-item {
    width: max-content;
    min-width: 100%;

    div.item-renderer {
      align-items: center;
      line-height: 15px;

      input {
        height: 15px;
        width: 15px;
      }
    }
  }

  .rmsc .dropdown-container {
    height: 100%;
    display: flex;
    align-items: center;
    border-radius: inherit;
  }

  .rmsc {
    height: 100%;
    border-radius: inherit;
  }

  .rmsc.dark {
    --rmsc-main: $primary-light;
    --rmsc-hover: #283647;
    --rmsc-selected: #1f2936;
    --rmsc-border: #333333;
    --rmsc-gray: #555555;
    --rmsc-bg: #1f2936;
    color: #ffffff;
  }
}

/* Hide scrollbar for Chrome, Safari and Opera */
.invitation-page::-webkit-scrollbar {
  display: none;
}

/* Hide scrollbar for IE, Edge and Firefox */
.invitation-page {
  -ms-overflow-style: none;
  /* IE and Edge */
  scrollbar-width: none;
  /* Firefox */
}

.show {
  display: block;
}

.hide {
  display: none;
}

.draggable-box:focus-within {
  z-index: 2 !important;
}

.cursor-wait {
  cursor: wait;
}

.cursor-text {
  cursor: text;
}

.cursor-none {
  cursor: none;
}

.theme-dark .event-action {
  filter: brightness(0) invert(1);
}

.event-action {
  filter: brightness(0) invert(0);
}

.disabled {
  pointer-events: none;
  opacity: 0.4;
}

.DateRangePicker {
  padding: 1.25px 5px;
}

.datepicker-widget {
  .input-field {
    min-height: 26px;
    padding: 0;
    padding-left: 2px;
  }

  td.rdtActive,
  td.rdtActive:hover {
    background-color: $primary;
  }

  .react-datepicker__day--selected {
    background-color: $primary-light;
  }
}

.daterange-picker-widget {
  .DateInput_input {
    min-height: 24px;
    line-height: normal;
    border-bottom: 0px;
    font-size: 0.85rem;
  }

  .DateRangePicker {
    padding: 0;
  }

  .DateRangePickerInput_arrow_svg {
    height: 17px;
  }

  .DateRangePickerInput {
    overflow: hidden;
    display: flex;
    justify-content: space-around;
    align-items: center;
  }

  .DateInput_fang {
    position: fixed;
    top: 57px !important;
  }
}

.fw-400 {
  font-weight: 400;
}

.fw-500 {
  font-weight: 500;
}

.ligh-gray {
  color: #656d77;
}

.nav-item {
  background: #ffffff;
  font-size: 14px;
  font-style: normal;
  font-weight: 400;
  line-height: 22px;
  letter-spacing: -0.1px;
  text-align: left;
}

.w-min-100 {
  min-width: 100px;
}

.nav-link {
  min-width: 100px;
  justify-content: center;
}

.nav-tabs .nav-link.active {
  font-weight: 400 !important;
  color: $primary  !important;
}

.empty {
  padding-top: 1.5rem !important;
}

.empty-img {
  margin-bottom: 0 !important;

  img {
    height: 220px !important;
    width: 260.83px !important;
  }
}

.empty-action {
  margin-top: 0 !important;

  a+a.btn-loading::after {
    color: $primary;
  }
}

.empty-action a {
  height: 36px;
  border-radius: 4px;
  font-style: normal;
  font-weight: normal;
  font-size: 14px;
  line-height: 20px;
}

.empty-action a:first-child {
  margin-right: 24px;
}

.empty-action a:first-child:hover {
  color: #ffffff !important;
}

.empty-import-button {
  background: #ffffff !important;
  cursor: pointer;

  &:hover {
    border-color: rgba(101, 109, 119, 0.24) !important;
  }
}

.empty-welcome-header {
  font-style: normal;
  font-weight: 500;
  font-size: 32px;
  line-height: 40px;
  margin-bottom: 16px;
  margin-top: 40px;
  color: #000;
  font-family: Inter;
}

.homepage-empty-image {
  width: 100%;
}

.empty-title {
  font-style: normal;
  font-weight: 400;
  font-size: 14px;
  line-height: 20px;
  display: flex;
  align-items: center;
  color: var(--slate11);
}

// template card styles
.template-card-wrapper {
  display: flex;
  flex-direction: row;
  background: #fffffc;
  border: 1px solid #d2ddec;
  box-sizing: border-box;
  border-radius: 8px;
  width: 299px;
  height: 100px;
}

.template-action-wrapper {
  display: flex;
  flex-direction: row !important;
  font-family: Inter;
  font-style: normal;
  font-weight: 500;
  font-size: 16px;
  line-height: 19px;
  color: $primary-light;

  p {
    margin-right: 16px;
  }
}

.template-card-title {
  font-family: Inter;
  font-style: normal;
  font-weight: 600;
  font-size: 18px;
  line-height: 22px;
  display: flex;
  align-items: center;
  color: #000000;
  margin-bottom: 3px !important;
  margin-top: 20px;
}

.template-card-details {
  align-items: center;
  display: flex;
  flex-direction: column;
  justify-content: center;
}

.template-icon-wrapper {
  width: 61.44px;
  height: 60px;
  top: 685px;
  background: #d2ddec;
  border-radius: 4px;
  margin: 20px 16.36px;
}

// template style end

.calendar-widget.compact {
  .rbc-time-view-resources .rbc-time-header-content {
    min-width: auto;
  }

  .rbc-time-view-resources .rbc-day-slot {
    min-width: 50px;
  }

  .rbc-time-view-resources .rbc-header,
  .rbc-time-view-resources .rbc-day-bg {
    width: 50px;
  }
}

.calendar-widget.dont-highlight-today {
  .rbc-today {
    background-color: inherit;
  }

  .rbc-current-time-indicator {
    display: none;
  }
}

.calendar-widget {
  padding: 10px;
  background-color: white;

  .rbc-day-slot .rbc-event,
  .rbc-day-slot .rbc-background-event {
    border-left: 3px solid #26598533;
  }

  .rbc-toolbar {
    font-size: 14px;
  }

  .rbc-event {
    .rbc-event-label {
      display: none;
    }
  }

  .rbc-off-range-bg {
    background-color: #f4f6fa;
  }

  .rbc-toolbar {
    .rbc-btn-group {
      button {
        box-shadow: none;
        border-radius: 0;
        border-width: 1px;
      }
    }
  }
}

//!for calendar widget week view with compact/spacious mode border fix
.resources-week-cls .rbc-time-column:nth-last-child(7n) {
  border-left: none !important;

  .rbc-timeslot-group {
    border-left: 2.5px solid #dadcde !important;
  }
}

.resources-week-cls .rbc-allday-cell {
  border: none !important;

  .rbc-row {
    border-left: 1.5px solid #dadcde;
    border-right: 1.5px solid #dadcde;
  }
}

.resources-week-cls .rbc-time-header-cell {
  border: none !important;
}

.resources-week-cls .rbc-time-view-resources .rbc-header {
  border-left: 1.5px solid #dadcde !important;
  border-right: 1.5px solid #dadcde !important;
}

.calendar-widget.hide-view-switcher {
  .rbc-toolbar {
    .rbc-btn-group:nth-of-type(3) {
      display: none;
    }
  }
}

.calendar-widget.dark-mode {
  background-color: #1d2a39;

  .rbc-toolbar {
    button {
      color: white;
    }

    button:hover,
    button.rbc-active {
      color: black;
    }
  }

  .rbc-off-range-bg {
    background-color: #2b394b;
  }

  .rbc-selected-cell {
    background-color: #22242d;
  }

  .rbc-today {
    background-color: #5a7ca8;
  }
}

.calendar-widget.dark-mode.dont-highlight-today {
  .rbc-today {
    background-color: inherit;
  }
}

.navbar .navbar-nav {
  min-height: 2rem;
}

.navbar-brand-image {
  height: 1.2rem;
}

.navbar .navbar-brand:hover,
.theme-dark .navbar .navbar-brand:hover {
  opacity: 1;
}

.nav-tabs .nav-link.active {
  font-weight: 400 !important;
  margin-bottom: -1px !important;
}

.nav-tabs .nav-link {
  font-weight: 400 !important;
  margin: 0 !important;
  height: 100%;
}

.code-editor-widget {
  border-radius: 0;

  .CodeMirror {
    border-radius: 0 !important;
    margin-top: -1px !important;
  }
}

.jet-listview {
  overflow-y: overlay;
  overflow-x: hidden;

  // .rows {
  // }

  // .list-item {
  // }
}

.jet-listview::-webkit-scrollbar-track {
  background: transparent;
}

.jet-listview::-webkit-scrollbar-thumb {
  background: transparent;
}

.code-hinter-wrapper .popup-btn {
  position: absolute;
  display: none;
  cursor: pointer;
}

.code-hinter-wrapper:hover {
  .popup-btn {
    display: block !important;
    z-index: 1;
  }
}

.popup-btn {
  cursor: pointer !important;
  display: block;
}

.preview-icons {
  margin-top: -5px;
  width: 12px;
}

.resize-modal-portal {
  z-index: 3;

  .resize-modal {
    .modal-content {
      width: 100% !important;
      height: 100%;

      .modal-body {
        width: 100% !important;
        height: calc(100% - 44px) !important;

        .editor-container {
          height: 100%;

          .CodeMirror {
            height: 100% !important;
          }
        }
      }
    }

    .portal-header {
      width: 100% !important;
    }

    .resize-handle {
      cursor: move;
    }
  }
}

.modal-portal-wrapper {
  justify-content: center;
  align-items: center;
  position: fixed;
  position: absolute;
  left: 50%;
  top: 5%;

  .modal-body {
    width: 500px !important;
    height: 300px !important;
    padding: 0px !important;
  }

  transform: translate(-60%, 0%);
  height: 350px;
  width: auto;
  max-height: 500px;
  padding: 0px;

  .modal-content {
    border-radius: 5px !important;
  }

  .modal-body {
    width: 500px !important;
    height: 302px !important;
    padding: 0px !important;
    margin: 0px !important;
    margin-left: -1px !important; //fix the modal body code mirror margin

    border-top-left-radius: 0;
    border-top-right-radius: 0;
    border-bottom-left-radius: 5px;
    border-bottom-right-radius: 5px;
    border-bottom: 0.75px solid;
    border-left: 0.75px solid;
    border-right: 0.75px solid;

    @include theme-border($light-theme: true);

    &.dark-mode-border {
      @include theme-border($light-theme: false);
    }
  }

  .modal-dialog {
    margin-top: 4%;
  }

  .modal-header {
    padding: 0;
    font-size: 14px;
  }

  .editor-container {
    padding: 0px;

    .CodeMirror {
      border-radius: 0;
      margin: 0;
      width: 100% !important;
    }
  }

  .query-hinter {
    .CodeMirror-line {
      margin-left: 2rem !important;
    }

    .CodeMirror-cursors .CodeMirror-cursor {
      margin-left: 2rem !important;
    }
  }
}

.preview-block-portal {
  .bg-light {
    border-radius: 0 0 5px 5px;
    outline: 0.75px solid $light-green;
  }

  .bg-dark {
    margin-top: 1px;
    border-radius: 0 0 5px 5px;
    outline: 0.75px solid $light-green;
  }

  .dynamic-variable-preview {
    padding: 4px !important;
  }
}

.portal-header {
  display: flex;
  align-items: center;
  padding: 0.5rem 0.75rem;
  color: #656d77;
  background-color: #ffffffd9;
  background-clip: padding-box;
  border-top-left-radius: 5px !important;
  border-top-right-radius: 5px !important;
  width: 498px !important;
  outline: 0.75px solid;

  @include theme-border($light-theme: true, $outline: true);

  &.dark-mode-border {
    @include theme-border($light-theme: false, $outline: true);
  }
}

// close icon in inpector
[data-rb-event-key="close-inpector"] {
  position: absolute;
  right: -80px;
  background-color: #232e3c !important;
  width: 10% !important;
}

[data-rb-event-key="close-inpector-light"] {
  position: absolute;
  right: -80px;
  background-color: #ffffff !important;
  width: 10% !important;
}

.tabs-inspector {
  position: sticky;
  top: 0;

  .nav-item {
    width: 50%;
  }

  .nav-item:hover {
    border: 1px solid transparent;
  }

  .nav-item:not(.active) {
    border-bottom: 1px solid #e7eaef;
  }

  .nav-link.active {
    border: 1px solid transparent;
    border-bottom: 1px solid $primary;
    background: white;
  }
}

.tabs-inspector.dark {
  .nav-link.active {
    border-bottom: 1px solid $primary  !important;
  }
}

.tabs-inspector {
  z-index: 2;
  background: white;

  &.dark {
    @extend .bg-dark;
  }
}

.close-icon {
  position: fixed;
  top: 84px;
  right: 3px;
  width: 60px;
  height: 22;
  border-bottom: 1px solid #e7eaef;
  display: flex;
  align-items: center;
  background-color: white;
  z-index: 2;

  .svg-wrapper {
    width: 100%;
    height: 70%;
    display: flex;
    align-items: center;
    justify-content: center;
    border-left: 1px solid #e7eaef;
    margin-left: 20px;

    .close-svg {
      cursor: pointer;
    }
  }
}

.tabs-inspector.nav-tabs {
  border: 0;
  width: 100%;
  padding: 8px 16px;
}

.bg-primary-lt {
  color: #ffffff !important;
  background: #6383db !important;
}

.tabbed-navbar .nav-item.active:after {
  margin-bottom: -0.25rem;
}

.app-name {
  width: 200px;
  left: 84px;
  top: 6px;
  position: absolute;
}

.app-name:hover {
  background: $bg-light;

  &.dark {
    @extend .bg-dark;
  }
}

.nav-auto-save {
  width: 325px;
  left: 485px;
  position: absolute;
  color: #36af8b;
}

.editor-header-actions {
  display: flex;
  color: #868aa5;
  white-space: nowrap;
  font-weight: 400;
  font-size: 12px;
  letter-spacing: 0.5px;

}

.undo-button,
.redo-button {
  display: flex;
  flex-direction: row;
  justify-content: center;
  align-items: center;
  padding: 6px;
  gap: 10px;
  width: 28px;
  height: 28px;
  background: #ECEEF0;
  border-radius: 6px;
  margin-right: 5px;
  flex: none;
  order: 0;
  flex-grow: 0;
}

.theme-dark {

  .undo-button,
  .redo-button {
    background: 0;
  }
}

.app-version-menu {
  position: absolute;
  right: 220px;
  padding: 4px 8px;
  min-width: 100px;
  max-width: 300px;
}

.app-version-menu-sm {
  height: 30px;
  display: flex;
  font-size: 12px;
}

.app-version-menu .dropdown-menu {
  left: -65px;
  width: 283px;
}

.app-version-menu .released {
  color: #36af8b;
}

.app-version-menu .released-subtext {
  font-size: 12px;
  color: #36af8b;
  padding: 0 8px;
}

.app-version-menu .create-link {
  margin: auto;
  width: 50%;
  padding-left: 10px;
}

.canvas-background-holder {
  display: flex;
  justify-content: space-between;
  min-width: 120px;
  margin: auto;
  padding: 10px;
}

.canvas-background-picker {
  position: fixed;
}

/**
 * Timer Widget
 */
.timer-wrapper {
  padding: 10px;

  .counter-container {
    font-size: 3em;
    padding-bottom: 5px;
    text-align: center;
  }
}

/**
 * Search Box
 */
.search-box-wrapper {
  input {
    width: 200px;
    border-radius: 5px !important;
  }

  input:focus {
    width: 300px;
  }

  .input-icon .input-icon-addon {
    display: flex;
  }

  .input-icon .input-icon-addon.end {
    pointer-events: auto;

    div {
      background-color: #a6b6cc;
      border-radius: 12px;
      color: #ffffff;
      padding: 1px;
      cursor: pointer;

      svg {
        height: 14px;
        width: 14px;
      }
    }
  }
}

.searchbox-wrapper {
  margin-top: 0 !important;

  .search-icon {
    margin: 0.30rem
  }

  input {
    border-radius: $border-radius  !important;
    padding-left: 1.75rem !important;
  }
}

.fixedHeader {
  table thead {
    position: -webkit-sticky; // this is for all Safari (Desktop & iOS), not for Chrome
    position: sticky;
    top: 0;
    border-top: 0;
    z-index: 1; // any positive value, layer order is global
  }
}

/**
 * Folder List
 */
.folder-list {
  overflow-y: auto;

  .list-group-transparent .list-group-item.active {
    color: $primary;
    background-color: #edf1ff;

    .folder-ico {
      filter: invert(29%) sepia(84%) saturate(4047%) hue-rotate(215deg) brightness(98%) contrast(111%);
    }
  }

  .folder-ico.dark {
    filter: invert(1);
  }

  .list-group-item {
    padding: 0.5rem 0.75rem;
    overflow: hidden;
  }

  .list-group-item.all-apps-link {
    display: flex;
    align-items: center;
    color: var(--slate12);
    border-radius: 6px;

    &:hover {
      background: #ECEEF0;
    }

    &:active {
      background: var(--indigo4);
    }

    &:focus {
      box-shadow: 0px 0px 0px 4px #DFE3E6;
    }
  }

  .folder-info {
    display: contents;
    font-weight: 500 !important;
    display: flex;
    align-items: center;
    letter-spacing: -0.02em;
    text-transform: uppercase;
    color: var(--slate9);
  }

  .folder-create-btn {
    width: 28px;
    height: 28px;
    background: #ffffff;
    border: 1px solid;
    border-color: var(--slate7);

    border-radius: 6px;
    display: flex;
    justify-content: center;
    align-items: center;
  }

  .menu-ico {
    cursor: pointer;
    // padding: 3px;
    border-radius: 13px;

    // &__open {
    //   background-color: #d2ddec;
    // }

    img {
      padding: 0px;
      height: 14px;
      width: 14px;
      vertical-align: unset;
    }
  }

  // .menu-ico:hover {
  //   background-color: #d2ddec;
  // }
}

/**
 * Home page modal
 */
.modal-content.home-modal-component {
  border-radius: 8px;
  overflow: hidden;
  background-color: #fefeff;
  color: #000000;

  .modal-header,
  .modal-body {
    padding: 16px 28px;
  }

  .modal-title {
    font-size: 16px;
    font-weight: 500;
  }

  // .btn-close {
  //   width: 3.5rem;
  //   height: 2.5rem;
  // }

  // .modal-body {
  //   padding-top: 0px;
  // }

  input {
    border-radius: 5px !important;
  }

  .modal-main {
    padding-bottom: 32px;
  }

  .modal-footer-btn {
    justify-content: end;

    button {
      margin-left: 16px;
    }
  }
}

// .onboarding-modal.dark .modal-content {
//   @extend .modal-content.home-modal-component.dark;
// }

.modal-content.home-modal-component.dark {
  background-color: $bg-dark-light  !important;
  color: #ffffff !important;

  .modal-header {
    background-color: $bg-dark-light  !important;
  }

  .btn-close {
    filter: brightness(0) invert(1);
  }

  .form-control {
    border-color: $border-grey-dark  !important;
    color: inherit;
  }

  input {
    background-color: $bg-dark-light  !important;
  }

  .form-select {
    background-color: $bg-dark  !important;
    color: #ffffff !important;
    border-color: $border-grey-dark  !important;
  }

  .text-muted {
    color: #ffffff !important;
  }
}

.radio-img {
  input {
    display: none;
  }

  .action-icon {
    width: 28px;
    height: 28px;
    background-position: center center;
    border-radius: 4px;
    display: flex;
    align-items: center;
    justify-content: center;
  }

  .action-icon {
    cursor: pointer;
    border: 1px solid $light-gray;
  }

  .action-icon:hover {
    background-color: #d2ddec;
  }

  input:checked+.action-icon {
    border-color: $primary;
    background-color: #7a95fb;
  }

  .tooltiptext {
    visibility: hidden;
    font-size: 12px;
    background-color: $black;
    color: #ffffff;
    text-align: center;
    padding: 5px 10px;
    position: absolute;
    border-radius: 15px;
    margin-top: 2px;
    z-index: 1;
    margin-left: -10px;
  }

  .tooltiptext::after {
    content: "";
    position: absolute;
    bottom: 100%;
    left: 50%;
    margin-left: -5px;
    border-width: 5px;
    border-style: solid;
    border-color: transparent transparent black transparent;
  }

  .action-icon:hover+.tooltiptext {
    visibility: visible;
  }

  input:checked+.action-icon:hover {
    background-color: #3650af;
  }
}

.icon-change-modal {
  ul {
    list-style-type: none;

    li {
      float: left;
      border: 2px solid #8991a0;
      border-radius: 1.75px;
      cursor: pointer;

      img {
        width: 22px;
        height: 22px;
        filter: invert(59%) sepia(27%) saturate(160%) hue-rotate(181deg) brightness(91%) contrast(95%);
      }
    }

    li.selected {
      border: 2px solid $primary;

      img {
        filter: invert(27%) sepia(84%) saturate(5230%) hue-rotate(212deg) brightness(102%) contrast(100%);
      }
    }
  }
}

/**
 * Spinner Widget
 */
.spinner-container {
  display: flex;
  justify-content: center;
  align-items: center;
}

.animation-fade {
  animation-name: fade;
  animation-duration: 0.3s;
  animation-timing-function: linear;
}

@keyframes fade {
  0% {
    opacity: 0;
  }

  100% {
    opacity: 1;
  }
}

/**
 * Query panel
 */
.query-btn {
  cursor: pointer;
  height: 24px;
  width: 24px;
  padding: 0;
}

.query-btn.dark {
  filter: brightness(0) invert(1);
}

.button-family-secondary {
  @include button-outline($light-theme: true);
  height: 32px;
  width: 112px;
}

.button-family-secondary.dark {
  @include button-outline($light-theme: false);
}

// ** Query Panel: REST API Tabs **
.group-header {
  background: #d2ddec;
  border-radius: 4px;
  height: 28px !important;

  span {
    display: flex;
    justify-content: left;
    align-items: center;
  }
}

.raw-container.dark {
  background: #272822;
  padding: 5px;
}

// **Alert component**
.alert-component {
  border: 1px solid rgba(101, 109, 119, 0.16);
  background: #f5f7f9;

  a {
    color: $primary;
  }
}

.alert-component.dark {
  border: none !important;
  background-color: #333c48 !important;

  span {
    filter: brightness(0) invert(1);
  }
}

.codehinter-plugins.code-hinter {
  @extend .codehinter-default-input;

  .popup-btn {
    margin-top: 0.65rem !important;
  }

  .CodeMirror-placeholder,
  .CodeMirror pre.CodeMirror-line {
    height: 21px !important;
    position: absolute !important;
    margin-top: 3px !important;
  }

  .CodeMirror-cursor {
    height: inherit !important;
  }

  .CodeMirror-lines {
    height: 32px !important;
  }
}

//*button loading with spinner with primary color*//
.button-loading {
  position: relative;
  color: transparent !important;
  text-shadow: none !important;
  pointer-events: none;

  &:after {
    content: "";
    display: inline-block;
    vertical-align: text-bottom;
    border: 1.5px solid currentColor;
    border-right-color: transparent;
    border-radius: 50%;
    color: $primary;
    position: absolute;
    width: 12px;
    height: 12px;
    // left: calc(50% - .5rem);
    // top: calc(50% - .5rem);
    animation: spinner-border 0.75s linear infinite;
  }
}

.query-icon.dark {
  filter: brightness(0) invert(1);
}

//Rest-API Tab Panes
.tab-pane-body {
  margin-left: -2.5% !important;
}

//CodeMirror padding
.CodeMirror pre.CodeMirror-line,
.CodeMirror pre.CodeMirror-line-like {
  padding: 0 10px !important;
}

.comment-notification-nav-item {
  background: transparent;
  border: 0;
  font-size: 12px;
  font-weight: 500;
  opacity: 0.6;
  height: 28px;
  border-radius: 6px;
}

// comment styles ::override
.editor-sidebar {
  .nav-tabs {
    border-bottom: none !important;
  }

  .nav-tabs .nav-link.active {
    background-color: transparent !important;
  }

  .inspector-nav-item {
    background: transparent;
    border: 0;
    font-size: 12px;
    font-weight: 500;
    opacity: 0.6;
    height: 28px;
    border-radius: 6px;
  }

  .inspector-component-title-input-holder {
    padding: 16px 8px;
    margin: 0;
    padding-bottom: 0;
    display: flex;
    align-items: center;
  }
}

.comment-card-wrapper {
  border-top: 0.5px solid #e1e1e1 !important;
  margin-top: -1px !important;
}

div#driver-highlighted-element-stage,
div#driver-page-overlay {
  background: transparent !important;
  outline: 5000px solid rgba(0, 0, 0, 0.75);
}

.dark-theme-walkthrough#driver-popover-item {
  background-color: $bg-dark-light  !important;
  border-color: rgba(101, 109, 119, 0.16) !important;

  .driver-popover-title {
    color: var(--base) !important;
  }

  .driver-popover-tip {
    border-color: transparent transparent transparent $bg-dark-light  !important;
  }

  .driver-popover-description {
    color: #d9dcde !important;
  }

  .driver-popover-footer .driver-close-btn {
    color: #ffffff !important;
    text-shadow: none !important;
  }

  .driver-prev-btn,
  .driver-next-btn {
    text-shadow: none !important;
  }
}

#driver-popover-item {
  padding: 20px !important;

  .driver-prev-btn,
  .driver-next-btn,
  .driver-close-btn {
    border: none !important;
    background: none !important;
    padding-left: 0 !important;
    font-size: 14px !important;
  }

  .driver-next-btn,
  .driver-prev-btn {
    color: $primary  !important;
  }

  .driver-disabled {
    color: $primary;
    opacity: 0.5;
  }

  .driver-popover-footer {
    margin-top: 20px !important;
  }
}

.pointer-events-none {
  pointer-events: none;
}

.popover.popover-dark-themed {
  background-color: $bg-dark-light;
  border-color: rgba(101, 109, 119, 0.16);

  .popover-body {
    color: #d9dcde !important;
  }
}

.toast-dark-mode {
  .btn-close {
    filter: brightness(0) invert(1);
  }
}

.editor .editor-sidebar .inspector .form-control-plaintext {
  padding: 2px 4px;
}

.tablr-gutter-x-0 {
  --tblr-gutter-x: 0 !important;
}

.widget-button>.btn-loading:after {
  border: 1px solid var(--loader-color);
  border-right-color: transparent;
}

.flip-dropdown-help-text {
  padding: 10px 5px 0 0;
  float: left;
  font-size: 14px;
  color: $light-gray;
}

#transformation-popover-container {
  margin-left: 80px !important;
  margin-bottom: -2px !important;
}

.canvas-codehinter-container {
  display: flex;
  flex-direction: row;
}

.hinter-canvas-input {
  .canvas-hinter-wrap {
    width: 135px;
    height: 42px !important;
  }
}

.hinter-canvas-input {
  width: 180px !important;
  display: flex;
  padding: 4px;
  height: 41.2px !important;
  margin-top: 1px;

  .CodeMirror-sizer {
    border-right-width: 1px !important;
  }

  .cm-propert {
    color: #ffffff !important;
  }
}

.canvas-codehinter-container {
  .code-hinter-col {
    margin-bottom: 1px !important;
  }
}

.fx-canvas {
  background: #1c252f;
  padding: 2px;
  display: flex;
  height: 41px;
  border: solid 1px rgba(255, 255, 255, 0.09) !important;
  border-radius: 4px;
  justify-content: center;
  font-weight: 400;

  div {
    background: #1c252f !important;
    width: 35px !important;
    display: flex;
    justify-content: center;
    align-items: center;
    height: 36px;
  }
}

.fx-canvas-light {
  background: #f4f6fa !important;
  border: 1px solid #dadcde !important;

  div {
    background: #f4f6fa !important;
  }
}

.org-name {
  color: var(--slate12) !important;
  font-size: 12px;
}


.organization-list {
  margin-top: 4px;

  .btn {
    border: 0px;
  }

  .dropdown-toggle div {
    max-width: 200px;
    text-overflow: ellipsis;
    overflow: hidden;
  }

  .org-name {
    text-overflow: ellipsis;
    overflow: hidden;
    white-space: nowrap;
    width: 100%;
    font-weight: bold;
  }

  .org-actions div {
    color: $primary;
    cursor: pointer;
    font-size: 12px;
  }

  .dropdown-menu {
    min-width: 14rem;
  }

  .org-avatar {
    display: block;
  }

  .org-avatar:hover {
    .avatar {
      background: #fcfcfc no-repeat center/cover;
    }

    .arrow-container {
      svg {
        filter: invert(35%) sepia(17%) saturate(238%) hue-rotate(153deg) brightness(94%) contrast(89%);
      }
    }
  }

  .arrow-container {
    padding: 5px 0px;
  }

  .arrow-container {
    svg {
      cursor: pointer;
      height: 30px;
      width: 30px;
      padding: 0px 0px;
      filter: invert(50%) sepia(13%) saturate(208%) hue-rotate(153deg) brightness(99%) contrast(86%);
    }
  }

  .org-edit {
    span {
      color: $primary;
      cursor: pointer;
      font-size: 10px;
    }
  }

  .organization-switchlist {
    .back-btn {
      font-size: 12px;
      padding: 2px 0px;
      cursor: pointer;
    }

    .back-ico {
      cursor: pointer;

      svg {
        height: 20px;
        width: 20px;
        filter: invert(84%) sepia(13%) saturate(11%) hue-rotate(352deg) brightness(90%) contrast(91%);
      }
    }

    .dd-item-padding {
      padding: 0.5rem 0.75rem 0rem 0.75rem;
    }

    .search-box {
      margin-top: 10px;
    }

    .org-list {
      max-height: 60vh;
      overflow: auto;
    }

    .tick-ico {
      filter: invert(50%) sepia(13%) saturate(208%) hue-rotate(153deg) brightness(99%) contrast(86%);
    }

    .org-list-item {
      cursor: pointer;
    }

    .org-list-item:hover {
      .avatar {
        background: #fcfcfc no-repeat center/cover;
      }

      .tick-ico {
        filter: invert(35%) sepia(17%) saturate(238%) hue-rotate(153deg) brightness(94%) contrast(89%);
      }
    }
  }
}

.sso-button-footer-wrap {
  display: flex !important;
  justify-content: center;
  width: 100%;
}

.tj-icon {
  cursor: pointer;
}

#login-url,
#redirect-url {
  margin-bottom: 0px !important;
}

.git-encripted-label {
  color: var(--green9);
}

.card-header {
  border-bottom: 1px solid var(--slate5) !important;
}

.manage-sso-container {
  position: relative;
}

.sso-card-wrapper {
  background: var(--base);
  min-height: 100%;
  height: calc(100vh - 156px) !important;

  display: grid;
  grid-template-rows: auto 1fr auto;

  .card-header {
    border-bottom: 1px solid var(--slate5) !important;
  }

  .form-control {
    background: var(--base);
  }

  .sso-card-footer {
    display: flex;
    flex-direction: row;
    justify-content: flex-end;
    align-items: center;
    padding: 24px 32px;
    gap: 8px;
    width: 660px;
    height: 88px;
    border-top: 1px solid var(--slate5) !important;
    // position: sticky;
    // bottom: -200px;
    background: var(--base);
    margin-top: 0px !important;
  }
}

// Left Menu
.left-menu {
  // padding: 1rem 0.5rem;
  // border: 1px solid var(--slate5) !important;
  // box-shadow: 0px 1px 2px rgba(16, 24, 40, 0.05) !important;
  // border-radius: 6px !important;
  background: var(--base);

  .folder-list-selected {
    background-color: var(--indigo4);
  }

  ul {
    overflow: auto;
    margin: 0px;
    padding: 0px;

    li {
      float: left;
      list-style: none;
      width: 100%;
      padding: 6px 8px;
      border-radius: 6px;
      cursor: pointer;
      margin: 3px 0px;
      color: var(--base-black) !important;
    }

    li.active {
      background-color: $primary;
      color: #ffffff;
    }

    li:not(.active):hover {
      background: var(--slate4);
      border-radius: 6px;
    }
  }
}

.enabled-tag {
  padding: 4px 16px;
  gap: 10px;
  width: 77px;
  height: 28px;
  background: var(--grass3);
  border-radius: 100px;
  color: var(--grass9);
  font-weight: 500;
}

.disabled-tag {
  padding: 4px 16px;
  gap: 10px;
  color: var(--tomato9);
  width: 81px;
  height: 28px;
  background: var(--tomato3);
  border-radius: 100px;
  font-weight: 500;
}

.manage-sso {
  .title-with-toggle {
    width: 100%;
    font-weight: 500;

    .card-title {
      color: var(--slate12) !important;
      font-weight: 500;
    }

    .form-check-input {
      width: 28px;
      height: 16px;
      // background: var(--slate7);
    }

    input[type="checkbox"] {
      /* Double-sized Checkboxes */
      -ms-transform: scale(1.5);
      /* IE */
      -moz-transform: scale(1.5);
      /* FF */
      -webkit-transform: scale(1.5);
      /* Safari and Chrome */
      -o-transform: scale(1.5);
      /* Opera */
      transform: scale(1.5);
      margin-top: 5px;
    }
  }
}

.help-text {
  overflow: auto;

  div {
    font-weight: 400;
    font-size: 10px;
    line-height: 16px;
    margin: 0;
    padding: 0;
    color: var(--slate11);
  }
}


.org-invite-or {
  padding: 1rem 0rem;

  h2 {
    width: 100%;
    text-align: center;
    border-bottom: 1px solid #000;
    line-height: 0.1em;
    margin: 10px 0 20px;
  }

  h2 span {
    background: #ffffff;
    padding: 0 10px;
  }
}

.theme-dark .json-tree-container {
  .json-tree-node-icon {
    svg {
      filter: invert(89%) sepia(2%) saturate(127%) hue-rotate(175deg) brightness(99%) contrast(96%);
    }
  }

  .json-tree-svg-icon.component-icon {
    filter: brightness(0) invert(1);
  }

  .node-key-outline {
    height: 1rem !important;
    border: 1px solid transparent !important;
    color: #ccd4df;
  }

  .selected-node {
    border-color: $primary-light  !important;
  }

  .json-tree-icon-container .selected-node>svg:first-child {
    filter: invert(65%) sepia(62%) saturate(4331%) hue-rotate(204deg) brightness(106%) contrast(97%);
  }

  .node-length-color {
    color: #b8c7fd;
  }

  .node-type {
    color: #8a96a6;
  }

  .group-border {
    border-color: rgb(97, 101, 111);
  }

  .action-icons-group {

    img,
    svg {
      filter: invert(89%) sepia(2%) saturate(127%) hue-rotate(175deg) brightness(99%) contrast(96%);
    }
  }

  .hovered-node.node-key.badge {
    color: #8092ab !important;
    border-color: #8092ab !important;
  }
}

.json-tree-container {
  .json-tree-svg-icon.component-icon {
    height: 16px;
    width: 16px;
  }

  .json-tree-icon-container {
    max-width: 20px;
    margin-right: 6px;
  }

  .node-type {
    color: #a6b6cc;
    padding-top: 2px;
  }

  .json-tree-valuetype {
    font-size: 10px;
    padding-top: 2px;
  }

  .node-length-color {
    color: #3650af;
    padding-top: 3px;
  }

  .json-tree-node-value {
    font-size: 11px;
  }

  .json-tree-node-string {
    color: #f6820c;
  }

  .json-tree-node-boolean {
    color: #3eb25f;
  }

  .json-tree-node-number {
    color: #f4b2b0;
  }

  .json-tree-node-null {
    color: red;
  }

  .json-tree-node-date {
    color: rgb(98, 107, 103);
  }

  .group-border {
    border-left: 0.5px solid #dadcde;
    margin-top: 16px;
    margin-left: -12px;
  }

  .selected-node {
    border-color: $primary-light  !important;
  }

  .selected-node .group-object-container .badge {
    font-weight: 400 !important;
    height: 1rem !important;
  }

  .group-object-container {
    margin-left: 0.72rem;
    margin-top: -16px;
  }

  .json-node-element {
    cursor: pointer;
  }

  .hide-show-icon {
    cursor: pointer;
    margin-left: 1rem;

    &:hover {
      color: $primary;
    }
  }

  .action-icons-group {
    margin-right: 4rem !important;
    margin-left: 2rem !important;
  }

  .action-icons-group {
    cursor: pointer;
  }

  .hovered-node {
    font-weight: 400 !important;
    height: 1rem !important;
    color: #8092ab;
  }

  .node-key {
    font-weight: 400 !important;
    margin-left: -0.25rem !important;
    justify-content: start !important;
    min-width: fit-content !important;
  }

  .node-key-outline {
    height: 1rem !important;
    border: 1px solid transparent !important;
    color: #3e525b;
  }
}

.popover-more-actions {
  font-weight: 400 !important;

  &:hover {
    background: #d2ddec !important;
  }
}

.popover-dark-themed .popover-more-actions {
  color: #ccd4df;

  &:hover {
    background-color: #324156 !important;
  }
}

#json-tree-popover {
  padding: 0.25rem !important;
}

// Font sizes
.fs-9 {
  font-size: 9px !important;
}

.fs-10 {
  font-size: 10px !important;
}

.fs-12 {
  font-size: 12px !important;
}

.realtime-avatars {
  padding: 0px
}

.widget-style-field-header {
  font-family: "Inter";
  font-style: normal;
  font-weight: 500;
  font-size: 12px;
  line-height: 20px;
  color: #61656c;
}

.maintenance_container {
  width: 100%;
  height: 100vh;
  display: flex;
  justify-content: center;
  align-items: center;

  .card {
    .card-body {
      display: flex;
      height: 200px !important;
      align-items: center;
    }
  }
}

.list-timeline:not(.list-timeline-simple) .list-timeline-time {
  top: auto;
}

.widget-buttongroup {
  display: flex;
  flex-direction: column;
  justify-content: left;
  overflow: hidden !important;
}

.group-button {
  margin: 0px 10px 10px 0px;
  line-height: 1.499;
  font-weight: 400;
  white-space: nowrap;
  text-align: center;
  cursor: pointer;
  padding: 0 15px;
  font-size: 12px;
  border-radius: 4px;
  color: rgba(0, 0, 0, .65);
  background-color: #ffffff;
  border: 1px solid #d9d9d9;
  min-width: 40px;
  width: auto !important;
  height: 30px,
}

.widget-buttongroup-label {
  font-weight: 600;
  margin-right: 10px;
  color: #3e525b;
}

.editor-actions {
  border-bottom: 1px solid #eee;
  padding: 5px;
  display: flex;
  justify-content: end;
}

.autosave-indicator {
  color: #868aa5;
  white-space: nowrap;
  font-weight: 400;
  font-size: 12px;
  letter-spacing: 0.5px;
}

.autosave-indicator-saving {
  left: 44%;
}

.zoom-buttons {
  width: 20px !important;
  height: 25px !important;
  margin-left: 2px;

  span {
    transform: rotate(60deg);
  }
}

.zoom-button-wrapper {
  position: fixed;
  right: 0px;
  bottom: 5px;
}

.zoom-buttons {
  opacity: 0;
  visibility: hidden;
}

.image-widget-wrapper:hover button {
  opacity: 1 !important;
  visibility: visible;
}

.pdf-page-controls {
  background: white;
  border-radius: 4px;

  button {
    width: 36px;
    height: 36px;
    background: white;
    border: 0;
    font-size: 1.2em;
    border-radius: 4px;

    &:first-child {
      border-top-right-radius: 0;
      border-bottom-right-radius: 0;
    }

    &:last-child {
      border-top-left-radius: 0;
      border-bottom-left-radius: 0;
    }

    &:hover {
      background-color: #e6e6e6;
    }
  }

  span {
    font-family: inherit;
    font-size: 1em;
    padding: 0 0.5em;
    color: #000;
  }
}

//download button in pdf widget
.download-icon-outer-wrapper:hover {
  background-color: #e6e6e6 !important
}

.pdf-document {
  canvas {
    margin: 0px auto;
  }

  &:hover {
    .pdf-page-controls {
      opacity: 1;
    }
  }
}

.org-variables-page {
  .btn-org-env {
    width: 36px;
  }

  .encryption-input {
    width: fit-content;
  }

  .no-vars-text {
    display: block;
    text-align: center;
    margin-top: 100px;
  }
}

//Kanban board
.kanban-container.dark-themed {
  background-color: $bg-dark-light  !important;

  .kanban-column {
    .card-header {
      background-color: #324156 !important;
    }
  }
}

.kanban-container {
  background-color: #fefefe;

  .kanban-column {
    background-color: #f4f4f4;
    padding: 0 !important;
    height: fit-content !important;

    .card-body {
      &:hover {
        overflow-y: auto !important;

        &::-webkit-scrollbar {
          width: 0 !important;
          height: 0 !important;
        }
      }
    }

    .card-header {
      background-color: #fefefe;

      .badge {
        font-size: 12px !important;
      }
    }

    .card-body .dnd-card {
      border-radius: 5px !important;
    }

    .dnd-card.card {
      height: 52px !important;
      padding: 5px !important;
    }

    .dnd-card.card.card-dark {
      background-color: $bg-dark  !important;
    }
  }

  .kanban-board-add-group {
    justify-content: center;
    align-items: center;
    cursor: pointer;
    color: rgba(0, 0, 0, 0.5);
    background-color: transparent;
    border-style: dashed;
    border-color: rgba(0, 0, 0, 0.08);
    display: flex;
    flex-direction: column;
    grid-auto-rows: max-content;
    overflow: hidden;
    box-sizing: border-box;
    appearance: none;
    outline: none;
    margin: 10px;
    border-radius: 5px;
    min-width: 350px;
    height: 200px;
    font-size: 1em;
  }

  .add-card-btn {
    font-size: 1em;
    font-weight: 400;
    color: #3e525b;
    border-radius: 5px;
    padding: 5px;
    margin: 5px;
    background-color: transparent;
    border-style: dashed;
    border-color: rgba(0, 0, 0, 0.08);
    cursor: pointer;
    transition: all 0.2s ease-in-out;

    &:hover {
      background-color: #e6e6e6;
    }
  }
}

.cursor-pointer {
  cursor: pointer;
}

.cursor-text {
  cursor: text;
}

.cursor-not-allowed {
  cursor: none;
}

.bade-component {
  display: inline-flex;
  justify-content: center;
  align-items: center;
  overflow: hidden;
  user-select: none;
  padding: calc(0.25rem - 1px) 0.25rem;
  height: 1.25rem;
  border: 1px solid transparent;
  min-width: 1.25rem;
  font-weight: 600;
  font-size: .625rem;
  letter-spacing: .04em;
  text-transform: uppercase;
  vertical-align: bottom;
  border-radius: 4px;
}

// sso-helper-page
.sso-helper-container {
  width: 60vw;
  padding: 30px;
  box-shadow: rgba(0, 0, 0, 0.16) 0px 1px 4px;
  margin: 0 auto;
}

.sso-copy {
  margin-left: 10px;
  cursor: pointer;
}

#git-url,
#google-url {
  color: $primary;
  margin-left: 4px;
  word-break: break-all;
}

@media only screen and (max-width: 768px) {
  .sso-helper-container {
    width: 96vw;
    padding: 20px;
  }
}

.sso-helper-doc {
  line-height: 24px;
}

.sso-content-wrapper {
  margin: 0 auto;
  display: flex;
  flex-direction: column;
  align-items: self-start;
  padding: 20px;
  box-shadow: rgba(0, 0, 0, 0.02) 0px 1px 3px 0px, rgba(27, 31, 35, 0.15) 0px 0px 0px 1px;
  border-radius: 4px;
}

.workspace-status {
  display: flex;
  font-weight: 800;
  margin-bottom: 6px;
}

.sso-type {
  font-weight: 600;
  margin-bottom: 4px !important;
  display: flex;

  span {
    margin-right: 10px;
  }

  a {
    margin-left: 6px;

  }
}

.gg-album {
  box-sizing: border-box;
  position: relative;
  display: block;
  width: 18px;
  height: 18px;
  transform: scale(var(--ggs, 1));
  border-left: 7px solid transparent;
  border-right: 3px solid transparent;
  border-bottom: 8px solid transparent;
  box-shadow: 0 0 0 2px,
    inset 6px 4px 0 -4px,
    inset -6px 4px 0 -4px;
  border-radius: 3px
}

.gg-album::after,
.gg-album::before {
  content: "";
  display: block;
  box-sizing: border-box;
  position: absolute;
  width: 2px;
  height: 5px;
  background: currentColor;
  transform: rotate(46deg);
  top: 5px;
  right: 4px
}

.gg-album::after {
  transform: rotate(-46deg);
  right: 2px
}

.sso-helper-header {
  display: flex;
  align-items: center;

  span {
    margin-right: 10px;
  }
}

// sso end

// steps-widget
a.step-item-disabled {
  text-decoration: none;
}

.steps {
  overflow: hidden;
  margin: 0rem !important;
}

.step-item.active~.step-item:after,
.step-item.active~.step-item:before {
  background: #f3f5f5 !important;
}

.step-item.active:before {
  background: #ffffff !important;
}

.steps .step-item.active:before {
  border-color: #b4b2b2 !important;
}

.steps-item {
  color: var(--textColor) !important;
}

.step-item:before {
  background: var(--bgColor) !important;
  // remaining code
}

.step-item:after {
  background: var(--bgColor) !important;
}

.step-item.active~.step-item {
  color: var(--textColor) !important;
  ;
}

.notification-center-badge {
  top: 0;
  right: 0;
  position: absolute;
}

.notification-center {
  max-height: 500px;
  overflow: auto;
  margin-left: 5px !important;

  .empty {
    padding: 0 !important;

    .empty-img {
      font-size: 2.5em;
    }
  }

  .card {
    min-width: 400px;
  }

  .spinner {
    min-height: 220px;
  }
}

// steps-widget end

// profile-settings css
.confirm-input {
  padding-right: 8px !important;
}

.user-group-actions {
  display: flex;
  gap: 8px;
}

input.hide-input-arrows {
  -moz-appearance: none;

  &::-webkit-outer-spin-button,
  &::-webkit-inner-spin-button {
    -webkit-appearance: none;
  }
}

.btn-org-env {
  width: 36px;
}

.custom-checkbox-tree {
  overflow-y: scroll;
  color: #3e525b;

  .react-checkbox-tree label:hover {
    background: none !important;
  }

  .rct-icons-fa4 {

    .rct-icon-expand-open,
    .rct-icon-expand-close {
      &::before {
        content: url("data:image/svg+xml,%3Csvg xmlns='http://www.w3.org/2000/svg' viewBox='0 0 1024 1024' focusable='false' data-icon='caret-down' width='12px' height='12px' fill='currentColor' aria-hidden='true'%3E%3Cpath d='M840.4 300H183.6c-19.7 0-30.7 20.8-18.5 35l328.4 380.8c9.4 10.9 27.5 10.9 37 0L858.9 335c12.2-14.2 1.2-35-18.5-35z'%3E%3C/path%3E%3C/svg%3E") !important;
      }
    }

    .rct-icon-expand-close {
      transform: rotate(-90deg);
      -webkit-transform: rotate(-90deg);
    }
  }
}

// sso enable/disable box
.tick-cross-info {
  .main-box {
    margin-right: 10px;
    border-radius: 5px;
  }

  .icon-box {
    padding: 7px 5px 7px 2px;
    color: #ffffff;

    .icon {
      stroke-width: 4.5px;
    }
  }

  .tick-box {
    border: 3px solid var(--indigo9);

    .icon-box {
      background: var(--indigo9);
    }
  }

  .cross-box {
    border: 3px solid $disabled;

    .icon-box {
      background: $disabled;
    }
  }
}

.icon-widget-popover {
  &.theme-dark {
    .popover-header {
      background-color: #232e3c;
      border-bottom: 1px solid #324156;
      ;
    }
  }

  .popover-header {
    padding-bottom: 0;
    background-color: #ffffff;

    .input-icon {
      margin-bottom: 0.5rem !important;
    }
  }

  .popover-body {
    padding: 0 0.5rem;

    .row {
      >div {
        overflow-x: hidden !important;
      }
    }

    .icon-list-wrapper {
      display: grid;
      grid-template-columns: repeat(10, 1fr);
      margin: 0.5rem 1rem 0.5rem 0.5rem;
    }

    .icon-element {
      cursor: pointer;
      border: 1px solid transparent;
      border-radius: $border-radius;

      &:hover {
        border: 1px solid $primary;
      }
    }
  }
}

.dark-theme-placeholder::placeholder {
  color: #C8C6C6;
}

.dark-multiselectinput {
  input {
    color: white;

    &::placeholder {
      color: #C8C6C6;
    }
  }
}


.dark-theme-placeholder::placeholder {
  color: #C8C6C6;
}

.dark-multiselectinput {
  input {
    color: white;

    &::placeholder {
      color: #C8C6C6;
    }
  }
}

// Language Selection Modal
.lang-selection-modal {
  font-weight: 500;

  .list-group {
    padding: 1rem 1.5rem;
    padding-top: 0;
    overflow-y: scroll;
    height: calc(100% - 68px);
  }

  .list-group-item {
    border: 0;

    p {
      margin-bottom: 0px;
      margin-top: 2px;
    }
  }

  .list-group-item.active {
    background-color: #edf1ff;
    color: #4d72fa;
    font-weight: 600;
    margin-top: 0px;
  }

  .modal-body {
    height: 50vh;
    padding: 0;
  }

  .lang-list {
    height: 100%;

    .search-box {
      position: relative;
      margin: 1rem 1.5rem;
    }

    input {
      border-radius: 5px !important;
    }

    .input-icon {
      display: flex;
    }

    .input-icon {
      .search-icon {
        display: block;
        position: absolute;
        left: 0;
        margin-right: 0.5rem;
      }

      .clear-icon {
        cursor: pointer;
        display: block;
        position: absolute;
        right: 0;
        margin-right: 0.5rem;
      }
    }

    .list-group-item.active {
      color: $primary;
    }
  }
}

.lang-selection-modal.dark {
  .modal-header {
    border-color: #232e3c !important;
  }

  .modal-body,
  .modal-footer,
  .modal-header,
  .modal-content {
    color: white;
    background-color: #2b394a;
  }

  .list-group-item {
    color: white;
    border: 0;
  }

  .list-group-item:hover {
    background-color: #232e3c;
  }

  .list-group-item.active {
    background-color: #4d72fa;
    color: white;
    font-weight: 600;
  }

  .no-results-item {
    background-color: #2b394a;
    color: white;
  }

  input {
    background-color: #2b394a;
    border-color: #232e3c;
    color: white;
  }
}

// Language Selection Modal
.lang-selection-modal {
  font-weight: 500;

  .list-group {
    padding: 1rem 1.5rem;
    padding-top: 0;
    overflow-y: scroll;
    height: calc(100% - 68px);
  }

  .list-group-item {
    border: 0;

    p {
      margin-bottom: 0px;
      margin-top: 2px;
    }
  }

  .list-group-item.active {
    background-color: #edf1ff;
    color: #4d72fa;
    font-weight: 600;
    margin-top: 0px;
  }

  .modal-body {
    height: 50vh;
    padding: 0;
  }

  .lang-list {
    height: 100%;

    .search-box {
      position: relative;
      margin: 1rem 1.5rem;
    }

    input {
      border-radius: 5px !important;
    }

    .input-icon {
      display: flex;
    }

    .input-icon {
      .search-icon {
        display: block;
        position: absolute;
        left: 0;
        margin-right: 0.5rem;
      }

      .clear-icon {
        cursor: pointer;
        display: block;
        position: absolute;
        right: 0;
        margin-right: 0.5rem;
      }
    }

    .list-group-item.active {
      color: $primary;
    }
  }
}

.lang-selection-modal.dark {
  .modal-header {
    border-color: #232e3c !important;
  }

  .modal-body,
  .modal-footer,
  .modal-header,
  .modal-content {
    color: white;
    background-color: #2b394a;
  }

  .list-group-item {
    color: white;
    border: 0;
  }

  .list-group-item:hover {
    background-color: #232e3c;
  }

  .list-group-item.active {
    background-color: #4d72fa;
    color: white;
    font-weight: 600;
  }

  .no-results-item {
    background-color: #2b394a;
    color: white;
  }

  input {
    background-color: #2b394a;
    border-color: #232e3c;
    color: white;
  }
}

.org-users-page {
  .page-body {
    height: 100%;
  }
}

.user-group-container-wrap {
  margin: 20px auto 0 auto;
}

.dragged-column {
  z-index: 1001;
}

#storage-filter-popover {
  max-width: 800px;
  width: 800px;
  background-color: #ffffff;
  box-sizing: border-box;
  box-shadow: 0px 2px 4px rgba(40, 57, 72, 0.06), 0px 4px 6px rgba(40, 57, 72, 0.1);
  border-radius: 4px;
}

#storage-filter-popover.theme-dark {
  background-color: #22272E;
}

// Table set to full width
.jet-data-table thead {
  display: flex !important;

  tr {
    flex-grow: 1;

    th:last-child {
      flex: 1 1 auto;
    }
  }
}

tbody {
  width: 100% !important;
  flex-grow: 1;

  tr {
    width: 100% !important;

    td:last-child {
      flex: 1 1 auto;
    }
  }
}

.datepicker-widget.theme-dark {
  .react-datepicker__tab-loop {
    .react-datepicker__header {
      background-color: #232e3c;

      .react-datepicker__current-month,
      .react-datepicker__day-name,
      .react-datepicker__month-select,
      .react-datepicker__year-select {
        color: white;
      }

      .react-datepicker__month-select,
      .react-datepicker__year-select {
        background-color: transparent;
      }
    }

    .react-datepicker__month {
      background-color: #232e3c;

      .react-datepicker__day {
        color: white;

        &:hover {
          background-color: #636466;
        }
      }

      .react-datepicker__day--outside-month {
        opacity: 0.5;
      }
    }

    .react-datepicker {
      background-color: #232e3c;
    }
  }
}

.theme-dark .list-group-item {
  &:hover {
    background-color: #232e3c;
  }
}

.theme-dark {

  .CalendarMonth,
  .DayPickerNavigation_button,
  .CalendarDay,
  .CalendarMonthGrid,
  .DayPicker_focusRegion,
  .DayPicker {
    background-color: #232e3c;
  }

  .DayPicker_weekHeader_ul,
  .CalendarMonth_caption,
  .CalendarDay {
    color: white;
  }

  .CalendarDay__selected_span,
  .CalendarDay__selected_start,
  .CalendarDay__selected_end {
    background-color: #4D72FA;
    color: white;
  }

  .CalendarDay {
    border-color: transparent; //hiding the border around days in the dark theme

    &:hover {
      background-color: #636466;
    }
  }

  .DateInput_fangStroke {
    stroke: #232E3C;
    fill: #232E3C;
  }

  .DayPickerNavigation_svg__horizontal {
    fill: white;
  }

  .DayPicker__withBorder {
    border-radius: 0;
  }

  .DateRangePicker_picker {
    background-color: transparent;
  }
}

.link-widget {
  display: flex;
  align-items: center;
  overflow: auto;

  &.hover {
    a {
      &:hover {
        text-decoration: underline;
      }
    }
  }

  &.no-underline {
    a {
      text-decoration: none !important;
    }
  }

  &.underline {
    a {
      text-decoration: underline;
    }
  }

  &::-webkit-scrollbar {
    width: 0;
    height: 0;
    background: transparent;
  }
}

.home-modal-component.modal-version-lists {
  .modal-header {
    .btn-close {
      top: auto;
    }
  }
}

.modal-version-lists {
  max-height: 80vh;

  .modal-body {
    height: 80%;
    overflow: auto;
  }

  .modal-footer,
  .modal-header {
    height: 10%;
  }

  .version-wrapper {
    display: flex;
    justify-content: flex-start;
    padding: 0.75rem 0.25rem;
    border: 1px solid $border-grey-light;
  }
}

.dropdown-table-column-hide-common {
  position: absolute;
  z-index: 10;
  right: 0;
  border-radius: 3px;
  height: auto;
  overflow-y: scroll;
  padding: 8px 16px;
  width: 20rem;
  top: 20px;
  max-height: 200px;
}

.dropdown-table-column-hide {
  background-color: #ffffff;
  box-shadow: 0 0 0 2px #0000001a;
}

.dropdown-table-column-hide-dark-themed {
  color: #ffffff !important;
  background-color: #1f2936 !important;
  box-shadow: 0 0 0 2px #9292921a;
}

.hide-column-table-text {
  margin: 0 !important;
}

.hide-column-name {
  padding-left: 10px !important;
}

.rest-methods-url {
  .cm-s-default {
    .cm-string-2 {
      color: #000;
    }
  }
}

.tooljet-database {

  .table-header,
  .table-name,
  .table-cell {
    white-space: nowrap;
    overflow: hidden;
    text-overflow: ellipsis;
  }

  .table-name {
    color: #000;
    width: 250px;
  }

  .table-left-sidebar {
    max-width: 288px;
  }

  .add-table-btn {
    height: 32px;
  }

  .table-header {
    background: #ECEEF0;
  }

  .table-header,
  .table-cell {
    max-width: 230px;
  }

  .add-more-columns-btn {
    background: var(--indigo3);
    font-weight: 500;
    color: #3E63DD;
    font-size: 12px;
    border-radius: 600;
  }

  .delete-row-btn {
    max-width: 140px;
  }

  .table-list-item-popover {
    display: none;
  }

  .table-list-item:hover .table-list-item-popover {
    display: block;
  }
}

// download pop-up in the table widget
.table-widget-download-popup {
  .cursor-pointer {
    width: 130px;

    &:hover {
      font-weight: bolder;
    }
  }
}

.apploader {
  height: 100vh;

  .app-container {
    height: 100%;
    display: flex;
    flex-direction: column;
    justify-content: space-between;
  }

  .editor-header {
    height: 5%;
    background-color: #EEEEEE;
    display: flex;
    align-items: center;
    justify-content: space-between;

    .app-title-skeleton {
      width: 100px;
      height: 100%;
      display: flex;
      align-items: center;
      margin-left: 120px;
    }

    .right-buttons {
      display: flex;
      gap: 5px;
      align-items: center;
      margin-right: 10px;
    }
  }

  .editor-body {
    height: 100%;
  }

  .skeleton {
    padding: 5px;
  }

  .editor-left-panel {
    width: 48px;
    background-color: #EEEEEE;
    margin: 3px 0px 3px 3px;
    display: flex;
    flex-direction: column;
    justify-content: space-between;
    border-radius: 5px;

    .left-menu-items {
      display: flex;
      flex-direction: column;
      justify-content: space-between;
      gap: 5px;
      margin-top: 10px;
    }

    .bottom-items {
      margin-bottom: 10px;
    }
  }

  .editor-center {
    height: 100%;
    display: flex;
    flex-direction: column;
    gap: 5px;
    justify-content: space-between;

    .canvas {
      height: 100vh;
      background-color: #e6e6e6;
      border-radius: 5px;
      display: flex;
      justify-content: center;
    }

    .query-panel {
      height: 30%;
      display: flex;
      justify-content: space-between;
      gap: 5px;

      .queries {
        width: 30%;
        display: flex;
        flex-direction: column;
        gap: 5px;

        .queries-title {
          background-color: #EEEEEE;
          border-radius: 5px;
          height: 20%;
          padding: 5px 10px;
          display: flex;
          justify-content: space-between;
          align-items: center;
        }

        .query-list {
          background-color: #EEEEEE;
          border-radius: 5px;
          height: 80%;

          .query-list-item {
            margin: 10px;
            height: 35px;
          }
        }
      }

      .query-editor {
        width: 70%;
        height: 100%;
        display: flex;
        flex-direction: column;
        gap: 5px;

        .query-editor-header {
          background-color: #EEEEEE;
          border-radius: 5px;
          height: 20%;
          padding: 5px 10px;
          display: flex;
          justify-content: space-between;

          .query-actions {
            display: flex;
            align-items: center;
          }
        }

        .query-editor-body {
          background-color: #EEEEEE;
          height: 80%;
          border-radius: 5px;

          .button {
            margin-right: 10px;
          }
        }
      }
    }
  }

  .wrapper {
    padding: 3px 3px 3px 0px;
  }



  .right-bar {
    height: 100%;
    padding: 3px 3px 3px 0px;
    display: flex;
    flex-direction: column;
    justify-content: space-between;
    gap: 5px;

    .widget-list-header {
      height: 5%;
      background-color: #EEEEEE;
      border-radius: 5px;
    }

    .widget-list {
      height: 95%;
      background-color: #EEEEEE;
      border-radius: 5px;
      padding: 10px;

      .widgets {
        display: flex;
        justify-content: space-between;
      }
    }
  }
}

.subheader {
  margin-bottom: 12px;
}

.theme-dark {
  .layout-sidebar-icon {
    &:hover {
      background-color: #273342;
    }
  }

  .tooljet-database {
    .btn {
      background-color: #273342;
      color: #ffffff;
    }

    .table-name,
    .subheader {
      color: var(--slate9);
    }

    .list-group-item.active {
      .table-name {
        color: #000;
      }
    }
  }

  .editor-header {
    background-color: #1F2936;
  }

  .editor-left-panel {
    background-color: #1F2936;
  }

  .editor-center {
    .canvas {
      background-color: #1F2936;
    }
  }

  .query-panel {
    .queries {
      .queries-title {
        background-color: #1F2936 !important;
      }

      .query-list {
        background-color: #1F2936 !important;
      }
    }

    .query-editor {
      .query-editor-header {
        background-color: #1F2936 !important;
      }

      .query-editor-body {
        background-color: #1F2936 !important;
      }
    }
  }

  .right-bar {
    .widget-list-header {
      background-color: #1F2936;
    }

    .widget-list {
      background-color: #1F2936;
    }
  }

  .launch-button {
    svg {
      path {
        fill: white !important;
      }
    }
  }

  .breadcrumb-item {
    a {
      color: white !important;
    }
  }
}

:root {
  --tblr-breadcrumb-item-active-font-weight: 500;
  --tblr-breadcrumb-item-active-color: inherit;
}

.application-brand {
  position: relative;
  display: flex;
  justify-content: center;
}

.breadcrumb-item.active {
  font-weight: var(--tblr-breadcrumb-item-active-font-weight);
  color: var(--tblr-breadcrumb-item-active-color);
}

.app-icon-main {
  background: var(--indigo3) !important;
  border-radius: 6px !important;
  display: flex;
  justify-content: center;
  align-items: center;
  width: 48px;
  height: 48px;
}

.user-avatar-nav-item,
.audit-log-nav-item,
.notification-center-nav-item {
  border-radius: 4px;
  // position: fixed;
  // bottom: 8px;
}

.audit-log-nav-item {
  bottom: 40px;
}

.workspace-content-wrapper,
.database-page-content-wrap {
  background: var(--slate2);
}

.organization-page-sidebar {
  height: calc(100vh - 63px);
  max-width: 288px;
  background-color: var(--base);
  border-right: 1px solid var(--slate5) !important;
}

.home-page-sidebar {
  max-width: 288px;
  background-color: var(--base);
  border-right: 1px solid var(--slate5);
}

.create-new-table-btn {
  width: 248px;
}

.tooljet-database-sidebar {
  max-width: 288px;
  background: var(--base);
  border-right: 1px solid var(--slate5);

  .sidebar-container {
    padding: 24px;
    height: 124px !important;
    padding-top: 1px !important;
  }
}

.all-apps-link {

  &:hover {
    background: #ECEEF0;
  }

  &:active {
    background: var(--indigo4);
  }

  &:focus {
    box-shadow: 0px 0px 0px 4px #DFE3E6;
  }
}

.create-new-app-dropdown {
  width: 248px !important;
}

.create-new-app-button {
  font-weight: 500;
  font-size: 14px;
  height: 32px;
  border-top-left-radius: 6px;
  border-bottom-left-radius: 6px;
}

.create-new-app-button+.dropdown-toggle {
  height: 32px;
  border-top-right-radius: 6px;
  border-bottom-right-radius: 6px;
}

.custom-select {
  .select-search-dark__value::after {
    content: none;
  }
}

.jet-data-table td .textarea-dark-theme.text-container:focus {
  background-color: transparent !important;
}

.tooljet-logo-loader {
  height: 100vh;
  display: flex;
  align-items: center;
  justify-content: center;

  .loader-spinner {
    margin: 10px 87px;
  }
}

.page-body {
  height: calc(100vh - 1.25rem - 48px);
  min-height: 500px;
}

// buttons
.default-secondary-button {
  background-color: $color-light-indigo-03;
  color: $color-light-indigo-09;
  max-height: 28px;
  width: 76px;
  display: flex;
  flex-direction: row;
  justify-content: center;
  align-items: center;
  padding: 4px 16px;
  gap: 6px;
  font-weight: 500;
  border: 0 !important;

  .query-manager-btn-svg-wrapper {
    width: 16px !important;
    height: 16px !important;
    padding: 2.67px;
  }

  .query-manager-btn-name {
    min-width: 22px;
  }

  &:hover {
    background-color: $color-light-indigo-04;
    color: $color-light-indigo-10;
  }

  &:active {
    background-color: $color-light-indigo-04;
    color: $color-light-indigo-10;
    box-shadow: 0px 0px 0px 4px #C6D4F9;
    border-radius: 6px;
    border: 1px solid;
    outline: 0 !important;

    svg {
      path {
        fill: $color-light-indigo-10;
      }
    }
  }

  .query-run-svg {
    padding: 4px 2.67px;
  }
}

.default-secondary-button.theme-dark {
  background-color: #4D72FA !important;
  color: #F4F6FA !important;

  svg {
    path {
      fill: #F4F6FA !important;
    }
  }

  &:hover {
    border: 1px solid #4D72FA !important;
    background-color: #4D5EF0 !important;
    color: #FFFFFC !important;

    svg {
      path {
        fill: #FFFFFC !important;
      }
    }
  }

  &:active {
    border: 1px solid #4D72FA !important;
    background-color: #4D5EF0 !important;
    box-shadow: 0px 0px 0px 4px #4D72FA;
    border-radius: 6px;
  }
}

.default-tertiary-button {
  background-color: $color-light-base;
  color: $color-light-slate-12;
  border: 1px solid $color-light-slate-07;
  display: flex;
  flex-direction: row;
  justify-content: center;
  align-items: center;
  padding: 4px 16px;
  gap: 6px;
  max-height: 28px;
  font-weight: 500;
  height: 28px;
  cursor: pointer;

  .query-btn-svg-wrapper {
    width: 16px !important;
    height: 16px !important;
    padding: 2.67px;
  }

  .query-btn-name {
    min-width: 22px;

  }

  &:hover {
    border: 1px solid $color-light-slate-08;
    color: $color-light-slate-11;

    svg {
      path {
        fill: $color-light-slate-11;
      }
    }
  }

  .query-create-run-svg {
    padding: 2px;
  }

  .query-preview-svg {
    padding: 2.67px 0.067px;
  }

  &:active {
    border: 1px solid #C1C8CD;
    box-shadow: 0px 0px 0px 4px #DFE3E6;
    color: $color-light-slate-11;
    outline: 0;
  }
}

.default-tertiary-button.theme-dark {
  background-color: transparent;
  color: #4D5EF0 !important;
  border: 1px solid #4D5EF0 !important;

  svg {
    path {
      fill: #4D5EF0 !important;
    }
  }

  &:hover {
    border: 1px solid $color-dark-slate-08;
    color: #FFFFFC !important;
    background-color: #4D5EF0 !important;

    svg {
      path {
        fill: #FFFFFC !important;
      }
    }
  }

  &:active {
    border: 1px solid inherit;
    box-shadow: none;
    outline: 0;
  }
}

.default-tertiary-button.theme-dark.btn-loading {
  background-color: #4D5EF0 !important;
  color: transparent !important;

  svg {
    path {
      fill: transparent !important;
    }
  }
}

.default-tertiary-button.button-loading {
  background-color: transparent !important;
  color: transparent !important;

  svg {
    path {
      fill: transparent !important;
    }
  }
}

.disable-tertiary-button {
  color: $color-light-slate-08;
  background-color: $color-light-slate-03;
  pointer-events: none !important;

  svg {
    path {
      fill: $color-light-slate-08;
    }
  }

}

.disable-tertiary-button.theme-dark {
  color: $color-dark-slate-08;
  background-color: $color-dark-slate-03;
  pointer-events: none !important;

  svg {
    path {
      fill: $color-dark-slate-08;
    }
  }
}

.font-weight-500 {
  font-weight: 500;
}

.font-size-12 {
  font-size: 12px;
}

.toggle-query-editor-svg {
  width: 16px;
  height: 16px;
  padding: 2.88px 5.22px;
}

.theme-dark {
  .org-avatar:hover {
    .avatar {
      background: #10141A no-repeat center/cover;
    }
  }
}

.app-creation-time {
  font-size: 12px;
}

.font-weight-400 {
  font-weight: 400;
}

.border-indigo-09 {
  border: 1px solid $color-light-indigo-09;
}

.dark-theme-toggle-btn {
  height: 32px;
  display: flex;
  align-items: center;
  justify-content: center;

}

.dark-theme-toggle-btn-text {
  font-size: 14px;
  margin: 12px;
}

.maximum-canvas-height-input-field {
  width: 90px;
}

.layout-header {
  position: fixed;
  right: 0;
  left: 56px;
  z-index: 1;
  background: var(--base);
  height: 64px;
}

.organization-avatar {
  max-width: 34px;
  margin-right: 10px;
}

.layout-sidebar-icon {
  &:hover {
    background: #ECEEF0;
  }

  &:focus {
    outline: #ECEEF0 auto 5px;
  }
}

.folder-menu-icon {
  display: none;
}

.tj-dashboard-section-header {
  max-width: 288px;
  max-height: 64px;
  padding-top: 20px;
  padding-left: 20px;
  padding-bottom: 24px;
  border-right: 1px solid var(--slate5);
}

.organization-avatar {
  max-width: 34px;
  margin-right: 10px;
}

.layout-sidebar-icon {
  &:hover {
    background: #ECEEF0;
    border-radius: 4px;
  }

  &:focus {
    outline: #ECEEF0 auto 5px;
  }
}

.folder-menu-icon {
  display: none;
}

.folder-list-group-item:hover .folder-menu-icon {
  display: block;
}

.folder-list-group-item {
  &:hover {
    background: #ECEEF0;
  }

  &:active {
    background: var(--indigo4);
  }

  &:focus {
    box-shadow: 0px 0px 0px 4px #DFE3E6;
  }
}


.app-versions-selector {
  display: inline-flex;
  align-items: center;
  width: 176px;
  height: 28px;
  position: absolute;
  left: 58%;
  border-radius: 6px;
}

.app-version-list-item {
  white-space: nowrap;
  overflow: hidden;
  text-overflow: ellipsis;
}

.app-version-name,
.app-version-released {
  font-weight: 400;
  font-size: 12px;
  line-height: 20px;
}

.app-version-delete {
  display: none;
}

.custom-version-selector__option:hover .app-version-delete {
  display: block;
}

.editor .editor-sidebar {
  border-top: 1px solid var(--slate7);
}

.editor .navbar-brand {
  border-right: 1px solid var(--slate7);
  padding-right: 12px !important;
  padding-left: 4px;
  padding-bottom: 1rem;
}

.theme-dark {
  .editor .navbar-brand {
    border-right: 1px solid #333c48;
  }

  .realtime-avatars {
    border-right: 1px solid #333c48;
  }
}

.modal-backdrop {
  // background-color: hsla(0, 0%, 0%, 0.439);
  opacity: 0.5;
}

.ds-delete-btn {
  display: none;
  border: none;
  background: none;
}

.ds-list-item:hover .ds-delete-btn {
  display: block;
}

.toojet-db-table-footer,
.home-page-footer {
  position: fixed;
  bottom: 0px;
  right: 0;
  left: 344px;
}

.home-page-footer {
  height: 52px;
  background-color: var(--base) !important;
}

.pagination-container {
  display: flex;
  padding: 0px;
  height: 20px;

  .form-control {
    padding: 0 4px;
    width: fit-content;
    max-width: 30px;
    text-align: center;
  }
}

.profile-card.dark.card {
  background-color: #1F2936;
  color: #C0C8CC;
}

.profile-card {
  border: 1px solid #F1F3F5;
  box-shadow: 0px 12px 16px -4px rgba(16, 24, 40, 0.08), 0px 4px 6px -2px rgba(16, 24, 40, 0.03);
  border-radius: 6px;
  padding: 4px 0px;
  width: 84px;
  height: 86px;
  margin-left: 10px;

  .dropdown-item {
    width: 84px;
    height: 36px;
    min-width: 84px !important;
  }
}

.theme-dark {
  .editor-header-actions {
    .current-layout {
      .bg-white {
        background-color: #232E3C !important;
      }

      svg {
        path {
          fill: white;
        }
      }
    }
  }

  .icon-tabler-x {
    stroke: white;
  }
}

.img-invert {
  img {
    filter: invert(1);
  }
}

.user-group-table {
  .selected-row {
    background-color: #ECEEF0;
  }

  .selected-row.dark {
    background-color: #232E3C;
  }
}

.notification-center.theme-dark {

  .empty-subtitle,
  .card-footer>span,
  .empty-title {
    color: white !important;
  }
}


// DASHBOARD SCROLL STYLES--->
.create-new-app-wrapper {
  margin: 0 auto;
  display: flex;
  justify-content: center;
  padding-top: 1px;
}

.home-page-sidebar {
  height: calc(100vh - 64px) !important; //64 is navbar height
}

.home-page-content {
  height: calc(100vh - 64px) !important;
  overflow-y: scroll;
  background: var(--slate2);
}

.application-folders-list {
  height: 64px;
}

// DASHBOARD STYLES END

// TABLE
.table-left-sidebar {
  height: calc(100vh - 188px) !important; // 62px [navbar] +  124px [ add table and search ] + extra 1 px
  overflow-y: auto;
}

// .database-table-header-wrapper {
//   height: 96px !important;
// }

.toojet-db-table-footer {
  height: 52px;
}

.home-app-card-header {
  margin-bottom: 32px;
}

.homepage-app-card {
  height: 166px;
  outline: 1px solid var(--slate3);
  box-shadow: 0px 1px 2px rgba(16, 24, 40, 0.05);
  border-radius: 6px;
  padding: 16px;
  background-color: var(--base) !important;

  .appcard-buttons-wrap {
    display: none;
  }

  &:hover {
    box-shadow: 0px 12px 16px -4px rgba(16, 24, 40, 0.08), 0px 4px 6px -2px rgba(16, 24, 40, 0.03);

    .home-app-card-header {
      margin-bottom: 12px;
    }

    .appcard-buttons-wrap {
      display: flex;
    }

    .app-icon-main {
      width: 36px;
      height: 36px;

    }
  }
}

.app-creation-time-container {
  height: 16px;
}

.release-buttons {
  height: 45px;
  margin-bottom: 10px;
}

.global-settings-app-wrapper {
  max-width: 300px;
}

.version-manager-container {
  padding: 0.6rem;
}

// tooljet db fields styles [ query manager ]
.tj-db-field-wrapper {
  .code-hinter-wrapper {
    ::-webkit-scrollbar {
      display: none;
    }
  }

  .CodeMirror-sizer {
    min-height: 32px !important;
    width: 100%;
    border-right-width: 0px !important;
    padding: 0 !important;
    overflow-y: auto;

    .CodeMirror-lines {
      margin-top: 0px !important;
      min-height: 32px !important;
      padding: 0 !important;
    }
  }
}

.table-list-items#popover-contained:has(.theme-dark) {
  border-color: inherit;
  overflow: hidden;
}

.table-list-item-popover.dark {
  svg {
    path {
      fill: white;
    }
  }
}

.theme-dark {
  .react-loading-skeleton {
    background-color: #2F3C4C !important;
    background-image: linear-gradient(90deg, #2F3C4C, #2F3C4C, #2F3C4C) !important;
  }
}

<<<<<<< HEAD
.add-workspace-button {
  &:hover {
    background: var(--indigo3);
    // padding: 20px;
    // width: 80%;
    margin: 0 auto;
    border-radius: 6px;
    padding-bottom: 10px;
  }
}

.tj-folder-list {
  display: flex;
  align-items: center;
  color: var(—-slate12);
  ;
}

.app-card-name {
  color: var(—-slate12);
  margin-bottom: 2px;
}

.dashboard-breadcrumb-header {
  display: flex;
  align-items: center;

  a {
    // color: #000000 !important;
  }
}

.tj-version {
  margin-right: 44px;
  display: flex;
  align-items: center;
  color: var(--slate9);

}

.folder-list {
  color: var(—-slate9) !important;
}

.tj-folder-header {
  margin-bottom: 12px;
  height: 37px;
  cursor: pointer;
}

.tj-dashboard-header-title-wrap {
  display: flex;
  justify-content: center;
  align-items: center;

  a {
    text-decoration: none;
  }
}

.dashboard-breadcrumb-header-name {
  font-weight: 500 !important;
  color: var(—-slate12) !important;
}

.tj-dashboard-header-wrap {
  padding-top: 22px;
  padding-bottom: 22px;
  padding-left: 40px;
  height: 64px;
  border-bottom: 1px solid var(--slate5);
}

.dashboard-breadcrumb-header-name:hover {
  text-decoration: none !important;
}

.tj-avatar {
  border-radius: 6px;
  width: 36px;
  height: 36px;
  display: flex;
  justify-content: center;
  align-items: center;
  background: var(--slate3);
  color: var(--slate11);
  text-transform: uppercase;
  font-weight: 500;

  &:hover {
    background: var(--slate4);
  }

  &:focus {
    box-shadow: 0px 0px 0px 4px var(--indigo6);
    background: var(--slate4);
    outline: 0;
  }


  &:active {
    background: var(--orange1);
    box-shadow: none;
  }
}

.tj-current-org {
  span {
    color: var(--slate12);

  }
}

.tj-org-select {
  height: 52px !important;
  border-top: 1px solid var(--slate5);
  position: absolute !important;
  bottom: 0px !important;
  width: 288px !important;
  border-bottom: none;
  display: flex;
  align-items: center;
  justify-content: center;
  color: var(--slate12);

  .css-adsaax-control {
    width: 268px;
    font-size: 12px !important;
    padding-left: 8px;
    padding-right: 8px;
  }

  .css-jctpl6-control,
  .css-gld5zz-control {
    width: 268px !important;
    font-size: 12px !important;
    padding-left: 8px;
    padding-right: 8px;
  }

  // <div class=" css-4yo7x8-menu"><div><div style="padding: 8px 12px;"><div class="row cursor-pointer d-flex align-items-center"><div class="col-10"><div class="row align-items-center tj-org-dropdown"><div class="col organization-avatar"><span class="avatar avatar-sm bg-secondary-lt">vv</span></div><div class="col"><div class="org-name">vvv</div></div></div></div><div class="col-1"><svg width="28" height="28" viewBox="0 0 28 28" fill="none" xmlns="http://www.w3.org/2000/svg"><rect width="28" height="28" rx="6" fill="#F0F4FF"></rect><path fill-rule="evenodd" clip-rule="evenodd" d="M16.7467 8.69582C17.0858 8.35696 17.5456 8.1666 18.025 8.1666C18.5046 8.1666 18.9646 8.35713 19.3037 8.69627C19.6429 9.03541 19.8334 9.49538 19.8334 9.975C19.8334 10.4545 19.643 10.9143 19.304 11.2534C19.3039 11.2535 19.3041 11.2533 19.304 11.2534L18.5667 11.9934C18.5462 12.0236 18.5226 12.0524 18.4958 12.0791C18.4695 12.1054 18.4414 12.1287 18.4118 12.1489L14.4132 16.1617C14.3038 16.2716 14.1551 16.3333 14 16.3333H12.25C11.9278 16.3333 11.6667 16.0722 11.6667 15.75V14C11.6667 13.8449 11.7284 13.6962 11.8383 13.5868L15.8511 9.58823C15.8713 9.55862 15.8946 9.53046 15.9209 9.50419C15.9476 9.4774 15.9764 9.45376 16.0066 9.43327L16.7463 8.69627C16.7464 8.69612 16.7466 8.69597 16.7467 8.69582ZM16.3399 10.7482L12.8333 14.2422V15.1667H13.7578L17.2518 11.6601L16.3399 10.7482ZM18.0753 10.8337L17.1663 9.9247L17.5712 9.52123C17.6916 9.40088 17.8548 9.33327 18.025 9.33327C18.1952 9.33327 18.3584 9.40088 18.4788 9.52123C18.5991 9.64158 18.6667 9.8048 18.6667 9.975C18.6667 10.1452 18.5991 10.3084 18.4788 10.4288L18.0753 10.8337ZM9.26256 11.0126C9.59075 10.6844 10.0359 10.5 10.5 10.5H11.0833C11.4055 10.5 11.6667 10.7612 11.6667 11.0833C11.6667 11.4055 11.4055 11.6667 11.0833 11.6667H10.5C10.3453 11.6667 10.1969 11.7281 10.0875 11.8375C9.97812 11.9469 9.91667 12.0953 9.91667 12.25V17.5C9.91667 17.6547 9.97812 17.8031 10.0875 17.9125C10.1969 18.0219 10.3453 18.0833 10.5 18.0833H15.75C15.9047 18.0833 16.0531 18.0219 16.1625 17.9125C16.2719 17.8031 16.3333 17.6547 16.3333 17.5V16.9167C16.3333 16.5945 16.5945 16.3333 16.9167 16.3333C17.2388 16.3333 17.5 16.5945 17.5 16.9167V17.5C17.5 17.9641 17.3156 18.4092 16.9874 18.7374C16.6592 19.0656 16.2141 19.25 15.75 19.25H10.5C10.0359 19.25 9.59075 19.0656 9.26256 18.7374C8.93437 18.4092 8.75 17.9641 8.75 17.5V12.25C8.75 11.7859 8.93437 11.3408 9.26256 11.0126Z" fill="#3E63DD"></path></svg></div></div></div><hr class="m-0"><div><div class=" css-cdq35y-MenuList"><div class=" css-qs1x3n-option" id="react-select-2-option-0" tabindex="-1"><div class="row align-items-center tj-org-dropdown"><div class="col organization-avatar"><span class="avatar avatar-sm bg-secondary-lt">be</span></div><div class="col"><div class="org-name">beeetool</div></div></div></div><div class=" css-qnu4sk-option" id="react-select-2-option-1" tabindex="-1"><div class="row align-items-center tj-org-dropdown"><div class="col organization-avatar"><span class="avatar avatar-sm bg-secondary-lt">vv</span></div><div class="col"><div class="org-name">vvv</div></div></div></div></div></div><div class="cursor-pointer d-flex align-items-center add-workspace-button" style="padding: 4px 12px; color: rgb(62, 99, 221);"><svg width="25" height="25" viewBox="0 0 25 25" fill="none" xmlns="http://www.w3.org/2000/svg" class=""><path fill-rule="evenodd" clip-rule="evenodd" d="M12 5C12.5523 5 13 5.44772 13 6V12H19C19.5523 12 20 12.4477 20 13C20 13.5523 19.5523 14 19 14H13V20C13 20.5523 12.5523 21 12 21C11.4477 21 11 20.5523 11 20V14H5C4.44772 14 4 13.5523 4 13C4 12.4477 4.44772 12 5 12H11V6C11 5.44772 11.4477 5 12 5Z" fill="#3E63DD"></path></svg><span class="p-1 tj-text-xsm">Add new workspace</span></div></div></div>
  .css-1q0xftk-menu,
  .css-4yo7x8-menu {
    background-color: var(--base) !important;
  }

  .css-1xs2dal-control,
  .css-von55s-control {
    width: 268px !important;
    padding-left: 8px;
    padding-right: 8px;
    background: var(--base);
  }

  .css-tlfecz-indicatorContainer {
    padding-right: 0px !important;
  }

  .css-1gtu0rj-indicatorContainer {
    padding-right: 0px !important;
  }

  // border-top: 1px solid var(--slate5);
  .css-1s0k4ms-control {
    width: 268px;
    height: 32px;
    border-radius: 6px;
    display: flex;
    align-items: centers;
    font-style: normal;
    font-weight: 400;
    font-size: 12px;
    line-height: 20px;
    /* identical to box height, or 167% */
    padding-left: 8px;
    padding-right: 8px;
    display: flex;
    align-items: center;

    /* light/slate/12 */

    color: var(--slate12);

    &:hover {
      // /* light/slate/02
      background: var(--slate2);
    }

    &:active {
      /* light/slate/03F1F3F5*/
      background: var(--slate3);
    }

    &:focus {
      box-shadow: 0px 0px 0px 4px #DFE3E6;
      background: var(--slate2);
    }
  }
}

.sidebar-inner {
  align-items: center;
}

// .create-new-app-wrapper {
//   .dropdown-toggle::after {
//     display: none;
//   }

// }

.workspace-user-archive-btn {
  visibility: hidden;
}

.workspace-drawer-wrap {
  background: var(--base);
}

.theme-dark {
  .drawer-wrap {
    background: var(--base-black);
  }
}

.users-table {
  background: var(--base);
  padding: 16px;
  width: 848px;
  margin: 0 auto;
  padding: 16px;

  tr {
    background: var(--base);
    height: 66px;
    padding: 13px 0px;
    border-bottom: 1px solid var(--slate7);
    display: flex;
    justify-content: space-around;

    &:hover {
      .workspace-user-archive-btn {
        visibility: visible;
        transition: visibility 1s, opacity 0.5s ease-out;
      }
    }

  }

  tr>td {
    border-bottom-width: 0px !important;
    display: flex;
    align-items: center;
    flex: 16%;
    padding-left: 0px !important;
    padding-right: 0px !important;

  }
}

.tj-input {
  padding: 6px 10px;
  gap: 17px;

  width: 161.25px;
  height: 32px;

  /* Base/white 00 */

  background: var(--base);
  /* light/slate/07

D7DBDF
*/
  border: 1px solid var(--slate7);
  border-radius: 6px;

  ::placeholder {
    color: var(--slate9) !important;
  }

}

.workspace-setting-buttons-wrap {
  display: flex;
  gap: 12px;
}

.workspace-settings-table-wrap {
  max-width: 880px;
  margin: 0 auto;
}

.workspace-settings-filters {
  display: flex;
  gap: 12px;
  flex-direction: row;
  align-items: center;
}

.workspace-settings-filter-wrap {
  gap: 14px;
  background: var(--base);
  height: 110px;
  padding: 22px 16px 0px 16px;
  width: 880px;
  // border: 1px solid var(--slate7);


  /* light/slate/05

E6E8EB
*/
  // border-bottom: 1px solid var(--slate7);
  // border-top-left-radius: 6px;
  // border-top-right-radius: 6px;
  // border: 1px solid var(--slate7);
  // /* Shadow/00 */



}

.workspace-setting-table-wrapper {
  box-shadow: 0px 1px 2px rgba(16, 24, 40, 0.05);
  outline: 1px solid var(--slate7);
  background: var(--base);
  width: 880px;
  margin: 0 auto;
  border-radius: 6px;
  // padding: 22px 16px 0px 16px;
  // max-height: 696px;
  height: calc(100vh - 223px);
  position: relative;

}

.workspace-filter-text {
  color: var(--slate11);
  margin-bottom: 14px;
}

.singleuser-btn {
  padding: 6px 16px;
  gap: 6px;
  width: 152px;
  height: 32px;
  border-radius: 6px;

}

.multiuser-btn {
  padding: 6px 16px;
  gap: 6px;
  width: 189px;
  height: 32px;
  border-radius: 6px;

}

.workspace-page-header {
  width: 880px;
  margin: 0 auto !important;

  div:first-child {
    margin: 0 auto !important;
    width: 880px;

  }
}

.workspace-user-archive-btn {
  width: 95px;
  height: 28px;
}

.workspace-clear-filter {
  margin-left: 8px;
  color: #3E63DD;
  font-weight: 600 !important;
}

.workspace-clear-filter-wrap {
  display: flex;
  align-items: center;
  width: 130px;
  justify-content: flex-end;
  position: absolute;
  right: 32px;
}

.tj-checkbox {
  border-color: var(--slate7);
}

.workspace-clipboard-wrap {
  display: flex;
  align-items: center;
  width: 162.67px;
  cursor: pointer;

  p {
    font-weight: 500 !important;
    margin-left: 5px;
  }

  span {
    display: flex;
    align-items: center;
  }
}

.workspace-user-status {
  margin-right: 22px;
  margin-left: 5px;
}

.worskpace-setting-table-gap {
  margin-top: 20px;
}

.tj-active {
  background: #46A758;
}

.tj-invited {
  background: #FFB224;
}

.tj-archive {
  background: #E54D2E;
}

.liner {
  height: 1px;
  background: var(--slate7);
  /* margin-top: 1px; */
  position: absolute;
  width: 880px;
  top: 110px;
}

.edit-button {
  box-sizing: border-box;
  border-radius: 6px;
  width: 136px;
  height: 28px;
  background: var(--indigo9) !important;
  border: none;
  color: var(--indigo4);

  &:hover {
    background: var(--indigo10) !important;
  }

  &:focus {
    box-shadow: 0px 0px 0px 4px var(--indigo6);
    background: var(--indigo10);
    outline: 0;
  }


  &:active {
    background: var(--indigo11) !important;
    box-shadow: none;
  }
}

.launch-button {
  box-sizing: border-box;
  border-radius: 6px;
  color: var(--base);
  width: 92px;
  height: 28px;
  background: var(--base);
  border: 1px solid var(--slate7);
  color: var(--slate12);

  &:hover {
    background: var(--slate8);
    color: var(--slate11);
    border: 1px solid var(--slate8);
    background: var(--base);
  }

  &:active {
    background: var(--base);
    box-shadow: none;
    border: 1px solid var(--slate12);
    color: var(--slate12);
  }

  &:focus {
    background: var(--base);
    color: var(--slate11);
    border: 1px solid var(--slate8);
    box-shadow: 0px 0px 0px 4px var(--slate6);
  }
}

.breadcrumb-item {
  a {
    text-decoration: none !important;
  }
}

.workspace-settings-filter-items {
  width: 161.25px;



  .css-6t9fnh-control {
    border: 1px solid var(--slate7) !important;
    background: var(--base);
    color: var(--slate9);

    .css-1opnhvy-singleValue {
      color: var(--slate9) !important;

    }
  }

  input {
    background: var(--base) !important;
    color: var(--slate9);
    border: 1px solid var(--slate7) !important;

    ::placeholder {
      color: var(--slate9);
    }
  }
}


.tj-db-dataype {
  margin-left: 8px;
  color: var(--slate11);
}

.tj-database-column-header {
  color: var(--slate12);
  padding: 4px 4px 4px 8px !important;
  text-transform: capitalize !important;

  &:first-child {
    display: flex !important;
    align-items: center !important;

  }

}

.tj-database-column-row {
  margin: 0;

  th:first-child {
    height: 28px;
  }

  th:first-child>div {
    height: 16px;
    width: 16px;
    display: flex;
    align-items: center;
    height: 28px;

    input {
      border-radius: 4px;
    }

  }
}

.tj-db-operaions-header {
  height: 48px;
  padding: 0 !important;
  display: flex;
  align-items: center;

  .row {
    margin-left: 0px;
    // padding: 8px 16px;
    width: 481px;
  }

  .col {
    padding-left: 0px;
    display: flex;
    gap: 6px;
    align-items: center;
  }
}

.add-new-column-btn {
  margin-left: 16px;
  width: 144px !important;
  height: 28px;
  border-radius: 6px;
}

.tj-db-filter-btn {
  width: 81px;
  height: 28px;
  border-radius: 6px;
}

.tj-db-header-add-new-row-btn {
  width: 125px;
  height: 28px;
  background: var(--indigo3);
  border-radius: 6px !important;

  span {
    color: var(--indigo9);

  }
}

.tj-db-sort-btn {
  width: 75px;
  height: 28px;
}

.add-new-variable-btn {
  margin-bottom: 10px;
  margin-right: 10px;
  display: flex;
  align-items: center;
  justify-content: end;
}


.org-users-page-sidebar,
.left-menu {
  padding: 16px;
  gap: 7px;
  width: 220px;
  border-right: 1px solid var(--slate5);
}

.left-menu {
  // height: calc(100vh - 156px) !important;

}

.groups-header-wrap {
  display: flex;
  height: 36px;
  border-bottom: 1px solid var(--slate5);
}

.org-users-page-container {
  width: 880px;
  margin: 0 auto;
}

.groups-main-header-wrap {
  padding: 20px 0px 8px;
  gap: 10px;
  width: 612px;
  height: 56px;
  margin: 0 auto;
  display: flex;
  justify-content: space-between;

  .nav-tabs .nav-link.active {
    border-bottom: 2px solid var(--indigo9) !important;
  }


}

.form-check-input:disabled {
  background-color: var(--slate8) !important;
}

.manage-groups-body {
  padding: 24px;
  font-size: 12px;
}

.groups-sub-header-wrap {
  width: 612px;
  height: 36px;
  margin: 16px 0 0 0;
  border-bottom: 1px solid var(--slate5) !important;

  // .nav-tabs .nav-link {
  //   color: var(--slate11) !important;
  // }

  // .nav-link.active {
  //   background-color: red !important;
  // }
  .nav-link.active {
    border-bottom: 2px solid var(--indigo9) !important;
    color: var(--indigo9) !important;
  }

  .nav-item {
    font-weight: 500 !important;
    font-size: 12px !important;
  }


  p {
    width: 205px;
  }
}

.groups-btn-container {
  width: 880px;
  justify-content: space-between;
  margin: 0 auto;
  margin-bottom: 26px;

}

.org-users-page {
  margin: 0 auto;
}

.org-users-page-card-wrap,
.manage-sso-wrapper-card {
  display: flex;
  flex-direction: row;
  background: var(--base);
  width: 880px;
  outline: 1px solid var(--slate5);
  box-shadow: 0px 1px 2px rgba(16, 24, 40, 0.05);
  border-radius: 6px;
}

.manage-sso-wrapper-card {
  margin: 0 auto;
  // height: calc(100vh - 156px);


  .card-body {
    // flex-grow: 1;
    overflow-y: scroll;
    // flex: 1;
    // overflow: auto;
    // background: pink;
    // padding-bottom: 200px;
    // height: 120%;
    // height: 620px;

  }

  .card-header {
    padding: 0px 24px;
    width: 660px;
    height: 72px;
    border-bottom: 1px solid var(--slate5);

  }

  .form-check {
    margin-bottom: 0px !important;
    line-height: 24px;
    // font-weight: 500;
    font-size: 16px;
  }
}

.groups-sidebar-nav {
  display: flex;
  flex-direction: row;
  align-items: center;
  padding: 6px 8px;
  gap: 40px;
  width: 188px;
  height: 32px;
  background: var(--base);
  border-radius: 6px;
  cursor: pointer;
}

.org-users-page-card-body {
  width: 660px;
}

.org-users-page {
  .nav-tabs .nav-link.active {
    background-color: transparent !important;
  }

  .nav-link:hover {
    border-right: none !important;
    border-left: none !important;
    border-top: none !important;

    color: var(--indigo9);
  }
}

.groups-selected-row {
  background-color: var(--indigo4);
}

.add-apps-btn {
  width: 160px;
  height: 32px;
}

.groups-app-body-header {
  border-bottom: 1px solid var(--slate5);

  p {
    height: 36px;
    display: flex;
    align-items: center;
    margin-left: 12px;
    width: 286px;
    color: var(--slate11);

  }

  p:first-child {
    width: 205px !important;
  }

}

.manage-group-tab-icons {
  margin-right: 6px;
}

.manage-groups-no-apps-wrap {
  display: flex;
  justify-content: center;
  flex-direction: column;
  align-items: center;

  p {
    margin-top: 12px;
  }

  span {
    color: var(--slate11);
    margin-top: 4px;
  }

  div {
    width: 64px;
    height: 64px;
    background: var(--indigo3);
    border-radius: 12px;
    display: flex;
    justify-content: center;
    align-items: center;
    margin-top: 88px;
  }
}

.apps-permission-wrap {
  height: 72px;
  justify-content: center;
  gap: 12px;
}

.apps-folder-permission-wrap,
.apps--variable-permission-wrap {
  height: 44px;
}

.manage-group-permision-header {
  border-bottom: 1px solid var(--slate5);
  display: flex;

  p {
    padding: 8px 12px;
    gap: 10px;
    width: 206px;
    height: 36px;
    font-weight: 500;
    color: var(--slate11) !important;
  }

}

.permission-body {
  width: 612px !important;

  .form-check {
    margin-bottom: 0px !important;
  }

  tr {
    border-bottom: 1px solid var(--slate5);
    width: 612px !important;

  }

  td {
    font-size: 12px;
    font-weight: 500;
    line-height: 20px;
    letter-spacing: 0em;
    text-align: left;
    width: 206px !important;
    padding-left: 12px;

    div {
      padding-left: 12px;
    }
  }
}


.default-option-text {
  margin-left: 10px;
  margin-right: 16px;
  font-size: 11px !important;
}

.default-group-wrap {
  gap: 10px;
  width: 119px;
  height: 28px;
  display: flex;
  align-items: center;
  justify-content: center;
  background: var(--grass3);
  border-radius: 100px;
}

.sso-icon-wrapper {
  display: flex;
  flex-direction: row;
  justify-content: center;
  align-items: center;
  padding: 8px 8px 8px 16px;
  // gap: 16px;
  width: 251px;
  height: 56px;
  background: var(--slate3);
  border-radius: 6px;
}

.sso-main-box {
  justify-content: center;
  background: var(--base);
  padding: 8px 16px;
  // gap: 16px;
  width: 96px;
  height: 40px;
  border-radius: 6px;
}

.default-danger-tag-wrap {
  gap: 10px;
  width: 113px;
  height: 28px;
  display: flex;
  align-items: center;
  justify-content: center;
  background: var(--tomato6);
  border-radius: 100px;
  margin-bottom: 16px;
}

.manage-group-users-info {
  height: 48px;
  width: 612px;
  border-radius: 6px;
  padding: 12px 24px 12px 24px;
  background: var(--slate3);
  border: 1px solid var(--slate5);
  border-radius: 6px;
  margin-bottom: 16px;

  p {
    color: var(--slate12);
    gap: 14px;
    display: flex;
    align-items: center;

  }
}

.name-avatar {
  display: flex;
  flex-direction: column;
  justify-content: center;
  align-items: center;
  padding: 8px 10px;
  gap: 10px;
  width: 36px;
  height: 36px;
  background-color: var(--slate3) !important;
  border-radius: 6px;
  color: var(--slate11);
  margin-right: 12px;
}

.manage-group-users-row {
  display: flex;
  flex-direction: row;
  align-items: baseline;
  padding: 12px 6px;
  width: 612px !important;
  height: 64px;
  border-bottom: 1px solid var(--slate5);

  p {
    min-width: 272px;
  }


}

.manage-group-app-table-body {
  width: 602px !important;

  tr {
    display: flex;
    font-family: 'IBM Plex Sans';
    font-style: normal;
    font-weight: 400;
    font-size: 12px;
    line-height: 20px;
    color: var(--slate12);
  }
}

.apps-view-edit-wrap {
  display: flex;
  flex-direction: column;
  width: 51px;
  margin-right: 32px;
}

.apps-table-row {
  display: grid !important;
  grid-template-columns: 205px 286px 121px;

  td {
    // padding-left: 0px !important;
    // padding-right: 0px !important;
    padding: 12px;
  }
}

.remove-btn-apps {
  width: 97px;
  height: 28px;
  font-weight: 600 !important;
}

.faded-text {
  color: var(--slate8);
}

.manage-groups-app-dropdown {
  width: 440px;
}

.create-new-group-button {
  width: 169px;
  height: 32px;
}

.faded-input {
  background: var(--slate5);
}

.manage-group-table-head {
  display: flex;
  border-bottom: 1px solid var(--slate5);
  width: 612px;
  height: 36px;
  padding: 8px 12px;
  align-items: center;


  p {
    width: 272px !important;
    color: var(--slate11);
    font-weight: 500;
  }

  // tr {
  //   display: flex;
  //   width: 612 !important;

  //   th {
  //     width: 272px !important;
  //     background: none;
  //     text-transform: none;
  //     color: var(--slate11);
  //   }
  // }

}

.manage-groups-permission-apps {
  border-bottom: 1px solid var(--slate5);
}

.manage-groups-permission-apps,
.apps-folder-permission-wrap,
.apps-variable-permission-wrap {
  display: flex;
  align-items: center;
  padding: 12px;
  gap: 10px;

  div {
    width: 206px;
  }
}

.manage-groups-permission-apps,
.apps-variable-permission-wrap {
  // padding: 12px 12px 40px;
  gap: 10px;
  height: 72px;
}

.apps-folder-permission-wrap {
  height: 44px;
  border-bottom: 1px solid var(--slate5);
}

.delete-group {
  text-decoration: none !important;
  color: var(--tomato9);
}

.edit-group {
  text-decoration: none !important;
  color: var(--slate12);
}

.removed-decoration {
  text-decoration: none !important;
}

.manage-groups-app-dropdown {
  margin-right: 12px;

  .rmsc .dropdown-container:focus-within {
    border: 1px solid var(--indigo9) !important;
    box-shadow: 0px 0px 0px 2px #C6D4F9 !important;
  }

  .multi-select {
    .dropdown-container {
      gap: 17px;
      width: 440px;
      height: 32px;
      background: #FFFFFF;
      border: 1px solid #D7DBDF;
      border-radius: 6px;
      display: flex;
      justify-content: center;
      align-items: center;
      margin-right: 12px;
    }

  }

  .dropdown-content {
    .panel-content {
      background: var(--base);
      border: 1px solid var(--slate3);
      box-shadow: 0px 12px 16px -4px rgba(16, 24, 40, 0.08), 0px 4px 6px -2px rgba(16, 24, 40, 0.03);
      border-radius: 6px;

      .select-panel {
        .search {
          border-bottom: 1px solid var(--slate5);
        }

        .search,
        input {
          background-color: var(--base) !important;
        }
      }

      input[type='checkbox'] {
        border: 1px solid red !important;
      }

      .select-item:hover {
        background-color: var(--slate3);
      }

      .item-renderer {
        span {
          font-size: 12px;
          color: var(--slate12)
        }
      }

    }
  }
}

.sso-form-wrap {
  .form-label {
    font-size: 12px;
    font-weight: 500px;
    margin-bottom: 4px !important;
    color: var(--slate12);
  }

  .form-check-label {
    font-size: 12px;
    font-size: 12px;
    line-height: 20px;
    color: var(--slate12);
  }
}

.allow-default-sso-helper-text {
  white-space: pre-line;
}

.password-disable-danger-wrap {
  padding: 16px;
  gap: 16px;
  width: 612px;
  height: 116px;
  background: var(--tomato3);
  border: 1px solid var(--tomato5);
  border-radius: 6px;
  // margin-bottom: 100px;
}

.sso-footer-save-btn {
  width: 157px;
  height: 40px;
}

.sso-footer-cancel-btn {

  width: 85px;
  height: 40px;
}

.danger-text-login {
  padding-left: 40px !important;
}

.tick-icon {
  width: 20px;
  height: 20px;
  background: var(--indigo9);
  border-radius: 4px;
}

.invite-user-drawer-wrap {
  display: grid;
  grid-template-rows: auto 1fr auto;
  height: 100vh;
}

.manage-users-drawer-footer {
  padding: 24px 32px;
  // gap: 8px;
  // width: 534px;
  height: 88px;
  border-top: 1px solid var(--slate5) !important;
  display: flex;
  gap: 8px;
  justify-content: end;

  .invite-btn {
    width: 140px;
    height: 40px;
  }

  .cancel-btn {
    width: 85px;
    height: 40px;
  }
}

.tj-drawer-tabs-wrap {
  display: flex;
}

.invite-user-drawer-wrap {
  .card-header {
    flex-direction: column;
    display: flex;
    justify-content: space-between;
    padding: 0px !important;
  }

  .card-header-inner-wrap {
    justify-content: space-between;
    width: 100%;
    padding: 16px 20px;
    height: 64px;

  }

  .card-header-inner-wrap,
  .tj-drawer-tabs-container {
    display: flex;
  }

  .tj-drawer-tabs-container-outer {
    padding-top: 0px;
    gap: 10px;
    height: 68px;
  }

  .tj-drawer-tabs-container {
    padding: 2px;
    gap: 2px;

    width: 502px;
    height: 36px;
    background: var(--slate4);
    border-radius: 6px;

  }
}

.tj-drawer-tabs-btn {
  padding: 2px 4px;
  gap: 6px;
  width: 248px;
  height: 32px;
  background: var(--base);
  box-shadow: 0px 1px 2px rgba(16, 24, 40, 0.05);
  border-radius: 4px;
  border: none;
}

.user-number-wrap {
  display: flex;
  flex-direction: column;
  align-items: center;
  padding: 8px;
  gap: 10px;
  width: 36px;
  height: 36px;
  background: var(--slate3);
  border-radius: 1000px;
}

.user-csv-template-wrap {
  display: flex;
  padding: 24px;
  gap: 32px;

  width: 486px;
  height: 152px;

  background: var(--orange3);

  border: 1px solid var(--orange6);
  border-radius: 6px;

  div {
    display: flex;
    flex-direction: column;

    p {
      margin-bottom: 12px;
    }

  }
}

.upload-user-form {
  display: flex;
  flex-direction: column;
  justify-content: center;
  align-items: center;
  padding: 60px 0px;
  gap: 36px;
  width: 486px;
  height: 244px;
  border: 2px dashed var(--indigo9);
  border-radius: 6px;
  align-items: center;
  margin-top: 24px;

  .select-csv-text {
    color: var(--indigo9);
    margin-bottom: 4px;
  }

  span {
    color: var(--slate11) !important;
  }
}

.download-template-btn {
  width: 184px;
  height: 32px;
}

.manage-users-drawer-content {
  .invite-user-by-email {
    display: flex;
  }

  .invite-email-body {
    width: 452px;
    margin-left: 10px;
  }
=======
.tj-db-table {
  overflow-y: auto;
  height: 110px;

  thead th {
    position: sticky;
    top: 0;
  }
  table {
    border-collapse: collapse;        
    width: 100%;
  }
}

.bounded-box{
  .sc-iwsKbI.lmGPCf{
    height: 100%;
    margin: auto;
    width: max-content ;
    max-width: 100% !important;
    img{
      height: 100% !important;
    }
    .gVmiLs{
      width: auto !important;
    }
  }
  .css-tlfecz-indicatorContainer,.css-1gtu0rj-indicatorContainer{
    svg{
      width: 12px !important;
      height: 12px !important;
    }
  }

>>>>>>> d26e394e
}<|MERGE_RESOLUTION|>--- conflicted
+++ resolved
@@ -7713,7 +7713,6 @@
   }
 }
 
-<<<<<<< HEAD
 .add-workspace-button {
   &:hover {
     background: var(--indigo3);
@@ -8295,7 +8294,6 @@
 
   .row {
     margin-left: 0px;
-    // padding: 8px 16px;
     width: 481px;
   }
 
@@ -8352,11 +8350,6 @@
   gap: 7px;
   width: 220px;
   border-right: 1px solid var(--slate5);
-}
-
-.left-menu {
-  // height: calc(100vh - 156px) !important;
-
 }
 
 .groups-header-wrap {
@@ -8401,13 +8394,6 @@
   margin: 16px 0 0 0;
   border-bottom: 1px solid var(--slate5) !important;
 
-  // .nav-tabs .nav-link {
-  //   color: var(--slate11) !important;
-  // }
-
-  // .nav-link.active {
-  //   background-color: red !important;
-  // }
   .nav-link.active {
     border-bottom: 2px solid var(--indigo9) !important;
     color: var(--indigo9) !important;
@@ -8449,19 +8435,9 @@
 
 .manage-sso-wrapper-card {
   margin: 0 auto;
-  // height: calc(100vh - 156px);
-
 
   .card-body {
-    // flex-grow: 1;
     overflow-y: scroll;
-    // flex: 1;
-    // overflow: auto;
-    // background: pink;
-    // padding-bottom: 200px;
-    // height: 120%;
-    // height: 620px;
-
   }
 
   .card-header {
@@ -8475,7 +8451,6 @@
   .form-check {
     margin-bottom: 0px !important;
     line-height: 24px;
-    // font-weight: 500;
     font-size: 16px;
   }
 }
@@ -8648,7 +8623,6 @@
   justify-content: center;
   align-items: center;
   padding: 8px 8px 8px 16px;
-  // gap: 16px;
   width: 251px;
   height: 56px;
   background: var(--slate3);
@@ -8659,7 +8633,6 @@
   justify-content: center;
   background: var(--base);
   padding: 8px 16px;
-  // gap: 16px;
   width: 96px;
   height: 40px;
   border-radius: 6px;
@@ -8753,8 +8726,6 @@
   grid-template-columns: 205px 286px 121px;
 
   td {
-    // padding-left: 0px !important;
-    // padding-right: 0px !important;
     padding: 12px;
   }
 }
@@ -8797,18 +8768,6 @@
     font-weight: 500;
   }
 
-  // tr {
-  //   display: flex;
-  //   width: 612 !important;
-
-  //   th {
-  //     width: 272px !important;
-  //     background: none;
-  //     text-transform: none;
-  //     color: var(--slate11);
-  //   }
-  // }
-
 }
 
 .manage-groups-permission-apps {
@@ -8830,7 +8789,6 @@
 
 .manage-groups-permission-apps,
 .apps-variable-permission-wrap {
-  // padding: 12px 12px 40px;
   gap: 10px;
   height: 72px;
 }
@@ -8943,7 +8901,6 @@
   background: var(--tomato3);
   border: 1px solid var(--tomato5);
   border-radius: 6px;
-  // margin-bottom: 100px;
 }
 
 .sso-footer-save-btn {
@@ -8976,8 +8933,6 @@
 
 .manage-users-drawer-footer {
   padding: 24px 32px;
-  // gap: 8px;
-  // width: 534px;
   height: 88px;
   border-top: 1px solid var(--slate5) !important;
   display: flex;
@@ -9123,7 +9078,8 @@
     width: 452px;
     margin-left: 10px;
   }
-=======
+}
+
 .tj-db-table {
   overflow-y: auto;
   height: 110px;
@@ -9132,31 +9088,35 @@
     position: sticky;
     top: 0;
   }
+
   table {
-    border-collapse: collapse;        
+    border-collapse: collapse;
     width: 100%;
   }
 }
 
-.bounded-box{
-  .sc-iwsKbI.lmGPCf{
+.bounded-box {
+  .sc-iwsKbI.lmGPCf {
     height: 100%;
     margin: auto;
-    width: max-content ;
+    width: max-content;
     max-width: 100% !important;
-    img{
+
+    img {
       height: 100% !important;
     }
-    .gVmiLs{
+
+    .gVmiLs {
       width: auto !important;
     }
   }
-  .css-tlfecz-indicatorContainer,.css-1gtu0rj-indicatorContainer{
-    svg{
+
+  .css-tlfecz-indicatorContainer,
+  .css-1gtu0rj-indicatorContainer {
+    svg {
       width: 12px !important;
       height: 12px !important;
     }
   }
 
->>>>>>> d26e394e
 }