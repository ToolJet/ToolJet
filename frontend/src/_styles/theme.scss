--- conflicted
+++ resolved
@@ -10953,17 +10953,12 @@
     color: #C1C8CD;
   }
 }
-<<<<<<< HEAD
-
-.jet-table {
-  background-color: var(--base) !important;
-}
-.text-black-000{
-  color: var(--text-black-000) !important;
-=======
+// Table component
 .jet-table.table-component{
   &.jet-table {
     background-color: var(--base) !important;
   }
->>>>>>> 9b810719
+  .text-black-000{
+    color: var(--text-black-000) !important;
+  }
 }