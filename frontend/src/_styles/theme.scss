--- conflicted
+++ resolved
@@ -11114,7 +11114,6 @@
   }
 }
 
-<<<<<<< HEAD
 .workspace-folder-modal {
   .tj-app-input {
     padding-bottom: 0px !important;
@@ -11139,7 +11138,7 @@
   #real-canvas {
     overflow: hidden;
   }
-=======
+}
 .custom-css-input-container span.cm-error {
   background-color: transparent;
   text-decoration: underline;
@@ -11150,5 +11149,4 @@
 .org-settings-info {
   background-color: var(--slate2);
   border: 1px solid var(--slate3);
->>>>>>> a3f85fa9
 }