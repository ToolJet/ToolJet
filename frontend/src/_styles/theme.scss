--- conflicted
+++ resolved
@@ -9209,6 +9209,11 @@
   margin: 0 auto !important;
 }
 
+.workspace-constant-header {
+  width: 880px;
+  margin: 0 auto !important;
+}
+
 .workspace-user-archive-btn {
   width: 95px;
   height: 28px;
@@ -10037,7 +10042,7 @@
   border-top: 1px solid var(--slate5);
 }
 
-.apps-folder-permission-wrap {
+.apps-folder-permission-wrap, .apps-variable-permission-wrap {
   height: 44px;
   border-bottom: 1px solid var(--slate5);
 }
@@ -10137,6 +10142,46 @@
     }
   }
 }
+
+.manage-constants-dropdown {
+  .rmsc.multi-select {
+    .dropdown-container {
+      gap: 17px;
+      height: 32px;
+      background: var(--base);
+      border: 1px solid var(--slate7);
+      border-radius: 6px;
+      display: flex;
+      justify-content: center;
+      align-items: center;
+      margin-right: 12px;
+    }
+
+    .dropdown-content {
+      .panel-content {
+        background: var(--base);
+        border: 1px solid var(--slate3);
+        box-shadow: 0px 12px 16px -4px rgba(16, 24, 40, 0.08), 0px 4px 6px -2px rgba(16, 24, 40, 0.03);
+        border-radius: 6px;
+        align-items: center;
+
+      
+        .select-item:hover {
+          background-color: var(--slate3);
+        }
+
+        .item-renderer {
+          align-items: center;
+          span {
+            font-size: 12px;
+            color: var(--slate12)
+          }
+        }
+      }
+    }
+  }
+}
+
 
 .sso-form-wrap {
   .form-label {
@@ -11383,12 +11428,17 @@
 
   .workspace-constant-card-body {
     height: calc(100vh - 295px);
+    min-height: calc(100vh - 408px);
     background: var(--base);
   }
 
   .constant-table-wrapper {
     height: calc(100vh - 403px);
     overflow-y: auto;
+  }
+
+  .constant-table-card {
+    min-height: 370px;
   }
 
   .card-footer {
@@ -11654,7 +11704,6 @@
   }
 }
 
-<<<<<<< HEAD
 .instance-all-users{
   .users-table {
     tbody {
@@ -11714,10 +11763,14 @@
     height: 0px;
     padding: 4px 0px 20px 0px;
   }
-=======
+}
+
 .confirm-dialogue-modal {
   background: var(--base);
->>>>>>> 0545e1ae
+}
+
+.confirm-dialogue-modal {
+  background: var(--base);
 }
 
 .table-editor-component-row {
