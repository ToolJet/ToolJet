@import "./tabler.scss";
@import "./colors.scss";
@import "./z-index.scss";
@import "./mixins.scss";
@import "./queryManager.scss";
@import "./onboarding.scss";
@import "./components.scss";
@import "./global-datasources.scss";
@import "./typography.scss";
@import "./designtheme.scss";
@import "./dropdown-custom.scss";
@import "./ui-operations.scss";
@import 'react-loading-skeleton/dist/skeleton.css';
@import './table-component.scss';

/* ibm-plex-sans-100 - latin */
@font-face {
  font-display: swap;
  /* Check https://developer.mozilla.org/en-US/docs/Web/CSS/@font-face/font-display for other options. */
  font-family: 'IBM Plex Sans';
  font-style: normal;
  font-weight: 100;
  src: url('/assets/fonts/ibm-plex-sans-v19-latin/ibm-plex-sans-v19-latin-100.woff2') format('woff2');
  /* Chrome 36+, Opera 23+, Firefox 39+, Safari 12+, iOS 10+ */
}

/* ibm-plex-sans-100italic - latin */
@font-face {
  font-display: swap;
  /* Check https://developer.mozilla.org/en-US/docs/Web/CSS/@font-face/font-display for other options. */
  font-family: 'IBM Plex Sans';
  font-style: italic;
  font-weight: 100;
  src: url('/assets/fonts/ibm-plex-sans-v19-latin/ibm-plex-sans-v19-latin-100italic.woff2') format('woff2');
  /* Chrome 36+, Opera 23+, Firefox 39+, Safari 12+, iOS 10+ */
}

/* ibm-plex-sans-200 - latin */
@font-face {
  font-display: swap;
  /* Check https://developer.mozilla.org/en-US/docs/Web/CSS/@font-face/font-display for other options. */
  font-family: 'IBM Plex Sans';
  font-style: normal;
  font-weight: 200;
  src: url('/assets/fonts/ibm-plex-sans-v19-latin/ibm-plex-sans-v19-latin-200.woff2') format('woff2');
  /* Chrome 36+, Opera 23+, Firefox 39+, Safari 12+, iOS 10+ */
}

/* ibm-plex-sans-200italic - latin */
@font-face {
  font-display: swap;
  /* Check https://developer.mozilla.org/en-US/docs/Web/CSS/@font-face/font-display for other options. */
  font-family: 'IBM Plex Sans';
  font-style: italic;
  font-weight: 200;
  src: url('/assets/fonts/ibm-plex-sans-v19-latin/ibm-plex-sans-v19-latin-200italic.woff2') format('woff2');
  /* Chrome 36+, Opera 23+, Firefox 39+, Safari 12+, iOS 10+ */
}

/* ibm-plex-sans-300 - latin */
@font-face {
  font-display: swap;
  /* Check https://developer.mozilla.org/en-US/docs/Web/CSS/@font-face/font-display for other options. */
  font-family: 'IBM Plex Sans';
  font-style: normal;
  font-weight: 300;
  src: url('/assets/fonts/ibm-plex-sans-v19-latin/ibm-plex-sans-v19-latin-300.woff2') format('woff2');
  /* Chrome 36+, Opera 23+, Firefox 39+, Safari 12+, iOS 10+ */
}

/* ibm-plex-sans-300italic - latin */
@font-face {
  font-display: swap;
  /* Check https://developer.mozilla.org/en-US/docs/Web/CSS/@font-face/font-display for other options. */
  font-family: 'IBM Plex Sans';
  font-style: italic;
  font-weight: 300;
  src: url('/assets/fonts/ibm-plex-sans-v19-latin/ibm-plex-sans-v19-latin-300italic.woff2') format('woff2');
  /* Chrome 36+, Opera 23+, Firefox 39+, Safari 12+, iOS 10+ */
}

/* ibm-plex-sans-regular - latin */
@font-face {
  font-display: swap;
  /* Check https://developer.mozilla.org/en-US/docs/Web/CSS/@font-face/font-display for other options. */
  font-family: 'IBM Plex Sans';
  font-style: normal;
  font-weight: 400;
  src: url('/assets/fonts/ibm-plex-sans-v19-latin/ibm-plex-sans-v19-latin-regular.woff2') format('woff2');
  /* Chrome 36+, Opera 23+, Firefox 39+, Safari 12+, iOS 10+ */
}

/* ibm-plex-sans-italic - latin */
@font-face {
  font-display: swap;
  /* Check https://developer.mozilla.org/en-US/docs/Web/CSS/@font-face/font-display for other options. */
  font-family: 'IBM Plex Sans';
  font-style: italic;
  font-weight: 400;
  src: url('/assets/fonts/ibm-plex-sans-v19-latin/ibm-plex-sans-v19-latin-italic.woff2') format('woff2');
  /* Chrome 36+, Opera 23+, Firefox 39+, Safari 12+, iOS 10+ */
}

/* ibm-plex-sans-500 - latin */
@font-face {
  font-display: swap;
  /* Check https://developer.mozilla.org/en-US/docs/Web/CSS/@font-face/font-display for other options. */
  font-family: 'IBM Plex Sans';
  font-style: normal;
  font-weight: 500;
  src: url('/assets/fonts/ibm-plex-sans-v19-latin/ibm-plex-sans-v19-latin-500.woff2') format('woff2');
  /* Chrome 36+, Opera 23+, Firefox 39+, Safari 12+, iOS 10+ */
}

/* ibm-plex-sans-500italic - latin */
@font-face {
  font-display: swap;
  /* Check https://developer.mozilla.org/en-US/docs/Web/CSS/@font-face/font-display for other options. */
  font-family: 'IBM Plex Sans';
  font-style: italic;
  font-weight: 500;
  src: url('/assets/fonts/ibm-plex-sans-v19-latin/ibm-plex-sans-v19-latin-500italic.woff2') format('woff2');
  /* Chrome 36+, Opera 23+, Firefox 39+, Safari 12+, iOS 10+ */
}

/* ibm-plex-sans-600 - latin */
@font-face {
  font-display: swap;
  /* Check https://developer.mozilla.org/en-US/docs/Web/CSS/@font-face/font-display for other options. */
  font-family: 'IBM Plex Sans';
  font-style: normal;
  font-weight: 600;
  src: url('/assets/fonts/ibm-plex-sans-v19-latin/ibm-plex-sans-v19-latin-600.woff2') format('woff2');
  /* Chrome 36+, Opera 23+, Firefox 39+, Safari 12+, iOS 10+ */
}

/* ibm-plex-sans-600italic - latin */
@font-face {
  font-display: swap;
  /* Check https://developer.mozilla.org/en-US/docs/Web/CSS/@font-face/font-display for other options. */
  font-family: 'IBM Plex Sans';
  font-style: italic;
  font-weight: 600;
  src: url('/assets/fonts/ibm-plex-sans-v19-latin/ibm-plex-sans-v19-latin-600italic.woff2') format('woff2');
  /* Chrome 36+, Opera 23+, Firefox 39+, Safari 12+, iOS 10+ */
}

/* ibm-plex-sans-700 - latin */
@font-face {
  font-display: swap;
  /* Check https://developer.mozilla.org/en-US/docs/Web/CSS/@font-face/font-display for other options. */
  font-family: 'IBM Plex Sans';
  font-style: normal;
  font-weight: 700;
  src: url('/assets/fonts/ibm-plex-sans-v19-latin/ibm-plex-sans-v19-latin-700.woff2') format('woff2');
  /* Chrome 36+, Opera 23+, Firefox 39+, Safari 12+, iOS 10+ */
}

/* ibm-plex-sans-700italic - latin */
@font-face {
  font-display: swap;
  /* Check https://developer.mozilla.org/en-US/docs/Web/CSS/@font-face/font-display for other options. */
  font-family: 'IBM Plex Sans';
  font-style: italic;
  font-weight: 700;
  src: url('/assets/fonts/ibm-plex-sans-v19-latin/ibm-plex-sans-v19-latin-700italic.woff2') format('woff2');
  /* Chrome 36+, Opera 23+, Firefox 39+, Safari 12+, iOS 10+ */
}

// variables
$border-radius: 4px;


body {
  font-family: 'IBM Plex Sans';
}

input,
button {
  border-radius: 4px;
}

.btn:hover {
  border-color: $primary;
}

.btn-sm {
  padding: 4px 8px;
}

.padding-0 {
  padding: 0;
}

.float-right {
  float: right;
}

.font-500 {
  font-weight: 500;
}

.color-inherit {
  color: inherit;
}

.text-right {
  text-align: right;
}

.navbar {
  max-height: 48px;
  min-height: auto;
  background-color: var(--base) !important;
  border-bottom: 1px solid var(--slate5);

  .nav-item.active:after {
    bottom: 0 !important;
  }
}

.rc-slider-track {
  background-color: $primary;
}

.rc-slider-handle {
  border-color: $primary;
}

.auth-main {
  height: 1000px;
  padding-top: calc(0.25 * 100vh);
  overflow: hidden;

  svg,
  img {
    height: 50px;
    width: 50px;
  }

  svg {
    color: #000000;
  }

  .col-4 {
    z-index: 1;
  }

  .horizontal-line {
    width: 100%;
    position: relative;
    border: 1px solid #b1b1b1;
    top: 25px;
    margin: 0px auto;
    z-index: 0;
  }

  .sso-ico {
    div {
      background-color: #ffffff;
    }
  }
}

.emoji-mart-scroll {
  border-bottom: 0;
  margin-bottom: 6px;
}

.emoji-mart-scroll+.emoji-mart-bar {
  display: none;
}

.accordion-item {
  border: solid var(--slate5);
  border-width: 0px 0px 1px 0px;
}

.accordion-item,
.accordion-button {
  background-color: inherit;
}

.accordion-button {
  font-size: 14px;
  font-weight: 500 !important;
  box-shadow: none !important;
  color: var(--slate12) !important;
  padding: 20px 16px !important;
}

.accordion-button::after {
  background-image: url('data:image/svg+xml,<svg xmlns="http://www.w3.org/2000/svg" width="13" height="12" viewBox="0 0 13 12" fill="none"><path d="M8.83684 3L4.4484 3C3.86955 3 3.5089 3.62791 3.80056 4.1279L5.99478 7.88943C6.28419 8.38556 7.00104 8.38556 7.29045 7.88943L9.48467 4.1279C9.77634 3.62791 9.41568 3 8.83684 3Z" fill="%2311181C"/></svg>');
}

.accordion-button:not(.collapsed)::after {
  background-image: url('data:image/svg+xml,<svg xmlns="http://www.w3.org/2000/svg" width="13" height="12" viewBox="0 0 13 12" fill="none"><path d="M8.83684 3L4.4484 3C3.86955 3 3.5089 3.62791 3.80056 4.1279L5.99478 7.88943C6.28419 8.38556 7.00104 8.38556 7.29045 7.88943L9.48467 4.1279C9.77634 3.62791 9.41568 3 8.83684 3Z" fill="%2311181C"/></svg>');
}

.accordion-button:not(.collapsed) {
  // padding-bottom: 0 !important;
}

.accordion-body {
  padding: 6px 16px 20px 16px !important;

  .form-label {
    font-weight: 400;
    font-size: 12px;
    color: var(--slate12);
  }

  .style-fx {
    margin-top: 3px !important;
  }
}

.editor {
  header {
    position: fixed;
    width: 100%;
    top: 0px;
    left: 0px;
  }

  .header-container {
    max-width: 100%;
    padding: 0px;
  }

  .resizer-select,
  .resizer-active {
    border: solid 1px $primary !important;

    .top-right,
    .top-left,
    .bottom-right,
    .bottom-left {
      background: white;
      border-radius: 10px;
      border: solid 1px $primary;
    }
  }

  .resizer-selected {
    outline-width: thin;
    outline-style: solid;
    outline-color: #ffda7e;
  }

  // query data source card style start

  .query-datasource-card-container,
  .header-query-datasource-card-container {
    display: flex;
    flex-direction: row;
    gap: 10px;
    flex-wrap: wrap;
  }

  .datasource-picker {
    margin-bottom: 24px;
    width: 475px;
    margin: auto;

    a {
      color: var(--indigo9);
      text-decoration: none;
    }
  }

  .header-query-datasource-card-container {
    margin-top: -10px;
  }

  .header-query-datasource-card {
    position: relative;
    display: flex;
    min-width: 0;
    word-wrap: break-word;
    background-color: rgba(66, 153, 225, 0.1) !important;
    background-clip: border-box;
    border-radius: 4px;
    height: 32px;
    width: 140px;
    padding: 6px;
    align-items: center;
    text-transform: capitalize;
    font-weight: 400 !important;
    background-color: #4299e11a;

    p {
      margin: 0 8px 0 12px;
    }
  }

  .query-datasource-card {
    position: relative;
    display: flex;
    min-width: 0;
    word-wrap: break-word;
    background-color: #ffffff;
    background-clip: border-box;
    border: 1px solid rgba(101, 109, 119, 0.16);
    border-radius: 4px;
    height: 46px;
    width: 200px;
    padding: 10px;
    align-items: center;
    cursor: pointer;
    transition: transform .2s;

    p {
      margin: 0 8px 0 15px;
    }

    &:hover {
      transform: scale(1.02);
      box-shadow: 0.1px 0.1px 0.1px 0.1px rgba(0, 0, 0, 0.3);
    }
  }

  // end :: data source card style

  .header-query-datasource-name {
    font-size: 0.8rem !important;
    padding-top: 0px !important;
  }

  .datasource-heading {
    display: flex;
    height: 32px;
    gap: 10px;
    align-items: center;

    p {
      font-size: 12px;
      padding-top: 0px;
      cursor: pointer;
    }
  }


  .left-sidebar {
    scrollbar-width: none;
  }

  .left-sidebar::-webkit-scrollbar {
    width: 0;
    background: transparent;
  }

  .left-sidebar-layout {
    display: flex;
    justify-content: center;
    font-size: 11px;
    align-items: center;
    letter-spacing: 0.2px;

    p {
      margin-bottom: 0px;
      margin-top: 8px;
    }
  }

  .left-sidebar {
    height: 100%;
    width: 48px;
    position: fixed;
    z-index: 2;
    left: 0;
    overflow-x: hidden;
    flex: 1 1 auto;
    background-color: var(--base) !important;
    background-clip: border-box;
    margin-top: 48px;
    padding-top: 8px;

    .accordion-item {
      border: solid var(--slate5);
      border-width: 1px 0px 1px 0px;
    }

    .datasources-container {
      height: 50%;
      overflow-y: scroll;

      tr {
        border-color: #f1f1f1;
      }
    }

    .variables-container {
      height: 50%;
      overflow-y: scroll;
    }

    .variables-container::-webkit-scrollbar-thumb,
    .datasources-container::-webkit-scrollbar-thumb {
      background: transparent;
      height: 0;
      width: 0;
    }

    .variables-container::-webkit-scrollbar,
    .datasources-container::-webkit-scrollbar {
      width: 0;
      background: transparent;
      height: 0;
    }

    .variables-container,
    .datasources-container {
      scrollbar-width: none;
    }

    .datasources-container {
      bottom: 0;
      height: 500px;
      border: solid rgba(101, 109, 119, 0.16);
      border-width: 1px 0px 1px 0px;

      .datasources-header {
        border: solid rgba(0, 0, 0, 0.125);
        border-width: 0px 0px 1px 0px;
      }
    }

    .left-sidebar-inspector {
      .card-body {
        padding: 1rem 0rem 1rem 1rem;
      }
    }

    .left-sidebar-page-selector {
      .add-new-page-button-container {
        width: 100%;
        margin-top: 10px;
      }
    }
  }

  .editor-sidebar {
    position: fixed;
    right: 0;
    overflow: hidden;
    width: 300px;
    flex: 1 1 auto;
    top: 48px;
    border-left: 1px solid var(--slate5);
    background-color: var(--base);
    background-clip: border-box;
    height: 100vh;


    .inspector {
      // .inspector-add-button {
      //   font-size: 14px;
      //   font-weight: 500;
      //   padding: 6px 16px;
      //   color: var(--slate12);
      //   border: 1px solid var(--slate7);
      //   $border-radius: 6px;
      //   background: white;
      //   width: 100%;
      // }

      // .inspector-add-button:hover {
      //   color: $primary;
      //   background: #eef3f9;
      //   border-radius: 4px;
      // }

      .form-control-plaintext {
        padding: 0;
        color: var(--slate12);
      }

      .header {
        padding-left: 20px;
        padding-right: 20px;
        border: solid rgba(0, 0, 0, 0.125);
        border-width: 0px 0px 1px 0px;
        height: 40px;

        .component-name {
          font-weight: 500;
        }

        .component-action-button {
          top: 8px;
          right: 10px;
          position: absolute;
        }
      }

      .properties-container {
        .field {
          .form-label {
            font-size: 12px;
          }

          .text-field {
            height: 30px;
            font-size: 12px;
          }

          .form-select {
            height: 30px;
            font-size: 12px;
          }

          .select-search__input {
            padding: 0.2375rem 0.75rem;
            font-size: 0.825rem;
          }
        }
      }
    }

    .components-container::-webkit-scrollbar {
      width: 0;
      height: 0;
      background: transparent;
    }

    .components-container::-webkit-scrollbar-thumb {
      background: transparent;
    }

    .components-container {
      scrollbar-width: none;
    }

    .components-container {
      height: 100%;
      overflow: auto;
      overflow-x: hidden;
      padding-bottom: 20%;

      ::placeholder {
        color: var(--slate9);

      }

      .component-image-holder {
        border-radius: 0;
        transition: all 0.3s cubic-bezier(0.25, 0.8, 0.25, 1);
        box-sizing: border-box;
        border-radius: 4px;
        background-color: var(--slate3);

        img {
          margin: 0 auto;
        }

        &:hover {
          background-color: var(--slate4);
          border: 1px solid var(--slate4, #E6E8EB);

        }

        &:active {
          background-color: var(--slate4);
          border: 1px solid var(--slate6, #DFE3E6);
        }
      }

      .component-title {
        margin-top: 4px;
        max-width: 100%;
        text-align: center;
        word-wrap: break-word;
        color: var(--slate12);
        text-align: center;
        font-size: 10px;
        font-style: normal;
        font-weight: 400;
        line-height: 13px;
        height: 26px;
        width: 72px;
      }

      .component-description {
        color: grey;
        font-size: 0.7rem;
      }
    }
  }

  .main {
    top: 0;
    height: calc(100vh - 84px);

    &.hide-scrollbar {
      .canvas-container::-webkit-scrollbar {
        height: 0;
      }
    }

    .canvas-container::-webkit-scrollbar {
      width: 0;
      background: transparent;
    }

    .canvas-container::-webkit-scrollbar-track {
      background: transparent !important;
    }

    .canvas-container {
      scrollbar-width: none;
    }

    .canvas-container {
      height: 100%;
      top: 48px;
      position: fixed;
      right: 300px;
      left: 48px;
      overflow-y: scroll;
      overflow-x: auto;
      -webkit-box-pack: center;
      justify-content: center;
      -webkit-box-align: center;
      align-items: center;

      .real-canvas {
        outline: 1px dotted transparent;
      }

      .show-grid {
        outline: 1px dotted #4d72da;
        background-image: linear-gradient(to right,
            rgba(194, 191, 191, 0.2) 1px,
            transparent 1px),
          linear-gradient(to bottom,
            rgba(194, 191, 191, 0.2) 1px,
            transparent 1px);
      }

      .canvas-area {
        background: #F9F9FB;
        margin: 0px auto;

        .resizer {
          border: solid 1px transparent;
        }
      }
    }
  }

  @media screen and (max-height: 450px) {
    .sidebar {
      padding-top: 15px;
    }

    .sidebar a {
      font-size: 18px;
    }
  }
}

.viewer {
  .header-container {
    max-width: 100%;
  }

  .main {
    padding: 0px 10px;

    .canvas-container {
      scrollbar-width: auto;
      width: 100%;
    }

    .canvas-container::-webkit-scrollbar {
      background: transparent;
    }

    .canvas-container {
      height: 100%;
      position: fixed;
      left: 0;
      overflow-y: auto;
      overflow-x: auto;
      -webkit-box-pack: center;
      justify-content: center;
      -webkit-box-align: center;
      align-items: center;

      .canvas-area {
        width: 1280px;
        background: #F9F9FB;
        margin: 0px auto;
        background-size: 80px 80px;
        background-repeat: repeat;
      }

      .navigation-area {
        background: var(--base, #FFF);
        padding: 1rem;

        a.page-link {
          border-radius: 0;
          border: 0;
        }

        a.page-link:hover {
          color: white;
          background-color: #4D72FA;
        }

        a.page-link.active {
          color: white;
          background-color: #4D72FA;
        }
      }

    }
  }
}

.modal-header {
  padding: 0 1.5rem 0 1.5rem;
}

.page-body,
.homepage-body {
  height: 100vh;

  .list-group.list-group-transparent.dark .all-apps-link,
  .list-group-item-action.dark.active {
    background-color: $dark-background !important;
  }
}

.home-search-holder {
  height: 20px;
  width: 100%;
  margin-top: 32px;

  .search-box-wrapper {
    .input-icon {
      .input-icon-addon {
        padding-right: 6px;
      }
    }
  }

  .homepage-search {
    background: transparent;
    color: var(--slate12);
    height: 20px;

    &:focus {
      background: none;
    }
  }
}

.homepage-app-card-list-item-wrap {
  row-gap: 16px;
  column-gap: 32px;
  display: flex;
  margin-top: 22px;
}

.homepage-app-card-list-item {
  max-width: 272px;
  flex-basis: 33%;
  padding: 0 !important;
}

.homepage-dropdown-style {
  min-width: 11rem;
  display: block;
  align-items: center;
  margin: 0;
  line-height: 1.4285714;
  width: 100%;
  padding: 0.5rem 0.75rem !important;
  font-weight: 400;
  white-space: nowrap;
  border: 0;
  cursor: pointer;
  font-size: 12px;
}

.homepage-dropdown-style:hover {
  background: rgba(101, 109, 119, 0.06);
}

.card-skeleton-container {
  border: 0.5px solid #b4bbc6;
  padding: 1rem;
  border-radius: 8px;
  height: 180px;
}

.app-icon-skeleton {
  background-color: #91a4f6;
  border-radius: 4px;
  margin-bottom: 20px;
  height: 40px;
  width: 40px;
}

.folder-icon-skeleton {
  display: inline-block;
  background-color: #858896;
  border-radius: 4px;
  height: 14px;
  width: 14px;
}

.folders-skeleton {
  padding: 9px 12px;
  height: 34px;
  margin-bottom: 4px;
}

.card-skeleton-button {
  height: 20px;
  width: 60px;
  background: #91a4f6;
  margin-top: 1rem;
  border-radius: 4px;
}

@media (min-height: 641px) and (max-height: 899px) {
  .homepage-pagination {
    position: fixed;
    bottom: 2rem;
    width: 63%;
  }
}

@media (max-height: 640px) {
  .homepage-pagination {
    position: fixed;
    bottom: 2rem;
    width: 71%;
  }
}

@media (max-width: 1056px) {
  .homepage-app-card-list-item {
    flex-basis: 50%;
  }
}

.homepage-body {
  overflow-y: hidden;

  a {
    color: inherit;
  }

  a:hover {
    color: inherit;
    text-decoration: none;
  }

  button.create-new-app-button {
    background-color: var(--indigo9);

  }




  .app-list {
    .app-card {
      height: 180px;
      max-height: 180px;
      border: 0.5px solid #b4bbc6;
      box-sizing: border-box;
      border-radius: 8px;
      overflow: hidden;

      .app-creation-time {
        span {
          color: var(--slate11) !important;
        }
      }

      .app-creator {
        font-weight: 500;
        font-size: 0.625rem;
        line-height: 12px;
        color: #292d37;
        white-space: nowrap;
        overflow: hidden;
        text-overflow: ellipsis;
      }

      .app-icon-main {
        background-color: $primary;

        .app-icon {
          img {
            height: 24px;
            width: 24px;
            filter: invert(100%) sepia(0%) saturate(0%) hue-rotate(17deg) brightness(104%) contrast(104%);
            vertical-align: middle;
          }
        }
      }

      .app-template-card-wrapper {
        .card-body {
          padding-left: 0px !important;
        }
      }

      .app-title {
        line-height: 20px;
        font-size: 1rem;
        font-weight: 400;
        color: #000000;
        overflow: hidden;
        max-height: 40px;
        text-overflow: ellipsis;
        display: -webkit-box;
        -webkit-line-clamp: 2;
        /* number of lines to show */
        line-clamp: 2;
        -webkit-box-orient: vertical;
      }

      button {
        font-size: 0.6rem;
        width: 100%;
      }

      .menu-ico {
        cursor: pointer;

        img {
          padding: 0px;
          height: 14px;
          width: 14px;
          vertical-align: unset;
        }
      }
    }

    .app-card.highlight {
      background-color: #f8f8f8;
      box-shadow: 0px 4px 4px rgba(0, 0, 0, 0.25);
      border: 0.5px solid $primary;

      .edit-button {
        box-sizing: border-box;
        border-radius: 6px;
        color: $primary-light;
        width: 113px;
        height: 28px;
        background: var(--indigo11) !important;
        border: none;
        color: var(--indigo4);
        padding: 4px 16px;
        gap: 6px;
        height: 28px;


        &:hover {
          background: var(--indigo10);

        }

        &:focus {
          box-shadow: 0px 0px 0px 4px var(--indigo6);
          background: var(--indigo10);
          outline: 0;
        }


        &:active {
          background: var(--indigo11);
          box-shadow: none;
        }
      }

      .launch-button {
        box-sizing: border-box;
        border-radius: 6px;
        color: var(--slate12);
        width: 113px;
        height: 28px;
        background: var(--base);
        border: 1px solid var(--slate7);
        color: var(--slate12);
        padding: 4px 16px;
        gap: 6px;
        height: 28px !important;


        &:hover {
          background: var(--slate8);
          color: var(--slate11);
          border: 1px solid var(--slate8);
          background: var(--base);
        }

        &:active {
          background: var(--base);
          box-shadow: none;
          border: 1px solid var(--slate12);
          color: var(--slate12);
        }

        &:focus {
          background: var(--base);
          color: var(--slate11);
          border: 1px solid var(--slate8);
          box-shadow: 0px 0px 0px 4px var(--slate6);
        }
      }

      .app-title {
        height: 20px;
        -webkit-line-clamp: 1;
        /* number of lines to show */
        line-clamp: 1;
      }
    }
  }
}

.template-library-modal {
  font-weight: 500;

  .modal-header {
    background-color: var(--base) !important;
    border-bottom: 1px solid var(--slate5);

  }

  .modal-dialog {
    max-width: 90%;
    height: 80%;

    .modal-content {
      height: 100%;
      padding: 0;


      .modal-body {
        height: 80%;
        padding: 0 10px;
        background-color: var(--base) !important;


        .container-fluid {
          height: 100%;
          padding: 0;

          .row {
            height: 100%;
          }
        }
      }
    }

    .modal-body,
    .modal-footer {
      background-color: #ffffff;
    }
  }

  .template-categories {
    .list-group-item {
      border: 0;
    }

    .list-group-item.active {
      background-color: #edf1ff;
      color: $primary-light;
      font-weight: 600;
    }
  }

  .template-app-list {
    .list-group-item {
      border: 0;
    }

    .list-group-item.active {
      background-color: #edf1ff;
      color: black;
    }
  }

  .template-display {
    display: flex;
    flex-direction: row;
    align-items: center;
    height: 100%;

    h3.title {
      font-weight: 600;
      line-height: 17px;
    }

    p.description {
      font-weight: 500;
      font-size: 13px;
      line-height: 15px;
      letter-spacing: -0.1px;
      color: #8092ab;
    }

    img.template-image {
      height: 75%;
      width: 85%;
      border: 0;
      padding: 0;
      object-fit: contain;
    }

    .template-spinner {
      width: 3rem;
      height: 3rem;
      margin: auto;
      position: absolute;
      top: 0;
      bottom: 0;
      left: 0;
      right: 0;
    }

    .row {
      margin-bottom: 0;
    }
  }

  .template-list {
    padding-top: 16px;

    .template-search-box {
      input {
        border-radius: 5px !important;
      }

      .input-icon {
        display: flex;
      }
    }

    .input-icon {
      .search-icon {
        display: block;
        position: absolute;
        left: 0;
        margin-right: 0.5rem;
      }

      .clear-icon {
        cursor: pointer;
        display: block;
        position: absolute;
        right: 0;
        margin-right: 0.5rem;
      }
    }

    .list-group-item.active {
      color: $primary;
    }
  }
}

.template-library-modal.dark-mode {

  .template-modal-control-column,
  .template-list-column,
  .categories-column,
  .modal-header {
    border-color: var(--slate5) !important;
  }

  .modal-body {
    height: 80%;
    padding: 0 10px;
    background-color: var(--base) !important;
  
    .container-fluid {
      height: 100%;
      padding: 0;

      .row {
        height: 100%;
      }
    }
  }

  .modal-footer,
  .modal-header,
  .modal-content {
    color: white;
    background-color: #2b394a;
  }

  .template-categories {
    .list-group-item {
      color: white;
      border: 0;
    }

    .list-group-item:hover {
      background-color: #232e3c;
    }

    .list-group-item.active {
      background-color: $primary-light;
      color: white;
      font-weight: 600;
    }
  }

  .template-app-list {
    .list-group-item {
      border: 0;
      color: white;
    }

    .list-group-item:hover {
      border: 0;
      background-color: #232e3c;
    }

    .list-group-item.active {
      background-color: $primary-light;
      color: white;
    }

    .no-results-item {
      background-color: var(--slate4);
      color: white;
    }
  }

  .template-list {
    .template-search-box {
      input {
        background-color: #2b394a;
        border-color: #232e3c;
        color: white;
      }
    }
  }
}

.fx-container {
  position: relative;
}

.fx-common {
  margin-right: 12px;
}

.fx-button {
  border-radius: 6px;

  svg {
    margin: 2px 4px;
  }
}

.fx-button:hover {
  background-color: var(--slate4);
  cursor: pointer;
}

.fx-button.active {
  background-color: var(--indigo5);
  cursor: pointer;
}



.fx-container-eventmanager {
  position: relative;
}

.fx-container-eventmanager * .fx-outer-wrapper {
  position: absolute !important;
  top: 7px !important;
  right: -26px;
}

// targeting select component library class

.component-action-select *.css-1nfapid-container {
  width: 184px !important;
}

.component-action-select {
  .css-zz6spl-container {
    width: inherit;
  }

  &.fx-container-eventmanager {
    .fx-common {
      right: 0;
    }

    .custom-row {
      width: 100%
    }
  }

  .codeShow-active {
    display: flex;
    flex-direction: row-reverse;
    justify-content: space-between;

    .custom-row {
      width: 75%;
    }
  }

  .row.fx-container {
    .col {
      display: flex;
    }
  }
}

.fx-container-eventmanager *.fx-common {
  top: 6px !important;
  right: -34px;
}

.fx-container-eventmanager-code {
  padding-right: 15px !important;
}

.unselectable {
  -webkit-touch-callout: none;
  -webkit-user-select: none;
  -khtml-user-select: none;
  -moz-user-select: none;
  -ms-user-select: none;
  user-select: none;
}

.layout-buttons {
  span {
    color: $primary;
  }
}

.inspector {
  .tab-content {
    overflow-y: auto;
    // TAB HEADER HEIGHT + FOOTER HEIGHT + Extra padding = 120px
    height: calc(100vh - 7.5rem);
    // Hide scrollbar
    -ms-overflow-style: none;
    /* IE and Edge */
    scrollbar-width: none;
    /* Firefox */
  }

  /* Hide scrollbar for Chrome, Safari and Opera */
  .tab-content::-webkit-scrollbar {
    display: none;
  }

  .accordion {
    margin-bottom: 45px !important;
  }

  .field-type-vertical-line {
    position: relative;
    width: 0;
    height: 2rem;
    border-left: 1px solid var(--slate5);
    content: '';
    margin-right: -2.75rem;

  }

  .code-hinter-vertical-line {
    position: relative;
    width: 0;
    border-left: 1px solid var(--slate5);
    content: '';
    margin-right: 1rem;
  }

  .code-hinter-wrapper {
    min-width: 0;
  }

  .inspector-field-number {
    background-color: var(--slate1);
    border: none;
    color: var(--slate12);
    width: 8.063rem; //129px
    border: 1px solid var(--slate7);
    padding: 6px 10px;
  }
}


.theme-dark {
  .accordion-button::after {
    background-image: url('data:image/svg+xml,<svg xmlns="http://www.w3.org/2000/svg" width="12" height="13" viewBox="0 0 12 13" fill="none"><path d="M8.19426 3.5L3.80582 3.5C3.22697 3.5 2.86632 4.12791 3.15798 4.6279L5.35221 8.38943C5.64161 8.88556 6.35846 8.88556 6.64787 8.38943L8.8421 4.6279C9.13376 4.12791 8.77311 3.5 8.19426 3.5Z" fill="%23ffffff"/></svg>');
  }

  .homepage-body {
    .app-list {
      .app-title {
        line-height: 20px;
        font-size: 16px;
        font-weight: 400;
      }
    }
  }

  .layout-buttons {
    svg {
      filter: invert(89%) sepia(2%) saturate(127%) hue-rotate(175deg) brightness(99%) contrast(96%);
    }
  }

  .organization-list {
    margin-top: 5px;

    .btn {
      border: 0px;
    }

    .dropdown-toggle div {
      max-width: 200px;
      text-overflow: ellipsis;
      overflow: hidden;
    }
  }

  .left-menu {
    ul {
      li:not(.active):hover {
        color: $black;
      }
    }
  }

  .menu-ico,
  .folder-menu-icon {
    svg {
      path {
        fill: white !important;
      }
    }
  }
}

.pagination {
  .page-item.active {
    a.page-link {
      background-color: $primary-light;
    }
  }
}

.datasource-picker,
.stripe-operation-options {

  .select-search,
  .select-search-dark,
  .select-search__value input,
  .select-search-dark input {
    width: 224px !important;
    height: 32px !important;
    border-radius: $border-radius !important;
  }
}

.openapi-operation-options {

  .select-search,
  .select-search-dark,
  .select-search__value input,
  .select-search-dark input {
    height: 32px !important;
    border-radius: $border-radius !important;
  }
}

.openapi-operations-desc {
  padding-top: 12px;
}

.select-search {
  width: 100%;
  position: relative;
  box-sizing: border-box;
}

.select-search *,
.select-search *::after,
.select-search *::before {
  box-sizing: inherit;
}

.select-search-dark {
  .select-search-dark__input::placeholder {
    color: #E0E0E0;
  }
}

/**
 * Value wrapper
 */
.select-search__value {
  position: relative;
  // z-index: 1;
}

.select-search__value::after {
  content: "";
  display: inline-block;
  position: absolute;
  top: calc(50% - 9px);
  right: 19px;
  width: 11px;
  height: 11px;
}

/**
 * Input
 */
.select-search__input {
  display: block;
  width: 100%;
  padding: 0.4375rem 0.75rem;
  font-size: 0.875rem;
  font-weight: 400;
  line-height: 1.4285714;
  color: var(--slate12);
  background-color: var(--base);
  background-clip: padding-box;
  border: 1px solid var(--slate7);
  -webkit-appearance: none;
  -moz-appearance: none;
  appearance: none;
  border-radius: $border-radius !important;
  transition: border-color 0.15s ease-in-out, box-shadow 0.15s ease-in-out;
}

.select-search__input::-webkit-search-decoration,
.select-search__input::-webkit-search-cancel-button,
.select-search__input::-webkit-search-results-button,
.select-search__input::-webkit-search-results-decoration {
  -webkit-appearance: none;
}

.select-search__input:not([readonly]):focus {
  cursor: initial;
}

/**
 * Options wrapper
 */
.select-search__select {
  background: #ffffff;
  box-shadow: 0 0.0625rem 0.125rem rgba(0, 0, 0, 0.15);
}

/**
 * Options
 */
.select-search__options {
  list-style: none;
}

/**
 * Option row
 */
.select-search__row:not(:first-child) {
  border-top: 1px solid #eee;
}

/**
 * Option
 */
.select-search__option,
.select-search__not-found {
  display: block;
  height: 36px;
  width: 100%;
  padding: 0 16px;
  background: var(--base);
  border: none;
  outline: none;
  font-family: "Roboto", sans-serif;
  font-size: 14px;
  text-align: left;
  cursor: pointer;
}

.select-search--multiple .select-search__option {
  height: 48px;
}

.select-search__option.is-highlighted,
.select-search__option:not(.is-selected):hover {
  background: rgba(47, 204, 139, 0.1);
}

.select-search__option.is-highlighted.is-selected,
.select-search__option.is-selected:hover {
  background: #2eb378;
  color: #ffffff;
}

/**
 * Group
 */
.select-search__group-header {
  font-size: 10px;
  text-transform: uppercase;
  background: #eee;
  padding: 8px 16px;
}

/**
 * States
 */
.select-search.is-disabled {
  opacity: 0.5;
}

.select-search.is-loading .select-search__value::after {
  background-image: url("data:image/svg+xml,%3Csvg xmlns='http://www.w3.org/2000/svg' width='50' height='50' viewBox='0 0 50 50'%3E%3Cpath fill='%232F2D37' d='M25,5A20.14,20.14,0,0,1,45,22.88a2.51,2.51,0,0,0,2.49,2.26h0A2.52,2.52,0,0,0,50,22.33a25.14,25.14,0,0,0-50,0,2.52,2.52,0,0,0,2.5,2.81h0A2.51,2.51,0,0,0,5,22.88,20.14,20.14,0,0,1,25,5Z'%3E%3CanimateTransform attributeName='transform' type='rotate' from='0 25 25' to='360 25 25' dur='0.6s' repeatCount='indefinite'/%3E%3C/path%3E%3C/svg%3E");
  background-size: 11px;
}

.select-search:not(.is-disabled) .select-search__input {
  cursor: pointer;
}

/**
 * Modifiers
 */
.select-search--multiple {
  border-radius: 3px;
  overflow: hidden;
}

.select-search:not(.is-loading):not(.select-search--multiple) .select-search__value::after {
  transform: rotate(45deg);
  border-right: 1px solid #000;
  border-bottom: 1px solid #000;
  pointer-events: none;
}

.select-search--multiple .select-search__input {
  cursor: initial;
}

.select-search--multiple .select-search__input {
  border-radius: 3px 3px 0 0;
}

.select-search--multiple:not(.select-search--search) .select-search__input {
  cursor: default;
}

.select-search:not(.select-search--multiple) .select-search__input:hover {
  border-color: #2fcc8b;
}

.select-search:not(.select-search--multiple) .select-search__select {
  position: absolute;
  z-index: 2;
  right: 0;
  left: 0;
  border-radius: 3px;
  overflow: auto;
  max-height: 360px;
}

.select-search--multiple .select-search__select {
  position: relative;
  overflow: auto;
  max-height: 260px;
  border-top: 1px solid #eee;
  border-radius: 0 0 3px 3px;
}

.select-search__not-found {
  height: auto;
  padding: 16px;
  text-align: center;
  color: #888;
}

/**
* Select Search Dark Mode
*/
.select-search-dark {
  width: 100%;
  position: relative;
  box-sizing: border-box;
}

.select-search-dark *,
.select-search-dark *::after,
.select-search-dark *::before {
  box-sizing: inherit;
}

/**
 * Value wrapper
 */
.select-search-dark__value {
  position: relative;
  z-index: 1;
}

.select-search-dark__value::after {
  content: "";
  display: inline-block;
  position: absolute;
  top: calc(50% - 4px);
  right: 13px;
  width: 6px;
  height: 6px;
  filter: brightness(0) invert(1);
}

/**
 * Input
 */
.select-search-dark__input {
  display: block;
  width: 100%;
  font-size: 0.875rem;
  font-weight: 400;
  line-height: 1.4285714;
  color: #ffffff;
  background-color: #2b3547;
  background-clip: padding-box;
  border: 1px solid #232e3c;
  -webkit-appearance: none;
  -moz-appearance: none;
  appearance: none;
  border-radius: 0;
  transition: border-color 0.15s ease-in-out, box-shadow 0.15s ease-in-out;
}

.select-search-dark__input::-webkit-search-decoration,
.select-search-dark__input::-webkit-search-cancel-button,
.select-search-dark__input::-webkit-search-results-button,
.select-search-dark__input::-webkit-search-results-decoration {
  -webkit-appearance: none;
}

.select-search-dark__input:not([readonly]):focus {
  cursor: initial;
}

/**
 * Options
 */
.select-search-dark__options {
  list-style: none;
  padding: 0;
}

/**
 * Option row
 */
.select-search-dark__row:not(:first-child) {
  border-top: none;
}

/**
 * Option
 */
.select-search-dark__option,
.select-search-dark__not-found {
  display: block;
  height: 36px;
  width: 100%;
  padding: 0 16px;
  background-color: var(--base) !important;
  color: #ffffff !important;
  outline: none;
  font-family: "Roboto", sans-serif;
  font-size: 14px;
  text-align: left;
  cursor: pointer;
  border-radius: 0;

  &:hover {
    background-color: #2b3546 !important;
  }
}

.select-search-dark--multiple .select-search-dark__option {
  height: 48px;
}

/**
 * Group
 */
.select-search-dark__group-header {
  font-size: 10px;
  text-transform: uppercase;
  background: #eee;
  padding: 8px 16px;
}

/**
 * States
 */
.select-search-dark.is-disabled {
  opacity: 0.5;
}

.select-search-dark.is-loading .select-search-dark__value::after {
  background-image: url("data:image/svg+xml,%3Csvg xmlns='http://www.w3.org/2000/svg' width='50' height='50' viewBox='0 0 50 50'%3E%3Cpath fill='%232F2D37' d='M25,5A20.14,20.14,0,0,1,45,22.88a2.51,2.51,0,0,0,2.49,2.26h0A2.52,2.52,0,0,0,50,22.33a25.14,25.14,0,0,0-50,0,2.52,2.52,0,0,0,2.5,2.81h0A2.51,2.51,0,0,0,5,22.88,20.14,20.14,0,0,1,25,5Z'%3E%3CanimateTransform attributeName='transform' type='rotate' from='0 25 25' to='360 25 25' dur='0.6s' repeatCount='indefinite'/%3E%3C/path%3E%3C/svg%3E");
  background-size: 11px;
}

.select-search-dark:not(.is-disabled) .select-search-dark__input {
  cursor: pointer;
}

/**
 * Modifiers
 */
.select-search-dark--multiple {
  border-radius: 3px;
  overflow: hidden;
}

.select-search-dark:not(.is-loading):not(.select-search-dark--multiple) .select-search-dark__value::after {
  transform: rotate(45deg);
  border-right: 1px solid #000;
  border-bottom: 1px solid #000;
  pointer-events: none;
}

.select-search-dark--multiple .select-search-dark__input {
  cursor: initial;
}

.select-search-dark--multiple .select-search-dark__input {
  border-radius: 3px 3px 0 0;
}

.select-search-dark--multiple:not(.select-search-dark--search) .select-search-dark__input {
  cursor: default;
}

.select-search-dark:not(.select-search-dark--multiple) .select-search-dark__input:hover {
  border-color: #ffffff;
}

.select-search-dark:not(.select-search-dark--multiple) .select-search-dark__select {
  position: absolute;
  z-index: 2;
  right: 0;
  left: 0;
  border-radius: 3px;
  overflow: auto;
  max-height: 360px;
}

.select-search-dark--multiple .select-search-dark__select {
  position: relative;
  overflow: auto;
  max-height: 260px;
  border-top: 1px solid #eee;
  border-radius: 0 0 3px 3px;
}

.select-search-dark__not-found {
  height: auto;
  padding: 16px;
  text-align: center;
  color: #888;
}

// jet-table-footer is common class used in other components other than table
.jet-table-footer {
  .table-footer {
    width: 100%;
  }
}

.btn-primary {
  --tblr-btn-color: #{$primary-rgb};
  --tblr-btn-color-darker: #{$primary-rgb-darker};
  border-color: none;
}

.form-check-input:checked {
  background-color: var(--indigo9);
  border-color: rgba(101, 109, 119, 0.24);
}

.btn:focus,
.btn:active,
.form-check-input:focus,
.form-check-input:active,
.form-control:focus,
th:focus,
tr:focus {
  outline: none !important;
  box-shadow: none;
}

.show-password-field {
  width: fit-content;

  .form-check-input {
    cursor: pointer;
  }

  .show-password-label {
    cursor: pointer;
  }
}

.select-search__option {
  color: rgb(90, 89, 89);
}

.select-search__option.is-selected {
  background: rgba(176, 176, 176, 0.07);
  color: #4d4d4d;
}

.select-search__option.is-highlighted.is-selected,
.select-search__option.is-selected:hover {
  background: rgba(66, 153, 225, 0.1);
  color: rgb(44, 43, 43);
}

.select-search__option.is-highlighted,
.select-search__option:hover {
  background: rgba(66, 153, 225, 0.1);
}

.select-search__options {
  margin-left: -33px;
}

.select-search__option.is-highlighted,
.select-search__option:not(.is-selected):hover {
  background: rgba(66, 153, 225, 0.1);
}

.select-search:not(.select-search--multiple) .select-search__input:hover {
  border-color: rgba(66, 153, 225, 0.1);
}

.DateInput_input {
  font-weight: 300;
  font-size: 14px;
  padding: 4px 7px 2px;
  padding: 4px 7px 2px;
  width: 100px !important;
  margin-left: 10px;
}

.no-components-box {
  border: 1px dashed #3e525b;
}

.form-control-plaintext:focus-visible {
  outline: none;
  outline-width: thin;
  outline-style: solid;
  outline-color: $primary;
}

.form-control-plaintext:hover {
  outline: none;
  outline-width: thin;
  outline-style: solid;
  outline-color: rgba(66, 153, 225, 0.8);
}

.select-search__input:focus-visible {
  outline: none;
  outline-color: #4ac4d6;
}

.form-control-plaintext {
  padding: 5px;
}

.code-builder {
  border: solid 1px #dadcde;
  border-radius: 2px;
  padding-top: 4px;

  .variables-dropdown {
    position: fixed;
    right: 0;
    width: 400px;
    z-index: 200;
    border: solid 1px #dadcde;

    .group-header {
      background: #f4f6fa;
    }
  }
}

.__react_component_tooltip {
  z-index: 10000;
}

.select-search__value::after {
  top: calc(50% - 2px);
  right: 15px;
  width: 5px;
  height: 5px;
}

.progress-bar {
  background-color: rgba(66, 153, 225, 0.7);
}

.popover-header {
  background-color: #f4f6fa;
  border-bottom: 0;
}

.popover-body {
  background-color: var(--base);
  color: var(--slate12);
  border-radius: 6px;

  .form-label {
    font-size: 12px;
  }
}

/**
 * Home page app menu
 */
#popover-app-menu {
  border-radius: 4px;
  width: 150px;
  box-shadow: 0px 12px 16px -4px rgba(16, 24, 40, 0.08), 0px 4px 6px -2px rgba(16, 24, 40, 0.03);
  background: var(--base);
  color: var(--slate12);
  border: 1px solid var(--slate3);

  .popover-arrow {
    display: none;
  }

  .popover-body {
    padding: 16px 12px 0px 12px;
    color: var(--slate12);

    .field {
      font-weight: 500;
      font-size: 0.7rem;

      &__danger {
        color: var(--tomato9);
      }
    }
  }
}

.input-icon {
  .input-icon-addon {
    display: none;
  }
}

.input-icon:hover {
  .input-icon-addon {
    display: flex;
  }
}

.input-icon:focus {
  .input-icon-addon {
    display: flex;
  }
}

.sub-section {
  width: 100%;
  display: block;
}

.text-muted {
  color: #3e525b !important;
}

body {
  color: #3e525b;
}

.RichEditor-root {
  background: #ffffff;
  border: 1px solid #ddd;
  font-family: "Georgia", serif;
  font-size: 14px;
  padding: 15px;
  height: 100%;
}

.RichEditor-editor {
  border-top: 1px solid #ddd;
  cursor: text;
  font-size: 16px;
  margin-top: 10px;
}

.RichEditor-editor .public-DraftEditorPlaceholder-root,
.RichEditor-editor .public-DraftEditor-content {
  margin: 0 -15px -15px;
  padding: 15px;
}

.RichEditor-editor .public-DraftEditor-content {
  min-height: 100px;
  overflow-y: scroll;
}

.RichEditor-hidePlaceholder .public-DraftEditorPlaceholder-root {
  display: none;
}

.RichEditor-editor .RichEditor-blockquote {
  border-left: 5px solid #eee;
  color: #666;
  font-family: "Hoefler Text", "Georgia", serif;
  font-style: italic;
  margin: 16px 0;
  padding: 10px 20px;
}

.RichEditor-editor .public-DraftStyleDefault-pre {
  background-color: rgba(0, 0, 0, 0.05);
  font-family: "Inconsolata", "Menlo", "Consolas", monospace;
  font-size: 16px;
  padding: 20px;
}

.RichEditor-controls {
  font-family: "Helvetica", sans-serif;
  font-size: 14px;
  margin-bottom: 5px;
  user-select: none;
}

.dropmenu {
  position: relative;
  display: inline-block;
  margin-right: 16px;

  .dropdownbtn {
    color: #999;
    background: none;
    cursor: pointer;
    outline: none;
    border: none;
  }

  .dropdown-content {
    display: none;
    position: absolute;
    z-index: 2;
    width: 100%;
    align-items: center;
    border: 1px solid transparent;
    border-radius: 4px;
    box-shadow: 0 2px 6px 2px rgba(47, 54, 59, 0.15);

    a {
      text-decoration: none;
      width: 100%;
      position: relative;
      display: block;

      span {
        text-align: center;
        width: 100%;
        text-align: center;
        padding: 3px 0px;
      }
    }
  }
}

.dropmenu .dropdown-content a:hover {
  background-color: rgba(0, 0, 0, 0.05);
}

.dropmenu:hover {
  .dropdownbtn {
    color: #5890ff;
    background-color: rgba(0, 0, 0, 0.05);
    border-radius: 4px;
  }

  .dropdown-content {
    display: block;
  }
}

.RichEditor-styleButton {
  color: #999;
  cursor: pointer;
  margin-right: 16px;
  padding: 2px 0;
  display: inline-block;
}

.RichEditor-activeButton {
  color: #5890ff;
}

.transformation-editor {
  .CodeMirror {
    min-height: 70px;
  }
}

.chart-data-input {
  .CodeMirror {
    min-height: 370px;
    font-size: 0.8rem;
  }

  .code-hinter {
    min-height: 370px;
  }
}

.map-location-input {
  .CodeMirror {
    min-height: 120px;
    font-size: 0.8rem;
  }

  .code-hinter {
    min-height: 120px;
  }
}

.rdt {
  .form-control {
    height: 100%;
  }
}

.DateInput_input__focused {
  border-bottom: 2px solid $primary;
}

.CalendarDay__selected,
.CalendarDay__selected:active,
.CalendarDay__selected:hover {
  background: $primary;
  border: 1px double $primary;
}

.CalendarDay__selected_span {
  background: $primary;
  border: $primary;
}

.CalendarDay__selected_span:active,
.CalendarDay__selected_span:hover {
  background: $primary;
  border: 1px double $primary;
  color: #ffffff;
}

.CalendarDay__hovered_span:active,
.CalendarDay__hovered_span:hover {
  background: $primary;
  border: 1px double $primary;
  color: #ffffff;
}

.CalendarDay__hovered_span {
  background: #83b8e7;
  border: 1px double #83b8e7;
  color: #ffffff;
}

.table-responsive {
  margin-bottom: 0rem;
}

.code-hinter::-webkit-scrollbar {
  width: 0;
  height: 0;
  background: transparent;
}

.codehinter-query-editor-input {
  .CodeMirror {
    font-family: "Roboto", sans-serif;
    color: #263136;
    overflow: hidden;
    height: 50px !important;
  }

  .CodeMirror-vscrollbar {
    overflow: hidden;
  }

  .CodeMirror-focused {
    padding-top: 0;
    height: 50px;
  }

  .CodeMirror-scroll {
    position: absolute;
    top: 0;
    width: 100%;
  }
}

.field {
  .CodeMirror-scroll {
    position: static;
    top: 0;
  }

  .form-check {
    display: inline-block;
  }
}

.code-hinter {
  height: 36px;

  .form-control {
    .CodeMirror {
      font-family: "Roboto", sans-serif;
      height: 50px !important;
      max-height: 300px;
    }
  }

  .CodeMirror-vscrollbar,
  .CodeMirror-hscrollbar {
    background: transparent;
    height: 0;
    width: 0;
  }

  .CodeMirror-scroll {
    overflow: hidden !important;
    position: static;
    width: 100%;
  }
}

.CodeMirror-hints {
  font-family: "Roboto", sans-serif;
  font-size: 0.9rem;
  padding: 0px;
  z-index: $hints-z-index;

  li.CodeMirror-hint-active {
    background: $primary;
  }

  .CodeMirror-hint {
    padding: 4px;
    padding-left: 10px;
    padding-right: 10px;
  }
}

.cm-matchhighlight {
  color: #4299e1 !important;
  background: rgba(66, 153, 225, 0.1) !important;
}

.nav-tabs .nav-link {
  color: #3e525b;
  border-top-left-radius: 0px;
  border-top-right-radius: 0px;
}

.transformation-popover {
  padding: 14px;
  font-weight: 500;
  margin-bottom: 0px;
}

.transformation-editor {
  .CodeMirror {
    min-height: 220px;
  }
}

hr {
  margin: 1rem 0;
}

.query-hinter {
  min-height: 150px;
}

.codehinter-default-input {
  font-family: "Roboto", sans-serif;
  padding: 0.0475rem 0rem !important;
  display: block;
  width: 100%;
  font-size: 0.875rem;
  font-weight: 400;
  color: var(--slate9);
  background-color: var(--base) !important;
  background-clip: padding-box;
  border: 1px solid var(--slate7);
  -webkit-appearance: none;
  -moz-appearance: none;
  appearance: none;
  border-radius: 4px;
  transition: border-color 0.15s ease-in-out, box-shadow 0.15s ease-in-out;
  height: 30px;

  .CodeMirror {
    font-family: "Roboto", sans-serif;
  }

  .CodeMirror-placeholder {
    height: inherit !important;
    position: absolute !important;
    margin-top: 3px;
  }
}

.codehinter-query-editor-input {
  font-family: "Roboto", sans-serif;
  padding: 0.1775rem 0rem;
  display: block;
  width: 100%;
  font-size: 0.875rem;
  font-weight: 400;
  color: #232e3c;
  background-color: #ffffff;
  background-clip: padding-box;
  border: 1px solid #dadcde;
  border-radius: $border-radius;
  appearance: none;
  transition: border-color 0.15s ease-in-out, box-shadow 0.15s ease-in-out;
  height: 28px !important;
}

.editor {
  .modal-dialog {
    overflow-y: initial !important
  }

  .modal-dialog-scrollable .modal-content {
    max-height: 88% !important;
  }

}


.modal-component {


  .modal-body {
    padding: 0;
  }

  .modalWidget-config-handle {
    position: relative !important;
  }
}

.draggable-box {
  .config-handle {
    top: -20px;
    position: fixed;
    max-height: 10px;
    z-index: 100;
    min-width: 108px;

    .handle-content {
      cursor: move;
      color: #ffffff;
      background: $primary;
    }

    .badge {
      font-size: 9px;
      border-bottom-left-radius: 0;
      border-bottom-right-radius: 0;

      .delete-part {
        margin-left: 10px;
        float: right;
      }

      .delete-part::before {
        height: 12px;
        display: inline-block;
        width: 2px;
        background-color: rgba(255, 255, 255, 0.8);
        opacity: 0.5;
        content: "";
        vertical-align: middle;
      }
    }
  }
}

.draggable-box-in-editor:hover {
  z-index: 3 !important;
}

.modal-content {
  .config-handle {
    position: absolute;

    .badge {
      font-size: 9px;
    }
  }
}

.config-handle {
  display: block;
}

.apps-table {
  .app-title {
    font-size: 1rem;
  }

  .row {
    --tblr-gutter-x: 0rem;
  }
}


.theme-dark .wrapper {

  .navbar .navbar-nav .active>.nav-link,
  .navbar .navbar-nav .nav-link.active,
  .navbar .navbar-nav .nav-link.show,
  .navbar .navbar-nav .show>.nav-link {
    color: rgba(255, 255, 255, 0.7);
  }
}

.home-page,
.org-users-page {

  .navbar .navbar-nav .active>.nav-link,
  .navbar .navbar-nav .nav-link.active,
  .navbar .navbar-nav .nav-link.show,
  .navbar .navbar-nav .show>.nav-link {
    color: rgba(35, 46, 60, 0.7);
  }

  .nav-item {
    font-size: 0.9rem;
  }

  img.svg-icon {
    cursor: pointer;
    padding-left: 2px;
    border-radius: 10px;
  }

  img.svg-icon:hover {
    background-color: rgba(224, 214, 214, 0.507);
  }
}

.CodeMirror-placeholder {
  color: #9e9e9e !important;
  font-size: 0.7rem !important;
  margin-top: 2px !important;
  font-size: 12px !important;
}

.CodeMirror-code {
  font-weight: 300;
}

.btn-primary {
  border-color: transparent;
}

.text-widget {
  overflow: auto;
}

.text-widget::-webkit-scrollbar {
  width: 0;
  height: 0;
  background: transparent;
}

.input-group-flat:focus-within {
  box-shadow: none;
}

.map-widget {
  .place-search-input {
    box-sizing: border-box;
    border: 1px solid transparent;
    width: 240px;
    height: 32px;
    padding: 0 12px;
    border-radius: 3px;
    box-shadow: 0 2px 6px rgba(0, 0, 0, 0.3);
    font-size: 14px;
    outline: none;
    text-overflow: ellipses;
    position: absolute;
    left: 50%;
    margin-left: -120px;
  }

  .map-center {
    position: fixed;
    z-index: 1000;
  }
}

.events-toggle-active {
  .toggle-icon {
    transform: rotate(180deg);
  }
}

.events-toggle {
  .toggle-icon {
    display: inline-block;
    margin-left: auto;
    transition: 0.3s transform;
  }

  .toggle-icon:after {
    content: "";
    display: inline-block;
    vertical-align: 0.306em;
    width: 0.46em;
    height: 0.46em;
    border-bottom: 1px solid;
    border-left: 1px solid;
    margin-right: 0.1em;
    margin-left: 0.4em;
    transform: rotate(-45deg);
  }
}

.nav-link-title {
  font-weight: 500;
  font-size: 0.9rem;
}

.navbar-nav {
  .dropdown:hover {
    .dropdown-menu {
      display: block;
    }
  }
}

.app-version-container {
  min-height: 200px;
  height: 100%;
  display: flex !important;
  flex-direction: column;
}

.app-version-content {
  flex: 1;
  overflow: auto;
}

.query-manager-header {
  .nav-item {
    border-right: solid 1px #dadcde;
    background: 0 0;
  }

  .nav-link {
    height: 39px;
  }
}

input:focus-visible {
  outline: none;
}

.navbar-expand-md.navbar-light .nav-item.active:after {
  border: 1px solid $primary;
}

.org-users-page {
  .select-search__input {
    color: #617179;
  }

  .select-search-role {
    position: absolute;
    margin-top: -1rem;
  }

  .has-focus>.select-search__select>ul {
    margin-bottom: 0;
  }

  .select-search__option.is-selected {
    background: $primary;
    color: #ffffff;
  }
}

.encrypted-icon {
  margin-bottom: 0.25rem;
}

.widget-documentation-link {
  position: fixed;
  bottom: 0;
  background: var(--indigo3);
  width: 18.75rem; // 300px
  z-index: 1;
  padding: 12px 18px;
  display: flex;
  justify-content: space-between;
  cursor: pointer;

  .widget-documentation-link-text {
    margin-left: 13px;
    font-weight: 500;
    color: var(--slate12);
  }

  &:hover {
    background: var(--indigo4);
  }

  a {
    &:hover {
      text-decoration: none;
    }
  }
}

.components-container {
  .draggable-box {
    cursor: move;
  }
}

.column-sort-row {
  border-radius: 6px;
  background-color: var(--slate3);

  .event-handler-text {
    font-size: 12px;
    line-height: 20px;
    color: var(--slate12);
    font-weight: 500;
  }

  .event-name-text {
    font-size: 12px;
    line-height: 20px;
    color: var(--slate11);
    font-weight: 400;
    border-radius: 4px;
  }

  .card-body {
    color: var(--slate12);
  }
}

.jet-button {
  &.btn-custom:hover {
    background: var(--tblr-btn-color-darker) !important;
  }
}

.editor-sidebar::-webkit-scrollbar {
  width: 0;
  height: 0;
  background: transparent;
  -ms-overflow-style: none;
}

.editor-sidebar {
  max-width: 300px;
  scrollbar-width: none;
  -ms-overflow-style: none;
}

.sketch-picker {
  position: absolute;
  left: -192px;
  top: 0px;
  border-radius: 6px !important;
  border: 1px solid var(--slate5, #E6E8EB) !important;
  background: var(--slate1, #FBFCFD) !important;
  width: 210px !important; //adjusted with padding
  box-shadow: 0px 4px 6px -2px rgba(16, 24, 40, 0.03), 0px 12px 16px -4px rgba(16, 24, 40, 0.08) !important;
  color: var(--slate12);

  .flexbox-fix:nth-child(3) {
    div:nth-child(1) {
      input {
        width: 100% !important;
      }

      label {
        color: var(--slate12) !important;
      }
    }
  }
}

.boxshadow-picker {
  .sketch-picker {
    left: -209px !important;
  }
}


.color-picker-input {
  border: solid 1px rgb(223, 223, 223);
  cursor: pointer;
}

.app-sharing-modal {

  .form-control.is-invalid,
  .was-validated .form-control:invalid {
    border-color: #ffb0b0;
  }

  .form-check-input {
    cursor: pointer;
  }
}

.widgets-list {
  --tblr-gutter-x: 0px !important;
  padding-right: 4px;
  padding-left: 3px;
}

.global-settings-width-input-container {
  position: relative;
  display: flex;
  flex: 1;

  input,
  .dropdown-max-canvas-width-type {
    border: 1px solid var(--slate7, #3A3F42);
    background: var(--slate1, #151718);
    color: var(--slate12);
    padding: 6px 10px;
  }

  input {
    border-radius: 6px 0px 0px 6px;

    &:focus {
      background-color: var(--base);
    }
  }

  .dropdown-max-canvas-width-type {
    border-radius: 0px 6px 6px 0px;
    gap: 17px;


    &:focus-visible {
      outline: none;
    }

  }
}

.input-with-icon {
  position: relative;
  display: flex;
  flex: 1;

  input {
    border-radius: 0px 6px 6px 0px !important;
    color: var(--slate12);
    background-color: var(--base);

    &:focus-visible {
      background-color: var(--base);

    }

  }

  .icon-container {
    position: absolute;
    right: 10px;
    top: calc(50% - 10px);
    z-index: 3;
  }
}

.dynamic-variable-preview {
  min-height: 20px;
  max-height: 500px;
  overflow: auto;
  line-height: 20px;
  font-size: 12px;
  margin-top: -2px;
  word-wrap: break-word;
  border-bottom-left-radius: 3px;
  border-bottom-right-radius: 3px;
  box-sizing: border-box;
  font-family: "Source Code Pro", monospace;
  word-break: break-all;

  .heading {
    font-weight: 700;
    white-space: pre;
    text-transform: capitalize;
  }
}

.user-email:hover {
  text-decoration: none;
  cursor: text;
}

.theme-dark {
  .nav-item {
    background: 0 0;
  }

  .navbar .navbar-nav .active>.nav-link,
  .theme-dark .navbar .navbar-nav .nav-link.active,
  .theme-dark .navbar .navbar-nav .nav-link.show,
  .theme-dark .navbar .navbar-nav .show>.nav-link {
    color: #ffffff;
  }


  .form-check-label {
    color: white;
  }

  .nav-tabs .nav-link {
    color: #c3c3c3 !important;
  }

  .card-body> :last-child {
    color: #ffffff !important;
  }

  .card .table tbody td a {
    color: inherit;
  }

  .DateInput {
    background: #1f2936;
  }

  .DateInput_input {
    background-color: #1f2936;
    color: #ffffff;
  }

  &.daterange-picker-widget {
    .DateRangePickerInput_arrow_svg {
      fill: #ffffff;
    }
  }

  .DateRangePickerInput {
    background-color: #1f2936;
  }

  .DateInput_input__focused {
    background: #1f2936;
  }

  .DateRangePickerInput__withBorder {
    border: 1px solid #1f2936;
  }

  .main .canvas-container .canvas-area {
    background: #2f3c4c;
  }


  .main .navigation-area {

    a.page-link {
      border-radius: 0;
      border: 0;
      color: white;
    }

    a.page-link:hover {
      color: white;
      background-color: #4D72FA;
    }

    a.page-link.active {
      color: white;
      background-color: #4D72FA;
    }
  }

  .rdtOpen .rdtPicker {
    color: black;
  }

  .editor .editor-sidebar .components-container .component-image-holder {
    background: hsl(200, 7.0%, 8.8%); //slate1
    border-radius: 6px;
    margin-bottom: 4px;
  }

  .nav-tabs .nav-link:hover {
    border-left-color: transparent !important;
    border-top-color: transparent !important;
    border-right-color: transparent !important;

  }

  .modal-content,
  .modal-header {
    background-color: #1f2936;

    .text-muted {
      color: var(--slate9) !important;
    }
  }

  .modal-header {
    border-bottom: 1px solid rgba(255, 255, 255, 0.09) !important;
  }

  .no-components-box {
    background-color: var(--slate4) !important;

    center {
      color: white !important;
    }
  }

  .query-list {
    .text-muted {
      color: #ffffff !important;
    }

    .mute-text {
      color: #8092AB;
    }
  }

  .editor .editor-sidebar .nav-tabs .nav-link {
    color: #ffffff;

    img {
      filter: brightness(0) invert(1);
    }
  }

  .jet-container {
    background-color: #1f2936;
  }

  .nav-tabs .nav-item.show .nav-link,
  .nav-tabs .nav-link.active {
    background-color: #2f3c4c;
  }


  .left-sidebar {
    .text-muted {
      color: #ffffff !important;
    }

    .left-sidebar-page-selector {
      .list-group {
        .list-group-item {
          border: solid #1d2a39 1px;
          color: white;
        }

        .list-group-item:hover {
          background-color: #1F2936;
        }

        .list-group-item.active {
          background-color: #1F2936;
        }
      }
    }
  }

  .app-title {
    color: var(--slate12) !important;
  }

  .RichEditor-root {
    background: #1f2936;
    border: 1px solid #2f3c4c;
  }

  .app-description {
    color: #ffffff !important;
  }

  .btn-light,
  .btn-outline-light {
    background-color: #42546a;
    --tblr-btn-color-text: #ffffff;

    img {
      filter: brightness(0) invert(1);
    }
  }

  .editor .left-sidebar .datasources-container tr {
    border-bottom: solid 1px rgba(255, 255, 255, 0.09);
  }

  .editor .left-sidebar .datasources-container .datasources-header {
    border: solid rgba(255, 255, 255, 0.09) !important;
    border-width: 0px 0px 1px 0px !important;
  }

  .query-manager-header .nav-item {
    border-right: solid 1px rgba(255, 255, 255, 0.09);

    .nav-link {
      color: #c3c3c3;
    }
  }

  .input-group-text {
    border: solid 1px rgba(255, 255, 255, 0.09) !important;
  }

  .app-users-list {
    .text-muted {
      color: #ffffff !important;
    }
  }

  .main .query-pane .data-pane .queries-container .queries-header {
    border-width: 0px 0px 1px 0px !important;

    .text-muted {
      color: #ffffff !important;
    }
  }

  .query-pane {
    border-top: 1px solid var(--slate5) !important;
  }

  .input-icon .input-icon-addon img {
    filter: invert(1);
  }

  .svg-icon {
    filter: brightness(0) invert(1);
  }

  .badge {
    .svg-icon {
      filter: brightness(1) invert(0);
    }
  }

  .alert {
    background: transparent;

    .text-muted {
      color: #ffffff !important;
    }
  }

  .home-page-content {
    .hr-text {
      color: var(--slate11) !important;
      text-transform: lowercase !important;
      font-weight: 400;
      font-size: 12px;
      line-height: 20px;
    }
  }

  .hr-text {
    color: #ffffff !important;
  }

  .skeleton-line::after {
    background-image: linear-gradient(to right,
        #121212 0,
        #121212 40%,
        #121212 80%);
  }

  .app-icon-skeleton::after {
    background-image: linear-gradient(to right,
        #566177 0,
        #5a6170 40%,
        #4c5b79 80%);
  }

  .folder-icon-skeleton::after {
    background-image: linear-gradient(to right,
        #566177 0,
        #5a6170 40%,
        #4c5b79 80%);
  }

  .select-search__input {
    color: rgb(224, 224, 224);
    background-color: #2b3547;
    border: 1px solid #2b3547;
  }

  .select-search__select {
    background: #ffffff;
    box-shadow: 0 0.0625rem 0.125rem rgba(0, 0, 0, 0.15);
  }

  .select-search__row:not(:first-child) {
    border-top: 1px solid #eee;
  }

  .select-search__option,
  .select-search__not-found {
    background: #ffffff;
  }

  .select-search__option.is-highlighted,
  .select-search__option:not(.is-selected):hover {
    background: rgba(47, 204, 139, 0.1);
  }

  .select-search__option.is-highlighted.is-selected,
  .select-search__option.is-selected:hover {
    background: #2eb378;
    color: #ffffff;
  }

  .org-users-page {

    .user-email,
    .user-status {
      color: var(--slate12) !important;
    }
  }

  .org-users-page {
    .select-search__option.is-selected {
      background: $primary;
      color: #ffffff;
    }

    .select-search__option:not(.is-selected):hover {
      background: rgba(66, 153, 225, 0.1);
    }
  }

  .org-variables-page {

    .user-email,
    .user-status {
      filter: brightness(0) invert(1);
    }

    .btn-org-env {
      background: transparent;
    }
  }

  .org-variables-page {
    .select-search__option.is-selected {
      background: $primary;
      color: #ffffff;
    }

    .select-search__option:not(.is-selected):hover {
      background: rgba(66, 153, 225, 0.1);
    }
  }

  .react-json-view {
    background-color: transparent !important;
  }

  .codehinter-query-editor-input .CodeMirror {
    height: 31px !important;
  }

  .select-search:not(.is-loading):not(.select-search--multiple) .select-search__value::after {
    transform: rotate(45deg);
    border-right: 1px solid #ffffff;
    border-bottom: 1px solid #ffffff;
  }

  .app-version-name.form-select {
    border-color: $border-grey-dark;
  }

  .organization-list {
    .btn {
      background-color: #273342;
      color: #656d77;
    }
  }

  .page-item {
    a.page-link {
      color: white;
    }
  }
}

.main-wrapper {
  position: relative;
  min-height: 100%;
  min-width: 100%;
  background-color: white;
}

.main-wrapper.theme-dark {
  background-color: #2b394b;
}

.jet-table {
  .global-search-field {
    background: transparent;
  }
}

.jet-table-image-column {
  width: 100%;
}

.modal-backdrop.show {
  opacity: 0.74;
}

.gui-select-wrappper .select-search__input {
  height: 30px;
}

.theme-dark .input-group-text,
.theme-dark .markdown>table thead th,
.theme-dark .table thead th {
  background: #1c252f;
  color: #ffffff;
}

.sketch-picker {
  z-index: 1000;
}

.no-padding {
  padding: 0;
}

.nav-tabs {
  font-weight: 300;
}

.nav-tabs .nav-link.active {
  border: 0;
  border-bottom: 1px solid $primary;
  font-weight: 400;
}

.table-no-divider {
  td {
    border-bottom-width: 0px;
    padding-left: 0;
  }
}

.no-border {
  border: 0 !important;
}

input[type="text"] {
  outline-color: #dadcde !important;
}

.widget-header {
  text-transform: capitalize;
  color: var(--slate11, #687076);
  font-size: 12px;
  font-style: normal;
  font-weight: 500;
  line-height: 20px;
  color: var(--slate11);
}

.query-manager-events {
  max-width: 400px;
}

.validation-without-icon {
  background-image: none !important;
}

.multiselect-widget {
  label.select-item {
    width: max-content;
    min-width: 100%;

    div.item-renderer {
      align-items: center;
      line-height: 15px;

      input {
        height: 15px;
        width: 15px;
      }
    }
  }

  .rmsc .dropdown-container {
    height: 100%;
    display: flex;
    align-items: center;
    border-radius: inherit;
  }

  .rmsc {
    height: 100%;
    border-radius: inherit;
  }

  .rmsc.dark {
    --rmsc-main: $primary-light;
    --rmsc-hover: #283647;
    --rmsc-selected: #1f2936;
    --rmsc-border: #333333;
    --rmsc-gray: #555555;
    --rmsc-bg: #1f2936;
    color: #ffffff;
  }
}

/* Hide scrollbar for Chrome, Safari and Opera */
.invitation-page::-webkit-scrollbar {
  display: none;
}

/* Hide scrollbar for IE, Edge and Firefox */
.invitation-page {
  -ms-overflow-style: none;
  /* IE and Edge */
  scrollbar-width: none;
  /* Firefox */
}

.show {
  display: block;
}

.hide {
  display: none;
}

.draggable-box:focus-within {
  z-index: 2 !important;
}

.cursor-wait {
  cursor: wait;
}

.cursor-text {
  cursor: text;
}

.cursor-none {
  cursor: none;
}

.disabled {
  pointer-events: none;
  opacity: 0.4;
}

.DateRangePicker {
  padding: 1.25px 5px;
}

.datepicker-widget {
  .input-field {
    min-height: 26px;
    padding: 0;
    padding-left: 2px;
  }

  td.rdtActive,
  td.rdtActive:hover {
    background-color: $primary;
  }

  .react-datepicker__day--selected {
    background-color: $primary-light;
  }
}

.daterange-picker-widget {
  .DateInput_input {
    min-height: 24px;
    line-height: normal;
    border-bottom: 0px;
    font-size: 0.85rem;
  }

  .DateRangePicker {
    padding: 0;
  }

  .DateRangePickerInput_arrow_svg {
    height: 17px;
  }

  .DateRangePickerInput {
    overflow: hidden;
    display: flex;
    justify-content: space-around;
    align-items: center;
  }

  .DateInput_fang {
    position: fixed;
    top: 57px !important;
  }
}

.fw-400 {
  font-weight: 400;
}

.fw-500 {
  font-weight: 500;
}

.ligh-gray {
  color: #656d77;
}

.nav-item {
  background: #ffffff;
  font-size: 14px;
  font-style: normal;
  font-weight: 400;
  line-height: 22px;
  letter-spacing: -0.1px;
  text-align: left;
}

.w-min-100 {
  min-width: 100px;
}

.nav-link {
  min-width: 100px;
  justify-content: center;
}

.nav-tabs .nav-link.active {
  font-weight: 400 !important;
  color: $primary !important;
}

.empty {
  padding-top: 1.5rem !important;
}

.empty-img {
  margin-bottom: 0 !important;

  img {
    height: 220px !important;
    width: 260.83px !important;
  }
}

.empty-action {
  margin-top: 0 !important;

  a+a.btn-loading::after {
    color: $primary;
  }
}

.empty-action a {
  height: 36px;
  border-radius: 4px;
  font-style: normal;
  font-weight: normal;
  font-size: 14px;
  line-height: 20px;
}

.empty-action a:first-child {
  margin-right: 24px;
}

.empty-action a:first-child:hover {
  color: #ffffff !important;
}

.empty-import-button {
  background: #ffffff !important;
  cursor: pointer;

  &:hover {
    border-color: rgba(101, 109, 119, 0.24) !important;
  }
}

.empty-welcome-header {
  font-style: normal;
  font-weight: 500;
  font-size: 32px;
  line-height: 40px;
  margin-bottom: 16px;
  margin-top: 40px;
  color: var(--slate12);
  font-family: Inter;
}

.homepage-empty-image {
  width: 100%;
}

.empty-title {
  font-style: normal;
  font-weight: 400;
  font-size: 14px;
  line-height: 20px;
  display: flex;
  align-items: center;
  color: var(--slate11) !important;
}

// template card styles
.template-card-wrapper {
  display: flex;
  flex-direction: row;
  background: #fffffc;
  border: 1px solid #d2ddec;
  box-sizing: border-box;
  border-radius: 8px;
  width: 299px;
  height: 100px;
}

.template-action-wrapper {
  display: flex;
  flex-direction: row !important;
  font-family: Inter;
  font-style: normal;
  font-weight: 500;
  font-size: 16px;
  line-height: 19px;
  color: $primary-light;

  p {
    margin-right: 16px;
  }
}

.template-card-title {
  font-family: Inter;
  font-style: normal;
  font-weight: 600;
  font-size: 18px;
  line-height: 22px;
  display: flex;
  align-items: center;
  color: #000000;
  margin-bottom: 3px !important;
  margin-top: 20px;
}

.template-card-details {
  align-items: center;
  display: flex;
  flex-direction: column;
  justify-content: center;
}

.template-icon-wrapper {
  width: 61.44px;
  height: 60px;
  top: 685px;
  background: #d2ddec;
  border-radius: 4px;
  margin: 20px 16.36px;
}

// template style end

.calendar-widget.compact {
  .rbc-time-view-resources .rbc-time-header-content {
    min-width: auto;
  }

  .rbc-time-view-resources .rbc-day-slot {
    min-width: 50px;
  }

  .rbc-time-view-resources .rbc-header,
  .rbc-time-view-resources .rbc-day-bg {
    width: 50px;
  }
}

.calendar-widget.dont-highlight-today {
  .rbc-today {
    background-color: inherit;
  }

  .rbc-current-time-indicator {
    display: none;
  }
}

.calendar-widget {
  padding: 10px;
  background-color: white;

  .rbc-day-slot .rbc-event,
  .rbc-day-slot .rbc-background-event {
    border-left: 3px solid #26598533;
  }

  .rbc-toolbar {
    font-size: 14px;
  }

  .rbc-event {
    .rbc-event-label {
      display: none;
    }
  }

  .rbc-off-range-bg {
    background-color: #f4f6fa;
  }

  .rbc-toolbar {
    .rbc-btn-group {
      button {
        box-shadow: none;
        border-radius: 0;
        border-width: 1px;
      }
    }
  }
}

//!for calendar widget week view with compact/spacious mode border fix
.resources-week-cls .rbc-time-column:nth-last-child(7n) {
  border-left: none !important;

  .rbc-timeslot-group {
    border-left: 2.5px solid #dadcde !important;
  }
}

.resources-week-cls .rbc-allday-cell {
  border: none !important;

  .rbc-row {
    border-left: 1.5px solid #dadcde;
    border-right: 1.5px solid #dadcde;
  }
}

.resources-week-cls .rbc-time-header-cell {
  border: none !important;
}

.resources-week-cls .rbc-time-view-resources .rbc-header {
  border-left: 1.5px solid #dadcde !important;
  border-right: 1.5px solid #dadcde !important;
}

.calendar-widget.hide-view-switcher {
  .rbc-toolbar {
    .rbc-btn-group:nth-of-type(3) {
      display: none;
    }
  }
}

.calendar-widget.dark-mode {
  background-color: #1d2a39;

  .rbc-toolbar {
    button {
      color: white;
    }

    button:hover,
    button.rbc-active {
      color: black;
    }
  }

  .rbc-off-range-bg {
    background-color: #2b394b;
  }

  .rbc-selected-cell {
    background-color: #22242d;
  }

  .rbc-today {
    background-color: #5a7ca8;
  }
}

.calendar-widget.dark-mode.dont-highlight-today {
  .rbc-today {
    background-color: inherit;
  }
}

.navbar-brand-image {
  height: 1.2rem;
}

.navbar .navbar-brand:hover,
.theme-dark .navbar .navbar-brand:hover {
  opacity: 1;
}

.nav-tabs .nav-link.active {
  font-weight: 400 !important;
  margin-bottom: -1px !important;
}

.nav-tabs .nav-link {
  font-weight: 400 !important;
  margin: 0 !important;
  height: 100%;
}

.code-editor-widget {
  border-radius: 0;

  .CodeMirror {
    border-radius: 0 !important;
    margin-top: -1px !important;
  }
}

.jet-listview {
  overflow-y: overlay;
  overflow-x: hidden;
}

.jet-listview::-webkit-scrollbar-track {
  background: transparent;

}

.jet-listview::-webkit-scrollbar-thumb {
  background: transparent;

}

.code-hinter-wrapper .popup-btn {
  position: absolute;
  display: none;
  cursor: pointer;
}

.code-hinter-wrapper:hover {
  .popup-btn {
    display: block !important;
    z-index: 1;
  }
}

.popup-btn {
  cursor: pointer !important;
  display: block;
}

.preview-icons {
  margin-top: -5px;
  width: 12px;
}

.resize-modal-portal {
  z-index: 3;

  .resize-modal {
    .modal-content {
      width: 100% !important;
      height: 100%;
      background-color: var(--slate3) !important;
      border: none !important;

      .modal-body {
        width: 100% !important;
        height: calc(100% - 44px) !important;
        border: none !important;

        .editor-container {
          height: 100%;

          .CodeMirror {
            height: 100% !important;
            border: 1px solid var(--slate5, #26292B);
            border-bottom-left-radius: 6px;
            border-bottom-right-radius: 6px;
          }

          .CodeMirror-scroll,
          .CodeMirror-gutters,
          .CodeMirror {
            background-color: var(--slate3) !important;
          }
        }
      }
    }

    .portal-header {
      width: 100% !important;
      border-bottom: 1px solid var(--slate5, #26292B);
      outline: 1px solid var(--slate5, #26292B);
      background-color: var(--slate1) !important;
    }

    .resize-handle {
      cursor: move;
    }
  }
}

.modal-portal-wrapper {
  justify-content: center;
  align-items: center;
  position: fixed;
  position: absolute;
  left: 50%;
  top: 5%;

  .modal-body {
    width: 500px !important;
    height: 300px !important;
    padding: 0px !important;
  }

  transform: translate(-60%, 0%);
  height: 350px;
  width: auto;
  max-height: 500px;
  padding: 0px;

  .modal-content {
    border-radius: 5px !important;
  }

  .modal-body {
    width: 500px !important;
    height: 302px !important;
    padding: 0px !important;
    margin: 0px !important;
    margin-left: -1px !important; //fix the modal body code mirror margin

    border-top-left-radius: 0;
    border-top-right-radius: 0;
    border-bottom-left-radius: 5px;
    border-bottom-right-radius: 5px;
    border-bottom: 0.75px solid;
    border-left: 0.75px solid;
    border-right: 0.75px solid;

    @include theme-border($light-theme: true);

    &.dark-mode-border {
      @include theme-border($light-theme: false);
    }
  }

  .modal-dialog {
    margin-top: 4%;
  }

  .modal-header {
    padding: 0;
    font-size: 14px;
  }

  .editor-container {
    padding: 0px;

    .CodeMirror {
      border-radius: 0;
      margin: 0;
      width: 100% !important;
    }
  }

  .query-hinter {
    .CodeMirror-line {
      margin-left: 2rem !important;
    }

    .CodeMirror-cursors .CodeMirror-cursor {
      margin-left: 2rem !important;
    }
  }
}

.preview-block-portal {
  .bg-light {
    border-radius: 0 0 5px 5px;
    outline: 0.75px solid $light-green;
  }

  .bg-dark {
    margin-top: 1px;
    border-radius: 0 0 5px 5px;
    outline: 0.75px solid $light-green;
  }

  .dynamic-variable-preview {
    padding: 4px !important;
  }
}

.portal-header {
  display: flex;
  align-items: center;
  padding: 0.5rem 0.75rem;
  color: #656d77;
  background-color: #ffffffd9;
  background-clip: padding-box;
  border-top-left-radius: 5px !important;
  border-top-right-radius: 5px !important;
  width: 498px !important;
  outline: 0.75px solid;

  @include theme-border($light-theme: true, $outline: true);

  &.dark-mode-border {
    @include theme-border($light-theme: false, $outline: true);
  }
}

// close icon in inpector
[data-rb-event-key="close-inpector"] {
  position: absolute;
  right: -80px;
  background-color: #232e3c !important;
  width: 10% !important;
}

[data-rb-event-key="close-inpector-light"] {
  position: absolute;
  right: -80px;
  background-color: #ffffff !important;
  width: 10% !important;
}

.tabs-inspector {
  position: sticky;
  top: 0;

  .nav-item {
    width: 50%;
  }

  .nav-item:hover {
    border: 1px solid transparent;
  }

  .nav-item:not(.active) {
    border-bottom: 1px solid #e7eaef;
  }

  .nav-link.active {
    border: 1px solid transparent;
    border-bottom: 1px solid $primary;
    background: white;
  }
}

.tabs-inspector.dark {
  .nav-link.active {
    border-bottom: 1px solid $primary !important;
  }
}

.tabs-inspector {
  z-index: 2;
  background: white;

  &.dark {
    @extend .bg-dark;
  }
}

.close-icon {
  position: fixed;
  top: 84px;
  right: 3px;
  width: 60px;
  height: 22;
  border-bottom: 1px solid #e7eaef;
  display: flex;
  align-items: center;
  background-color: white;
  z-index: 2;

  .svg-wrapper {
    width: 100%;
    height: 70%;
    display: flex;
    align-items: center;
    justify-content: center;
    border-left: 1px solid #e7eaef;
    margin-left: 20px;

    .close-svg {
      cursor: pointer;
    }
  }
}

.tabs-inspector.nav-tabs {
  border: 0;
  width: 100%;
  padding: 8px 16px;
}

.bg-primary-lt {
  color: #ffffff !important;
  background: #6383db !important;
}

.tabbed-navbar .nav-item.active:after {
  margin-bottom: -0.25rem;
}

.app-name {
  width: 200px;
  margin-left: 12px;

  .form-control-plaintext {
    background-color: var(--base);
    border: none !important;
  }

  .form-control-plaintext:hover {
    outline: none;
    border: 1px solid var(--slate6) !important;
    background: var(--slate2);
  }

  .form-control-plaintext:focus {
    outline: none;
    border: 1px solid var(--indigo9) !important;
    background: var(--slate2);
  }

}

.app-name:hover {
  background: $bg-light;

  &.dark {
    @extend .bg-dark;
  }
}

.nav-auto-save {
  width: 325px;
  left: 485px;
  position: absolute;
  color: #36af8b;
}

.editor-header-actions {
  display: flex;
  color: #868aa5;
  white-space: nowrap;
  font-weight: 400;
  font-size: 12px;
  letter-spacing: 0.5px;

}

.undo-button,
.redo-button {
  display: flex;
  flex-direction: row;
  justify-content: center;
  align-items: center;
  padding: 6px;
  gap: 10px;
  width: 28px;
  height: 28px;
  background: #ECEEF0;
  border-radius: 6px;
  margin-right: 5px;
  flex: none;
  order: 0;
  flex-grow: 0;
}

.theme-dark {

  .undo-button,
  .redo-button {
    background: 0;
  }
}

.app-version-menu {
  position: absolute;
  right: 220px;
  padding: 4px 8px;
  min-width: 100px;
  max-width: 300px;
}

.app-version-menu-sm {
  height: 30px;
  display: flex;
  font-size: 12px;
}

.app-version-menu .dropdown-menu {
  left: -65px;
  width: 283px;
}

.app-version-menu .released {
  color: #36af8b;
}

.app-version-menu .released-subtext {
  font-size: 12px;
  color: #36af8b;
  padding: 0 8px;
}

.app-version-menu .create-link {
  margin: auto;
  width: 50%;
  padding-left: 10px;
}

.canvas-background-holder {
  display: flex;
  min-width: 120px;
  margin: auto;
}

.canvas-background-picker {
  position: fixed;
}

/**
 * Timer Widget
 */
.timer-wrapper {
  padding: 10px;

  .counter-container {
    font-size: 3em;
    padding-bottom: 5px;
    text-align: center;
  }
}

/**
 * Search Box
 */
.search-box-wrapper {
  input {
    width: 200px;
    border-radius: 5px !important;
    color: var(--slate12);
    background-color: var(--base);
  }

  .input-icon .form-control:not(:first-child),
  .input-icon .form-select:not(:last-child) {
    padding-left: 28px !important;
  }

  input:focus {
    width: 200px;
    background-color: var(--base);
  }

  .input-icon .input-icon-addon {
    display: flex;
  }

  .input-icon .input-icon-addon.end {
    pointer-events: auto;

    .tj-common-search-input-clear-icon {
      display: flex;
      flex-direction: row;
      justify-content: center;
      align-items: center;
      padding: 4px;
      width: 20px;
      height: 20px;
      background: var(--indigo3) !important;
      border-radius: 4px;
    }

    div {
      border-radius: 12px;
      color: #ffffff;
      padding: 1px;
      cursor: pointer;

      svg {
        height: 14px;
        width: 14px;
      }
    }
  }
}

.searchbox-wrapper {
  margin-top: 0 !important;

  .search-icon {
    margin: 0.30rem
  }

  input {
    border-radius: $border-radius !important;
    padding-left: 1.75rem !important;
  }
}

.fixedHeader {
  table thead {
    position: -webkit-sticky; // this is for all Safari (Desktop & iOS), not for Chrome
    position: sticky;
    top: 0;
    border-top: 0;
    z-index: 1; // any positive value, layer order is global
  }
}

/**
 * Folder List
 */
.folder-list {
  overflow-y: auto;

  .list-group-transparent .list-group-item.active {
    color: $primary;
    background-color: #edf1ff;

    .folder-ico {
      filter: invert(29%) sepia(84%) saturate(4047%) hue-rotate(215deg) brightness(98%) contrast(111%);
    }
  }

  .folder-ico.dark {
    filter: invert(1);
  }

  .list-group-item {
    padding: 0.5rem 0.75rem;
    overflow: hidden;
  }

  .list-group-item.all-apps-link {
    display: flex;
    align-items: center;
    color: var(--slate12);
    border-radius: 6px;

    &:active {
      background: var(--indigo4);
    }

    &:focus {
      box-shadow: 0px 0px 0px 4px #DFE3E6;
    }
  }

  .folder-info {
    display: contents;
    font-weight: 500 !important;
    display: flex;
    align-items: center;
    letter-spacing: -0.02em;
    text-transform: uppercase;
    color: var(--slate9);
  }

  .folder-create-btn {
    width: 28px;
    height: 28px;
    background: var(--base);
    border: 1px solid;
    border-color: var(--slate7);
    cursor: pointer;
    border-radius: 6px;
    display: flex;
    justify-content: center;
    align-items: center;
  }

  .menu-ico {
    cursor: pointer;
    border-radius: 13px;

    img {
      padding: 0px;
      height: 14px;
      width: 14px;
      vertical-align: unset;
    }
  }
}

/**
 * Home page modal
 */
.home-modal-backdrop {
  z-index: 9991;
}

.modal-content.home-modal-component {
  border-radius: 8px;
  overflow: hidden;
  background-color: var(--base);
  color: var(--slate12);
  box-shadow: 0px 12px 16px -4px rgba(16, 24, 40, 0.08), 0px 4px 6px -2px rgba(16, 24, 40, 0.03);

  .modal-header {
    border-bottom: 1px solid var(--slate5) !important;
  }

  .modal-header,
  .modal-body {
    padding: 16px 28px;
    background: var(--base);
  }

  .modal-title {
    font-size: 16px;
    font-weight: 500;
  }

  input {
    border-radius: 5px !important;
    background: var(--base);
    color: var(--slate12);
  }

  .modal-main {
    padding-bottom: 32px;
  }

  .modal-footer-btn {
    justify-content: end;

    button {
      margin-left: 16px;
    }
  }
}

.home-modal-component-editor.dark {

  .modal-header,
  .modal-body {
    background-color: #232e3c;
    color: #fff;
  }

  .form-control {
    color: #fff;
    background-color: #232e3c !important;
  }

  .btn-close {
    filter: brightness(0) invert(1);
  }
}

.modal-content.home-modal-component.dark-theme {
  .btn-close {
    filter: brightness(0) invert(1);
  }
}

.home-modal-component {
  .btn-close {
    opacity: 1 !important;
  }
}

.modal-content.home-modal-component.dark {
  background-color: $bg-dark-light !important;
  color: $white !important;

  .modal-title {
    color: $white !important;
  }

  .tj-version-wrap-sub-footer {
    background-color: $bg-dark-light !important;
    border-top: 1px solid #3A3F42 !important;


    p {
      color: $white !important;
    }
  }


  .current-version-wrap,
  .other-version-wrap {
    background: transparent !important;
  }

  .modal-header {
    background-color: $bg-dark-light !important;
    color: $white !important;
    border-bottom: 2px solid #3A3F42 !important;
  }

  .btn-close {
    filter: brightness(0) invert(1);
  }

  .form-control {
    border-color: $border-grey-dark !important;
    color: inherit;
  }

  input {
    background-color: $bg-dark-light !important;
  }

  .form-select {
    background-color: $bg-dark !important;
    color: $white !important;
    border-color: $border-grey-dark !important;
  }

  .text-muted {
    color: $white !important;
  }
}

.inspector-align-buttons {
  .ToggleGroupItem {
    padding: 2px 10px !important;
  }

  .ToggleGroupItem[data-state='on'] {
    padding: 2px 9px !important;
  }
}

.radio-img {
  input {
    display: none;
  }

  .action-icon {
    width: 28px;
    height: 28px;
    background-position: center center;
    border-radius: 4px;
    display: flex;
    align-items: center;
    justify-content: center;
  }

  .action-icon {
    cursor: pointer;
    border: 1px solid $light-gray;
  }

  .action-icon:hover {
    background-color: #d2ddec;
  }

  input:checked+.action-icon {
    border-color: $primary;
    background-color: #7a95fb;
  }

  .tooltiptext {
    visibility: hidden;
    font-size: 12px;
    background-color: $black;
    color: #ffffff;
    text-align: center;
    padding: 5px 10px;
    position: absolute;
    border-radius: 15px;
    margin-top: 2px;
    z-index: 1;
    margin-left: -10px;
  }

  .tooltiptext::after {
    content: "";
    position: absolute;
    bottom: 100%;
    left: 50%;
    margin-left: -5px;
    border-width: 5px;
    border-style: solid;
    border-color: transparent transparent black transparent;
  }

  .action-icon:hover+.tooltiptext {
    visibility: visible;
  }

  input:checked+.action-icon:hover {
    background-color: #3650af;
  }
}

.icon-change-modal {
  ul {
    list-style-type: none;
    margin: 0 auto;
    text-align: center;
    display: grid;
    grid-template-columns: 1fr 1fr 1fr 1fr;

    li {
      float: left;
      border: 2px solid #8991a0;
      border-radius: 1.75px;
      cursor: pointer;

      img {
        width: 22px;
        height: 22px;
        filter: invert(59%) sepia(27%) saturate(160%) hue-rotate(181deg) brightness(91%) contrast(95%);
      }
    }

    li.selected {
      border: 2px solid $primary;

      img {
        filter: invert(27%) sepia(84%) saturate(5230%) hue-rotate(212deg) brightness(102%) contrast(100%);
      }
    }
  }
}

/**
 * Spinner Widget
 */
.spinner-container {
  display: flex;
  justify-content: center;
  align-items: center;
}

.animation-fade {
  animation-name: fade;
  animation-duration: 0.3s;
  animation-timing-function: ease-in;
}

@keyframes fade {
  0% {
    opacity: 0;
  }

  100% {
    opacity: 1;
  }
}

/**
 * Query panel
 */
.query-btn {
  cursor: pointer;
  height: 24px;
  width: 24px;
  padding: 0;
}

.query-btn.dark {
  filter: brightness(0) invert(1);
}

.button-family-secondary {
  @include button-outline($light-theme: true);
  height: 32px;
  width: 112px;
}

.button-family-secondary.dark {
  @include button-outline($light-theme: false);
}

// ** Query Panel: REST API Tabs **
.group-header {
  background: #d2ddec;
  border-radius: 4px;
  height: 28px !important;

  span {
    display: flex;
    justify-content: left;
    align-items: center;
  }
}

.raw-container.dark {
  background: #272822;
  padding: 5px;
}

// **Alert component**
.alert-component {
  border: 1px solid rgba(101, 109, 119, 0.16);
  background: var(--base);
  border-radius: 6px;

  a {
    color: $primary;
  }
}

.theme-dark .alert-component {
  background: var(--slate2) !important;
  border-color: var(--slate4) !important;

  a {
    color: $primary;
  }
}



.codehinter-plugins.code-hinter {
  @extend .codehinter-default-input;

  .popup-btn {
    margin-top: 0.65rem !important;
  }

  .CodeMirror-placeholder,
  .CodeMirror pre.CodeMirror-line {
    height: 21px !important;
    position: absolute !important;
    margin-top: 3px !important;
  }

  .CodeMirror-cursor {
    height: inherit !important;
  }

  .CodeMirror-lines {
    height: 32px !important;
  }
}

//*button loading with spinner with primary color*//
.button-loading {
  position: relative;
  color: transparent !important;
  text-shadow: none !important;
  pointer-events: none;

  &:after {
    content: "";
    display: inline-block;
    vertical-align: text-bottom;
    border: 1.5px solid currentColor;
    border-right-color: transparent;
    border-radius: 50%;
    color: $primary;
    position: absolute;
    width: 12px;
    height: 12px;
    animation: spinner-border 0.75s linear infinite;
  }
}

.query-icon.dark {
  filter: brightness(0) invert(1);
}

//Rest-API Tab Panes
.tab-pane-body {
  margin-left: -2.5% !important;
}

//CodeMirror padding
.CodeMirror pre.CodeMirror-line,
.CodeMirror pre.CodeMirror-line-like {
  padding: 0 10px !important;
}

.comment-notification-nav-item {
  background: transparent;
  border: 0;
  font-size: 12px;
  font-weight: 500;
  opacity: 0.6;
  height: 28px;
  border-radius: 6px;
}

// comment styles ::override
.editor-sidebar {
  .nav-tabs {
    border-bottom: 1px solid var(--slate5) !important;
  }

  .nav-tabs .nav-link.active {
    background-color: transparent !important;
  }

  .inspector-nav-item {
    background: transparent;
    border: 0;
    font-size: 12px;
    font-weight: 500;
    opacity: 0.6;
    height: 28px;
    border-radius: 6px;
  }

  .inspector-component-title-input-holder {
    padding: 4px 12px;
    margin: 0;
    display: flex;
    align-items: center;
  }
}

.comment-card-wrapper {
  border-top: 0.5px solid var(--slate5) !important;
  margin-top: -1px !important;

  .card {
    background-color: var(--base);
  }
}

div#driver-highlighted-element-stage,
div#driver-page-overlay {
  background: transparent !important;
  outline: 5000px solid rgba(0, 0, 0, 0.75);
}

.dark-theme-walkthrough#driver-popover-item {
  background-color: $bg-dark-light !important;
  border-color: rgba(101, 109, 119, 0.16) !important;

  .driver-popover-title {
    color: var(--slate12) !important;
  }

  .driver-popover-tip {
    border-color: transparent transparent transparent $bg-dark-light !important;
  }

  .driver-popover-description {
    color: #d9dcde !important;
  }

  .driver-popover-footer .driver-close-btn {
    color: #ffffff !important;
    text-shadow: none !important;
  }

  .driver-prev-btn,
  .driver-next-btn {
    text-shadow: none !important;
  }
}

#driver-popover-item {
  padding: 20px !important;

  .driver-prev-btn,
  .driver-next-btn,
  .driver-close-btn {
    border: none !important;
    background: none !important;
    padding-left: 0 !important;
    font-size: 14px !important;
  }

  .driver-next-btn,
  .driver-prev-btn {
    color: $primary !important;
  }

  .driver-disabled {
    color: $primary;
    opacity: 0.5;
  }

  .driver-popover-footer {
    margin-top: 20px !important;
  }
}

.pointer-events-none {
  pointer-events: none;
}

.popover.popover-dark-themed {
  background-color: $bg-dark-light;
  border-color: rgba(101, 109, 119, 0.16);


  .popover-body {
    color: #d9dcde !important;
  }

  .popover-header {
    background-color: var(--slate2);
    color: var(--slate11);
    border-bottom-color: var
  }
}

.toast-dark-mode {
  .btn-close {
    filter: brightness(0) invert(1);
  }
}

.editor .editor-sidebar .inspector .inspector-edit-widget-name {
  padding: 4px 8px;
  color: var(--slate12);
  border: 1px solid transparent;
  border-radius: 6px;
  background-color: var(--base);

  &:hover {
    background-color: var(--slate4);
    border: 1px solid var(--slate7);
  }

  &:focus {
    border: 1px solid var(--indigo9) !important;
    background-color: var(--indigo2);
    box-shadow: 0px 0px 0px 1px #C6D4F9;
  }
}

.tablr-gutter-x-0 {
  --tblr-gutter-x: 0 !important;
}

.widget-button>.btn-loading:after {
  border: 1px solid var(--loader-color);
  border-right-color: transparent;
}

.flip-dropdown-help-text {
  padding: 10px 5px 0 0;
  float: left;
  font-size: 14px;
  color: $light-gray;
}

.dynamic-form-row {
  margin-top: 20px !important;
  margin-bottom: 20px !important;
}

#transformation-popover-container {
  margin-bottom: -2px !important;
}

.canvas-codehinter-container {
  display: flex;
  flex-direction: row;
  width: 158px;
}

.hinter-canvas-input {
  display: flex;
  width: 120px;
  height: auto !important;
  margin-top: 1px;

  .canvas-hinter-wrap {
    width: 126x;
    border: 1px solid var(--slate7);
  }
}

.hinter-canvas-input {
  display: flex;
  padding: 4px;
  margin-top: 1px;

  .CodeMirror-sizer {
    border-right-width: 1px !important;
  }

  .cm-propert {
    color: #ffffff !important;
  }
}

.canvas-codehinter-container {
  .code-hinter-col {
    margin-bottom: 1px !important;
    width: 136px;
    height: auto !important;
  }
}

.fx-canvas {
  background: var(--slate4);
  padding: 0px;
  display: flex;
  height: 32px;
  width: 32px;
  border: solid 1px rgba(255, 255, 255, 0.09) !important;
  border-radius: 4px;
  justify-content: center;
  font-weight: 400;
  align-items: center;

  div {
    background: var(--slate4) !important;
    display: flex;
    justify-content: center;
    align-items: center;
    height: 30px;
    padding: 0px;
  }
}

.org-name {
  color: var(--slate12) !important;
  font-size: 12px;
}


.organization-list {
  margin-top: 4px;

  .btn {
    border: 0px;
  }

  .dropdown-toggle div {
    max-width: 200px;
    text-overflow: ellipsis;
    overflow: hidden;
  }

  .org-name {
    text-overflow: ellipsis;
    overflow: hidden;
    white-space: nowrap;
    width: 100%;
    font-weight: bold;
  }

  .org-actions div {
    color: $primary;
    cursor: pointer;
    font-size: 12px;
  }

  .dropdown-menu {
    min-width: 14rem;
  }

  .org-avatar {
    display: block;
  }

  .org-avatar:hover {
    .avatar {
      background: #fcfcfc no-repeat center/cover;
    }

    .arrow-container {
      svg {
        filter: invert(35%) sepia(17%) saturate(238%) hue-rotate(153deg) brightness(94%) contrast(89%);
      }
    }
  }

  .arrow-container {
    padding: 5px 0px;
  }

  .arrow-container {
    svg {
      cursor: pointer;
      height: 30px;
      width: 30px;
      padding: 0px 0px;
      filter: invert(50%) sepia(13%) saturate(208%) hue-rotate(153deg) brightness(99%) contrast(86%);
    }
  }

  .org-edit {
    span {
      color: $primary;
      cursor: pointer;
      font-size: 10px;
    }
  }

  .organization-switchlist {
    .back-btn {
      font-size: 12px;
      padding: 2px 0px;
      cursor: pointer;
    }

    .back-ico {
      cursor: pointer;

      svg {
        height: 20px;
        width: 20px;
        filter: invert(84%) sepia(13%) saturate(11%) hue-rotate(352deg) brightness(90%) contrast(91%);
      }
    }

    .dd-item-padding {
      padding: 0.5rem 0.75rem 0rem 0.75rem;
    }

    .search-box {
      margin-top: 10px;
    }

    .org-list {
      max-height: 60vh;
      overflow: auto;
    }

    .tick-ico {
      filter: invert(50%) sepia(13%) saturate(208%) hue-rotate(153deg) brightness(99%) contrast(86%);
    }

    .org-list-item {
      cursor: pointer;
    }

    .org-list-item:hover {
      .avatar {
        background: #fcfcfc no-repeat center/cover;
      }

      .tick-ico {
        filter: invert(35%) sepia(17%) saturate(238%) hue-rotate(153deg) brightness(94%) contrast(89%);
      }
    }
  }
}

.sso-button-footer-wrap {
  display: flex !important;
  justify-content: center;
  width: 100%;
}

.tj-icon {
  cursor: pointer;
}

#login-url,
#redirect-url {
  margin-bottom: 0px !important;
}

.git-encripted-label {
  color: var(--green9);
}

.card-header {
  border-bottom: 1px solid var(--slate5) !important;
}

.manage-sso-container {
  position: relative;
}

.sso-card-wrapper {
  background: var(--base);
  min-height: 100%;
  height: calc(100vh - 156px) !important;

  display: grid;
  grid-template-rows: auto 1fr auto;

  .card-header {
    border-bottom: 1px solid var(--slate5) !important;
  }

  .form-control {
    background: var(--base);
  }

  .sso-card-footer {
    display: flex;
    flex-direction: row;
    justify-content: flex-end;
    align-items: center;
    padding: 24px 32px;
    gap: 8px;
    width: 660px;
    height: 88px;
    border-top: 1px solid var(--slate5) !important;
    background: var(--base);
    margin-top: 0px !important;
  }
}

// Left Menu
.left-menu {
  background: var(--base);

  .tj-list-item {
    gap: 40px;
    width: 187px;
    height: 32px;
    white-space: nowrap;
    overflow: hidden;
    text-overflow: ellipsis;
  }

  .folder-list-selected {
    background-color: var(--indigo4);
  }

  ul {
    margin: 0px;
    padding: 0px;

    li {
      float: left;
      list-style: none;
      width: 100%;
      padding: 6px 8px;
      border-radius: 6px;
      cursor: pointer;
      margin: 3px 0px;
      color: var(--base-black) !important;
    }

    li.active {
      background-color: $primary;
      color: #ffffff;
    }

    li:not(.active):hover {
      background: var(--slate4);
      border-radius: 6px;
    }
  }
}

.enabled-tag {
  padding: 4px 16px;
  gap: 10px;
  width: 77px;
  height: 28px;
  background: var(--grass3);
  border-radius: 100px;
  color: var(--grass9);
  font-weight: 500;
}

.disabled-tag {
  padding: 4px 16px;
  gap: 10px;
  color: var(--tomato9);
  width: 81px;
  height: 28px;
  background: var(--tomato3);
  border-radius: 100px;
  font-weight: 500;
}

.manage-sso {
  .title-with-toggle {
    width: 100%;
    font-weight: 500;

    .card-title {
      color: var(--slate12) !important;
      font-weight: 500;
    }

    .form-check-input {
      width: 28px;
      height: 16px;
    }

    input[type="checkbox"] {
      /* Double-sized Checkboxes */
      -ms-transform: scale(1.5);
      /* IE */
      -moz-transform: scale(1.5);
      /* FF */
      -webkit-transform: scale(1.5);
      /* Safari and Chrome */
      -o-transform: scale(1.5);
      /* Opera */
      transform: scale(1.5);
      margin-top: 5px;
    }
  }
}

.help-text {
  overflow: auto;

  div {
    color: var(--slate11);
    font-style: normal;
    font-weight: 400;
    font-size: 12px;
    line-height: 20px;
  }
}


.org-invite-or {
  padding: 1rem 0rem;

  h2 {
    width: 100%;
    text-align: center;
    border-bottom: 1px solid #000;
    line-height: 0.1em;
    margin: 10px 0 20px;
  }

  h2 span {
    background: #ffffff;
    padding: 0 10px;
  }
}

.theme-dark .json-tree-container {
  .json-tree-node-icon {
    svg {
      filter: invert(89%) sepia(2%) saturate(127%) hue-rotate(175deg) brightness(99%) contrast(96%);
    }
  }

  .json-tree-svg-icon.component-icon {
    filter: brightness(0) invert(1);
  }

  .node-key-outline {
    height: 1rem !important;
    border: 1px solid transparent !important;
    color: #ccd4df;
  }

  .selected-node {
    border-color: $primary-light !important;
  }

  .json-tree-icon-container .selected-node>svg:first-child {
    filter: invert(65%) sepia(62%) saturate(4331%) hue-rotate(204deg) brightness(106%) contrast(97%);
  }

  .node-length-color {
    color: #b8c7fd;
  }

  .node-type {
    color: #8a96a6;
  }

  .group-border {
    border-color: rgb(97, 101, 111);
  }

  .action-icons-group {

    img,
    svg {
      filter: invert(89%) sepia(2%) saturate(127%) hue-rotate(175deg) brightness(99%) contrast(96%);
    }
  }

  .hovered-node.node-key.badge {
    color: #8092ab !important;
    border-color: #8092ab !important;
  }
}

.json-tree-container {
  .json-tree-svg-icon.component-icon {
    height: 16px;
    width: 16px;
  }

  .json-tree-icon-container {
    max-width: 20px;
    margin-right: 6px;
    font-family: 'IBM Plex Sans';
  }

  .node-type {
    color: var(--slate11);
    padding-top: 2px;
  }

  .json-tree-valuetype {
    font-size: 10px;
    padding-top: 2px;
  }

  .node-length-color {
    color: var(--indigo10);
    padding-top: 3px;
  }

  .json-tree-node-value {
    font-size: 11px;
  }

  .json-tree-node-string {
    color: var(--orange9);
  }

  .json-tree-node-boolean {
    color: var(--green9);
  }

  .json-tree-node-number {
    color: var(--orange9);
  }

  .json-tree-node-null {
    color: red;
  }

  .json-tree-node-date {
    color: rgb(98, 107, 103);
  }

  .group-border {
    border-left: 0.5px solid #dadcde;
    margin-top: 16px;
    margin-left: -12px;
  }

  .selected-node {
    border-color: $primary-light !important;
  }

  .selected-node .group-object-container .badge {
    font-weight: 400 !important;
    height: 1rem !important;
  }

  .group-object-container {
    margin-left: 0.72rem;
    margin-top: -16px;
  }

  .json-node-element {
    cursor: pointer;
  }

  .hide-show-icon {
    cursor: pointer;
    margin-left: 1rem;

    &:hover {
      color: $primary;
    }
  }


  .action-icons-group {
    cursor: pointer;
  }

  .hovered-node {
    font-weight: 400 !important;
    height: 1rem !important;
    color: #8092ab;
  }

  .node-key {
    font-weight: 400 !important;
    margin-left: -0.25rem !important;
    justify-content: start !important;
    min-width: fit-content !important;
  }

  .node-key-outline {
    height: 1rem !important;
    border: 1px solid transparent !important;
    color: var(--slate12);
  }
}

.popover-more-actions {
  font-weight: 400 !important;

  &:hover {
    background: #d2ddec !important;
  }
}

.popover-dark-themed .popover-more-actions {
  color: #ccd4df;

  &:hover {
    background-color: #324156 !important;
  }
}

#json-tree-popover {
  padding: 0.25rem !important;
}

// Font sizes
.fs-9 {
  font-size: 9px !important;
}

.fs-10 {
  font-size: 10px !important;
}

.fs-12 {
  font-size: 12px !important;
}

.realtime-avatars {
  padding: 0px;
  margin-left: 8px;
}

.widget-style-field-header {
  font-family: "Inter";
  font-style: normal;
  font-weight: 500;
  font-size: 12px;
  line-height: 20px;
  color: #61656c;
}

.maintenance_container {
  width: 100%;
  height: 100vh;
  display: flex;
  justify-content: center;
  align-items: center;

  .card {
    .card-body {
      display: flex;
      height: 200px !important;
      align-items: center;
    }
  }
}

.list-timeline:not(.list-timeline-simple) .list-timeline-time {
  top: auto;
}

.widget-buttongroup {
  display: flex;
  flex-direction: column;
  justify-content: left;
  overflow: hidden !important;
}

.group-button {
  margin: 0px 10px 10px 0px;
  line-height: 1.499;
  font-weight: 400;
  white-space: nowrap;
  text-align: center;
  cursor: pointer;
  padding: 0 15px;
  font-size: 12px;
  border-radius: 4px;
  color: rgba(0, 0, 0, .65);
  background-color: #ffffff;
  border: 1px solid #d9d9d9;
  min-width: 40px;
  width: auto !important;
  height: 30px,
}

.widget-buttongroup-label {
  font-weight: 600;
  margin-right: 10px;
  color: #3e525b;
}

.editor-actions {
  border-bottom: 1px solid #eee;
  padding: 5px;
  display: flex;
  justify-content: end;
}

.autosave-indicator {
  color: var(--slate10, #7E868C);
}


.zoom-buttons {
  width: 20px !important;
  height: 25px !important;
  margin-left: 2px;

  span {
    transform: rotate(60deg);
  }
}

.zoom-button-wrapper {
  position: fixed;
  right: 0px;
  bottom: 5px;
}

.zoom-buttons {
  opacity: 0;
  visibility: hidden;
}

.image-widget-wrapper:hover button {
  opacity: 1 !important;
  visibility: visible;
}

.pdf-page-controls {
  background: white;
  border-radius: 4px;

  button {
    width: 36px;
    height: 36px;
    background: white;
    border: 0;
    font-size: 1.2em;
    border-radius: 4px;

    &:first-child {
      border-top-right-radius: 0;
      border-bottom-right-radius: 0;
    }

    &:last-child {
      border-top-left-radius: 0;
      border-bottom-left-radius: 0;
    }

    &:hover {
      background-color: #e6e6e6;
    }
  }

  span {
    font-family: inherit;
    font-size: 1em;
    padding: 0 0.5em;
    color: #000;
  }
}

//download button in pdf widget
.download-icon-outer-wrapper:hover {
  background-color: #e6e6e6 !important
}

.pdf-document {
  canvas {
    margin: 0px auto;
  }

  &:hover {
    .pdf-page-controls {
      opacity: 1;
    }
  }
}

.org-variables-page {
  .btn-org-env {
    width: 36px;
  }

  .encryption-input {
    width: fit-content;
  }

  .no-vars-text {
    display: block;
    text-align: center;
    margin-top: 100px;
  }
}

.org-constant-page {
  .card-footer {
    background: var(--base);
    color: var(--slate12);
  }
}

.tj-input-error-state {
  border: 1px solid var(--tomato9) !important;
}



.tj-input-element {
  gap: 16px;
  background: var(--base);
  border: 1px solid var(--slate7);
  border-radius: 6px;
  margin-bottom: 4px;
  display: block;
  width: 100%;
  padding: .4375rem .75rem;
  font-size: .875rem;
  font-weight: 400;
  line-height: 1.4285714;
  color: var(--slate12);
  background-clip: padding-box;
  -webkit-appearance: none;
  -moz-appearance: none;
  appearance: none;
  transition: border-color .15s ease-in-out, box-shadow .15s ease-in-out;

  &:hover {
    background: var(--slate1);
    border: 1px solid var(--slate8);
    -webkit-box-shadow: none;
    box-shadow: none;
    outline: none;
  }

  &:focus-visible {
    background: var(--slate1);
    border: 1px solid var(--slate8);
    outline: none;
  }

  &:active {
    background: var(--indigo2);
    border: 1px solid var(--indigo9);
    box-shadow: none;
  }

  &:disabled {
    background: var(--slate3);
    border: 1px solid var(--slate8);
    color: var(--slate9);
    cursor: not-allowed;
  }
}


//Kanban board
.kanban-container.dark-themed {
  background-color: $bg-dark-light !important;

  .kanban-column {
    .card-header {
      background-color: #324156 !important;
    }
  }
}

.kanban-container {
  background-color: #fefefe;

  .kanban-column {
    background-color: #f4f4f4;
    padding: 0 !important;
    height: fit-content !important;

    .card-body {
      &:hover {
        overflow-y: auto !important;

        &::-webkit-scrollbar {
          width: 0 !important;
          height: 0 !important;
        }
      }
    }

    .card-header {
      background-color: #fefefe;

      .badge {
        font-size: 12px !important;
      }
    }

    .card-body .dnd-card {
      border-radius: 5px !important;
    }

    .dnd-card.card {
      height: 52px !important;
      padding: 5px !important;
    }

    .dnd-card.card.card-dark {
      background-color: $bg-dark !important;
    }
  }

  .kanban-board-add-group {
    justify-content: center;
    align-items: center;
    cursor: pointer;
    color: rgba(0, 0, 0, 0.5);
    background-color: transparent;
    border-style: dashed;
    border-color: rgba(0, 0, 0, 0.08);
    display: flex;
    flex-direction: column;
    grid-auto-rows: max-content;
    overflow: hidden;
    box-sizing: border-box;
    appearance: none;
    outline: none;
    margin: 10px;
    border-radius: 5px;
    min-width: 350px;
    height: 200px;
    font-size: 1em;
  }

  .add-card-btn {
    font-size: 1em;
    font-weight: 400;
    color: #3e525b;
    border-radius: 5px;
    padding: 5px;
    margin: 5px;
    background-color: transparent;
    border-style: dashed;
    border-color: rgba(0, 0, 0, 0.08);
    cursor: pointer;
    transition: all 0.2s ease-in-out;

    &:hover {
      background-color: #e6e6e6;
    }
  }
}

.cursor-pointer {
  cursor: pointer;
}

.cursor-text {
  cursor: text;
}

.cursor-not-allowed {
  cursor: none;
}

.bade-component {
  display: inline-flex;
  justify-content: center;
  align-items: center;
  overflow: hidden;
  user-select: none;
  padding: calc(0.25rem - 1px) 0.25rem;
  height: 1.25rem;
  border: 1px solid transparent;
  min-width: 1.25rem;
  font-weight: 600;
  font-size: .625rem;
  letter-spacing: .04em;
  text-transform: uppercase;
  vertical-align: bottom;
  border-radius: 4px;
}

// sso-helper-page
.sso-helper-container {
  width: 60vw;
  padding: 30px;
  box-shadow: rgba(0, 0, 0, 0.16) 0px 1px 4px;
  margin: 0 auto;
}

.sso-copy {
  margin-left: 10px;
  cursor: pointer;
}

#git-url,
#google-url {
  color: $primary;
  margin-left: 4px;
  word-break: break-all;
}

@media only screen and (max-width: 768px) {
  .sso-helper-container {
    width: 96vw;
    padding: 20px;
  }
}

.sso-helper-doc {
  line-height: 24px;
}

.sso-content-wrapper {
  margin: 0 auto;
  display: flex;
  flex-direction: column;
  align-items: self-start;
  padding: 20px;
  box-shadow: rgba(0, 0, 0, 0.02) 0px 1px 3px 0px, rgba(27, 31, 35, 0.15) 0px 0px 0px 1px;
  border-radius: 4px;
}

.workspace-status {
  display: flex;
  font-weight: 800;
  margin-bottom: 6px;
}

.sso-type {
  font-weight: 600;
  margin-bottom: 4px !important;
  display: flex;

  span {
    margin-right: 10px;
  }

  a {
    margin-left: 6px;

  }
}

.gg-album {
  box-sizing: border-box;
  position: relative;
  display: block;
  width: 18px;
  height: 18px;
  transform: scale(var(--ggs, 1));
  border-left: 7px solid transparent;
  border-right: 3px solid transparent;
  border-bottom: 8px solid transparent;
  box-shadow: 0 0 0 2px,
    inset 6px 4px 0 -4px,
    inset -6px 4px 0 -4px;
  border-radius: 3px
}

.gg-album::after,
.gg-album::before {
  content: "";
  display: block;
  box-sizing: border-box;
  position: absolute;
  width: 2px;
  height: 5px;
  background: currentColor;
  transform: rotate(46deg);
  top: 5px;
  right: 4px
}

.gg-album::after {
  transform: rotate(-46deg);
  right: 2px
}

.sso-helper-header {
  display: flex;
  align-items: center;

  span {
    margin-right: 10px;
  }
}

// sso end

// steps-widget
a.step-item-disabled {
  text-decoration: none;
}

.steps {
  overflow: hidden;
  margin: 0rem !important;
}

.step-item.active~.step-item:after,
.step-item.active~.step-item:before {
  background: #f3f5f5 !important;
}

.step-item.active:before {
  background: #ffffff !important;
}

.steps .step-item.active:before {
  border-color: #b4b2b2 !important;
}

.steps-item {
  color: var(--textColor) !important;
}

.step-item:before {
  background: var(--bgColor) !important;
  // remaining code
}

.step-item:after {
  background: var(--bgColor) !important;
}

.step-item.active~.step-item {
  color: var(--textColor) !important;
  ;
}

.notification-center-badge {
  top: 0;
  right: 6px;
  position: absolute;
}

.notification-center {
  max-height: 500px;
  overflow: auto;
  margin-left: 11px !important;

  .empty {
    padding: 0 !important;

    .empty-img {
      font-size: 2.5em;
    }
  }

  .card {
    min-width: 400px;
    background: var(--base);
    color: var(--slate12);
    box-shadow: 0px 12px 16px -4px rgba(16, 24, 40, 0.08), 0px 4px 6px -2px rgba(16, 24, 40, 0.03);
  }

  .card-footer {
    background: var(--base);
    color: var(--slate12);
  }

  .spinner {
    min-height: 220px;
  }
}

// profile-settings css
.confirm-input {
  padding-right: 8px !important;
}

.user-group-actions {
  display: flex;
  gap: 8px;
  justify-content: right;
}

input.hide-input-arrows {
  -moz-appearance: none;

  &::-webkit-outer-spin-button,
  &::-webkit-inner-spin-button {
    -webkit-appearance: none;
  }
}

.btn-org-env {
  width: 36px;
}

.custom-checkbox-tree {
  overflow-y: scroll;
  color: #3e525b;

  .react-checkbox-tree label:hover {
    background: none !important;
  }

  .rct-icons-fa4 {

    .rct-icon-expand-open,
    .rct-icon-expand-close {
      &::before {
        content: url("data:image/svg+xml,%3Csvg xmlns='http://www.w3.org/2000/svg' viewBox='0 0 1024 1024' focusable='false' data-icon='caret-down' width='12px' height='12px' fill='currentColor' aria-hidden='true'%3E%3Cpath d='M840.4 300H183.6c-19.7 0-30.7 20.8-18.5 35l328.4 380.8c9.4 10.9 27.5 10.9 37 0L858.9 335c12.2-14.2 1.2-35-18.5-35z'%3E%3C/path%3E%3C/svg%3E") !important;
      }
    }

    .rct-icon-expand-close {
      transform: rotate(-90deg);
      -webkit-transform: rotate(-90deg);
    }
  }
}

// sso enable/disable box
.tick-cross-info {
  .main-box {
    margin-right: 10px;
    border-radius: 5px;
  }

  .icon-box {
    padding: 7px 5px 7px 2px;
    color: #ffffff;

    .icon {
      stroke-width: 4.5px;
    }
  }

  .tick-box {
    border: 3px solid var(--indigo9);

    .icon-box {
      background: var(--indigo9);
    }
  }

  .cross-box {
    border: 3px solid $disabled;

    .icon-box {
      background: $disabled;
    }
  }
}

.icon-widget-popover {
  &.theme-dark {
    .popover-header {
      background-color: #232e3c;
      border-bottom: 1px solid #324156;
    }
    .popover-body {
      background-color: #232e3c;
      border-radius: 6px;
    }
  }

  .popover-header {
    padding-bottom: 0;
    background-color: #ffffff;

    .input-icon {
      margin-bottom: 0.5rem !important;
    }
  }

  .popover-body {
    padding: 0 0.5rem;

    .row {
      >div {
        overflow-x: hidden !important;
      }
    }

    .icon-list-wrapper {
      display: grid;
      grid-template-columns: repeat(10, 1fr);
      margin: 0.5rem 1rem 0.5rem 0.5rem;
    }

    .icon-element {
      cursor: pointer;
      border: 1px solid transparent;
      border-radius: $border-radius;

      &:hover {
        border: 1px solid $primary;
      }
    }
  }
}

.dark-theme-placeholder::placeholder {
  color: #C8C6C6;
}

.dark-multiselectinput {
  input {
    color: white;

    &::placeholder {
      color: #C8C6C6;
    }
  }
}


.dark-multiselectinput {
  input {
    color: white;

    &::placeholder {
      color: #C8C6C6;
    }
  }
}

// Language Selection Modal
.lang-selection-modal {
  font-weight: 500;

  .list-group {
    padding: 1rem 1.5rem;
    padding-top: 0;
    overflow-y: scroll;
    height: calc(100% - 68px);
  }

  .list-group-item {
    border: 0;

    p {
      margin-bottom: 0px;
      margin-top: 2px;
    }
  }

  .list-group-item.active {
    background-color: var(--indigo4);
    color: var(--slate12);
    font-weight: 600;
    margin-top: 0px;
  }

  .modal-body {
    height: 50vh;
    padding: 0;
  }

  .lang-list {
    height: 100%;

    .search-box {
      position: relative;
      margin: 1rem 1.5rem;
    }

    input {
      border-radius: 5px !important;
    }

    .input-icon {
      display: flex;
    }

    .input-icon {
      .search-icon {
        display: block;
        position: absolute;
        left: 0;
        margin-right: 0.5rem;
      }

      .clear-icon {
        cursor: pointer;
        display: block;
        position: absolute;
        right: 0;
        margin-right: 0.5rem;
      }
    }

    .list-group-item.active {
      color: $primary;
    }
  }
}

.lang-selection-modal.dark {
  .modal-header {
    border-color: #232e3c !important;
  }

  .modal-body,
  .modal-footer,
  .modal-header,
  .modal-content {
    color: white;
    background-color: #2b394a;
  }

  .list-group-item {
    color: white;
    border: 0;
  }

  .list-group-item:hover {
    background-color: #232e3c;
  }

  .list-group-item.active {
    background-color: #4d72fa;
    color: white;
    font-weight: 600;
  }

  .no-results-item {
    background-color: #2b394a;
    color: white;
  }

  input {
    background-color: #2b394a;
    border-color: #232e3c;
    color: white;
  }
}

// Language Selection Modal
.lang-selection-modal {
  font-weight: 500;

  .list-group {
    padding: 1rem 1.5rem;
    padding-top: 0;
    overflow-y: scroll;
    height: calc(100% - 68px);
  }

  .list-group-item {
    border: 0;

    p {
      margin-bottom: 0px;
      margin-top: 2px;
    }
  }

  .list-group-item.active {
    background-color: #edf1ff;
    color: #4d72fa;
    font-weight: 600;
    margin-top: 0px;
  }

  .modal-body {
    height: 50vh;
    padding: 0;
  }

  .lang-list {
    height: 100%;

    .search-box {
      position: relative;
      margin: 1rem 1.5rem;
    }

    input {
      border-radius: 5px !important;
    }

    .input-icon {
      display: flex;
    }

    .input-icon {
      .search-icon {
        display: block;
        position: absolute;
        left: 0;
        margin-right: 0.5rem;
      }

      .clear-icon {
        cursor: pointer;
        display: block;
        position: absolute;
        right: 0;
        margin-right: 0.5rem;
      }
    }

    .list-group-item.active {
      color: $primary;
    }
  }
}

.lang-selection-modal.dark {
  .modal-header {
    border-color: #232e3c !important;
  }

  .modal-body,
  .modal-footer,
  .modal-header,
  .modal-content {
    color: white;
    background-color: #2b394a;
  }

  .list-group-item {
    color: white;
    border: 0;
  }

  .list-group-item:hover {
    background-color: #232e3c;
  }

  .list-group-item.active {
    background-color: #4d72fa;
    color: white;
    font-weight: 600;
  }

  .no-results-item {
    background-color: #2b394a;
    color: white;
  }

  input {
    background-color: #2b394a;
    border-color: #232e3c;
    color: white;
  }
}

.org-users-page {
  .page-body {
    height: 100%;
  }
}

.user-group-container-wrap {
  margin: 20px auto 0 auto;
}

.dragged-column {
  z-index: 1001;
}

#storage-sort-popover {
  max-width: 800px;
  width: 800px;
  background-color: var(--base);
  box-sizing: border-box;
  box-shadow: 0px 12px 16px -4px rgba(16, 24, 40, 0.08), 0px 4px 6px -2px rgba(16, 24, 40, 0.03);
  border-radius: 4px;
  border: 1px solid var(--slate3) !important;
  // left: 109px !important;
  // top: 8px !important;
  // position: absolute !important;


  .card-body,
  .card-footer {
    background: var(--base);
  }
}


#storage-filter-popover {
  max-width: 800px;
  width: 800px;
  background-color: var(--base);
  box-sizing: border-box;
  box-shadow: 0px 12px 16px -4px rgba(16, 24, 40, 0.08), 0px 4px 6px -2px rgba(16, 24, 40, 0.03);
  border-radius: 4px;
  border: 1px solid var(--slate3) !important;
  // left: 193px !important;
  // top: 10px !important;
  // position: absolute !important;


  .card-body,
  .card-footer {
    background: var(--base);
  }
}

tbody {
  width: 100% !important;
  flex-grow: 1;

  tr {
    width: 100% !important;

    td:last-child {
      flex: 1 1 auto;
    }
  }
}

.datepicker-widget.theme-dark {
  .react-datepicker__tab-loop {
    .react-datepicker__header {
      background-color: #232e3c;

      .react-datepicker__current-month,
      .react-datepicker__day-name,
      .react-datepicker__month-select,
      .react-datepicker__year-select {
        color: white;
      }

      .react-datepicker__month-select,
      .react-datepicker__year-select {
        background-color: transparent;
      }
    }

    .react-datepicker__month {
      background-color: #232e3c;

      .react-datepicker__day {
        color: white;

        &:hover {
          background-color: #636466;
        }
      }

      .react-datepicker__day--outside-month {
        opacity: 0.5;
      }
    }

    .react-datepicker {
      background-color: #232e3c;
    }
  }
}

.theme-dark .list-group-item {
  &:hover {
    background-color: #232e3c;
  }
}

.theme-dark {

  .CalendarMonth,
  .DayPickerNavigation_button,
  .CalendarDay,
  .CalendarMonthGrid,
  .DayPicker_focusRegion,
  .DayPicker {
    background-color: #232e3c;
  }

  .DayPicker_weekHeader_ul,
  .CalendarMonth_caption,
  .CalendarDay {
    color: white;
  }

  .CalendarDay__selected_span,
  .CalendarDay__selected_start,
  .CalendarDay__selected_end {
    background-color: #4D72FA;
    color: white;
  }

  .CalendarDay {
    border-color: transparent; //hiding the border around days in the dark theme

    &:hover {
      background-color: #636466;
    }
  }

  .DateInput_fangStroke {
    stroke: #232E3C;
    fill: #232E3C;
  }

  .DayPickerNavigation_svg__horizontal {
    fill: white;
  }

  .DayPicker__withBorder {
    border-radius: 0;
  }

  .DateRangePicker_picker {
    background-color: transparent;
  }
}

.link-widget {
  display: flex;
  align-items: center;
  overflow: auto;

  &.hover {
    a {
      &:hover {
        text-decoration: underline;
      }
    }
  }

  &.no-underline {
    a {
      text-decoration: none !important;
    }
  }

  &.underline {
    a {
      text-decoration: underline;
    }
  }

  &::-webkit-scrollbar {
    width: 0;
    height: 0;
    background: transparent;
  }
}

.import-export-footer-btns {
  margin: 0px !important;
}

.home-version-modal-component {
  border-bottom-right-radius: 0px !important;
  border-bottom-left-radius: 0px !important;
  box-shadow: 0px 12px 16px -4px rgba(16, 24, 40, 0.08),
    0px 4px 6px -2px rgba(16, 24, 40, 0.03) !important;
}

.current-version-label,
.other-version-label {
  color: var(--slate11);
}

.home-modal-component.modal-version-lists {
  width: 466px;
  height: 668px;
  background: var(--base);
  box-shadow: 0px 12px 16px -4px rgba(16, 24, 40, 0.08), 0px 4px 6px -2px rgba(16, 24, 40, 0.03);
  border-top-right-radius: 6px;
  border-top-right-radius: 6px;


  .modal-header {
    .btn-close {
      top: auto;
    }
  }
}

.modal-version-lists {
  max-height: 80vh;

  .modal-body {
    height: 80%;
    overflow: auto;
  }

  .export-creation-date {
    color: var(--slate11);
  }

  .modal-footer,
  .modal-header {
    padding-bottom: 24px;
    padding: 12px 28px;
    gap: 10px;
    width: 466px;
    height: 56px;
    background-color: var(--base);
  }

  .modal-footer {
    padding: 24px 32px;
    gap: 8px;
    width: 466px;
    height: 88px;
  }

  .tj-version-wrap-sub-footer {
    display: flex;
    flex-direction: row;
    padding: 16px 28px;
    gap: 10px;
    height: 52px;
    background: var(--base);
    border-top: 1px solid var(--slate5);
    border-bottom: 1px solid var(--slate5);



    p {
      font-weight: 400;
      font-size: 14px;
      line-height: 20px;
      color: var(--slate12);
    }
  }

  .version-wrapper {
    display: flex;
    justify-content: flex-start;
    padding: 0.75rem 0.25rem;
  }

  .current-version-wrap,
  .other-version-wrap {

    span:first-child {
      color: var(--slate12) !important;
    }
  }

  .current-version-wrap {
    background: var(--indigo3) !important;
    margin-bottom: 24px;
    border-radius: 6px;
    margin-top: 8px;
  }
}

.rest-methods-url {
  .cm-s-default {
    .cm-string-2 {
      color: #000;
    }
  }
}

.tooljet-database {

  .table-header,
  .table-name,
  .table-cell {
    white-space: nowrap;
    overflow: hidden;
    text-overflow: ellipsis;
  }

  .table-name {
    color: #000;
    width: 250px;
  }

  .table-left-sidebar {
    max-width: 288px;
  }

  .add-table-btn {
    height: 32px;
  }

  .table-header {
    background: #ECEEF0;
  }

  .table-header,
  .table-cell {
    max-width: 230px;
  }

  .add-more-columns-btn {
    background: var(--indigo3);
    font-weight: 500;
    color: var(--indigo9);
    font-size: 12px;
    border-radius: 600;
  }

  .delete-row-btn {
    max-width: 140px;
  }
}

.apploader {
  height: 100vh;

  .app-container {
    height: 100%;
    display: flex;
    flex-direction: column;
    justify-content: space-between;
  }

  .editor-header {
    height: 5%;
    background-color: #EEEEEE;
    display: flex;
    align-items: center;
    justify-content: space-between;

    .app-title-skeleton {
      width: 100px;
      height: 100%;
      display: flex;
      align-items: center;
      margin-left: 120px;
    }

    .right-buttons {
      display: flex;
      gap: 5px;
      align-items: center;
      margin-right: 10px;
    }
  }

  .editor-body {
    height: 100%;
  }

  .skeleton {
    padding: 5px;
  }

  .editor-left-panel {
    width: 48px;
    background-color: #EEEEEE;
    margin: 3px 0px 3px 3px;
    display: flex;
    flex-direction: column;
    justify-content: space-between;
    border-radius: 5px;

    .left-menu-items {
      display: flex;
      flex-direction: column;
      justify-content: space-between;
      gap: 5px;
      margin-top: 10px;
    }

    .bottom-items {
      margin-bottom: 10px;
    }
  }

  .editor-center {
    height: 100%;
    display: flex;
    flex-direction: column;
    gap: 5px;
    justify-content: space-between;

    .canvas {
      height: 100vh;
      background-color: var(--base);
      border-radius: 5px;
      display: flex;
      justify-content: center;
    }

    .query-panel {
      height: 30%;
      display: flex;
      justify-content: space-between;
      gap: 5px;

      .queries {
        width: 30%;
        display: flex;
        flex-direction: column;
        gap: 5px;

        .queries-title {
          background-color: #EEEEEE;
          border-radius: 5px;
          height: 20%;
          padding: 5px 10px;
          display: flex;
          justify-content: space-between;
          align-items: center;
        }

        .query-list {
          background-color: #EEEEEE;
          border-radius: 5px;
          height: 80%;

          .query-list-item {
            margin: 10px;
            height: 35px;
          }
        }
      }

      .query-editor {
        width: 70%;
        height: 100%;
        display: flex;
        flex-direction: column;
        gap: 5px;

        .query-editor-header {
          background-color: #EEEEEE;
          border-radius: 5px;
          height: 20%;
          padding: 5px 10px;
          display: flex;
          justify-content: space-between;

          .query-actions {
            display: flex;
            align-items: center;
          }
        }

        .query-editor-body {
          background-color: #EEEEEE;
          height: 80%;
          border-radius: 5px;

          .button {
            margin-right: 10px;
          }
        }
      }
    }
  }

  .wrapper {
    padding: 3px 3px 3px 0px;
  }



  .right-bar {
    height: 100%;
    padding: 3px 3px 3px 0px;
    display: flex;
    flex-direction: column;
    justify-content: space-between;
    gap: 5px;

    .widget-list-header {
      height: 5%;
      background-color: #EEEEEE;
      border-radius: 5px;
    }

    .widget-list {
      height: 95%;
      background-color: #EEEEEE;
      border-radius: 5px;
      padding: 10px;

      .widgets {
        display: flex;
        justify-content: space-between;
      }
    }
  }
}

.subheader {
  margin-bottom: 12px;
}

.theme-dark {
  .layout-sidebar-icon {
    &:hover {
      background-color: #273342;
    }
  }

  .tooljet-database {

    .table-name,
    .subheader {
      color: var(--slate9);
    }

    .list-group-item.active {
      .table-name {
        color: #000;
      }
    }
  }

  .editor-header {
    background-color: #1F2936;
  }

  .editor-left-panel {
    background-color: #1F2936;
  }


  .query-panel {
    .queries {
      .queries-title {
        background-color: #1F2936 !important;
      }

      .query-list {
        background-color: #1F2936 !important;
      }
    }

    .query-editor {
      .query-editor-header {
        background-color: #1F2936 !important;
      }

      .query-editor-body {
        background-color: #1F2936 !important;
      }
    }
  }

  .right-bar {
    .widget-list-header {
      background-color: #1F2936;
    }

    .widget-list {
      background-color: #1F2936;
    }
  }
}

:root {
  --tblr-breadcrumb-item-active-font-weight: 500;
  --tblr-breadcrumb-item-active-color: inherit;
}

.application-brand {
  a {
    height: 48px;
    position: relative;
    display: flex;
    justify-content: center;
    align-items: center;
  }
}

.breadcrumb-item.active {
  font-weight: var(--tblr-breadcrumb-item-active-font-weight);
  color: var(--tblr-breadcrumb-item-active-color);
}

.app-icon-main {
  background: var(--indigo3) !important;
  border-radius: 6px !important;
  display: flex;
  justify-content: center;
  align-items: center;
  width: 48px;
  height: 48px;
}

.settings-nav-item,
.audit-log-nav-item,
.notification-center-nav-item {
  border-radius: 4px;
}

.settings-nav-item {
  height:32px;
  width: 32px;
  &.active {
    background-color: var(--indigo4);
  }
}

.audit-log-nav-item {
  bottom: 40px;
}

.workspace-content-wrapper,
.database-page-content-wrap {
  // background: var(--slate2);
}

.workspace-variable-table-card {
  margin: 0 auto;
  width: 880px;
}

.organization-page-sidebar {
  height: calc(100vh - 64px);
  max-width: 288px;
  background-color: var(--base);
  border-right: 1px solid var(--slate5) !important;
  display: grid !important;
  grid-template-rows: auto 1fr auto !important;
}

.marketplace-page-sidebar {
  height: calc(100vh - 64px);
  max-width: 288px;
  background-color: var(--base);
  border-right: 1px solid var(--slate5) !important;
  display: grid !important;
  grid-template-rows: auto 1fr auto !important;
}

.home-page-sidebar {
  max-width: 288px;
  background-color: var(--base);
  border-right: 1px solid var(--slate5);
  display: grid;
  grid-template-rows: auto 1fr auto;

  @media only screen and (max-width: 767px) {
    display: none;
  }
}

.empty-home-page-image {
  margin-top: 14px;
}

.create-new-table-btn {
  width: 248px;

  button {
    height: 40px !important;

  }
}

.tooljet-database-sidebar {
  max-width: 288px;
  background: var(--base);
  border-right: 1px solid var(--slate5);


  .sidebar-container {
    height: 40px !important;
    padding-top: 1px !important;
    margin: 0 auto;
    display: flex;
    justify-content: center;
  }
}

.create-new-app-dropdown {
  width: 248px !important;


  .dropdown-toggle-split {
    border-left: 1px solid var(--indigo11) !important;
  }

  button {
    background-color: var(--indigo9) !important;
  }
}

.create-new-app-button {
  font-weight: 500;
  font-size: 14px;
  height: 40px;
  border-top-left-radius: 6px;
  border-bottom-left-radius: 6px;
}

.create-new-app-button+.dropdown-toggle {
  height: 40px;
  border-top-right-radius: 6px;
  border-bottom-right-radius: 6px;
}

.custom-select {
  .select-search-dark__value::after {
    content: none;
  }

  .select-search-dark__select,
  .select-search__select {
    min-width: fit-content;
    max-width: 100% !important;
  }
}

.jet-data-table td .textarea-dark-theme.text-container:focus {
  background-color: transparent !important;
}

.tooljet-logo-loader {
  height: 100vh;
  display: flex;
  align-items: center;
  justify-content: center;

  .loader-spinner {
    margin: 10px 87px;
  }
}

.page-body {
  height: calc(100vh - 1.25rem - 48px);
  min-height: 500px;
}

// buttons
.default-secondary-button {
  background-color: $color-light-indigo-03;
  color: $color-light-indigo-09;
  max-height: 28px;
  width: 76px;
  display: flex;
  flex-direction: row;
  justify-content: center;
  align-items: center;
  padding: 4px 16px;
  gap: 6px;
  font-weight: 500;
  border: 0 !important;

  .query-manager-btn-svg-wrapper {
    width: 16px !important;
    height: 16px !important;
    padding: 2.67px;
  }

  .query-manager-btn-name {
    min-width: 22px;
  }

  &:hover {
    background-color: $color-light-indigo-04;
    color: $color-light-indigo-10;
  }

  &:active {
    background-color: $color-light-indigo-04;
    color: $color-light-indigo-10;
    box-shadow: 0px 0px 0px 4px #C6D4F9;
    border-radius: 6px;
    border: 1px solid;
    outline: 0 !important;

    svg {
      path {
        fill: $color-light-indigo-10;
      }
    }
  }

  &:disabled {
    cursor: not-allowed;
    pointer-events: none;
    opacity: .65;
  }

  .query-run-svg {
    padding: 4px 2.67px;
  }
}

.default-secondary-button.theme-dark {
  background-color: #4D72FA !important;
  color: #F4F6FA !important;

  svg {
    path {
      fill: #F4F6FA !important;
    }
  }

  &:hover {
    border: 1px solid #4D72FA !important;
    background-color: #4D5EF0 !important;
    color: #FFFFFC !important;

    svg {
      path {
        fill: #FFFFFC !important;
      }
    }
  }

  &:active {
    border: 1px solid #4D72FA !important;
    background-color: #4D5EF0 !important;
    box-shadow: 0px 0px 0px 4px #4D72FA;
    border-radius: 6px;
  }
}

.default-tertiary-button {
  background-color: $color-light-base;
  color: $color-light-slate-12;
  border: 1px solid $color-light-slate-07;
  display: flex;
  flex-direction: row;
  justify-content: center;
  align-items: center;
  padding: 4px 16px;
  gap: 6px;
  max-height: 28px;
  font-weight: 500;
  height: 28px;
  cursor: pointer;
  white-space: nowrap;

  .query-btn-svg-wrapper {
    width: 16px !important;
    height: 16px !important;
    padding: 2.67px;
  }

  .query-btn-name {
    min-width: 22px;

  }

  &:hover {
    border: 1px solid $color-light-slate-08;
    color: $color-light-slate-11;

    svg {
      path {
        fill: $color-light-slate-11;
      }
    }
  }

  .query-create-run-svg {
    padding: 2px;
  }

  .query-preview-svg {
    padding: 2.67px 0.067px;
    width: 16px;
    height: 16px;
    margin: 6px 0;
  }

  &:active {
    border: 1px solid #C1C8CD;
    box-shadow: 0px 0px 0px 4px #DFE3E6;
    color: $color-light-slate-11;
    outline: 0;
  }
}

.default-tertiary-button.theme-dark {
  background-color: transparent;
  color: #4D5EF0 !important;
  border: 1px solid #4D5EF0 !important;

  svg {
    path {
      fill: #4D5EF0 !important;
    }
  }

  &:hover {
    border: 1px solid $color-dark-slate-08;
    color: #FFFFFC !important;
    background-color: #4D5EF0 !important;

    svg {
      path {
        fill: #FFFFFC !important;
      }
    }
  }

  &:active {
    border: 1px solid inherit;
    box-shadow: none;
    outline: 0;
  }
}

.default-tertiary-button.theme-dark.btn-loading {
  background-color: #4D5EF0 !important;
  color: transparent !important;

  svg {
    path {
      fill: transparent !important;
    }
  }
}

.default-tertiary-button.button-loading {
  background-color: transparent !important;
  color: transparent !important;

  svg {
    path {
      fill: transparent !important;
    }
  }
}

.disable-tertiary-button {
  color: $color-light-slate-08;
  background-color: $color-light-slate-03;
  pointer-events: none !important;

  svg {
    path {
      fill: $color-light-slate-08;
    }
  }

}

.disable-tertiary-button.theme-dark {
  color: $color-dark-slate-08;
  background-color: $color-dark-slate-03;
  pointer-events: none !important;

  svg {
    path {
      fill: $color-dark-slate-08;
    }
  }
}

.font-weight-500 {
  font-weight: 500;
}

.font-size-12 {
  font-size: 12px;
}

.toggle-query-editor-svg {
  width: 16px;
  height: 16px;
  padding: 2.88px 5.22px;
  display: flex;
  cursor: pointer;
}

.theme-dark {
  .org-avatar:hover {
    .avatar {
      background: #10141A no-repeat center/cover;
    }
  }
}

.app-creation-time {
  color: var(--slate11) !important;
  white-space: nowrap;
  overflow: hidden;
  text-overflow: ellipsis;
}

.font-weight-400 {
  font-weight: 400;
}

.border-indigo-09 {
  border: 1px solid $color-light-indigo-09;
}

.dark-theme-toggle-btn {
  height: 32px;
  display: flex;
  align-items: center;
  justify-content: center;

}

.dark-theme-toggle-btn-text {
  font-size: 14px;
  margin: 12px;
}

.maximum-canvas-height-input-field {
  width: 156px;
  height: 32px;
  padding: 6px 10px;
  gap: 17px;
  background: #FFFFFF;
  border: 1px solid #D7DBDF;
  border-radius: 6px;

}

.layout-header {
  position: fixed;
  right: 0;
  left: 48px;
  z-index: 1;
  background: var(--base);
  height: 64px;

  @media only screen and (max-width: 767px) {
    border-bottom: 1px solid var(--slate5);
    .row {
      display: flex;

      .tj-dashboard-section-header {
        width: unset;
        border-right: none;
      }
      .app-header-label {
        display: none;
      }
    }
  }
}

.layout-sidebar-icon {
  &:hover {
    background: #ECEEF0;
  }

  &:focus {
    outline: #ECEEF0 auto 5px;
  }
}


.tj-dashboard-section-header {
  max-width: 288px;
  max-height: 64px;
  padding-top: 20px;
  padding-left: 20px;
  padding-bottom: 24px;
  border-right: 1px solid var(--slate5);
  &[data-name="Workspace constants"], &[data-name="Profile settings"] {
    border-right: none;
    border-bottom: 1px solid var(--slate5);
  }
}

.layout-sidebar-icon {
  &:hover {
    background: #ECEEF0;
    border-radius: 4px;
  }

  &:focus {
    outline: #ECEEF0 auto 5px;
  }
}

.folder-menu-icon {
  visibility: hidden !important;
}

.folder-list-group-item:hover .folder-menu-icon {
  visibility: visible !important;
}

.folder-list-group-item {
  &:hover {
    background: #ECEEF0;
  }

  &:active {
    background: var(--indigo4);
  }

  &:focus {
    box-shadow: 0px 0px 0px 4px #DFE3E6;
  }

  .tj-text-xsm {
    white-space: nowrap;
    overflow: hidden;
    text-overflow: ellipsis;
  }

  .tj-folder-list {
    display: block;
  }
}


.app-versions-selector {
  display: inline-flex;
  align-items: center;
  width: 176px;
  height: 28px;
  border-radius: 6px;

  .react-select__control {
    border: none !important;
  }
}

.app-version-list-item {
  white-space: nowrap;
  overflow: hidden;
  text-overflow: ellipsis;
}

.app-version-name,
.app-version-released {
  font-weight: 400;
  font-size: 12px;
  line-height: 20px;
}

.app-version-name {
  max-width: 80px;
}

.custom-version-selector__option:hover .app-version-delete {
  display: block;
}

.editor .navbar-brand {
  border-right: 1px solid var(--slate5);
  width: 48px;
  display: flex;
  justify-content: center;
}


.modal-backdrop {
  opacity: 0.5;
}

.canvas-area>.modal-backdrop {
  width: 100% !important;
  height: 100% !important;
}

.ds-delete-btn {
  display: none;
  border: none;
  background: none;
}

.ds-list-item:hover .ds-delete-btn {
  display: block;
}

.toojet-db-table-footer,
.home-page-footer {
  position: fixed;
  bottom: 0px;
  right: 0;
  left: 336px;
}

.home-page-footer {
  height: 52px;
  background-color: var(--base) !important;
  border-top: 1px solid var(--slate5) !important;

  @media only screen and (max-width: 768px) {
    position: unset;
    width: 100%;

    .col-4, .col-5 {
      display: none;
    }

    .pagination-container {
      display: flex !important;
      align-items: center;
      justify-content: center;
    }
  }
}

.pagination-container {
  display: flex;
  padding: 0px;
  height: 20px;

  .form-control {
    padding: 0 4px;
    width: fit-content;
    max-width: 30px;
    text-align: center;
  }

  @media only screen and (max-width: 768px) {
    .unstyled-button {
      height: unset;
      width: unset;
      img {
        width: 20px;
        height: 20px
      }
    }
  }
}

.settings-card {
  box-shadow: 0px 12px 16px -4px rgba(16, 24, 40, 0.08), 0px 4px 6px -2px rgba(16, 24, 40, 0.03);
  border-radius: 6px;
  margin-left: 10px;
  background-color: var(--base);
  min-width: 170px;
  z-index: 3;

  .dropdown-item {
    padding: 8px;
    height: 36px;
    min-width: 84px !important;
  }

  svg {
    margin-left: 2px;
  }

  a {
    span {
      margin-left: 4px;
    }
  }
}

.logo-nav-card {
  transform: translate(5px, 50px) !important;
}

.theme-dark {
  .editor-header-actions {
    .current-layout {
      .bg-white {
        background-color: #151718 !important;
      }
    }
  }

  .icon-tabler-x {
    stroke: white;
  }
}

.img-invert {
  img {
    filter: invert(1);
  }
}

.user-group-table {
  .selected-row {
    background-color: #ECEEF0;
  }

  .selected-row.dark {
    background-color: #232E3C;
  }
}

.notification-center.theme-dark {

  .empty-subtitle,
  .card-footer>span,
  .empty-title {
    color: white !important;
  }
}


// DASHBOARD SCROLL STYLES--->
.create-new-app-wrapper {
  margin: 0 auto;
  display: flex;
  justify-content: center;
  padding-top: 4px;
}

.home-page-sidebar {
  height: calc(100vh - 64px) !important; //64 is navbar height

  .folder-list-user {
    height: calc(100vh - 116px) !important; //64 is navbar height + 52 px footer
  }
}

.home-page-content {
  height: calc(100vh - 64px) !important;
  overflow-y: auto;
  position: relative;
  // background: var(--slate2);

  .filter-container {
    display: none;
  }

  .org-selector-mobile {
    display: none;
  }

  @media only screen and (max-width: 768px) {
    .filter-container {
      display: flex;
      align-items: center;
      justify-content: space-between;
      margin: 2rem 1rem;
    }

    .footer-container {
      position: absolute;
      width: 100%;
      bottom: 0px;
      right: unset;
      left: unset;

      .org-selector-mobile {
        display: block;
        background-color: var(--slate1);

        .tj-org-select {
          width: 100%;
          padding: 0px 10px;
          
          .react-select__control {
            width: 100%;
          }
        }
      }
    }
  }
}

.application-folders-list {
  height: 64px;
}

// DASHBOARD STYLES END

// TABLE
.table-left-sidebar {
  height: calc(100vh - 104px) !important; // 62px [navbar] +  40px [ add table and search ] + extra 2 px(border)
  overflow-y: auto;
}

.toojet-db-table-footer {
  height: 52px;
  background: var(--base) !important;
}

.home-app-card-header {
  margin-bottom: 32px;
}

.homepage-app-card {
  height: 166px;
  outline: 1px solid var(--slate3);
  box-shadow: 0px 1px 2px rgba(16, 24, 40, 0.05);
  border-radius: 6px;
  padding: 16px;
  background-color: var(--base) !important;

  .appcard-buttons-wrap {
    display: none;
  }

  .home-app-card-header {
    .menu-ico {
      visibility: hidden !important;
    }
  }

  &:hover {
    box-shadow: 0px 12px 16px -4px rgba(16, 24, 40, 0.08), 0px 4px 6px -2px rgba(16, 24, 40, 0.03);

    .home-app-card-header {
      margin-bottom: 12px;

      .menu-ico {
        visibility: visible !important;
      }
    }

    .app-creation-time-container {
      margin-bottom: 0px;
    }

    .app-card-name {
      margin-bottom: 0px;
    }

    .app-creation-time {
      display: none;
    }


    .appcard-buttons-wrap {
      display: flex;
      padding: 0px;
      gap: 12px;
      width: 240px;
      height: 28px;
      flex-direction: row;

      div {
        a {
          text-decoration: none;
        }
      }

    }

    .app-icon-main {
      width: 36px;
      height: 36px;

    }
  }
}

.app-creation-time-container {
  height: 16px;
}

.release-buttons {
  height: 48px;
  gap: 4px;
}

.global-settings-app-wrapper {
  max-width: 190px;
}

.version-manager-container {
  padding: 0.6rem;
  width: 158px;
}

// tooljet db fields styles [ query manager ]
.tj-db-field-wrapper {
  .code-hinter-wrapper {
    ::-webkit-scrollbar {
      display: none;
    }
  }

  .CodeMirror-sizer {
    min-height: 32px !important;
    width: 100%;
    border-right-width: 0px !important;
    padding: 0 !important;
    overflow-y: auto;

    .CodeMirror-lines {
      margin-top: 0px !important;
      min-height: 32px !important;
      padding: 0 !important;
    }
  }
}

.table-list-items#popover-contained {
  .popover-body {
    outline: 1px solid var(--slate3);
    background: var(--base);
    overflow: hidden;
  }

}

.table-list-item-popover.dark {
  svg {
    path {
      fill: white;
    }
  }
}

.theme-dark {
  .react-loading-skeleton {
    background-color: #2F3C4C !important;
    background-image: linear-gradient(90deg, #2F3C4C, #2F3C4C, #2F3C4C) !important;
  }
}

@keyframes up-and-down {
  to {
    opacity: 0.2;
    transform: translateY(-20px);

  }
}

.spin-loader {
  position: fixed;
  width: 100%;

  .load {
    display: flex;
    justify-content: center;
    margin: 200px auto;
  }

  .load div {
    width: 20px;
    height: 20px;
    background-color: var(--indigo9);
    border-radius: 50%;
    margin: 0 5px;
    animation-name: #{up-and-down};
    animation-duration: 0.8s;
    animation-iteration-count: infinite;
    animation-direction: alternate;
  }

  .load .two {
    animation-delay: 0.3s;
  }

  .load .three {
    animation-delay: 0.6s;
  }
}

.organization-switch-modal {
  font-family: 'IBM Plex Sans';

  .modal-dialog {
    width: 376px;
  }

  .modal-content {
    background: linear-gradient(0deg, #FFFFFF, #FFFFFF),
      linear-gradient(0deg, #DFE3E6, #DFE3E6);
  }

  .modal-header {
    justify-content: center !important;
    flex-direction: column;
    padding: 40px 32px 20px 32px;

    .header-text {
      font-style: normal;
      font-weight: 600;
      font-size: 20px;
      line-height: 36px;
      margin: 24px 0 5px 0;
    }

    p {
      font-style: normal;
      font-weight: 400;
      font-size: 14px;
      line-height: 20px;
      color: #687076;
      text-align: Center;
      margin-bottom: 0px;
    }
  }

  .modal-body {
    padding: 18px 32px;

    .org-list {
      display: flex;
      flex-direction: column;

      .org-item {
        height: 50px;
        display: flex;
        align-items: center;
        padding: 0px 12px;
        cursor: default;

        input[type=radio] {
          margin-right: 16px;
          width: 16px;
          height: 16px;
        }

        .avatar {
          margin-right: 11px;
          color: #11181C;
          background-color: #F8FAFF;
          width: 34px !important;
          height: 34px !important;
        }

        span {
          font-style: normal;
          font-weight: 400;
          font-size: 12px;
          line-height: 20px;
          color: #11181C;
        }
      }

      .selected-item {
        border-radius: 6px;
        background-color: #F0F4FF;
      }
    }
  }

  .modal-footer {
    justify-content: center;
    padding: 24px 32px;
    border-top: 1px solid #DFE3E6;

    button {
      width: 100%;
      font-style: normal;
      font-weight: 600;
      font-size: 14px;
      line-height: 20px;
    }
  }
}

.organization-switch-modal.dark-mode {

  .modal-footer,
  .modal-header {
    border-color: #232e3c !important;

    p {
      color: rgba(255, 255, 255, 0.5) !important;
    }
  }

  .modal-body,
  .modal-footer,
  .modal-header,
  .modal-content {
    color: white;
    background-color: #2b394a;
  }

  .modal-content {
    border: none;
  }


  .modal-body {
    .org-list {
      span {
        color: white;
      }

      .selected-item {
        background-color: #232e3c;
      }
    }
  }
}

.datasources-category {
  color: var(--slate10);
}

.react-tooltip {
  font-size: .765625rem !important;
}

.tooltip {
  z-index: 10000;
}

.add-new-workspace-icon-wrap {
  display: flex;
  flex-direction: row;
  align-items: center;
  padding: 8px;
  width: 34px;
  height: 34px;
  background: var(--indigo3);
  border-radius: 6px;
}

.add-new-workspace-icon-old-wrap {
  display: none;
}

.add-workspace-button {
  padding: 8px 12px;
  gap: 11px;
  height: 50px;

  &:hover {
    background: var(--indigo3);
    margin: 0 auto;
    border-radius: 6px;
    padding-bottom: 10px;

    .add-new-workspace-icon-old-wrap {
      padding: 8px;
      width: 34px;
      height: 34px;
      background: var(--indigo9);
      border-radius: 6px;
      display: flex;
      justify-content: center;
      align-items: center;

    }

    .add-new-workspace-icon-wrap {
      display: none;

    }
  }

}

.tj-folder-list {
  display: flex;
  align-items: center;
  color: var(—-slate12) !important;
}

.app-card-name {
  color: var(—-slate12);
  margin-bottom: 2px;
  white-space: nowrap;
  overflow: hidden;
  text-overflow: ellipsis;
}

.dashboard-breadcrumb-header {
  display: flex;
  align-items: center;
}

.tj-version {
  margin-right: 44px;
  display: flex;
  align-items: center;
  color: var(--slate9);

}

.folder-list {
  color: var(—-slate9) !important;
}

.tj-folder-header {
  margin-bottom: 12px;
  height: 37px;
  cursor: pointer;
}

.tj-dashboard-header-title-wrap {
  display: flex;
  justify-content: center;
  align-items: center;
  color: var(--slate11);

  a {
    text-decoration: none;
  }
}

.theme-dark {
  .tj-onboarding-phone-input-wrapper {
    .flag-dropdown {
      background-color: #1f2936 !important;

      .country-list {
        background-color: #1f2936 !important;
        background: #1f2936;

        li {
          .country .highlight {
            background-color: #3a3f42;
            color: #000 !important;

            div {
              .country-name {
                color: #6b6b6b !important;
              }
            }

          }

          &:hover {
            background-color: #2b2f31;
          }

        }
      }
    }

  }

  .react-tel-input .country-list .country.highlight {
    color: #6b6b6b;
  }
}

.dashboard-breadcrumb-header-name {
  font-weight: 500 !important;
  color: var(—-slate12) !important;
}

.tj-dashboard-header-wrap {
  padding-top: 22px;
  padding-bottom: 22px;
  padding-left: 40px;
  height: 64px;
  border-bottom: 1px solid var(--slate5);

  @media only screen and (max-width: 768px) {
    border-bottom: none;
  }
}

.dashboard-breadcrumb-header-name:hover {
  text-decoration: none !important;
}


.tj-avatar {
  border-radius: 6px;
  width: 36px;
  height: 36px;
  display: flex;
  justify-content: center;
  align-items: center;
  background-color: var(--slate3) !important;
  color: var(--slate11) !important;
  text-transform: uppercase;
  font-weight: 500;

  &:hover {
    background-color: var(--slate4);
  }

  &:focus {
    box-shadow: 0px 0px 0px 4px var(--indigo6);
    outline: 0;
  }

  &:active {
    box-shadow: none;
  }
}

.tj-current-org {
  span {
    color: var(--slate12);

  }
}


.sidebar-inner {
  align-items: center;
}

.workspace-drawer-wrap {
  background: var(--base);
}

.theme-dark {
  .drawer-wrap {
    background: var(--base);
  }
}

.users-table {
  background: var(--base);
  padding: 16px;
  width: 848px;
  margin: 0 auto;
  padding: 16px;

  tbody {

    tr>td>span,
    tr>td>a {
      white-space: nowrap;
      overflow: hidden;
      text-overflow: ellipsis;
      max-width: 140px;
    }
  }

  thead {
    tr {
      padding: 0px 6px;
      gap: 90px;
      width: 848px;
      height: 40px;
      display: flex;
      align-items: center;
      margin-top: 6px;
    }

    tr>th {
      background: var(--base) !important;
      border-bottom: none !important;
      padding: 0 !important;
      width: 282px;
    }
  }

  tr {
    background: var(--base);
    height: 66px;
    padding: 13px 0px;
    border-bottom: 1px solid var(--slate7);
    display: flex;
    justify-content: space-between;
  }

  tr>td {
    border-bottom-width: 0px !important;
    display: flex;
    align-items: center;
    flex: 16%;
    padding-left: 0px !important;
    padding-right: 0px !important;
    white-space: nowrap;
    overflow: hidden;
    text-overflow: ellipsis;
  }
}

.tj-input {
  padding: 6px 10px;
  gap: 17px;
  width: 161.25px;
  height: 32px;
  background: var(--base);
  border: 1px solid var(--slate7);
  border-radius: 6px;

  ::placeholder {
    color: var(--slate9) !important;
  }

}

.workspace-setting-buttons-wrap {
  display: flex;
  gap: 12px;
}

.workspace-settings-table-wrap {
  max-width: 880px;
  margin: 0 auto;
}

.workspace-settings-filters {
  display: flex;
  gap: 12px;
  flex-direction: row;
  align-items: center;
  position: relative;
}

.workspace-setting-table-wrapper {
  box-shadow: 0px 1px 2px rgba(16, 24, 40, 0.05);
  outline: 1px solid var(--slate7);
  background: var(--base);
  width: 880px;
  margin: 0 auto;
  border-radius: 6px;
  height: calc(100vh - 223px);
  position: relative;

}

.workspace-filter-text {
  color: var(--slate11);
  margin-bottom: 14px;
}

.singleuser-btn {
  padding: 6px 16px;
  gap: 6px;
  width: 152px;
  height: 32px;
  border-radius: 6px;

}

.multiuser-btn {
  padding: 6px 16px;
  gap: 6px;
  width: 189px;
  height: 32px;
  border-radius: 6px;

}

.workspace-page-header {
  width: 880px;
  margin: 0 auto !important;

  div:first-child {
    margin: 0 auto !important;
    width: 880px;

  }
}

.workspace-constant-header {
  width: 880px;
  margin: 0 auto !important;
}

.workspace-user-archive-btn {
  width: 95px;
  height: 28px;
}

.workspace-clear-filter {
  margin-left: 8px;
  color: var(--indigo9);
  font-weight: 600 !important;
}

.workspace-clear-filter-wrap {
  display: flex;
  align-items: center;
  width: 130px;
  justify-content: flex-end;
  position: absolute;
  right: 16px;
}

.tj-checkbox {
  border-color: var(--slate7);
}

.workspace-clipboard-wrap {
  display: flex;
  align-items: center;
  width: 162.67px;
  cursor: pointer;

  p {
    font-weight: 500 !important;
    margin-left: 5px;
  }

  span {
    display: flex;
    align-items: center;
  }
}

.workspace-user-status {
  margin-right: 22px;
  margin-left: 5px;
}

.worskpace-setting-table-gap {
  margin-top: 20px;
}

.tj-active {
  background: #46A758;
}

.tj-invited {
  background: #FFB224;
}

.tj-archive {
  background: #E54D2E;
}

.liner {
  height: 1px;
  background: var(--slate5);
  width: 880px;
  margin-top: 22px;
}

.edit-button {
  display: flex;
  flex-direction: row;
  justify-content: center;
  align-items: center;
  height: 28px;
  text-decoration: none;
}

.launch-button {
  display: flex;
  height: 28px;
  align-items: center;
  color: var(--slate12);
  justify-content: center;
  text-decoration: none;
}

.launch-button.tj-disabled-btn {
  cursor: not-allowed;
}

.breadcrumb-item {
  a {
    text-decoration: none !important;
    color: var(--slate12);
  }
}

.table-list-item {
  width: 248px;
}

.workspace-settings-filter-items {
  width: 161.25px;

  .css-13mf2tf-control {
    width: 161.25px !important;

  }

  .css-10lvx9i-Input {
    margin: 0 !important;
    padding: 0 !important;
  }

  .css-1bugkci-control,
  .css-42vs31,
  .css-ob45yj-menu {
    background-color: var(--base) !important;
    width: 161.25px !important;
  }

  .css-6t9fnh-control {
    border: 1px solid var(--slate7) !important;
    background: var(--base);
    color: var(--slate9);
    width: 161.25px;
    height: 32px;

    .css-1opnhvy-singleValue {
      color: var(--slate9) !important;

    }
  }

  input.tj-checkbox {
    background: var(--base) !important;
    color: var(--slate9);
    border: 1px solid var(--slate7) !important;

    ::placeholder {
      color: var(--slate9);
    }
  }
}


.tj-db-dataype {
  margin-left: 8px;
  color: var(--slate11);
}

.tj-database-column-header {
  color: var(--slate12);
  padding: 4px 4px 4px 8px !important;
  text-transform: capitalize !important;
  line-height: 0px !important;
  font-weight: 500 !important;
  font-size: 12px !important;
  line-height: 20px !important;
  color: var(--slate12) !important;

  &:first-child {
    display: flex !important;
    align-items: center !important;
    padding-left: 1rem !important;
  }

}

.tj-database-column-row {
  margin: 0;

  th:first-child {
    height: 28px;
  }

  th:first-child>div {
    height: 16px;
    width: 16px;
    display: flex;
    align-items: center;
    height: 28px;

    input {
      border-radius: 4px;
    }

  }
}

.tj-db-operations-header {
  height: 48px;
  padding: 0 !important;
  display: flex;
  align-items: center;
  background-color: var(--base);

  .row {
    margin-left: 0px;
    width: 98%;
  }

  .col-8 {
    padding-left: 0px;
    display: flex;
    gap: 12px;
    align-items: center;
  }
}

.add-new-column-btn {
  margin-left: 16px;
  height: 28px;
  border-radius: 6px;
  padding: 0 !important;
  display: flex;
  align-items: center;
  justify-content: center;
  background: transparent;
  color: var(--slate12);
  border: none;
}

.tj-db-filter-btn {
  width: 100%;
  height: 28px;
  border-radius: 6px;
  background: transparent;
  color: var(--slate12);
  border: none;
  display: flex;
  align-items: center;
  justify-content: center;
}

.tj-db-filter-btn-applied,
.tj-db-sort-btn-applied {
  display: flex !important;
  flex-direction: row !important;
  justify-content: center !important;
  align-items: center !important;
  //padding: 4px 16px !important;
  width: 100% !important;
  height: 28px !important;
  background: var(--grass2) !important;
  border-radius: 6px !important;
}

.tj-db-filter-btn-active,
.tj-db-sort-btn-active {
  display: flex !important;
  flex-direction: row !important;
  justify-content: center !important;
  align-items: center !important;
  //padding: 4px 16px !important;
  width: 100% !important;
  height: 28px !important;
  border-radius: 6px !important;
  background: var(--indigo4) !important;
  //border: 1px solid var(--indigo9) !important;
  color: var(--indigo9) !important;
}

.tj-db-header-add-new-row-btn {
  height: 28px;
  background: transparent;
  border-radius: 6px !important;
  display: flex;
  flex-direction: row;
  justify-content: center;
  align-items: center;
  gap: 6px;
  border: none;

  padding: span {
    //color: var(--indigo9);
  }
}

.tj-db-sort-btn {
  width: 100%;
  height: 28px;
  background: transparent;
  color: var(--slate12);
  border: none;
  display: flex;
  align-items: center;
  justify-content: center;
  margin: 0
}

.edit-row-btn {
  background: transparent;
  color: var(--slate12);
  border: none;
  display: flex;
  align-items: center;
  justify-content: center;
}

.workspace-variable-header {
  width: 880px;
  ;
  margin: 0 auto;
  display: flex;
  padding: 0;
}

.workspace-variables-alert-banner {
  width: inherit;
  background-color: #FFF9ED;
  border-color: #FFE3A2;
}

.codehinter.alert-component.workspace-variables-alert-banner {
  color: var(--amber8);
  border-color: var(--amber3);
}

.add-new-variables-button {
  margin-bottom: 20px;
  width: 169px;
  height: 32px;
}

.org-users-page-sidebar,
.left-menu {
  padding: 16px;
  gap: 7px;
  width: 220px;
  border-right: 1px solid var(--slate5);
  overflow-y: auto;
  overflow-x: hidden;
}

.groups-header-wrap {
  display: flex;
  height: 36px;
  border-bottom: 1px solid var(--slate5);
}

.org-users-page-container {
  width: 880px;
  margin: 0 auto;

  
}

.group-duplcate-modal-body {
    margin-top: 20px;

    .check-row{
      margin-left: 5px;
      margin-bottom: 10px;
    }
  }

.groups-main-header-wrap {
  padding: 20px 0px 8px;
  gap: 10px;
  width: 612px;
  height: 56px;
  margin: 0 auto;
  display: flex;
  justify-content: space-between;

  p {
    white-space: nowrap;
    overflow: hidden;
    text-overflow: ellipsis;
  }

  .nav-tabs .nav-link.active {
    border-bottom: 2px solid var(--indigo9) !important;
  }
}

.form-check-input:disabled {
  background-color: var(--slate8) !important;
}

.manage-groups-body {
  padding: 24px;
  font-size: 12px;
  overflow-y: auto;
  height: calc(100vh - 300px);

}

.groups-sub-header-wrap {
  width: 612px;
  height: 36px;
  border-bottom: 1px solid var(--slate5) !important;

  .nav-link.active {
    border-bottom: 2px solid var(--indigo9) !important;
    border-color: var(--indigo9) !important;
  }

  .nav-item {
    font-weight: 500 !important;
    font-size: 12px !important;
  }


  p {
    width: 205px;
  }
}

.groups-btn-container {
  width: 880px;
  justify-content: space-between;
  margin: 0 auto;
  margin-bottom: 20px;
  height: 32px;
  align-items: center;

}

.org-users-page {
  margin: 0 auto;
}

.org-users-page-card-wrap {
  height: calc(100vh - 208px);
}

.org-users-page-card-wrap,
.manage-sso-wrapper-card {
  display: flex;
  flex-direction: row;
  background: var(--base);
  width: 880px;
  outline: 1px solid var(--slate5);
  box-shadow: 0px 1px 2px rgba(16, 24, 40, 0.05);
  border-radius: 6px;
}

.manage-sso-wrapper-card {
  margin: 0 auto;

  .card-body {
    overflow-y: auto;
    padding: 40px;
  }

  .card-header {
    padding: 0px 24px;
    width: 660px;
    height: 72px;
    border-bottom: 1px solid var(--slate5);

  }

  .form-check {
    margin-bottom: 0px !important;
    line-height: 24px;
    font-size: 16px;
  }
}

.groups-sidebar-nav {
  display: flex;
  flex-direction: row;
  align-items: center;
  padding: 6px 8px;
  gap: 40px;
  width: 188px;
  height: 32px;
  background: var(--base);
  border-radius: 6px;
  cursor: pointer;
}

.org-users-page-card-body {
  width: 660px;
}

.org-users-page {
  .nav-tabs .nav-link.active {
    background-color: transparent !important;
  }

  .nav-tabs .nav-item.show .nav-link,
  .nav-tabs .nav-link.active {
    border-color: var(--indigo9) !important;

  }

  .nav-link:hover {
    border-right: none !important;
    border-left: none !important;
    border-top: none !important;

    color: var(--indigo9);
  }
}

.groups-selected-row {
  background-color: var(--indigo4);
}

.add-apps-btn {
  width: 160px;
  height: 32px;
}

.groups-app-body-header {
  border-bottom: 1px solid var(--slate5);

  p {
    height: 36px;
    display: flex;
    align-items: center;
    width: 286px;
    color: var(--slate11);

  }

  p:first-child {
    width: 205px !important;
    margin-left: 12px;
  }

}

.manage-group-tab-icons {
  margin-right: 6px;
}

.manage-groups-no-apps-wrap {
  display: flex;
  justify-content: center;
  flex-direction: column;
  align-items: center;
  width: 602px;

  p {
    margin-top: 12px;
  }

  span {
    color: var(--slate11);
    margin-top: 4px;
  }

  div {
    width: 64px;
    height: 64px;
    background: var(--indigo3);
    border-radius: 12px;
    display: flex;
    justify-content: center;
    align-items: center;
    margin-top: 88px;
  }
}

.apps-permission-wrap {
  height: 72px;
  justify-content: center;
  gap: 12px;
}

.apps-folder-permission-wrap,
.apps--variable-permission-wrap {
  height: 44px;
}

.manage-group-permision-header {
  border-bottom: 1px solid var(--slate5);
  display: flex;

  p {
    padding: 8px 12px;
    gap: 10px;
    width: 206px;
    height: 36px;
    font-weight: 500;
    color: var(--slate11) !important;
  }

}

.permission-body {
  .form-check {
    margin-bottom: 0px !important;
  }

  tr {
    border-bottom: 1px solid var(--slate5);
    width: 612px !important;

  }

  td {
    font-size: 12px;
    font-weight: 500;
    line-height: 20px;
    letter-spacing: 0em;
    text-align: left;
    width: 206px !important;
    padding-left: 12px;

    div {
      padding-left: 12px;
    }
  }
}


.default-option-text {
  margin-left: 10px;
  margin-right: 16px;
  font-size: 11px !important;
}

.git-sso-help-text {
  color: var(--slate11);
}

.default-group-wrap {
  gap: 10px;
  width: 119px;
  height: 28px;
  display: flex;
  align-items: center;
  justify-content: center;
  background: var(--grass3);
  border-radius: 100px;
}

.sso-icon-wrapper {
  display: flex;
  flex-direction: row;
  justify-content: center;
  align-items: center;
  padding: 8px 8px 8px 16px;
  width: 251px;
  height: 56px;
  background: var(--slate3);
  border-radius: 6px;
  margin-top: 12px;
}

.sso-main-box {
  justify-content: center;
  background: var(--slate6);
  padding: 8px 16px;
  width: 96px;
  height: 40px;
  border-radius: 6px;
}

.default-danger-tag-wrap {
  gap: 10px;
  width: 113px;
  height: 28px;
  display: flex;
  align-items: center;
  justify-content: center;
  background: var(--tomato6);
  border-radius: 100px;
  margin-bottom: 16px;
}

.manage-group-users-info {
  height: 48px;
  width: 612px;
  border-radius: 6px;
  padding: 12px 24px 12px 24px;
  background: var(--slate3);
  border: 1px solid var(--slate5);
  border-radius: 6px;
  margin-bottom: 16px;

  p {
    color: var(--slate12);
    gap: 14px;
    display: flex;
    align-items: center;

  }
}

.name-avatar {
  display: flex;
  flex-direction: column;
  justify-content: center;
  align-items: center;
  gap: 10px;
  width: 36px;
  height: 36px;
  background-color: var(--slate3) !important;
  border-radius: 6px;
  color: var(--slate11);
  margin-right: 12px;
  text-transform: capitalize;
}

.manage-group-users-row {
  display: flex;
  flex-direction: row;
  align-items: baseline;
  padding: 12px 6px;
  width: 612px !important;
  height: 64px;
  border-bottom: 1px solid var(--slate5);

  p {
    width: 272px;
    white-space: nowrap;
    overflow: hidden;
    text-overflow: ellipsis;

    span {
      max-width: 150px;
      white-space: nowrap;
      overflow: hidden;
      text-overflow: ellipsis;
    }
  }

  &:hover .apps-remove-btn {
    display: flex;
  }
}

.manage-group-app-table-body {
  width: 602px !important;

  tr {
    display: flex;
    font-family: 'IBM Plex Sans';
    font-style: normal;
    font-weight: 400;
    font-size: 12px;
    line-height: 20px;
    color: var(--slate12);
  }
}

.apps-view-edit-wrap {
  display: flex;
  flex-direction: column;
  width: 51px;
  margin-right: 32px;
}

.apps-table-row {
  display: grid !important;
  grid-template-columns: 205px 286px 115px;

  td {
    padding: 12px;
    white-space: nowrap;
    overflow: hidden;
    text-overflow: ellipsis;
  }

  &:hover .apps-remove-btn {
    display: flex;
  }
}

.apps-remove-btn {
  width: 97px;
  height: 28px;
  font-weight: 600 !important;
}

.faded-text {
  color: var(--slate8);
}

.manage-groups-app-dropdown {
  width: 440px;
}

.create-new-group-button {
  width: 169px;
  height: 32px;
  border-radius: 6px;
}

.faded-input {
  background: var(--slate5);
}

.manage-group-table-head {
  display: flex;
  border-bottom: 1px solid var(--slate5);
  width: 612px;
  height: 36px;
  padding: 8px 12px;
  align-items: center;


  p {
    width: 272px !important;
    color: var(--slate11);
    font-weight: 500;
  }

}

.manage-groups-permission-apps,
.apps-constant-permission-wrap {
  border-bottom: 1px solid var(--slate5);
}

.manage-groups-permission-apps,
.apps-folder-permission-wrap,
.apps-variable-permission-wrap,
.apps-constant-permission-wrap {
  display: flex;
  align-items: center;
  padding: 12px;
  gap: 10px;

  div {
    width: 206px;
  }
}

.manage-groups-permission-apps,
.apps-variable-permission-wrap,
.apps-constant-permission-wrap {
  gap: 10px;
  height: 72px;
}

.apps-folder-permission-wrap,
.apps-variable-permission-wrap {
  height: 44px;
  border-bottom: 1px solid var(--slate5);
}

.delete-group {
  text-decoration: none !important;
  color: var(--tomato9) !important;
}

.delete-link,
.remove-decoration {
  text-decoration: none !important;
}

.edit-group {
  text-decoration: none !important;
  color: var(--slate12) !important;
}

.removed-decoration {
  text-decoration: none !important;
}

.rmsc .select-item.selected {
  color: var(--slate12) !important;
  background-color: var(--base) !important;
}

.manage-constants-dropdown {
  .rmsc.multi-select {
    .dropdown-container {
      gap: 17px;
      height: 32px;
      background: var(--base);
      border: 1px solid var(--slate7);
      border-radius: 6px;
      display: flex;
      justify-content: center;
      align-items: center;
      margin-right: 12px;
    }

    .dropdown-content {
      .panel-content {
        background: var(--base);
        border: 1px solid var(--slate3);
        box-shadow: 0px 12px 16px -4px rgba(16, 24, 40, 0.08), 0px 4px 6px -2px rgba(16, 24, 40, 0.03);
        border-radius: 6px;
        align-items: center;


        .select-item:hover {
          background-color: var(--slate3);
        }

        .item-renderer {
          align-items: center;

          span {
            font-size: 12px;
            color: var(--slate12)
          }
        }
      }
    }
  }
}




.manage-groups-app-dropdown {
  margin-right: 12px;

  .rmsc .dropdown-container:focus-within {
    border: 1px solid var(--indigo9) !important;
    box-shadow: 0px 0px 0px 2px #C6D4F9 !important;
  }

  .dropdown-heading-value {
    span {
      color: var(--slate12) !important;

    }
  }

  .multi-select {
    .dropdown-container {
      gap: 17px;
      width: 440px;
      height: 32px;
      background: var(--base);
      border: 1px solid var(--slate7);
      border-radius: 6px;
      display: flex;
      justify-content: center;
      align-items: center;
      margin-right: 12px;
    }

  }

  .dropdown-content {
    .panel-content {
      background: var(--base);
      border: 1px solid var(--slate3);
      box-shadow: 0px 12px 16px -4px rgba(16, 24, 40, 0.08), 0px 4px 6px -2px rgba(16, 24, 40, 0.03);
      border-radius: 6px;

      .select-panel {
        .search {
          border-bottom: 1px solid var(--slate5);
        }

        .search,
        input {
          background-color: var(--base) !important;
        }
      }

      input[type='checkbox'] {
        border: 1px solid red !important;
      }

      .select-item:hover {
        background-color: var(--slate3);
      }


      .item-renderer {
        align-items: center !important;

        span {
          font-size: 12px;
          color: var(--slate12)
        }
      }

    }
  }
}

.sso-form-wrap {
  .form-label {
    font-size: 12px;
    font-weight: 500px;
    margin-bottom: 4px !important;
    color: var(--slate12);
  }

  .form-check-label {
    font-size: 12px;
    font-size: 12px;
    line-height: 20px;
    color: var(--slate12);
  }
}

.allow-default-sso-helper-text {
  white-space: pre-line;
}

.password-disable-danger-wrap {
  padding: 16px;
  gap: 16px;
  width: 574px;
  height: 116px;
  background: var(--tomato3);
  border: 1px solid var(--tomato5);
  border-radius: 6px;
}

.sso-footer-save-btn {
  height: 40px;
}

.sso-footer-cancel-btn {

  width: 85px;
  height: 40px;
}

.danger-text-login {
  padding-left: 40px !important;
}

.tick-icon {
  width: 20px;
  height: 20px;
  background: var(--indigo9);
  border-radius: 4px;
}

.invite-user-drawer-wrap {
  display: grid;
  grid-template-rows: auto 1fr auto;
  height: 100vh;
}

.manage-users-drawer-footer {
  padding: 24px 32px;
  height: 88px;
  border-top: 1px solid var(--slate5) !important;
  display: flex;
  gap: 8px;
  justify-content: end;

  .invite-btn {
    width: 140px;
    height: 40px;
  }

  .cancel-btn {
    width: 85px;
    height: 40px;
  }
}


.tj-drawer-tabs-wrap {
  display: flex;
}

.invite-user-drawer-wrap {
  .card-header {
    flex-direction: column;
    display: flex;
    justify-content: space-between;
    padding: 0px !important;
  }

  .card-header-inner-wrap {
    justify-content: space-between;
    width: 100%;
    padding: 16px 20px;
    height: 64px;

  }

  .card-header-inner-wrap,
  .tj-drawer-tabs-container {
    display: flex;
  }

  .tj-drawer-tabs-container-outer {
    padding-top: 0px;
    gap: 10px;
    height: 68px;
  }

  .tj-drawer-tabs-container {
    padding: 2px;
    gap: 2px;

    width: 502px;
    height: 36px;
    background: var(--slate4);
    border-radius: 6px;

  }
}

.tj-drawer-tabs-btn {
  padding: 2px 4px;
  gap: 6px;
  width: 248px;
  height: 32px;
  box-shadow: 0px 1px 2px rgba(16, 24, 40, 0.05);
  border-radius: 4px;
  border: none;
  color: var(--slate11);
  display: flex;
  align-items: center;
  justify-content: center;
  background: var(--slate4);


  span {
    margin-left: 4px !important;
    font-weight: 500;

  }
}

.tj-drawer-tabs-btn-active {
  background: var(--base);
  color: var(--slate12);
}

.user-number-wrap {
  display: flex;
  flex-direction: column;
  align-items: center;
  padding: 8px;
  gap: 10px;
  width: 36px;
  height: 36px;
  background: var(--slate3);
  border-radius: 1000px;
}

.user-csv-template-wrap {
  display: flex;
  padding: 24px;
  gap: 14px;

  width: 486px;
  height: 152px;

  background: var(--orange3);

  border: 1px solid var(--orange6);
  border-radius: 6px;

  div {
    display: flex;
    flex-direction: column;

    p {
      margin-bottom: 12px;
    }

  }
}

.upload-user-form {
  display: flex;
  flex-direction: column;
  justify-content: center;
  align-items: center;
  padding: 60px 0px;
  gap: 36px;
  width: 486px;
  border: 2px dashed var(--indigo9);
  border-radius: 6px;
  align-items: center;
  margin: 24px auto;
  text-align: center;

  .select-csv-text {
    color: var(--indigo9);
    margin-bottom: 4px;
  }

  span {
    color: var(--slate11) !important;
  }
}

.download-template-btn {
  width: 184px;
  height: 32px;
  padding: 0px !important;
}

.csv-upload-icon-wrap {
  display: flex;
  flex-direction: row;
  justify-content: center;
  align-items: center;
  padding: 10px;
  gap: 10px;
  width: 64px;
  height: 64px;
  background: var(--indigo3);
  border-radius: 12px;
  margin: 0px auto 12px auto;
  cursor: pointer;
}

.user-csv-template-wrap {
  margin-top: 24px;
}


.manage-users-drawer-content-bulk {
  form {
    display: flex;
    flex-direction: column;
    justify-content: center;
    align-items: center;
  }

  .manage-users-drawer-content-bulk-download-prompt {
    display: flex;
    flex-direction: row !important;
    justify-content: center;
    align-items: flex-start !important;
  }
}


.manage-users-drawer-content {
  margin: 24px 32px;

  .invite-user-by-email {
    display: flex;
    flex-direction: column;
    justify-content: center;
    align-items: top;
  }

  .invite-user-by-email {
    display: flex;
  }

  .invite-email-body {
    width: 452px;

    input:not([type="checkbox"]) {
      padding: 6px 10px;
      height: 32px;
      color: var(--slate12);
    }
  }
}

.rmsc .item-renderer {
  align-items: center !important;
}

.tj-db-table {
  overflow-y: auto;
  height: 110px;

  table {
    border-collapse: collapse;
    width: 100%;
  }
}

.bounded-box {
  .sc-iwsKbI.lmGPCf {
    height: 100%;
    margin: auto;
    width: max-content;
    max-width: 100% !important;

    img {
      height: 100% !important;
    }

    .gVmiLs {
      width: auto !important;
    }
  }

  .css-tlfecz-indicatorContainer,
  .css-1gtu0rj-indicatorContainer {
    svg {
      width: 12px !important;
      height: 12px !important;
    }
  }

}

.sso-type-header {
  margin-left: 10px;
}

.groups-folder-list {
  padding: 6px 8px;
  gap: 40px;
  max-width: 188px;
  height: 32px;

  span {
    white-space: nowrap !important;
    overflow: hidden !important;
    text-overflow: ellipsis !important;
  }

  .tooltip {
    opacity: 0.7;
  }

  .groups-list-option-button{
      background-color: var(--base) !important;
      width: 24px;
      height: 24px;
      padding: 7px 0px 7px 0px;

      &:focus-visible {
        border: none !important;
        outline: none !important;
        box-shadow: none !important;
      }
  }
  

  
}

.create-group-modal-footer {
  display: flex;
  align-items: center;
  gap: 8px;
  justify-content: end;
}

.add-users-button {
  width: 160px;
  height: 32px;
}

.sso-page-inputs {
  padding: 6px 10px;
  gap: 17px;
  width: 612px;
  height: 32px;
}

.popover-group-menu {
    border-radius: 4px;
    width: 190px;
    box-shadow: 0px 12px 16px -4px rgba(16, 24, 40, 0.08), 0px 4px 6px -2px rgba(16, 24, 40, 0.03);
    background: var(--base);
    color: var(--slate12);
    border: 1px solid var(--slate3);

    .popover-arrow {
      display: none;
    }

    .popover-body {
      padding: 6px;
      color: var(--slate12);

      .field {
        
        width: 100%;
        margin: 0 0 0 0;
        height: 36px;
        justify-content: center;
        align-items: center; 
        display: flex;

        .option-row {
          width: 100%;
          height: 100%;
          font-weight: 400;
          font-size: 12px;
          justify-content: left;
          align-items: center; 
          display: flex;
          z-index: 999999999;
        }

        .disable {
          color: var(--slate7);
        }

        &__danger {
          color: var(--tomato9);
        }
        :hover {
        background-color: var(--slate3);
      }
      }
    }
  }

.workspace-settings-filter-wrap {
  background: var(--slate3);
  padding: 15px 16px;
  gap: 12px;
  width: 880px;
  height: 62px;
  border-right: 1px solid var(--slate7);
  border-top: 1px solid var(--slate7);
  border-left: 1px solid var(--slate7);
  box-shadow: 0px 1px 2px rgba(16, 24, 40, 0.05);
  border-top-left-radius: 6px;
  border-top-right-radius: 6px;
}


// users page
.css-1i2tit0-menu {
  margin: 0px !important;
  background: var(--base);
  box-shadow: 0px 4px 6px -2px #10182808 !important;

  .css-2kg7t4-MenuList {
    margin: 0px !important;
    padding: 0px !important;
    background: var(--base);
  }
}

.workspace-settings-nav-items {
  padding: 6px 8px;
  gap: 40px;
  width: 248px;
  height: 32px;
}

.new-app-dropdown {
  background: var(--base) !important;
  color: var(--slate12);
}

.workspace-variable-container-wrap {

  .card,
  thead {
    background: var(--base) !important;

    tr>th,
    tbody>tr>td {
      background: var(--base) !important;
    }
  }

}

.move-selected-app-to-text {
  p {
    white-space: nowrap;
    overflow: hidden;
    text-overflow: ellipsis;

    span {
      font-weight: 600;
    }
  }
}

.tj-org-dropdown {
  .dashboard-org-avatar {
    margin-right: 11px;
    display: flex;
    flex-direction: row;
    justify-content: center;
    align-items: center;
    padding: 7px 8px;
    gap: 10px;
    width: 34px;
    height: 34px;
    background: var(--slate4) !important;
    color: var(--slate9);
    border-radius: 6px;
  }

  .org-name {
    color: var(--slate12) !important;
    white-space: nowrap;
    overflow: hidden;
    text-overflow: ellipsis;
  }
}

.css-1q0xftk-menu {
  background-color: var(--base-black) !important;
  border: 1px solid hsl(197, 6.8%, 13.6%) !important;
  box-shadow: 0px 12px 16px -4px rgba(16, 24, 40, 0.08), 0px 4px 6px -2px rgba(16, 24, 40, 0.03) !important;

}

.css-4yo7x8-menu {
  background-color: var(--base) !important;
  border: 1px solid var(--slate3) !important;
  box-shadow: 0px 12px 16px -4px rgba(16, 24, 40, 0.08), 0px 4px 6px -2px rgba(16, 24, 40, 0.03) !important;
  border-radius: 6px !important;
}


.org-custom-select-header-wrap {
  border-bottom: 1px solid var(--slate5);
}

.btn-close:focus {
  box-shadow: none !important;
}

.template-card {
  padding: 16px;
  gap: 16px;
  min-width: 280px;
  max-width: 100%;
  height: 210px;
  background: var(--base);
  border: 1px solid var(--slate3);
  box-shadow: 0px 1px 2px rgba(16, 24, 40, 0.05);
  border-radius: 6px;
}

.see-all-temlplates-link {
  color: var(--indigo9) !important;
}

.template-card-img {
  padding: 0px;
  width: 100%;
  height: 77.5%;
  border-radius: 4px;
}

.confirm-dialogue-body {
  background: var(--base);
  color: var(--slate12);
}

.folder-header-icons-wrap {
  gap: 4px;
}

.tj-common-search-input {
  .input-icon-addon {
    padding-right: 8px;
    padding-left: 8px;

  }

  input {
    box-sizing: border-box;
    display: flex;
    flex-direction: row;
    align-items: center;
    padding: 4px 8px !important;
    gap: 16px;
    width: 248px !important;
    height: 28px !important;
    background: var(--base);
    border: 1px solid var(--slate7);
    border-radius: 6px;
    color: var(--slate12);
    padding-left: 33px !important;


    ::placeholder {
      color: var(--slate9);
      margin-left: 5px !important;
      padding-left: 5px !important;
      background-color: red !important;
    }

    &:hover {
      background: var(--slate2);
      border: 1px solid var(--slate8);
    }

    &:active {
      background: var(--indigo2);
      border: 1px solid var(--indigo9);
      box-shadow: 0px 0px 0px 2px #C6D4F9;
      outline: none;
    }

    &:focus-visible {
      background: var(--slate2);
      border: 1px solid var(--slate8);
      border-radius: 6px;
      outline: none;
      padding-left: 12px !important;
    }

    &:disabled {
      background: var(--slate3);
      border: 1px solid var(--slate7);
    }
  }


}

.search-icon-wrap {
  display: flex;
  flex-direction: row;
  justify-content: center;
  align-items: center;
  padding: 7px;
  gap: 8px;
  width: 28px;
  height: 28px;
  background: var(--base);
  border: 1px solid var(--slate7);
  border-radius: 6px;
  cursor: pointer;
}

.sidebar-list-wrap {
  margin-top: 24px;
  padding: 0px 20px 20px 20px;
  height: calc(100vh - 180px);
  overflow: auto;

  span {
    letter-spacing: -0.02em;
  }
}

.drawer-footer-btn-wrap,
.variable-form-footer {
  display: flex;
  flex-direction: row;
  justify-content: flex-end;
  align-items: center;
  padding: 24px 32px;
  gap: 8px;
  height: 88px;
  border-top: 1px solid var(--slate5);
  background: var(--base);
}

.drawer-card-title {
  padding: 16px;
  border-bottom: 1px solid var(--slate5);

  h3 {
    margin-bottom: 0px !important;
  }
}

.drawer-card-wrapper,
.variable-form-wrap {
  min-height: 100vh;
  display: grid;
  grid-template-rows: auto 1fr auto;
}

.add-new-datasource-header-container {
  margin-bottom: 24px;
  padding-top: 4px;
}

.folder-list-group-item {
  color: var(--slate12) !important;
}

.table-list-item,
.table-name {
  color: var(--slate12) !important;
}

// targetting all react select dropdowns

.css-1i2tit0-menu .css-2kg7t4-MenuList {
  div {
    background-color: var(--base-black);

    &:hover {
      background-color: hsl(198, 6.6%, 15.8%);
      ;
    }
  }
}

.css-ob45yj-menu .css-2kg7t4-MenuList {
  div {
    background-color: var(--base);

    &:hover {
      background-color: var(--slate4);
      ;
    }
  }
}

.selected-ds.row>img {
  padding: 0 !important;
}

.tj-user-table-wrapper {
  height: calc(100vh - 270px); //52+64+40+32+20+62
  overflow-y: auto;
  background: var(--base);
  border-right: 1px solid var(--slate7);
  border-bottom: 1px solid var(--slate7);
  border-left: 1px solid var(--slate7);
  box-shadow: 0px 1px 2px rgba(16, 24, 40, 0.05);
  border-bottom-left-radius: 6px;
  border-bottom-right-radius: 6px;

}

.user-filter-search {
  padding: 6px 10px;
  gap: 16px;
  width: 312px;
  height: 32px;
  background: var(--base);
  border: 1px solid var(--slate7);
  border-radius: 6px;

  &::placeholder {
    color: var(--slate9);
  }
}



//TJ APP INPUT
.tj-app-input {
  display: flex;
  flex-direction: column;
  font-family: 'IBM Plex Sans';
  font-style: normal;
  position: relative;

  .text-danger {
    font-weight: 400 !important;
    font-size: 10px !important;
    line-height: 16px !important;
    color: var(--tomato10) !important;
  }

  label {
    font-family: 'IBM Plex Sans';
    font-style: normal;
    font-weight: 500;
    font-size: 12px;
    line-height: 20px;
    display: flex;
    align-items: center;
    color: var(--slate12);
    margin-bottom: 4px;
  }

  input.form-control,
  textarea,
  .form-control {
    gap: 16px !important;
    background: var(--base) !important;
    border: 1px solid var(--slate7) !important;
    border-radius: 6px !important;
    margin-bottom: 4px !important;
    color: var(--slate12) !important;
    transition: none;


    &:hover {
      background: var(--slate1) !important;
      border: 1px solid var(--slate8) !important;
      -webkit-box-shadow: none !important;
      box-shadow: none !important;
      outline: none;
    }

    &:focus-visible {
      background: var(--indigo2) !important;
      border: 1px solid var(--indigo9) !important;
      box-shadow: none !important;
    }
    &.input-error-border {
      border-color: #DB4324 !important;
    }

    &:-webkit-autofill {
      box-shadow: 0 0 0 1000px var(--base) inset !important;
      -webkit-text-fill-color: var(--slate12) !important;

      &:hover {
        box-shadow: 0 0 0 1000px var(--slate1) inset !important;
        -webkit-text-fill-color: var(--slate12) !important;
      }

      &:focus-visible {
        box-shadow: 0 0 0 1000px var(--indigo2) inset !important;
        -webkit-text-fill-color: var(--slate12) !important;
      }
    }


  }

}

.tj-app-input-wrapper {
  display: flex;

  .eye-icon {
    position: absolute;
    right: 8px;
    top: 5px;
    cursor: pointer;
  }

  .form-control {
    padding-right: 2.2rem;
  }
}



.tj-sub-helper-text {
  font-weight: 400;
  font-size: 10px;
  line-height: 16px;
}

.tj-input-success {
  color: var(--grass10);
}

.tj-input-warning {
  color: var(--orange10);
}

.tj-input-helper {
  color: var(--slate11);
}

.tj-input-error {
  color: var(--tomato10);
}

.tj-input-error-state {
  border: 1px solid var(--tomato9);
}

// TJ APP INPUT END

.search-input-container {
  display: flex;
}

// sidebar styles inside editor :: temporary
.theme-dark,
.dark-theme {
  .codehinter.alert-component.workspace-variables-alert-banner {
    color: #ffecbb !important;
    background-color: #3a3f41 !important;
    border-color: #4d5156 !important;
  }
}

.tj-db-table {
  table {
    max-width: calc(100% - 28px);
  }

  .datatable {
    position: relative;
  }
}

.add-row-btn-database {
  position: absolute;
  top: 0;
  right: -28px;
  width: 28px;
  height: 28px;
  background: var(--slate7);
  border-width: 0px 1px 1px 1px;
  border-style: solid;
  border-color: var(--slate4);
  border-radius: 0px !important;
}

.add-col-btn-database {
  position: absolute;
  top: 28;
  left: 0px;
  width: 28px;
  height: 28px;
  background: var(--slate7);
  border-width: 0px 1px 1px 1px;
  border-style: solid;
  border-color: var(--slate4);
  border-radius: 0px !important;
}

// custom styles for users multiselect in manage users
.manage-groups-users-multiselect {
  gap: 17px;
  width: 440px;
  height: 32px;
  background: var(--base);
  border-radius: 6px;

  .dropdown-heading {
    height: 32px;
    padding: 6px 10px;
  }

  .dropdown-container {
    background: var(--base);
    border: 1px solid var(--slate7) !important;
  }

  .dropdown-content {
    border: 1px solid var(--slate3);
    box-shadow: 0px 12px 16px -4px rgba(16, 24, 40, 0.08), 0px 4px 6px -2px rgba(16, 24, 40, 0.03);
    border-radius: 6px;

    .search {
      input {
        background-color: var(--base);
        color: var(--slate12);
      }
    }
  }

  .rmsc,
  .dropdown-content,
  .panel-content,
  .search {
    background: var(--base) !important;
  }

  .options {
    .select-item {
      color: var(--slate12);

      &:hover {
        background: var(--slate4);
        border-radius: 6px;
      }
    }
  }
}

.select-search__options {
  .item-renderer {
    display: flex !important;
    justify-content: space-between;
    padding: 20px;
    cursor: pointer;
    flex-direction: row;

    div:first-child {
      display: flex;
    }

    p {
      margin-bottom: 0px !important;
      color: var(--slate12);
    }

    span {
      color: var(--slate11);
    }

    p,
    span {
      font-weight: 400;
      font-size: 12px;
      line-height: 20px;
    }
  }
}

.create-new-app-dropdown {
  .button:first-child {
    padding: 0 !important;
  }

  .dropdown-toggle::after {
    border: none !important;
    content: url("data:image/svg+xml,%3Csvg width='25' height='25' viewBox='0 0 25 25' fill='none' xmlns='http://www.w3.org/2000/svg'%3E%3Cpath fill-rule='evenodd' clip-rule='evenodd' d='M10.5 7.03906C10.5 6.34871 11.0596 5.78906 11.75 5.78906C12.4404 5.78906 13 6.34871 13 7.03906C13 7.72942 12.4404 8.28906 11.75 8.28906C11.0596 8.28906 10.5 7.72942 10.5 7.03906ZM10.5 12.0391C10.5 11.3487 11.0596 10.7891 11.75 10.7891C12.4404 10.7891 13 11.3487 13 12.0391C13 12.7294 12.4404 13.2891 11.75 13.2891C11.0596 13.2891 10.5 12.7294 10.5 12.0391ZM11.75 15.7891C11.0596 15.7891 10.5 16.3487 10.5 17.0391C10.5 17.7294 11.0596 18.2891 11.75 18.2891C12.4404 18.2891 13 17.7294 13 17.0391C13 16.3487 12.4404 15.7891 11.75 15.7891Z' fill='%23fff'/%3E%3C/svg%3E%0A");
    transform: rotate(360deg);
    width: 14px;
    margin: 0 !important;
    display: flex;
    align-items: center;
    justify-content: center;
    padding: 8px 0px 0px 0px;
  }
}

.sso-page-loader-card {
  background-color: var(--slate2) !important;
  height: 100%;

  .card-header {
    background-color: var(--slate2) !important;
  }
}

.workspace-nav-list-wrap {
  padding: 4px 20px 20px 20px;
  height: calc(100vh - 116px) !important;
}

.upload-user-form span.file-upload-error {
  color: var(--tomato10) !important;
  margin-top: 12px 0px 0px 0px;
}

.tj-onboarding-phone-input {
  width: 392px !important;
  height: 40px;
  padding: 8px 12px;
  gap: 8px;
  margin-bottom: 12px;
  background: #FFFFFF;
  border: 1px solid #D7DBDF !important;
  border-radius: 0px 4px 4px 0px !important;

  &:hover {
    border: 1px solid #466BF2 !important;
  }
}

.tj-onboarding-phone-input-wrapper {
  margin-bottom: 12px;
}

.theme-dark {
  .tj-onboarding-phone-input-wrapper {
    .flag-dropdown {
      background-color: #1f2936 !important;

      .country-list {
        background-color: #1f2936 !important;
        background: #1f2936;

        li {
          .country .highlight {
            background-color: #3a3f42;
            color: #000 !important;

            div {
              .country-name {
                color: #6b6b6b !important;
              }
            }

          }

          &:hover {
            background-color: #2b2f31;
          }

        }
      }
    }

  }

  .react-tel-input .country-list .country.highlight {
    color: #6b6b6b;
  }
}

#global-settings-popover {
  padding: 24px;
  gap: 20px;
  max-width: 377px !important;
  height: 316px !important;
  background: #FFFFFF;
  border: 1px solid #E6E8EB;
  box-shadow: 0px 32px 64px -12px rgba(16, 24, 40, 0.14);
  border-radius: 6px;
  margin-top: -13px;


  .input-with-icon {
    justify-content: end;
  }

  .form-check-input {
    padding-right: 8px;
  }

  .global-popover-div-wrap-width {
    width: 156px !important;
  }

  .form-switch {
    margin-bottom: 20px;
  }

  .global-popover-div-wrap {
    padding: 0px;
    gap: 75px;
    width: 329px;
    height: 32px;
    margin-bottom: 20px !important;
    justify-content: space-between;

    &:last-child {
      margin-bottom: 0px !important;
    }
  }
}

.global-popover-text {
  font-family: 'IBM Plex Sans';
  font-style: normal;
  font-weight: 500;
  font-size: 12px;
  line-height: 20px;
  color: #11181C;


}

.maximum-canvas-width-input-select {
  padding: 6px 10px;
  gap: 17px;
  width: 60px;
  height: 32px;
  background: #FFFFFF;
  border: 1px solid #D7DBDF;
  border-radius: 0px 6px 6px 0px;
}

.maximum-canvas-width-input-field {
  padding: 6px 10px;
  gap: 17px;
  width: 97px;
  height: 32px;
  background: #FFFFFF;
  border: 1px solid #D7DBDF;
  border-top-left-radius: 6px;
  border-bottom-left-radius: 6px;
  border-right: none !important;


}

.canvas-background-holder {
  padding: 6px 10px;
  gap: 6px;
  width: 120px;
  height: 32px;
  background: #FFFFFF;
  display: flex;
  align-items: center;
  border: 1px solid #D7DBDF;
  border-radius: 6px;
  flex-direction: row;
}

.export-app-btn {
  flex-direction: row;
  justify-content: center;
  align-items: center;
  padding: 6px 16px;
  gap: 6px;
  width: 158px;
  height: 32px;
  font-family: 'IBM Plex Sans';
  font-style: normal;
  font-weight: 600;
  font-size: 14px;
  line-height: 20px;
  color: #3E63DD;
  background: #F0F4FF;
  border-radius: 6px;
  border: none;
}

.tj-btn-tertiary {
  padding: 10px 20px;
  gap: 8px;
  width: 112px;
  height: 40px;
  background: #FFFFFF;
  border: 1px solid #D7DBDF;
  border-radius: 6px;

  &:hover {
    border: 1px solid #C1C8CD;
    color: #687076;
  }

  &:active {
    border: 1px solid #11181C;
    color: #11181C;
  }
}

.export-table-button {

  display: flex;
  align-items: center;
  justify-content: center;
}


#global-settings-popover.theme-dark {
  background-color: $bg-dark-light !important;
  border: 1px solid #2B2F31;

  .global-popover-text {
    color: #fff !important;
  }

  .maximum-canvas-width-input-select {
    background-color: $bg-dark-light !important;
    border: 1px solid #324156;
    color: $white;
  }

  .export-app-btn {
    background: #192140;
  }

  .fx-canvas div {
    background-color: transparent !important;
  }
}

.released-version-popup-container {
  width: 100%;
  position: absolute;
  display: flex;
  justify-content: center;
  top: 55px;

  .released-version-popup-cover {
    width: 250px;
    height: fit-content;
    margin: 0;
    z-index: 1;

    .popup-content {
      background-color: #121212;
      padding: 16px 18px 0px 16px;
      border-radius: 6px;

      p {
        font-size: 14px;
        font-family: IBM Plex Sans;
        color: #ECEDEE;
      }
    }
  }

  .error-shake {
    animation: shake 0.82s cubic-bezier(.36, .07, .19, .97) both;
    transform: translate3d(0, 0, 0);
    backface-visibility: hidden;
    perspective: 10000px;
  }

  @keyframes shake {

    10%,
    90% {
      transform: translate3d(-1px, 0, 0);
    }

    20%,
    80% {
      transform: translate3d(2px, 0, 0);
    }

    30%,
    50%,
    70% {
      transform: translate3d(-4px, 0, 0);
    }

    40%,
    60% {
      transform: translate3d(4px, 0, 0);
    }
  }

}

.profile-page-content-wrap {
  background-color: var(--slate2);
  padding-top: 40px;
}

.profile-page-card {
  background-color: var(--base);
  border-radius: 6px;
}

.all-apps-link-cotainer {
  border-radius: 6px !important;
}

.workspace-variable-table-card {
  height: calc(100vh - 208px);
}

.workspace-constant-table-card {
  margin: 0 auto;
  width: 880px;
  min-height: calc(100vh - 308px);

  .empty-state-org-constants {
    padding-top: 5rem;
  }

  .workspace-constant-card-body {
   height: 100%;
  }

  .constant-table-card {
    min-height: 370px;
  }

  .card-footer {
    border-top: none !important;
  }

  .left-menu .tj-list-item {
    width: 148px
  }
}



.variables-table-wrapper {
  tr {
    border-width: 0px !important;
  }
}

.constant-table-wrapper {
  tr {
    border-width: 0px !important;
  }
}

.home-page-content-container {
  max-width: 880px;

  @media only screen and (max-width: 768px) {
    margin-bottom: 0rem !important;
    .liner {
      width: unset !important;
    }

    .app-list {
      overflow-y: auto;
      height: calc(100vh - 23rem);
    }

    .menu-ico {
      display: none !important;
    }
  }
}

@media only screen and (min-width: 1584px) and (max-width: 1727px) {

  .edit-button,
  .launch-button {
    width: 113px !important;
  }
}



@media only screen and (max-width: 1583px) and (min-width: 1312px) {

  .homepage-app-card-list-item {
    max-width: 264px;

    .edit-button,
    .launch-button {
      width: 109px !important;
    }
  }

}

@media only screen and (min-width: 1728px) {

  .homepage-app-card-list-item {
    max-width: 304px;

    .edit-button,
    .launch-button {
      width: 129px !important;
    }
  }

  .home-page-content-container {
    max-width: 976px;
  }

  .liner {
    width: 976px;
  }
}

@media only screen and (max-width: 992px) {
  .homepage-app-card-list-item-wrap {
    display: flex;
    justify-content: center;
    margin-left: auto;
    margin-right: auto;
    width: 100%;
    margin-top: 22px;
  }

  .homepage-app-card-list-item {
    max-width: 304px !important;
    flex-basis: 100%;

    .edit-button,
    .launch-button {
      width: 129px !important;
    }
  }
}

@media only screen and (min-width: 993px) and (max-width: 1311px) {
  .home-page-content-container {
    max-width: 568px;
  }

  .homepage-app-card-list-item-wrap {
    row-gap: 20px;
  }

  .homepage-app-card-list-item {
    max-width: 269px;
    flex-basis: 100%;

    .edit-button,
    .launch-button {
      width: 111.5px !important;
    }
  }

  .liner {
    width: 568px;
  }
}

.tj-docs-link {
  color: var(--indigo9) !important;
  text-decoration: none;
  list-style: none;
}

.datasource-copy-button {
  width: 87px;
  height: 32px;
}

.datasource-edit-btn {
  height: 27px;
  margin-left: 12px;
}

.datasource-edit-modal {

  .modal-content,
  .modal-body,
  .modal-header,
  .modal-title,
  .modal-body-content,
  .modal-sidebar,
  .card {
    background-color: var(--base) !important;
    color: var(--slate12) !important;
    border-color: var(--slate5) !important;
  }

  .datasource-modal-sidebar-footer {
    .footer-text {
      color: var(--slate12) !important;
    }
  }

  .form-control-plaintext {
    color: var(--slate12) !important;
  }

  .card {
    &:hover {
      background-color: var(--slate2) !important;
    }
  }
}

.org-edit-icon {
  width: 28px;
  height: 28px;
  border-radius: 6px;
  display: flex;
  justify-content: center;
  align-items: center;

  svg {
    height: 14px;
    width: 14px;
  }
}

.marketplace-body {
  height: calc(100vh - 64px) !important;
  overflow-y: auto;
  // background: var(--slate2);
}

.plugins-card {
  background-color: var(--base);
  border: 1px solid var(--slate3);
  box-shadow: 0px 1px 2px rgba(16, 24, 40, 0.05);
  border-radius: 6px;

  .card-body-alignment {
    min-height: 145px;
    display: flex;
    flex-direction: column;
    justify-content: space-between;
  }
}

.template-source-name {
  color: var(--slate12) !important;
}

.marketplace-install {
  color: var(--indigo9);
}

.popover {
  .popover-arrow {
    display: none;
  }
}

.shareable-link {
  .input-group {
    .input-group-text {
      border-color: var(--slate7);
      color: var(--slate12);
      background-color: var(--slate3);
    }

    .app-name-slug-input {
      input {
        border-color: var(--grass9);
      }
    }
  }

  .input-group {
    display: flex;

    .tj-app-input textarea {
      width: 600px;
      border-radius: 0px !important;
      margin-bottom: 0px !important;
      background-color: #efefef4d;
      color: #545454;
    }
  }
}

.confirm-dialogue-modal {
  background: var(--base);

  .modal-header {
    background: var(--base);
    color: var(--slate12);
    border-bottom: 1px solid var(--slate5);
  }
}

.theme-dark {
  .icon-widget-popover {
    .search-box-wrapper input {
      color: #f4f6fa !important;
    }

    .search-box-wrapper input:focus {
      background-color: #1c252f !important;
    }
  }

  .shareable-link {
    .tj-app-input textarea {
      background-color: #5e656e !important;
      color: #f4f6fa !important;
      border: none !important;
    }
  }

  .icon-widget-popover {
    .search-box-wrapper .input-icon-addon {
      min-width: 2.5rem !important;
    }

    .search-box-wrapper input {
      color: var(--slate12) !important;
    }
  }

  .shareable-link-container,
  .app-slug-container {
    .field-name {
      color: var(--slate-12) !important;
    }
    input.slug-input {
      background: #1f2936 !important;
      color: #f4f6fa !important;
      border-color: #324156 !important;
    }  
    .applink-text {
      background-color: #2b394b !important;
    }

    .input-group-text {
      background-color: #2b394b !important;
    }

    .tj-text-input {
      border-color: #324156 !important;
    }

    .input-with-icon {
      .form-control{
        background-color: #1f2936 !important;
        border-color: #3E4B5A !important;
        color: #fff !important;
      }
    }
  }

}

.dark-theme{
  .manage-app-users-footer {
    .default-secondary-button {
      background-color: var(--indigo9);
      color: var(--base-black);
    }
  }
}

.break-all {
  word-break: break-all;
}

.workspace-folder-modal{
  .tj-text-input.dark {
    background:  #202425;
    border-color: var(--slate7) !important;
  }
}

.slug-ellipsis {
  white-space: nowrap;
  overflow: hidden;
  text-overflow: ellipsis;
  width: 150px; 
}

.app-slug-container,
.shareable-link-container,
.workspace-folder-modal {
  .tj-app-input {
    padding-bottom: 0px !important;
  }

  .label {
    font-weight: 400;
    font-size: 10px;
    height: 0px;
    padding: 4px 0px 16px 0px;
  }

  .tj-input-error {
    color: var(--tomato10);
  }

  .tj-text-input {
    width: auto !important;
    background: var(--slate3);
    color: var(--slate9);
    height: auto !important;
    margin-bottom: 5px;
    border-color: var(--slate7);

    &:hover {
      box-shadow: none;
    }
    
    &:active {
      border: 1px solid #D7DBDF;
      box-shadow: none;
    }
  }

  .input-with-icon {
    flex: none;
    .icon-container {
      right: 20px;
      top: calc(50% - 13px);
    }
  }

  .label-info {
    color: #687076;
  }

  .label-success {
    color: #3D9A50;
  }

  
  .workspace-spinner {
    color: #889096 !important;
    width: 16px;
    height: 16px;
    align-self: center;
  }

  .cancel-btn {
    color: var(--indigo9);
  }
}
.confirm-dialogue-modal {
  background: var(--base);
}

.table-editor-component-row {
  .rdt.cell-type-datepicker {
    margin-top: 0;
  }

  .has-multiselect {
    .select-search-input {
      margin-bottom: 0;
    }
  }
}

.theme-dark .card-container {
  background-color: #121212 !important
}

.version-select {
  .react-select__menu {
    .react-select__menu-list {
      max-height: 150px;
    }
  }
}

.generate-cell-value-component-div-wrapper {

  .form-control-plaintext:focus-visible {
    outline-color: #dadcde;
    border-radius: 4px;
  }

  .form-control-plaintext:hover {
    outline-color: #dadcde;
    border-radius: 4px;
  }
}

.dark-theme {
  .generate-cell-value-component-div-wrapper {

    .form-control-plaintext:focus-visible {
      filter: invert(-1);
    }

    .form-control-plaintext:hover {
      filter: invert(-1);
    }
  }
}

.app-slug-container,
.workspace-folder-modal {
  .tj-app-input {
    padding-bottom: 0px !important;

    .is-invalid {
      border-color: var(--tomato10) !important;
    }

    .is-invalid:focus {
      border-color: var(--tomato10) !important;
    }
  }

  .tj-input-error {
    height: 32px;
    color: var(--tomato10);
    font-weight: 400;
    font-size: 10px;
    height: 0px;
    padding: 4px 0px 16px 0px;
  }
}

.jet-container-loading {
  margin: 0 auto;
  justify-content: center;
  align-items: center;
}

.jet-container-json-form {
  padding: 20px;

  .DateRangePickerInput {
    width: 100% !important;
  }

  .dropzone {
    aside {
      width: 100% !important;
    }
  }

  fieldset {
    width: 100%;

    .json-form-wrapper {
      margin-bottom: 4px;

      .widget-button {
        button {
          width: auto !important;
          min-width: 140px !important;
        }
      }
    }
  }
}

.freeze-scroll {
  #real-canvas {
    overflow: hidden;
  }
}

.badge-warning {
  background-color: var(--amber7) !important;
}

.workspace-variables-alert-banner {
  width: inherit;
  background-color: #FFF9ED;
  border-color: #FFE3A2;
  margin-bottom: 0px;
  padding: 8px 16px;
  border-radius: 0px;
  display: flex;
  justify-content: space-between;
  align-items: center;
  color: var(--amber8);
  font-size: 12px;
  font-weight: 500;
  line-height: 16px;
  letter-spacing: 0.4px;
  text-align: left;
  box-shadow: 0px 1px 2px rgba(16, 24, 40, 0.05);
  border-radius: 6px;
}

.alert-banner-type-text {
  font-size: 12px;
  font-weight: 500;
  line-height: 16px;
  letter-spacing: 0.4px;
  text-align: left;
}

.tj-app-input .alert-component.workspace-variables-alert-banner {
  color: var(--amber8);
  border-color: var(--amber3);
}

.form-label-restricted {
  display: none;
}


#tooltip-for-org-constant-cell,
#tooltip-for-org-input-disabled {
  padding: 12px 16px !important;
  white-space: pre-line !important;
  max-width: 500px !important;
  z-index: 1 !important;

  .react-tooltip-arrow {
    background: inherit !important;
  }
}

.query-rename-input {

  &:focus,
  &:active {
    box-shadow: 0px 0px 0px 2px #C6D4F9;
    border: 1px solid var(--light-indigo-09, var(--indigo9));
  }
}

.btn-query-panel-header {
  height: 28px;
  width: 28px;
  display: flex;
  align-items: center;
  justify-content: center;
  border-radius: 6px;
  background-color: transparent;
  border: none;

  &.active {
    background-color: var(--slate5) !important;
  }

  &:hover,
  &:focus {
    background-color: var(--slate4) !important;
  }
}

.tj-scrollbar {

  ::-webkit-scrollbar,
  &::-webkit-scrollbar {
    width: 16px;
    border-radius: 8px;
  }

  ::-webkit-scrollbar-thumb,
  &::-webkit-scrollbar-thumb {
    border: 4px solid var(--base);
    border-radius: 8px;
    background-color: var(--slate4) !important;
  }

  ::-webkit-scrollbar-track,
  &::-webkit-scrollbar-track {
    background-color: var(--base);
  }

}

.form-check>.form-check-input:not(:checked) {
  background-color: var(--base);
  border-color: var(--slate7);
}

/*
* remove this once whole app is migrated to new styles. use only `theme-dark` class everywhere. 
* This is added since some of the pages are in old theme and making changes to `theme-dark` styles can break UI style somewhere else 
*/
.tj-dark-mode {
  background-color: var(--base) !important;
  color: var(--base-black) !important;
}

.tj-list-btn {
  border-radius: 6px;

  &:hover {
    background-color: var(--slate4);
  }

  &.active {
    background-color: var(--slate5);
  }
}

.tj-list-option {
  &.active {
    background-color: var(--indigo2);
  }
}

.runjs-parameter-badge {
  max-width: 140px;
}

.release-buttons {
  .release-button {
    display: flex;
    padding: 4px 12px;
    align-items: center;
    gap: 8px;
    flex: 1 0 0;
    width: 84px;
    height: 28px;
    cursor: pointer;
  }

  .released-button {
    background-color: #F1F3F5;
    color: #C1C8CD;
  }
}

.modal-divider {
  border-top: 1px solid #dee2e6;
  padding: 10px;
}

.dark-theme-modal-divider {
  border-top: 1px solid var(--slate5) !important;
  padding: 10px;

  .nav-item {
    background-color: transparent !important;
  }
}

.app-slug-container {
  .label {
    font-size: 9px !important;
  }
}

.shareable-link-container {
  .copy-container {
    width: 0px;
    margin-right: -12px;
  }

  .form-check-label {
    font-size: 12px;
    margin-left: 8px;
    color: var(--base-slate-12);
  }

  .label-success,
  .label-updated,
  .tj-input-error,
  .label-info {
    font-size: 10px;
    padding-top: 10px;
  }

  .input-with-icon {
    .form-control {
      height: 100%;
      border-radius: 0px !important;
      padding-right: 40px;
    }

    .is-invalid:focus {
      border-color: var(--tomato9) !important;
    }

    .icon-container {  
      right: 12px;
      top: calc(50% - 11px);  
      
      .spinner-border {
        width: 20px;
        height: 20px;
      }
    }
  }

  .input-group-text {
    background: var(--slate3);
    color: var(--slate9);
  }
}

.manage-app-users-footer {
  padding-bottom: 20px;
  margin-top: 18px;
  .default-secondary-button {
    width: auto !important;
    padding: 18px;
  }

}

.share-disabled {
  opacity: 0.4;
}

// Editor revamp styles
.main-wrapper {
  .editor {
    .header>.navbar {
      background-color: var(--base) !important;
      border-bottom: 1px solid var(--slate5);
      z-index: 10;
    }
  }
}

.component-image-wrapper {
  background-color: var(--slate3) !important;
  border-radius: 6px;
}

.components-container {
  margin-left: 16px;
  margin-right: 16px;
}

.draggable-box-wrapper {
  height: 86px;
  width: 72px;
  margin-bottom: 4px;
}

.component-card-group-wrapper {
  display: flex;
  flex-wrap: wrap;
  column-gap: 22px;
}

.component-card-group-container {
  display: flex;
  row-gap: 12px;
  flex-direction: column;
  padding-bottom: 12px;
  padding-top: 12px;
}

.widgets-manager-header {
  color: var(--slate12);
  font-size: 14px;
  font-style: normal;
  font-weight: 500;
  line-height: 20px;
  /* 142.857% */
  margin-top: 16px;
  margin-bottom: 12px;
}

.components-container {
  .tj-input {
    margin-bottom: 16px;
  }
}

.tj-widgets-search-input {
  width: 266px;
  height: 32px;
  border-radius: 6px;
  background-color: var(--base) !important;
  font-size: 12px;
  font-style: normal;
  font-weight: 400;
  line-height: 20px;
}

.release-button {
  color: var(--indigo-01, #FDFDFE);
  font-family: IBM Plex Sans;
  font-size: 12px;
  font-style: normal;
  font-weight: 600;
  line-height: 20px;
  /* 166.667% */
  display: flex;
  padding: 4px 12px;
  align-items: center;
  gap: 8px;
  flex: 1 0 0;
}

.editor-header-icon {
  border-radius: 6px;
  border: 1px solid var(--bases-transparent, rgba(255, 255, 255, 0.00));
  background: var(--indigo3);
  display: flex;
  padding: 7px;
  justify-content: center;
  align-items: center;
  gap: 8px;
  height: 28px;
  width: 28px;
}

.tj-header-avatar {
  display: flex;
  font-weight: 500;
  width: 27px;
  height: 26px;
  padding: 4px 6px;
  flex-direction: column;
  justify-content: center;
  align-items: center;
  gap: 10px;
  flex-shrink: 0;
  margin-bottom: 0px !important;
  border-radius: 100% !important;
  margin-left: -8px;
  background-color: var(--slate5) !important;
  color: var(--slate10) !important
}

.undo-redo-container {
  position: absolute;
  top: 10px;
  display: flex;
  right: 222px;
  justify-content: center;
  align-items: center;
  height: 28px;
  gap: 2px;

  div {
    display: flex;
    justify-content: center;
    align-items: center;
    height: 28px;
    width: 28px;
    border-radius: 6px;
  }
}

.sidebar-panel-header {
  color: var(--slate12);
  padding-left: 4px;
}

.modal-content {
  background: var(--base);
  color: var(--slate12);
}

.main-editor-canvas {
  background-color: var(--base);
}

.event-manager-popover {
  border: none;
  /* Shadow/03 */
  box-shadow: 0px 4px 6px -2px rgba(16, 24, 40, 0.03), 0px 12px 16px -4px rgba(16, 24, 40, 0.08);

  .popover-body {
    background-color: var(--base);
    color: var(--slate12);
    border: 1px solid var(--slate3, #F1F3F5);
    border-radius: 6px;
  }

}

.copilot-toggle {
  font-family: IBM Plex Sans;
  font-size: 12px;
  font-style: normal;
  font-weight: 500;
  background-color: transparent !important;
  display: flex;
  align-items: center;
}

.copilot-codehinter-wrap {
  .CodeMirror.cm-s-monokai.CodeMirror-wrap {
    border-radius: 0px;
  }
}

.avatar-list-stacked {
  display: flex;
}

.avatar-list-stacked .avatar {
  margin-right: 0px !important;
}

.navbar-right-section {
  border-left: 1px solid var(--slate5);
}

.modal-header {
  background-color: var(--base);
  border-bottom: 1px solid var(--slate5);
}

.sidebar-debugger {
  .nav-item {
    button:hover {
      border-top-color: transparent;
      border-left-color: transparent;
      border-right-color: transparent;
    }
  }
}

.tj-app-version-text {
  color: var(--pink9);
}

.left-sidebar-comments {
  position: absolute;
  left: 0;
  bottom: 48px;
}

.popover-body {
  background-color: var(--base);
  color: var(--slate12);
  border-radius: 6px;
}

.popover {
  border: none;
  border-radius: 6px;
  border: 1px solid var(--slate3, #F1F3F5);
  background: var(--slate1, #FBFCFD);
  box-shadow: 0px 2px 4px -2px rgba(16, 24, 40, 0.06), 0px 4px 8px -2px rgba(16, 24, 40, 0.10);
}

.canvas-codehinter-container {
  .sketch-picker {
    left: 70px !important;
    top: 207px;
  }
}

.debugger-card-body {
  margin-top: 8px;
  margin-bottom: 16px;
  padding: 0px 16px;
}

.left-sidebar-header-btn {
  background-color: var(--base) !important;
  width: 28px;
  height: 28px;
  padding: 7px !important;

  &:focus-visible {
    border: none !important;
    outline: none !important;
    box-shadow: none !important;
  }
}

.navbar-seperator {
  border: 1px solid var(--slate5, #2B2F31);
  background: var(--slate1, #151718);
  width: 1px;
  height: 19px;
  margin-left: 8px;
  margin-right: 8px;
}

.CodeMirror {
  background: var(--base);
}

.color-picker-input {
  border: solid 1px #333c48;
  height: 36px;
  background-color: var(--slate1);
  border: 1px solid var(--slate7);

  &:hover {
    background-color: var(--slate4);
    border: 1px solid var(--slate8);

  }
}

#popover-basic-2 {
  .sketch-picker {
    left: 7px;
    width: 170px !important;
  }
}

.custom-gap-8 {
  gap: 8px;
}

.color-slate-11 {
  color: var(--slate11) !important;
}

.custom-gap-6 {
  gap: 6px
}

// ToolJet Database buttons

.ghost-black-operation {
  border: 1px solid transparent !important;
  padding: 4px 10px;
}

.custom-gap-2 {
  gap: 2px
}

.custom-gap-4 {
  gap: 4px;
}

.text-black-000 {
  color: var(--text-black-000) !important;
}

.custom-gap-12 {
  gap: 12px
}

.overflow-tooltip {
  .tooltip-inner {
    max-width: 100%;
  }
}

#inspector-tabpane-properties {
  .accordion {
    .accordion-item:last-child {
      border-bottom: none !important;
    }
  }
}
<<<<<<< HEAD

.divider {
  border-top: 1px solid var(--slate6);
}

.workspace-constants-wrapper {
  height: calc(100vh - 64px);
  display: flex;
  align-items: center;
  justify-content: center;
  margin-top: 1.5rem;
}

.blank-page-wrapper {
  @media only screen and (max-width: 768px) {
    display: none;
  }
}

.blank-page-wrapper-mobile {
  display: none;
  @media only screen and (max-width: 768px) {
    transform: translateY(80%);
    display: flex;
    align-items: center;
    justify-content: center;
  }
}
=======
>>>>>>> c9ab7be4
<|MERGE_RESOLUTION|>--- conflicted
+++ resolved
@@ -12113,7 +12113,6 @@
     }
   }
 }
-<<<<<<< HEAD
 
 .divider {
   border-top: 1px solid var(--slate6);
@@ -12141,6 +12140,4 @@
     align-items: center;
     justify-content: center;
   }
-}
-=======
->>>>>>> c9ab7be4
+}