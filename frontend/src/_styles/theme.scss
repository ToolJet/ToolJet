@import "./tabler.scss";
@import "./colors.scss";
@import "./z-index.scss";
@import "./mixins.scss";
@import "./queryManager.scss";
@import "./onboarding.scss";
@import "./components.scss";
@import "./global-datasources.scss";
@import "./typography.scss";
@import "./designtheme.scss";
@import "./dropdown-custom.scss";
@import "./ui-operations.scss";
@import "./license.scss";
@import "react-loading-skeleton/dist/skeleton.css";
@import "./table-component.scss";
@import "./groups-permissions.scss";
@import "tailwindcss/base";
@import "tailwindcss/components";
@import "tailwindcss/utilities";
@import "./componentdesign.scss";
@import "./pages-sidebar.scss";
@import "./modules.scss";
@import "./rocket/card.scss";

/* ibm-plex-sans-100 - latin */
@font-face {
  font-display: swap;
  /* Check https://developer.mozilla.org/en-US/docs/Web/CSS/@font-face/font-display for other options. */
  font-family: "IBM Plex Sans";
  font-style: normal;
  font-weight: 100;
  src: url("/assets/fonts/ibm-plex-sans-v19-latin/ibm-plex-sans-v19-latin-100.woff2") format("woff2");
  /* Chrome 36+, Opera 23+, Firefox 39+, Safari 12+, iOS 10+ */
}

/* ibm-plex-sans-100italic - latin */
@font-face {
  font-display: swap;
  /* Check https://developer.mozilla.org/en-US/docs/Web/CSS/@font-face/font-display for other options. */
  font-family: "IBM Plex Sans";
  font-style: italic;
  font-weight: 100;
  src: url("/assets/fonts/ibm-plex-sans-v19-latin/ibm-plex-sans-v19-latin-100italic.woff2") format("woff2");
  /* Chrome 36+, Opera 23+, Firefox 39+, Safari 12+, iOS 10+ */
}

/* ibm-plex-sans-200 - latin */
@font-face {
  font-display: swap;
  /* Check https://developer.mozilla.org/en-US/docs/Web/CSS/@font-face/font-display for other options. */
  font-family: "IBM Plex Sans";
  font-style: normal;
  font-weight: 200;
  src: url("/assets/fonts/ibm-plex-sans-v19-latin/ibm-plex-sans-v19-latin-200.woff2") format("woff2");
  /* Chrome 36+, Opera 23+, Firefox 39+, Safari 12+, iOS 10+ */
}

/* ibm-plex-sans-200italic - latin */
@font-face {
  font-display: swap;
  /* Check https://developer.mozilla.org/en-US/docs/Web/CSS/@font-face/font-display for other options. */
  font-family: "IBM Plex Sans";
  font-style: italic;
  font-weight: 200;
  src: url("/assets/fonts/ibm-plex-sans-v19-latin/ibm-plex-sans-v19-latin-200italic.woff2") format("woff2");
  /* Chrome 36+, Opera 23+, Firefox 39+, Safari 12+, iOS 10+ */
}

/* ibm-plex-sans-300 - latin */
@font-face {
  font-display: swap;
  /* Check https://developer.mozilla.org/en-US/docs/Web/CSS/@font-face/font-display for other options. */
  font-family: "IBM Plex Sans";
  font-style: normal;
  font-weight: 300;
  src: url("/assets/fonts/ibm-plex-sans-v19-latin/ibm-plex-sans-v19-latin-300.woff2") format("woff2");
  /* Chrome 36+, Opera 23+, Firefox 39+, Safari 12+, iOS 10+ */
}

/* ibm-plex-sans-300italic - latin */
@font-face {
  font-display: swap;
  /* Check https://developer.mozilla.org/en-US/docs/Web/CSS/@font-face/font-display for other options. */
  font-family: "IBM Plex Sans";
  font-style: italic;
  font-weight: 300;
  src: url("/assets/fonts/ibm-plex-sans-v19-latin/ibm-plex-sans-v19-latin-300italic.woff2") format("woff2");
  /* Chrome 36+, Opera 23+, Firefox 39+, Safari 12+, iOS 10+ */
}

/* ibm-plex-sans-regular - latin */
@font-face {
  font-display: swap;
  /* Check https://developer.mozilla.org/en-US/docs/Web/CSS/@font-face/font-display for other options. */
  font-family: "IBM Plex Sans";
  font-style: normal;
  font-weight: 400;
  src: url("/assets/fonts/ibm-plex-sans-v19-latin/ibm-plex-sans-v19-latin-regular.woff2") format("woff2");
  /* Chrome 36+, Opera 23+, Firefox 39+, Safari 12+, iOS 10+ */
}

/* ibm-plex-sans-italic - latin */
@font-face {
  font-display: swap;
  /* Check https://developer.mozilla.org/en-US/docs/Web/CSS/@font-face/font-display for other options. */
  font-family: "IBM Plex Sans";
  font-style: italic;
  font-weight: 400;
  src: url("/assets/fonts/ibm-plex-sans-v19-latin/ibm-plex-sans-v19-latin-italic.woff2") format("woff2");
  /* Chrome 36+, Opera 23+, Firefox 39+, Safari 12+, iOS 10+ */
}

/* ibm-plex-sans-500 - latin */
@font-face {
  font-display: swap;
  /* Check https://developer.mozilla.org/en-US/docs/Web/CSS/@font-face/font-display for other options. */
  font-family: "IBM Plex Sans";
  font-style: normal;
  font-weight: 500;
  src: url("/assets/fonts/ibm-plex-sans-v19-latin/ibm-plex-sans-v19-latin-500.woff2") format("woff2");
  /* Chrome 36+, Opera 23+, Firefox 39+, Safari 12+, iOS 10+ */
}

/* ibm-plex-sans-500italic - latin */
@font-face {
  font-display: swap;
  /* Check https://developer.mozilla.org/en-US/docs/Web/CSS/@font-face/font-display for other options. */
  font-family: "IBM Plex Sans";
  font-style: italic;
  font-weight: 500;
  src: url("/assets/fonts/ibm-plex-sans-v19-latin/ibm-plex-sans-v19-latin-500italic.woff2") format("woff2");
  /* Chrome 36+, Opera 23+, Firefox 39+, Safari 12+, iOS 10+ */
}

/* ibm-plex-sans-600 - latin */
@font-face {
  font-display: swap;
  /* Check https://developer.mozilla.org/en-US/docs/Web/CSS/@font-face/font-display for other options. */
  font-family: "IBM Plex Sans";
  font-style: normal;
  font-weight: 600;
  src: url("/assets/fonts/ibm-plex-sans-v19-latin/ibm-plex-sans-v19-latin-600.woff2") format("woff2");
  /* Chrome 36+, Opera 23+, Firefox 39+, Safari 12+, iOS 10+ */
}

/* ibm-plex-sans-600italic - latin */
@font-face {
  font-display: swap;
  /* Check https://developer.mozilla.org/en-US/docs/Web/CSS/@font-face/font-display for other options. */
  font-family: "IBM Plex Sans";
  font-style: italic;
  font-weight: 600;
  src: url("/assets/fonts/ibm-plex-sans-v19-latin/ibm-plex-sans-v19-latin-600italic.woff2") format("woff2");
  /* Chrome 36+, Opera 23+, Firefox 39+, Safari 12+, iOS 10+ */
}

/* ibm-plex-sans-700 - latin */
@font-face {
  font-display: swap;
  /* Check https://developer.mozilla.org/en-US/docs/Web/CSS/@font-face/font-display for other options. */
  font-family: "IBM Plex Sans";
  font-style: normal;
  font-weight: 700;
  src: url("/assets/fonts/ibm-plex-sans-v19-latin/ibm-plex-sans-v19-latin-700.woff2") format("woff2");
  /* Chrome 36+, Opera 23+, Firefox 39+, Safari 12+, iOS 10+ */
}

/* ibm-plex-sans-700italic - latin */
@font-face {
  font-display: swap;
  /* Check https://developer.mozilla.org/en-US/docs/Web/CSS/@font-face/font-display for other options. */
  font-family: "IBM Plex Sans";
  font-style: italic;
  font-weight: 700;
  src: url("/assets/fonts/ibm-plex-sans-v19-latin/ibm-plex-sans-v19-latin-700italic.woff2") format("woff2");
  /* Chrome 36+, Opera 23+, Firefox 39+, Safari 12+, iOS 10+ */
}

.transparent-scrollbar {
  &::-webkit-scrollbar {
    width: 6px;
    height: 50px;
  }

  &::-webkit-scrollbar-track {
    background: transparent;
  }

  &::-webkit-scrollbar-thumb {
    background-color: #e4e7eb;
    border-radius: 10px;
    border: 3px solid transparent;
  }

  &::-webkit-scrollbar-thumb:hover {
    background-color: #e4e7eb;
  }
}

@layer base {

  input[type="number"]::-webkit-outer-spin-button,
  input[type="number"]::-webkit-inner-spin-button,
  input[type="number"] {
    -webkit-appearance: none;
    margin: 0;
    -moz-appearance: textfield !important;
  }
}

@layer utilities {
  .tw-hide-scrollbar {
    // scrollbar-color: transparent transparent;

    &::-webkit-scrollbar-thumb {
      background: transparent;
    }

    &::-webkit-scrollbar-track {
      background: transparent;
    }
  }

  .tw-show-scrollbar {
    // scrollbar-color: var(--slate8);

    &::-webkit-scrollbar-thumb {
      background: var(--slate8);
    }

    &::-webkit-scrollbar-track {
      background: transparent;
    }
  }
}

// variables
$border-radius: 4px;

body {
  font-family: "IBM Plex Sans";
  // color: var(--text-default) !important;
}

body:has(.wrapper.audit-log) {
  overflow: hidden;
}

body:has(.wrapper.audit-log) {
  overflow: hidden;
}

input,
button {
  border-radius: 4px;
}

.btn:hover {
  border-color: $primary;
}

.btn-sm {
  padding: 4px 8px;
}

.padding-0 {
  padding: 0;
}

.float-right {
  float: right;
}

.font-500 {
  font-weight: 500;
}

.color-inherit {
  color: inherit;
}

.text-right {
  text-align: right;
}

.navbar {
  max-height: 48px;
  min-height: auto;
  background-color: var(--base) !important;
  border-bottom: 1px solid var(--slate5);

  .nav-item.active:after {
    bottom: 0 !important;
  }
}

.rc-slider-track {
  background-color: $primary;
}

.rc-slider-handle {
  border-color: $primary;
}

.auth-main {
  height: 1000px;
  padding-top: calc(0.25 * 100vh);
  overflow: hidden;

  svg,
  img {
    height: 50px;
    width: 50px;
  }

  svg {
    color: #000000;
  }

  .col-4 {
    z-index: 1;
  }

  .horizontal-line {
    width: 100%;
    position: relative;
    border: 1px solid #b1b1b1;
    top: 25px;
    margin: 0px auto;
    z-index: 0;
  }

  .sso-ico {
    div {
      background-color: #ffffff;
    }
  }
}

.emoji-mart-scroll {
  border-bottom: 0;
  margin-bottom: 6px;
}

.emoji-mart-scroll+.emoji-mart-bar {
  display: none;
}

.accordion-item {
  border: none;
  border-width: 0px 0px 1px 0px;
}

.accordion-item,
.accordion-button {
  background-color: inherit;
}

.editor-sidebar {
  .accordion-button {
    border-radius: 0px !important;
  }
}

.accordion-button {
  font-size: 14px;
  font-weight: 500 !important;
  box-shadow: none !important;
  color: var(--slate12) !important;
  padding: 16px 16px !important;
  display: flex;
  justify-content: space-between;
  align-items: center;
}

.accordion-button.inspector::after {
  display: none;
}

.accordion-item-trigger {
  transition: transform 0.3s;
  display: inherit !important;
  height: 1rem;
  width: 1rem;
  padding: 0.25rem;
}

.accordion-item-trigger:not(.collapsed) {
  transform: rotate(90deg);
}

.accordion-button::after {
  background-image: url('data:image/svg+xml,<svg xmlns="http://www.w3.org/2000/svg" width="13" height="12" viewBox="0 0 13 12" fill="none"><path d="M8.83684 3L4.4484 3C3.86955 3 3.5089 3.62791 3.80056 4.1279L5.99478 7.88943C6.28419 8.38556 7.00104 8.38556 7.29045 7.88943L9.48467 4.1279C9.77634 3.62791 9.41568 3 8.83684 3Z" fill="%2311181C"/></svg>');
}

.accordion-button:not(.collapsed)::after {
  background-image: url('data:image/svg+xml,<svg xmlns="http://www.w3.org/2000/svg" width="13" height="12" viewBox="0 0 13 12" fill="none"><path d="M8.83684 3L4.4484 3C3.86955 3 3.5089 3.62791 3.80056 4.1279L5.99478 7.88943C6.28419 8.38556 7.00104 8.38556 7.29045 7.88943L9.48467 4.1279C9.77634 3.62791 9.41568 3 8.83684 3Z" fill="%2311181C"/></svg>');
}

.accordion-body {
  padding: 1rem !important;

  .form-label {
    font-weight: 400;
    font-size: 12px;
    color: var(--slate12);
  }

  .style-fx {
    margin-top: 3px !important;
  }
}

.editor {
  header {
    position: fixed;
    width: 100%;
    top: 0px;
    left: 0px;
  }

  .header-container {
    max-width: 100%;
    padding: 0px;
  }

  .resizer-select,
  .resizer-active {

    .top-right,
    .top-left,
    .bottom-right,
    .bottom-left {
      background: white;
      border-radius: 10px;
      border: solid 1px $primary;
    }
  }

  .resizer-selected {
    outline-width: thin;
    outline-style: solid;
    outline-color: #ffda7e;
  }

  // query data source card style start

  .query-datasource-card-container,
  .header-query-datasource-card-container {
    display: flex;
    flex-direction: row;
    gap: 10px;
    flex-wrap: wrap;
  }

  .datasource-picker {
    margin-bottom: 24px;
    width: 475px;
    margin: auto;

    a {
      color: var(--indigo9);
      text-decoration: none;
    }
  }

  .header-query-datasource-card-container {
    margin-top: -10px;
  }

  .header-query-datasource-card {
    position: relative;
    display: flex;
    min-width: 0;
    word-wrap: break-word;
    background-color: rgba(66, 153, 225, 0.1) !important;
    background-clip: border-box;
    border-radius: 4px;
    height: 32px;
    width: 140px;
    padding: 6px;
    align-items: center;
    text-transform: capitalize;
    font-weight: 400 !important;
    background-color: #4299e11a;

    p {
      margin: 0 8px 0 12px;
    }
  }

  .query-datasource-card {
    position: relative;
    display: flex;
    min-width: 0;
    word-wrap: break-word;
    background-color: #ffffff;
    background-clip: border-box;
    border: 1px solid rgba(101, 109, 119, 0.16);
    border-radius: 4px;
    height: 46px;
    width: 200px;
    padding: 10px;
    align-items: center;
    cursor: pointer;
    transition: transform 0.2s;

    p {
      margin: 0 8px 0 15px;
    }

    &:hover {
      transform: scale(1.02);
      box-shadow: 0.1px 0.1px 0.1px 0.1px rgba(0, 0, 0, 0.3);
    }
  }

  // end :: data source card style

  .header-query-datasource-name {
    font-size: 0.8rem !important;
    padding-top: 0px !important;
  }

  .datasource-heading {
    display: flex;
    height: 32px;
    gap: 10px;
    align-items: center;

    p {
      font-size: 12px;
      padding-top: 0px;
      cursor: pointer;
    }
  }

  .left-sidebar {
    scrollbar-width: none;
    margin-top: 48px;
  }

  .left-sidebar::-webkit-scrollbar {
    width: 0;
    background: transparent;
  }

  .left-sidebar-layout {
    display: flex;
    justify-content: center;
    font-size: 11px;
    align-items: center;
    letter-spacing: 0.2px;

    p {
      margin-bottom: 0px;
      margin-top: 8px;
    }
  }

  .editor-sidebar {
    position: fixed;
    right: 48px;
    overflow: hidden;
    width: 300px;
    flex: 1 1 auto;
    top: 48px;
    border-left: 1px solid var(--border-weak);
    background-color: var(--surfaces-surface-01);
    background-clip: border-box;
    height: 100vh;
    z-index: 2;

    >div {
      background-color: var(--surfaces-surface-01);
    }

    .empty-configuration-header {
      display: flex;
      padding: 4px 12px;
      align-items: center;
      justify-content: space-between;
      border-bottom: 1px solid var(--border-weak);

      .header {
        color: var(--text-default);
        font-weight: 500;
        font-size: 12px;
        padding: 7px 6px;
      }
    }

    .no-component-selected {
      flex-direction: column;
      height: 100%;
      padding: 0px 32px;

      .heading {
        color: var(--text-default);
        margin-top: 16px;
      }

      .sub-heading {
        color: var(--text-default);
        text-align: center;
      }
    }

    .inspector {
      .form-control-plaintext {
        padding: 0;
        color: var(--slate12);
      }

      .header {
        padding-left: 20px;
        padding-right: 20px;
        border: solid rgba(0, 0, 0, 0.125);
        border-width: 0px 0px 1px 0px;
        height: 40px;

        .component-name {
          font-weight: 500;
        }

        .component-action-button {
          top: 8px;
          right: 10px;
          position: absolute;
        }
      }

      .properties-container {
        .field {
          .form-label {
            font-size: 12px;
          }

          .text-field {
            height: 30px;
            font-size: 12px;
          }

          .form-select {
            height: 30px;
            font-size: 12px;
          }

          .select-search__input {
            padding: 0.2375rem 0.75rem;
            font-size: 0.825rem;
          }
        }
      }
    }

    .components-container::-webkit-scrollbar {
      width: 0;
      height: 0;
      background: transparent;
    }

    .components-container::-webkit-scrollbar-thumb {
      background: transparent;
    }

    .components-container {
      scrollbar-width: none;
    }

    .components-container {
      height: 100%;
      overflow: auto;
      overflow-x: hidden;
      padding-bottom: 20%;

      ::placeholder {
        color: var(--slate9);
      }

      .component-image-holder {
        border-radius: 0;
        transition: all 0.3s cubic-bezier(0.25, 0.8, 0.25, 1);
        box-sizing: border-box;
        border-radius: 4px;
        background-color: var(--slate3);

        img {
          margin: 0 auto;
        }

        &:hover {
          background-color: var(--slate4);
          border: 1px solid var(--slate4, #e6e8eb);
        }

        &:active {
          background-color: var(--slate4);
          border: 1px solid var(--slate6, #dfe3e6);
        }
      }

      .component-title {
        margin-top: 4px;
        max-width: 100%;
        text-align: center;
        word-wrap: break-word;
        color: var(--slate12);
        text-align: center;
        font-size: 10px;
        font-style: normal;
        font-weight: 400;
        line-height: 13px;
        height: 26px;
        width: 72px;
      }

      .component-description {
        color: grey;
        font-size: 0.7rem;
      }
    }
  }

  .main {
    top: 0;
    height: calc(100vh - 42px); // check

    &.hide-scrollbar {
      .canvas-container::-webkit-scrollbar {
        height: 0;
      }
    }

    .canvas-container::-webkit-scrollbar {
      width: 0;
      background: transparent;
    }

    .canvas-container::-webkit-scrollbar-track {
      background: transparent !important;
    }

    :hover {
      .canvas-container {
        scrollbar-width: thin;

        &::-webkit-scrollbar-track {
          background: transparent !important;
        }
      }
    }

    .canvas-container {
      height: 100%;
      top: 48px;
      position: fixed;
      // right: 300px;
      left: 48px;
      overflow-y: hidden;
      overflow-x: hidden;
      -webkit-box-pack: center;
      justify-content: center;
      -webkit-box-align: center;
      align-items: center;
      scrollbar-color: var(--interactive-selected) transparent;

      &::-webkit-scrollbar-track {
        background: transparent;
      }

      &::-webkit-scrollbar-thumb {
        background: var(--interactive-default) !important;
        border-radius: 3px;
      }

      .real-canvas {
        outline: 1px dotted transparent;
      }

      .show-grid {
        outline: 1px dotted #4d72da;
        background-image: linear-gradient(to right,
            rgba(194, 191, 191, 0.2) 1px,
            transparent 1px),
          linear-gradient(to bottom,
            rgba(194, 191, 191, 0.2) 1px,
            transparent 1px);
      }

      .canvas-area {
        // background: #F9F9FB;
        margin: 0px auto;

        .resizer {
          outline: solid 1px transparent;
        }
      }
    }
  }

  .viewer .main {
    height: auto !important;

    .canvas-container {
      top: 0;
      right: 0;
      scrollbar-width: thin;
      scrollbar-color: #6a727c4d transparent;

      &::-webkit-scrollbar-thumb {
        background-color: #6a727c4d !important;
      }
    }
  }

  @media screen and (max-height: 450px) {
    .sidebar {
      padding-top: 15px;
    }

    .sidebar a {
      font-size: 18px;
    }
  }
}

.viewer {
  .header-container {
    max-width: 100%;
  }

  .main {
    padding: 0px 10px;

    .canvas-container {
      scrollbar-width: thin;
      width: 100%;
    }

    .canvas-container::-webkit-scrollbar {
      background: transparent;
    }

    .canvas-container {
      height: 100%;
      position: fixed;
      left: 0;
      overflow-y: auto;
      overflow-x: auto;
      -webkit-box-pack: center;
      justify-content: center;
      -webkit-box-align: center;
      align-items: center;

      .canvas-area {
        width: 1280px;
        // background: #F9F9FB;
        margin: 0px auto;
        background-size: 80px 80px;
        background-repeat: repeat;
      }
    }
  }
}

.modal-header {
  padding: 0 1.5rem 0 1.5rem;
}

.page-body,
.homepage-body {
  height: 100vh;

  .list-group.list-group-transparent.dark .all-apps-link,
  .list-group-item-action.dark.active {
    background-color: $dark-background !important;
  }
}

.card-skeleton-container {
  border: 0.5px solid #b4bbc6;
  padding: 1rem;
  border-radius: 8px;
  height: 180px;
}

.app-icon-skeleton {
  background-color: #eceef0 !important;
  border-radius: 4px;
  margin-bottom: 20px;
  height: 40px;
  width: 40px;
}

.folder-icon-skeleton {
  display: inline-block;
  background-color: #858896;
  border-radius: 4px;
  height: 14px;
  width: 14px;
}

.folders-skeleton {
  padding: 9px 12px;
  height: 34px;
  margin-bottom: 4px;
}

.card-skeleton-button {
  height: 20px;
  width: 60px;
  background: #91a4f6;
  margin-top: 1rem;
  border-radius: 4px;
}

@media (min-height: 641px) and (max-height: 899px) {
  .homepage-pagination {
    position: fixed;
    bottom: 2rem;
    width: 63%;
  }
}

@media (max-height: 640px) {
  .homepage-pagination {
    position: fixed;
    bottom: 2rem;
    width: 71%;
  }
}

@media (max-width: 1056px) {
  .homepage-app-card-list-item {
    flex-basis: 50%;
  }
}

.homepage-body {
  overflow-y: hidden;

  a {
    color: inherit;
  }

  a:hover {
    color: inherit;
    text-decoration: none;
  }

  button.create-new-app-button {
    background-color: var(--indigo9);
  }

  .app-list {
    .app-card {
      height: 180px;
      max-height: 180px;
      border: 0.5px solid #b4bbc6;
      box-sizing: border-box;
      border-radius: 8px;
      overflow: hidden;

      .app-creation-time {
        span {
          color: var(--slate11) !important;
        }
      }

      .app-creator {
        font-weight: 500;
        font-size: 0.625rem;
        line-height: 12px;
        color: #292d37;
        white-space: nowrap;
        overflow: hidden;
        text-overflow: ellipsis;
      }

      .app-icon-main {
        background-color: $primary;

        .app-icon {
          img {
            height: 24px;
            width: 24px;
            filter: invert(100%) sepia(0%) saturate(0%) hue-rotate(17deg) brightness(104%) contrast(104%);
            vertical-align: middle;
          }
        }
      }

      .app-template-card-wrapper {
        .card-body {
          padding-left: 0px !important;
        }
      }

      .app-title {
        line-height: 20px;
        font-size: 1rem;
        font-weight: 400;
        color: #000000;
        overflow: hidden;
        max-height: 40px;
        text-overflow: ellipsis;
        display: -webkit-box;
        -webkit-line-clamp: 2;
        /* number of lines to show */
        line-clamp: 2;
        -webkit-box-orient: vertical;
      }

      button {
        font-size: 0.6rem;
        width: 100%;
      }

      .menu-ico {
        cursor: pointer;

        img {
          padding: 0px;
          height: 14px;
          width: 14px;
          vertical-align: unset;
        }
      }
    }

    .app-card.highlight {
      background-color: #f8f8f8;
      box-shadow: 0px 4px 4px rgba(0, 0, 0, 0.25);
      border: 0.5px solid $primary;

      .edit-button {
        box-sizing: border-box;
        border-radius: 6px;
        color: $primary-light;
        width: 113px;
        height: 28px;
        background: var(--indigo11) !important;
        border: none;
        color: var(--indigo4);
        padding: 4px 16px;
        gap: 6px;
        height: 28px;

        &:hover {
          background: var(--indigo10);
        }

        &:focus {
          box-shadow: 0px 0px 0px 4px var(--indigo6);
          background: var(--indigo10);
          outline: 0;
        }

        &:active {
          background: var(--indigo11);
          box-shadow: none;
        }
      }

      .launch-button {
        box-sizing: border-box;
        border-radius: 6px;
        color: var(--slate12);
        width: 113px;
        height: 28px;
        background: var(--base);
        border: 1px solid var(--slate7);
        color: var(--slate12);
        padding: 4px 16px;
        gap: 6px;
        height: 28px !important;

        &:hover {
          background: var(--slate8);
          color: var(--slate11);
          border: 1px solid var(--slate8);
          background: var(--base);
        }

        &:active {
          background: var(--base);
          box-shadow: none;
          border: 1px solid var(--slate12);
          color: var(--slate12);
        }

        &:focus {
          background: var(--base);
          color: var(--slate11);
          border: 1px solid var(--slate8);
          box-shadow: 0px 0px 0px 4px var(--slate6);
        }
      }

      .app-title {
        height: 20px;
        -webkit-line-clamp: 1;
        /* number of lines to show */
        line-clamp: 1;
      }
    }
  }
}

.template-library-modal {
  font-weight: 500;

  .modal-header {
    background-color: var(--surfaces-surface-01) !important;
    border-bottom: 1px solid var(--slate5);
  }

  .modal-dialog {
    max-width: 90%;
    height: 80%;

    .modal-content {
      height: 100%;
      padding: 0;

      .modal-body {
        height: 80%;
        padding: 0 10px;
        background-color: var(--surfaces-surface-01) !important;

        .container-fluid {
          height: 100%;
          padding: 0;

          .row {
            height: 100%;
          }
        }
      }
    }

    .modal-body,
    .modal-footer {
      background-color: #ffffff;
    }
  }

  .template-categories {
    .list-group-item {
      border: 0;
    }

    .list-group-item.active {
      background-color: #edf1ff;
      color: $primary-light;
      font-weight: 600;
    }
  }

  .template-app-list {
    .list-group-item {
      border: 0;
    }

    .list-group-item.active {
      background-color: #edf1ff;
      color: black;
    }
  }

  .template-display {
    display: flex;
    flex-direction: row;
    align-items: center;
    height: 100%;

    h3.title {
      font-weight: 600;
      line-height: 17px;
    }

    p.description {
      font-weight: 500;
      font-size: 13px;
      line-height: 15px;
      letter-spacing: -0.1px;
      color: #8092ab;
    }

    img.template-image {
      height: 75%;
      width: 85%;
      border: 0;
      padding: 0;
      object-fit: contain;
    }

    .template-spinner {
      width: 3rem;
      height: 3rem;
      margin: auto;
      position: absolute;
      top: 0;
      bottom: 0;
      left: 0;
      right: 0;
    }

    .row {
      margin-bottom: 0;
    }
  }

  .template-list {
    padding-top: 16px;

    .template-search-box {
      input {
        border-radius: 5px !important;
      }

      .input-icon {
        display: flex;
      }
    }

    .input-icon {
      .search-icon {
        display: block;
        position: absolute;
        left: 0;
        margin-right: 0.5rem;
      }

      .clear-icon {
        cursor: pointer;
        display: block;
        position: absolute;
        right: 0;
        margin-right: 0.5rem;
      }
    }

    .list-group-item.active {
      color: $primary;
    }
  }
}

.template-library-modal.dark-mode {

  .template-modal-control-column,
  .template-list-column,
  .categories-column,
  .modal-header {
    border-color: var(--slate5) !important;
  }

  .modal-body {
    height: 80%;
    padding: 0 10px;
    background-color: var(--surfaces-surface-01) !important;

    .container-fluid {
      height: 100%;
      padding: 0;

      .row {
        height: 100%;
      }
    }
  }

  .modal-footer,
  .modal-header,
  .modal-content {
    color: white;
    background-color: var(--surfaces-surface-01);
  }

  .template-categories {
    .list-group-item {
      color: white;
      border: 0;
    }

    .list-group-item:hover {
      background-color: #232e3c;
    }

    .list-group-item.active {
      background-color: $primary-light;
      color: white;
      font-weight: 600;
    }
  }

  .template-app-list {
    .list-group-item {
      border: 0;
      color: white;
    }

    .list-group-item:hover {
      border: 0;
      background-color: #232e3c;
    }

    .list-group-item.active {
      background-color: $primary-light;
      color: white;
    }

    .no-results-item {
      background-color: var(--slate4);
      color: white;
    }
  }

  .template-list {
    .template-search-box {
      input {
        background-color: #2b394a;
        border-color: #232e3c;
        color: white;
      }
    }
  }
}

.organizations-modal.dark-mode,
.user-edit-modal.dark-mode {
  .modal-header {
    border-color: #232e3c !important;
  }

  .modal-body,
  .modal-footer,
  .modal-header,
  .modal-content {
    color: white;
    background-color: #2b394a;
  }

  .user-table-header th {
    color: white;
    background-color: #1c252f;
  }
}

.fx-container {
  position: relative;
}

.fx-common {
  margin-right: 12px;
}

.fx-button {
  border-radius: 6px;

  svg {
    margin: 2px 4px;
  }
}

.fx-button:hover {
  background-color: var(--slate4);
  cursor: pointer;
}

.fx-button.active {
  background-color: var(--indigo5);
  cursor: pointer;
}

.fx-container-eventmanager {
  position: relative;
}

.fx-container-eventmanager * .fx-outer-wrapper {
  position: absolute !important;
  top: 7px !important;
  right: -26px;
}

// targeting select component library class

.component-action-select *.css-1nfapid-container {
  width: 184px !important;
}

.component-action-select {
  .css-zz6spl-container {
    width: inherit;
  }

  &.fx-container-eventmanager {
    .fx-common {
      right: 0;
    }

    .custom-row {
      width: 100%;
    }
  }

  .codeShow-active {
    display: flex;
    flex-direction: row-reverse;
    justify-content: space-between;

    .custom-row {
      width: 75%;
    }
  }

  .row.fx-container {
    .col {
      display: flex;
    }
  }
}

.fx-container-eventmanager *.fx-common {
  top: 6px !important;
  right: -34px;
}

.fx-container-eventmanager-code {
  padding-right: 15px !important;
}

.unselectable {
  -webkit-touch-callout: none;
  -webkit-user-select: none;
  -khtml-user-select: none;
  -moz-user-select: none;
  -ms-user-select: none;
  user-select: none;
}

.layout-buttons {
  span {
    color: $primary;
  }
}

.inspector {
  .tab-content {
    overflow-y: auto;
    // TAB HEADER HEIGHT + FOOTER HEIGHT + Extra padding = 120px
    height: calc(100vh - 8rem);
    // Hide scrollbar
    -ms-overflow-style: none;
    /* IE and Edge */
    scrollbar-width: none;
    /* Firefox */
    border-top: 1px solid var(--slate5) !important;
  }

  &.module-editor-inspector {
    .tab-content {
      border-top: none !important;
    }
  }

  /* Hide scrollbar for Chrome, Safari and Opera */
  /* Hide scrollbar for Chrome, Safari and Opera */
  .tab-content::-webkit-scrollbar {
    display: none;
  }

  .accordion:last-child {
    margin-bottom: 45px !important;
  }

  .field-type-vertical-line {
    position: relative;
    width: 0;
    height: 2rem;
    border-left: 1px solid var(--slate5);
    content: "";
    margin-right: -2.75rem;
  }

  .code-hinter-vertical-line {
    position: relative;
    width: 0;
    border-left: 1px solid var(--slate5);
    content: "";
    margin-right: 1rem;
  }

  .code-hinter-wrapper {
    min-width: 0;
  }

  .inspector-field-number {
    background-color: var(--slate1);
    border: none;
    color: var(--slate12);
    width: 8.063rem; //129px
    border: 1px solid var(--slate7);
    padding: 6px 10px;
  }
}

.theme-dark {
  .accordion-button::after {
    background-image: url('data:image/svg+xml,<svg xmlns="http://www.w3.org/2000/svg" width="12" height="13" viewBox="0 0 12 13" fill="none"><path d="M8.19426 3.5L3.80582 3.5C3.22697 3.5 2.86632 4.12791 3.15798 4.6279L5.35221 8.38943C5.64161 8.88556 6.35846 8.88556 6.64787 8.38943L8.8421 4.6279C9.13376 4.12791 8.77311 3.5 8.19426 3.5Z" fill="%23ffffff"/></svg>');
  }

  .homepage-body {
    .app-list {
      .app-title {
        line-height: 20px;
        font-size: 16px;
        font-weight: 400;
      }
    }
  }

  .layout-buttons {
    svg {
      filter: invert(89%) sepia(2%) saturate(127%) hue-rotate(175deg) brightness(99%) contrast(96%);
    }
  }

  .organization-list {
    margin-top: 5px;

    .btn {
      border: 0px;
    }

    .dropdown-toggle div {
      max-width: 200px;
      text-overflow: ellipsis;
      overflow: hidden;
    }
  }

  .left-menu {
    ul {
      li:not(.active):hover {
        color: $black;
      }
    }
  }

  .menu-ico,
  .folder-menu-icon {
    svg {
      path {
        fill: white !important;
      }
    }
  }
}

.pagination {
  .page-item.active {
    a.page-link {
      background-color: var(--cc-primary-brand, rgb(77, 94, 240));
    }
  }
}

.datasource-picker,
.stripe-operation-options {

  .select-search,
  .select-search-dark,
  .select-search__value input,
  .select-search-dark input {
    width: 224px !important;
    height: 32px !important;
    border-radius: $border-radius !important;
  }
}

.openapi-operation-options {

  .select-search,
  .select-search-dark,
  .select-search__value input,
  .select-search-dark input {
    height: 32px !important;
    border-radius: $border-radius !important;
  }
}

.openapi-operations-desc {
  padding-top: 12px;
}

.select-search {
  width: 100%;
  position: relative;
  box-sizing: border-box;
}

.select-search *,
.select-search *::after,
.select-search *::before {
  box-sizing: inherit;
}

.select-search-dark {
  .select-search-dark__input::placeholder {
    color: #e0e0e0;
  }
}

/**
 * Value wrapper
 */
.select-search__value {
  position: relative;
}

.select-search__value::after {
  content: "";
  display: inline-block;
  position: absolute;
  top: calc(50% - 9px);
  right: 19px;
  width: 11px;
  height: 11px;
}

/**
 * Input
 */
.select-search__input {
  display: block;
  width: 100%;
  padding: 0.4375rem 0.75rem;
  font-size: 0.875rem;
  font-weight: 400;
  line-height: 1.4285714;
  color: var(--slate12);
  background-color: var(--base);
  background-clip: padding-box;
  border: 1px solid var(--slate7);
  -webkit-appearance: none;
  -moz-appearance: none;
  appearance: none;
  border-radius: $border-radius !important;
  transition: border-color 0.15s ease-in-out, box-shadow 0.15s ease-in-out;
}

.select-search__input::-webkit-search-decoration,
.select-search__input::-webkit-search-cancel-button,
.select-search__input::-webkit-search-results-button,
.select-search__input::-webkit-search-results-decoration {
  -webkit-appearance: none;
}

.select-search__input:not([readonly]):focus {
  cursor: initial;
}

/**
 * Options wrapper
 */
.select-search__select {
  background: #ffffff;
  box-shadow: 0 0.0625rem 0.125rem rgba(0, 0, 0, 0.15);
}

/**
 * Options
 */
.select-search__options {
  list-style: none;
}

/**
 * Option row
 */
.select-search__row:not(:first-child) {
  border-top: 1px solid #eee;
}

/**
 * Option
 */
.select-search__option,
.select-search__not-found {
  display: block;
  height: 36px;
  width: 100%;
  padding: 0 16px;
  background: var(--base);
  border: none;
  outline: none;
  font-family: "Roboto", sans-serif;
  font-size: 14px;
  text-align: left;
  cursor: pointer;
}

.select-search--multiple .select-search__option {
  height: 48px;
}

.select-search__option.is-highlighted,
.select-search__option:not(.is-selected):hover {
  background: rgba(47, 204, 139, 0.1);
}

.select-search__option.is-highlighted.is-selected,
.select-search__option.is-selected:hover {
  background: #2eb378;
  color: #ffffff;
}

.audit-log {
  .select-search__option.is-selected {
    background: $primary;
    color: $white;
  }

  .page-body {
    margin-bottom: 0px;
  }
}

/**
 * Group
 */
.select-search__group-header {
  font-size: 10px;
  text-transform: uppercase;
  background: #eee;
  padding: 8px 16px;
}

/**
 * States
 */
.select-search.is-disabled {
  opacity: 0.5;
}

.select-search.is-loading .select-search__value::after {
  background-image: url("data:image/svg+xml,%3Csvg xmlns='http://www.w3.org/2000/svg' width='50' height='50' viewBox='0 0 50 50'%3E%3Cpath fill='%232F2D37' d='M25,5A20.14,20.14,0,0,1,45,22.88a2.51,2.51,0,0,0,2.49,2.26h0A2.52,2.52,0,0,0,50,22.33a25.14,25.14,0,0,0-50,0,2.52,2.52,0,0,0,2.5,2.81h0A2.51,2.51,0,0,0,5,22.88,20.14,20.14,0,0,1,25,5Z'%3E%3CanimateTransform attributeName='transform' type='rotate' from='0 25 25' to='360 25 25' dur='0.6s' repeatCount='indefinite'/%3E%3C/path%3E%3C/svg%3E");
  background-size: 8px;
  width: 8px;
  height: 8px;
}

.select-search:not(.is-disabled) .select-search__input {
  cursor: pointer;
}

/**
 * Modifiers
 */
.select-search--multiple {
  border-radius: 3px;
  overflow: hidden;
}

.select-search:not(.is-loading):not(.select-search--multiple) .select-search__value::after {
  transform: rotate(45deg);
  border-right: 1px solid #000;
  border-bottom: 1px solid #000;
  pointer-events: none;
}

.select-search--multiple .select-search__input {
  cursor: initial;
}

.select-search--multiple .select-search__input {
  border-radius: 3px 3px 0 0;
}

.select-search--multiple:not(.select-search--search) .select-search__input {
  cursor: default;
}

.select-search:not(.select-search--multiple) .select-search__input:hover {
  border-color: #2fcc8b;
}

.select-search:not(.select-search--multiple) .select-search__select {
  position: absolute;
  z-index: 2;
  right: 0;
  left: 0;
  border-radius: 3px;
  overflow: auto;
  max-height: 360px;
}

.select-search--multiple .select-search__select {
  position: relative;
  overflow: auto;
  max-height: 260px;
  border-top: 1px solid #eee;
  border-radius: 0 0 3px 3px;
}

.select-search__not-found {
  height: auto;
  padding: 16px;
  text-align: center;
  color: #888;
}

/**
* Select Search Dark Mode
*/
.select-search-dark {
  width: 100%;
  position: relative;
  box-sizing: border-box;
}

.select-search-dark *,
.select-search-dark *::after,
.select-search-dark *::before {
  box-sizing: inherit;
}

/**
 * Value wrapper
 */
.select-search-dark__value {
  position: relative;
}

.select-search-dark__value::after {
  content: "";
  display: inline-block;
  position: absolute;
  top: calc(50% - 4px);
  right: 13px;
  width: 6px;
  height: 6px;
  filter: brightness(0) invert(1);
}

/**
 * Input
 */
.select-search-dark__input {
  display: block;
  width: 100%;
  font-size: 0.875rem;
  font-weight: 400;
  line-height: 1.4285714;
  color: #ffffff;
  background-color: #2b3547;
  background-clip: padding-box;
  border: 1px solid #232e3c;
  -webkit-appearance: none;
  -moz-appearance: none;
  appearance: none;
  border-radius: 0;
  transition: border-color 0.15s ease-in-out, box-shadow 0.15s ease-in-out;
}

.select-search-dark__input::-webkit-search-decoration,
.select-search-dark__input::-webkit-search-cancel-button,
.select-search-dark__input::-webkit-search-results-button,
.select-search-dark__input::-webkit-search-results-decoration {
  -webkit-appearance: none;
}

.select-search-dark__input:not([readonly]):focus {
  cursor: initial;
}

/**
 * Options
 */
.select-search-dark__options {
  list-style: none;
  padding: 0;
}

/**
 * Option row
 */
.select-search-dark__row:not(:first-child) {
  border-top: none;
}

/**
 * Option
 */
.select-search-dark__option,
.select-search-dark__not-found {
  display: block;
  height: 36px;
  width: 100%;
  padding: 0 16px;
  background-color: var(--base) !important;
  color: #ffffff !important;
  outline: none;
  font-family: "Roboto", sans-serif;
  font-size: 14px;
  text-align: left;
  cursor: pointer;
  border-radius: 0;

  &:hover {
    background-color: #2b3546 !important;
  }
}

.select-search-dark--multiple .select-search-dark__option {
  height: 48px;
}

/**
 * Group
 */
.select-search-dark__group-header {
  font-size: 10px;
  text-transform: uppercase;
  background: #eee;
  padding: 8px 16px;
}

/**
 * States
 */
.select-search-dark.is-disabled {
  opacity: 0.5;
}

.select-search-dark.is-loading .select-search-dark__value::after {
  background-image: url("data:image/svg+xml,%3Csvg xmlns='http://www.w3.org/2000/svg' width='50' height='50' viewBox='0 0 50 50'%3E%3Cpath fill='%232F2D37' d='M25,5A20.14,20.14,0,0,1,45,22.88a2.51,2.51,0,0,0,2.49,2.26h0A2.52,2.52,0,0,0,50,22.33a25.14,25.14,0,0,0-50,0,2.52,2.52,0,0,0,2.5,2.81h0A2.51,2.51,0,0,0,5,22.88,20.14,20.14,0,0,1,25,5Z'%3E%3CanimateTransform attributeName='transform' type='rotate' from='0 25 25' to='360 25 25' dur='0.6s' repeatCount='indefinite'/%3E%3C/path%3E%3C/svg%3E");
  background-size: 11px;
}

.select-search-dark:not(.is-disabled) .select-search-dark__input {
  cursor: pointer;
}

/**
 * Modifiers
 */
.select-search-dark--multiple {
  border-radius: 3px;
  overflow: hidden;
}

.select-search-dark:not(.is-loading):not(.select-search-dark--multiple) .select-search-dark__value::after {
  transform: rotate(45deg);
  border-right: 1px solid #000;
  border-bottom: 1px solid #000;
  pointer-events: none;
}

.select-search-dark--multiple .select-search-dark__input {
  cursor: initial;
}

.select-search-dark--multiple .select-search-dark__input {
  border-radius: 3px 3px 0 0;
}

.select-search-dark--multiple:not(.select-search-dark--search) .select-search-dark__input {
  cursor: default;
}

.select-search-dark:not(.select-search-dark--multiple) .select-search-dark__input:hover {
  border-color: #ffffff;
}

.select-search-dark:not(.select-search-dark--multiple) .select-search-dark__select {
  position: absolute;
  z-index: 2;
  right: 0;
  left: 0;
  border-radius: 3px;
  overflow: auto;
  max-height: 360px;
}

.select-search-dark--multiple .select-search-dark__select {
  position: relative;
  overflow: auto;
  max-height: 260px;
  border-top: 1px solid #eee;
  border-radius: 0 0 3px 3px;
}

.select-search-dark__not-found {
  height: auto;
  padding: 16px;
  text-align: center;
  color: #888;
}

// jet-table-footer is common class used in other components other than table
.jet-table-footer {
  .table-footer {
    width: 100%;
  }
}

.btn-primary {
  --tblr-btn-color: #{$primary-rgb};
  --tblr-btn-color-darker: #{$primary-rgb-darker};
  border-color: none;
}

.form-check-input:checked {
  background-color: var(--indigo9);
  border-color: rgba(101, 109, 119, 0.24);
}

#passwordLogin:checked {
  background-color: #e54d2e;
  border-color: rgba(101, 109, 119, 0.24);
}

.btn:focus,
.btn:active,
.form-check-input:focus,
.form-check-input:active,
.form-control:focus,
th:focus,
tr:focus {
  outline: none !important;
  box-shadow: none;
}

.show-password-field {
  width: fit-content;

  .form-check-input {
    cursor: pointer;
  }

  .show-password-label {
    cursor: pointer;
  }
}

.select-search__option {
  color: rgb(90, 89, 89);
}

.select-search__option.is-selected {
  background: rgba(176, 176, 176, 0.07);
  color: #4d4d4d;
}

.select-search__option.is-highlighted.is-selected,
.select-search__option.is-selected:hover {
  background: rgba(66, 153, 225, 0.1);
  color: rgb(44, 43, 43);
}

.select-search__option.is-highlighted,
.select-search__option:hover {
  background: rgba(66, 153, 225, 0.1);
}

.select-search__options {
  margin-left: -33px;
}

.select-search__option.is-highlighted,
.select-search__option:not(.is-selected):hover {
  background: rgba(66, 153, 225, 0.1);
}

.select-search:not(.select-search--multiple) .select-search__input:hover {
  border-color: rgba(66, 153, 225, 0.1);
}

.DateInput_input {
  font-weight: 300;
  font-size: 14px;
  padding: 4px 7px 2px;
  padding: 4px 7px 2px;
  width: 100px !important;
  margin-left: 10px;
}

.no-components-box {
  border: 1px dashed #3e525b;
}

.form-control-plaintext:focus-visible {
  outline: none;
  outline-width: thin;
  outline-style: solid;
  outline-color: $primary;
}

.form-control-plaintext:hover {
  outline: none;
  outline-width: thin;
  outline-style: solid;
  outline-color: rgba(66, 153, 225, 0.8);
}

.select-search__input:focus-visible {
  outline: none;
  outline-color: #4ac4d6;
}

.form-control-plaintext {
  padding: 5px;
}

.code-builder {
  border: solid 1px #dadcde;
  border-radius: 2px;
  padding-top: 4px;

  .variables-dropdown {
    position: fixed;
    right: 0;
    width: 400px;
    z-index: 200;
    border: solid 1px #dadcde;

    .group-header {
      background: #f4f6fa;
    }
  }
}

.__react_component_tooltip {
  z-index: 10000;
}

.select-search__value::after {
  top: calc(50% - 2px);
  right: 15px;
  width: 5px;
  height: 5px;
}

.progress-bar {
  background-color: rgba(66, 153, 225, 0.7);
}

.popover-header {
  background-color: #f4f6fa;
  border-bottom: 0;
}

.popover-body {
  background-color: var(--base);
  color: var(--slate12);
  border-radius: 6px;

  .form-label {
    font-size: 12px;
  }
}

/**
 * Home page app menu
 */
#popover-app-menu {
  border-radius: 4px;
  width: 150px;
  box-shadow: var(--elevation-200-box-shadow);
  background: var(--surfaces-surface-01);
  color: var(--text-default);
  border: 1px solid var(--border-default);

  .popover-arrow {
    display: none;
  }

  .popover-body {
    padding: 16px 12px 0px 12px;
    color: var(--slate12);

    .field {
      font-weight: 500;
      font-size: 0.7rem;

      &__danger {
        color: var(--tomato9);
      }
    }
  }
}

.input-icon {
  .input-icon-addon {
    display: none;
  }
}

.input-icon:hover {
  .input-icon-addon {
    display: flex;
  }
}

.input-icon:focus {
  .input-icon-addon {
    display: flex;
  }
}

.sub-section {
  width: 100%;
  display: block;
}

.text-muted {
  color: #3e525b !important;
}

body {
  color: #3e525b;
}

.RichEditor-root {
  background: var(--cc-surface1-surface);
  border: 1px solid var(--cc-default-border);
  font-family: "Georgia", serif;
  font-size: 14px;
  padding: 15px;
  height: 100%;
}

.RichEditor-editor {
  border-top: 1px solid #ddd;
  cursor: text;
  font-size: 16px;
  margin-top: 10px;
}

.RichEditor-editor .public-DraftEditorPlaceholder-root,
.RichEditor-editor .public-DraftEditor-content {
  margin: 0 -15px -15px;
  padding: 15px;
}

.RichEditor-controls {
  .dropmenu {
    .dropdownbtn {
      color: var(--cc-placeholder-text);

      &:hover {
        color: var(--cc-primary-brand);
      }
    }

    .dropdown-content {
      color: var(--cc-placeholder-text);
    }
  }
}

.RichEditor-editor .public-DraftEditor-content {
  min-height: 100px;
  overflow-y: scroll;
  color: var(--cc-primary-text);
}

.RichEditor-hidePlaceholder .public-DraftEditorPlaceholder-root {
  display: none;
}

.RichEditor-editor .RichEditor-blockquote {
  border-left: 5px solid #eee;
  color: #666;
  font-family: "Hoefler Text", "Georgia", serif;
  font-style: italic;
  margin: 16px 0;
  padding: 10px 20px;
}

.RichEditor-editor .public-DraftStyleDefault-pre {
  background-color: rgba(0, 0, 0, 0.05);
  font-family: "Inconsolata", "Menlo", "Consolas", monospace;
  font-size: 16px;
  padding: 20px;
  color: #0000009c;
}

.RichEditor-controls {
  font-family: "Helvetica", sans-serif;
  font-size: 14px;
  margin-bottom: 5px;
  user-select: none;
}

.dropmenu {
  position: relative;
  display: inline-block;
  margin-right: 16px;

  .dropdownbtn {
    color: #999;
    background: none;
    cursor: pointer;
    outline: none;
    border: none;
  }

  .dropdown-content {
    display: none;
    position: absolute;
    z-index: 2;
    width: 100%;
    align-items: center;
    border: 1px solid transparent;
    border-radius: 4px;
    box-shadow: 0 2px 6px 2px rgba(47, 54, 59, 0.15);

    a {
      text-decoration: none;
      width: 100%;
      position: relative;
      display: block;

      span {
        text-align: center;
        width: 100%;
        text-align: center;
        padding: 3px 0px;
      }
    }
  }
}

.dropmenu .dropdown-content a:hover {
  background-color: rgba(0, 0, 0, 0.05);
}

.dropmenu:hover {
  .dropdownbtn {
    color: var(--cc-primary-brand);
    background-color: rgba(0, 0, 0, 0.05);
    border-radius: 4px;
  }

  .dropdown-content {
    display: block;
  }
}

.RichEditor-styleButton {
  color: #999;
  cursor: pointer;
  margin-right: 16px;
  padding: 2px 0;
  display: inline-block;
}

.RichEditor-activeButton {
  color: #5890ff;
}

.chart-data-input {
  .CodeMirror {
    min-height: 370px;
    font-size: 0.8rem;
  }

  .code-hinter {
    min-height: 370px;
  }
}

.map-location-input {
  .CodeMirror {
    min-height: 120px;
    font-size: 0.8rem;
  }

  .code-hinter {
    min-height: 120px;
  }
}

.rdt {
  .form-control {
    height: 100%;
  }
}

.DateInput_input__focused {
  border-bottom: 2px solid $primary;
}

.CalendarDay__selected,
.CalendarDay__selected:active,
.CalendarDay__selected:hover {
  background: var(--cc-primary-brand);
  border: 1px double var(--cc-primary-brand);
}

.CalendarDay__selected_span {
  background: var(--cc-primary-brand);
  border: var(--cc-primary-brand);
}

.CalendarDay__selected_span:active,
.CalendarDay__selected_span:hover {
  background: var(--cc-primary-brand);
  border: 1px double var(--cc-primary-brand);
  color: #ffffff;
}

.CalendarDay__hovered_span:active,
.CalendarDay__hovered_span:hover {
  background: var(--cc-primary-brand);
  border: 1px double var(--cc-primary-brand);
  color: #ffffff;
}

.CalendarDay__hovered_span {
  background: var(--cc-primary-brand);
  border: 1px double var(--cc-primary-brand);
  color: #ffffff;
}

.table-responsive {
  margin-bottom: 0rem;
}

.code-hinter::-webkit-scrollbar {
  width: 0;
  height: 0;
  background: transparent;
}

.codehinter-query-editor-input {
  .CodeMirror {
    font-family: "Roboto", sans-serif;
    color: #263136;
    overflow: hidden;
    height: 50px !important;
  }

  .CodeMirror-vscrollbar {
    overflow: hidden;
  }

  .CodeMirror-focused {
    padding-top: 0;
    height: 50px;
  }

  .CodeMirror-scroll {
    position: absolute;
    top: 0;
    width: 100%;
  }
}

.field {
  .CodeMirror-scroll {
    position: static;
    top: 0;
  }

  .form-check {
    display: inline-block;
  }
}

.code-hinter {
  .form-control {
    .CodeMirror {
      font-family: "Roboto", sans-serif;
      height: 50px !important;
      max-height: 300px;
    }
  }

  .CodeMirror-vscrollbar,
  .CodeMirror-hscrollbar {
    background: transparent;
    height: 0;
    width: 0;
  }

  .CodeMirror-scroll {
    overflow: hidden !important;
    position: static;
    width: 100%;
  }
}

.CodeMirror-hints {
  font-family: "Roboto", sans-serif;
  font-size: 0.9rem;
  padding: 0px;
  z-index: $hints-z-index;

  li.CodeMirror-hint-active {
    background: $primary;
  }

  .CodeMirror-hint {
    padding: 4px;
    padding-left: 10px;
    padding-right: 10px;
  }
}

.cm-matchhighlight {
  color: #4299e1 !important;
  background: rgba(66, 153, 225, 0.1) !important;
}

.nav-tabs .nav-link {
  color: #3e525b;
  border-top-left-radius: 0px;
  border-top-right-radius: 0px;
}

.transformation-popover {
  padding: 14px;
  font-weight: 500;
  margin-bottom: 0px;
}

hr {
  margin: 1rem 0;
}

.query-hinter {
  min-height: 150px;
}

.codehinter-default-input {
  font-family: "Roboto", sans-serif;
  display: block;
  width: 100%;
  font-size: 0.875rem;
  font-weight: 400;
  color: var(--slate9);
  background-color: var(--base) !important;
  background-clip: padding-box;
  border: 1px solid var(--slate7);
  -webkit-appearance: none;
  -moz-appearance: none;
  appearance: none;
  border-radius: 4px;
  transition: border-color 0.15s ease-in-out, box-shadow 0.15s ease-in-out;
  height: 30px;

  .CodeMirror {
    font-family: "Roboto", sans-serif;
  }

  .CodeMirror-placeholder {
    height: inherit !important;
    position: absolute !important;
    margin-top: 3px;
  }
}

.codehinter-query-editor-input {
  font-family: "Roboto", sans-serif;
  padding: 0.1775rem 0rem;
  display: block;
  width: 100%;
  font-size: 0.875rem;
  font-weight: 400;
  color: #232e3c;
  background-color: #ffffff;
  background-clip: padding-box;
  border: 1px solid #dadcde;
  border-radius: $border-radius;
  appearance: none;
  transition: border-color 0.15s ease-in-out, box-shadow 0.15s ease-in-out;
  height: 28px !important;
}

.editor {
  .modal-dialog {
    overflow-y: initial !important;
  }

  .modal-dialog-scrollable:not(.modal-fullscreen) .modal-content {
    max-height: 88% !important;
  }

  .modal-dialog-scrollable.modal-fullscreen .modal-content {
    max-height: 100% !important;
  }

  .modal-dialog-scrollable.modal-fullscreen .modal-content.modal-component {
    // Modal header height
    padding-bottom: 0;
  }
}

.modal-component {
  .modal-body {
    padding: 0;
  }

  .modalWidget-config-handle {
    position: relative !important;
  }
}

.multiple-components-config-handle {
  position: absolute;
  left: 54px;
  top: -20px;
  transform: translate(-50%, 0px);
  width: 110px;
}

.config-handle {
  top: -20px;
  position: fixed;
  max-height: 10px;
  z-index: 100;
  min-width: 108px;

  &.module-container {
    .handle-content {
      cursor: move;
      color: #fff;
      background: #c6cad0 !important;
    }
  }
}

.config-handle,
.multiple-components-config-handle {
  .handle-content {
    cursor: move;
    color: #ffffff;
    background: $primary;
  }

  .badge {
    font-size: 9px;
    border-bottom-left-radius: 0;
    border-bottom-right-radius: 0;

    .delete-part {
      margin-left: 10px;
      float: right;
    }

    .delete-part::before {
      height: 12px;
      display: inline-block;
      width: 2px;
      background-color: rgba(255, 255, 255, 0.8);
      opacity: 0.5;
      content: "";
      vertical-align: middle;
    }
  }
}

.draggable-box-in-editor:hover {
  z-index: 3 !important;
}

.config-handle:hover,
.config-handle {
  visibility: visible;
}

.config-handle {
  visibility: hidden;
  transition: all 0.15s ease-in-out;
}

.canvas-area #modal-container .modal-component>.config-handle {
  visibility: visible !important;
}

.modal-content {
  .config-handle {
    position: absolute;

    .badge {
      font-size: 9px;
    }
  }
}

.config-handle {
  display: flex;
}

.apps-table {
  .app-title {
    font-size: 1rem;
  }

  .row {
    --tblr-gutter-x: 0rem;
  }
}

.theme-dark .wrapper {

  .navbar .navbar-nav .active>.nav-link,
  .navbar .navbar-nav .nav-link.active,
  .navbar .navbar-nav .nav-link.show,
  .navbar .navbar-nav .show>.nav-link {
    color: rgba(255, 255, 255, 0.7);
  }
}

.home-page,
.org-users-page {

  .navbar .navbar-nav .active>.nav-link,
  .navbar .navbar-nav .nav-link.active,
  .navbar .navbar-nav .nav-link.show,
  .navbar .navbar-nav .show>.nav-link {
    color: rgba(35, 46, 60, 0.7);
  }

  .nav-item {
    font-size: 0.9rem;
  }

  img.svg-icon {
    cursor: pointer;
    padding-left: 2px;
    border-radius: 10px;
  }

  img.svg-icon:hover {
    background-color: rgba(224, 214, 214, 0.507);
  }
}

.CodeMirror-placeholder {
  color: #9e9e9e !important;
  font-size: 0.7rem !important;
  font-size: 12px !important;
}

.CodeMirror-code {
  font-weight: 300;
}

.btn-primary {
  border-color: transparent;
}

.text-widget {
  overflow: auto;
}

.text-widget::-webkit-scrollbar {
  width: 0;
  height: 0;
  background: transparent;
}

.input-group-flat:focus-within {
  box-shadow: none;
}

.map-widget {
  .place-search-input {
    box-sizing: border-box;
    border: 1px solid transparent;
    width: 240px;
    height: 32px;
    padding: 0 12px;
    border-radius: 3px;
    box-shadow: 0 2px 6px rgba(0, 0, 0, 0.3);
    font-size: 14px;
    outline: none;
    text-overflow: ellipses;
    position: absolute;
    left: 50%;
    margin-left: -120px;
  }

  .map-center {
    position: fixed;
    z-index: 1000;
  }
}

.events-toggle-active {
  .toggle-icon {
    transform: rotate(180deg);
  }
}

.events-toggle {
  .toggle-icon {
    display: inline-block;
    margin-left: auto;
    transition: 0.3s transform;
  }

  .toggle-icon:after {
    content: "";
    display: inline-block;
    vertical-align: 0.306em;
    width: 0.46em;
    height: 0.46em;
    border-bottom: 1px solid;
    border-left: 1px solid;
    margin-right: 0.1em;
    margin-left: 0.4em;
    transform: rotate(-45deg);
  }
}

.nav-link-title {
  font-weight: 500;
  font-size: 0.9rem;
}

.navbar-nav {
  .dropdown:hover {
    .dropdown-menu {
      display: block;
    }
  }
}

.app-version-container {
  min-height: 200px;
  height: 100%;
  display: flex !important;
  flex-direction: column;
}

.app-version-content {
  flex: 1;
  overflow: auto;
}

.query-manager-header {
  .nav-item {
    border-right: solid 1px #dadcde;
    background: 0 0;
  }

  .nav-link {
    height: 39px;
  }
}

input:focus-visible {
  outline: none;
}

.navbar-expand-md.navbar-light .nav-item.active:after {
  border: 1px solid $primary;
}

.org-users-page {
  .select-search__input {
    color: #617179;
  }

  .select-search-role {
    position: absolute;
    margin-top: -1rem;
  }

  .has-focus>.select-search__select>ul {
    margin-bottom: 0;
  }

  .select-search__option.is-selected {
    background: $primary;
    color: #ffffff;
  }
}

.encrypted-icon {
  margin-bottom: 0.25rem;
}

.widget-documentation-link {
  position: fixed;
  bottom: 0;
  background: var(--indigo3);
  width: 18.75rem; // 300px
  z-index: 999;
  padding: 12px 18px;
  display: flex;
  justify-content: space-between;
  cursor: pointer;

  .widget-documentation-link-text {
    margin-left: 10px;
    font-weight: 500;
    color: var(--slate12);
  }

  &:hover {
    background: var(--indigo4);
  }

  a {
    &:hover {
      text-decoration: none;
    }
  }
}

.components-container {
  .draggable-box {
    cursor: move;
  }
}

.column-sort-row {
  border-radius: 6px;
  background-color: var(--slate3);

  .event-handler-text {
    font-size: 12px;
    line-height: 20px;
    color: var(--slate12);
    font-weight: 500;
  }

  .event-name-text {
    font-size: 12px;
    line-height: 20px;
    color: var(--slate11);
    font-weight: 400;
    border-radius: 4px;
  }

  .card-body {
    color: var(--slate12);
  }
}

.jet-tabs {
  overflow-y: auto;
}

.jet-btn {
  outline: none;
  border: 1px solid;

  &:hover {
    background: var(--tblr-btn-color-darker) !important;
  }

  &:active {
    background: var(--tblr-btn-color-clicked) !important;
  }
}

.jet-button {
  outline: none;
  border: 1px solid;
}

.editor-sidebar::-webkit-scrollbar {
  width: 0;
  height: 0;
  background: transparent;
  -ms-overflow-style: none;
}

.editor-sidebar {
  max-width: 300px;
  scrollbar-width: none;
  -ms-overflow-style: none;
}

.sketch-picker {
  position: relative;
  top: 0px;
  border-radius: 6px !important;
  border: 1px solid var(--slate5, #e6e8eb) !important;
  background: var(--slate1, #fbfcfd) !important;
  width: 210px !important; //adjusted with padding
  box-shadow: 0px 4px 6px -2px rgba(16, 24, 40, 0.03),
    0px 12px 16px -4px rgba(16, 24, 40, 0.08) !important;
  color: var(--slate12);

  .flexbox-fix:nth-child(3) {
    div:nth-child(1) {
      input {
        width: 100% !important;
      }

      label {
        color: var(--slate12) !important;
      }
    }
  }
}

.boxshadow-picker {
  .sketch-picker {
    left: -209px !important;
    position: absolute !important;
  }
}

.color-picker-input {
  border: solid 1px rgb(223, 223, 223);
  cursor: pointer;

  &:hover {
    .color-reset {
      display: flex;
    }
  }
}

.color-reset {
  display: none;
  align-items: center;
  justify-content: center;
  height: 20px;
  width: 25px;
  margin-right: 5px;
  border-radius: 5px;

  &:hover {
    background: var(--slate1);
  }
}

.app-sharing-modal {

  .form-control.is-invalid,
  .was-validated .form-control:invalid {
    border-color: #ffb0b0;
  }

  .form-check-input {
    cursor: pointer;
  }
}

.widgets-list {
  --tblr-gutter-x: 0px !important;
  // padding-right: 4px;
  // padding-left: 3px;
}

.global-settings-width-input-container {
  position: relative;
  display: flex;
  flex: 1;

  input,
  .dropdown-max-canvas-width-type {
    border: 1px solid var(--slate7, #3a3f42);
    background: var(--slate1, #151718);
    color: var(--slate12);
    padding: 6px 10px;
  }

  input {
    border-radius: 6px 0px 0px 6px;

    &:focus {
      background-color: var(--base);
    }
  }

  .dropdown-max-canvas-width-type {
    border-radius: 0px 6px 6px 0px;
    gap: 17px;

    &:focus-visible {
      outline: none;
    }
  }
}

.input-with-icon {
  position: relative;
  display: flex;
  flex: 1;

  input {
    border-radius: 0px 6px 6px 0px !important;
    color: var(--slate12);
    background-color: var(--base);

    &:focus-visible {
      background-color: var(--base);
    }
  }

  .icon-container {
    position: absolute;
    right: 10px;
    top: calc(50% - 10px);
    z-index: 3;
  }
}

.dynamic-variable-preview {
  min-height: 20px;
  max-height: 500px;
  overflow: auto;
  line-height: 20px;
  font-size: 12px;
  margin-top: -2px;
  word-wrap: break-word;
  border-bottom-left-radius: 3px;
  border-bottom-right-radius: 3px;
  box-sizing: border-box;
  font-family: "Source Code Pro", monospace;
  word-break: break-all;

  .heading {
    font-weight: 700;
    white-space: pre;
    text-transform: capitalize;
  }
}

.user-email:hover {
  text-decoration: none;
  cursor: text;
}

.theme-dark {
  .nav-item {
    background: 0 0;
  }

  .audit-log {
    .card-footer {
      background: var(--page-default);
      color: var(--slate12);
    }

    .select-search__option:not(.is-selected),
    .select-search__select {
      background: #2c3547;
      color: $white;
    }

    .select-search__option.is-selected:hover,
    .select-search__option:not(.is-selected):hover,
    .select-search__option.is-selected {
      background: #1f2936;
      color: $white;
      border-radius: 0px;
    }
  }

  .navbar .navbar-nav .active>.nav-link,
  .theme-dark .navbar .navbar-nav .nav-link.active,
  .theme-dark .navbar .navbar-nav .nav-link.show,
  .theme-dark .navbar .navbar-nav .show>.nav-link {
    color: #ffffff;
  }

  .form-check-label {
    color: white;
  }

  .nav-tabs .nav-link {
    color: #c3c3c3 !important;
  }

  .card-body> :last-child {
    color: #ffffff !important;
  }

  .card .table tbody td a {
    color: inherit;
  }

  .card .table tbody td .html-cell a {
    color: #206bc4;
  }

  .DateInput {
    background: #1f2936;
  }

  .DateInput_input {
    background-color: #1f2936;
    color: #ffffff;
  }

  &.daterange-picker-widget {
    .DateRangePickerInput_arrow_svg {
      fill: #ffffff;
    }
  }

  .DateRangePickerInput {
    background-color: #1f2936;
  }

  .DateInput_input__focused {
    background: #1f2936;
  }

  .DateRangePickerInput__withBorder {
    border: 1px solid #1f2936;
  }

  .main .canvas-container .canvas-area {
    // background: #2f3c4c;
  }

  .main .navigation-area {
    a.page-link {
      border-radius: 0;
      border: 0;
      color: white;
    }

    a.page-link:hover {
      color: white;
      background-color: #4d72fa;
    }

    a.page-link.active {
      color: white;
      background-color: #4d72fa;
    }
  }

  .rdtOpen .rdtPicker {
    color: black;
  }

  .editor .editor-sidebar .components-container .component-image-holder {
    background: hsl(200, 7%, 8.8%); //slate1
    border-radius: 6px;
    margin-bottom: 4px;
  }

  .nav-tabs .nav-link:hover {
    border-left-color: transparent !important;
    border-top-color: transparent !important;
    border-right-color: transparent !important;
  }

  .modal-content,
  .modal-header {
    background-color: var(--surfaces-surface-01);

    .text-muted {
      color: var(--slate9) !important;
    }
  }

  .modal-header {
    border-bottom: 1px solid rgba(255, 255, 255, 0.09) !important;
  }

  .no-components-box {
    background-color: var(--slate4) !important;

    center {
      color: white !important;
    }
  }

  .query-list {
    .text-muted {
      color: #ffffff !important;
    }

    .mute-text {
      color: #8092ab;
    }
  }

  .editor .editor-sidebar .nav-tabs .nav-link {
    color: #ffffff;

    img {
      filter: brightness(0) invert(1);
    }
  }

  .jet-container {
    background-color: #1f2936;
  }

  .nav-tabs .nav-item.show .nav-link,
  .nav-tabs .nav-link.active {
    background-color: #2f3c4c;
  }

  .left-sidebar {
    .text-muted {
      color: #ffffff !important;
    }

    .left-sidebar-page-selector {
      .list-group {
        .list-group-item {
          border: solid #1d2a39 1px;
          color: white;
        }

        .list-group-item:hover {
          background-color: #1f2936;
        }

        .list-group-item.active {
          background-color: #1f2936;
        }
      }
    }
  }

  .app-title {
    color: var(--slate12) !important;
  }

  .RichEditor-root {
    background: #1f2936;
    border: 1px solid var(--cc-default-border);
  }

  .app-description {
    color: #ffffff !important;
  }

  .btn-light,
  .btn-outline-light {
    background-color: #42546a;
    --tblr-btn-color-text: #ffffff;

    img {
      filter: brightness(0) invert(1);
    }
  }

  .editor .left-sidebar .datasources-container tr {
    border-bottom: solid 1px rgba(255, 255, 255, 0.09);
  }

  .editor .left-sidebar .datasources-container .datasources-header {
    border: solid rgba(255, 255, 255, 0.09) !important;
    border-width: 0px 0px 1px 0px !important;
  }

  .query-manager-header .nav-item {
    border-right: solid 1px rgba(255, 255, 255, 0.09);

    .nav-link {
      color: #c3c3c3;
    }
  }

  .input-group-text {
    border: solid 1px rgba(255, 255, 255, 0.09) !important;
  }

  .app-users-list {
    .text-muted {
      color: #ffffff !important;
    }
  }

  .main .query-pane .data-pane .queries-container .queries-header {
    border-width: 3px 0px 1px 0px !important;

    .text-muted {
      color: #ffffff !important;
    }
  }

  .query-pane {
    border-top: 1px solid var(--slate5) !important;
  }

  .input-icon .input-icon-addon img {
    filter: invert(1);
  }

  .svg-icon {
    filter: brightness(0) invert(1);
  }

  .badge {
    .svg-icon {
      filter: brightness(1) invert(0);
    }
  }

  .alert {
    background: transparent;

    .text-muted {
      color: #ffffff !important;
    }
  }

  .home-page-content {
    .hr-text {
      color: var(--slate11) !important;
      text-transform: lowercase !important;
      font-weight: 400;
      font-size: 12px;
      line-height: 20px;
    }
  }

  .hr-text {
    color: #ffffff !important;
  }

  .skeleton-line::after {
    background-image: linear-gradient(to right,
        #121212 0,
        #121212 40%,
        #121212 80%);
  }

  .app-icon-skeleton::after {
    background-image: linear-gradient(to right,
        #566177 0,
        #5a6170 40%,
        #4c5b79 80%);
  }

  .app-icon-skeleton {
    background-color: #3a4251 !important;
  }

  .folder-icon-skeleton::after {
    background-image: linear-gradient(to right,
        #566177 0,
        #5a6170 40%,
        #4c5b79 80%);
  }

  .select-search__input {
    color: rgb(224, 224, 224);
    background-color: #2b3547;
    border: 1px solid #2b3547;
  }

  .select-search__select {
    background: #ffffff;
    box-shadow: 0 0.0625rem 0.125rem rgba(0, 0, 0, 0.15);
  }

  .select-search__row:not(:first-child) {
    border-top: 1px solid #eee;
  }

  .select-search__option,
  .select-search__not-found {
    background: #ffffff;
  }

  .select-search__option.is-highlighted,
  .select-search__option:not(.is-selected):hover {
    background: rgba(47, 204, 139, 0.1);
  }

  .select-search__option.is-highlighted.is-selected,
  .select-search__option.is-selected:hover {
    background: #2eb378;
    color: #ffffff;
  }

  .org-users-page {

    .user-email,
    .user-type,
    .workspaces,
    .user-status {
      color: var(--slate12) !important;
    }
  }

  .org-users-page {
    .select-search__option.is-selected {
      background: $primary;
      color: #ffffff;
    }

    .select-search__option:not(.is-selected):hover {
      background: rgba(66, 153, 225, 0.1);
    }
  }

  .org-variables-page {

    .user-email,
    .user-status {
      filter: brightness(0) invert(1);
    }

    .btn-org-env {
      background: transparent;
    }
  }

  .org-variables-page {
    .select-search__option.is-selected {
      background: $primary;
      color: #ffffff;
    }

    .select-search__option:not(.is-selected):hover {
      background: rgba(66, 153, 225, 0.1);
    }
  }

  .org-constant-bg {
    background-color: var(--page-default);
  }

  .react-json-view {
    background-color: transparent !important;
  }

  .codehinter-query-editor-input .CodeMirror {
    height: 31px !important;
  }

  .select-search:not(.is-loading):not(.select-search--multiple) .select-search__value::after {
    transform: rotate(45deg);
    border-right: 1px solid #ffffff;
    border-bottom: 1px solid #ffffff;
  }

  .app-version-name.form-select {
    border-color: $border-grey-dark;
  }

  .organization-list {
    .btn {
      background-color: #273342;
      color: #656d77;
    }
  }

  .oidc-button {
    .btn-loading:after {
      color: $white;
    }
  }

  .page-item {
    a.page-link {
      color: white;
    }
  }

  .tj-ms-count {
    background-color: #273342;
    color: $white;
  }

  .tj-ms-preview {
    color: #273342;
  }

  .tj-dashed-tooltip {
    border-color: white;
  }
}

.main-wrapper {
  position: relative;
  min-height: 100%;
  min-width: 100%;
  background-color: white;
}

.main-wrapper.theme-dark {
  position: relative;
  min-height: 100%;
  min-width: 100%;
  background-color: var(--page-weak);
}

.jet-table {
  .global-search-field {
    background: transparent;
  }
}

.jet-table-image-column {
  width: 100%;
}

.modal-backdrop.show {
  opacity: 0.74;
}

.gui-select-wrappper .select-search__input {
  height: 30px;
}

.theme-dark .input-group-text,
.theme-dark .markdown>table thead th,
.theme-dark .table thead th {
  background: #1c252f;
  color: #ffffff;
}

.sketch-picker {
  z-index: 1000;
}

.no-padding {
  padding: 0;
}

.nav-tabs {
  font-weight: 300;
  border-bottom: 1px solid var(--border-weak);
}

.nav-tabs .nav-link.active {
  border: 0;
  border-bottom: 1px solid $primary;
  font-weight: 400;
}

.table-no-divider {
  td {
    border-bottom-width: 0px;
    padding-left: 0;
  }
}

.no-border {
  border: 0 !important;
}

input[type="text"] {
  outline-color: var(--border-default) !important;
  // border-color: var(--border-default) !important;
}

.widget-header {
  text-transform: capitalize;
  color: var(--slate11, #687076);
  font-size: 12px;
  font-style: normal;
  font-weight: 500;
  line-height: 20px;
  color: var(--slate11);
}

.query-manager-events {
  max-width: 400px;
  width: 330px;
}

.validation-without-icon {
  background-image: none !important;
}

.multiselect-widget {
  label.select-item {
    width: max-content;
    min-width: 100%;

    div.item-renderer {
      align-items: center;
      line-height: 15px;

      input {
        height: 15px;
        width: 15px;
      }
    }
  }

  .rmsc .dropdown-container {
    height: 100%;
    display: flex;
    align-items: center;
    border-radius: inherit;
  }

  .rmsc {
    --rmsc-main: var(--cc-primary-brand);
    height: 100%;
    border-radius: inherit;
  }

  .rmsc.dark {
    --rmsc-hover: #283647;
    --rmsc-selected: #1f2936;
    --rmsc-border: #333333;
    --rmsc-gray: #555555;
    --rmsc-bg: #1f2936;
    color: #ffffff;
  }
}

/* Hide scrollbar for Chrome, Safari and Opera */
.invitation-page::-webkit-scrollbar {
  display: none;
}

/* Hide scrollbar for IE, Edge and Firefox */
.invitation-page {
  -ms-overflow-style: none;
  /* IE and Edge */
  scrollbar-width: none;
  /* Firefox */
}

.show {
  display: block;
}

.hide {
  display: none;
}

.draggable-box:focus-within {
  z-index: 2 !important;
}

.cursor-wait {
  cursor: wait;
}

.cursor-text {
  cursor: text;
}

.cursor-none {
  cursor: none;
}

.disabled {
  pointer-events: none;
  opacity: 0.5;
}

.enable-edit-fields {
  pointer-events: auto !important;
  opacity: 1 !important;
}

.DateRangePicker {
  padding: 1.25px 5px;
}

.datepicker-widget {
  .input-field {
    min-height: 26px;
    padding: 0;
    padding-left: 2px;
  }

  td.rdtActive,
  td.rdtActive:hover {
    background-color: $primary;
  }

  .react-datepicker__day--selected {
    background-color: var(--cc-primary-brand, #216ba5);
  }
}

.daterange-picker-widget {
  .DateInput_input {
    min-height: 24px;
    line-height: normal;
    border-bottom: 0px;
    font-size: 0.85rem;
  }

  .DateRangePicker {
    padding: 0;
  }

  .DateRangePickerInput_arrow_svg {
    height: 17px;
  }

  .DateRangePickerInput {
    overflow: hidden;
    display: flex;
    justify-content: space-around;
    align-items: center;
  }

  .DateInput_fang {
    position: fixed;
    top: 57px !important;
  }
}

.form-ele {
  .DateRangePicker_picker {
    top: 40px !important;
  }

  .daterange-picker-widget {
    .DateInput_fang {
      visibility: hidden !important;
    }
  }
}

.fw-400 {
  font-weight: 400;
}

.fw-500 {
  font-weight: 500;
}

.ligh-gray {
  color: #656d77;
}

.nav-item {
  background: #ffffff;
  font-size: 14px;
  font-style: normal;
  font-weight: 400;
  line-height: 22px;
  letter-spacing: -0.1px;
  text-align: left;
}

.w-min-100 {
  min-width: 100px;
}

.nav-link {
  min-width: 100px;
  justify-content: center;
}

.nav-tabs .nav-link.active {
  font-weight: 400 !important;
  color: $primary !important;
}

.empty {
  padding-top: 1.5rem !important;
}

.empty-img {
  margin-bottom: 0 !important;

  img {
    height: 220px !important;
    width: 260.83px !important;
  }
}

.empty-action {
  margin-top: 0 !important;

  a+a.btn-loading::after {
    color: $primary;
  }
}

.empty-action a {
  height: 36px;
  border-radius: 4px;
  font-style: normal;
  font-weight: normal;
  font-size: 14px;
  line-height: 20px;
}

.empty-action a:first-child {
  margin-right: 24px;
}

.empty-action a:first-child:hover {
  color: #ffffff !important;
}

.empty-import-button {
  background: #ffffff !important;
  cursor: pointer;

  &:hover {
    border-color: rgba(101, 109, 119, 0.24) !important;
  }
}

.empty-welcome-header {
  font-style: normal;
  font-weight: 500;
  font-size: 32px;
  line-height: 40px;
  margin-bottom: 16px;
  margin-top: 40px;
  color: var(--slate12);
  font-family: Inter;
}

.homepage-empty-image {
  width: 100%;
}

.empty-title {
  font-style: normal;
  font-weight: 400;
  font-size: 14px;
  line-height: 20px;
  display: flex;
  align-items: center;
  color: var(--slate11) !important;
}

// template card styles
.template-card-wrapper {
  display: flex;
  flex-direction: row;
  background: #fffffc;
  border: 1px solid #d2ddec;
  box-sizing: border-box;
  border-radius: 8px;
  width: 299px;
  height: 100px;
}

.template-action-wrapper {
  display: flex;
  flex-direction: row !important;
  font-family: Inter;
  font-style: normal;
  font-weight: 500;
  font-size: 16px;
  line-height: 19px;
  color: $primary-light;

  p {
    margin-right: 16px;
  }
}

.template-card-title {
  font-family: Inter;
  font-style: normal;
  font-weight: 600;
  font-size: 18px;
  line-height: 22px;
  display: flex;
  align-items: center;
  color: #000000;
  margin-bottom: 3px !important;
  margin-top: 20px;
}

.template-card-details {
  align-items: center;
  display: flex;
  flex-direction: column;
  justify-content: center;
}

.template-icon-wrapper {
  width: 61.44px;
  height: 60px;
  top: 685px;
  background: #d2ddec;
  border-radius: 4px;
  margin: 20px 16.36px;
}

// template style end

.calendar-widget.compact {
  .rbc-time-view-resources .rbc-time-header-content {
    min-width: auto;
  }

  .rbc-time-view-resources .rbc-day-slot {
    min-width: 50px;
  }

  .rbc-time-view-resources .rbc-header,
  .rbc-time-view-resources .rbc-day-bg {
    width: 50px;
  }
}

.calendar-widget.dont-highlight-today {
  .rbc-today {
    background-color: inherit;
  }

  .rbc-current-time-indicator {
    display: none;
  }
}

.calendar-widget {
  padding: 10px;
  background-color: white;
  background-color: var(--cc-surface1-surface) !important;
  border: transparent;

  .rbc-day-slot .rbc-event,
  .rbc-day-slot .rbc-background-event {
    border-left: 3px solid #26598533;
  }

  .rbc-toolbar {
    font-size: 14px;
  }

  .rbc-event {
    background-color: var(--primary-brand);
    border: transparent;

    .rbc-event-label {
      display: none;
    }
  }

  .rbc-off-range-bg {
    background-color: #f4f6fa;
  }

  .rbc-toolbar {
    .rbc-btn-group {
      button {
        box-shadow: none;
        border-radius: 0;
        border-width: 1px;
      }
    }
  }
}

//!for calendar widget week view with compact/spacious mode border fix
.resources-week-cls .rbc-time-column:nth-last-child(7n) {
  border-left: none !important;

  .rbc-timeslot-group {
    border-left: 2.5px solid var(--cc-weak-border) !important;
  }
}

.resources-week-cls .rbc-allday-cell {
  border: none !important;

  .rbc-row {
    border-left: 1.5px solid var(--cc-weak-border);
    border-right: 1.5px solid var(--cc-weak-border);
  }
}

.resources-week-cls .rbc-time-header-cell {
  border: none !important;
}

.resources-week-cls .rbc-time-view-resources .rbc-header {
  border-left: 1.5px solid var(--cc-weak-border) !important;
  border-right: 1.5px solid var(--cc-weak-border) !important;
}

.calendar-widget.hide-view-switcher {
  .rbc-toolbar {
    .rbc-btn-group:nth-of-type(3) {
      display: none;
    }
  }
}

.calendar-widget.dark-mode {
  background-color: #1d2a39;

  .rbc-toolbar {
    button {
      color: white;
    }

    button:hover,
    button.rbc-active {
      color: black;
    }
  }

  .rbc-off-range-bg {
    background-color: #2b394b;
  }

  .rbc-selected-cell {
    background-color: #22242d;
  }

  .rbc-today {
    background-color: #5a7ca8;
  }
}

.calendar-widget.dark-mode.dont-highlight-today {
  .rbc-today {
    background-color: inherit;
  }
}

.navbar-brand-image {
  height: 1.2rem;
}

.navbar .navbar-brand:hover,
.theme-dark .navbar .navbar-brand:hover {
  opacity: 1;
}

.nav-tabs .nav-link.active {
  font-weight: 400 !important;
  margin-bottom: -1px !important;
}

.nav-tabs .nav-link {
  font-weight: 400 !important;
  margin: 0 !important;
  height: 100%;
}

.code-editor-widget {
  border-radius: 0;
  border: 1px solid var(--cc-default-border);

  .CodeMirror {
    border-radius: 0 !important;
    margin-top: -1px !important;
  }
}

.jet-listview {
  overflow-y: overlay;
  overflow-x: hidden;
}

.jet-listview::-webkit-scrollbar-track {
  background: transparent;
}

.jet-listview::-webkit-scrollbar-thumb {
  background: transparent;
}

.code-hinter-wrapper .popup-btn {
  position: absolute;
  display: none;
  cursor: pointer;
}

.code-hinter-wrapper:hover {
  .popup-btn {
    display: block !important;
    z-index: 1;
  }
}

.popup-btn {
  cursor: pointer !important;
  display: block;
  padding: 2px;
  border-radius: 4px;
  border: 1px solid rgba(204, 209, 213, 1);
}

.preview-icons {
  margin-top: -5px;
  width: 12px;
}

.resize-modal-portal {
  z-index: 3;

  .resize-modal {
    .modal-content {
      width: 100% !important;
      height: 100%;
      background-color: var(--slate3) !important;
      border: none !important;

      .modal-body {
        width: 100% !important;
        height: calc(100% - 44px) !important;
        border: none !important;

        .editor-container {
          height: 100%;

          .CodeMirror {
            height: 100% !important;
            border: 1px solid var(--slate5, #26292b);
            border-bottom-left-radius: 6px;
            border-bottom-right-radius: 6px;
          }

          .CodeMirror-scroll,
          .CodeMirror-gutters,
          .CodeMirror {
            background-color: var(--slate3) !important;
          }
        }
      }
    }

    .portal-header {}

    .resize-handle {
      cursor: move;
    }
  }
}

.modal-portal-wrapper {
  justify-content: center;
  align-items: center;
  position: fixed;
  position: absolute;
  left: 50%;
  top: 5%;
  z-index: 1400;
  transform: translate(-60%, 0%);
  height: 350px;
  width: auto;
  max-height: 500px;
  padding: 0px;

  .modal-body {
    width: 500px !important;
    height: 300px !important;
    padding: 0px !important;
  }

  .modal-content {
    border-radius: 5px !important;
  }

  .modal-body {
    width: 500px !important;
    height: 302px !important;
    padding: 0px !important;
    margin: 0px !important;
    margin-left: -1px !important; //fix the modal body code mirror margin

    border-top-left-radius: 0;
    border-top-right-radius: 0;
    border-bottom-left-radius: 5px;
    border-bottom-right-radius: 5px;
    border-bottom: 0.75px solid;
    border-left: 0.75px solid;
    border-right: 0.75px solid;

    @include theme-border($light-theme: true);

    &.dark-mode-border {
      @include theme-border($light-theme: false);
    }
  }

  .modal-dialog {
    margin-top: 4%;
  }

  .modal-header {
    padding: 0;
    font-size: 14px;
  }

  .editor-container {
    padding: 0px;

    .CodeMirror {
      border-radius: 0;
      margin: 0;
      width: 100% !important;
    }
  }

  .query-hinter {
    .CodeMirror-line {
      margin-left: 2rem !important;
    }

    .CodeMirror-cursors .CodeMirror-cursor {
      margin-left: 2rem !important;
    }
  }
}

.preview-block-portal {
  .bg-light {
    border-radius: 0 0 5px 5px;
    outline: 0.75px solid $light-green;
  }

  .bg-dark {
    margin-top: 1px;
    border-radius: 0 0 5px 5px;
    outline: 0.75px solid $light-green;
  }

  .dynamic-variable-preview {
    padding: 4px !important;
  }
}

.color-icon {
  width: 18px;
  height: 18px;
  border-radius: 6px;
  background-color: #ffffff;
  border: 1px solid var(--Border-default, #ccd1d5);
  box-shadow: 0px 1px 0px 0px #e5e5e5;
}

.portal-header {
  display: flex;
  align-items: center;
  padding: 0.5rem 0.75rem;
  color: var(--text-default);
  background-color: var(--surfaces-surface-01) !important;
  background-clip: padding-box;
  border-top-left-radius: 4px !important;
  border-top-right-radius: 4px !important;
  width: 100% !important;
  outline: none !important;
  border: 1px solid var(--borders-disabled-on-white, #e4e7eb);

  margin: -1px;
  @include theme-border($light-theme: true, $outline: true);

  &.dark-mode-border {
    @include theme-border($light-theme: false, $outline: true);
  }
}

// close icon in inpector
[data-rb-event-key="close-inpector"] {
  position: absolute;
  right: -80px;
  background-color: #232e3c !important;
  width: 10% !important;
}

[data-rb-event-key="close-inpector-light"] {
  position: absolute;
  right: -80px;
  background-color: #ffffff !important;
  width: 10% !important;
}

.tabs-inspector {
  position: sticky;
  top: 0;

  .nav-item {
    width: 50%;
  }

  .nav-item:hover {
    border: 1px solid transparent;
  }

  .nav-item:not(.active) {
    border-bottom: 1px solid #e7eaef;
  }

  .nav-link.active {
    border: 1px solid transparent;
    border-bottom: 1px solid $primary;
    background: white;
  }
}

.tabs-inspector.dark {
  .nav-link.active {
    border-bottom: 1px solid $primary !important;
  }
}

.tabs-inspector {
  z-index: 2;
  background: white;

  &.dark {
    @extend .bg-dark;
  }
}

.close-icon {
  position: fixed;
  top: 84px;
  right: 3px;
  width: 60px;
  height: 22;
  border-bottom: 1px solid #e7eaef;
  display: flex;
  align-items: center;
  background-color: white;
  z-index: 2;

  .svg-wrapper {
    width: 100%;
    height: 70%;
    display: flex;
    align-items: center;
    justify-content: center;
    border-left: 1px solid #e7eaef;
    margin-left: 20px;

    .close-svg {
      cursor: pointer;
    }
  }
}

.tabs-inspector.nav-tabs {
  border: 0;
  width: 100%;
  padding: 8px 16px;
}

.bg-primary-lt {
  color: #ffffff !important;
  background: #6383db !important;
}

.tabbed-navbar .nav-item.active:after {
  margin-bottom: -0.25rem;
}

/**
 * Timer Widget
 */
.timer-wrapper {
  padding: 10px;

  .counter-container {
    font-size: 3em;
    padding-bottom: 5px;
    text-align: center;
  }
}

.fixedHeader {
  table thead {
    position: -webkit-sticky; // this is for all Safari (Desktop & iOS), not for Chrome
    position: sticky;
    top: 0;
    border-top: 0;
    z-index: 1; // any positive value, layer order is global
  }
}

/**
 * Folder List
 */
.folder-list {
  overflow-y: auto;
  scrollbar-width: thin;
  scrollbar-color: #888 transparent;

  &:hover {
    &::-webkit-scrollbar {
      display: block;
      width: 5px;
    }

    &::-webkit-scrollbar-thumb {
      background-color: #888;
    }

    &::-webkit-scrollbar-track {
      background-color: transparent;
    }
  }

  .list-group-transparent .list-group-item.active {
    color: $primary;
    background-color: #edf1ff;

    .folder-ico {
      filter: invert(29%) sepia(84%) saturate(4047%) hue-rotate(215deg) brightness(98%) contrast(111%);
    }
  }

  .folder-ico.dark {
    filter: invert(1);
  }

  .list-group-item {
    padding: 0.5rem 0.75rem;
    overflow: hidden;
  }

  .list-group-item.all-apps-link {
    display: flex;
    align-items: center;
    color: var(--slate12);
    border-radius: 6px;

    &:active {
      background: var(--indigo4);
    }

    &:focus {
      box-shadow: 0px 0px 0px 4px #dfe3e6;
    }
  }

  .folder-info {
    display: contents;
    font-weight: 500 !important;
    display: flex;
    align-items: center;
    letter-spacing: -0.02em;
    text-transform: uppercase;
    color: var(--slate9);
  }

  .folder-create-btn {
    width: 28px;
    height: 28px;
    background: var(--base);
    border: 1px solid;
    border-color: var(--slate7);
    cursor: pointer;
    border-radius: 6px;
    display: flex;
    justify-content: center;
    align-items: center;
  }

  .menu-ico {
    cursor: pointer;
    border-radius: 13px;

    img {
      padding: 0px;
      height: 14px;
      width: 14px;
      vertical-align: unset;
    }
  }
}

/**
 * Home page modal
 */
.home-modal-backdrop {
  z-index: 9991;
}

.modal-content.home-modal-component {
  border-radius: 8px;
  overflow: hidden;
  background-color: var(--surfaces-surface-01);
  color: var(--slate12);
  box-shadow: 0px 12px 16px -4px rgba(16, 24, 40, 0.08),
    0px 4px 6px -2px rgba(16, 24, 40, 0.03);

  .modal-header {
    border-bottom: 1px solid var(--slate5) !important;
  }

  .modal-header,
  .modal-body {
    padding: 16px 28px;
    background: var(--surfaces-surface-01);
  }

  .modal-title {
    font-size: 16px;
    font-weight: 500;
  }

  input:not([type="checkbox"]) {
    border-radius: 5px !important;
    background: var(--surfaces-surface-01);
    color: var(--slate12);
  }

  .modal-main {
    padding-bottom: 32px;
  }

  .modal-footer-btn {
    &>*:nth-child(2) {
      margin-left: 16px;
    }
  }
}

.home-modal-component-editor.dark {

  .modal-header,
  .modal-body {
    background-color: var(--surfaces-surface-01);
    color: #fff;
  }

  .form-control {
    color: #fff;
    background-color: var(--surfaces-surface-01) !important;
  }

  .btn-close {
    filter: brightness(0) invert(1);
  }
}

.modal-content.home-modal-component.dark-theme {
  .btn-close {
    filter: brightness(0) invert(1);
  }
}

.home-modal-component {
  .btn-close {
    opacity: 1 !important;
  }
}

.modal-content.home-modal-component.dark {
  background-color: $bg-dark-light !important;
  color: $white !important;

  .modal-title {
    color: $white !important;
  }

  .tj-version-wrap-sub-footer {
    background-color: $bg-dark-light !important;
    border-top: 1px solid #3a3f42 !important;

    p {
      color: $white !important;
    }
  }

  .current-version-wrap,
  .other-version-wrap {
    background: transparent !important;
  }

  .modal-header {
    background-color: var(--surfaces-surface-01) !important;
    color: $white !important;
    border-bottom: 2px solid #3a3f42 !important;
  }

  .btn-close {
    filter: brightness(0) invert(1);
  }

  .form-control {
    border-color: $border-grey-dark !important;
    color: inherit;
  }

  input {
    background-color: var(--surfaces-surface-01) !important;
  }

  .form-select {
    background-color: $bg-dark !important;
    color: $white !important;
    border-color: $border-grey-dark !important;
  }

  .text-muted {
    color: $white !important;
  }
}

.radio-img {
  input {
    display: none;
  }

  .action-icon {
    width: 28px;
    height: 28px;
    background-position: center center;
    border-radius: 4px;
    display: flex;
    align-items: center;
    justify-content: center;
  }

  .action-icon {
    cursor: pointer;
    border: 1px solid $light-gray;
  }

  .action-icon:hover {
    background-color: #d2ddec;
  }

  input:checked+.action-icon {
    border-color: $primary;
    background-color: #7a95fb;
  }

  .tooltiptext {
    visibility: hidden;
    font-size: 12px;
    background-color: $black;
    color: #ffffff;
    text-align: center;
    padding: 5px 10px;
    position: absolute;
    border-radius: 15px;
    margin-top: 2px;
    z-index: 1;
    margin-left: -10px;
  }

  .tooltiptext::after {
    content: "";
    position: absolute;
    bottom: 100%;
    left: 50%;
    margin-left: -5px;
    border-width: 5px;
    border-style: solid;
    border-color: transparent transparent black transparent;
  }

  .action-icon:hover+.tooltiptext {
    visibility: visible;
  }

  input:checked+.action-icon:hover {
    background-color: #3650af;
  }
}

.icon-change-modal {
  ul {
    list-style-type: none;
    margin: 0 auto;
    text-align: center;
    display: grid;
    grid-template-columns: 1fr 1fr 1fr 1fr;

    li {
      float: left;
      border: 2px solid #8991a0;
      border-radius: 1.75px;
      cursor: pointer;

      img {
        width: 22px;
        height: 22px;
        filter: invert(59%) sepia(27%) saturate(160%) hue-rotate(181deg) brightness(91%) contrast(95%);
      }
    }

    li.selected {
      border: 2px solid $primary;

      img {
        filter: invert(27%) sepia(84%) saturate(5230%) hue-rotate(212deg) brightness(102%) contrast(100%);
      }
    }
  }
}

/**
 * Spinner Widget
 */
.spinner-container {
  display: flex;
  justify-content: center;
  align-items: center;
}

.animation-fade {
  animation-name: fade;
  animation-duration: 0.3s;
  animation-timing-function: ease-in;
}

@keyframes fade {
  0% {
    opacity: 0;
  }

  100% {
    opacity: 1;
  }
}

/**
 * Query panel
 */
.query-btn {
  cursor: pointer;
  height: 24px;
  width: 24px;
  padding: 0;
}

.query-btn.dark {
  filter: brightness(0) invert(1);
}

.button-family-secondary {
  @include button-outline($light-theme: true);

  & {
    height: 32px;
    width: 112px;
  }
}

.button-family-secondary.dark {
  @include button-outline($light-theme: false);
}

// ** Query Panel: REST API Tabs **
.group-header {
  background: #d2ddec;
  border-radius: 4px;
  height: 28px !important;

  span {
    display: flex;
    justify-content: left;
    align-items: center;
  }
}

.raw-container.dark {
  background: #272822;
  padding: 5px;
}

// **Alert component**
.alert-component {
  border: 1px solid rgba(101, 109, 119, 0.16);
  background: var(--base);
  border-radius: 6px;

  a {
    color: $primary;
  }
}

.theme-dark .alert-component {
  background: var(--slate2) !important;
  border-color: var(--slate4) !important;

  a {
    color: $primary;
  }
}

.codehinter-plugins.code-hinter {
  @extend .codehinter-default-input;

  .popup-btn {
    margin-top: 0.65rem !important;
  }

  .CodeMirror-placeholder,
  .CodeMirror pre.CodeMirror-line {
    height: 21px !important;
    position: absolute !important;
    margin-top: 3px !important;
  }

  .CodeMirror-cursor {
    height: inherit !important;
  }

  .CodeMirror-lines {
    height: 32px !important;
    padding: 7px 0px !important;
  }
}

//*button loading with spinner with primary color*//
.button-loading {
  position: relative;
  color: transparent !important;
  text-shadow: none !important;
  pointer-events: none;

  &:after {
    content: "";
    display: inline-block;
    vertical-align: text-bottom;
    border: 1.5px solid currentColor;
    border-right-color: transparent;
    border-radius: 50%;
    color: $primary;
    position: absolute;
    width: 12px;
    height: 12px;
    animation: spinner-border 0.75s linear infinite;
  }
}

.query-icon.dark {
  filter: brightness(0) invert(1);
}

//Rest-API Tab Panes
.tab-pane-body {
  margin-left: -2.5% !important;
}

//CodeMirror padding
.CodeMirror pre.CodeMirror-line,
.CodeMirror pre.CodeMirror-line-like {
  padding: 0 10px !important;
}

.comment-notification-nav-item {
  background: transparent;
  border: 0;
  font-size: 12px;
  font-weight: 500;
  opacity: 0.6;
  height: 28px;
  border-radius: 6px;
}

// comment styles ::override
.editor-sidebar {
  .nav-tabs .nav-link.active {
    background-color: transparent !important;
  }

  .inspector-nav-item {
    background: transparent;
    border: 0;
    font-size: 12px;
    font-weight: 500;
    opacity: 0.6;
    height: 28px;
    border-radius: 6px;
  }

  .inspector-component-title-input-holder {
    padding: 4px 12px;
    margin: 0;
    display: flex;
    align-items: center;
    height: 36px;
    flex-direction: column;
    justify-content: center;

    .icon-btn {
      width: 32px;
      height: 32px;
    }

    &.inspector-action-container {
      align-items: unset;
    }
  }
}

.comment-card-wrapper {
  border-top: 0.5px solid var(--slate5) !important;
  margin-top: -1px !important;

  .card {
    background-color: var(--base);
  }
}

div#driver-highlighted-element-stage,
div#driver-page-overlay {
  background: transparent !important;
  outline: 5000px solid rgba(0, 0, 0, 0.75);
}

.dark-theme-walkthrough#driver-popover-item {
  background-color: $bg-dark-light !important;
  border-color: rgba(101, 109, 119, 0.16) !important;

  .driver-popover-title {
    color: white !important;
  }

  .driver-popover-tip {
    border-color: transparent transparent transparent $bg-dark-light !important;
  }

  .driver-popover-description {
    color: #d9dcde !important;
  }

  .driver-popover-footer .driver-close-btn {
    color: #ffffff !important;
    text-shadow: none !important;
  }

  .driver-prev-btn,
  .driver-next-btn {
    text-shadow: none !important;
  }
}

#driver-popover-item {
  padding: 20px !important;

  .driver-prev-btn,
  .driver-next-btn,
  .driver-close-btn {
    border: none !important;
    background: none !important;
    padding-left: 0 !important;
    font-size: 14px !important;
  }

  .driver-next-btn,
  .driver-prev-btn {
    color: $primary !important;
  }

  .driver-disabled {
    color: $primary;
    opacity: 0.5;
  }

  .driver-popover-footer {
    margin-top: 20px !important;
  }
}

.pointer-events-none {
  pointer-events: none;
}

.popover.popover-dark-themed {
  background-color: $bg-dark-light;
  border-color: rgba(101, 109, 119, 0.16);

  .popover-body {
    color: #d9dcde !important;
  }

  .popover-header {
    background-color: var(--slate2);
    color: var(--slate11);
    border-bottom-color: var;
  }
}

.toast-dark-mode {
  .btn-close {
    filter: brightness(0) invert(1);
  }
}

.editor .editor-sidebar .inspector .inspector-edit-widget-name {
  padding: 4px 8px;
  color: var(--slate12);
  border: 1px solid transparent !important;
  border-radius: 6px;
  background-color: var(--base);

  &:hover {
    background-color: var(--slate4);
    border: 1px solid var(--slate7);
  }

  &:focus {
    border: 1px solid var(--indigo9) !important;
    background-color: var(--indigo2);
    box-shadow: 0px 0px 0px 1px #c6d4f9;
  }
}

.tablr-gutter-x-0 {
  --tblr-gutter-x: 0 !important;
}

.widget-button>.btn-loading:after {
  border: 1px solid var(--loader-color);
  border-right-color: transparent;
}

.flip-dropdown-help-text {
  padding: 10px 5px 0 0;
  float: left;
  font-size: 14px;
  color: var(--slate-12);
}

.dynamic-form-element {
  flex: 1 !important;
}

.dynamic-form-row {
  margin-top: 16px !important;
  // margin-bottom: 16px !important;
}

#transformation-popover-container {
  margin-bottom: -2px !important;
}

.canvas-codehinter-container {
  display: flex;
  flex-direction: row;
  width: 158px;
}

.hinter-canvas-input {
  display: flex;
  width: 120px;
  height: auto !important;
  margin-top: 1px;

  .canvas-hinter-wrap {
    width: 126x;
    border: 1px solid var(--slate7);
  }
}

.hinter-canvas-input {
  display: flex;
  padding: 4px;
  margin-top: 1px;

  .CodeMirror-sizer {
    border-right-width: 1px !important;
  }

  .cm-propert {
    color: #ffffff !important;
  }
}

.canvas-codehinter-container {
  .code-hinter-col {
    margin-bottom: 1px !important;
    width: 136px;
    height: auto !important;
  }
}

.fx-canvas {
  background: var(--slate4);
  padding: 0px;
  display: flex;
  height: 32px;
  width: 32px;
  border: solid 1px rgba(255, 255, 255, 0.09) !important;
  border-radius: 4px;
  justify-content: center;
  font-weight: 400;
  align-items: center;

  div {
    background: var(--slate4) !important;
    display: flex;
    justify-content: center;
    align-items: center;
    height: 30px;
    padding: 0px;
  }
}

.org-name {
  color: var(--slate12) !important;
  font-size: 12px;
  max-width: var(--org-name-max-width, 160px);
  margin-right: 2px;
}

.organization-list {
  margin-top: 4px;

  .btn {
    border: 0px;
  }

  .dropdown-toggle div {
    max-width: 200px;
    text-overflow: ellipsis;
    overflow: hidden;
  }

  .org-name {
    text-overflow: ellipsis;
    overflow: hidden;
    white-space: nowrap;
    margin-right: 2px;
    font-weight: bold;
    width: 70%;
    max-width: var(--org-name-max-width, 160px);
  }

  .org-actions div {
    color: $primary;
    cursor: pointer;
    font-size: 12px;
  }

  .dropdown-menu {
    min-width: 14rem;
  }

  .org-avatar {
    display: block;
  }

  .org-avatar:hover {
    .avatar {
      background: #fcfcfc no-repeat center/cover;
    }

    .arrow-container {
      svg {
        filter: invert(35%) sepia(17%) saturate(238%) hue-rotate(153deg) brightness(94%) contrast(89%);
      }
    }
  }

  .arrow-container {
    padding: 5px 0px;
  }

  .arrow-container {
    svg {
      cursor: pointer;
      height: 30px;
      width: 30px;
      padding: 0px 0px;
      filter: invert(50%) sepia(13%) saturate(208%) hue-rotate(153deg) brightness(99%) contrast(86%);
    }
  }

  .org-edit {
    span {
      color: $primary;
      cursor: pointer;
      font-size: 10px;
    }
  }

  .organization-switchlist {
    .back-btn {
      font-size: 12px;
      padding: 2px 0px;
      cursor: pointer;
    }

    .back-ico {
      cursor: pointer;

      svg {
        height: 20px;
        width: 20px;
        filter: invert(84%) sepia(13%) saturate(11%) hue-rotate(352deg) brightness(90%) contrast(91%);
      }
    }

    .dd-item-padding {
      padding: 0.5rem 0.75rem 0rem 0.75rem;
    }

    .search-box {
      margin-top: 10px;
    }

    .org-list {
      max-height: 60vh;
      overflow: auto;
    }

    .tick-ico {
      filter: invert(50%) sepia(13%) saturate(208%) hue-rotate(153deg) brightness(99%) contrast(86%);
    }

    .org-list-item {
      cursor: pointer;
    }

    .org-list-item:hover {
      .avatar {
        background: #fcfcfc no-repeat center/cover;
      }

      .tick-ico {
        filter: invert(35%) sepia(17%) saturate(238%) hue-rotate(153deg) brightness(94%) contrast(89%);
      }
    }
  }
}

.sso-button-footer-wrap {
  display: flex !important;
  justify-content: center;
  width: 100%;
}

.tj-icon {
  cursor: pointer;
}

#login-url,
#redirect-url {
  margin-bottom: 0px !important;
}

.git-encripted-label {
  color: var(--green9);
}

.card-header {
  border-bottom: 1px solid var(--slate5) !important;
}

.manage-sso-container {
  position: relative;
}

.sso-card-wrapper {
  background: var(--surfaces-surface-01);
  min-height: 100%;
  // height: calc(100vh - 156px) !important;

  display: grid;
  grid-template-rows: auto 1fr auto;

  .card-header {
    border-bottom: 1px solid var(--slate5) !important;
  }

  .form-control {
    background: var(--base);
  }

  .open-id-sso-card {
    border-bottom: none !important;
  }

  .sso-card-footer {
    display: flex;
    flex-direction: row;
    justify-content: flex-end;
    align-items: center;
    padding: 24px 32px;
    gap: 8px;
    width: 400px;
    height: 88px;
    border-top: 1px solid var(--slate5) !important;
    background: var(--base);
    margin-top: 0px !important;
  }
}

.form-footer.sso-card-footer {
  border-top: 0 !important;
}

.workspace-settings-page {
  width: 880px;
  margin: 0 auto;
  background: var(--surfaces-surface-01);

  .card {
    width: 880px;

    .card-header {
      padding: 24px 24px;
      gap: 12px;
      height: 72px;
      border-top-left-radius: 6px;
      border-top-right-radius: 6px;

      .title-banner-wrapper {
        display: flex;
        align-items: center;
        justify-content: space-between;
        width: 878px;
      }
    }

    .form-label {
      font-size: 12px;
      font-weight: 500px;
      margin-bottom: 4px !important;
      color: var(--slate12);
    }

    .card-footer {
      display: flex;
      justify-content: flex-end;
      align-items: center;
      padding: 24px 32px;
      gap: 8px;
      border-top: 1px solid var(--border-weak) !important;
      background: var(--surfaces-surface-01);
      margin-top: 0px !important;
      align-self: "stretch";
      height: 88px;
    }

    .card-footer {
      border-top: 1px solid var(--border-weak) !important;
      background: var(--surfaces-surface-01);
    }

    .card-body {
      height: 467px;
      padding: 24px;

      .form-group {
        .tj-app-input {
          .form-control {
            &:disabled {
              background: var(--slate3) !important;
            }
          }
        }
      }
    }
  }
}

// Left Menu
.left-menu {
  background: var(--base);

  .tj-list-item {
    gap: 40px;
    width: 187px;
    height: 32px;
    white-space: nowrap;
    overflow: hidden;
    text-overflow: ellipsis;
  }

  .folder-list-selected {
    background-color: var(--indigo4);
  }

  ul {
    margin: 0px;
    padding: 0px;

    li {
      float: left;
      list-style: none;
      width: 100%;
      padding: 6px 8px;
      border-radius: 6px;
      cursor: pointer;
      margin: 3px 0px;
      color: var(--base-black) !important;
    }

    li.active {
      background-color: $primary;
      color: #ffffff;
    }

    li:not(.active):hover {
      background: var(--slate4);
      border-radius: 6px;
    }
  }
}

.enabled-tag {
  padding: 4px 16px;
  gap: 10px;
  width: 77px;
  height: 28px;
  background: var(--grass3);
  border-radius: 100px;
  color: var(--grass9);
  font-weight: 500;
}

.disabled-tag {
  padding: 4px 16px;
  gap: 10px;
  color: var(--tomato9);
  width: 81px;
  height: 28px;
  background: var(--tomato3);
  border-radius: 100px;
  font-weight: 500;
}

.manage-sso {
  .title-with-toggle {
    width: 100%;
    font-weight: 500;

    .card-title {
      color: var(--slate12) !important;
      font-weight: 500;
    }

    .form-check-input {
      width: 28px;
      height: 16px;
    }

    input[type="checkbox"] {
      /* Double-sized Checkboxes */
      -ms-transform: scale(1.5);
      /* IE */
      -moz-transform: scale(1.5);
      /* FF */
      -webkit-transform: scale(1.5);
      /* Safari and Chrome */
      -o-transform: scale(1.5);
      /* Opera */
      transform: scale(1.5);
      margin-top: 5px;
    }
  }
}

.help-text {
  overflow: auto;

  div {
    color: var(--slate11);
    font-style: normal;
    font-weight: 400;
    font-size: 12px;
    line-height: 20px;
  }
}

.org-invite-or {
  padding: 1rem 0rem;

  h2 {
    width: 100%;
    text-align: center;
    border-bottom: 1px solid #000;
    line-height: 0.1em;
    margin: 10px 0 20px;
  }

  h2 span {
    background: #ffffff;
    padding: 0 10px;
  }
}

.theme-dark .json-tree-container {
  .json-tree-node-icon {
    svg {
      filter: invert(89%) sepia(2%) saturate(127%) hue-rotate(175deg) brightness(99%) contrast(96%);
    }
  }

  .json-tree-svg-icon.component-icon {
    filter: brightness(0) invert(1);
  }

  .node-key-outline {
    height: 1rem !important;
    border: 1px solid transparent !important;
    color: #ccd4df;
  }

  .selected-node {
    border-color: $primary-light !important;
  }

  .json-tree-icon-container .selected-node>svg:first-child {
    filter: invert(65%) sepia(62%) saturate(4331%) hue-rotate(204deg) brightness(106%) contrast(97%);
  }

  .node-length-color {
    color: #b8c7fd;
  }

  .node-type {
    color: #8a96a6;
  }

  .group-border {
    border-color: rgb(97, 101, 111);
  }

  .action-icons-group {

    img,
    svg {
      filter: invert(89%) sepia(2%) saturate(127%) hue-rotate(175deg) brightness(99%) contrast(96%);
    }
  }

  .hovered-node.node-key.badge {
    color: #8092ab !important;
    border-color: #8092ab !important;
  }
}

.json-tree-container {
  .inspector-json-node {
    .color-primary {
      color: $primary;
    }

    .node-key-outline {
      height: 1rem !important;
      border: 1px solid transparent !important;
      color: var(--slate12);
    }

    &:hover {
      .action-icons-group {
        visibility: visible;
        pointer-events: all;
      }

      .hovered-json-node {
        font-weight: 400 !important;
        height: 1rem !important;
        color: #8092ab;
      }

      .hovered-json-node-border.node-key.badge {
        border-color: $primary !important;
      }

      .node-key-outline.node-key.badge {
        border-color: #8092ab !important;
      }
    }
  }

  .json-tree-svg-icon.component-icon {
    height: 16px;
    width: 16px;
  }

  .json-tree-icon-container {
    max-width: 20px;
    margin-right: 6px;
    font-family: "IBM Plex Sans";
  }

  .node-type {
    color: var(--slate11);
    padding-top: 2px;
  }

  .json-tree-valuetype {
    font-size: 10px;
    padding-top: 2px;
  }

  .node-length-color {
    color: var(--indigo10);
    padding-top: 3px;
  }

  .json-tree-node-value {
    font-size: 11px;
  }

  .json-tree-node-string {
    color: var(--orange9);
  }

  .json-tree-node-boolean {
    color: var(--green9);
  }

  .json-tree-node-number {
    color: var(--orange9);
  }

  .json-tree-node-null {
    color: red;
  }

  .json-tree-node-date {
    color: rgb(98, 107, 103);
  }

  .group-border {
    border-left: 0.5px solid #dadcde;
    margin-top: 16px;
    margin-left: -12px;
  }

  .selected-node {
    border-color: $primary-light !important;
  }

  .selected-node .group-object-container .badge {
    font-weight: 400 !important;
    height: 1rem !important;
  }

  .group-object-container {
    margin-left: 0.72rem;
    margin-top: -16px;
  }

  .json-node-element {
    cursor: pointer;
  }

  .hide-show-icon {
    cursor: pointer;
    margin-left: 1rem;

    &:hover {
      color: $primary;
    }
  }

  .action-icons-group {
    visibility: hidden;
    pointer-events: none;
    cursor: pointer;
  }

  .hovered-node {
    font-weight: 400 !important;
    height: 1rem !important;
    color: #8092ab;
  }

  .node-key {
    font-weight: 400 !important;
    margin-left: -0.25rem !important;
    justify-content: flex-start !important;
    min-width: fit-content !important;
  }

  .node-key-outline {
    height: 1rem !important;
    border: 1px solid transparent !important;
    color: var(--slate12);
  }
}

.popover-more-actions {
  font-weight: 400 !important;

  &:hover {
    background: #d2ddec !important;
  }
}

.popover-dark-themed .popover-more-actions {
  color: #ccd4df;

  &:hover {
    background-color: #324156 !important;
  }
}

#json-tree-popover {
  padding: 0.25rem !important;
}

// Font sizes
.fs-9 {
  font-size: 9px !important;
}

.fs-10 {
  font-size: 10px !important;
}

.fs-12 {
  font-size: 12px !important;
}

.realtime-avatars {
  padding: 0px;
  margin-left: 8px;
}

.widget-style-field-header {
  font-family: "Inter";
  font-style: normal;
  font-weight: 500;
  font-size: 12px;
  line-height: 20px;
  color: #61656c;
}

.maintenance_container {
  width: 100%;
  height: 100vh;
  display: flex;
  justify-content: center;
  align-items: center;

  .card {
    .card-body {
      display: flex;
      height: 200px !important;
      align-items: center;
    }
  }
}

.list-timeline:not(.list-timeline-simple) .list-timeline-time {
  top: auto;
}

.widget-buttongroup {
  display: flex;
  flex-direction: column;
  justify-content: left;
  overflow: hidden !important;
}

.group-button {
  margin: 0px 10px 10px 0px;
  line-height: 1.499;
  font-weight: 400;
  white-space: nowrap;
  text-align: center;
  cursor: pointer;
  padding: 0 15px;
  font-size: 12px;
  border-radius: 4px;
  color: rgba(0, 0, 0, 0.65);
  background-color: #ffffff;
  border: 1px solid #d9d9d9;
  min-width: 40px;
  width: auto !important;
  height: 30px;
}

.widget-buttongroup-label {
  font-weight: 600;
  margin-right: 10px;
  color: var(--cc-primary-text);
}

.editor-actions {
  border-bottom: 1px solid #eee;
  padding: 5px;
  display: flex;
  justify-content: flex-end;
}

.autosave-indicator {
  color: var(--slate10, #7e868c);
}

.pdf-page-controls {
  background: white;
  border-radius: 4px;

  button {
    width: 36px;
    height: 36px;
    background: white;
    border: 0;
    font-size: 1.2em;
    border-radius: 4px;

    &:first-child {
      border-top-right-radius: 0;
      border-bottom-right-radius: 0;
    }

    &:last-child {
      border-top-left-radius: 0;
      border-bottom-left-radius: 0;
    }

    &:hover {
      background-color: #e6e6e6;
    }
  }

  span {
    font-family: inherit;
    font-size: 1em;
    padding: 0 0.5em;
    color: #000;
  }
}

//download button in pdf widget
.download-icon-outer-wrapper:hover {
  background-color: #e6e6e6 !important;
}

.pdf-document {
  canvas {
    margin: 0px auto;
  }

  &:hover {
    .pdf-page-controls {
      opacity: 1;
    }
  }
}

.org-variables-page {
  .btn-org-env {
    width: 36px;
  }

  .encryption-input {
    width: fit-content;
  }

  .no-vars-text {
    display: block;
    text-align: center;
    margin-top: 100px;
  }
}

.org-constant-page {
  .card-footer {
    background: var(--page-weak);
    color: var(--slate12);
  }
}

.tj-input-error-state {
  border: 1px solid var(--tomato9) !important;
}

.tj-input-element {
  gap: 16px;
  background: var(--base);
  border: 1px solid var(--slate7);
  border-radius: 6px;
  margin-bottom: 4px;
  display: block;
  width: 100%;
  padding: 0.4375rem 0.75rem;
  font-size: 0.875rem;
  font-weight: 400;
  line-height: 1.4285714;
  color: var(--slate12);
  background-clip: padding-box;
  -webkit-appearance: none;
  -moz-appearance: none;
  appearance: none;
  transition: border-color 0.15s ease-in-out, box-shadow 0.15s ease-in-out;

  &:hover {
    background: var(--slate1);
    border: 1px solid var(--slate8);
    -webkit-box-shadow: none;
    box-shadow: none;
    outline: none;
  }

  &:focus-visible {
    background: var(--slate1);
    border: 1px solid var(--indigo9);
    outline: none;
  }

  &:active {
    background: var(--indigo2);
    border: 1px solid var(--indigo9);
    box-shadow: none;
  }

  &:disabled {
    background: var(--slate3);
    border: 1px solid var(--slate8);
    color: var(--slate9);
    cursor: not-allowed;
  }

  &::placeholder {
    color: var(--slate9);
    font-weight: 400;
  }
}

//Kanban board
.kanban-container.dark-themed {
  background-color: $bg-dark-light !important;

  .kanban-column {
    .card-header {
      background-color: #324156 !important;
    }
  }
}

.kanban-container {
  background-color: #fefefe;

  .kanban-column {
    background-color: #f4f4f4;
    padding: 0 !important;
    height: fit-content !important;

    .card-body {
      &:hover {
        overflow-y: auto !important;

        &::-webkit-scrollbar {
          width: 0 !important;
          height: 0 !important;
        }
      }
    }

    .card-header {
      background-color: #fefefe;

      .badge {
        font-size: 12px !important;
      }
    }

    .card-body .dnd-card {
      border-radius: 5px !important;
    }

    .dnd-card.card {
      height: 52px !important;
      padding: 5px !important;
    }

    .dnd-card.card.card-dark {
      background-color: $bg-dark !important;
    }
  }

  .kanban-board-add-group {
    justify-content: center;
    align-items: center;
    cursor: pointer;
    color: rgba(0, 0, 0, 0.5);
    background-color: transparent;
    border-style: dashed;
    border-color: rgba(0, 0, 0, 0.08);
    display: flex;
    flex-direction: column;
    grid-auto-rows: max-content;
    overflow: hidden;
    box-sizing: border-box;
    appearance: none;
    outline: none;
    margin: 10px;
    border-radius: 5px;
    min-width: 350px;
    height: 200px;
    font-size: 1em;
  }

  .add-card-btn {
    font-size: 1em;
    font-weight: 400;
    color: #3e525b;
    border-radius: 5px;
    padding: 5px;
    margin: 5px;
    background-color: transparent;
    border-style: dashed;
    border-color: rgba(0, 0, 0, 0.08);
    cursor: pointer;
    transition: all 0.2s ease-in-out;

    &:hover {
      background-color: #e6e6e6;
    }
  }
}

.cursor-pointer {
  cursor: pointer;
}

.cursor-text {
  cursor: text;
}

.cursor-not-allowed {
  cursor: none;
}

.bade-component {
  display: inline-flex;
  justify-content: center;
  align-items: center;
  overflow: hidden;
  user-select: none;
  padding: calc(0.25rem - 1px) 0.25rem;
  height: 1.25rem;
  border: 1px solid transparent;
  min-width: 1.25rem;
  font-weight: 600;
  font-size: 0.625rem;
  letter-spacing: 0.04em;
  text-transform: uppercase;
  vertical-align: bottom;
  border-radius: 4px;
}

// sso-helper-page
.sso-helper-container {
  width: 60vw;
  padding: 30px;
  box-shadow: rgba(0, 0, 0, 0.16) 0px 1px 4px;
  margin: 0 auto;
}

.sso-copy {
  margin-left: 10px;
  cursor: pointer;
}

#git-url,
#google-url {
  color: $primary;
  margin-left: 4px;
  word-break: break-all;
}

@media only screen and (max-width: 768px) {
  .sso-helper-container {
    width: 96vw;
    padding: 20px;
  }
}

.sso-helper-doc {
  line-height: 24px;
}

.sso-content-wrapper {
  margin: 0 auto;
  display: flex;
  flex-direction: column;
  align-items: self-start;
  padding: 20px;
  box-shadow: rgba(0, 0, 0, 0.02) 0px 1px 3px 0px,
    rgba(27, 31, 35, 0.15) 0px 0px 0px 1px;
  border-radius: 4px;
}

.workspace-status {
  display: flex;
  font-weight: 800;
  margin-bottom: 6px;
}

.sso-type {
  font-weight: 600;
  margin-bottom: 4px !important;
  display: flex;

  span {
    margin-right: 10px;
  }

  a {
    margin-left: 6px;
  }
}

.gg-album {
  box-sizing: border-box;
  position: relative;
  display: block;
  width: 18px;
  height: 18px;
  transform: scale(var(--ggs, 1));
  border-left: 7px solid transparent;
  border-right: 3px solid transparent;
  border-bottom: 8px solid transparent;
  box-shadow: 0 0 0 2px, inset 6px 4px 0 -4px, inset -6px 4px 0 -4px;
  border-radius: 3px;
}

.gg-album::after,
.gg-album::before {
  content: "";
  display: block;
  box-sizing: border-box;
  position: absolute;
  width: 2px;
  height: 5px;
  background: currentColor;
  transform: rotate(46deg);
  top: 5px;
  right: 4px;
}

.gg-album::after {
  transform: rotate(-46deg);
  right: 2px;
}

.sso-helper-header {
  display: flex;
  align-items: center;

  span {
    margin-right: 10px;
  }
}

// sso end

// steps-widget
a.step-item-disabled {
  text-decoration: none;
  opacity: 0.5;
}

.steps {
  overflow: hidden;
  margin: 0rem !important;
}

.step-item.active~.step-item:after,
.step-item.active~.step-item:before {
  background: var(--incompletedAccent) !important;
}

.step-item.active:before {
  background: transparent !important;
}

.steps .step-item.active:before {
  border-color: var(--completedAccent) !important;
}

.steps-item {
  color: var(--textColor) !important;
}

.step-item {
  &.completed-label {
    color: var(--completedLabel) !important;
  }

  &.incompleted-label {
    color: var(--incompletedLabel) !important;
  }

  &.active-label {
    color: var(--currentStepLabel) !important;
  }
}

.step-item:before {
  background-color: var(--completedAccent) !important;
  // remaining code
}

.step-item:after {
  background: var(--completedAccent) !important;
}

.notification-center-badge {
  margin-top: 0px;
  margin-left: 10px;
  margin-bottom: 15px;
  position: absolute;
  right: 6px;
}

.notification-center {
  max-height: 500px;
  min-width: 420px;
  overflow: auto;
  margin-left: 11px !important;

  .empty {
    padding: 0 !important;

    .empty-img {
      font-size: 2.5em;
    }
  }

  .card {
    min-width: 400px;
    background: var(--surfaces-surface-01);
    color: var(--text-default);
    box-shadow: var(--elevation-400-box-shadow);
  }

  .card-footer {
    background: var(--surfaces-surface-01);
    color: var(--slate12);
  }

  .spinner {
    min-height: 100px;
  }
}

// profile-settings css
.confirm-input {
  padding-right: 8px !important;
}

.user-group-actions {
  display: flex;
  gap: 8px;
  justify-content: right;
}

input.hide-input-arrows {
  -moz-appearance: none;

  &::-webkit-outer-spin-button,
  &::-webkit-inner-spin-button {
    -webkit-appearance: none;
  }
}

.btn-org-env {
  width: 36px;
}

.custom-checkbox-tree {
  overflow-y: auto;
  color: #3e525b;

  .react-checkbox-tree label:hover {
    background: none !important;
  }

  .rct-icons-fa4 {

    .rct-icon-expand-open,
    .rct-icon-expand-close {
      &::before {
        content: url("data:image/svg+xml,%3Csvg xmlns='http://www.w3.org/2000/svg' viewBox='0 0 1024 1024' focusable='false' data-icon='caret-down' width='12px' height='12px' fill='currentColor' aria-hidden='true'%3E%3Cpath d='M840.4 300H183.6c-19.7 0-30.7 20.8-18.5 35l328.4 380.8c9.4 10.9 27.5 10.9 37 0L858.9 335c12.2-14.2 1.2-35-18.5-35z'%3E%3C/path%3E%3C/svg%3E") !important;
      }
    }

    .rct-icon-expand-close {
      transform: rotate(-90deg);
      -webkit-transform: rotate(-90deg);
    }
  }
}

// sso enable/disable box
.tick-cross-info {
  .main-box {
    margin-right: 10px;
    border-radius: 5px;
  }

  .icon-box {
    padding: 7px 5px 7px 2px;
    color: #ffffff;

    .icon {
      stroke-width: 4.5px;
    }
  }

  .tick-box {
    border: 3px solid var(--indigo9);

    .icon-box {
      background: var(--indigo9);
    }
  }

  .cross-box {
    border: 3px solid $disabled;

    .icon-box {
      background: $disabled;
    }
  }
}

.oidc-button {
  .btn-loading:after {
    color: $primary;
  }
}

.icon-widget-popover {
  &.theme-dark {
    .popover-header {
      background-color: #232e3c;
      border-bottom: 1px solid #324156;
    }

    .popover-body {
      background-color: #232e3c;
      border-radius: 6px;
    }
  }

  .popover-header {
    padding-bottom: 0;
    background-color: #ffffff;

    .input-icon {
      margin-bottom: 0.5rem !important;
    }
  }

  .popover-body {
    padding: 0 0.5rem;

    .row {
      >div {
        overflow-x: hidden !important;
      }
    }

    .icon-list-wrapper {
      display: grid;
      grid-template-columns: repeat(10, 1fr);
      margin: 0.5rem 1rem 0.5rem 0.5rem;
    }

    .icon-element {
      cursor: pointer;
      border: 1px solid transparent;
      border-radius: $border-radius;

      &:hover {
        border: 1px solid $primary;
      }
    }
  }
}

.dark-theme-placeholder::placeholder {
  color: #c8c6c6;
}

.dark-multiselectinput {
  input {
    color: white;

    &::placeholder {
      color: #c8c6c6;
    }
  }
}

.dark-multiselectinput {
  input {
    color: white;

    &::placeholder {
      color: #c8c6c6;
    }
  }
}

// Language Selection Modal
.lang-selection-modal {
  font-weight: 500;

  .list-group {
    padding: 1rem 1.5rem;
    padding-top: 0;
    overflow-y: scroll;
    height: calc(100% - 68px);
  }

  .list-group-item {
    border: 0;

    p {
      margin-bottom: 0px;
      margin-top: 2px;
    }
  }

  .list-group-item.active {
    background-color: var(--indigo4);
    color: var(--slate12);
    font-weight: 600;
    margin-top: 0px;
  }

  .modal-body {
    height: 50vh;
    padding: 0;
  }

  .lang-list {
    height: 100%;

    .search-box {
      position: relative;
      margin: 1rem 1.5rem;
    }

    input {
      border-radius: 5px !important;
    }

    .input-icon {
      display: flex;
    }

    .input-icon {
      .search-icon {
        display: block;
        position: absolute;
        left: 0;
        margin-right: 0.5rem;
      }

      .clear-icon {
        cursor: pointer;
        display: block;
        position: absolute;
        right: 0;
        margin-right: 0.5rem;
      }
    }

    .list-group-item.active {
      color: $primary;
    }
  }
}

.lang-selection-modal.dark {
  .modal-header {
    border-color: #232e3c !important;
  }

  .modal-body,
  .modal-footer,
  .modal-header,
  .modal-content {
    color: white;
    background-color: #2b394a;
  }

  .list-group-item {
    color: white;
    border: 0;
  }

  .list-group-item:hover {
    background-color: #232e3c;
  }

  .list-group-item.active {
    background-color: #4d72fa;
    color: white;
    font-weight: 600;
  }

  .no-results-item {
    background-color: #2b394a;
    color: white;
  }

  input {
    background-color: #2b394a;
    border-color: #232e3c;
    color: white;
  }
}

// Language Selection Modal
.lang-selection-modal {
  font-weight: 500;

  .list-group {
    padding: 1rem 1.5rem;
    padding-top: 0;
    overflow-y: scroll;
    height: calc(100% - 68px);
  }

  .list-group-item {
    border: 0;

    p {
      margin-bottom: 0px;
      margin-top: 2px;
    }
  }

  .list-group-item.active {
    background-color: #edf1ff;
    color: #4d72fa;
    font-weight: 600;
    margin-top: 0px;
  }

  .modal-body {
    height: 50vh;
    padding: 0;
  }

  .lang-list {
    height: 100%;

    .search-box {
      position: relative;
      margin: 1rem 1.5rem;
    }

    input {
      border-radius: 5px !important;
    }

    .input-icon {
      display: flex;
    }

    .input-icon {
      .search-icon {
        display: block;
        position: absolute;
        left: 0;
        margin-right: 0.5rem;
      }

      .clear-icon {
        cursor: pointer;
        display: block;
        position: absolute;
        right: 0;
        margin-right: 0.5rem;
      }
    }

    .list-group-item.active {
      color: $primary;
    }
  }
}

.lang-selection-modal.dark {
  .modal-header {
    border-color: #232e3c !important;
  }

  .modal-body,
  .modal-footer,
  .modal-header,
  .modal-content {
    color: white;
    background-color: #2b394a;
  }

  .list-group-item {
    color: white;
    border: 0;
  }

  .list-group-item:hover {
    background-color: #232e3c;
  }

  .list-group-item.active {
    background-color: #4d72fa;
    color: white;
    font-weight: 600;
  }

  .no-results-item {
    background-color: #2b394a;
    color: white;
  }

  input {
    background-color: #2b394a;
    border-color: #232e3c;
    color: white;
  }
}

.org-users-page {
  .page-body {
    height: 100%;
  }
}

.user-group-container-wrap {
  margin: 20px auto 0 auto;
}

.dragged-column {
  z-index: 1001;
}

#storage-sort-popover {
  max-width: 800px;
  width: 800px;
  background-color: var(--base);
  box-sizing: border-box;
  box-shadow: 0px 12px 16px -4px rgba(16, 24, 40, 0.08),
    0px 4px 6px -2px rgba(16, 24, 40, 0.03);
  border-radius: 4px;
  border: 1px solid var(--slate3) !important;

  .card-body,
  .card-footer {
    background: var(--base);
  }
}

#storage-filter-popover {
  max-width: 800px;
  width: 800px;
  background-color: var(--base);
  box-sizing: border-box;
  box-shadow: 0px 12px 16px -4px rgba(16, 24, 40, 0.08),
    0px 4px 6px -2px rgba(16, 24, 40, 0.03);
  border-radius: 4px;
  border: 1px solid var(--slate3) !important;

  .card-body,
  .card-footer {
    background: var(--base);
  }
}

.filter-header {
  width: 100%;
  height: 56px;
  padding: 0 24px;
  display: flex;
  align-items: center;
  justify-content: space-between;
  color: var(--text-default);
  border-bottom: 1px solid var(--border-weak);

  .filter-heading {
    font-family: IBM Plex Sans;
    font-size: 14px;
    font-weight: 500;
    line-height: 20px;
    text-align: left;
  }
}

tbody {
  width: 100% !important;
  flex-grow: 1;

  tr {
    width: 100% !important;

    td:last-child {
      flex: 1 1 auto;
    }
  }
}

.react-datepicker__day,
.tj-datepicker-widget-month-selector,
.tj-datepicker-widget-year-selector,
.react-datepicker__year-text,
.react-datepicker__month-text {
  color: var(--cc-primary-text) !important;
}

.react-datepicker__day--outside-month,
.react-datepicker__day-name {
  color: var(--cc-placeholder-text) !important;
}

.react-datepicker__month-text--selected {
  color: #fff !important;
}

.datepicker-widget.theme-dark {
  .react-datepicker__tab-loop {
    .react-datepicker__header {
      background-color: #232e3c;

      .react-datepicker__current-month,
      .react-datepicker__day-name,
      .react-datepicker__month-select,
      .react-datepicker__year-select {
        color: white;
      }

      .react-datepicker__month-select,
      .react-datepicker__year-select {
        background-color: transparent;

        option {
          background-color: #232e3c;
        }
      }
    }

    .react-datepicker__month {
      background-color: #232e3c;

      .react-datepicker__day {
        &:hover {
          background-color: #636466;
        }
      }

      .react-datepicker__day--outside-month {
        opacity: 0.5;
      }
    }

    .react-datepicker {
      background-color: #232e3c;
    }
  }
}

.theme-dark .list-group-item {
  &:hover {
    background-color: #232e3c;
  }
}

.theme-dark {

  .CalendarMonth,
  .DayPickerNavigation_button,
  .CalendarDay,
  .CalendarMonthGrid,
  .DayPicker_focusRegion,
  .DayPicker {
    background-color: #232e3c;
  }

  .DayPicker_weekHeader_ul,
  .CalendarMonth_caption,
  .CalendarDay {
    color: white;
  }

  .CalendarDay__selected_span,
  .CalendarDay__selected_start,
  .CalendarDay__selected_end {
    background-color: #4d72fa;
    color: white;
  }

  .CalendarDay {
    border-color: transparent; //hiding the border around days in the dark theme

    &:hover {
      background-color: #636466;
    }
  }

  .DateInput_fangStroke {
    stroke: #232e3c;
    fill: #232e3c;
  }

  .DayPickerNavigation_svg__horizontal {
    fill: white;
  }

  .DayPicker__withBorder {
    border-radius: 0;
  }

  .DateRangePicker_picker {
    background-color: transparent;
  }
}

.link-widget {
  overflow: auto;

  &.hover {
    a {
      &:hover {
        text-decoration: underline;
      }
    }
  }

  &.no-underline {
    a {
      text-decoration: none !important;
    }
  }

  &.underline {
    a {
      text-decoration: underline;
    }
  }

  &::-webkit-scrollbar {
    width: 0;
    height: 0;
    background: transparent;
  }
}

.import-export-footer-btns {
  margin: 0px !important;
}

.home-version-modal-component {
  border-bottom-right-radius: 0px !important;
  border-bottom-left-radius: 0px !important;
  box-shadow: 0px 12px 16px -4px rgba(16, 24, 40, 0.08),
    0px 4px 6px -2px rgba(16, 24, 40, 0.03) !important;
}

.current-version-label,
.other-version-label {
  color: var(--slate11);
}

.home-modal-component.modal-version-lists {
  width: 466px;
  height: 668px;
  background: var(--base);
  box-shadow: 0px 12px 16px -4px rgba(16, 24, 40, 0.08),
    0px 4px 6px -2px rgba(16, 24, 40, 0.03);
  border-top-right-radius: 6px;
  border-top-right-radius: 6px;

  .modal-header {
    .btn-close {
      top: auto;
    }
  }
}

.modal-version-lists {
  max-height: 80vh;

  .modal-body {
    height: 80%;
    overflow: auto;
  }

  .export-creation-date {
    color: var(--slate11);
  }

  .modal-footer,
  .modal-header {
    padding-bottom: 24px;
    padding: 12px 28px;
    gap: 10px;
    width: 466px;
    height: 56px;
    background-color: var(--base);
  }

  .modal-footer {
    padding: 24px 32px;
    gap: 8px;
    width: 466px;
    height: 88px;
  }

  .tj-version-wrap-sub-footer {
    display: flex;
    flex-direction: row;
    padding: 16px 28px;
    gap: 10px;
    height: 52px;
    background: var(--base);
    border-top: 1px solid var(--slate5);
    border-bottom: 1px solid var(--slate5);

    p {
      font-weight: 400;
      font-size: 14px;
      line-height: 20px;
      color: var(--slate12);
    }
  }

  .version-wrapper {
    display: flex;
    justify-content: flex-start;
    padding: 0.75rem 0.25rem;
  }

  .current-version-wrap,
  .other-version-wrap {
    span:first-child {
      color: var(--slate12) !important;
    }
  }

  .current-version-wrap {
    background: var(--indigo3) !important;
    margin-bottom: 24px;
    border-radius: 6px;
    margin-top: 8px;
  }
}

.rest-methods-url {
  .cm-s-default {
    .cm-string-2 {
      color: #000;
    }
  }
}

.tooljet-database {
  .tj-db-headerText {
    white-space: nowrap;
    overflow: hidden;
    text-overflow: ellipsis;
    width: 78%;
  }

  .table-header,
  .table-name,
  .table-cell {
    white-space: nowrap;
    overflow: hidden;
    text-overflow: ellipsis;
    cursor: pointer;

    input.form-control {
      border: none;
      padding: 0px !important;
    }
  }

  .table-cell-dark {
    color: #ffffff;
  }

  .table-cell-hover-background {
    background-color: #f8f9fa;
    padding: 0rem;
    max-width: 230px;

    input.form-control {
      border: none !important;
      margin: 0px !important;
      padding: 0px !important;
      background-color: #f8f9fa;
    }
  }

  .table-cell-hover-background-dark {
    background-color: #242f3c;
    padding: 0rem;
    max-width: 230px;
    color: #ffffff;

    input.form-control {
      border: none !important;
      margin: 0px !important;
      padding: 0px !important;
      background-color: #242f3c !important;
    }
  }

  .table-editable-parent-cell {
    max-width: 230px;
    background-color: var(--indigo2) !important;
    cursor: pointer;
    padding: 0rem;

    .form-control {
      background-color: var(--indigo2) !important;
      border: none !important;
      padding: 0;
      margin: 0px !important;
      border-radius: 0px;
    }

    .popover-body {
      margin-top: 10px;
    }
  }

  .tjdb-cell-error {
    padding: 0rem;
    border-top: 1.5px solid var(--Tomato-09, #e54d2e) !important;
    border-bottom: 1.5px solid var(--Tomato-09, #e54d2e) !important;
    border-right: 1.5px solid var(--Tomato-09, #e54d2e) !important;
    border-left: 1.5px solid var(--Tomato-09, #e54d2e) !important;
  }

  .tjdb-column-select-border {
    border-left: 1.5px solid transparent;
    border-right: 1.5px solid transparent;
    border-top: 1.5px solid transparent;
    border-bottom: 1.5px solid transparent;
  }

  .table-columnHeader-click {
    background-color: #f8f9fa;
    padding: 0;
    max-width: 230px;

    .tjdb-column-select-border {
      border-left-color: #3e63dd !important;
      border-right-color: #3e63dd !important;
    }

    input.form-control {
      border: none !important;
      padding: 0px !important;
      margin: 0px !important;
      background-color: #f8f9fa;
    }
  }

  .table-columnHeader-click-dark {
    background-color: #242f3c;
    padding: 0;
    max-width: 230px;
    color: #ffffff;

    .tjdb-column-select-border {
      border-left-color: white !important;
      border-right-color: white !important;
    }

    input.form-control {
      border: none !important;
      margin: 0px !important;
      padding: 0px !important;
      background-color: #242f3c;
    }
  }

  .row-tj:first-child {
    .tjdb-column-select-border {
      border-top: 1.5px solid transparent;
    }

    .table-columnHeader-click {
      .tjdb-column-select-border {
        border-top-color: #3e63dd !important;
      }
    }

    .table-columnHeader-click-dark {
      .tjdb-column-select-border {
        border-top-color: white !important;
      }
    }
  }

  .row-tj:last-of-type {
    .tjdb-column-select-border {
      border-bottom: 1.5px solid transparent;
    }

    .table-columnHeader-click {
      .tjdb-column-select-border {
        border-bottom-color: #3e63dd !important;
      }
    }

    .table-columnHeader-click-dark {
      .tjdb-column-select-border {
        border-bottom-color: white !important;
      }
    }
  }

  .table-name {
    color: #000;
    width: 250px;
  }

  .table-left-sidebar {
    max-width: 288px;
  }

  .add-table-btn {
    height: 32px;
  }

  .table-header-click {
    background: #dfe3e6;

    .tjdb-menu-icon-parent {
      background: #e6e8eb !important;
      border-radius: 10px !important;

      .tjdb-menu-icon {
        display: block;
        cursor: pointer;
      }
    }
  }

  .table-header {
    background: #eceef0;
  }

  .table-header:hover {
    background: #e6e8eb;

    .tjdb-menu-icon {
      display: block;
      cursor: pointer;
    }
  }

  .table-header-dark:hover {
    .tjdb-menu-icon {
      display: block;
      cursor: pointer;
    }
  }

  .table-header,
  .table-cell {
    max-width: 230px !important;
  }

  .add-more-columns-btn {
    background: var(--indigo3);
    font-weight: 500;
    color: var(--indigo9);
    font-size: 12px;
    border-radius: 600;
  }

  .delete-row-btn {
    max-width: 140px;
  }

  .tjdb-table-row {
    height: 36px;

    &:not(.table-row-selected):hover {
      background: var(--slate2);

      td:nth-child(1),
      td:nth-child(2) {
        background: var(--slate2);
      }

      .tjdb-checkbox-cell {
        display: block !important;
      }
    }
  }
}

.apploader {
  height: 100vh;

  &.module-mode {
    height: 100%;
    display: flex;
    justify-content: center;
    align-items: center;
  }

  .app-container {
    height: 100%;
    display: flex;
    flex-direction: column;
    justify-content: space-between;
  }

  .editor-header {
    height: 5%;
    background-color: #eeeeee;
    display: flex;
    align-items: center;
    justify-content: space-between;

    .app-title-skeleton {
      width: 100px;
      height: 100%;
      display: flex;
      align-items: center;
      margin-left: 120px;
    }

    .right-buttons {
      display: flex;
      gap: 5px;
      align-items: center;
      margin-right: 10px;
    }
  }

  .editor-body {
    height: 100%;
  }

  .skeleton {
    padding: 5px;
  }

  .editor-left-panel {
    width: 48px;
    background-color: #eeeeee;
    margin: 3px 0px 3px 3px;
    display: flex;
    flex-direction: column;
    justify-content: space-between;
    border-radius: 5px;

    .left-menu-items {
      display: flex;
      flex-direction: column;
      justify-content: space-between;
      gap: 5px;
      margin-top: 10px;
    }

    .bottom-items {
      margin-bottom: 10px;
    }
  }

  .editor-center {
    height: 100%;
    display: flex;
    flex-direction: column;
    gap: 5px;
    justify-content: space-between;

    .canvas {
      height: 100vh;
      background-color: var(--base);
      border-radius: 5px;
      display: flex;
      justify-content: center;
    }

    .query-panel {
      height: 30%;
      display: flex;
      justify-content: space-between;
      gap: 5px;

      .queries {
        width: 30%;
        display: flex;
        flex-direction: column;
        gap: 5px;

        .queries-title {
          background-color: #eeeeee;
          border-radius: 5px;
          height: 20%;
          padding: 5px 10px;
          display: flex;
          justify-content: space-between;
          align-items: center;
        }

        .query-list {
          background-color: #eeeeee;
          border-radius: 5px;
          height: 80%;

          .query-list-item {
            margin: 10px;
            height: 35px;
          }
        }
      }

      .query-editor {
        width: 70%;
        height: 100%;
        display: flex;
        flex-direction: column;
        gap: 5px;

        .query-editor-header {
          background-color: #eeeeee;
          border-radius: 5px;
          height: 20%;
          padding: 5px 10px;
          display: flex;
          justify-content: space-between;

          .query-actions {
            display: flex;
            align-items: center;
          }
        }

        .query-editor-body {
          background-color: #eeeeee;
          height: 80%;
          border-radius: 5px;

          .button {
            margin-right: 10px;
          }
        }
      }
    }
  }

  .wrapper {
    padding: 3px 3px 3px 0px;
  }

  .right-bar {
    height: 100%;
    padding: 3px 3px 3px 0px;
    display: flex;
    flex-direction: column;
    justify-content: space-between;
    gap: 5px;

    .widget-list-header {
      height: 5%;
      background-color: #eeeeee;
      border-radius: 5px;
    }

    .widget-list {
      height: 95%;
      background-color: #eeeeee;
      border-radius: 5px;
      padding: 10px;

      .widgets {
        display: flex;
        justify-content: space-between;
      }
    }
  }
}

.subheader {
  margin-bottom: 12px;
}

.theme-dark {
  .layout-sidebar-icon {
    &:hover {
      background-color: #273342;
    }
  }

  .tooljet-database {

    .table-name,
    .subheader {
      color: var(--slate9);
    }

    .list-group-item.active {
      .table-name {
        color: #000;
      }
    }
  }

  .editor-header {
    background-color: #1f2936;
  }

  .editor-left-panel {
    background-color: #1f2936;
  }

  .query-panel {
    .queries {
      .queries-title {
        background-color: #1f2936 !important;
      }

      .query-list {
        background-color: #1f2936 !important;
      }
    }

    .query-editor {
      .query-editor-header {
        background-color: #1f2936 !important;
      }

      .query-editor-body {
        background-color: #1f2936 !important;
      }
    }
  }

  .right-bar {
    .widget-list-header {
      background-color: #1f2936;
    }

    .widget-list {
      background-color: #1f2936;
    }
  }
}

:root {
  --tblr-breadcrumb-item-active-font-weight: 500;
  --tblr-breadcrumb-item-active-color: inherit;
}

.application-brand {
  a {
    height: 48px;
    position: relative;
    display: flex;
    justify-content: center;
    align-items: center;
  }
}

.breadcrumb-item.active {
  font-weight: var(--tblr-breadcrumb-item-active-font-weight);
  color: var(--tblr-breadcrumb-item-active-color);
}

.settings-nav-item,
.audit-log-nav-item,
.notification-center-nav-item {
  border-radius: 4px;
}

.settings-nav-item {
  height: 32px;
  width: 32px;

  &.active {
    background-color: var(--indigo4);
  }
}

.audit-log-nav-item {
  bottom: 40px;
}

.workspace-content-wrapper {
  overflow-x: auto;
  overflow-y: auto;
  padding-left: 20px;
}

.workspace-content-wrapper {
  background-color: var(--page-weak);
  height: calc(100vh - 64px) !important;
}

.audit-logs-nav-item {
  position: fixed;
  bottom: 100px;
  left: 8px;
}

.home-page-sidebar,
.workspace-variable-table-card,
.org-wrapper {
  margin: 0 auto;
  width: 930px;
}

.organization-page-sidebar {
  height: calc(100vh - 48px);
  max-width: 288px;
  background-color: var(--page-weak);
  border-right: 1px solid var(--border-weak) !important;
  display: flex !important;
  flex-direction: column !important;
  position: relative;

  .trial-banner {
    position: absolute;
    bottom: 50px;
    max-height: 130px;
    min-width: 255px;

    svg {
      width: 48px;
    }
  }
}

.marketplace-page-sidebar {
  height: calc(100vh - 48px);
  max-width: 272px;
  background-color: var(--page-weak);
  border-right: 1px solid var(--border-weak) !important;
  display: grid !important;
  grid-template-rows: auto 1fr auto !important;
  position: fixed;
}

.home-page-sidebar {
  max-width: 288px;
  background-color: var(--page-weak);
  border-right: 1px solid var(--border-weak);
  display: grid;
  grid-template-rows: auto 1fr auto;

  @media only screen and (max-width: 767px) {
    display: none;
  }
}

.empty-home-page-image {
  margin-top: 14px;
}

.create-new-app-dropdown {
  width: 248px !important;

  .dropdown-toggle-split {
    border-left: 1px solid var(--indigo11) !important;

    &:disabled {
      background-color: var(--slate6) !important;
      border-left: 1px solid var(--slate6) !important;
    }
  }

  button {
    background-color: var(--indigo9) !important;
  }
}

.create-new-app-button {
  font-weight: 500;
  font-size: 14px;
  height: 40px;
  border-top-left-radius: 6px;
  border-bottom-left-radius: 6px;

  &:disabled {
    background-color: var(--slate6) !important;
    color: var(--slate9) !important;
  }
}

.create-new-app-button+.dropdown-toggle {
  height: 40px;
  border-top-right-radius: 6px;
  border-bottom-right-radius: 6px;
}

.custom-select {
  .select-search-dark__value::after {
    content: none;
  }

  .select-search-dark__select,
  .select-search__select {
    min-width: fit-content;
    max-width: 100% !important;
  }
}

.jet-data-table td .textarea-dark-theme.text-container:focus {
  background-color: transparent !important;
}

.app-environment-menu {
  display: flex;
  align-items: center;
  min-width: 170px;
  max-width: 180px;
  height: 28px;
  font-size: 12px;
  margin-left: 1rem;

  @media screen and (max-width: 767px) {
    margin-left: 0 !important;
    width: 100%;
    max-width: unset !important;
  }

  .app-environment-list-item {
    white-space: nowrap;
    overflow: hidden;
    text-overflow: ellipsis;
  }

  .app-environment-name {
    font-weight: 400;
    font-size: 12px;
    line-height: 20px;
  }
}

.tooljet-logo-loader {
  height: 100vh;
  display: flex;
  align-items: center;
  justify-content: center;

  .loader-spinner {
    margin: 10px 87px;
  }
}

.page-body {
  height: calc(100vh - 1.25rem - 48px);
  min-height: 500px;
}

// buttons
.default-secondary-button {
  background-color: $color-light-indigo-03;
  color: $color-light-indigo-09;
  max-height: 28px;
  width: 76px;
  display: flex;
  flex-direction: row;
  justify-content: center;
  align-items: center;
  padding: 4px 16px;
  gap: 6px;
  font-weight: 500;
  border: 0 !important;

  .query-manager-btn-svg-wrapper {
    width: 16px !important;
    height: 16px !important;
    padding: 2.67px;
  }

  .query-manager-btn-name {
    min-width: 22px;
  }

  &:hover {
    background-color: $color-light-indigo-04;
    color: $color-light-indigo-10;
  }

  &:active {
    background-color: $color-light-indigo-04;
    color: $color-light-indigo-10;
    box-shadow: 0px 0px 0px 4px #c6d4f9;
    border-radius: 6px;
    border: 1px solid;
    outline: 0 !important;

    svg {
      path {
        fill: $color-light-indigo-10;
      }
    }
  }

  &:disabled {
    cursor: not-allowed;
    pointer-events: none;
    opacity: 0.65;
  }

  .query-run-svg {
    padding: 4px 2.67px;
  }
}

.default-secondary-button.theme-dark {
  background-color: #4d72fa !important;
  color: #f4f6fa !important;

  svg {
    path {
      fill: #f4f6fa !important;
    }
  }

  &:hover {
    border: 1px solid #4d72fa !important;
    background-color: #4d5ef0 !important;
    color: #fffffc !important;

    svg {
      path {
        fill: #fffffc !important;
      }
    }
  }

  &:active {
    border: 1px solid #4d72fa !important;
    background-color: #4d5ef0 !important;
    box-shadow: 0px 0px 0px 4px #4d72fa;
    border-radius: 6px;
  }
}

.default-tertiary-button {
  background-color: $color-light-base;
  color: $color-light-slate-12;
  border: 1px solid $color-light-slate-07;
  display: flex;
  flex-direction: row;
  justify-content: center;
  align-items: center;
  padding: 4px 16px;
  gap: 6px;
  max-height: 28px;
  font-weight: 500;
  height: 28px;
  cursor: pointer;
  white-space: nowrap;

  .query-btn-svg-wrapper {
    width: 16px !important;
    height: 16px !important;
    padding: 2.67px;
  }

  .query-btn-name {
    min-width: 22px;
  }

  &:hover {
    border: 1px solid $color-light-slate-08;
    color: $color-light-slate-11;

    svg {
      path {
        fill: $color-light-slate-11;
      }
    }
  }

  .query-create-run-svg {
    padding: 2px;
  }

  .query-preview-svg {
    padding: 2.67px 0.067px;
    width: 16px;
    height: 16px;
    margin: 6px 0;
  }

  &:active {
    border: 1px solid #c1c8cd;
    box-shadow: 0px 0px 0px 4px #dfe3e6;
    color: $color-light-slate-11;
    outline: 0;
  }
}

.default-tertiary-button.theme-dark {
  background-color: transparent;
  color: #4d5ef0 !important;
  border: 1px solid #4d5ef0 !important;

  svg {
    path {
      fill: #4d5ef0 !important;
    }
  }

  &:hover {
    border: 1px solid $color-dark-slate-08;
    color: #fffffc !important;
    background-color: #4d5ef0 !important;

    svg {
      path {
        fill: #fffffc !important;
      }
    }
  }

  &:active {
    border: 1px solid inherit;
    box-shadow: none;
    outline: 0;
  }
}

.default-tertiary-button.theme-dark.btn-loading {
  background-color: #4d5ef0 !important;
  color: transparent !important;

  svg {
    path {
      fill: transparent !important;
    }
  }
}

.default-tertiary-button.button-loading {
  background-color: transparent !important;
  color: transparent !important;

  svg {
    path {
      fill: transparent !important;
    }
  }
}

.disable-tertiary-button {
  color: $color-light-slate-08;
  background-color: $color-light-slate-03;
  pointer-events: none !important;

  svg {
    path {
      fill: $color-light-slate-08;
    }
  }
}

.disable-tertiary-button.theme-dark {
  color: $color-dark-slate-08;
  background-color: $color-dark-slate-03;
  pointer-events: none !important;

  svg {
    path {
      fill: $color-dark-slate-08;
    }
  }
}

.query-manager-btn-shortcut {
  color: var(--text-disabled) !important;
}

.font-weight-500 {
  font-weight: 500;
}

.font-size-12 {
  font-size: 12px;
}

.toggle-query-editor-svg {
  width: 16px;
  height: 16px;
  padding: 2.88px 5.22px;
  display: flex;
  cursor: pointer;
}

.theme-dark {
  .org-avatar:hover {
    .avatar {
      background: #10141a no-repeat center/cover;
    }
  }
}

.app-creation-time {
  color: var(--slate11) !important;
  white-space: nowrap;
  overflow: hidden;
  text-overflow: ellipsis;
}

.font-weight-400 {
  font-weight: 400;
}

.font-weight-600 {
  font-weight: 600;
}

.border-indigo-09 {
  border: 1px solid $color-light-indigo-09;
}

.dark-theme-toggle-btn {
  height: 32px;
  display: flex;
  align-items: center;
  justify-content: center;
}

.dark-theme-toggle-btn-text {
  font-size: 14px;
  margin: 12px;
}

.maximum-canvas-height-input-field {
  width: 156px;
  height: 32px;
  padding: 6px 10px;
  gap: 17px;
  background: #ffffff;
  border: 1px solid #d7dbdf;
  border-radius: 6px;
}

.layout-header {
  position: fixed;
  right: 0;
  left: 48px;
  z-index: 1;
  background: var(--page-weak);
  height: 48px;

  @media only screen and (max-width: 767px) {
    border-bottom: 1px solid var(--border-weak);

    .row {
      display: flex;

      .tj-dashboard-section-header {
        width: unset;
        border-right: none;
      }

      .app-header-label {
        display: none;
      }
    }
  }
}

.layout-sidebar-icon {
  &:hover {
    background: #eceef0;
  }

  &:focus {
    outline: #eceef0 auto 5px;
    background: #3756c5;
    box-shadow: none;
  }

  &:disabled,
  &[disabled] {
    background: linear-gradient(0deg, #f3f4f6, #f3f4f6);
    box-shadow: none;
    color: #d1d5db;
  }
}

.tj-text-input-error-state {
  font-weight: 400;
  font-size: 11px;
  line-height: 16px;
  margin-top: 2px !important;
  color: #eb1414;
}

.input-error {
  border: 1px solid #eb1414;
}

.onboarding-radio-checked {
  border: 1px solid #466bf2 !important;
  box-shadow: none;
}

.onboarding-bubbles {
  width: 8px !important;
  height: 8px !important;
  background: #d1d5db !important;
  margin-right: 8px;
  border-radius: 100%;
}

.onboarding-bubbles-selected {
  width: 8px !important;
  height: 8px !important;
  background: #466bf2 !important;
  margin-right: 8px;
  border-radius: 100%;
}

.onboarding-bubbles-active {
  background: #466bf2 !important;
  width: 16px !important;
  height: 16px !important;
  margin-right: 8px;
  border-radius: 100%;
}

.onboarding-bubbles-completed {
  background: #d1d5db;
}

.onboarding-bubbles-wrapper {
  display: flex;
  flex-direction: row;
  align-items: center;
}

.onboarding-progress-cloud {
  margin-bottom: 32px;
  display: flex;
  align-items: center;
}

.onboarding-progress {
  margin-bottom: 32px;
  display: grid;
}

.onboarding-progress-layout-cloud {
  grid-template-columns: 3fr 6fr 3fr;
  margin-bottom: 40px;
  display: grid;
}

.onboarding-progress-layout {
  grid-template-columns: 12fr;
  margin-bottom: 40px;
  display: grid;
}

.onboarding-bubbles-container {
  margin-left: auto;
  margin-right: auto;
}

.onboarding-header-wrapper {
  display: flex;
  flex-direction: column;
  align-items: center;
}

.onboarding-back-button,
.onboarding-front-button {
  font-size: 12px;
  line-height: 20px;
  color: #6b7380;
  display: flex !important;
  flex-direction: row !important;
  align-items: center;
  cursor: pointer;

  .onboarding-back-text {
    margin-left: 12px;
    color: #d7dbdf;
  }

  p,
  .onboarding-skip-text {
    margin-bottom: 0 !important;
    color: #d7dbdf;
    font-weight: 600;
    font-size: 14px;
  }

  .onboarding-skip-text {
    margin-right: 12px !important;
  }
}

.info-screen-description {
  margin-bottom: 0px !important;
  font-style: normal;
  font-weight: 400;
  font-size: 14px;
  line-height: 24px;
  color: #4b5563;
  line-height: 24px;
}

.separator-onboarding,
.separator-signup {
  .separator {
    width: 100%;

    h2 {
      width: 100%;
      text-align: center;
      border-bottom: 1px solid #e4e7eb;
      line-height: 0.1em;
      font-size: 14px;
      margin: 26px 0 26px;
    }

    h2 span {
      color: #9ba3af;
      background: #fff;
      padding: 0 18px;
    }
  }
}

// login ,signin
.separator-signup {
  .separator {
    width: 100%;

    h2 {
      margin: 36px 0 36px !important;
    }
  }
}

.common-auth-section-whole-wrapper {
  display: flex;
  flex-direction: row;

  .common-auth-section-right-wrapper {
    width: 29.16%;
    border-left: 1px solid #e4e7eb;
    overflow: hidden;
  }

  .common-auth-section-left-wrapper {
    width: 70.83%;
    position: relative;

    .common-auth-section-left-wrapper-grid {
      display: grid;
      height: calc(100% - 64px);

      form {
        display: flex !important;
        justify-content: center;
        align-items: center !important;
      }
    }
  }

  .common-auth-container-wrapper {
    display: flex;
    flex-direction: column;
    align-items: center;
    width: 352px;
    margin: 0px auto 0px auto;
  }

  .login-sso-wrapper {
    padding: 6px 16px;
    gap: 5px;
    width: 352px;
    height: 40px;
    display: flex;
    flex-direction: row;
    justify-content: center;
    align-items: center;
    margin-bottom: 12px;
    background: #ffffff;
    border: 1px solid #d1d5db;
    border-radius: 4px;

    &:hover {
      border: 1px solid #d1d5db;
      box-shadow: 0px 0px 0px 4px #e4e7eb;
    }
  }
}

.sso-info-text {
  font-weight: 600;
  font-size: 14px;
  line-height: 24px;
  margin-left: 11px;
}

.sso-button {
  background-color: #fff;
  cursor: pointer;

  img {
    width: 32px;
  }
}

.tj-dashboard-section-header {
  background-color: var(--page-weak);
  max-width: 288px;
  height: 48px;
  max-height: 64px;
  padding-top: 8px;
  padding-left: 20px;
  padding-bottom: 8px;
  border-right: 1px solid var(--border-weak);
  display: flex;
  align-items: center;
  // justify-content: center;

  &[data-name="Audit logs"],
  &[data-name="Workspace constants"],
  &[data-name="Profile settings"] {
    border-right: none;
    border-bottom: 1px solid var(--border-weak);

    .paid-feature-banner {
      margin-left: 15px;
    }
  }

  &[data-name="Audit logs"] {
    flex: 1 0 0%;
    max-width: unset;
  }
}

.layout-sidebar-icon {
  &:hover {
    background: #eceef0;
    border-radius: 4px;
  }

  &:focus {
    outline: #eceef0 auto 5px;
  }
}

.folder-menu-icon {
  visibility: hidden !important;
}

.folder-list-group-item:hover .folder-menu-icon {
  visibility: visible !important;
}

.folder-list-group-item {
  &:hover {
    background: #eceef0;
  }

  &:active {
    background: var(--indigo4);
  }

  &:focus {
    box-shadow: 0px 0px 0px 4px #dfe3e6;
  }

  .tj-text-xsm {
    white-space: nowrap;
    overflow: hidden;
    text-overflow: ellipsis;
  }

  .tj-folder-list {
    display: block;
  }
}


.app-versions-selector {
  display: inline-flex;
  align-items: center;
  width: 176px;
  height: 28px;
  border-radius: 6px;

  .react-select__control {
    background-color: var(--page-default);
    border: none !important;
  }

  @media screen and (max-width: 767px) {
    width: 100%;
  }
}

.app-version-name,
.app-version-released {
  font-weight: 400;
  font-size: 12px;
  line-height: 20px;
}

.app-version-name {
  max-width: 80px;
}

.custom-version-selector__option:hover .app-version-delete {
  display: block;
}

.editor .navbar-brand {
  width: 36px;
  height: 36px;
  display: flex;
  justify-content: center;
}

.modal-backdrop {
  opacity: 0.5;
  z-index: 1060;
}

.canvas-area>.modal-backdrop {
  width: 100% !important;
  height: 100% !important;
}

.ds-delete-btn {
  display: none;
  border: none;
  background: none;
}

.ds-list-item:hover .ds-delete-btn {
  display: block;
}

.toojet-db-table-footer,
.toojet-db-table-footer-collapse,
.home-page-footer {
  position: fixed;
  bottom: 0px;
}

.pagination-container {
  display: flex;
  padding: 0px;
  height: 20px !important;

  .form-control {
    padding: 0 4px;
    width: fit-content;
    width: 30px !important;
    height: 20px !important;
    margin-bottom: 0px !important;
    text-align: center;
  }

  .form-control-pagination {
    padding: 0 4px;
    width: fit-content;
    width: 30px !important;
    height: 20px !important;
    text-align: center;
    margin-bottom: 0px;
    gap: 16px !important;
    background: var(--base) !important;
    border: 1px solid var(--slate7) !important;
    border-radius: 6px;
    color: var(--slate12) !important;
    transition: none;
    padding-left: 0.4375rem;
    padding-right: 0.4375rem;
    padding-top: 0.75rem;
    padding-bottom: 0.75rem;
    overflow-x: auto;
    white-space: nowrap;

    &:hover {
      background: var(--slate1) !important;
      border: 1px solid var(--slate8) !important;
      -webkit-box-shadow: none !important;
      box-shadow: none !important;
      outline: none;
    }

    &:focus-visible {
      background: var(--indigo2) !important;
      border: 1px solid var(--indigo9) !important;
      box-shadow: none !important;
    }

    &.input-error-border {
      border-color: #db4324 !important;
    }

    &:-webkit-autofill {
      box-shadow: 0 0 0 1000px var(--base) inset !important;
      -webkit-text-fill-color: var(--slate12) !important;

      &:hover {
        box-shadow: 0 0 0 1000px var(--slate1) inset !important;
        -webkit-text-fill-color: var(--slate12) !important;
      }

      &:focus-visible {
        box-shadow: 0 0 0 1000px var(--indigo2) inset !important;
        -webkit-text-fill-color: var(--slate12) !important;
      }
    }
  }

  @media only screen and (max-width: 768px) {
    .unstyled-button {
      height: unset;
      width: unset;

      img {
        width: 20px;
        height: 20px;
        margin-left: 0px !important;
        margin-right: 0px !important;
      }
    }
  }
}

.settings-card {
  box-shadow: 0px 12px 16px -4px rgba(16, 24, 40, 0.08),
    0px 4px 6px -2px rgba(16, 24, 40, 0.03);
  border-radius: 6px;
  margin-left: 10px;
  background-color: var(--base);
  min-width: 170px;
  z-index: 3;

  .dropdown-item {
    padding: 8px;
    height: 36px;
    min-width: 84px !important;
  }

  svg {
    margin-left: 2px;
  }

  a {
    span {
      margin-left: 4px;
    }
  }
}

.logo-nav-card {
  transform: translate(5px, 50px) !important;
  z-index: 101;
}

.img-invert {
  img {
    filter: invert(1);
  }
}

.user-group-table {
  .selected-row {
    background-color: #eceef0;
  }

  .selected-row.dark {
    background-color: #232e3c;
  }
}

.notification-center.theme-dark {

  .empty-subtitle,
  .card-footer>span,
  .empty-title {
    color: white !important;
  }
}

// DASHBOARD SCROLL STYLES--->
.create-new-app-license-wrapper {
  display: flex;
  align-items: center;
  flex-direction: column;
}

.create-new-app-wrapper {
  margin: 0 auto;
  display: flex;
  justify-content: center;
  flex-direction: column;
  align-items: center;
  padding-top: 4px;
}

.home-page-content {
  background-color: var(--page-weak);
  height: calc(100vh - 48px) !important;
  overflow-y: auto;
  position: relative;

  .filter-container {
    display: none;
  }

  .org-selector-mobile {
    display: none;
  }

  @media only screen and (max-width: 768px) {
    .filter-container {
      display: flex;
      align-items: center;
      justify-content: space-between;
      margin: 2rem 1rem;
    }

   .footer-container {
      position: absolute;
      width: 100%;
      bottom: 0px;
      right: unset;
      left: unset;

      .org-selector-mobile {
        display: block;
        background-color: var(--slate1);

        .tj-org-select {
          width: 100%;
          padding: 0px 10px;

          .react-select__control {
            width: 100%;
          }
        }
      }
    }
  }
}

.application-folders-list {
  height: 64px;
}

// DASHBOARD STYLES END

.app-creation-time-container {
  height: 16px;
}

.version-manager-container {
  padding: 0.6rem;

  @media screen and (max-width: 767px) {
    padding: 0 !important;
    width: 100%;
  }
}

.git-sync-btn {
  display: flex;
  align-items: center;
  justify-content: center;
  cursor: pointer;
  background: var(--indigo3);
  border-radius: 6px;
  width: 36px;
  height: 36px;
  margin: auto 5px;
}

.git-sync-btn.disabled-action-tooltip {
  opacity: 1;
  background: var(--slate3);

  .license-tooltip {
    opacity: 1;
  }

  rect {
    fill: var(--slate3);
  }

  svg {
    path {
      fill: var(--slate8);
    }
  }
}

.env-version-container {
  padding-right: 100px;
}

// tooljet db fields styles [ query manager ]
.tj-db-field-wrapper {
  .code-hinter-wrapper {
    ::-webkit-scrollbar {
      display: none;
    }
  }

  .CodeMirror-sizer {
    min-height: 32px !important;
    width: 100%;
    border-right-width: 0px !important;
    padding: 0 !important;
    overflow-y: auto;

    .CodeMirror-lines {
      margin-top: 0px !important;
      min-height: 32px !important;
    }
  }
}

.table-list-items#popover-contained {
  .popover-body {
    outline: 1px solid var(--slate3);
    background: var(--base);
    overflow: hidden;
  }
}

.table-list-item-popover.dark {
  svg {
    path {
      fill: white;
    }
  }
}

.react-loading-skeleton {
  background-color: var(--interactive-default);
  // background-image: linear-gradient(90deg, #2F3C4C, #2F3C4C, #2F3C4C) !important;
}

.theme-dark {
  .audit-log {
    .rdtPicker {
      background-color: #2b394a;
      color: #fff;

      .rdtDay:hover {
        background-color: #636466;
      }
    }

    .card-body {
      .count-main {
        background-color: inherit !important;
        color: #fff !important;
      }
    }
  }

  .react-loading-skeleton {
    background-color: var(--interactive-default);
    background-image: linear-gradient(90deg,
        #2f3c4c,
        #2f3c4c,
        #2f3c4c) !important;
  }

  .react-loading-skeleton::after {
    background-image: linear-gradient(90deg,
        #2f3c4c,
        #3a4251,
        #2f3c4c) !important;
  }
}

@keyframes up-and-down {
  to {
    opacity: 0.2;
    transform: translateY(-20px);
  }
}

.spin-loader {
  position: fixed;
  width: 100%;

  .load {
    display: flex;
    justify-content: center;
  }

  .load div {
    width: 20px;
    height: 20px;
    background-color: var(--indigo9);
    border-radius: 50%;
    margin: 0 5px;
    animation-name: #{up-and-down};
    animation-duration: 0.8s;
    animation-iteration-count: infinite;
    animation-direction: alternate;
  }

  .load .two {
    animation-delay: 0.3s;
  }

  .load .three {
    animation-delay: 0.6s;
  }
}

.organization-switch-modal {
  font-family: "IBM Plex Sans";

  .modal-dialog {
    width: 376px;
  }

  .cursor-pointer {
    margin-left: auto;
    margin-right: 10px;
    margin-top: 10px;
  }

  .modal-content {
    background: linear-gradient(0deg, #ffffff, #ffffff),
      linear-gradient(0deg, #dfe3e6, #dfe3e6);
  }

  .modal-header {
    padding: 10px 10px 20px 5px;
    flex-direction: column;

    .header-text {
      font-style: normal;
      font-weight: 600;
      font-size: 20px;
      line-height: 36px;
      margin: 24px 0 5px 0;
    }

    p {
      margin: 15px 22px 0px 27px;
      font-style: normal;
      font-weight: 400;
      font-size: 14px;
      line-height: 20px;
      color: #687076;
      text-align: Center;
      margin-bottom: 0px;
    }
  }

  .modal-body {
    max-height: 300px;
    overflow: auto;
    padding: 18px 32px;

    .org-list {
      display: flex;
      flex-direction: column;

      .org-item {
        height: 50px;
        display: flex;
        align-items: center;
        padding: 0px 12px;
        cursor: default;

        input[type="radio"] {
          margin-right: 16px;
          width: 16px;
          height: 16px;
        }

        .avatar {
          margin-right: 11px;
          color: #11181c;
          background-color: #f8faff;
          width: 34px !important;
          height: 34px !important;
        }

        span {
          font-style: normal;
          font-weight: 400;
          font-size: 12px;
          line-height: 20px;
          color: #11181c;
        }
      }

      .selected-item {
        border-radius: 6px;
        background-color: #f0f4ff;
      }
    }
  }

  .modal-footer {
    justify-content: center;
    padding: 24px 32px;
    border-top: 1px solid #dfe3e6;

    .switch-ws-btn {
      &:disabled {
        background-color: var(--slate3);
        color: var(--slate11);
      }
    }

    button {
      width: 100%;
      font-style: normal;
      font-weight: 600;
      font-size: 14px;
      line-height: 20px;
    }
  }
}

.organization-switch-modal.dark-mode {

  .modal-footer,
  .modal-header {
    border-color: #232e3c !important;

    p {
      color: rgba(255, 255, 255, 0.5) !important;
    }
  }

  .modal-body,
  .modal-footer,
  .modal-header,
  .modal-content {
    color: white;
    background-color: #2b394a;
  }

  .modal-content {
    border: none;
  }

  .modal-body {
    .org-list {
      span {
        color: white;
      }

      .selected-item {
        background-color: #232e3c;
      }
    }
  }
}

.datasources-category {
  color: var(--slate10);
}

.react-tooltip {
  font-size: 0.765625rem !important;
}

.tooltip {
  z-index: 10000;
}

.add-new-workspace-icon-wrap {
  display: flex;
  flex-direction: row;
  align-items: center;
  padding: 8px;
  width: 34px;
  height: 34px;
  background: var(--indigo3);
  border-radius: 6px;
}

.add-new-workspace-icon-old-wrap {
  display: none;
}

.add-workspace-button {
  padding: 8px 12px;
  gap: 11px;
  height: 50px;

  &:hover {
    background: var(--indigo3);
    margin: 0 auto;
    border-radius: 6px;
    padding-bottom: 10px;

    .add-new-workspace-icon-old-wrap {
      padding: 8px;
      width: 34px;
      height: 34px;
      background: var(--indigo9);
      border-radius: 6px;
      display: flex;
      justify-content: center;
      align-items: center;
    }

    .add-new-workspace-icon-wrap {
      display: none;
    }
  }
}

.tj-folder-list {
  display: flex;
  align-items: center;
  color: var(—-slate12) !important;
}

.no-active-organization-modal {
  font-family: "IBM Plex Sans";

  .modal-dialog {
    width: 350px;
  }

  .cursor-pointer {
    margin-left: auto;
    margin-right: 10px;
    margin-top: 10px;
  }

  .modal-content {
    background: linear-gradient(0deg, #ffffff, #ffffff),
      linear-gradient(0deg, #dfe3e6, #dfe3e6);
  }

  .modal-header {
    padding: 5px 10px 20px 5px;
    flex-direction: column;

    .header-text {
      font-style: normal;
      font-weight: 600;
      font-size: 20px;
      line-height: 36px;
      margin: 24px 0 5px 0;
    }

    p {
      margin: 15px 22px 0px 27px;
      font-style: normal;
      font-weight: 400;
      font-size: 14px;
      line-height: 20px;
      color: #687076;
      text-align: Center;
      margin-bottom: 0px;
    }
  }
}

.no-active-organization-modal.dark-mode {

  .modal-footer,
  .modal-header {
    border-color: #232e3c !important;

    p {
      color: rgba(255, 255, 255, 0.5) !important;
    }
  }

  .modal-body,
  .modal-footer,
  .modal-header,
  .modal-content {
    color: white;
    background-color: #2b394a;
  }

  .modal-content {
    border: none;
  }
}

.app-card-name {
  color: var(—-slate12);
  margin-bottom: 2px;
  white-space: nowrap;
  overflow: hidden;
  text-overflow: ellipsis;
}

.dashboard-breadcrumb-header {
  display: flex;
  align-items: center;
}

.tj-version {
  display: flex;
  align-items: center;
  color: var(--text-disabled);
}

.folder-list {
  color: var(—-slate9) !important;
}

.tj-folder-header {
  margin-bottom: 12px;
  height: 37px;
  cursor: pointer;
}

.tj-dashboard-header-title-wrap {
  display: flex;
  justify-content: center;
  align-items: center;
  color: var(--slate11);

  .with-border {
    border-bottom: 1px solid var(--border-weak) !important;
  }

  a {
    text-decoration: none;
  }
}

.theme-dark {
  .tj-onboarding-phone-input-wrapper {
    .flag-dropdown {
      background-color: #1f2936 !important;

      .country-list {
        background-color: #1f2936 !important;
        background: #1f2936;

        li {
          .country .highlight {
            background-color: #3a3f42;
            color: #000 !important;

            div {
              .country-name {
                color: #6b6b6b !important;
              }
            }
          }

          &:hover {
            background-color: #2b2f31;
          }
        }
      }
    }
  }

  .react-tel-input .country-list .country.highlight {
    color: #6b6b6b;
  }
}

.dashboard-breadcrumb-header-name {
  font-weight: 500 !important;
  color: var(—-slate12) !important;
}

.tj-dashboard-header-wrap {
  background-color: var(--page-default);
  padding-top: 8px;
  padding-bottom: 8px;
  padding-left: 32px;
  padding-right: 32px;
  height: 48px;
  border-bottom: 1px solid var(--slate5);

  @media only screen and (max-width: 768px) {
    border-bottom: none;
  }
}

.dashboard-breadcrumb-header-name:hover {
  text-decoration: none !important;
}

.tj-avatar {
  border-radius: 6px;
  width: 36px;
  height: 36px;
  display: flex;
  justify-content: center;
  align-items: center;
  background-color: var(--slate3) !important;
  color: var(--slate11) !important;
  text-transform: uppercase;
  font-weight: 500;

  &:hover {
    background-color: var(--slate4);
  }

  &:focus {
    box-shadow: 0px 0px 0px 4px var(--indigo6);
    outline: 0;
  }

  &:active {
    box-shadow: none;
  }
}

.tj-current-org {
  span {
    color: var(--slate12);
  }
}

.sidebar-inner {
  align-items: center;
}

.workspace-drawer-wrap {
  background: var(--base);
}

.theme-dark {
  .drawer-wrap {
    background: var(--base);
  }
}

.users-table {
  background: var(--base);
  padding: 16px;
  margin: 0 auto;
  padding: 16px;

  tbody {
    tr {
      td {
        border-bottom-width: 0px !important;
        display: flex;
        align-items: center;
        flex: 9%;
        padding-left: 0px !important;
        padding-right: 0px !important;
        white-space: nowrap;
        overflow: hidden;
        text-overflow: ellipsis;

        &[data-name="status-header"] {
          max-width: 160px !important;
        }

        &[data-name="name-header"] {
          max-width: 210px !important;
        }

        &[data-name="meta-header"] {
          max-width: 80px !important;
        }

        &[data-name="role-header"] {
          max-width: 108px !important;
        }

        &[data-name="type-header"] {
          max-width: 108px !important;
        }

        span,
        a {
          white-space: nowrap;
          overflow: hidden;
          text-overflow: ellipsis;
          max-width: 140px;
        }
      }
    }
  }

  thead {
    tr {
      padding: 6px 18px 0px 18px;
      gap: 8px;
      height: 40px;
      display: flex;
      align-items: center;
    }

    tr>th {
      background: var(--page-weak) !important;
      border-bottom: none !important;
      padding: 0 !important;
      width: 230px;

      &[data-name="name-header"] {
        max-width: 210px !important;
      }

      &[data-name="meta-header"] {
        width: 80px !important;
      }

      &[data-name="type-header"] {
        max-width: 108px !important;
      }

      &[data-name="role-header"] {
        width: 108px !important;
      }

      &[data-name="status-header"] {
        width: 160px !important;
      }
    }
  }

  tr {
    background: var(--page-weak);
    height: 66px;
    padding: 13px 18px;
    border-bottom: 1px solid var(--border-weak);
    display: flex;
    justify-content: space-between;
    gap: 8px;
  }

  tr>td {
    border-bottom-width: 0px !important;
    display: flex;
    align-items: center;
    flex: 9%;
    padding-left: 0px !important;
    padding-right: 0px !important;
    white-space: nowrap;
    overflow: hidden;
    text-overflow: ellipsis;

    &[data-name="name-header"] {
      max-width: 210px !important;
    }

    &[data-name="role-header"],
    &[data-name="meta-header"] {
      max-width: 88px !important;
    }

    &[data-name="status-header"] {
      width: 160px !important;
    }
  }

  .metadata {
    padding: 20px;
    font-weight: 400;
  }

  .metadata.empty {
    padding-left: 25px;
    font-weight: 500;
  }
}

.user-actions-button {
  justify-content: flex-end !important;
  flex: 0 0 auto !important;
}

.tj-input {
  padding: 6px 10px;
  gap: 17px;
  width: 161.25px;
  height: 32px;
  background: var(--base);
  border: 1px solid var(--slate7);
  border-radius: 6px;

  ::placeholder {
    color: var(--slate9) !important;
  }
}

.workspace-setting-buttons-wrap {
  display: flex;
  gap: 12px;
}

.workspace-settings-table-wrap {
  min-width: 930px;
  margin: 0 auto;

  &:hover {
    .tj-user-table-wrapper {
      padding-right: 0px;
    }

    ::-webkit-scrollbar {
      display: block;
      width: 4px;
    }

    ::-webkit-scrollbar-track {
      background: var(--base);
    }

    ::-webkit-scrollbar-thumb {
      background: var(--slate7);
      border-radius: 6px;
    }
  }
}

.manage-workspace-table-wrap {
  max-width: 880px;
  min-height: 595px;
  border: 1px solid var(--slate5);
  border-radius: 6px;
  margin: 10px auto;
  background-color: var(--page-weak);
  display: flex;
  flex-direction: column;

  .tab-spinner {
    width: 200px;
    height: 200px;
  }

  .pagination-container-box {
    align-items: center;
    justify-content: center;
    display: flex;
    padding-bottom: 15px;
    margin-top: auto;
    padding-top: 13px;
    border-top: 1px solid var(--slate5) !important;

    .pagination-container {
      align-items: center;
      justify-content: center;
      display: flex;
    }
  }

  .tab-content-ws {
    height: 504px;
  }

  .worskspace-sub-header-wrap-nav-ws {
    width: 100%;
    height: 64px;
    border-bottom: 1px solid var(--surfaces-surface-01);
    display: flex;

    .nav-link.active {
      border-bottom: 2px solid var(--indigo9) !important;
      border-color: var(--indigo9) !important;
    }

    .nav-item {
      font-weight: 500 !important;
      font-size: 12px !important;
      padding: 6px 8px 6px 8px;
      align-items: flex-end;
      color: var(--slate11);
    }

    .nav-tabs {
      border: none;
      padding-left: 16px;
    }

    p {
      width: 205px;
    }
  }

  .workspace-search-bar {
    display: flex;
    justify-content: end;
    align-items: center;
    padding: 0;
    padding: 6px 10px 6px 10px;

    .ws-filter-search {
      width: 300px;
      height: 32px;
    }
  }

  .worspace-list-table-body-header {
    border-bottom: 1px solid var(--slate5);
    display: flex;
    height: 40px;
    align-items: center;

    p {
      height: 5px;
      display: flex;
      align-items: center;
      width: 100%;
      color: var(--slate11);
    }

    p:first-child {
      width: 285px !important;
      margin-left: 10px;
    }
  }

  .ws-list-table {
    padding: 16px;
    width: 100%;
    height: 100%;

    .loader-container {
      display: flex;
      align-items: center;
      justify-content: center;
      height: 40vh;
      /* Set the height of the container to the full viewport height */

      .primary-spin-loader {
        width: 100px;
        height: 100px;
      }
    }

    .ws-empty-icon {
      height: 130px;
      width: 400px;
      margin: 100px auto;
      display: flex;

      p {
        text-align: center;
      }
    }
  }
}

.manage-workspace-table-wrap.dark-mode {
  border: 1px solid var(--border-weak) !important;
  border-radius: 6px !important;

  .worskspace-sub-header-wrap-nav-ws {
    background-color: var(--surfaces-surface-01) !important;
    border-bottom: 1px solid var(--border-weak) !important;
  }

  .tab-content-ws {
    background-color: var(--surfaces-surface-01) !important;
  }

  .pagination-container-box {
    background-color: var(--surfaces-surface-01) !important;
  }

  .workspace-table-row {
    border-bottom: 1px solid var(--border-weak);
  }

  .worspace-list-table-body-header {
    border-bottom: 1px solid var(--border-weak);
  }
}

.workspace-settings-filters {
  display: flex;
  gap: 12px;
  flex-direction: row;
  align-items: center;
  position: relative;
}

.workspace-setting-table-wrapper {
  box-shadow: 0px 1px 2px rgba(16, 24, 40, 0.05);
  outline: 1px solid var(--border-weak);
  width: 880px;
  margin: 0 auto;
  border-radius: 6px;
  height: calc(100vh - 223px);
  position: relative;
}

.workspace-filter-text {
  color: var(--slate11);
  margin-bottom: 14px;
}

.singleuser-btn {
  padding: 6px 16px;
  gap: 6px;
  width: 152px;
  height: 32px;
  border-radius: 6px;
}

.multiuser-btn {
  padding: 6px 16px;
  gap: 6px;
  width: 189px;
  height: 32px;
  border-radius: 6px;
}

.workspace-page-header {
  width: 930px;
  margin: 0 auto !important;

  div:first-child {
    margin: 10px auto !important;
    width: 880px;
  }

  .user-limits {
    column-gap: 8px;

    .limit {
      width: 140px !important;
      display: flex;
      flex-direction: column;
      align-items: center;
      padding: 5px 10px 10px !important;
      background-color: var(--base);
      border-radius: 5px;
      border: 1px solid var(--slate5);
      font-size: 12px;
      margin: 10px 0 10px 0;

      .count {
        font-weight: 500;
        font-size: 14px;
      }

      div {
        width: unset !important;
        font-size: 11px;
        margin-bottom: 2px !important;
      }
    }
  }
}

.header-table-flex {
  display: flex;
  flex-direction: column;
}

.workspace-constant-header {
  width: 880px;
  margin: 0 auto !important;
}

.workspace-constant-header {
  width: 880px;
  margin: 0 auto !important;
}

.workspace-user-archive-btn {
  width: 95px;
  height: 28px;
}

.workspace-clear-filter {
  margin-left: 8px;
  color: var(--indigo9);
  font-weight: 600 !important;
}

.workspace-clear-filter-wrap {
  display: flex;
  align-items: center;
  width: 130px;
  justify-content: flex-end;
  position: absolute;
  right: 16px;
}

.tj-checkbox {
  border-color: var(--slate7);
}

.workspace-clipboard-wrap {
  display: flex;
  align-items: center;
  cursor: pointer;

  p {
    font-weight: 500 !important;
    margin-left: 3px;
    color: var(--slate11);
  }

  span {
    display: flex;
    align-items: center;
  }
}

.workspace-user-status {
  margin-right: 22px;
  margin-left: 5px;
  color: var(--slate12);
}

.worskpace-setting-table-gap {
  margin-top: 20px;
}

.tj-active {
  background: #46a758;
}

.tj-invited {
  background: #ffb224;
}

.tj-archive {
  background: #e54d2e;
}

.liner {
  height: 1px;
  background: var(--slate5);
  width: 880px;
  margin-top: 22px;
}

.edit-button {
  display: flex;
  flex-direction: row;
  justify-content: center;
  align-items: center;
  height: 28px;
  text-decoration: none;
}

.launch-button {
  display: flex;
  height: 28px;
  align-items: center;
  color: var(--slate12);
  justify-content: center;
  text-decoration: none;
}

.launch-button.tj-disabled-btn {
  cursor: not-allowed;
}

.breadcrumb-item {
  a {
    text-decoration: none !important;
    color: var(--slate12);
  }
}

.table-list-item {
  width: 248px;
}

.workspace-settings-filter-items {
  width: 161.25px;

  .css-13mf2tf-control {
    width: 161.25px !important;
  }

  .css-10lvx9i-Input {
    margin: 0 !important;
    padding: 0 !important;
  }

  .css-1bugkci-control,
  .css-42vs31,
  .css-ob45yj-menu {
    background-color: var(--base) !important;
    width: 161.25px !important;
  }

  .css-6t9fnh-control {
    border: 1px solid var(--slate7) !important;
    background: var(--base);
    color: var(--slate9);
    width: 161.25px;
    height: 32px;

    .css-1opnhvy-singleValue {
      color: var(--slate9) !important;
    }
  }

  input.tj-checkbox {
    background: var(--base) !important;
    color: var(--slate9);
    border: 1px solid var(--slate7) !important;

    ::placeholder {
      color: var(--slate9);
    }
  }
}

.tj-db-dataype {
  color: var(--slate11);
}

.tj-database-column-header {
  color: var(--slate12);
  padding: 4px 4px 4px 8px !important;
  text-transform: none !important;
  line-height: 0px !important;
  font-weight: 500 !important;
  font-size: 12px !important;
  line-height: 20px !important;
  color: var(--slate12) !important;

  &:first-child {
    padding-left: 1rem !important;
  }
}

.tj-database-column-row {
  margin: 0;
  width: 300px;

  th:first-child>div {
    height: 16px;
    width: 16px;
    display: flex;
    align-items: center;

    input {
      border-radius: 4px;
    }
  }
}

.workspace-variable-header {
  width: 880px;
  margin: 0 auto;
  display: flex;
  padding: 0;
}

.workspace-variables-alert-banner {
  width: inherit;
  background-color: #fff9ed;
  border-color: #ffe3a2;
}

.codehinter.alert-component.workspace-variables-alert-banner {
  color: var(--amber8);
  border-color: var(--amber3);
}

.workspace-variables-alert-banner {
  width: inherit;
  background-color: #ebf9eb;
  border-color: #46a758;
}

.codehinter.alert-component.workspace-constants-alert-banner {
  color: #46a758;
  border-color: #ebf9eb;
  background-color: #ebf9eb;
  font-size: 12px;
}

.add-new-variables-button {
  margin-bottom: 20px;
  width: 169px;
  height: 32px;
}

.org-users-page-sidebar,
.left-menu {
  padding: 16px;
  gap: 7px;
  width: 220px;
  border-right: 1px solid var(--slate5);
  overflow-y: auto;
  overflow-x: hidden;

  .group-banner {
    svg {
      display: none;
    }
  }

  .license-banner {
    svg {
      display: inline-block;
      width: 54%;
    }
  }
}

.groups-header-wrap {
  display: flex;
  height: 36px;
  border-bottom: 1px solid var(--slate5);
}

.org-users-page-container {
  width: 880px;
  margin: 0 auto;
}

.group-duplcate-modal-body {
  margin-top: 20px;

  .check-row {
    margin-left: 5px;
    margin-bottom: 10px;
  }
}

.groups-main-header-wrap {
  padding: 20px 0px 8px;
  gap: 10px;
  width: 612px;
  height: 56px;
  margin: 0 auto;
  display: flex;
  justify-content: space-between;

  p {
    white-space: nowrap;
    overflow: hidden;
    text-overflow: ellipsis;
    color: var(--slate12);
  }

  .nav-tabs .nav-link.active {
    border-bottom: 2px solid var(--indigo9) !important;
  }
}

.form-check-input:disabled {
  background-color: var(--slate8) !important;
}

.manage-groups-body {
  padding: 12px 12px 10px 12px;
  font-size: 12px;
  height: calc(100vh - 300px);

  .group-users-list-container {
    height: calc(100vh - 300px - 100px);
    /* Set a fixed height */
    overflow-y: auto;
    /* Enable vertical scrolling */
    border-bottom: 1px solid var(--slate6) !important;
  }
}

.groups-sub-header-wrap {
  // width: 612px;
  height: 36px;
  border-bottom: 1px solid var(--slate5) !important;

  .nav-link.active {
    border-bottom: 2px solid var(--indigo9) !important;
    border-color: var(--indigo9) !important;
  }

  .nav-item {
    font-weight: 500 !important;
    font-size: 12px !important;
  }

  p {
    width: 205px;
  }
}

.groups-btn-container {
  width: 880px;
  justify-content: space-between;
  margin: 0 auto;
  margin-bottom: 20px;
  height: 32px;
  align-items: center;
}

.org-users-page {
  margin: 0 auto;
}

.org-users-page-card-wrap {
  height: calc(100vh - 208px);
}

.org-users-page-card-wrap,
.org-settings-wrapper-card {
  display: flex;
  flex-direction: row;
  background: var(--surfaces-surface-01);
  width: 880px;
  outline: 1px solid var(--border-weak);
  border-radius: 6px;
  max-height: calc(100vh - 156px);
}

.org-settings-wrapper-card {
  margin: 0 auto;

  .card-body {
    overflow-y: auto;
    padding: 40px;
  }

  .card-header {
    padding: 0px 24px;
    width: 660px;
    height: 72px;
    border-bottom: 1px solid var(--border-weak);
  }

  .form-check {
    margin-bottom: 0px !important;
    line-height: 24px;
    font-size: 16px;
  }
}

.groups-sidebar-nav {
  display: flex;
  flex-direction: row;
  align-items: center;
  padding: 6px 8px;
  gap: 40px;
  width: 188px;
  height: 32px;
  background: var(--surfaces-surface-01);
  border-radius: 6px;
  cursor: pointer;
}

.org-users-page-card-body {
  width: 660px;
}

.org-users-page-animation-fade {
  height: 100%;
}

.org-users-page {
  .nav-tabs .nav-link.active {
    background-color: transparent !important;
  }

  .nav-tabs .nav-item.show .nav-link,
  .nav-tabs .nav-link.active {
    border-color: var(--indigo9) !important;
  }

  .nav-link:hover {
    border-right: none !important;
    border-left: none !important;
    border-top: none !important;

    color: var(--indigo9);
  }
}

.groups-selected-row {
  background-color: var(--indigo4);
}

.add-apps-btn {
  width: 160px;
  height: 32px;
}

.groups-app-body-header,
.groups-datasource-body-header {
  border-bottom: 1px solid var(--slate5);

  p {
    height: 36px;
    display: flex;
    align-items: center;
    width: 286px;
    color: var(--slate11);
  }

  p:first-child {
    width: 205px !important;
    margin-left: 12px;
  }
}

.manage-group-tab-icons {
  margin-right: 6px;
}

.manage-groups-no-apps-wrap {
  display: flex;
  justify-content: center;
  flex-direction: column;
  align-items: center;
  width: 602px;

  p {
    margin-top: 12px;
  }

  span {
    color: var(--slate11);
    margin-top: 4px;
  }

  div {
    width: 64px;
    height: 64px;
    background: var(--indigo3);
    border-radius: 12px;
    display: flex;
    justify-content: center;
    align-items: center;
    margin-top: 88px;
  }
}

.apps-permission-wrap {
  height: auto;
  justify-content: center;
  min-width: 300px;
  flex-grow: 1;
  gap: 12px;
}

.apps-folder-permission-wrap,
.apps--variable-permission-wrap {
  height: auto;
}

.manage-group-permision-header {
  border-bottom: 1px solid var(--slate5);
  display: flex;

  p {
    padding: 8px 12px;
    gap: 10px;
    width: 230px;
    height: 36px;
    font-weight: 500;
    color: var(--slate11) !important;
  }
}

.permission-body {
  .form-check {
    margin-bottom: 0px !important;
  }

  tr {
    border-bottom: 1px solid var(--slate5);
    width: 612px !important;
  }

  td {
    font-size: 12px;
    font-weight: 500;
    line-height: 20px;
    letter-spacing: 0em;
    text-align: left;
    width: 206px !important;
    padding-left: 12px;

    div {
      padding-left: 12px;
    }
  }
}

.default-option-text {
  margin-left: 10px;
  margin-right: 16px;
  font-size: 11px !important;
}

.git-sso-help-text {
  color: var(--slate11);
}

.default-group-wrap {
  gap: 10px;
  width: 130px;
  height: 32px;
  display: flex;
  align-items: center;
  justify-content: center;
  background: var(--indigo3);
  border-radius: 100px;
  border: 2px solid var(--indigo7);
  color: var(--indigo9);

  path {
    fill: var(--indigo9);
  }
}

.default-group-wrap-small {
  gap: 4px;
  width: 121px;
  height: 28px;
  display: flex;
  align-items: center;
  justify-content: center;
  background: var(--indigo3);
  border-radius: 6px;
  padding: 5px 10px;

  p {
    font-weight: 500 !important;
    line-height: 18px !important;
    color: var(--indigo9);
    font-family: "IBM Plex Sans", sans-serif;
  }
}

.sso-icon-wrapper {
  display: flex;
  flex-direction: row;
  justify-content: center;
  align-items: center;
  padding: 8px 8px 8px 16px;
  width: 251px;
  height: 56px;
  background: var(--slate3);
  border-radius: 6px;
  margin-top: 12px;
}

.sso-main-box {
  justify-content: center;
  background: var(--slate6);
  padding: 8px 16px;
  width: 96px;
  height: 40px;
  border-radius: 6px;
}

.default-danger-tag-wrap {
  gap: 10px;
  width: 113px;
  height: 28px;
  display: flex;
  align-items: center;
  justify-content: center;
  background: var(--tomato6);
  border-radius: 100px;
  margin-bottom: 16px;
}

.manage-group-users-info {
  height: 48px;
  width: 612px;
  border-radius: 6px;
  padding: 12px 24px 12px 24px;
  background: var(--slate3);
  border: 1px solid var(--slate5);
  border-radius: 6px;
  margin-bottom: 16px;

  p {
    color: var(--slate12);
    gap: 14px;
    display: flex;
    align-items: center;
  }
}

.name-avatar {
  display: flex;
  flex-direction: column;
  justify-content: center;
  align-items: center;
  gap: 10px;
  width: 36px;
  height: 36px;
  background-color: var(--slate3) !important;
  border-radius: 6px;
  color: var(--slate11);
  margin-right: 12px;
  text-transform: capitalize;
}

.manage-group-users-row {
  display: flex;
  flex-direction: row;
  align-items: center;
  padding: 12px 6px;
  width: 612px !important;
  height: 64px;
  border-bottom: 1px solid var(--slate5);

  p {
    width: 262px;
    white-space: nowrap;
    overflow: hidden;
    text-overflow: ellipsis;

    span {
      max-width: 140px;
      white-space: nowrap;
      overflow: hidden;
      text-overflow: ellipsis;
    }
  }

  &:hover .apps-remove-btn,
  .datasources-remove-btn {
    display: flex;
  }

  .edit-role-btn {
    margin-left: auto;
    margin-right: 20px;
    display: flex;
    align-items: center;
    padding-top: 5px;
  }
}

.manage-group-app-table-body,
.manage-group-datasource-table-body {
  width: 602px !important;

  tr {
    display: flex;
    font-family: "IBM Plex Sans";
    font-style: normal;
    font-weight: 400;
    font-size: 12px;
    line-height: 20px;
    color: var(--slate12);
  }
}

.apps-view-edit-wrap,
.datasources-view-edit-wrap {
  display: flex;
  flex-direction: column;
  width: 51px;
  margin-right: 32px;
}

.apps-table-row,
.datasources-table-row {
  display: grid !important;
  grid-template-columns: 205px 286px 115px;

  td {
    padding: 12px;
    white-space: nowrap;
    overflow: hidden;
    text-overflow: ellipsis;
  }

  &:hover .apps-remove-btn,
  .datasources-remove-btn {
    display: flex;
  }
}

.apps-remove-btn,
.datasources-remove-btn {
  width: 97px;
  height: 28px;
  font-weight: 600 !important;
}

.faded-text {
  color: var(--slate8);
}

.manage-groups-app-dropdown,
.manage-groups-datasource-dropdown {
  width: 440px;
}

.create-new-group-button {
  width: 169px;
  height: 32px;
  border-radius: 6px;
}

.faded-input {
  background: var(--slate5);
}

.manage-group-table-head {
  display: flex;
  border-bottom: 1px solid var(--slate5);
  width: 612px;
  height: 36px;
  padding: 8px 12px 8px 2px;
  align-items: center;

  p {
    width: 272px !important;
    color: var(--slate11);
    font-weight: 500;
  }

  .edit-role-btn {
    margin-left: auto;
    margin-right: 50px;
    display: flex;
    width: 20px;
    align-items: center;
    padding-top: 5px;
  }
}

.manage-groups-permission-apps,
.apps-constant-permission-wrap {
  border-bottom: 1px solid var(--slate5);
}

.manage-groups-permission-apps,
.apps-folder-permission-wrap,
.datasource-permissions-wrap,
.apps-variable-permission-wrap,
.apps-constant-permission-wrap {
  display: flex;
  align-items: center;
  padding: 12px;
  gap: 10px;

  div {
    width: 206px;
  }
}

.manage-groups-permission-apps,
.apps-variable-permission-wrap,
.apps-constant-permission-wrap {
  gap: 10px;
  height: auto;
}

.datasource-permissions-wrap {
  border-top: 1px solid var(--slate5);
}

.apps-folder-permission-wrap,
.apps-variable-permission-wrap {
  height: auto;
  border-bottom: 1px solid var(--slate5);
}

.delete-group {
  text-decoration: none !important;
  color: var(--tomato9) !important;
}

.delete-link,
.remove-decoration {
  text-decoration: none !important;
}

.edit-group {
  text-decoration: none !important;
  color: var(--slate12) !important;
}

.removed-decoration {
  text-decoration: none !important;
}

.rmsc .select-item.selected {
  color: var(--slate12) !important;
  background-color: var(--base) !important;
}

.manage-groups-app-dropdown,
.manage-constants-dropdown,
.manage-groups-datasource-dropdown {
  .rmsc.multi-select {
    .dropdown-container {
      gap: 17px;
      height: 32px;
      background: var(--base);
      border: 1px solid var(--slate7);
      border-radius: 6px;
      display: flex;
      justify-content: center;
      align-items: center;
      margin-right: 12px;
    }

    .dropdown-content {
      .panel-content {
        background: var(--base);
        border: 1px solid var(--slate3);
        box-shadow: 0px 12px 16px -4px rgba(16, 24, 40, 0.08),
          0px 4px 6px -2px rgba(16, 24, 40, 0.03);
        border-radius: 6px;
        align-items: center;

        .select-item:hover {
          background-color: var(--slate3);
        }

        input {
          color: var(--slate11);

          &:focus {
            background: unset !important;
          }
        }

        .item-renderer {
          align-items: center;

          span {
            font-size: 12px;
            color: var(--slate12);
          }
        }
      }
    }
  }
}

.manage-groups-app-dropdown {
  margin-right: 12px;

  .rmsc .dropdown-container:focus-within {
    border: 1px solid var(--indigo9) !important;
    box-shadow: 0px 0px 0px 2px #c6d4f9 !important;
  }

  input {
    color: var(--slate12);
    background-color: unset !important;
  }

  .dropdown-heading-value {
    span {
      color: var(--slate12) !important;
    }
  }

  .multi-select {
    .dropdown-container {
      gap: 17px;
      width: 440px;
      height: 32px;
      background: var(--base);
      border: 1px solid var(--slate7);
      border-radius: 6px;
      display: flex;
      justify-content: center;
      align-items: center;
      margin-right: 12px;
    }
  }

  .dropdown-content {
    .panel-content {
      background: var(--base);
      border: 1px solid var(--slate3);
      box-shadow: 0px 12px 16px -4px rgba(16, 24, 40, 0.08),
        0px 4px 6px -2px rgba(16, 24, 40, 0.03);
      border-radius: 6px;

      .select-panel {
        .search {
          border-bottom: 1px solid var(--slate5);
        }

        .search,
        input {
          background-color: var(--base) !important;
        }
      }

      input[type="checkbox"] {
        border: 1px solid red !important;
      }

      .select-item:hover {
        background-color: var(--slate3);
      }

      .item-renderer {
        align-items: center !important;

        span {
          font-size: 12px;
          color: var(--slate12);
        }
      }
    }
  }
}

.manage-constants-dropdown {
  .rmsc.multi-select {
    .dropdown-container {
      gap: 17px;
      height: 32px;
      background: var(--base);
      border: 1px solid var(--slate7);
      border-radius: 6px;
      display: flex;
      justify-content: center;
      align-items: center;
      margin-right: 12px;
    }

    .dropdown-content {
      .panel-content {
        background: var(--base);
        border: 1px solid var(--slate3);
        box-shadow: 0px 12px 16px -4px rgba(16, 24, 40, 0.08),
          0px 4px 6px -2px rgba(16, 24, 40, 0.03);
        border-radius: 6px;
        align-items: center;

        .select-item:hover {
          background-color: var(--slate3);
        }

        .item-renderer {
          align-items: center;

          span {
            font-size: 12px;
            color: var(--slate12);
          }
        }
      }
    }
  }
}

.sso-form-wrap {
  .form-label {
    font-size: 12px;
    font-weight: 500px;
    margin-bottom: 4px !important;
    color: var(--slate12);
  }

  .form-check-label {
    font-size: 12px;
    font-size: 12px;
    line-height: 20px;
    color: var(--slate12);
  }
}

.allow-default-sso-helper-text {
  white-space: pre-line;
}

.password-disable-danger-wrap {
  padding: 16px;
  gap: 16px;
  width: 574px;
  height: 116px;
  background: var(--tomato3);
  border: 1px solid var(--tomato5);
  border-radius: 6px;
}

.sso-footer-save-btn {
  height: 40px;
}

.sso-footer-cancel-btn {
  width: 85px;
  height: 40px;
}

.danger-text-login {
  padding-left: 40px !important;
}

.tick-icon {
  width: 20px;
  height: 20px;
  background: var(--indigo9);
  border-radius: 4px;
}

.invite-user-drawer-wrap {
  display: grid;
  grid-template-rows: auto 1fr auto;
  height: 100vh;
}

.manage-users-drawer-footer {
  padding: 24px 32px;
  height: 88px;
  border-top: 1px solid var(--slate5) !important;
  display: flex;
  gap: 8px;

  justify-content: flex-end;

  .invite-btn {
    width: 140px;
    height: 40px;
  }

  .cancel-btn {
    width: 85px;
    height: 40px;
  }
}

.tj-drawer-tabs-wrap {
  display: flex;
}

.invite-user-drawer-wrap {
  .card-header {
    flex-direction: column;
    display: flex;
    justify-content: space-between;
    padding: 0px !important;
  }

  .card-header-inner-wrap {
    justify-content: space-between;
    width: 100%;
    padding: 16px 20px;
    height: 64px;
  }

  .card-header-inner-wrap,
  .tj-drawer-tabs-container {
    display: flex;
  }

  .tj-drawer-tabs-container-outer {
    padding-top: 0px;
    gap: 10px;
    height: 68px;
  }

  .tj-drawer-tabs-container {
    padding: 2px;
    gap: 2px;

    width: 502px;
    height: 36px;
    background: var(--slate4);
    border-radius: 6px;
  }
}

.tj-drawer-tabs-btn {
  padding: 2px 4px;
  gap: 6px;
  width: 248px;
  height: 32px;
  box-shadow: 0px 1px 2px rgba(16, 24, 40, 0.05);
  border-radius: 4px;
  border: none;
  color: var(--slate11);
  display: flex;
  align-items: center;
  justify-content: center;
  background: var(--slate4);

  span {
    margin-left: 4px !important;
    font-weight: 500;
  }
}

.tj-drawer-tabs-btn-active {
  background: var(--base);
  color: var(--slate12);
}

.user-number-wrap {
  display: flex;
  flex-direction: column;
  align-items: center;
  padding: 8px;
  gap: 10px;
  width: 36px;
  height: 36px;
  background: var(--slate3);
  border-radius: 1000px;
}

.user-csv-template-wrap {
  display: flex;
  padding: 24px;
  gap: 14px;

  width: 486px;
  height: 152px;

  background: var(--orange3);

  border: 1px solid var(--orange6);
  border-radius: 6px;

  div {
    display: flex;
    flex-direction: column;

    p {
      margin-bottom: 12px;
    }
  }
}

.upload-user-form {
  display: flex;
  flex-direction: column;
  justify-content: center;
  align-items: center;
  padding: 60px 0px;
  gap: 36px;
  width: 486px;
  border: 2px dashed var(--indigo9);
  border-radius: 6px;
  align-items: center;
  margin: 24px auto;
  text-align: center;

  .select-csv-text {
    color: var(--indigo9);
    margin-bottom: 4px;
  }

  span {
    color: var(--slate11) !important;
  }
}

.download-template-btn {
  width: 184px;
  height: 32px;
  padding: 0px !important;
}

.csv-upload-icon-wrap {
  display: flex;
  flex-direction: row;
  justify-content: center;
  align-items: center;
  padding: 10px;
  gap: 10px;
  width: 64px;
  height: 64px;
  background: var(--indigo3);
  border-radius: 12px;
  margin: 0px auto 12px auto;
  cursor: pointer;
}

.manage-users-drawer-content-bulk {
  margin: 24px 15px;

  form {
    display: flex;
    flex-direction: column;
    justify-content: center;
    align-items: center;
  }

  .manage-users-drawer-content-bulk-download-prompt {
    display: flex;
    flex-direction: row !important;
    justify-content: center;
    align-items: flex-start !important;
  }
}

.manage-users-drawer-content {
  margin: 24px 15px;

  .invite-user-by-email {
    display: flex;
    flex-direction: column;
    justify-content: center;
    align-items: top;
  }

  .invite-user-by-email {
    display: flex;
  }

  input[name="email"]:disabled,
  input[name="fullName"]:disabled {
    background-color: var(--slate3) !important;
    color: var(--slate9) !important;
  }

  .invite-email-body {
    width: 452px;

    input:not([type="checkbox"]) {
      padding: 6px 10px;
      height: 32px;
      color: var(--slate12);
    }
  }
}

.rmsc .item-renderer {
  align-items: center !important;
}

.tj-db-table {
  overflow-y: auto;
  height: 110px;

  table {
    border-collapse: separate;
    border-spacing: 0;
    width: max-content;

    .row-tj {
      border-width: 0px !important;
    }
  }
}

.bounded-box {
  .sc-iwsKbI.lmGPCf {
    height: 100%;
    margin: auto;
    width: max-content;
    max-width: 100% !important;

    img {
      height: 100% !important;
    }

    .gVmiLs {
      width: auto !important;
    }
  }

  .css-tlfecz-indicatorContainer,
  .css-1gtu0rj-indicatorContainer {
    svg {
      width: 12px !important;
      height: 12px !important;
    }
  }
}

.sso-type-header {
  margin-left: 10px;
}

.groups-folder-list {
  padding: 6px 8px;
  gap: 40px;
  max-width: 188px;
  height: 32px;

  span {
    white-space: nowrap !important;
    overflow: hidden !important;
    text-overflow: ellipsis !important;
  }

  .tooltip {
    opacity: 0.7;
  }

  .groups-list-option-button {
    background-color: var(--base) !important;
    width: 24px;
    height: 24px;
    padding: 7px 0px 7px 0px;

    &:focus-visible {
      border: none !important;
      outline: none !important;
      box-shadow: none !important;
    }
  }
}

.create-group-modal-footer {
  display: flex;
  align-items: center;
  gap: 8px;
  justify-content: flex-end;
}

.add-users-button {
  width: 160px;
  height: 32px;
}

.sso-page-inputs {
  padding: 6px 10px;
  gap: 17px;
  width: 612px;
  height: 32px;
}

.popover-group-menu {
  border-radius: 4px;
  width: 190px;
  box-shadow: 0px 12px 16px -4px rgba(16, 24, 40, 0.08),
    0px 4px 6px -2px rgba(16, 24, 40, 0.03);
  background: var(--base);
  color: var(--slate12);
  border: 1px solid var(--slate3);

  .popover-arrow {
    display: none;
  }

  .popover-body {
    padding: 6px;
    color: var(--slate12);

    .field {
      width: 100%;
      margin: 0 0 0 0;
      height: 36px;
      justify-content: center;
      align-items: center;
      display: flex;

      .option-row {
        width: 100%;
        height: 100%;
        font-weight: 400;
        font-size: 12px;
        justify-content: left;
        align-items: center;
        display: flex;
        z-index: 999999999;
      }

      .disable {
        color: var(--slate9);
      }

      .disable {
        color: var(--slate9);

        &.dark-theme {
          color: var(--slate11);
        }
      }

      .disable {
        color: var(--slate7);

        &.dark-theme {
          color: var(--slate11);
        }
      }

      .disable {
        color: var(--slate7);

        &.dark-theme {
          color: var(--slate11);
        }
      }

      &__danger {
        color: var(--tomato9);
      }

      :hover {
        background-color: var(--slate3);
      }
    }
  }
}

.workspace-settings-filter-wrap {
  background: var(--page-weak);
  padding: 15px 16px;
  gap: 12px;
  width: 880px;
  height: 62px;
  border: 1px solid var(--border-weak);
  border-top-left-radius: 6px;
  border-top-right-radius: 6px;
}

// users page
.css-1i2tit0-menu {
  margin: 0px !important;
  background: var(--base);
  box-shadow: 0px 4px 6px -2px #10182808 !important;

  .css-2kg7t4-MenuList {
    margin: 0px !important;
    padding: 0px !important;
    background: var(--base);
  }
}

.workspace-settings-nav-items {
  padding: 6px 8px;
  gap: 40px;
  width: 248px;
  height: 32px;
}

.new-app-dropdown {
  background: var(--surfaces-surface-01) !important;
  color: var(--slate12);
}

.workspace-variable-container-wrap {
  &.constants-list {
    overflow: auto;
  }

  .card,
  thead {
    background: var(--page-weak) !important;

    tr>th,
    tbody>tr>td {
      background: var(--page-weak) !important;
    }
  }
}

.move-selected-app-to-text {
  p {
    white-space: nowrap;
    overflow: hidden;
    text-overflow: ellipsis;

    span {
      font-weight: 600;
    }
  }
}

.org-name.license-info-tooltip {
  --org-name-max-width: 113px;
}

.tj-org-dropdown {
  .dashboard-org-avatar {
    margin-right: 11px;
    display: flex;
    flex-direction: row;
    justify-content: center;
    align-items: center;
    padding: 7px 8px;
    gap: 10px;
    width: 34px;
    height: 24px;
    background: var(--slate4) !important;
    color: var(--slate9);
    border-radius: 6px;
  }

  .current-org-avatar {
    margin-right: 11px;
    display: flex;
    flex-direction: row;
    justify-content: center;
    align-items: center;
    padding: 7px 8px;
    gap: 10px;
    width: 34px;
    height: 24px;
    border-radius: 6px;
  }

  .current-org-indicator {
    padding: 0px 3px 0px 3px;
    margin-left: auto;
    margin-right: 2px;
  }

  .current-org-indicator {
    display: none;
  }

  .org-name {
    color: var(--slate12) !important;
    white-space: nowrap;
    overflow: hidden;
    text-overflow: ellipsis;
    margin-right: 2px;
    max-width: var(--org-name-max-width, 160px);
  }
}

.org-dropdown-shadow {
  box-shadow: var(--elevation-400-box-shadow);
}

.css-1q0xftk-menu {
  background-color: var(--base-black) !important;
  border: 1px solid hsl(197, 6.8%, 13.6%) !important;
  box-shadow: 0px 12px 16px -4px rgba(16, 24, 40, 0.08),
    0px 4px 6px -2px rgba(16, 24, 40, 0.03) !important;
}

.css-4yo7x8-menu {
  background-color: var(--base) !important;
  border: 1px solid var(--slate3) !important;
  box-shadow: 0px 12px 16px -4px rgba(16, 24, 40, 0.08),
    0px 4px 6px -2px rgba(16, 24, 40, 0.03) !important;
  border-radius: 6px !important;
}

.select-header-font {
  font-size: 14px;
  font-weight: 500;
  line-height: 20px;
  color: var(--text-default);
}

.org-custom-select-header-wrap {
  border-bottom: 1px solid var(--slate5);

  .select-header-font {
    font-size: 14px;
    font-weight: 500;
    line-height: 20px;
    color: var(--text-default);
  }
}

.btn-close:focus {
  box-shadow: none !important;
}

.template-card {
  padding: 16px;
  gap: 16px;
  min-width: 280px;
  max-width: 100%;
  height: 210px;
  background: var(--base);
  border: 1px solid var(--slate3);
  box-shadow: 0px 1px 2px rgba(16, 24, 40, 0.05);
  border-radius: 6px;
}

.see-all-temlplates-link {
  color: var(--indigo9) !important;
}

.template-card-img {
  padding: 0px;
  width: 100%;
  height: 77.5%;
  border-radius: 4px;
}

.confirm-dialogue-body {
  background: var(--surfaces-surface-01);
  color: var(--slate12);
}

.folder-header-icons-wrap {
  gap: 4px;
}

.tj-common-search-input {
  .input-icon-addon {
    padding-right: 8px;
    padding-left: 8px;
  }

  input {
    box-sizing: border-box;
    display: flex;
    flex-direction: row;
    align-items: center;
    padding: 4px 8px !important;
    gap: 16px;
    width: 248px !important;
    height: 28px !important;
    background: var(--base);
    border: 1px solid var(--slate7);
    border-radius: 6px;
    color: var(--slate12);
    padding-left: 33px !important;

    ::placeholder {
      color: var(--slate9);
      margin-left: 5px !important;
      padding-left: 5px !important;
      background-color: red !important;
    }

    &:hover {
      background: var(--slate2);
      border: 1px solid var(--slate8);
    }

    &:active {
      background: var(--indigo2);
      border: 1px solid var(--indigo9);
      box-shadow: 0px 0px 0px 2px #c6d4f9;
      outline: none;
    }

    &:focus-visible {
      background: var(--slate2);
      border: 1px solid var(--slate8);
      border-radius: 6px;
      outline: none;
      padding-left: 12px !important;
    }

    &:disabled {
      background: var(--slate3);
      border: 1px solid var(--slate7);
    }
  }
}

.search-icon-wrap {
  display: flex;
  flex-direction: row;
  justify-content: center;
  align-items: center;
  padding: 7px;
  gap: 8px;
  width: 28px;
  height: 28px;
  background: var(--base);
  border: 1px solid var(--slate7);
  border-radius: 6px;
  cursor: pointer;
}

.sidebar-list-wrap {
  margin-top: 24px;
  padding: 0px 20px 20px 20px;
  flex-grow: 1;
  overflow: auto;

  span {
    letter-spacing: -0.02em;
  }

  &::-webkit-scrollbar {
    width: 6.5px;
  }

  &::-webkit-scrollbar-thumb {
    background-color: transparent;
  }

  &::-webkit-scrollbar-track {
    background-color: transparent;
  }

  &:hover::-webkit-scrollbar-thumb {
    background-color: #a1a6ad;
  }
}

.sidebar-list-wrap-with-banner {
  margin-top: 24px;
  padding: 0px 20px 20px 20px;
  height: calc(100vh - 408px);
  overflow: auto;

  span {
    letter-spacing: -0.02em;
  }
}

.sidebar-list-wrap.sidebar-list-wrap-with-banner.isAdmin {
  height: calc(100vh - 371px);

  &.resource-limit-reached {
    height: calc(100vh - 371px);
  }
}

.drawer-footer-btn-wrap,
.variable-form-footer {
  display: flex;
  flex-direction: row;
  justify-content: flex-end;
  align-items: center;
  padding: 16px 24px;
  gap: 8px;
  height: 72px;
  border-top: 1px solid var(--border-weak);
  background: var(--surfaces-surface-01);
}

.drawer-card-title {
  padding: 16px 20px;
  border-bottom: 1px solid var(--border-weak);
  height: 64px;

  h3 {
    margin-bottom: 0px !important;
    font-size: 18px;
    font-weight: 500;
    line-height: 28px;
  }
}

.drawer-card-wrapper,
.variable-form-wrap {
  min-height: 100vh;
  display: grid;
  grid-template-rows: auto 1fr auto;
}

.add-new-datasource-header-container {
  margin-bottom: 24px;
  padding-top: 4px;
}

.folder-list-group-item {
  color: var(--slate12) !important;
}

.table-list-item,
.table-name {
  color: var(--slate12) !important;
}

// targetting all react select dropdowns

.css-1i2tit0-menu .css-2kg7t4-MenuList {
  div {
    background-color: var(--base-black);

    &:hover {
      background-color: hsl(198, 6.6%, 15.8%);
    }
  }
}

.css-ob45yj-menu .css-2kg7t4-MenuList {
  div {
    background-color: var(--base);

    &:hover {
      background-color: var(--slate4);
    }
  }
}

.selected-ds.row>img {
  padding: 0 !important;
}

.selected-ds.img-container>img {
  padding-right: 8px !important;
  padding-left: 8px !important;
}

.tj-user-table-wrapper {
  height: calc(100vh - 392px); //52+64+40+32+20+62
  overflow-y: auto;
  background: var(--page-weak);
  border-right: 1px solid var(--slate7);
  border-bottom: 1px solid var(--slate7);
  border-left: 1px solid var(--slate7);
  box-shadow: 0px 1px 2px rgba(16, 24, 40, 0.05);
  border-bottom-left-radius: 6px;
  border-bottom-right-radius: 6px;

  .user-detail {
    display: flex;
    flex-direction: column;
  }
}

.user-filter-search {
  padding: 6px 10px;
  gap: 16px;
  width: 312px;
  height: 32px;
  background: var(--base);
  border: 1px solid var(--slate7);
  border-radius: 6px;

  &::placeholder {
    color: var(--slate9);
  }
}

//TJ APP INPUT
.tj-app-input,
.edit-row-container {
  display: flex;
  flex-direction: column;
  font-family: "IBM Plex Sans";
  font-style: normal;
  position: relative;

  .text-danger {
    font-weight: 400 !important;
    font-size: 10px !important;
    line-height: 16px !important;
    color: var(--tomato10) !important;
  }

  label {
    font-family: "IBM Plex Sans";
    font-style: normal;
    font-weight: 500;
    font-size: 12px;
    line-height: 20px;
    display: flex;
    align-items: center;
    color: var(--slate12);
    margin-bottom: 4px;
  }

  input.form-control,
  textarea,
  .form-control {
    gap: 16px !important;
    background: var(--base) !important;
    border: 1px solid var(--slate7) !important;
    border-radius: 6px !important;
    margin-bottom: 4px !important;
    color: var(--slate12) !important;
    transition: none;
    font-weight: 400;

    &:hover {
      background: var(--slate1) !important;
      border: 1px solid var(--slate8) !important;
      -webkit-box-shadow: none !important;
      box-shadow: none !important;
      outline: none;
    }

    &:focus-visible {
      background: var(--indigo2) !important;
      border: 1px solid var(--indigo9) !important;
      box-shadow: none !important;
    }

    &.input-error-border {
      border-color: #db4324 !important;
    }

    &:-webkit-autofill {
      box-shadow: 0 0 0 1000px var(--base) inset !important;
      -webkit-text-fill-color: var(--slate12) !important;

      &:hover {
        box-shadow: 0 0 0 1000px var(--slate1) inset !important;
        -webkit-text-fill-color: var(--slate12) !important;
      }

      &:focus-visible {
        box-shadow: 0 0 0 1000px var(--indigo2) inset !important;
        -webkit-text-fill-color: var(--slate12) !important;
      }
    }

    &::placeholder {
      font-size: 12px;
      line-height: 20px;
    }
  }

  input.dynamic-form-encrypted-field[type="password"] {
    &:disabled {
      padding-right: 35px !important;
    }
  }

  .design-component-inputs textarea {
    &.valid-textarea {
      border: 1.5px solid #519b62 !important;
    }

    &.invalid-textarea {
      border: 1.5px solid #e26367 !important;
    }
  }
}

.tj-app-input-wrapper {
  display: flex;

  .eye-icon {
    position: absolute;
    right: 8px;
    top: 5px;
    cursor: pointer;
  }

  .copy-icon {
    position: absolute;
    right: 8px;
    top: 5px;
    cursor: pointer;
  }

  .form-control {
    padding-right: 2.2rem;
  }
}

.tj-sub-helper-text {
  font-weight: 400;
  font-size: 10px;
  line-height: 16px;
}

.tj-input-success {
  color: var(--grass10);
}

.tj-input-warning {
  color: var(--orange10);
}

.tj-input-helper {
  color: var(--slate11);
}

.tj-input-error {
  color: var(--tomato10);
}

.tj-input-error-state {
  border: 1px solid var(--tomato9);
}

// TJ APP INPUT END

.search-input-container {
  display: flex;
}

// sidebar styles inside editor :: temporary
.theme-dark,
.dark-theme {
  .codehinter.alert-component.workspace-variables-alert-banner {
    color: #ffecbb !important;
    background-color: #3a3f41 !important;
    border-color: #4d5156 !important;
  }
}

.add-icon-column {
  position: sticky;
  top: 0;
  z-index: 1;
  right: 0;
  padding: 0px !important;
  width: 30px;
  height: 31px;
  border-radius: 0px !important;
  background: var(--color-light-slate-04, #eceef0) !important;
  cursor: pointer;

  .icon-styles {
    font-size: 14px !important;
    font-weight: 400;
    color: black;
  }
}

.add-icon-column-dark {
  position: sticky;
  top: 0;
  z-index: 1;
  right: 0;
  padding: 0px !important;
  width: 30px;
  height: 31px;
  border-radius: 0px !important;
  cursor: pointer;

  .icon-styles {
    width: 100% !important;
    height: 100% !important;
    background: #1c252f !important;
    border: 1px solid #374150 !important;
    font-size: 14px !important;
    font-weight: 400;
    color: white;
  }
}

.add-icon-row {
  position: sticky;
  bottom: 0;
  left: 0px;
  width: 29px;
  height: 31px;
  background: var(--slate7);
  border-width: 0px 1px 1px 1px;
  border-style: solid;
  border-radius: 0px;
  border-color: var(--slate4);
  border-radius: 0px !important;
  font-size: 14px !important;
  font-weight: 400;
  display: flex;
  align-items: center;
  justify-content: center;
  cursor: pointer;
}

.add-icon-row-dark {
  position: sticky;
  bottom: 0;
  left: 0px;
  width: 29px;
  height: 31px;
  background: var(--slate7);
  border-width: 0px 1px 1px 1px;
  border-style: solid;
  border-radius: 0px;
  background: #1c252f !important;
  border: 1px solid #374150 !important;
  font-size: 14px !important;
  font-weight: 400;
  color: white;
  display: flex;
  align-items: center;
  justify-content: center;
  cursor: pointer;
  z-index: 2;
}

// custom styles for users multiselect in manage users
.manage-groups-users-multiselect {
  gap: 17px;
  width: 440px;
  height: 32px;
  background: var(--base);
  border-radius: 6px;

  .dropdown-heading {
    height: 32px;
    padding: 6px 10px;
  }

  .dropdown-container {
    background: var(--base);
    border: 1px solid var(--slate7) !important;
  }

  .dropdown-content {
    border: 1px solid var(--slate3);
    box-shadow: 0px 12px 16px -4px rgba(16, 24, 40, 0.08),
      0px 4px 6px -2px rgba(16, 24, 40, 0.03);
    border-radius: 6px;

    .search {
      input {
        background-color: var(--base);
        color: var(--slate12);
      }
    }
  }

  .rmsc,
  .dropdown-content,
  .panel-content,
  .search {
    background: var(--base) !important;
  }

  .options {
    .select-item {
      color: var(--slate12);

      &:hover {
        background: var(--slate4);
        border-radius: 6px;
      }
    }
  }
}

.select-search__options {
  .item-renderer {
    display: flex !important;
    justify-content: space-between;
    padding: 20px;
    cursor: pointer;
    flex-direction: row;

    div:first-child {
      display: flex;
    }

    p {
      margin-bottom: 0px !important;
      color: var(--slate12);
    }

    span {
      color: var(--slate11);
    }

    p,
    span {
      font-weight: 400;
      font-size: 12px;
      line-height: 20px;
    }
  }
}

.create-new-app-dropdown {
  .button:first-child {
    padding: 0 !important;
  }

  .dropdown-toggle::after {
    border: none !important;
    content: url("data:image/svg+xml,%3Csvg width='25' height='25' viewBox='0 0 25 25' fill='none' xmlns='http://www.w3.org/2000/svg'%3E%3Cpath fill-rule='evenodd' clip-rule='evenodd' d='M10.5 7.03906C10.5 6.34871 11.0596 5.78906 11.75 5.78906C12.4404 5.78906 13 6.34871 13 7.03906C13 7.72942 12.4404 8.28906 11.75 8.28906C11.0596 8.28906 10.5 7.72942 10.5 7.03906ZM10.5 12.0391C10.5 11.3487 11.0596 10.7891 11.75 10.7891C12.4404 10.7891 13 11.3487 13 12.0391C13 12.7294 12.4404 13.2891 11.75 13.2891C11.0596 13.2891 10.5 12.7294 10.5 12.0391ZM11.75 15.7891C11.0596 15.7891 10.5 16.3487 10.5 17.0391C10.5 17.7294 11.0596 18.2891 11.75 18.2891C12.4404 18.2891 13 17.7294 13 17.0391C13 16.3487 12.4404 15.7891 11.75 15.7891Z' fill='%23fff'/%3E%3C/svg%3E%0A");
    transform: rotate(360deg);
    width: 14px;
    margin: 0 !important;
    display: flex;
    align-items: center;
    justify-content: center;
    padding: 8px 0px 0px 0px;
  }
}

.sso-page-loader-card {
  background-color: var(--slate2) !important;
  height: 100%;

  .card-header {
    background-color: var(--slate2) !important;
  }
}

.workspace-nav-list-wrap {
  flex-grow: 1;
  padding: 12px 24px;
  width: 100%;
  box-sizing: border-box;
}

.upload-user-form span.file-upload-error {
  color: var(--tomato10) !important;
  margin-top: 12px 0px 0px 0px;
}

.tj-onboarding-phone-input {
  width: 392px !important;
  height: 40px;
  padding: 8px 12px;
  gap: 8px;
  margin-bottom: 12px;
  background: #ffffff;
  border: 1px solid #d7dbdf !important;
  border-radius: 0px 4px 4px 0px !important;

  &:hover {
    border: 1px solid #466bf2 !important;
  }
}

.tj-onboarding-phone-input-wrapper {
  margin-bottom: 12px;
}

.theme-dark {
  .tj-onboarding-phone-input-wrapper {
    .flag-dropdown {
      background-color: #1f2936 !important;

      .country-list {
        background-color: #1f2936 !important;
        background: #1f2936;

        li {
          .country .highlight {
            background-color: #3a3f42;
            color: #000 !important;

            div {
              .country-name {
                color: #6b6b6b !important;
              }
            }
          }

          &:hover {
            background-color: #2b2f31;
          }
        }
      }
    }
  }

  .react-tel-input .country-list .country.highlight {
    color: #6b6b6b;
  }
}

#global-settings-popover {
  padding: 24px;
  gap: 20px;
  max-width: 377px !important;
  height: 316px !important;
  background: #ffffff;
  border: 1px solid #e6e8eb;
  box-shadow: 0px 32px 64px -12px rgba(16, 24, 40, 0.14);
  border-radius: 6px;
  margin-top: -13px;

  .input-with-icon {
    justify-content: flex-end;
  }

  .form-check-input {
    padding-right: 8px;
  }

  .global-popover-div-wrap-width {
    width: 156px !important;
  }

  .form-switch {
    margin-bottom: 20px;
  }

  .global-popover-div-wrap {
    padding: 0px;
    gap: 75px;
    width: 329px;
    height: 32px;
    margin-bottom: 20px !important;
    justify-content: space-between;

    &:last-child {
      margin-bottom: 0px !important;
    }
  }
}

.global-popover-text {
  font-family: "IBM Plex Sans";
  font-style: normal;
  font-weight: 500;
  font-size: 12px;
  line-height: 20px;
  color: #11181c;
}

.maximum-canvas-width-input-select {
  padding: 6px 10px;
  gap: 17px;
  width: 60px;
  height: 32px;
  background: #ffffff;
  border: 1px solid #d7dbdf;
  border-radius: 0px 6px 6px 0px;
}

.maximum-canvas-width-input-field {
  padding: 6px 10px;
  gap: 17px;
  width: 97px;
  height: 32px;
  background: #ffffff;
  border: 1px solid #d7dbdf;
  border-top-left-radius: 6px;
  border-bottom-left-radius: 6px;
  border-right: none !important;
}

.canvas-background-holder {
  padding: 6px 10px;
  gap: 6px;
  width: 120px;
  height: 32px;
  background: #ffffff;
  display: flex;
  align-items: center;
  border: 1px solid #d7dbdf;
  border-radius: 6px;
  flex-direction: row;
}

.export-app-btn {
  flex-direction: row;
  justify-content: center;
  align-items: center;
  padding: 6px 16px;
  gap: 6px;
  width: 158px;
  height: 32px;
  font-family: "IBM Plex Sans";
  font-style: normal;
  font-weight: 600;
  font-size: 14px;
  line-height: 20px;
  color: #3e63dd;
  background: #f0f4ff;
  border-radius: 6px;
  border: none;
}

.tj-btn-tertiary {
  padding: 10px 20px;
  gap: 8px;
  width: 112px;
  height: 40px;
  background: #ffffff;
  border: 1px solid #d7dbdf;
  border-radius: 6px;

  &:hover {
    border: 1px solid #c1c8cd;
    color: #687076;
  }

  &:active {
    border: 1px solid #11181c;
    color: #11181c;
  }
}

.export-table-button {
  display: flex;
  align-items: center;
  justify-content: center;
}

#global-settings-popover.theme-dark {
  background-color: $bg-dark-light !important;
  border: 1px solid #2b2f31;

  .maximum-canvas-width-input-select {
    background-color: $bg-dark-light !important;
    border: 1px solid #324156;
    color: $white;
  }

  .export-app-btn {
    background: #192140;
  }

  .fx-canvas div {
    background-color: transparent !important;
  }
}

.released-version-popup-container {
  width: 100%;
  position: absolute;
  display: flex;
  justify-content: center;
  top: 65px;

  .released-version-popup-cover {
    width: 250px;
    height: fit-content;
    margin: 0;
    z-index: 1;

    .popup-content {
      background-color: #121212;
      padding: 16px 18px 0px 16px;
      border-radius: 6px;

      p {
        font-size: 14px;
        font-family: IBM Plex Sans;
        color: #ecedee;
      }
    }
  }

  .error-shake {
    animation: shake 0.82s cubic-bezier(0.36, 0.07, 0.19, 0.97) both;
    transform: translate3d(0, 0, 0);
    backface-visibility: hidden;
    perspective: 10000px;
  }

  @keyframes shake {

    10%,
    90% {
      transform: translate3d(-1px, 0, 0);
    }

    20%,
    80% {
      transform: translate3d(2px, 0, 0);
    }

    30%,
    50%,
    70% {
      transform: translate3d(-4px, 0, 0);
    }

    40%,
    60% {
      transform: translate3d(4px, 0, 0);
    }
  }
}

.profile-page-content-wrap {
  background-color: var(--page-weak);
  padding-top: 40px;
}

.profile-page-card {
  background-color: var(--surfaces-surface-01);
  border-radius: 6px;
}

.all-apps-link-cotainer {
  border-radius: 6px !important;
}

.workspace-variable-table-card {
  height: calc(100vh - 208px);
}

.workspace-constant-table-card {
  margin: 0 auto;
  width: 880px;
  min-height: calc(100vh - 308px);

  .manage-constant-wrapper-card {
    max-height: calc(100vh - 260px);
  }

  .empty-state-org-constants {
    padding-top: 5rem;

    .info {
      color: var(--slate11);
    }
  }

  .workspace-constant-card-body {
    min-height: calc(100vh - 408px);
  }

  .constant-table-wrapper {
    height: calc(100vh - 403px);
    overflow-y: auto;
    height: 100%;
  }

  .constant-table-card {
    min-height: 420px;

    .p-3-constants {
      padding: 1rem !important;
    }
  }

  .card-footer {
    border-top: none !important;
  }

  .left-menu .tj-list-item {
    width: 148px;
  }
}

.variables-table-wrapper {
  tr {
    border-width: 0px !important;
  }
}

.constant-table-wrapper {
  tr {
    border-width: 0px !important;
  }
}

.tj-docs-link {
  color: var(--indigo9) !important;
  text-decoration: none;
  list-style: none;
}

.datasource-copy-button {
  width: 87px;
  height: 32px;
}

.datasource-edit-btn {
  height: 27px;
  margin-left: 12px;
}

.datasource-edit-modal {

  .modal-content,
  .modal-body,
  .modal-header,
  .modal-title,
  .modal-body-content,
  .modal-sidebar,
  .card {
    background-color: var(--page-weak) !important;
    color: var(--slate12) !important;
    border-color: var(--border-weak) !important;
  }

  .datasource-modal-sidebar-footer {
    .footer-text {
      color: var(--slate12) !important;
    }
  }

  .form-control-plaintext {
    color: var(--slate12) !important;
  }

  .card {
    &:hover {
      background-color: var(--slate2) !important;
    }
  }

  input:disabled {
    background-color: var(--slate3) !important;
  }

  textarea:disabled {
    background-color: var(--slate3) !important;
  }

  .react-select__control--is-disabled {
    background-color: var(--slate3) !important;
  }
}

.org-edit-icon {
  width: 28px;
  height: 28px;
  border-radius: 6px;
  display: flex;
  justify-content: center;
  align-items: center;

  svg {
    height: 14px;
    width: 14px;
  }
}

.marketplace-body {
  height: calc(100vh - 64px) !important;
  overflow-y: auto;
  background-color: var(--page-weak);
}

.plugins-card {
  .card-body-alignment {
    min-height: 145px;
    display: flex;
    flex-direction: column;
    justify-content: space-between;
  }
}

.tag-container {
  width: 38px;
  height: 18px;
  background: linear-gradient(271.34deg,
      rgba(255, 95, 109, 0.12) -88.47%,
      rgba(255, 195, 113, 0.12) 94.89%);
  border-radius: 100px;
  display: flex;
  align-items: center;
  justify-content: center;
  padding: 1px 7px;

  span {
    font-size: 11px;
    line-height: 16px;
    font-weight: 500;
    background: linear-gradient(96.1deg, #ff5f6d -15.44%, #ffc371 99.37%);
    -webkit-background-clip: text;
    -webkit-text-fill-color: transparent;
  }
}

.template-source-name {
  color: var(--slate12) !important;
}

.marketplace-install {
  color: var(--indigo9);
}

.popover {
  .popover-arrow {
    display: none;
  }
}

.shareable-link {
  .input-group {
    .input-group-text {
      border-color: var(--slate7);
      color: var(--slate12);
      background-color: var(--slate3);
    }

    .app-name-slug-input {
      input {
        border-color: var(--grass9);
      }
    }
  }

  .input-group {
    display: flex;

    .tj-app-input textarea {
      width: 600px;
      border-radius: 0px !important;
      margin-bottom: 0px !important;
      background-color: #efefef4d;
      color: #545454;
    }
  }
}

.confirm-dialogue-modal {
  background: var(--base);

  .modal-header {
    background: var(--base);
    color: var(--slate12);
    border-bottom: 1px solid var(--slate5);
  }
}

.gitsync-modal-body {
  align-items: center;
  justify-content: center;
  display: flex;

  .p {
    width: auto;
  }

  .loader {
    border: 4px solid #f3f3f3;
    border-top: 4px solid #3498db;
    border-radius: 50%;
    width: 40px;
    height: 40px;
    animation: spin 1s linear infinite;
  }

  @keyframes spin {
    0% {
      transform: rotate(0deg);
    }

    100% {
      transform: rotate(360deg);
    }
  }
}

.box-container {
  border: 1px solid #ccc;
  background-color: #f0f0f0;
  border-radius: 8px;
  box-shadow: 0px 2px 4px rgba(0, 0, 0, 0.1);

  .box-content {
    padding: 10px;
    /* Add padding for spacing inside the box */

    p {
      max-width: 100%;
      margin: 0px;
      word-wrap: break-word;
      /* Ensure the paragraph wraps within the box */
    }
  }
}

.theme-dark {
  .icon-widget-popover {
    .search-box-wrapper input {
      color: #f4f6fa !important;
    }

    .search-box-wrapper input:focus {
      background-color: #1c252f !important;
    }
  }

  .shareable-link {
    .tj-app-input textarea {
      background-color: #5e656e !important;
      color: #f4f6fa !important;
      border: none !important;
    }
  }

  .icon-widget-popover {
    .search-box-wrapper .input-icon-addon {
      min-width: 2.5rem !important;
    }

    .search-box-wrapper input {
      color: var(--slate12) !important;
    }
  }

  .shareable-link-container,
  .app-slug-container {
    .field-name {
      color: var(--slate-12) !important;
    }

    input.slug-input {
      background: #1f2936 !important;
      color: #f4f6fa !important;
      border-color: #324156 !important;
    }

    .applink-text {
      background-color: #2b394b !important;
    }

    .input-group-text {
      background-color: #2b394b !important;
    }

    .tj-text-input {
      border-color: #324156 !important;
    }

    .input-with-icon {
      .form-control {
        background-color: #1f2936 !important;
        border-color: #3e4b5a !important;
        color: #fff !important;
      }
    }
  }
}

.dark-theme {
  .manage-app-users-footer {
    .default-secondary-button {
      background-color: var(--indigo9);
      color: var(--base-black);
    }
  }
}

.instance-all-users {
  .users-table {
    tbody {
      tr>td>span {
        max-width: 85px;
      }

      tr>td>a {
        max-width: 140px;
      }
    }

    thead {
      tr {
        gap: 0px;
      }

      tr>th {
        min-width: 108px;
      }
    }

    .workspace-folder-modal {
      .tj-text-input.dark {
        background: #202425;
        border-color: var(--slate7) !important;
      }
    }

    .slug-ellipsis {
      white-space: nowrap;
      overflow: hidden;
      text-overflow: ellipsis;
      width: 150px;
    }
  }
}

.audit-log {
  width: 880px;
  margin: 0 auto;

  .card {
    background: var(--base);
    border: 1px solid var(--slate7) !important;
    box-shadow: 0px 1px 2px rgba(16, 24, 40, 0.05) !important;

    .card-header {
      background: var(--slate3);
      padding: 15px 16px;
      gap: 12px;
      height: 62px;
      border-top-left-radius: 6px;
      border-top-right-radius: 6px;
    }

    .form-label {
      font-size: 12px;
      font-weight: 500px;
      margin-bottom: 4px !important;
      color: var(--slate12);
    }
  }
}

.break-all {
  word-break: break-all;
}

.instance-settings-page {
  width: 880px;
  margin: 0 auto;
  background: var(--surfaces-surface-01);

  .page-wrapper {
    margin-bottom: 50px !important;
  }

  .card {
    background: var(--surfaces-surface-01);
    width: 880px;

    .card-header {
      padding: 24px 24px;
      gap: 12px;
      height: 72px;
      border-top-left-radius: 6px;
      border-top-right-radius: 6px;

      .title-banner-wrapper {
        display: flex;
        align-items: center;
        justify-content: space-between;
        width: 878px;
      }
    }

    .form-label {
      font-size: 12px;
      font-weight: 500px;
      margin-bottom: 4px !important;
      color: var(--slate12);
    }

    .card-footer {
      display: flex;
      justify-content: flex-end;
      align-items: center;
      padding: 24px 32px;
      gap: 8px;
      border-top: 1px solid var(--border-weak) !important;
      background: var(--surfaces-surface-01);
      margin-top: 0px !important;
      align-self: "stretch";
      height: 88px;
    }

    .card-body {
      height: 467px;
      padding: 24px;

      .form-group {
        .tj-app-input {
          .form-control {
            &:disabled {
              background: var(--slate3) !important;
            }
          }
        }
      }
    }

    .form-group.tj-app-input {
      margin-bottom: 0rem !important;
    }
  }
}

.workspace-folder-modal {
  .tj-text-input.dark {
    background: #202425;
    border-color: var(--slate7) !important;
  }
}

.slug-ellipsis {
  white-space: nowrap;
  overflow: hidden;
  text-overflow: ellipsis;
  width: 150px;
}

.app-slug-container,
.shareable-link-container,
.workspace-folder-modal {
  .tj-app-input {
    padding-bottom: 0px !important;
  }

  .label {
    font-weight: 400;
    font-size: 10px;
    height: 0px;
    padding: 4px 0px 16px 0px;
  }

  .tj-input-error {
    color: var(--tomato10);
  }

  .tj-text-input {
    width: auto !important;
    background: var(--slate3);
    color: var(--slate9);
    height: auto !important;
    margin-bottom: 5px;
    border-color: var(--slate7);

    &:hover {
      box-shadow: none;
    }

    &:active {
      border: 1px solid #d7dbdf;
      box-shadow: none;
    }
  }

  .input-with-icon {
    flex: none;

    .icon-container {
      right: 20px;
      top: calc(50% - 13px);
    }
  }

  .label-info {
    color: #687076;
  }

  .label-success {
    color: #3d9a50;
  }

  .workspace-spinner {
    color: #889096 !important;
    width: 16px;
    height: 16px;
    align-self: center;
  }

  .cancel-btn {
    color: var(--indigo9);
  }
}

.confirm-dialogue-modal {
  background: var(--base);
}

.table-editor-component-row {
  .rdt.cell-type-datepicker {
    margin-top: 0;
  }

  .has-multiselect {
    .select-search-input {
      margin-bottom: 0;
    }
  }
}

.audit-log {
  background-color: var(--page-weak);
  width: unset;

  .tj-ms {
    width: unset;
  }

  .filter-by-section {
    height: 90px;
  }

  .select-search__select {
    .select-search__options {
      margin-left: -24px;
      margin-bottom: 0px;

      .select-search__row {
        button {
          overflow: hidden !important;
          text-overflow: ellipsis !important;
          white-space: nowrap;
          border-radius: 0;
        }

        :hover {
          background-color: var(--slate3) !important;
        }
      }
    }
  }

  .select-search-dark__select {
    padding: 0px;
    border: none;

    .select-search-dark__options {
      margin-bottom: 0px;

      .select-search-dark__option,
      .select-search-dark__not-found {
        background-color: var(--base);
        color: var(--slate12);
        border: 1px solid var(--slate5);
        box-shadow: 0px 32px 64px -12px rgba(16, 24, 40, 0.14);
        margin: 0 auto;
      }
    }
  }
}

.theme-dark .card-container {
  background-color: #121212 !important;
}

.version-select {
  .react-select__menu {
    .react-select__menu-list {
      max-height: 150px;
    }
  }
}

.generate-cell-value-component-div-wrapper {
  .form-control-plaintext:focus-visible {
    outline-color: #dadcde;
    border-radius: 4px;
  }

  .form-control-plaintext:hover {
    outline-color: #dadcde;
    border-radius: 4px;
  }
}

.dark-theme {
  .generate-cell-value-component-div-wrapper {
    .form-control-plaintext:focus-visible {
      filter: invert(-1);
    }

    .form-control-plaintext:hover {
      filter: invert(-1);
    }
  }
}

.progress-bar {
  width: 100%;
  height: 6px;
  background-color: var(--amber4);
  border-radius: 10px;
  overflow: hidden;
}

.progress {
  height: 100%;
  transition: width 0.5s ease-in-out;
}

.app-slug-container,
.workspace-folder-modal {
  .tj-app-input {
    padding-bottom: 0px !important;

    .is-invalid {
      border-color: var(--tomato10) !important;
    }

    .is-invalid:focus {
      border-color: var(--tomato10) !important;
    }
  }

  .tj-input-error {
    height: 32px;
    color: var(--tomato10);
    font-weight: 400;
    font-size: 10px;
    height: 0px;
    padding: 4px 0px 16px 0px;
  }
}

.jet-container-loading {
  margin: 0 auto;
  justify-content: center;
  align-items: center;
}

.jet-container-json-form {
  padding: 20px;

  .DateRangePickerInput {
    width: 100% !important;
  }

  .dropzone {
    aside {
      width: 100% !important;
    }
  }

  fieldset {
    width: 100%;

    .json-form-wrapper {
      margin-bottom: 4px;

      // overrides properties of text widget in custom schema form
      .text-widget {
        height: 100% !important;
      }

      .text-widget[style*="font-size: 14px;"] {
        // height: 21px !important;

        div {
          overflow-y: visible !important;
        }
      }

      .text-widget[style*="font-size: 20px;"] {
        // height: 30px !important;
        background-color: red;

        div {
          overflow-y: visible !important;
        }
      }

      .widget-button {
        button {
          width: auto !important;
          min-width: 140px !important;
        }
      }
    }
  }
}

.freeze-scroll {
  #real-canvas {
    overflow: hidden;
  }
}

.custom-css-input-container span.cm-error {
  background-color: transparent;
  text-decoration: underline;
  text-decoration-color: red;
  text-decoration-style: dashed;
}

.custom-styles-wrapper {
  height: calc(100vh - 156px);
  overflow: auto;

  .card-title {
    padding-left: 30px;
  }
}

.org-settings-info {
  background-color: var(--slate2);
  border: 1px solid var(--slate3);
}

.badge-warning {
  background-color: var(--amber7) !important;
}

.workspace-variables-alert-banner {
  width: inherit;
  background-color: #fff9ed;
  border-color: #ffe3a2;
  margin-bottom: 0px;
  padding: 8px 16px;
  border-radius: 0px;
  display: flex;
  justify-content: space-between;
  align-items: center;
  color: var(--amber8);
  font-size: 12px;
  font-weight: 500;
  line-height: 16px;
  letter-spacing: 0.4px;
  text-align: left;
  box-shadow: 0px 1px 2px rgba(16, 24, 40, 0.05);
  border-radius: 6px;
}

.alert-banner-type-text {
  font-size: 12px;
  font-weight: 500;
  line-height: 16px;
  letter-spacing: 0.4px;
  text-align: left;
}

.tj-app-input .alert-component.workspace-variables-alert-banner {
  color: var(--amber8);
  border-color: var(--amber3);
}

.form-label-restricted {
  display: none;
}

.ldap-login-page {
  .common-auth-signup-container-wrapper {
    margin-top: 150px;
  }

  .ldap-login-header {
    margin-bottom: 10px;

    h2 {
      color: #111827;
      font-size: 44px;
      font-weight: 400;
    }
  }

  .signup-password-hide-img {
    top: 24%;
  }

  .ldap-form {
    display: flex;
    flex-direction: column;
    align-items: center;
  }
}

#tooltip-for-org-constant-cell,
#tooltip-for-org-input-disabled {
  padding: 12px 16px !important;
  white-space: pre-line !important;
  max-width: 500px !important;
  z-index: 1 !important;

  .react-tooltip-arrow {
    background: inherit !important;
  }
}

.query-rename-input {

  &:focus,
  &:active {
    box-shadow: 0px 0px 0px 2px #c6d4f9;
    border: 1px solid var(--light-indigo-09, var(--indigo9));
  }
}

.btn-query-panel-header {
  height: 28px;
  width: 28px;
  display: flex;
  align-items: center;
  justify-content: center;
  border-radius: 6px;
  background-color: transparent;
  border: none;

  &.active {
    background-color: var(--slate5) !important;
  }

  &:hover,
  &:focus {
    background-color: var(--slate4) !important;
  }
}

.tjdb-dashboard-scrollbar {
  width: 403px !important;

  .action-description {
    color: var(--slate9);
    font-size: 12px;
    margin-left: 20px;
  }

  .tj-foreignKey {
    .tj-secondary-btn {
      font-size: 12px;
      background: transparent !important;
      display: flex;
      justify-content: flex-end;
    }
  }
}

.tjdb-rowForm-scrollbar {
  width: 494px !important;

  .action-description {
    color: var(--slate9);
    font-size: 12px;
    margin-left: 20px;
  }

  .tj-foreignKey {
    .tj-secondary-btn {
      font-size: 12px;
      background: transparent !important;
      display: flex;
      justify-content: flex-end;

      svg {
        path {
          fill: #3e63dd !important;
        }
      }
    }
  }
}

.tjdb-mainCellEdit-scrollbar {
  width: 300px !important;

  .tjdb-cellmenu-error,
  .tjdb-cellmenu-loader {
    height: 177px;
  }

  .action-description {
    color: var(--slate9);
    font-size: 12px;
    margin-left: 20px;
  }

  .tj-foreignKey {
    .tj-secondary-btn {
      font-size: 12px;
      background: transparent !important;
      display: flex;
      justify-content: flex-end;

      svg {
        path {
          fill: #3e63dd !important;
        }
      }
    }
  }
}

.tjdb-cellEdit-scrollbar {
  width: 266px !important;

  .action-description {
    color: var(--slate9);
    font-size: 12px;
    margin-left: 20px;
  }

  .tj-foreignKey {
    .tj-secondary-btn {
      font-size: 12px;
      background: transparent !important;
      display: flex;
      justify-content: flex-end;

      svg {
        path {
          fill: #3e63dd !important;
        }
      }
    }
  }
}

.tj-scrollbar {

  ::-webkit-scrollbar,
  &::-webkit-scrollbar {
    width: 16px;
    border-radius: 8px;
  }

  ::-webkit-scrollbar-thumb,
  &::-webkit-scrollbar-thumb {
    border: 4px solid var(--base);
    border-radius: 8px;
    background-color: var(--slate4) !important;
  }

  ::-webkit-scrollbar-track,
  &::-webkit-scrollbar-track {
    background-color: var(--base);
  }
}

.form-check>.form-check-input:not(:checked) {
  background-color: var(--base);
  border-color: var(--slate7);
}

/*
* remove this once whole app is migrated to new styles. use only `theme-dark` class everywhere.
* This is added since some of the pages are in old theme and making changes to `theme-dark` styles can break UI style somewhere else
*/
.tj-dark-mode {
  background-color: var(--base) !important;
  color: var(--base-black) !important;
}

.tj-list-btn {
  border-radius: 6px;

  &:hover {
    background-color: var(--slate4);
  }

  &.active {
    background-color: var(--slate5);
  }
}

.tj-list-option {
  &.active {
    background-color: var(--indigo2);
  }
}

.runjs-parameter-badge {
  max-width: 104px;
  height: 28px !important;
  padding: 2px 6px !important;
}

.release-buttons {
  .release-button {
    display: flex;
    padding: 4px 12px;
    align-items: center;
    gap: 8px;
    flex: 1 0 0;
    width: 84px;
    height: 28px;
    cursor: pointer;
  }

  .released-button {
    background-color: #f1f3f5;
    color: #c1c8cd;
  }

  .nav-item {
    background-color: transparent !important;
  }
}

.modal-divider {
  border-top: 1px solid #dee2e6;
  padding: 10px;
}

.dark-theme-modal-divider {
  border-top: 1px solid var(--slate5) !important;
  padding: 10px;

  .nav-item {
    background-color: transparent !important;
  }
}

.app-slug-container {
  .label {
    font-size: 9px !important;
  }
}

.shareable-link-container {
  .copy-container {
    width: 0px;
    margin-right: -12px;
  }

  .form-check-label {
    font-size: 12px;
    margin-left: 8px;
    color: var(--base-slate-12);
  }

  .label-success,
  .label-updated,
  .tj-input-error,
  .label-info {
    font-size: 10px;
    padding-top: 10px;
  }

  .input-with-icon {
    .form-control {
      height: 100%;
      border-radius: 0px !important;
      padding-right: 40px;
    }

    .is-invalid:focus {
      border-color: var(--tomato9) !important;
    }

    .icon-container {
      right: 12px;
      top: calc(50% - 11px);

      .spinner-border {
        width: 20px;
        height: 20px;
      }
    }
  }

  .input-group-text {
    background: var(--slate3);
    color: var(--slate9);
  }
}

.manage-app-users-footer {
  padding-bottom: 20px;
  margin-top: 18px;

  .default-secondary-button {
    width: auto !important;
    padding: 18px;
  }
}

.share-disabled {
  opacity: 0.4;
}

.license-tooltip {
  .nav-item {
    line-height: 0px;
  }
}

// Editor revamp styles
.main-wrapper {
  .editor {
    .header>.navbar {
      background-color: var(--base) !important;
      border-bottom: 1px solid var(--slate5);
      z-index: 10;
    }
  }
}

.custom-gap-2 {
  gap: 2px;
}

// ToolJet Database buttons

.component-image-wrapper {
  background-color: var(--slate3) !important;
  border-radius: 6px;
}

// .components-container {
//   margin-left: 16px;
//   margin-right: 16px;
// }

.draggable-box-wrapper {
  height: 86px;
  width: 72px;
  margin-bottom: 4px;
}

.component-card-group-wrapper {
  display: flex;
  flex-wrap: wrap;
  column-gap: 22px;
}

.component-card-group-container {
  display: flex;
  row-gap: 12px;
  flex-direction: column;
  padding-bottom: 12px;
  padding-top: 12px;
  margin-left: 16px;
  margin-right: 16px;
}

.widgets-manager-header {
  color: var(--slate12);
  font-size: 14px;
  font-style: normal;
  font-weight: 500;
  line-height: 20px;
  /* 142.857% */
  margin-top: 16px;
  margin-bottom: 12px;
}

.components-container {
  .tj-input {
    margin-bottom: 16px;
  }
}

.tj-widgets-search-input {
  width: 266px;
  height: 32px;
  border-radius: 6px;
  background-color: var(--base) !important;
  font-size: 12px;
  font-style: normal;
  font-weight: 400;
  line-height: 20px;
  margin-left: 16px;
  margin-right: 16px;
}

.release-button {
  color: var(--indigo-01, #fdfdfe);
  font-family: IBM Plex Sans;
  font-size: 12px;
  font-style: normal;
  font-weight: 600;
  line-height: 20px;
  /* 166.667% */
  display: flex;
  padding: 4px 12px;
  align-items: center;
  gap: 8px;
  flex: 1 0 0;
}

.editor-header-icon {
  border-radius: 6px;
  border: 1px solid var(--bases-transparent, rgba(255, 255, 255, 0));
  background: var(--indigo3);
  display: flex;
  padding: 7px;
  justify-content: center;
  align-items: center;
  gap: 8px;
  height: 28px;
  width: 28px;
}

.tj-header-avatar {
  display: flex;
  font-weight: 500;
  width: 27px;
  height: 26px;
  padding: 4px 6px;
  flex-direction: column;
  justify-content: center;
  align-items: center;
  gap: 10px;
  flex-shrink: 0;
  margin-bottom: 0px !important;
  border-radius: 100% !important;
  margin-left: -8px;
  background-color: var(--slate5) !important;
  color: var(--slate10) !important;
}

.undo-redo-container {
  position: absolute;
  top: 10px;
  display: flex;
  right: 222px;
  justify-content: center;
  align-items: center;
  height: 28px;
  gap: 2px;

  div {
    display: flex;
    justify-content: center;
    align-items: center;
    height: 28px;
    width: 28px;
    border-radius: 6px;
  }
}

.sidebar-panel-header {
  color: var(--slate12);
  padding-left: 4px;
}

.modal-content {
  background: var(--base);
  color: var(--slate12);
}

.main-editor-canvas {
  background-color: var(--base);
}

.event-manager-popover {
  border: none;
  /* Shadow/03 */
  box-shadow: 0px 4px 6px -2px rgba(16, 24, 40, 0.03),
    0px 12px 16px -4px rgba(16, 24, 40, 0.08);

  .popover-body {
    background-color: var(--base);
    color: var(--slate12);
    border: 1px solid var(--slate3, #f1f3f5);
    border-radius: 6px;
  }
}

.copilot-toggle {
  font-family: IBM Plex Sans;
  font-size: 12px;
  font-style: normal;
  font-weight: 500;
  background-color: transparent !important;
  display: flex;
  align-items: center;
}

.copilot-codehinter-wrap {
  .CodeMirror.cm-s-monokai.CodeMirror-wrap {
    border-radius: 0px;
  }
}

.avatar-list-stacked {
  display: flex;
}

.avatar-list-stacked .avatar {
  margin-right: 0px !important;
}

.modal-header {
  background-color: var(--base);
  border-bottom: 1px solid var(--slate5);
}

.sidebar-debugger {
  .nav-item {
    button:hover {
      border-top-color: transparent;
      border-left-color: transparent;
      border-right-color: transparent;
    }
  }
}

.tj-app-version-text {
  color: var(--pink9);
}

.left-sidebar-comments {
  position: absolute;
  left: 0;
  bottom: 48px;
}

.popover-body {
  background-color: var(--base);
  color: var(--slate12);
  border-radius: 6px;
}

.popover {
  border: none;
  border-radius: 6px;
  border: 1px solid var(--slate3, #f1f3f5);
  background: var(--slate1, #fbfcfd);
  box-shadow: 0px 2px 4px -2px rgba(16, 24, 40, 0.06),
    0px 4px 8px -2px rgba(16, 24, 40, 0.1);
}

.canvas-codehinter-container {
  .sketch-picker {
    left: 70px !important;
    top: 207px;
    position: absolute !important;
  }
}

.debugger-card-body {
  margin-top: 8px;
  margin-bottom: 16px;
}

.left-sidebar-header-btn {
  background-color: var(--base) !important;
  width: 28px;
  height: 28px;
  padding: 7px !important;

  &:focus-visible {
    border: none !important;
    outline: none !important;
    box-shadow: none !important;
  }
}

.navbar-seperator {
  border: 1px solid var(--slate5, #2b2f31);
  background: var(--slate1, #151718);
  width: 1px;
  height: 19px;
  margin-left: 8px;
  margin-right: 8px;
}

.CodeMirror {
  background: var(--base);
}

.color-picker-input {
  border: solid 1px #333c48;
  height: 36px;
  background-color: var(--slate1);
  border: 1px solid var(--slate7);

  &:hover {
    background-color: var(--slate4);
    border: 1px solid var(--slate8);
  }
}

#popover-basic-2 {
  .sketch-picker {
    left: 7px;
    width: 170px !important;
    position: absolute !important;
  }
}

.custom-gap-8 {
  gap: 8px;
}

.color-slate-11 {
  color: var(--slate11) !important;
}

.custom-gap-7 {
  gap: 7px;
}

.custom-gap-6 {
  gap: 6px;
}

.custom-gap-2 {
  gap: 2px;
}

.custom-gap-4 {
  gap: 4px;
}

.text-black-000 {
  color: var(--text-black-000) !important;
}

.custom-gap-12 {
  gap: 12px;
}

#inspector-tabpane-properties {
  .accordion {
    .accordion-item:last-child {
      border-bottom: none !important;
    }
  }
}

.share-disabled {
  opacity: 0.4;
}

// Editor revamp styles
.main-wrapper {
  .editor {
    .header>header.navbar {
      background-color: var(--surfaces-surface-01) !important;
      border-bottom: 1px solid var(--border-weak);
      padding: 6px 8px;
      z-index: 10;
    }
  }
}

.custom-gap-2 {
  gap: 2px;
}

// ToolJet Database buttons

.component-image-wrapper {
  background-color: var(--slate3) !important;
  border-radius: 6px;
}

// .components-container {
//   margin-left: 16px;
//   margin-right: 16px;
// }

.draggable-box-wrapper {
  height: 86px;
  width: 72px;
  margin-bottom: 4px;
}

.component-card-group-wrapper {
  display: flex;
  flex-wrap: wrap;
  column-gap: 22px;
}

.component-card-group-container {
  display: flex;
  row-gap: 12px;
  flex-direction: column;
  padding-bottom: 12px;
  padding-top: 12px;
}

.widgets-manager-header {
  color: var(--slate12);
  font-size: 14px;
  font-style: normal;
  font-weight: 500;
  line-height: 20px;
  /* 142.857% */
  margin-top: 16px;
  margin-bottom: 12px;
}

.components-container {
  .tj-input {
    margin-bottom: 16px;
  }
}

.tj-widgets-search-input {
  width: 266px;
  height: 32px;
  border-radius: 6px;
  background-color: var(--base) !important;
  font-size: 12px;
  font-style: normal;
  font-weight: 400;
  line-height: 20px;
}

.release-button {
  color: var(--indigo-01, #fdfdfe);
  font-family: IBM Plex Sans;
  font-size: 12px;
  font-style: normal;
  font-weight: 600;
  line-height: 20px;
  /* 166.667% */
  display: flex;
  padding: 4px 12px;
  align-items: center;
  gap: 8px;
  flex: 1 0 0;
}

.editor-header-icon {
  border-radius: 6px;
  border: 1px solid var(--bases-transparent, rgba(255, 255, 255, 0));
  background: var(--indigo3);
  display: flex;
  padding: 7px;
  justify-content: center;
  align-items: center;
  gap: 8px;
  height: 28px;
  width: 28px;
}

.tj-header-avatar {
  display: flex;
  font-weight: 500;
  width: 27px;
  height: 26px;
  padding: 4px 6px;
  flex-direction: column;
  justify-content: center;
  align-items: center;
  gap: 10px;
  flex-shrink: 0;
  margin-bottom: 0px !important;
  border-radius: 100% !important;
  margin-left: -8px;
  background-color: var(--slate5) !important;
  color: var(--slate10) !important;
}

.undo-redo-container {
  position: absolute;
  top: 10px;
  display: flex;
  right: 222px;
  justify-content: center;
  align-items: center;
  height: 28px;
  gap: 2px;

  div {
    display: flex;
    justify-content: center;
    align-items: center;
    height: 28px;
    width: 28px;
    border-radius: 6px;
  }
}

.sidebar-panel-header {
  color: var(--slate12);
  padding-left: 4px;
}

.modal-content {
  background: var(--surfaces-surface-01);
  color: var(--slate12);
}

.main-editor-canvas {
  background-color: var(--base);
}

.event-manager-popover {
  border: none;
  /* Shadow/03 */
  box-shadow: 0px 4px 6px -2px rgba(16, 24, 40, 0.03),
    0px 12px 16px -4px rgba(16, 24, 40, 0.08);

  .popover-body {
    background-color: var(--base);
    color: var(--slate12);
    border: 1px solid var(--slate3, #f1f3f5);
    border-radius: 6px;
  }
}

.copilot-toggle {
  font-family: IBM Plex Sans;
  font-size: 12px;
  font-style: normal;
  font-weight: 500;
  background-color: transparent !important;
  display: flex;
  align-items: center;
}

.copilot-codehinter-wrap {
  .CodeMirror.cm-s-monokai.CodeMirror-wrap {
    border-radius: 0px;
  }
}

.avatar-list-stacked {
  display: flex;
}

.avatar-list-stacked .avatar {
  margin-right: 0px !important;
}

.modal-header {
  background-color: var(--base);
  border-bottom: 1px solid var(--slate5);
}

.sidebar-debugger {
  .nav-item {
    button:hover {
      border-top-color: transparent;
      border-left-color: transparent;
      border-right-color: transparent;
    }
  }
}

.tj-app-version-text {
  color: var(--pink9);
}

.left-sidebar-comments {
  position: absolute;
  left: 0;
  bottom: 48px;
}

.popover-body {
  background-color: var(--base);
  color: var(--slate12);
  border-radius: 6px;
}

.popover {
  border: none;
  border-radius: 6px;
  border: 1px solid var(--slate3, #f1f3f5);
  background: var(--slate1, #fbfcfd);
  box-shadow: 0px 2px 4px -2px rgba(16, 24, 40, 0.06),
    0px 4px 8px -2px rgba(16, 24, 40, 0.1);
}

.canvas-codehinter-container {
  .sketch-picker {
    left: 70px !important;
    top: 207px;
  }
}

.debugger-card-body {
  margin-top: 8px;
  margin-bottom: 16px;
}

.left-sidebar-header-btn {
  background-color: var(--base) !important;
  width: 28px;
  height: 28px;
  padding: 7px !important;

  &:focus-visible {
    border: none !important;
    outline: none !important;
    box-shadow: none !important;
  }
}

.navbar-seperator {
  border: 1px solid var(--slate5, #2b2f31);
  background: var(--slate1, #151718);
  width: 1px;
  height: 19px;
  margin-left: 8px;
  margin-right: 8px;
}

.CodeMirror {
  background: var(--base);
}

.color-picker-input {
  border: solid 1px #333c48;
  height: 36px;
  background-color: var(--slate1);
  border: 1px solid var(--slate7);

  &:hover {
    background-color: var(--slate4);
    border: 1px solid var(--slate8);
  }
}

#popover-basic-2 {
  .sketch-picker {
    left: 7px;
    width: 170px !important;
  }
}

.custom-gap-8 {
  gap: 8px;
}

.color-slate-11 {
  color: var(--slate11) !important;
}

.custom-gap-6 {
  gap: 6px;
}

.custom-gap-2 {
  gap: 2px;
}

.custom-gap-3 {
  gap: 3px;
}

.custom-gap-4 {
  gap: 4px;
}

.text-black-000 {
  color: var(--text-black-000) !important;
}

.custom-gap-12 {
  gap: 12px;
}

.custom-gap-16 {
  gap: 16px;
}

.text-black-000 {
  color: var(--text-black-000) !important;
}

.overflow-tooltip {
  .tooltip-inner {
    max-width: 100%;
  }
}

.tooltip-inner {
  border-radius: 8px;
}

#inspector-tabpane-properties {
  .accordion {
    .accordion-item:last-child {
      border-bottom: none !important;
    }
  }
}

.share-disabled {
  opacity: 0.4;
}

.bold-text {
  font-weight: 500;
}

// Editor revamp styles
.main-wrapper {
  .editor {
    .header>.navbar {
      background-color: var(--base) !important;
      border-bottom: 1px solid var(--slate5);
    }
  }
}

.custom-gap-2 {
  gap: 2px;
}

// ToolJet Database buttons

.component-image-wrapper {
  background-color: var(--slate3) !important;
  border-radius: 6px;
}

// .components-container {
//   margin-left: 16px;
//   margin-right: 16px;
// }

.draggable-box-wrapper {
  height: 86px;
  width: 72px;
  margin-bottom: 4px;
}

.component-card-group-wrapper {
  display: flex;
  flex-wrap: wrap;
  column-gap: 22px;
}

.component-card-group-container {
  display: flex;
  row-gap: 12px;
  flex-direction: column;
  padding-bottom: 12px;
  padding-top: 12px;
}

.widgets-manager-header {
  color: var(--slate12);
  font-size: 14px;
  font-style: normal;
  font-weight: 500;
  line-height: 20px;
  /* 142.857% */
  margin-top: 16px;
  margin-bottom: 12px;
}

.components-container {
  .tj-input {
    margin-bottom: 16px;
  }
}

.tj-widgets-search-input {
  width: 266px;
  height: 32px;
  border-radius: 6px;
  background-color: var(--base) !important;
  font-size: 12px;
  font-style: normal;
  font-weight: 400;
  line-height: 20px;
}

.release-button {
  padding: 4px 12px;
  align-items: center;
  gap: 8px;

  > svg {
    flex-shrink: 0;
  }
}

.editor-header-icon {
  border-radius: 6px;
  border: 1px solid var(--bases-transparent, rgba(255, 255, 255, 0));
  background: var(--indigo3);
  display: flex;
  padding: 7px;
  justify-content: center;
  align-items: center;
  gap: 8px;
  height: 28px;
  width: 28px;
}

.tj-header-avatar {
  display: flex;
  font-weight: 500;
  width: 27px;
  height: 26px;
  padding: 4px 6px;
  flex-direction: column;
  justify-content: center;
  align-items: center;
  gap: 10px;
  flex-shrink: 0;
  margin-bottom: 0px !important;
  border-radius: 100% !important;
  margin-left: -8px;
  background-color: var(--slate5) !important;
  color: var(--slate10) !important;
}

.undo-redo-container {
  position: absolute;
  top: 10px;
  display: flex;
  right: 222px;
  justify-content: center;
  align-items: center;
  height: 28px;
  gap: 2px;

  div {
    display: flex;
    justify-content: center;
    align-items: center;
    height: 28px;
    width: 28px;
    border-radius: 6px;
  }
}

.sidebar-panel-header {
  color: var(--slate12);
  padding-left: 4px;
}

.modal-content {
  background: var(--surfaces-surface-01);
  color: var(--slate12);
}

.main-editor-canvas {
  background-color: var(--base);
}

.event-manager-popover {
  border: none;
  /* Shadow/03 */
  box-shadow: 0px 4px 6px -2px rgba(16, 24, 40, 0.03),
    0px 12px 16px -4px rgba(16, 24, 40, 0.08);

  .popover-body {
    background-color: var(--base);
    color: var(--slate12);
    border: 1px solid var(--slate3, #f1f3f5);
    border-radius: 6px;
  }
}

.copilot-toggle {
  font-family: IBM Plex Sans;
  font-size: 12px;
  font-style: normal;
  font-weight: 500;
  background-color: transparent !important;
  display: flex;
  align-items: center;
}

.copilot-codehinter-wrap {
  .CodeMirror.cm-s-monokai.CodeMirror-wrap {
    border-radius: 0px;
  }
}

.avatar-list-stacked {
  display: flex;
}

.avatar-list-stacked .avatar {
  margin-right: 0px !important;
}


.modal-header {
  background-color: var(--base);
  border-bottom: 1px solid var(--slate5);
}

.sidebar-debugger {
  .nav-item {
    button:hover {
      border-top-color: transparent;
      border-left-color: transparent;
      border-right-color: transparent;
    }
  }
}

.tj-app-version-text {
  color: var(--pink9);
}

.left-sidebar-comments {
  position: absolute;
  left: 0;
  bottom: 48px;
}

.popover-body {
  background-color: var(--surfaces-surface-01);
  color: var(--slate12);
  border-radius: 6px;
}

.popover {
  border: none;
  border-radius: 6px;
  border: 1px solid var(--slate3, #f1f3f5);
  background: var(--slate1, #fbfcfd);
  box-shadow: 0px 2px 4px -2px rgba(16, 24, 40, 0.06),
    0px 4px 8px -2px rgba(16, 24, 40, 0.1);
}

.canvas-codehinter-container {
  align-items: center;
  gap: 5px;

  .sketch-picker {
    left: 70px !important;
    top: 207px;
  }

  .hinter-canvas-input {
    width: 160px;
    padding: 0px;

    .canvas-hinter-wrap-container {
      width: 155px;
    }
  }

  .fx-canvas {
    background-color: transparent !important;
    cursor: pointer;
    border: none !important;

    .fx-button {
      height: 24px;
      width: 26px;
      opacity: 0;
      visibility: hidden;
      transition: opacity 0.1s ease, visibility 0.1s ease;
    }

    .fx-button.active {
      opacity: 1;
      visibility: visible;
      display: flex;
      background-color: var(--indigo5) !important;
    }

    &:hover {
      .fx-button {
        opacity: 1;
        visibility: visible;
        display: flex;
      }
    }
  }
}

.debugger-card-body {
  margin-top: 8px;
  margin-bottom: 16px;
}

.left-sidebar-header-btn {
  background-color: var(--base) !important;
  width: 28px;
  height: 28px;
  padding: 7px !important;

  &:focus-visible {
    border: none !important;
    outline: none !important;
    box-shadow: none !important;
  }
}

.navbar-seperator {
  border: 1px solid var(--slate5, #2b2f31);
  background: var(--slate1, #151718);
  width: 1px;
  height: 19px;
  margin-left: 8px;
  margin-right: 8px;
}

.CodeMirror {
  background: var(--base);
}

.color-picker-input {
  border: solid 1px #333c48;
  height: 36px;
  background-color: var(--interactive-default);
  border: 1px solid var(--slate7);

  &:hover {
    background-color: var(--slate4);
    border: 1px solid var(--slate8);
  }
}

#popover-basic-2 {
  .sketch-picker {
    left: 7px;
    width: 170px !important;
  }
}

.custom-gap-8 {
  gap: 8px;
}

.color-slate-11 {
  color: var(--slate11) !important;
}

.custom-gap-6 {
  gap: 6px;
}

// ToolJet Database buttons

.ghost-black-operation {
  border: 1px solid transparent !important;
  padding: 4px 10px;
}

.custom-gap-2 {
  gap: 2px;
}

.custom-gap-4 {
  gap: 4px;
}

.text-black-000 {
  color: var(--text-black-000) !important;
}

.custom-gap-12 {
  gap: 12px;
}

.overflow-tooltip {
  .tooltip-inner {
    max-width: 100%;
  }
}

#inspector-tabpane-properties {
  .accordion {
    .accordion-item:last-child {
      border-bottom: none !important;
    }
  }
}

.bold-text {
  font-weight: 500;
}

.saml-sso-conf {
  .saml-footer {
    display: block !important;
  }

  .text-indigo-09 {
    color: $color-light-indigo-09;
  }

  .card-body {
    padding-bottom: 0px !important;
  }
}

.add-datasource-btn-workflows {
  width: 195px;
  margin-top: 8px;
  position: sticky;
  bottom: 0;
  font-size: 12px;
}

.react-flow__panel {
  bottom: 50px;
}

.add-datasource-btn-workflows {
  width: 195px;
  margin-top: 8px;
  position: sticky;
  bottom: 0;
  font-size: 12px;
}

.react-flow__panel {
  bottom: 50px;
}

.connect-to-repository-container {
  width: 70%;
  display: flex;
  flex-direction: column;
  align-items: center;
  text-align: center;
  margin: auto;

  a {
    text-decoration: none;
    color: unset !important;
  }

  .tj-btn-right-icon {
    svg {
      path {
        fill: var(--indigo9);
      }
    }
  }
}

.git-sync-modal,
.modal-base {

  .create-commit-container,
  .commit-info,
  .pull-container,
  .pushpull-container {
    height: 260px !important;

    .form-control {
      font-weight: 400;
      font-size: 12px;
      line-height: 20px;
      color: var(--slate12);
    }

    .form-group {
      .tj-input-error-state {
        border: 1px solid var(--tomato9) !important;
      }

      .tj-input-error {
        color: var(--tomato10) !important;
      }
    }

    .info-text {
      color: var(--slate10);
    }

    .tj-input-error {
      color: var(--tomato10);
    }

    .form-control.disabled {
      background-color: var(--slate3) !important;
      color: var(--slate9) !important;
    }

    .last-commit-info {
      background: var(--slate3);

      .message-info {
        display: flex;
        justify-content: space-between;
      }

      .author-info {
        font-size: 10px;
        color: var(--slate11);
      }
    }

    .check-for-updates {
      display: flex;
      align-items: center;
      color: var(--indigo9);

      svg {
        path {
          fill: var(--indigo9);
        }

        rect {
          fill: none;
        }
      }

      .loader-container {
        height: unset !important;

        .primary-spin-loader {
          width: 18px;
          height: 18px;
          margin-right: 5px;
        }
      }
    }
  }

  .modal-footer {
    border-top: 1px solid var(--slate5);
    padding: 1rem;

    .tj-btn-left-icon {
      svg {
        width: 20px;
        height: 20px;

        path {
          fill: var(--indigo1);
        }
      }
    }

    .tj-large-btn {
      font-weight: 500;
      font-size: 14px;
    }
  }

  .modal-body {
    .loader-container {
      display: flex;
      justify-content: center;
      align-items: center;
      height: 180px;
    }
  }

  .modal-base {
    .tj-text-xxsm {
      color: var(--slate11);
    }
  }

  .modal-header {
    border-bottom: 1px solid var(--slate5) !important;

    .modal-title {
      color: var(--slate12);
    }
  }
}

.custom-gap-7 {
  gap: 7px;
}

.card-table {
  overflow: visible;
}

.groups-name-cell {
  transition: 0.3s all;
  border-radius: 6px;
  position: relative !important;
  overflow: visible !important;

  .groups-name-container {
    display: flex;
    column-gap: 8px;
    text-overflow: ellipsis;
    overflow: hidden;
    white-space: nowrap;
    max-width: 210px;
  }

  .group-chip {
    padding: 2px 8px;
    margin: 0;
    border-radius: 6px;
    background-color: var(--slate3);
    color: var(--slate11);
    min-height: 24px;
    text-overflow: ellipsis;
    overflow: hidden;
    white-space: nowrap;
    max-width: 95px;
  }

  .all-groups-list {
    position: absolute;
    width: 100%;
    top: 41px;
    display: flex;
    flex-direction: column;
    background: var(--slate1);
    align-items: flex-start;
    border-radius: 6px;
    border: 1px solid var(--slate1);
    box-shadow: 0px 4px 6px -2px rgba(16, 24, 40, 0.03),
      0px 12px 16px -4px rgba(16, 24, 40, 0.08);
    padding: 9px 10px;
    gap: 10px;
    cursor: default;
    max-height: 240px;
    overflow: auto;
    left: 0px;
    z-index: 1;
  }
}

.groups-name-cell[data-active="true"] {
  background: var(--gray5) !important;

  .groups-name-container {
    padding-left: 6px;
  }

  .group-chip {
    max-width: unset !important;
    min-height: 28px !important;
  }
}

.groups-hover {
  &:hover {
    background: var(--slate3);
    cursor: pointer;
  }
}

.user-actions-menu-container {
  border: 1px solid var(--slate8);
  border-radius: 6px;

  &:hover {
    background: var(--slate4);
  }

  .actions-menu-icon {
    fill: var(--slate8);
    width: 20px !important;
    height: 20px !important;
    cursor: pointer;

    path {
      fill: var(--slate12) !important;
    }
  }
}

.primary-spin-loader {
  width: 43px;
  height: 43px;
  border: 3px solid var(--indigo6);
  border-bottom-color: var(--indigo9);
  border-radius: 50%;
  display: inline-block;
  box-sizing: border-box;
  animation: rotation 1s linear infinite;
}

@keyframes rotation {
  0% {
    transform: rotate(0deg);
  }

  100% {
    transform: rotate(360deg);
  }
}

.commit-changes {
  display: flex;
  gap: 6px;
}

.disabled-action-tooltip {
  opacity: 0.4;
}

.overflow-tooltip {
  .tooltip-inner {
    max-width: 100%;
  }
}

.card-table {
  overflow: visible;
}

.groups-name-cell {
  transition: 0.3s all;
  border-radius: 6px;
  position: relative !important;
  overflow: visible !important;

  .groups-name-container {
    display: flex;
    column-gap: 8px;
  }

  .group-chip {
    padding: 5px 8px;
    border-radius: 6px;
    background-color: var(--slate3);
    color: var(--slate11);
  }

  .all-groups-list {
    position: absolute;
    width: 100%;
    top: 41px;
    display: flex;
    flex-direction: column;
    background: var(--slate1);
    align-items: flex-start;
    border-radius: 6px;
    border: 1px solid var(--slate1);
    box-shadow: 0px 4px 6px -2px rgba(16, 24, 40, 0.03),
      0px 12px 16px -4px rgba(16, 24, 40, 0.08);
    padding: 9px 10px;
    gap: 15px;
    cursor: default;
    max-height: 240px;
    overflow: auto;
    left: 0px;
    z-index: 1;
  }
}

.groups-name-cell[data-active="true"] {
  background: var(--gray5) !important;

  .groups-name-container {
    padding-left: 6px;
  }
}

.groups-hover {
  &:hover {
    background: var(--slate3);
    cursor: pointer;
  }
}

.user-actions-menu-container {
  border: 1px solid var(--slate8);
  border-radius: 6px;

  &:hover {
    background: var(--slate4);
  }

  .actions-menu-icon {
    fill: var(--slate8);
    width: 20px !important;
    height: 20px !important;
    cursor: pointer;

    path {
      fill: var(--slate12) !important;
    }
  }
}

#popover-user-menu {
  box-shadow: 0px 2px 4px -2px var(--indigo1), 0px 4px 8px -2px var(--indigo1);

  .popover-body {
    padding: 0rem 0.8rem;
    min-width: 160px;
  }

  button {
    color: var(--slate12);
    border: none !important;
    background-color: var(--surfaces-surface-01) !important;

    &:hover {
      background: none !important;
    }
  }

  .edit-user-btn {
    svg {
      fill: var(--slate9);

      path {
        fill: var(--slate9);
      }
    }
  }

  .user-archive {
    color: var(--tomato9);

    &:hover {
      color: var(--tomato9) !important;
    }
  }
}

.divider {
  border-top: 1px solid var(--slate6);
}

.workspace-constants-wrapper {
  background-color: var(--page-default);
  height: calc(100vh - 64px);
  display: flex;
  align-items: center;
  justify-content: center;
  padding-top: 1.5rem;
}

.blank-page-wrapper {
  @media only screen and (max-width: 768px) {
    display: none;
  }
}

.blank-page-wrapper-mobile {
  display: none !important;

  @media only screen and (max-width: 768px) {
    transform: translateY(50%);
    display: flex !important;
    align-items: center;
    justify-content: center;
  }
}

.reset-password-info-banner {
  width: inherit;
  background-color: #f8faff;
  border-color: #d9e2fc;
  padding-top: 4px !important;
  padding-bottom: 4px !important;
  padding-left: 12px !important;
  padding-right: 12px !important;
}

.tj-text-input-wrapper {
  .signup-password-wrapper {
    .tj-text-input {
      width: 290px !important;
      background: var(--slate3);
      color: var(--slate9);
      height: auto !important;
      margin-bottom: 5px;
      border-color: var(--slate7);
    }
  }
}

.tj-text-input-icon-wrapper {
  .signup-password-wrapper {
    .tj-text-input {
      width: 320px !important;
      background: #f1f3f5;
      color: var(--slate9);
      height: 38px !important;
      margin-bottom: 10px;
      border-color: var(--slate7) !important;
    }

    .icon-wrapper {
      position: absolute;
      right: 10px;
      top: 50%;
      transform: translateY(-50%);
      align-items: center;
      gap: 5px;
      /* space between icons */
    }
  }
}

.modal-custom-height {
  height: 700px !important;
  /* Set the desired width */
}

textarea.tj-text-input-widget {
  resize: none !important;
  overflow-y: auto !important;
}

.tj-text-input-widget {
  border: 1px solid var(--borders-default);
  background-color: var(--surfaces-surface-01);
  width: 100%;
  padding: 0px;
  z-index: 2;

  &:disabled {
    background-color: var(--surfaces-surface-03);
  }

  &:hover:not(:focus):not([data-ignore-hover="true"]) {
    border: 1px solid var(--tblr-input-border-color-darker) !important;
  }

  &.is-invalid {
    border: 1px solid var(--cc-error-systemStatus) !important; // For example, a red border for invalid input
  }

  &:focus {
    outline: none !important;
    border: 1px solid var(--primary-accent-strong);
  }

  &:active {
    outline: none !important;
  }

  &::placeholder {
    color: var(--text-placeholder) !important;
  }
}

.icon-style-container {
  width: 142px;
  height: 32px;
  display: flex;
  align-items: center;
  border-radius: 6px;
  padding: 2px;
}

.visibility-eye {
  position: absolute;
  top: 50%;
  right: -5px;
  transform: translate(-50%, -50%);
}

.label-hinter-margin {
  margin-bottom: 4px;
}

.CodeMirror-placeholder {
  min-width: 265px !important;
}

.tj-number-input-element {

  // Remove increment/decrement arrows
  input::-webkit-outer-spin-button,
  input::-webkit-inner-spin-button {
    -webkit-appearance: none;
    margin: 0;
  }

  /* Firefox */
  input[type="number"] {
    -moz-appearance: textfield;
  }
}

.inspector-color-input-popover {
  left: -96px !important;
}

.tj-number-input-widget {
  input[type="number"] {
    -moz-appearance: textfield !important;
  }
}

.rest-api-options-codehinter {
  height: 100%;

  .cm-content>.cm-line {
    // max-width: 357px !important;
  }
}

.rest-api-codehinter-key-field {
  .cm-content>.cm-line {
    // max-width: 184px !important;
  }
}

.rest-api-codehinter-key-field,
.rest-api-url-codehinter,
.rest-api-options-codehinter {
  .cm-content>.cm-line {
    white-space: pre-wrap;
    word-wrap: break-word;
  }
}

.fx-button-container {
  opacity: 0;
  transition: opacity 0.3s ease;
}

.show-fx-button-container {
  opacity: 1 !important;
}

.wrapper-div-code-editor:hover .fx-button-container {
  opacity: 1;
}

.add-new-group-modal {
  .modal-title {
    display: flex;
    align-items: center;

    .paid-feature-banner {
      margin-left: 8px;
    }
  }
}

.action-description-highlighter {
  color: var(--indigo9) !important;
}

.read-docs-fk {
  .tooltip-inner {
    padding: 8px 10px 8px 10px !important;
    font-size: 12px;
    line-height: 20px;
    font-weight: 400;
    text-align: center;
  }

  .tooltip-outer {
    // box-shadow: 0px 4px 6px -2px #10182808 ,0px 12px 16px -4px #10182814 !important;
  }
}

.change-margin {
  margin-bottom: 10px !important;
}

.inspector-validation-date-picker {
  .react-datepicker-wrapper {
    input {
      width: 100%;
      border: 1px solid var(--slate7);
      padding: 5px 5px;
      background-color: var(--base);
      color: var(--slate12);
    }
  }

  .dark-theme {
    .react-datepicker__day {
      color: white;
    }
  }
}

#popover-user-menu {
  box-shadow: 0px 2px 4px -2px var(--indigo1), 0px 4px 8px -2px var(--indigo1);
}

.rest-api-options-codehinter {
  .cm-content>.cm-line {
    // max-width: 357px !important;
  }
}

.rest-api-codehinter-key-field {
  .cm-content>.cm-line {
    // max-width: 184px !important;
  }
}

.rest-api-codehinter-key-field,
.rest-api-url-codehinter,
.rest-api-options-codehinter {
  .cm-content>.cm-line {
    white-space: pre-wrap;
    word-wrap: break-word;
  }
}

.fx-button-container {
  opacity: 0;
  transition: opacity 0.3s ease;
}

.wrapper-div-code-editor:hover .fx-button-container {
  opacity: 1;
}

.canvas-container {
  scrollbar-color: transparent;
  scrollbar-width: thin;

  &::-webkit-scrollbar {
    background-color: transparent;
    width: 6px;
    scrollbar-width: thin;
  }

  &::-webkit-scrollbar-track {
    background-color: transparent;
    scrollbar-width: thin;
  }

  &::-webkit-scrollbar-thumb {
    background-color: transparent;
  }

  &:hover {
    scrollbar-color: #6a727c4d;

    &::-webkit-scrollbar-thumb {
      background-color: #6a727c4d !important;
    }
  }
}

.jet-listview {
  &:hover {
    &::-webkit-scrollbar-thumb {
      background-color: #6a727c4d !important;
    }
  }
}

.dark-theme {
  .canvas-container {
    &:hover {
      scrollbar-color: #6a727c4d;

      &::-webkit-scrollbar-thumb {
        background-color: #6a727c4d !important;
      }
    }
  }

  .jet-listview {
    &:hover {
      &::-webkit-scrollbar-thumb {
        background-color: #6a727c4d !important;
      }
    }
  }
}

.number-input-arrow {
  &:hover {
    background-color: var(--interactive-overlays-fill-hover) !important;
  }

  &:active {
    background-color: var(--interactive-overlays-fill-pressed) !important;
  }
}

.modal-base {
  .modal-footer {
    padding: 1rem;

    .tj-btn-left-icon {
      svg {
        width: 20px;
        height: 20px;

        path {
          fill: var(--indigo1);
        }
      }
    }

    .tj-large-btn {
      font-weight: 500;
      font-size: 14px;
    }
  }
}

.component-spinner {
  animation: l13 1s infinite linear;
  position: absolute;
}

@keyframes l13 {
  100% {
    transform: rotate(1turn);
  }
}

.widget-version-identifier {
  position: absolute;
  top: 0px;
  border-radius: 0px 8px 0px 8px;
  height: 16px;
  width: 35px;
  font-size: 10px;
  color: var(--text-on-solid) !important;
  font-weight: 500;
}

.widget-version-old-identifier {
  background-color: #bf4f03;
  @extend .widget-version-identifier;
}

.widget-version-new-identifier {
  background-color: #1e823b;
  @extend .widget-version-identifier;
}

.tjdb-display-time-pill {
  height: 12px;
  gap: 10px;
  border-radius: 100px 100px 100px 100px;
  padding: 8px 8px;
  background: var(--Slate-07, #d7dbdf);
  color: var(--Slate-11, #687076);
  display: flex;
  justify-content: center;
  align-items: center;
  font-size: 10px !important;
  line-height: 12px;
}

.tjdb-table-tooltip {
  width: max-content !important;

  .tooltip-inner {
    max-width: max-content !important;
    width: max-content !important;

    .foreignKey-relation-tooltip {
      span {
        text-align: left;
      }
    }
  }
}

.tjdb-cell-tooltip {
  max-width: 420px !important;

  .tooltip-inner {
    max-width: 100% !important;
  }
}

div.ds-svg-container img {
  padding: 2px;
}

.custom-textarea-height {
  height: 300px;
  min-height: 300px;
}

.dropdown-multiselect-widget-custom-menu-list {
  box-shadow: var(--elevation-400-box-shadow) !important;
  border-radius: 8px;

  .multiselect-custom-menulist-select-all {
    display: flex;
    padding: 8px 16px;
    background-color: var(--surfaces-surface-01) !important;
    color: var(--text-primary);

    &:hover {
      background-color: var(--interactive-overlays-fill-hover) !important;
      cursor: pointer;
      border-radius: 8px;
    }
  }

  .form-check-input:disabled {
    background-color: var(--surfaces-surface-03) !important;
  }
}

.dropdown-multiselect-widget-search-box-wrapper {
  border-bottom: 1px solid var(--borders-weak-disabled);
  display: flex;
  padding: 8px 10px;
  flex-direction: column;
  align-items: flex-start;
  gap: 4px;
  align-self: stretch;
  height: 40px;
  justify-content: center;
  display: flex;
  flex-direction: row;
  align-items: center;
  background-color: var(--cc-surface1-surface) !important;
  border-top-left-radius: 8px;
  border-top-right-radius: 8px;

  .dropdown-multiselect-widget-search-box {
    width: 100%;
    box-sizing: "border-box";
    border: none;
    border-radius: 0;
    background: transparent;
    color: var(--slate12);
    gap: 16px;
    color: var(--cc-primary-text);

    input::placeholder {
      color: var(--cc-placeholder-text);
    }
  }
}

.mb-0 {
  margin-bottom: 0px !important;
}

.tabs-component {
  .tab-pane {
    top: initial;
  }
}

.tabs-list {
  .list-group-item {
    margin-bottom: 0 !important;
    background-color: var(--interactive-default) !important;
  }

  .active-column-list {
    background-color: var(--interactive-hover) !important;
  }

  .list-group-item:hover {
    background-color: var(--interactive-hover) !important;
  }
}

fieldset:disabled {
  .json-form-wrapper-disabled {
    opacity: 0.5;
    pointer-events: none;
    filter: grayscale(100%);
  }
}

.debugger-card-body {
  .json-tree-container {
    margin-bottom: 10px;
  }
}

.pdf-retry-button {
  background-color: var(--cc-primary-brand);
  color: var(--text-on-solid);
  width: 100px;
  border-radius: 6px;
  height: 28px;
  --tblr-btn-color-darker: #000000;
  --tblr-btn-color-clicked: #000000;
  --loader-color: #ffffff;
  border-color: rgb(67, 104, 227);
  padding: 0px 12px;
  justify-content: center;
  align-items: center;
  flex-direction: row-reverse;
  justify-content: center;
  gap: 6px;

  >div {
    overflow: hidden;

    >span {
      max-width: 100%;
      min-width: 0px;

      >p {
        font-weight: 500;
        margin: 0px;
        padding: 0px;
        color: var(--text-on-solid);
      }
    }
  }

  .user-not-found-svg {
    display: flex;
    align-items: center;
    justify-content: center;
    background: var(--slate3);
    width: 36px;
    height: 36px;
    padding: 4px;
  }
}

.add-params-btn {
  border: 1px solid var(--border-default, #ccd1d5) !important;
  border-radius: 6px;
  box-shadow: 0px 1px 0px 0px #0000001a;
  padding-left: 10px;
  padding-right: 10px;
  height: 28px;

  &:hover {
    background-color: var(--slate4) !important;
  }

  &:active {
    background-color: var(--slate5) !important;
  }
}

.datepicker-validation-half {
  flex: 1 1 calc(50% - 8px);
}

.date-validation-wrapper {
  margin-bottom: 3px;

  .field {
    height: 24px;
  }

  .code-flex-wrapper {
    flex-wrap: wrap;
  }
}

.tj-inspector-datepicker {
  background-color: #fff !important;
}

.react-datepicker__day--disabled {
  color: #ccc !important;
}

.react-datepicker__time-list {
  li.react-datepicker__time-list-item--disabled.react-datepicker__time-list-item {
    color: #ccc !important;
  }
}

.inspector-validation-date-picker {
  .react-datepicker-wrapper {
    input {
      background-color: #fff;
    }

    input.dark-theme {
      background-color: var(--slate3);
      color: var(--slate12);
    }
  }
}


#component-portal {
  .datepicker-component {
    .react-datepicker {
      .react-datepicker__month-container {
        border-top-right-radius: 10px !important;
        border-bottom-right-radius: 10px !important;
        border-bottom-left-radius: 5px !important;
      }
    }
  }
}

.datetimepicker-component,
#component-portal,
.custom-inspector-validation-time-picker {

  .react-datepicker__month-container:first-of-type {
    border-top-left-radius: 10px !important;
    border-bottom-left-radius: 5px !important;
  }

  .react-datepicker__month-container:last-of-type {
    border-top-right-radius: 10px !important;
    border-bottom-right-radius: 10px !important;
  }

  .react-datepicker__month-container {
    background-color: var(--cc-surface1-surface) !important;
  }



  .custom-time-input {
    background-color: var(--cc-surface1-surface) !important;
  }

  .datepicker-component {
    .react-datepicker {
      border-radius: 10px;
      box-shadow: 8px 8px 16px 0px #3032331a;
      height: auto;
      background-color: var(--cc-surface1-surface) !important;
    }
  }

  .react-datepicker-time-component {
    border-radius: 10px;
    width: auto;

    .custom-time-input {
      border-left: none;
      border-radius: 10px !important;
      box-shadow: 8px 8px 16px 0px #3032331a;
    }

    .time-input-body {
      padding-bottom: 0px;
      background-color: var(--cc-surface1-surface);
    }

    .time-col {
      height: 200px;
      color: var(--cc-primary-text);
    }

    .react-datepicker {
      border-radius: 10px;
      box-shadow: 8px 8px 16px 0px #3032331a;
    }

    .react-datepicker-time__input-container {
      border-radius: 10px;
    }
  }

  .dark-theme {

    .react-datepicker__year-text,
    .react-datepicker__month-text {
      color: #fff;
    }

    .react-datepicker__year-text:hover,
    .react-datepicker__month-text:hover {
      background-color: #9ba1a6;
    }
  }

  .tj-datepicker-widget-year-selector:hover,
  .tj-datepicker-widget-month-selector:hover {
    padding: 1px 6px;
  }

  .react-datepicker {
    display: grid;
    grid-auto-flow: column;
    border-top-right-radius: 0rem;
    border-bottom-right-radius: 0rem;
  }

  .react-datepicker-year-component {
    .react-datepicker__year {
      display: flex;
      justify-content: center;
      align-items: center;
    }

    .react-datepicker__year-wrapper {
      display: grid;
      grid-template-columns: repeat(3, 1fr);
      max-width: unset;
      gap: 10px;
    }

    .react-datepicker {
      border-radius: 10px;
    }

    .react-datepicker__header--custom {
      height: 34px;
      margin-bottom: 14px;
      background-color: var(--cc-surface1-surface) !important;
    }

    .react-datepicker__year--container {
      height: 208px;
      width: 250px;
      box-shadow: 8px 8px 16px 0px #3032331a;
      border-radius: 10px;
      background-color: var(--cc-surface1-surface);
    }

    .react-datepicker__year-text--selected {
      background-color: var(--cc-primary-brand) !important;
      height: 24px;
      width: 61.33px;
      border-radius: 8px;
      color: #fff;
    }

    .react-datepicker__year-text {
      font-family: "IBM Plex Sans";
      font-size: 12px;
      line-height: 16px;
      text-align: center;
      font-weight: 400;
      height: 24px;
      width: 61.33px;
      justify-content: center;
      align-items: center;
      display: flex;
    }
  }

  .react-datepicker-month-component {
    .react-datepicker {
      border-radius: 11px;
      background-color: var(--cc-surface1-surface);
    }

    .react-datepicker__header--custom {
      height: 34px;
      margin-bottom: 14px;
      background-color: var(--cc-surface1-surface);
    }

    .react-datepicker__month-container {
      height: 208px;
      width: 250px;
      box-shadow: 8px 8px 16px 0px #3032331a;
      border-radius: 10px;
    }

    .react-datepicker__monthPicker {
      display: flex;
      flex-direction: column;
      gap: 10px;
    }

    .react-datepicker__month-text--selected {
      background-color: var(--cc-primary-brand) !important;
      height: 24px;
      width: 61.33px;
      border-radius: 8px;
      color: #fff;
    }

    .react-datepicker__month-wrapper {
      display: flex;
      gap: 24px;
    }

    .react-datepicker__month-text {
      font-family: "IBM Plex Sans";
      font-size: 12px;
      line-height: 16px;
      text-align: center;
      font-weight: 400;
      height: 24px;
      width: 61.33px;
      justify-content: center;
      align-items: center;
      display: flex;
    }
  }

  .is-invalid {
    border: 1px solid var(--status-error-strong) !important; // For example, a red border for invalid input
  }

  .react-datepicker__month-container {
    width: 100%;
    width: 250px;
  }

  .react-datepicker__input-time-container {
    margin: 0px;
    width: 100%;
    border-top-right-radius: 0.3rem;
    border-bottom-right-radius: 0.3rem;
    box-shadow: 8px 8px 16px 0px #3032331a;
  }

  .disabled-time {
    color: #ccc !important;
    pointer-events: none;
  }

  .react-datepicker-time__input {
    margin-left: 0px !important;

    .dark-time-input {
      color: #f4f6fa !important;
      background-color: var(--surfaces-surface-01) !important;
    }
  }

  .react-datepicker-wrapper {
    width: 100%;
  }

  .react-datepicker-time__caption {
    display: none;
  }

  .custom-time-input {
    background-color: #fff;
    border-left: 1px solid #ccd1d5;
    border-top-right-radius: 10px;
    border-bottom-right-radius: 10px;
  }

  .time-header {
    width: 62px;
    height: 35px;
    padding: 8px 6px 7px 6px;
    justify-content: center;
    align-items: center;
    display: flex;
    border-bottom: 1px solid #ccd1d5;
    font-weight: 500;
    font-family: "IBM Plex Sans";
    color: var(--cc-placeholder-text);
    background-color: var(--cc-surface1-surface);
  }

  .time-input-body {
    padding-bottom: 12px;
  }

  .time-col {
    margin-top: 5px;
    overflow-y: auto;
    overflow-x: hidden;
    scrollbar-width: none;
    height: 265px;
    width: 62px;
    color: var(--cc-primary-text) !important;
  }

  .selected-time {
    background-color: var(--cc-primary-brand) !important;
    border-radius: 6px;
    color: #fff;
  }

  .time-item {
    width: 50px;
    height: 22px;
    display: flex;
    justify-content: center;
    align-items: center;
    margin: 2px 6px;
    font-size: 11px;
    cursor: pointer;
  }

  .time-item:hover {
    background-color: var(--interactive-overlays-fill-hover);
    border-radius: 6px;
  }

  .react-datepicker-popper[data-placement^="top"] {
    padding-bottom: 0px;
  }
}

.create-app-with-ai-prompt-wrapper {
  padding: 30px 0;

  header {
    display: flex;
    gap: 12px;
    // padding: 16px 24px;
    background: var(--bg-surface-layer-01);

    .left {
      border-radius: 24px;
      display: flex;
      width: 44px;
      height: 44px;
      padding: 3px 3px 6px 3px;
      justify-content: center;
      align-items: center;
      gap: 8px;
    }

    .right {
      h3 {
        margin: 0;
        color: var(--text-placeholder, #6a727c);
        font-family: "IBM Plex Sans";
        font-size: 12px;
        font-style: normal;
        font-weight: 400;
        line-height: 18px;
      }

      h2 {
        margin: 0;
        color: var(--text-default, #1b1f24);
        font-size: 16px;
        font-style: normal;
        font-weight: 400;
        line-height: 24px;
      }
    }

    .learn-about-tooljet-ai {
      align-self: flex-end;
      margin-left: auto;

      span {
        color: var(--text-default, #1b1f24);

        /* small/medium */
        font-family: "IBM Plex Sans";
        font-size: 11px;
        font-style: normal;
        font-weight: 500;
        line-height: 16px;
        /* 145.455% */
        margin-left: 4px;
      }
    }
  }

  section {
    border-radius: 6px;
    background: var(--background-surface-layer-01, #ffffff);
    margin-top: 12px;
    padding: 12px;
    border: 1px solid transparent;

    &:focus-within {
      border: 1px solid var(--border-accent-strong, #4368e3);
    }

    div.input {
      color: var(--text-default, #1b1f24);
      font-size: 12px;
      font-style: normal;
      font-weight: 400;
      line-height: 18px;
      max-height: 150px;
      overflow-y: auto;
      min-height: 18px;
    }
  }

  .example-prompts {
    margin-top: 12px;
    display: flex;
    gap: 12px;
    align-items: center;

    .left {
      color: var(--text-placeholder, #6a727c);
      font-family: "IBM Plex Sans";
      font-size: 12px;
      font-style: normal;
      font-weight: 400;
      line-height: 18px;
    }

    .right {
      display: flex;
      gap: 8px;
      flex-wrap: wrap;

      button {
        border: none;
        outline: none;
        display: flex;
        gap: 6px;
        align-items: center;
        padding: 5px 10px;
        background: transparent;
        border-radius: 6px;
        border: 1px solid var(--border-weak, #e4e7eb);
        background: var(--button-secondary, #fff);
        box-shadow: 0px 0px 1px 0px var(--dropshadow-100700-layer-1, rgba(48, 50, 51, 0.05)),
          0px 1px 1px 0px var(--dropshadow-100400-layer-2, rgba(48, 50, 51, 0.1));

        span {
          color: var(--text-default, #1b1f24);

          /* base/medium */
          font-family: "IBM Plex Sans";
          font-size: 12px;
          font-style: normal;
          font-weight: 500;
          line-height: 18px;
          /* 150% */
        }

        &:hover {
          border: 1px solid var(--border-default, #ccd1d5);
          background: linear-gradient(0deg,
              var(--button-outline-hover, rgba(136, 144, 153, 0.12)) 0%,
              var(--button-outline-hover, rgba(136, 144, 153, 0.12)) 100%),
            var(--button-outline, #fff);
        }
      }
    }
  }
}

section.ai-message-prompt-input-wrapper {
  border-radius: 6px;
  border: 1px solid var(--border-weak, #e4e7eb);
  background: var(--background-surface-layer-01, #ffffff);
  margin-top: 12px;
  padding: 12px;

  &.inside-appbuilder {
    border: 1px solid var(--border-weak, #4368e3);
    margin: 16px;

    /* Elevations/300 */
    box-shadow: 0px 0px 1px 0px var(--dropshadow-100700-layer-1, rgba(48, 50, 51, 0.05)),
      0px 4px 8px 0px var(--dropshadow-100400-layer-2, rgba(48, 50, 51, 0.1));
    z-index: 2;
  }

  div.input {
    color: var(--text-default, #1b1f24);
    font-size: 12px;
    font-style: normal;
    font-weight: 400;
    line-height: 18px;
    max-height: 150px;
    overflow-y: auto;
    min-height: 18px;
    position: relative;
  }

  .input::before {
    content: attr(data-placeholder);
    position: absolute;
    top: 0;
    left: 0;
    color: #aaa;
    pointer-events: none;
    white-space: pre-wrap;
    display: block;
    width: 100%;
    overflow: hidden;
    color: var(--text-placeholder, #6a727c);
  }

  .input:empty::before {
    display: block;
  }

  .input:not(:empty)::before {
    display: none;
  }
}

.tj-inspector-timepicker.dark-theme {
  .react-datepicker {
    color: #f4f6fa !important;
    background-color: var(--surfaces-surface-01) !important;
  }

  .react-datepicker,
  .react-datepicker__header {
    border: 1px solid var(--borders-default);
    background-color: #1f2936;

    .react-datepicker-time__header {
      color: #fff !important;
    }
  }
}

.tj-inspector-timepicker {
  padding: 0px !important;

  .react-datepicker__time-list {
    scrollbar-width: none;
  }

  .react-datepicker__triangle {
    display: none;
  }
}

.custom-inspector-validation-date-picker,
.custom-inspector-validation-time-picker {
  flex-basis: 100% !important;
  font-family: monospace;
  font-size: 12px;
  height: 32px;

  .react-datepicker-wrapper {
    width: 100%;

    input {
      width: 100%;
      border: 1px solid var(--slate7);
      padding: 5px 5px;
      background-color: var(--base);
      background-color: #fff;
      color: rgb(0, 92, 197);
      height: 32px;
    }

    input.dark-theme {
      background-color: #272822;
      color: rgb(174, 129, 255);
    }
  }
}

.custom-inspector-validation-time-picker {
  .custom-time-input {
    border-left: none;
    border-radius: 10px;
  }

  .time-col {
    height: 200px;
  }

  .react-datepicker__input-time-container {
    border-radius: 10px;
  }
}

.custom-inspector-validation-time-picker-popper {
  border-radius: 10px;
}

.input-date-display-format,
.input-date-time-format {
  height: 60px;

  .hide-fx {
    opacity: 0;
    transition: opacity 0.3s ease;
  }

  &:hover {
    .hide-fx {
      opacity: 1;
    }
  }
}

.tj-daterange-widget.dark-theme {
  .react-datepicker__day {
    color: white;
  }

  .react-datepicker__day:hover,
  .react-datepicker__day--selecting-range-end {
    background-color: var(--interactive-overlays-fill-hover) !important;
  }

  .react-datepicker__day--keyboard-selected {
    background-color: var(--interactive-overlays-fill-pressed) !important;
  }

  .react-datepicker__month-container {
    background-color: #1e2226;
  }

  .react-datepicker__day--outside-month {
    color: #6d757d;
  }

  .react-datepicker__day-name {
    color: #858c94;
  }
}

.tj-daterange-widget {
  border-radius: 10px;
  box-shadow: 0px 8px 16px 0px #3032331a !important;
  font-family: "IBM Plex Sans";

  .react-datepicker__day--in-selecting-range,
  .react-datepicker__day--in-range {
    border-radius: 0px;
    background-color: #4368e31a !important;
  }

  .react-datepicker__header {
    background-color: var(--surfaces-surface-01);
    padding: 6px 0px;
    border: none;
  }

  .react-datepicker__day--selecting-range-end {
    border-radius: 8px;
    background-color: #ededee !important;
  }

  .react-datepicker__day--selecting-range-start,
  .react-datepicker__day--selected,
  .react-datepicker__day--range-end {
    border-radius: 8px !important;
    background-color: var(--cc-primary-brand) !important;
    color: #fff !important;
  }

  .react-datepicker__day--in-range:has(+ .react-datepicker__day--range-end),
  .react-datepicker__day--in-selecting-range:has(+ .react-datepicker__day--selecting-range-end) {
    border-top-right-radius: 8px;
    border-bottom-right-radius: 8px;
  }

  .react-datepicker__day--in-range:has(+ .react-datepicker__day--range-end) {
    box-shadow: 10px 0 0 0px #4368e31a;
  }

  .react-datepicker__day--range-start+.react-datepicker__day--in-range,
  .react-datepicker__day--selecting-range-start+.react-datepicker__day--in-selecting-range {
    border-top-left-radius: 8px;
    border-bottom-left-radius: 8px;
  }

  .react-datepicker__day--range-start+.react-datepicker__day--in-range {
    box-shadow: -10px 0 0 0px #4368e31a;
  }

  .react-datepicker__week {

    .react-datepicker__day--in-range:first-of-type,
    .react-datepicker__day--in-selecting-range:first-of-type,
    .react-datepicker__day--outside-month+.react-datepicker__day--in-range,
    .react-datepicker__day--outside-month+.react-datepicker__day--in-selecting-range {
      border-top-left-radius: 8px;
      border-bottom-left-radius: 8px;
    }

    .react-datepicker__day--in-range:last-of-type,
    .react-datepicker__day--in-selecting-range:last-of-type,
    .react-datepicker__day--in-range:has(+ .react-datepicker__day--outside-month),
    .react-datepicker__day--in-selecting-range:has(+ .react-datepicker__day--outside-month) {
      border-top-right-radius: 8px;
      border-bottom-right-radius: 8px;
    }
  }

  .tj-datepicker-widget-arrows {
    box-shadow: 0px 1px 0px 0px #0000000b;
    border: 1px solid var(--borders-default);
    display: flex;
    align-items: center;
    justify-content: center;
    padding: 4px;
    background-color: var(--cc-surface1-surface) !important;
  }

  .tj-datepicker-widget-right {
    position: absolute;
    right: 10px;
  }

  .tj-datepicker-widget-left {
    position: absolute;
    left: 10px;
  }

  .react-datepicker__day {
    font-size: 12px;
    font-style: normal;
    font-weight: 500;
    color: var(--text-primary);
    width: 34px;
    margin: 0px;
  }

  .react-datepicker__week {
    height: 24px;
    margin-bottom: 11px;
  }

  .react-datepicker {
    border-radius: 10px !important;
    border: none;
  }
}

.tj-daterangepicker-widget-month-selector,
.tj-daterangepicker-widget-year-selector {
  appearance: none;
  -moz-appearance: none;
  -webkit-appearance: none;
  padding-right: 4px;
  /* Add some padding on the right to create space for custom arrow */
  background-image: url('data:image/svg+xml;utf8,<svg xmlns="http://www.w3.org/2000/svg" viewBox="0 0 24 24" fill="%23424242" width="18px" height="18px"><path d="M7 10l5 5 5-5z" /></svg>');
  /* Add a custom arrow (you can use your own SVG) */
  background-repeat: no-repeat;
  background-position: right center;
  border: none;
  /* Remove the default border */
  padding: 8px;
  /* Adjust padding as needed */
  cursor: pointer;
  /* Add pointer cursor for better usability */
  background: none;
  padding: 0px;
  height: 24px;
  text-align: center;
  color: var(--text-primary);
  font-weight: 500;
  width: auto;
}

.datepicker-widget {
  .react-datepicker-wrapper {
    width: 100% !important;
  }
}

.daterangepicker-header {
  display: flex;
}

.datepicker-select-check {
  position: absolute;
  left: 10px;
}

.tj-daterange-widget.react-datepicker-month-component {
  border-radius: 10px;
  box-shadow: 0px 8px 16px 0px #3032331a !important;
  font-family: "IBM Plex Sans";

  .react-datepicker__month-container {
    box-shadow: none !important;
  }

  .react-datepicker__month-text {
    height: 26px !important;
    margin: 0px;
    width: 100% !important;
  }

  .react-datepicker__month-text--in-selecting-range,
  .react-datepicker__month-text--in-range {
    border-radius: 0px;
    background-color: #4368e31a !important;
    color: #000;
  }

  .react-datepicker__header {
    background-color: var(--surfaces-surface-01);
    padding: 6px 0px;
    border: none;
  }

  .react-datepicker__month-text--selecting-range-end {
    border-radius: 8px;
    background-color: #ededee !important;
  }

  .react-datepicker__month-text--selecting-range-start,
  .react-datepicker__month-text--selected,
  .react-datepicker__month-text--range-end {
    border-radius: 8px !important;
    background-color: var(--cc-primary-brand) !important;
    color: #fff !important;
  }

  .react-datepicker__month-text--in-range:has(+ .react-datepicker__month-text--range-end),
  .react-datepicker__month-text--in-selecting-range:has(+ .react-datepicker__month-text--selecting-range-end) {
    border-top-right-radius: 8px;
    border-bottom-right-radius: 8px;
  }

  .react-datepicker__month-text--in-range:has(+ .react-datepicker__month-text--range-end) {
    box-shadow: 10px 0 0 0px #4368e31a;
  }

  .react-datepicker__month-text--range-start+.react-datepicker__month-text--in-range,
  .react-datepicker__month-text--selecting-range-start+.react-datepicker__month-text--in-selecting-range {
    border-top-left-radius: 8px;
    border-bottom-left-radius: 8px;
  }

  .react-datepicker__month-text--range-start+.react-datepicker__month-text--in-range {
    box-shadow: -10px 0 0 0px #4368e31a;
  }

  .react-datepicker__month-wrapper {
    gap: 0px !important;

    .react-datepicker__month-text--in-range:first-of-type,
    .react-datepicker__month-text--in-selecting-range:first-of-type,
    .react-datepicker__month-text--outside-month-text+.react-datepicker__month-text--in-range,
    .react-datepicker__month-text--outside-month-text+.react-datepicker__month-text--in-selecting-range {
      border-top-left-radius: 8px;
      border-bottom-left-radius: 8px;
    }

    .react-datepicker__month-text--in-range:last-of-type,
    .react-datepicker__month-text--in-selecting-range:last-of-type,
    .react-datepicker__month-text--in-range:has(+ .react-datepicker__month-text--outside-month-text),
    .react-datepicker__month-text--in-selecting-range:has(+ .react-datepicker__month-text--outside-month-text) {
      border-top-right-radius: 8px;
      border-bottom-right-radius: 8px;
    }
  }
}

.dark-theme.tj-daterange-widget.react-datepicker-month-component {
  .react-datepicker {
    background-color: #1e2226;
  }

  .react-datepicker__month-text--selecting-range-end {
    border-radius: 8px;
    background-color: var(--interactive-overlays-fill-hover) !important;
  }
}

.tj-daterange-widget.react-datepicker-year-component {
  border-radius: 10px;
  box-shadow: 0px 8px 16px 0px #3032331a !important;
  font-family: "IBM Plex Sans";
  background-color: var(--cc-surface1-surface);

  .react-datepicker__year-container {
    box-shadow: none !important;
  }

  .react-datepicker__year-wrapper {
    gap: 0px !important;

    .react-datepicker__year-text--in-range:first-of-type,
    .react-datepicker__year-text--in-selecting-range:first-of-type {
      border-top-left-radius: 8px;
      border-bottom-left-radius: 8px;
    }

    .react-datepicker__year-text--in-range:last-of-type,
    .react-datepicker__year-text--in-selecting-range:last-of-type {
      border-top-right-radius: 8px;
      border-bottom-right-radius: 8px;
    }
  }

  .react-datepicker__year-text {
    height: 26px !important;
    margin-top: 5px !important;
    margin-bottom: 5px !important;
    margin: 0px;
    width: 62px !important;
  }

  .react-datepicker__year-text--in-selecting-range,
  .react-datepicker__year-text--in-range {
    border-radius: 0px;
    background-color: #4368e31a !important;
    color: #000;
  }

  .react-datepicker__header {
    background-color: var(--surfaces-surface-01);
    padding: 6px 0px;
    border: none;
  }

  .react-datepicker__year-text--selecting-range-end {
    border-radius: 8px;
    background-color: #ededee !important;
  }

  .react-datepicker__year-text--selecting-range-start,
  .react-datepicker__year-text--selected,
  .react-datepicker__year-text--range-end {
    border-radius: 8px !important;
    background-color: var(--cc-primary-brand) !important;
    color: #fff !important;
  }

  .react-datepicker__year-text--in-range:has(+ .react-datepicker__year-text--range-end),
  .react-datepicker__year-text--in-selecting-range:has(+ .react-datepicker__year-text--selecting-range-end) {
    border-top-right-radius: 8px;
    border-bottom-right-radius: 8px;
  }

  .react-datepicker__year-text--in-range:has(+ .react-datepicker__year-text--range-end) {
    box-shadow: 10px 0 0 0px #4368e31a;
  }

  .react-datepicker__year-text--range-start+.react-datepicker__year-text--in-range,
  .react-datepicker__year-text--selecting-range-start+.react-datepicker__year-text--in-selecting-range {
    border-top-left-radius: 8px;
    border-bottom-left-radius: 8px;
  }

  .react-datepicker__year-text--range-start+.react-datepicker__year-text--in-range {
    box-shadow: -10px 0 0 0px #4368e31a;
  }
}

.dark-theme {
  .daterangepicker-header {
    color: #fff;
  }
}

.dark-theme.tj-daterange-widget.react-datepicker-year-component {
  .react-datepicker {
    background-color: #1e2226;
  }

  .react-datepicker__year-text--selecting-range-end {
    border-radius: 8px;
    background-color: var(--interactive-overlays-fill-hover) !important;
  }
}

.ai-builder-sidebar {
  display: flex;
  flex-direction: column;
  overflow-x: hidden;
  position: relative;
  height: 100%;
  transition: right 0.3s ease;
  z-index: 1000;
  overflow-y: auto;

  border-left: 1px solid var(--border-weak, #e4e7eb);
  background-color: #fff;
  box-shadow: 0px 0px 1px 0px var(--dropshadow-100700-layer-1, rgba(48, 50, 51, 0.05)),
    0px 8px 16px 0px var(--dropshadow-100400-layer-2, rgba(48, 50, 51, 0.1));

  .input-box-gradient {
    position: absolute;
    bottom: 0;
    width: 100%;
    z-index: 1;
  }

  .reactMarkdown {
    * {
      font-size: 12px !important;
      color: var(--text-default, #1b1f24);
    }
  }

  .bullet {
    align-self: flex-start;
    background-color: var(--text-placeholder, #6a727c);
    margin-top: 6px;
  }

  &.dark-theme {
    background-color: #1f2936;

    .header {
      background-color: #1f2936;
    }
  }

  button.dropdown-toggle {
    height: 20px;
    width: 20px;
    display: flex;
    align-items: center;
    justify-content: center;
    background-color: transparent;
    margin-right: 5px;
    border: none;

    svg {
      transition: ease-in-out 0.2s;
      flex-shrink: 0;
    }

    &:hover {
      border: 1px solid var(--border-default, #ccd1d5);
      background: var(--button-outline-hover, rgba(136, 144, 153, 0.12));
    }

    // &:focus {
    //   border: 1px solid var(--border-default, #CCD1D5);
    //   background: var(--button-outline, #FFF);
    //   box-shadow: 0px 0px 0px 2px var(--Interactive-focusActive, #4368E3);
    // }

    &::after {
      display: none !important;
    }
  }

  .header {
    position: sticky;
    top: 0;
    z-index: 2;

    background-color: #fff;
    padding: 0.5rem 1rem;

    border-bottom: 1px solid var(--border-weak, #e4e7eb);

    section {
      display: flex;
      align-items: center;
      justify-content: space-between;

      h1 {
        color: var(--text-default, #1b1f24);
        font-family: "IBM Plex Sans";
        font-size: 14px;
        font-style: normal;
        font-weight: 500;
        line-height: 20px;
        margin-bottom: 0;
      }

      button {
        height: 28px;
        width: 28px;
        display: flex;
        align-items: center;
        justify-content: center;
        background: transparent;

        &:hover {
          background: var(--interactive-hover, rgba(136, 144, 153, 0.12));
        }

        // &:focus {
        //     border: 1px solid var(--border-default, #CCD1D5);
        //     background: var(--button-outline, #FFF);
        //     box-shadow: 0px 0px 0px 2px var(--Interactive-focusActive, #4368E3);
        // }
      }
    }
  }

  .conversation-wrapper {
    overflow-y: auto;
    flex-grow: 1;
    padding: 1rem;
    z-index: 2;
    scroll-behavior: smooth;

    // remote the scrollbar
    &::-webkit-scrollbar {
      display: none;
    }

    .zero-state-wrapper {
      margin-bottom: 20px;

      header {
        .logo {
          display: flex;
          justify-content: center;
          align-items: center;
          display: flex;
          width: 40px;
          height: 40px;
          border-radius: 24px;
          border: 1px solid var(--border-weak, #e4e7eb);
          background: var(--background-surface-layer-01, #ffffff);
        }

        .greeting {
          margin-top: 12px;

          h1 {
            margin: 0;
            color: var(--text-default, #1b1f24);
            font-size: 16px;
            font-style: normal;
            font-weight: 500;
          }

          p {
            color: var(--text-placeholder, #6a727c);
            font-size: 12px;
            font-style: normal;
            font-weight: 400;
            margin-top: 4px;
          }
        }
      }

      .get-started {
        margin-top: 24px;

        h2 {
          display: flex;
          padding: 6px 0px;
          color: var(--text-placeholder, #6a727c);
          font-size: 11px;
          font-style: normal;
          font-weight: 500;
          line-height: 20px;
          margin: 0;
        }

        .suggestion {
          display: flex;
          padding: 4px 8px;
          align-items: center;
          gap: 4px;
          border-radius: 6px;

          p {
            margin: 0;
            color: var(--text-default, #1b1f24);
            font-size: 12px;
            font-style: normal;
            font-weight: 400;
          }

          // &:hover {
          //   background: var(--interactive-hover, rgba(136, 144, 153, 0.12));
          // }
        }
      }
    }

    .message-wrapper {
      &+.message-wrapper {
        margin-top: 20px;
      }

      header {
        .logo {
          display: flex;
          width: 28px;
          height: 28px;
          justify-content: center;
          align-items: center;
          gap: 8px;
          border-radius: 24px;
          border: 1px solid var(--border-weak, #e4e7eb);
          background: var(--background-surface-layer-01, #ffffff);

          svg {
            flex-shrink: 0;
          }
        }
      }

      &.invalid-prompt {
        .message-section:first-of-type {
          margin-top: 4px;

          p {
            margin: 0;
            color: var(--text-default, #1b1f24);
            font-size: 12px;
            font-style: normal;
            font-weight: 400;
          }
        }

        .message-section:nth-of-type(2) {
          margin-top: 12px;

          h3 {
            margin: 0;
            color: var(--text-placeholder, #6a727c);
            font-size: 11px;
            font-style: normal;
            font-weight: 500;
            line-height: 20px;
            margin-top: 6px;
          }

          div.options {
            margin-top: 6px;
          }

          p {
            color: var(--text-default, #1b1f24);
            font-size: 12px;
            font-style: normal;
            font-weight: 400;
            line-height: 18px;
            padding: 4px 8px;
            margin: 0;
            border-radius: 6px;

            &:hover {
              background: var(--interactive-hover, rgba(136, 144, 153, 0.12));
            }
          }
        }

        .message-section:nth-of-type(3) {
          margin-top: 12px;

          .carousel-button {
            top: calc(50% + 15px);
          }

          h2 {
            margin: 0;
            color: var(--text-placeholder, #6a727c);
            font-size: 11px;
            font-style: normal;
            font-weight: 500;
            line-height: 20px;
            padding: 6px 0 0 0;
          }
        }
      }

      &.ai {

        h1,
        h2,
        h3 {
          margin: 0;
        }

        h1 {
          color: var(--text-default, #1b1f24);
          font-size: 16px;
          font-style: normal;
          font-weight: 500;
          line-height: 24px;
        }

        h2 {
          color: var(--text-default, #1b1f24);
          font-size: 12px;
          font-style: normal;
          font-weight: 500;
          line-height: 18px;
        }

        .content {
          color: var(--text-default, #1b1f24);
          font-size: 12px;
          font-style: normal;
          font-weight: 400;
          line-height: 170%;
        }

        .ai-response-section:first-of-type {
          margin-top: 4px;
        }

        .ai-response-section:not(:first-of-type) {
          margin-top: 8px;
        }

        .subsection {
          margin-top: 8px;

          header {
            display: flex;
            align-items: center;
            height: 24px;

            svg.ai-generated-badge {
              margin-left: 10px;
            }
          }

          h3 {
            margin: 0;
            color: var(--text-placeholder, #6a727c);
            font-size: 11px;
            font-style: normal;
            font-weight: 500;
            line-height: 20px;
          }

          .subsection-content {
            margin-left: 20px;

            .list-item {
              color: var(--text-default, #1b1f24);
              font-size: 12px;
              font-style: normal;
              font-weight: 400;
              line-height: 18px;
              display: flex;
              gap: 6px;
              align-items: center;

              button.checkbox {
                display: flex;
                width: 16px;
                height: 16px;
                padding: 3px;
                justify-content: center;
                align-items: center;
                border-radius: 5px;
                margin-top: 2px;
                align-self: flex-start;
                border: none;

                &.selected {
                  background: var(--button-primary, #4368e3);
                }
              }
            }

            .list-item:first-of-type {
              margin-top: 2px;
            }

            .list-item:not(:first-of-type) {
              margin-top: 8px;
            }

            .color-picker {
              display: flex;
              margin-top: 8px;
              align-items: center;

              &:first-of-type {
                margin-top: 2px;
              }

              .color-input {
                width: 18px;
                height: 18px;
                border-radius: 6px;
                outline: none;
                border: 1px solid var(--border-default, #ccd1d5);
                background: #ffb224;
                box-shadow: 0px 1px 0px 0px var(--_-Dropshadow-000, rgba(0, 0, 0, 0.1));

                &:hover {
                  cursor: pointer;
                }
              }

              p {
                margin-bottom: 0;
                margin-left: 6px;
                color: var(--text-default, #1b1f24);
                text-align: center;

                /* Paragraph/Extrasmall/Regular */
                font-family: "IBM Plex Sans";
                font-size: 12px;
                font-style: normal;
                font-weight: 400;
                line-height: 20px;
                /* 166.667% */
              }

              .color-picker-item {
                width: 24px;
                height: 24px;
                border-radius: 50%;
                border: 1px solid var(--border-weak, #e4e7eb);
                cursor: pointer;

                &.selected {
                  border: 1px solid var(--border-default, #ccd1d5);
                }
              }
            }

            .table {
              margin-top: 2px;
              border-radius: 6px;
              border: 1px solid var(--border-weak, #e4e7eb);

              .tabs {
                display: flex;
                margin: 0px 16px;
                gap: 4px;
                overflow-x: auto;
                width: auto;

                // hide scrollbar
                &::-webkit-scrollbar {
                  display: none;
                }

                button {
                  margin: 6px 0;
                  padding: 2px 7px;
                  font-family: "IBM Plex Sans";
                  font-size: 12px;
                  font-style: normal;
                  font-weight: 500;
                  line-height: 18px;
                  background: transparent;
                  border: none;
                  outline: none;
                  // border-radius: 0px;
                  position: relative;
                  color: var(--text-placeholder, #6a727c);
                  flex-shrink: 0;
                  // border-bottom: 2px solid transparent;

                  &.active {
                    color: var(--text-default, #1b1f24);

                    &::after {
                      content: "";
                      display: block;
                      width: 100%;
                      height: 2px;
                      background: var(--button-primary, #4368e3);
                      position: absolute;
                      bottom: -6px;
                      left: 0;
                    }
                  }

                  &:not(.active):hover {
                    background: var(--interactive-hover,
                        rgba(136, 144, 153, 0.12));
                    padding: 2px 7px;
                  }
                }
              }

              .table-row {
                display: flex;
                justify-content: space-between;
                padding: 8px 12px;
                border-top: 1px solid var(--border-weak, #e4e7eb);

                p {
                  margin: 0;
                  flex-grow: 1;
                  font-size: 12px;
                  font-style: normal;
                  font-weight: 400;
                  line-height: 18px;

                  &:first-of-type {
                    color: var(--text-default, #1b1f24);
                  }

                  &:not(:first-of-type) {
                    color: var(--text-placeholder, #6a727c);
                    text-align: right;
                  }
                }
              }
            }

            .query {
              display: flex;
              align-items: center;
              gap: 4px;
              padding: 4px;
              border-radius: 6px;
              background: #88909914;

              svg {
                flex-shrink: 0;
              }

              p {
                margin: 0;
                color: var(--text-placeholder, #6a727c);
                font-size: 11px;
                font-style: normal;
                font-weight: 400;
                line-height: 16px;
                white-space: nowrap;
                overflow: hidden;
                text-overflow: ellipsis;
              }

              h4 {
                color: var(--text-default, #1b1f24);
                font-family: "IBM Plex Sans";
                font-size: 12px;
                font-style: normal;
                font-weight: 500;
                line-height: 18px;
                margin: 0;
                flex-shrink: 0;
              }

              &:first-of-type {
                margin-top: 2px;
              }

              &:not(:first-of-type) {
                margin-top: 8px;
              }
            }
          }
        }

        .options {
          display: flex;
          padding: 4px;
          margin-top: 4px;

          .regenerate-response {
            display: flex;
            align-items: center;
            color: var(--text-default, #1b1f24);
            font-size: 11px;
            font-style: normal;
            font-weight: 500;
            line-height: 16px;
            gap: 4px;
            padding: 2px 8px;

            &:hover {
              cursor: pointer;
            }
          }

          .message-votes {
            display: flex;

            &:hover {
              button.active {
                background: var(--interactive-hover, rgba(136, 144, 153, 0.12));
              }
            }

            button {
              background: transparent;
              border: none;
              outline: none;
              display: flex;
              height: 28px;
              width: 28px;
              align-items: center;
              flex: 1 0 0;
              cursor: pointer;

              &:disabled {
                opacity: 0.7;
              }
            }
          }
        }
      }

      &.user {
        display: flex;
        max-width: 90%;
        margin-left: auto;

        /* 150% */
        .user-message {
          white-space: pre-wrap;
          display: inline-block;
          border-radius: 8px;
          background: #f5f6f7;
          padding: 8px 16px;
          justify-content: flex-end;
          align-items: center;
          gap: 8px;
          color: var(--text-default, #1b1f24);

          font-size: 12px;
          font-style: normal;
          font-weight: 400;
          line-height: 18px;
          margin-left: auto;

          &.dark-theme {
            background-color: #1b1f24;
          }
        }
      }
    }
  }

  section.template-cards {
    overflow-x: auto;
    margin-top: 6px;
    transition: height 0.1s ease !important;
    flex-direction: row;
    gap: 16px;
    display: flex;

    &::-webkit-scrollbar {
      display: none;
    }

    .section-card {
      flex: 0 0 auto;
      // display: flex;
      width: 184px;
      height: 100px;
      padding: 12px 16px;
      // flex-direction: column;
      // justify-content: center;
      gap: 8px;
      border-radius: 6px;
      background-color: #88909914;

      &:hover {
        background: var(--interactive-hover, rgba(136, 144, 153, 0.12));
      }

      svg {
        width: 16px;
        height: 16px;
        flex-shrink: 0;
      }

      .section-card-content {
        margin-top: 8px;

        h3 {
          margin: 0;
          color: var(--text-default, #1b1f24);
          font-size: 12px;
          font-style: normal;
          font-weight: 500;
          line-height: 18px;
        }

        p {
          color: var(--text-placeholder, #6a727c);
          font-size: 11px;
          font-style: normal;
          font-weight: 400;
          line-height: 16px;
          margin: 0;
          word-wrap: break-word;
          word-break: break-word;
        }
      }
    }
  }

  .templates {
    margin-top: 24px;
    position: relative;

    header {
      display: flex;
      margin-top: 6px;

      h2 {
        margin: 0;
        color: var(--text-placeholder, #6a727c);
        font-size: 11px;
        font-style: normal;
        font-weight: 500;
        line-height: 20px;
      }
    }

    .carousel-button {
      position: absolute;
      top: calc(50% + 10px);
      right: -13px;
      transform: translateY(-50%);
      z-index: 1;

      height: 28px;
      width: 28px;
      display: flex;
      padding: 4px 8px;
      align-items: center;
      gap: 4px;
      border-radius: 6px;
      background-color: #fff;
      border-radius: 6px;
      border: 1px solid var(--border-weak, #e4e7eb);
      background: var(--button-secondary, #fff);

      /* Elevations/100 */
      box-shadow: 0px 0px 1px 0px var(--dropshadow-100700-layer-1, rgba(48, 50, 51, 0.05)),
        0px 1px 1px 0px var(--dropshadow-100400-layer-2, rgba(48, 50, 51, 0.1));

      &.left {
        left: -13px;
        transform: translateY(-50%) rotateY(180deg);
      }

      &:hover {
        background: var(--interactive-hover, rgba(136, 144, 153, 0.12));
      }
    }
  }
}

.ai-message-loading-state {
  display: flex;
  margin-top: 12px;
  gap: 20px;

  .logo {
    height: 28px;
    width: 28px;
    border-radius: 24px;
    background: var(--background-surface-layer-01, #ffffff);
    display: flex;
    justify-content: center;
    align-items: center;
    border: 1px solid var(--border-weak, #e4e7eb);
  }

  .right {
    display: flex;
    align-items: center;
    gap: 8px;

    span {
      color: var(--text-placeholder, #6a727c);
      text-align: center;
      font-size: 11px;
      font-style: normal;
      font-weight: 400;
      line-height: 16px;
    }

    div.dots {
      display: flex;
      align-items: center;
      gap: 4px;

      .dot {
        width: 8px;
        height: 8px;
        background-color: #ff5f6d;
        opacity: 0.3;
        border-radius: 50%;
        animation: dot-blink 1.2s infinite;
      }

      .dot:nth-child(1) {
        animation-delay: 0s;
      }

      .dot:nth-child(2) {
        animation-delay: 0.3s;
      }

      .dot:nth-child(3) {
        animation-delay: 0.6s;
      }

      @keyframes dot-blink {

        0%,
        80%,
        100% {
          opacity: 0;
        }

        40% {
          opacity: 1;
        }
      }
    }
  }
}

.tj-datepicker-popover {
  width: auto;
  height: 100%;
}

.tooljet-copilot-popover {
  z-index: 10000;
}

.copilot-overlay-trigger {
  display: flex;
  padding: 4px;
  justify-content: center;
  align-items: center;
  gap: 4px;
  outline: none;
  border-radius: 4px;
  border: 1px solid var(--border-weak, #e4e7eb);
  background: var(--button-secondary, #fff);
  box-shadow: 0px 0px 1px 0px var(--dropshadow-100700-layer-1, rgba(48, 50, 51, 0.05)),
    0px 1px 1px 0px var(--dropshadow-100400-layer-2, rgba(48, 50, 51, 0.1));

  &.preview-box {
    color: var(--text-default, #1b1f24);

    /* Paragraph/Extrasmall/Medium */
    font-family: "IBM Plex Sans";
    font-size: 12px;
    font-style: normal;
    font-weight: 500;
    line-height: 20px;
    /* 166.667% */
    display: flex;
    align-items: center;
    gap: 6px;
    padding: 4px 10px;
    border-radius: 6px;
    border: 1px solid Borders/default;
    background: surfaces/layer-01;

    /* Elevations/000 */
    box-shadow: 0px 1px 0px 0px var(--_-Dropshadow-000, rgba(0, 0, 0, 0.1));
  }

  &:hover {
    background: var(--interactive-hover, rgba(136, 144, 153, 0.12));
  }
}

.codehinter-copilot-btn {
  z-index: 1000;
}

#copilot-menu {
  width: 440px;
  max-width: 440px;
  max-height: 500px;
}

.tooljet-copilot {
  width: 100%;
  padding: 8px 16px !important;

  header {
    display: flex;
    align-items: center;
    justify-content: space-between;

    .text {
      color: var(--text-default, #1b1f24);
      display: flex;
      align-items: center;
      /* large/medium */
      font-family: "IBM Plex Sans";
      font-size: 14px;
      font-style: normal;
      font-weight: 500;
      line-height: 20px;
      gap: 4px;

      /* 142.857% */
    }

    button {
      border: none;
      outline: none;
      padding: 6px 7px;
      color: var(--text-default, #1b1f24);
      background: transparent;
      position: relative;

      &:hover {
        background: var(--interactive-hover, rgba(136, 144, 153, 0.12));
      }
    }
  }

  section.copilot-prompt-input {
    display: flex;
    align-items: center;
    margin-top: 8px;
    gap: 2px;
    justify-content: space-between;
    border-radius: 6px;
    border: 1px solid var(--border-weak, #e4e7eb);
    padding: 4px;

    &:focus-within {
      border: 1px solid var(--border-accent-strong, #4368e3);
    }

    .input {
      flex-grow: 1;
      color: var(--text-default, #1b1f24);
      font-family: "IBM Plex Sans";
      font-size: 12px;
      font-style: normal;
      font-weight: 400;
      line-height: 18px;
      position: relative;
      overflow-x: hidden;
      overflow-y: auto;
      max-height: 50px;
    }

    .input::before {
      content: attr(data-placeholder);
      position: absolute;
      top: 0;
      left: 0;
      color: #aaa;
      pointer-events: none;
      white-space: pre-wrap;
      display: block;
      width: 100%;
      overflow: hidden;
      color: var(--text-placeholder, #6a727c);
    }

    .input:empty::before {
      display: block;
    }

    .input:not(:empty)::before {
      display: none;
    }

    button.submit {
      height: 28px;
      width: 28px;
      border-radius: 6px;
      border: 1px solid var(--border-weak, #e4e7eb);
      background: var(--button-secondary, #fff);

      /* Elevations/100 */
      box-shadow: 0px 0px 1px 0px var(--dropshadow-100700-layer-1, rgba(48, 50, 51, 0.05)),
        0px 1px 1px 0px var(--dropshadow-100400-layer-2, rgba(48, 50, 51, 0.1));
      display: flex;
      align-items: center;
      justify-content: center;

      &:hover {
        border: 1px solid var(--border-default, #ccd1d5);
        background: var(--button-outline-hover, rgba(136, 144, 153, 0.12));
      }

      // when disabled
      &:disabled {
        border-radius: 6px;
        border: 1px solid var(--border-weak, #e4e7eb);
        background: linear-gradient(0deg,
            var(--button-outline-disabled, #fff) 0%,
            var(--button-outline-disabled, #fff) 100%),
          var(--button-secondary, #fff);
      }

      // &:focus {
      //   border: 1px solid var(--border-default, #CCD1D5);
      //   background: var(--button-outline, #FFF);
      //   box-shadow: 0px 0px 0px 2px var(--Interactive-focusActive, #4368E3);
      // }
    }
  }

  section.content {
    max-height: 400px;
    overflow-y: auto;
    margin: 16px auto;
    background-color: #f6f7f7;
    border-radius: 6px;

    pre {
      border: none;
      background-color: transparent;
      padding: 8px 16px;
    }
  }

  footer {
    display: flex;
    align-items: center;
    gap: 8px;

    button {
      border: none;
      outline: none;
      padding: 6px 7px;
      color: var(--text-default, #1b1f24);
      background: transparent;
      position: relative;
      display: flex;
      align-items: center;
      padding: 5px 10px;
      gap: 6px;
      color: var(--text-default, #1b1f24);

      /* base/medium */
      font-family: "IBM Plex Sans";
      font-size: 12px;
      font-style: normal;
      font-weight: 500;
      line-height: 18px;
      border-radius: 6px;
      border: 1px solid var(--border-weak, #e4e7eb);
      background: var(--button-secondary, #fff);

      /* Elevations/100 */
      box-shadow: 0px 0px 1px 0px var(--dropshadow-100700-layer-1, rgba(48, 50, 51, 0.05)),
        0px 1px 1px 0px var(--dropshadow-100400-layer-2, rgba(48, 50, 51, 0.1));

      /* 150% */
      &:hover {
        background: var(--interactive-hover, rgba(136, 144, 153, 0.12));
      }
    }
  }

  &.dark-theme {
    .copilot-loader-wrapper {
      background-color: #858c9414;
    }

    section.content {
      background-color: #858c9414;

      pre {
        color: #fff;
      }
    }
  }

  .copilot-loader-wrapper {
    border-radius: 6px;
    background-color: #f6f7f7;
    padding: 8px;

    .ai-message-loading-state {
      margin-top: 0;
    }
  }
}

.low-credits {
  display: flex;
  align-items: center;
  justify-content: space-between;
  border-radius: 6px;
  background: var(--background-error-weak, #fceeef);
  padding: 6px 8px;

  span {
    color: var(--text-default, #1b1f24);

    /* small/regular */
    font-family: "IBM Plex Sans";
    font-size: 11px;
    font-style: normal;
    font-weight: 400;
    line-height: 16px;
    /* 145.455% */
    margin-left: 8px;
    flex-grow: 1;
  }
}

.codebuilder-color-swatches-wrapper {
  min-width: 231.333px;
  width: 100%;
  height: 48px;
  padding: 8px;
  border-bottom: 1px solid var(--border-weak, #e4e7eb);
  display: flex;
  align-items: center;
  justify-content: center;

  .codebuilder-color-swatches {
    display: flex;
    padding: 2px;
    flex-wrap: wrap;
    width: 215px;

    .ToggleGroup {
      width: 100%;
      height: 100%;
    }
  }
}

.codebuilder-color-swatches-options {
  width: 100%;
  height: 30px;
  padding: 6px 8px;
  border-radius: 6px;

  &:hover {
    background-color: #f0f1f2 !important;
  }

  .color-icon {
    width: 18px;
    height: 18px;
    border-radius: 4px;
    border: 1.5px solid #ccd1d5;
    background-color: #0091ff;
  }
}

.theme-dropdown-wrapper {
  gap: 75px;
  height: 32px;
  margin-bottom: 20px !important;
  justify-content: space-between;
}

.theme-custom-menu-list-header {
  margin: 16px 14px 0px 8px !important;
  font-size: 12px;
  line-height: 20px;
}

.theme-create-btn {
  width: 100%;
  margin-bottom: 8px;
  height: 32px;
  color: #000;
  border: 1px solid var(--Border-brand-weak, #97aefc);
}

.theme-default-pill {
  font-size: 11px;
  background-color: #ccd1d54d;
  color: #6a727c;
  width: 49px;
  height: 18px;
  border-radius: 20px;
}

.no-scroll {
  overflow: hidden;
}

.textarea-widget:focus {
  border-color: var(--cc-primary-brand);
}

.multiselct-widget-option {
  input:checked {
    background-color: var(--cc-primary-brand);
  }
}

.multiselect-box {
  .options {
    input:checked {
      background-color: var(--cc-primary-brand);
    }
  }
}

.timer-btn {
  background-color: var(--cc-primary-brand);

  &:hover {
    background-color: var(--cc-primary-brand);
  }
}

.timer-btn-hover:hover {
  background-color: var(--cc-primary-brand);
}

.canvas-styles-header {
  display: flex;
  width: 100%;
  padding: 6px 16px;
  font-family: IBM Plex Sans;
  font-size: 12px;
  font-weight: 500;
  line-height: 20px;
  text-align: left;
  text-underline-position: from-font;
  text-decoration-skip-ink: none;
  background: var(--Background-surface-layer-02, #f6f8fa);
  color: #6a727c;
}

.app-export-btn {
  background-color: #ffffff;
  border: 1px solid var(--Border-default, #ccd1d5);
  box-shadow: 0px 1px 0px 0px var(--Dropshadow000);
}

.dark-theme {
  .app-export-btn {
    background-color: #313b46;
    color: #ffffff;
    border: 1px solid transparent;
  }

  .canvas-styles-header {
    background-color: #212325;
    color: #ffffff;
  }
}

.dark-theme {
  .codebuilder-color-swatches-options:hover {
    background-color: #313b46 !important;
  }
}

.codebuilder-color-picker {
  box-shadow: var(--elevation-400-box-shadow) !important;
  border-radius: 8px !important;

  .sketch-picker {
    border: none !important;
  }
}

.accordion-button.inspector {
  justify-content: space-between;
  padding: 0.375rem 1rem !important;
  border-bottom-width: 1px;
  font-family: IBM Plex Sans;
  font-weight: 500;
  font-size: 12px;
  line-height: 20px;
  letter-spacing: 0%;
  background-color: var(--interactive-default);

  &:hover {
    background-color: var(--interactive-hover);
  }
}

.cm-tooltip {
  z-index: 9999 !important;
}

.accordion-item {
  .accordion-button.inspector {
    height: 28px;
    padding: 0rem 1rem !important;
    background-color: transparent;

    &:hover {
      background-color: transparent;
    }
  }

  .accordion-header {
    height: 40px;
    display: flex;
    align-items: center;
  }

  .accordion-body {
    border-bottom: 1px solid rgba(101, 109, 119, 0.16);
  }
}

.workspace-constant-value {
  position: relative;

  .fromEnv {
    content: ".env";
    border-radius: 6px;
    background: var(--Indigo-50, #eef4ff);
    padding: 0px 8px;
    width: 40px;
    align-items: center;
    position: absolute;
    color: var(--Indigo-700, #3538cd);
    text-align: center;
    font-size: 12px;
    font-style: normal;
    font-weight: 500;
    line-height: 20px;
    margin-left: 24px;
  }

  .isDuplicate {
    padding: 0px 8px;
    border-radius: 6px;
    background: var(--Error-50, #fef3f2);
    color: var(--Error-700, #b42318);
    text-align: center;
    font-size: 12px;
    font-style: normal;
    font-weight: 500;
    line-height: 20px;
    /* 166.667% */
    margin-left: 24px;
  }

  .env-secret-hidden-message {
    border-radius: 16px;
    background: var(--Warning-50, #fffaeb);
    padding: 4px 12px;
    color: var(--Warning-700, #b54708);
    font-size: 12px;
    font-style: normal;
    font-weight: 400;
    line-height: 18px;

    &.dark {
      background: #fffaeb !important;
    }
  }
}

.phone-input-widget {
  .tj-text-input-widget.is-invalid {
    border-left: none !important;
  }

  input[type="tel"] {
    border-top-left-radius: "0px" !important;
    border-bottom-left-radius: "0px" !important;
  }
}

.single-line-codehinter-input {
  .cm-editor {
    max-height: 100px !important;
  }
}

.base-medium {
  font-family: "IBM Plex Sans";
  font-size: 12px;
  font-style: normal;
  font-weight: 500;
  line-height: 18px;
}

.base-regular {
  font-family: "IBM Plex Sans";
  font-size: 12px;
  font-style: normal;
  font-weight: 400;
  line-height: 18px;
}

.small-medium {
  font-family: "IBM Plex Sans";
  font-size: 11px;
  font-style: normal;
  font-weight: 500;
  line-height: 16px;
}

.large-medium {
  font-family: "IBM Plex Sans";
  font-size: 14px;
  font-style: normal;
  font-weight: 500;
  line-height: 20px;
}

.card.jet-table.table-component {
  .table-cell {
    input[type="checkbox"] {
      accent-color: var(--cc-primary-brand);
      background-color: var(--cc-surface1-surface);
    }

    input[type="checkbox"]:checked::before {
      background-color: var(--cc-surface1-surface);
    }
  }
}

.canvas-component,
.workspace-theme-container {
  .spinner-border {
    color: var(--cc-primary-brand);
  }


  .kanban-container {
    background-color: var(--cc-surface1-surface);

    .header {
      background-color: var(--cc-surface1-surface);
    }

    .subcontainer-container {
      background-color: var(--cc-surface1-surface);

      .real-canvas {
        background-color: var(--cc-surface1-surface) !important;
      }
    }
  }

  .calendar-widget {
    background-color: var(--cc-surface1-surface);

    .rbc-time-header-gutter {
      color: var(--cc-primary-text);
    }

    .rbc-timeslot-group {
      color: var(--cc-primary-text);
    }

    .rbc-toolbar {
      color: var(--cc-primary-text);

      .rbc-btn-group {
        button {
          border-color: var(--cc-default-border);
          color: var(--cc-primary-text);
        }
      }
    }

    .rbc-button-link {
      color: var(--cc-primary-text);
    }

    .rbc-off-range {
      .rbc-button-link {
        color: var(--cc-placeholder-text);
      }
    }

    .rbc-off-range-bg {
      background-color: var(--cc-surface2-surface);
    }

    .rbc-month-header {
      .rbc-header {
        span {
          color: var(--cc-primary-text);
        }
      }
    }
  }

  input::placeholder,
  textarea::placeholder {
    color: var(--cc-placeholder-text) !important;
  }

  .sketch-picker {
    background-color: var(--cc-surface1-surface) !important;

    input {
      background-color: var(--cc-surface1-surface) !important;
    }
  }

  .multiselect-box {
    .search {
      input {
        background-color: var(--cc-surface1-surface) !important;
      }
    }

    .dropdown-container {
      background-color: var(--cc-surface1-surface) !important;
    }

    .select-item.selected {
      background-color: var(--cc-surface1-surface) !important;
    }

    .options {
      background-color: var(--cc-surface1-surface) !important;
    }
  }

  .codehinter-multi-line-input {

    .cm-gutters {
      background-color: var(--cc-surface3-surface) !important;
    }

    .cm-gutterElement {
      color: var(--cc-placeholder-text) !important;
    }
  }
}

.pagination {
  .page-item:not(.active) {
    .page-link:not(.arrow-icon) {
      color: var(--cc-primary-text);
    }
  }
}

.timer-wrapper {
  background-color: var(--cc-surface1-surface);

  .counter-container {
    color: var(--cc-primary-text);
  }
}

.pdf-page-controls {
  background-color: var(--cc-surface1-surface);

  span {
    color: var(--cc-primary-text);
  }
}

.list-timeline-content {
  .list-timeline-title {
    color: var(--cc-primary-text);
  }

  .text-muted {
    color: var(--cc-placeholder-text) !important;
  }

  .list-timeline-time {
    color: var(--cc-placeholder-text);
  }
}

.legacy-datepicker-widget {
  .react-datepicker__header {
    background-color: var(--cc-surface3-surface) !important;
  }

  select {
    background-color: var(--cc-surface1-surface) !important;
    color: var(--cc-primary-text) !important;
  }

  .react-datepicker-popper {
    width: 100%;
    border-radius: 10px !important;
  }

  .react-datepicker__header {
    color: var(--cc-primary-text) !important;
  }

  .react-datepicker__month-container {
    background-color: var(--cc-surface1-surface) !important;
    border-radius: 10px !important;
  }

  input {
    background-color: var(--cc-surface1-surface) !important;
    color: var(--cc-primary-text) !important;
  }
}

.components-container {
  // .accordion-header {
  //   height: 32px;
  // }

  .accordion-body {
    padding: 4px 0px 0px 0px !important;
  }
}

.table-component-footer,
.table-card-header {
  .tj-ghost-black-btn:hover {
    background-color: var(--cc-table-footer-action-hover, #eceef0) !important;
  }
}

.table-column-lists {
  .draggable-icon-container {
    display: flex;
    align-items: center;
    margin-left: 4px;
  }
}

.codehinter-popup {
  .single-line-codehinter-input {
    .cm-editor {
      max-height: 100% !important;
    }
  }
}

.missing-groups-modal {
  .modal-body {
    padding: 16px;

    .header {
      padding-top: 12px;
      font-weight: 500;
      font-size: 14px;
    }

    .sub-header {
      margin-bottom: 0px;
      font-size: 12px;
    }

    .groups-list {
      padding-top: 16px;
      padding-bottom: 16px;

      .container {
        padding: 12px;
      }
    }

    .info {
      margin-bottom: 0px;
      font-size: 12px;
      padding-bottom: 24px;
    }

    .action-btns {
      justify-content: space-between;
    }

    .primary-action,
    .secondary-action {
      padding: 8px !important;
      font-size: 12px;
    }

    .toggle-button {
      display: inline-flex;
      align-items: center;
      font-size: 14px;
      color: var(--icon-brand);
      background: none;
      border: none;
      cursor: pointer;
      padding: 0;
      font-family: inherit;
    }

    .toggle-button:hover {
      text-decoration: underline;
    }

    .toggle-button .chevron {
      transition: transform 0.2s ease;
    }

    .toggle-button.expanded .chevron {
      transform: rotate(180deg);
    }
  }
}

.application-editable-checkbox-container {
  .form-check-input {
    margin-right: 9px !important;
    margin-bottom: 5px !important;
    font-size: 12px !important;
  }

  .helper-text {
    margin-left: 25px !important;
    margin-bottom: 10px !important;
  }
}

.git-sync-modal {
  width: 400px !important;
  height: 484px !important;
}

.dark-theme.git-sync-modal {
  .modal-header {
    border-bottom: 1px solid var(--slate5) !important;
  }
}

.git-sync-modal .modal-header .modal-title .push-pull-tabs .tab-push.active,
.git-sync-modal .modal-header .modal-title .push-pull-tabs .tab-pull.active {
  border-bottom: 2px solid var(--indigo9) !important;
}

.custom_fc_frame {
  left: 40px !important;
}

.min-width-0 {
  min-width: 0 !important;
}

.width-unset {
  width: unset !important;
}

.scrollbar-container {
  scrollbar-width: 8px;
  scrollbar-color: rgba(0, 0, 0, 0.15) transparent;


  &::-webkit-scrollbar {
    width: 16px;
  }

  &::-webkit-scrollbar-track {
    background: transparent;
    width: 16px;
  }

  &::-webkit-scrollbar-thumb {
    background-color: rgba(0, 0, 0, 0.15);
    border-radius: 10px;
    width: 8px;
    margin: 0 4px;
  }

  &::-webkit-scrollbar-thumb:hover {
    background-color: rgba(0, 0, 0, 0.3);
  }
}

.scrollbar-tranck-transparent {
  scrollbar-width: 8px;
  scrollbar-color: rgba(0, 0, 0, 0.15) transparent;
}

.accordion-body-custom {
  padding: 0rem 1rem 1rem 1rem !important;
}

<<<<<<< HEAD
// To override existing styles,
@import "../HomePage/styles/homepage.scss";
=======
.editor-sidebar {
  .components-container {
    .search-box-wrapper {
      .input-icon-addon {
        top: 2px;
      }
    }
  }
}
>>>>>>> a0a65c33
<|MERGE_RESOLUTION|>--- conflicted
+++ resolved
@@ -18205,10 +18205,8 @@
   padding: 0rem 1rem 1rem 1rem !important;
 }
 
-<<<<<<< HEAD
 // To override existing styles,
 @import "../HomePage/styles/homepage.scss";
-=======
 .editor-sidebar {
   .components-container {
     .search-box-wrapper {
@@ -18217,5 +18215,4 @@
       }
     }
   }
-}
->>>>>>> a0a65c33
+}