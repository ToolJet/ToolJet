--- conflicted
+++ resolved
@@ -11831,11 +11831,6 @@
     width: 170px !important;
   }
 }
-<<<<<<< HEAD
-.color-slate-11{
-  color: var(--slate11) !important;
-}
-=======
 
 .custom-gap-8 {
   gap: 8px;
@@ -11848,7 +11843,6 @@
 .custom-gap-6 {
   gap: 6px
 }
->>>>>>> 48653181
 
 // ToolJet Database buttons
 
@@ -11860,33 +11854,20 @@
 .custom-gap-2 {
   gap: 2px
 }
-<<<<<<< HEAD
 .custom-gap-3{
   gap: 3px;
 }
-.custom-gap-4{
-  gap: 4px;
-}
-.custom-gap-6{
-  gap:6px
-}
-.custom-gap-8{
-  gap: 8px;
-=======
-
 .custom-gap-4 {
   gap: 4px;
 }
 
 .text-black-000 {
   color: var(--text-black-000) !important;
->>>>>>> 48653181
 }
 
 .custom-gap-12 {
   gap: 12px
 }
-<<<<<<< HEAD
 .custom-gap-16{
   gap: 16px;
 }
@@ -11894,10 +11875,6 @@
   color: var(--text-black-000) !important;
 }
 #inspector-tabpane-properties{
-=======
-
-#inspector-tabpane-properties {
->>>>>>> 48653181
   .accordion {
     .accordion-item:last-child {
       border-bottom: none !important;
