--- conflicted
+++ resolved
@@ -6108,7 +6108,234 @@
     }
   }
 }
-<<<<<<< HEAD
+.dark-theme-placeholder::placeholder{
+  color: #C8C6C6;
+}
+.dark-multiselectinput{
+  input{
+    color: white;
+    &::placeholder{
+      color: #C8C6C6;
+    }
+  }
+}
+
+// Language Selection Modal
+.lang-selection-modal {
+  font-weight: 500;
+
+  .list-group{
+    padding: 1rem 1.5rem;
+    padding-top: 0;
+    overflow-y: scroll;
+    height: calc(100% - 68px);
+  }
+
+  .list-group-item {
+    border: 0;
+    p {
+      margin-bottom: 0px;
+      margin-top: 2px;
+    }
+  }
+
+  .list-group-item.active {
+    background-color: #edf1ff;
+    color: #4d72fa;
+    font-weight: 600;
+    margin-top: 0px;
+  }
+
+  .modal-body{
+    height: 50vh;
+    padding: 0;
+  }
+
+  .lang-list {
+    height: 100%;
+    .search-box{
+      position: relative;
+      margin: 1rem 1.5rem;
+    }
+    input {
+      border-radius: 5px !important;
+    }
+
+    .input-icon {
+      display: flex;
+    }
+
+    .input-icon {
+      .search-icon {
+        display: block;
+        position: absolute;
+        left: 0;
+        margin-right: 0.5rem;
+      }
+
+      .clear-icon {
+        cursor: pointer;
+        display: block;
+        position: absolute;
+        right: 0;
+        margin-right: 0.5rem;
+      }
+    }
+
+    .list-group-item.active {
+      color: $primary;
+    }
+  }
+}
+
+.lang-selection-modal.dark {
+  .modal-header {
+    border-color: #232e3c !important;
+  }
+
+  .modal-body,
+  .modal-footer,
+  .modal-header,
+  .modal-content {
+    color: white;
+    background-color: #2b394a;
+  }
+
+  .list-group-item {
+    color: white;
+    border: 0;
+  }
+
+  .list-group-item:hover {
+    background-color: #232e3c;
+  }
+
+  .list-group-item.active {
+    background-color: #4d72fa;
+    color: white;
+    font-weight: 600;
+  }
+
+  .no-results-item {
+    background-color: #2b394a;
+    color: white;
+  }
+
+  input {
+    background-color: #2b394a;
+    border-color: #232e3c;
+    color: white;
+  }
+}
+
+// Language Selection Modal
+.lang-selection-modal {
+  font-weight: 500;
+
+  .list-group{
+    padding: 1rem 1.5rem;
+    padding-top: 0;
+    overflow-y: scroll;
+    height: calc(100% - 68px);
+  }
+
+  .list-group-item {
+    border: 0;
+    p {
+      margin-bottom: 0px;
+      margin-top: 2px;
+    }
+  }
+
+  .list-group-item.active {
+    background-color: #edf1ff;
+    color: #4d72fa;
+    font-weight: 600;
+    margin-top: 0px;
+  }
+
+  .modal-body{
+    height: 50vh;
+    padding: 0;
+  }
+
+  .lang-list {
+    height: 100%;
+    .search-box{
+      position: relative;
+      margin: 1rem 1.5rem;
+    }
+    input {
+      border-radius: 5px !important;
+    }
+
+    .input-icon {
+      display: flex;
+    }
+
+    .input-icon {
+      .search-icon {
+        display: block;
+        position: absolute;
+        left: 0;
+        margin-right: 0.5rem;
+      }
+
+      .clear-icon {
+        cursor: pointer;
+        display: block;
+        position: absolute;
+        right: 0;
+        margin-right: 0.5rem;
+      }
+    }
+
+    .list-group-item.active {
+      color: $primary;
+    }
+  }
+}
+
+.lang-selection-modal.dark {
+  .modal-header {
+    border-color: #232e3c !important;
+  }
+
+  .modal-body,
+  .modal-footer,
+  .modal-header,
+  .modal-content {
+    color: white;
+    background-color: #2b394a;
+  }
+
+  .list-group-item {
+    color: white;
+    border: 0;
+  }
+
+  .list-group-item:hover {
+    background-color: #232e3c;
+  }
+
+  .list-group-item.active {
+    background-color: #4d72fa;
+    color: white;
+    font-weight: 600;
+  }
+
+  .no-results-item {
+    background-color: #2b394a;
+    color: white;
+  }
+
+  input {
+    background-color: #2b394a;
+    border-color: #232e3c;
+    color: white;
+  }
+}
+
 
 .link-widget{
   display: flex;
@@ -6135,232 +6362,5 @@
     width: 0;
     height: 0;
     background: transparent;
-=======
-.dark-theme-placeholder::placeholder{
-  color: #C8C6C6;
-}
-.dark-multiselectinput{
-  input{
-    color: white;
-    &::placeholder{
-      color: #C8C6C6;
-    }
-  }
-}
-
-// Language Selection Modal
-.lang-selection-modal {
-  font-weight: 500;
-
-  .list-group{
-    padding: 1rem 1.5rem;
-    padding-top: 0;
-    overflow-y: scroll;
-    height: calc(100% - 68px);
-  }
-
-  .list-group-item {
-    border: 0;
-    p {
-      margin-bottom: 0px;
-      margin-top: 2px;
-    }
-  }
-
-  .list-group-item.active {
-    background-color: #edf1ff;
-    color: #4d72fa;
-    font-weight: 600;
-    margin-top: 0px;
-  }
-
-  .modal-body{
-    height: 50vh;
-    padding: 0;
-  }
-
-  .lang-list {
-    height: 100%;
-    .search-box{
-      position: relative;
-      margin: 1rem 1.5rem;
-    }
-    input {
-      border-radius: 5px !important;
-    }
-
-    .input-icon {
-      display: flex;
-    }
-
-    .input-icon {
-      .search-icon {
-        display: block;
-        position: absolute;
-        left: 0;
-        margin-right: 0.5rem;
-      }
-
-      .clear-icon {
-        cursor: pointer;
-        display: block;
-        position: absolute;
-        right: 0;
-        margin-right: 0.5rem;
-      }
-    }
-
-    .list-group-item.active {
-      color: $primary;
-    }
-  }
-}
-
-.lang-selection-modal.dark {
-  .modal-header {
-    border-color: #232e3c !important;
-  }
-
-  .modal-body,
-  .modal-footer,
-  .modal-header,
-  .modal-content {
-    color: white;
-    background-color: #2b394a;
-  }
-
-  .list-group-item {
-    color: white;
-    border: 0;
-  }
-
-  .list-group-item:hover {
-    background-color: #232e3c;
-  }
-
-  .list-group-item.active {
-    background-color: #4d72fa;
-    color: white;
-    font-weight: 600;
-  }
-
-  .no-results-item {
-    background-color: #2b394a;
-    color: white;
-  }
-
-  input {
-    background-color: #2b394a;
-    border-color: #232e3c;
-    color: white;
-  }
-}
-
-// Language Selection Modal
-.lang-selection-modal {
-  font-weight: 500;
-
-  .list-group{
-    padding: 1rem 1.5rem;
-    padding-top: 0;
-    overflow-y: scroll;
-    height: calc(100% - 68px);
-  }
-
-  .list-group-item {
-    border: 0;
-    p {
-      margin-bottom: 0px;
-      margin-top: 2px;
-    }
-  }
-
-  .list-group-item.active {
-    background-color: #edf1ff;
-    color: #4d72fa;
-    font-weight: 600;
-    margin-top: 0px;
-  }
-
-  .modal-body{
-    height: 50vh;
-    padding: 0;
-  }
-
-  .lang-list {
-    height: 100%;
-    .search-box{
-      position: relative;
-      margin: 1rem 1.5rem;
-    }
-    input {
-      border-radius: 5px !important;
-    }
-
-    .input-icon {
-      display: flex;
-    }
-
-    .input-icon {
-      .search-icon {
-        display: block;
-        position: absolute;
-        left: 0;
-        margin-right: 0.5rem;
-      }
-
-      .clear-icon {
-        cursor: pointer;
-        display: block;
-        position: absolute;
-        right: 0;
-        margin-right: 0.5rem;
-      }
-    }
-
-    .list-group-item.active {
-      color: $primary;
-    }
-  }
-}
-
-.lang-selection-modal.dark {
-  .modal-header {
-    border-color: #232e3c !important;
-  }
-
-  .modal-body,
-  .modal-footer,
-  .modal-header,
-  .modal-content {
-    color: white;
-    background-color: #2b394a;
-  }
-
-  .list-group-item {
-    color: white;
-    border: 0;
-  }
-
-  .list-group-item:hover {
-    background-color: #232e3c;
-  }
-
-  .list-group-item.active {
-    background-color: #4d72fa;
-    color: white;
-    font-weight: 600;
-  }
-
-  .no-results-item {
-    background-color: #2b394a;
-    color: white;
-  }
-
-  input {
-    background-color: #2b394a;
-    border-color: #232e3c;
-    color: white;
->>>>>>> bfe0fe9c
   }
 }