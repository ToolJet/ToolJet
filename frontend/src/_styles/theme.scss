@import "./tabler.scss";
@import "./colors.scss";
@import "./z-index.scss";
@import "./mixins.scss";

// variables
$border-radius: 4px;

body {
  font-family: "Roboto", sans-serif;
}

input,
button {
  border-radius: 4px;
}

.btn:hover {
  border-color: $primary;
}

.btn-sm {
  padding: 4px 8px;
}

.padding-0 {
  padding: 0;
}

.font-500 {
  font-weight: 500;
}

.text-right {
  text-align: right;
}

.navbar {
  max-height: 48px;
  min-height: auto;

  .nav-item.active:after {
    bottom: 0 !important;
  }
}

.auth-main {
  height: 1000px;
  padding-top: calc(0.25 * 100vh);
  overflow: hidden;

  svg,
  img {
    height: 50px;
    width: 50px;
  }

  svg {
    color: #000000;
  }

  .col-4 {
    z-index: 1;
  }

  .horizontal-line {
    width: 100%;
    position: relative;
    border: 1px solid #b1b1b1;
    top: 25px;
    margin: 0px auto;
    z-index: 0;
  }
  .sso-ico {
    div {
      background-color: #ffffff;
    }
  }
}

.emoji-mart-scroll {
  border-bottom: 0;
  margin-bottom: 6px;
}

.emoji-mart-scroll + .emoji-mart-bar {
  display: none;
}

.accordion-item,
.accordion-button {
  background-color: inherit;
}

.accordion-button {
  font-weight: 400 !important;
  box-shadow: none !important;
}

.accordion-button:not(.collapsed) {
  padding-bottom: 0 !important;
}

.accordion-body {
  .form-label {
    font-weight: 400;
    font-size: 12px;
    color: #61656c;
  }
  .style-fx{
    margin-top: 3px !important;
  }
}
.editor {
  .header-container {
    max-width: 100%;
    padding: 0 15px;
  }

  .resizer-active {
    border: solid 1px $primary !important;

    .top-right,
    .top-left,
    .bottom-right,
    .bottom-left {
      background: white;
      border-radius: 10px;
      border: solid 1px $primary;
    }
  }

  .resizer-selected {
    outline-width: thin;
    outline-style: solid;
    outline-color: #ffda7e;
  }

  // query data source card style start

  .query-datasource-card-container,
  .header-query-datasource-card-container {
    display: flex;
    flex-direction: row;
    gap: 10px;
    flex-wrap: wrap;
  }
  .header-query-datasource-card-container {
    margin-top: -10px;
  }

  .header-query-datasource-card {
    position: relative;
    display: flex;
    min-width: 0;
    word-wrap: break-word;
    background-color: rgba(66, 153, 225, 0.1) !important;
    background-clip: border-box;
    border-radius: 4px;
    height: 32px;
    width: 140px;
    padding: 6px;
    align-items: center;
    text-transform: capitalize;
    font-weight: 400 !important;
    background-color:#4299e11a;
    p {
      margin: 0 8px 0 12px;
    }
  }
  .query-datasource-card {
    position: relative;
    display: flex;
    min-width: 0;
    word-wrap: break-word;
    background-color: #fff;
    background-clip: border-box;
    border: 1px solid rgba(101, 109, 119, 0.16);
    border-radius: 4px;
    height: 46px;
    width: 200px;
    padding: 10px;
    align-items: center;
    cursor: pointer;

    p {
      margin: 0 8px 0 15px;
    }
  }
  // end :: data source card style

  .header-query-datasource-name {
    font-size: 0.8rem !important;
    padding-top: 0px !important;
  }
  .datasource-heading {
    display: flex;
    height: 40px !important;
    gap: 10px;
    align-items: center;
    p {
      font-size: 1.4rem;
      padding-top: 0px;
      cursor: pointer;
    }
  }
  .query-manager {
    user-select: none;

    // .row {
    //   width: 605px;
    // }
    .btn {
      height: 31px;
    }

    .header {
      --tblr-gutter-x: 0rem;
      position: sticky; top: 0;
    }

    .nav-header {
      color: #3e525b;
      .nav-tabs {
        border-bottom: 0;
      }
    }

    .query-details {
      margin-top: 25px;
    }

    .advanced-options-container {
      // margin-top: 42px !important;
    }

    .query-name-field input {
      max-width: 180px;
      font-weight: 600;
    }
  }
  .left-sidebar {
    scrollbar-width: none;
  }

  .left-sidebar::-webkit-scrollbar {
    width: 0;
    background: transparent;
  }
.left-sidebar-layout{
  display: flex;
  justify-content: center;
  flex-direction: column;
  font-size: 11px;
  padding: 16px;
  align-items: center;
  letter-spacing:.2px;
  p{
    margin-bottom: 0px;
    margin-top: 8px;
  }
}
  .left-sidebar {
    height: 100%;
    width: 76px;
    position: fixed;
    z-index: 1;
    left: 0;
    overflow-x: hidden;
    flex: 1 1 auto;
    background-color: #fff;
    background-clip: border-box;
    border: solid rgba(0, 0, 0, 0.125);
    border-width: 0px 1px 3px 0px;
    margin-top: 0px;

    .accordion-item {
      border: solid rgba(101, 109, 119, 0.16);
      border-width: 1px 0px 1px 0px;
    }

    .datasources-container {
      height: 50%;
      overflow-y: scroll;

      tr {
        border-color: #f1f1f1;
      }
    }

    .variables-container {
      height: 50%;
      overflow-y: scroll;
    }

    .variables-container::-webkit-scrollbar-thumb,
    .datasources-container::-webkit-scrollbar-thumb {
      background: transparent;
      height: 0;
      width: 0;
    }

    .variables-container::-webkit-scrollbar,
    .datasources-container::-webkit-scrollbar {
      width: 0;
      background: transparent;
      height: 0;
    }

    .variables-container,
    .datasources-container {
      scrollbar-width: none;
    }

    .datasources-container {
      bottom: 0;
      height: 500px;
      border: solid rgba(101, 109, 119, 0.16);
      border-width: 1px 0px 1px 0px;

      .datasources-header {
        border: solid rgba(0, 0, 0, 0.125);
        border-width: 0px 0px 1px 0px;
      }
    }
  }

  .editor-sidebar {
    height: 100%;
    position: fixed;
    z-index: 1;
    right: 0;
    overflow-x: hidden;
    width: 300px;
    flex: 1 1 auto;
    top: 45px;

    background-color: #fff;
    background-clip: border-box;
    border: solid rgba(0, 0, 0, 0.125);
    border-width: 0px 0px 0px 1px;

    .nav-tabs .nav-link {
      color: #3e525b;
      border-top-left-radius: 0px;
      border-top-right-radius: 0px;
    }

    .inspector {
      .inspector-add-button {
        background: inherit;
      }

      .inspector-add-button:hover {
        color: $primary;
        background: #eef3f9;
        border-radius: 4px;
      }

      .form-control-plaintext {
        padding: 0;
      }
      .header {
        padding-left: 20px;
        padding-right: 20px;
        border: solid rgba(0, 0, 0, 0.125);
        border-width: 0px 0px 1px 0px;
        height: 40px;

        .component-name {
          font-weight: 500;
        }

        .component-action-button {
          top: 8px;
          right: 10px;
          position: absolute;
        }
      }

      .properties-container {
        .field {
          .form-label {
            font-size: 12px;
          }

          .text-field {
            height: 30px;
            font-size: 12px;
          }

          .form-select {
            height: 30px;
            font-size: 12px;
          }

          .select-search__input {
            padding: 0.2375rem 0.75rem;
            font-size: 0.825rem;
          }
        }
      }
    }

    .components-container::-webkit-scrollbar {
      width: 0;
      height: 0;
      background: transparent;
    }

    .components-container::-webkit-scrollbar-thumb {
      background: transparent;
    }

    .components-container {
      scrollbar-width: none;
    }

    .components-container {
      height: 100%;
      overflow: auto;
      overflow-x: hidden;
      padding-bottom: 20%;

      .component-image-holder {
        border-radius: 0;
        transition: all 0.3s cubic-bezier(0.25, 0.8, 0.25, 1);
        border: 1px solid #d2ddec;
        box-sizing: border-box;
        border-radius: 4px;

        img {
          margin: 0 auto;
        }

        &:hover {
          background: rgba(66, 153, 225, 0.1);
        }
      }

      .component-title {
        display: block;
        margin-top: 10px;
        color: #3e525b;
        font-size: 10px;
        max-width: 100%;
        text-align: center;
        word-wrap: break-word;
      }

      .component-description {
        color: grey;
        font-size: 0.7rem;
      }
    }
  }

  .main {
    margin-left: 3%;
    width: 82%;
    top: 0;

    .canvas-container::-webkit-scrollbar {
      width: 0;
      background: transparent;
      height: 0;
    }

    .canvas-container {
      scrollbar-width: none;
    }

    .canvas-container::-webkit-scrollbar {
      width: 0;
      background: transparent;
    }

    .canvas-container {
      height: 100%;
      top: 45px;
      position: fixed;
      right: 300px;
      left: 76px;
      overflow-y: auto;
      overflow-x: scroll;
      -webkit-box-pack: center;
      justify-content: center;
      -webkit-box-align: center;
      align-items: center;

      .real-canvas {
        outline: 1px dotted transparent;
      }

      .show-grid {
        outline: 1px dotted #4d72da;
        background-image: linear-gradient(
            to right,
            rgba(194, 191, 191, 0.2) 1px,
            transparent 1px
          ),
          linear-gradient(
            to bottom,
            rgba(194, 191, 191, 0.2) 1px,
            transparent 1px
          );
      }

      .canvas-area {
        min-height: 2400px;
        background: #edeff5;
        margin: 0px auto;

        .resizer {
          border: solid 1px transparent;
        }
      }
    }

    .query-pane {
      scrollbar-width: none;
    }

    .query-pane::-webkit-scrollbar {
      width: 0;
      background: transparent;
    }
    .query-pane {
      height: 350px;
      position: fixed;
      left: 76px; //sidebar is 76px
      right: 300px;
      bottom: 0;
      overflow-x: hidden;
      flex: 1 1 auto;

      background-color: #fff;
      background-clip: border-box;
      border: solid rgba(0, 0, 0, 0.125);
      border-width: 1px 0px 0px 0px;

      .table-responsive {
        scrollbar-width: none;
      }

      .table-responsive::-webkit-scrollbar {
        width: 0;
        background: transparent;
      }

      .query-row {
        cursor: pointer;
        border-radius: $border-radius;
        --tblr-gutter-x: 0rem;
        &:hover {
          background: #edf1ff !important;
        }
        .query-copy-button {
          display: none;
        }
        .query-name {
          white-space: nowrap;
          overflow: hidden;
          text-overflow: ellipsis;
          width: 100%;
        }
      }

      .query-row-selected {
        background: #d2ddec !important;
        &:hover {
          background: #edf1ff !important;
        }
      }
      .query-row-selected.dark {
        background: #2b3546 !important;
      }
      .query-row.dark:hover {
        background: #404d66 !important;
      }

      .query-row:hover {
        .query-copy-button {
          display: inline-block;
        }
      }

      .main-row {
        height: 100%;
        --tblr-gutter-x: 0rem;
      }

      .query-definition-pane-wrapper {
        width: 72%;
        overflow-x: hidden;
        overflow-y: scroll;
        height: 100%;
        scrollbar-width: none; /* Firefox */
        -ms-overflow-style: none; /* Internet Explorer 10+ */

        &::-webkit-scrollbar {
          /* WebKit */
          width: 0;
          height: 0;
        }

        &::-webkit-scrollbar-thumb {
          background: transparent;
        }
      }

      .query-definition-pane {
        .header {
          border: solid rgba(0, 0, 0, 0.125);
          border-width: 0px 0px 1px 0px;
          background: white;
          z-index: 3;
          min-height: 41px;
        }

        .preview-header {
          border: solid rgba(0, 0, 0, 0.125);
          border-width: 0px 0px 1px 0px;
        }
      }

      .data-pane {
        width: 28%;
        border: solid rgba(0, 0, 0, 0.125);
        border-width: 0px 1px 0px 0px;
        overflow-x: hidden;
        overflow-y: scroll;
        height: 100%;
        min-height: 41px;
        scrollbar-width: none; /* Firefox */
        -ms-overflow-style: none; /* Internet Explorer 10+ */
        user-select: none;

        &::-webkit-scrollbar {
          /* WebKit */
          width: 0;
          height: 0;
        }

        &::-webkit-scrollbar-thumb {
          background: transparent;
        }

        .queries-container {
          width: 100%;
          .queries-header {
            border: solid rgba(0, 0, 0, 0.125);
            border-width: 0px 0px 1px 0px;
            height: 41px;
            padding-top: 1px;
            --tblr-gutter-x: 0rem;
          }

          .query-list::-webkit-scrollbar {
            width: 0;
            background: transparent;
          }

          tr {
            border-color: #f1f1f1;
          }
        }

        .header {
          height: 40px;
          text-align: center;
        }
      }
    }
  }

  @media screen and (max-height: 450px) {
    .sidebar {
      padding-top: 15px;
    }
    .sidebar a {
      font-size: 18px;
    }
  }
}

.viewer {
  .header-container {
    max-width: 100%;
  }

  .main {
    padding: 0px 10px;

    .canvas-container {
      scrollbar-width: none;
      width: 100%;
      // margin-left: 10%;
    }

    .canvas-container::-webkit-scrollbar {
      width: 0;
      background: transparent;
    }

    .canvas-container {
      height: 100%;
      position: fixed;
      left: 0;
      overflow-y: auto;
      overflow-x: auto;
      -webkit-box-pack: center;
      justify-content: center;
      -webkit-box-align: center;
      align-items: center;
      
      .canvas-area {
        width: 1280px;
        min-height: 2400px;
        background: #edeff5;
        margin: 0px auto;
        background-size: 80px 80px;
        background-repeat: repeat;
      }
    }
  }
}

.modal-header {
  padding: 0 1.5rem 0 1.5rem;
}

.page-body,
.homepage-body {
  height: 100vh;

  .list-group.list-group-transparent.dark .all-apps-link,
  .list-group-item-action.dark.active {
    background-color: $dark-background !important;
  }
}
.homepage-dropdown-style {
  min-width: 11rem;
  display: block;
  align-items: center;
  margin: 0;
  line-height: 1.4285714;
  width: 100%;
  padding: 0.5rem 0.75rem;
  font-weight: 400;
  white-space: nowrap;
  border: 0;
  cursor: pointer;
}
.homepage-dropdown-style:hover {
  background: rgba(101, 109, 119, 0.06);
}
.card-skeleton-container {
  border: 0.5px solid #b4bbc6;
  padding: 1rem;
  border-radius: 8px;
  height: 180px;
}

.app-icon-skeleton {
  background-color: #91a4f6;
  border-radius: 4px;
  margin-bottom: 20px;
  height: 40px;
  width: 40px;
}

.folder-icon-skeleton {
  display: inline-block;
  background-color: #858896;
  border-radius: 4px;
  height: 14px;
  width: 14px;
}

.folders-skeleton {
  padding: 9px 12px;
  height: 34px;
  margin-bottom: 4px;
}

.card-skeleton-button {
  height: 20px;
  width: 60px;
  background: #91a4f6;
  margin-top: 1rem;
  border-radius: 4px;
}
@media (min-height: 641px) and (max-height: 899px) {
  .homepage-pagination {
    position: fixed;
    bottom: 2rem;
    width: 63%;
  }
}
@media (max-height: 640px) {
  .homepage-pagination {
    position: fixed;
    bottom: 2rem;
    width: 71%;
  }
}
.homepage-body {
  overflow-y: hidden;
  a {
    color: inherit;
  }

  a:hover {
    color: inherit;
    text-decoration: none;
  }

  button.create-new-app-button {
    background-color: #4d72fa;
  }

  .app-list {
    .app-card {
      height: 180px;
      max-height: 180px;
      border: 0.5px solid #b4bbc6;
      box-sizing: border-box;
      border-radius: 8px;
      overflow: hidden;

      .app-creation-time {
        font-size: 0.625rem;
        line-height: 12px;
        color: #61656f;
      }

      .app-creator {
        font-weight: 500;
        font-size: 0.625rem;
        line-height: 12px;
        color: #292d37;
        white-space: nowrap;
        overflow: hidden;
        text-overflow: ellipsis;
      }

      .app-icon-main {
        background-color: $primary;
        border-radius: 4px;

        .app-icon {
          img {
            height: 24px;
            width: 24px;
            filter: invert(100%) sepia(0%) saturate(0%) hue-rotate(17deg)
              brightness(104%) contrast(104%);
            vertical-align: middle;
          }
        }
      }

      .app-title {
        line-height: 20px;
        font-size: 1rem;
        font-weight: 400;
        color: #000000;
        overflow: hidden;
        max-height: 40px;
        text-overflow: ellipsis;
        display: -webkit-box;
        -webkit-line-clamp: 2; /* number of lines to show */
        line-clamp: 2;
        -webkit-box-orient: vertical;
      }

      button {
        font-size: 0.6rem;
        width: 100%;
      }

      .menu-ico {
        cursor: pointer;
        padding: 3px;
        border-radius: 13px;
        &__open {
          background-color: #d2ddec;
        }
        img {
          padding: 0px;
          height: 14px;
          width: 14px;
          vertical-align: unset;
        }
      }
      .menu-ico:hover {
        background-color: #d2ddec;
      }
    }

    .app-card.highlight {
      background-color: #f8f8f8;
      box-shadow: 0px 4px 4px rgba(0, 0, 0, 0.25);
      border: 0.5px solid $primary;

      button.edit-button {
        background: #ffffff;
        border: 1px solid #4d72fa;
        box-sizing: border-box;
        border-radius: 4px;
        color: #4d72fa;
      }

      button.launch-button {
        background: #4d72fa;
        border: 1px solid #4d72fa;
        box-sizing: border-box;
        border-radius: 4px;
        color: #ffffff;
      }

      .app-title {
        height: 20px;
        -webkit-line-clamp: 1; /* number of lines to show */
        line-clamp: 1;
      }
    }
  }
}

.template-library-modal {
  font-weight: 500;

  .modal-dialog {
    max-width: 90%;
    height: 80%;

    .modal-content {
      height: 100%;
      padding: 0;

      .modal-body {
        height: 100%;
        padding: 0 10px;

        .container-fluid {
          height: 100%;
          padding: 0;

          .row {
            height: 100%;
          }
        }
      }
    }

    .modal-body,
    .modal-footer {
      background-color: #ffffff;
    }
  }

  .template-categories {
    .list-group-item {
      border: 0;
      // padding-bottom: 3px;
    }

    .list-group-item.active {
      background-color: #edf1ff;
      color: #4d72fa;
      font-weight: 600;
    }
  }

  .template-app-list {
    .list-group-item {
      border: 0;
      // padding-bottom: 3px;
    }

    .list-group-item.active {
      background-color: #edf1ff;
      color: black;
    }
  }

  .template-display {
    display: flex;
    flex-direction: row;
    align-items: center;
    height: 100%;

    h3.title {
      font-weight: 600;
      line-height: 17px;
    }

    p.description {
      font-weight: 500;
      font-size: 13px;
      line-height: 15px;
      letter-spacing: -0.1px;
      color: #8092ab;
    }

    img.template-image {
      height: 75%;
      width: 85%;
      border: 0;
      padding: 0;
      object-fit: contain;
    }

    .template-spinner {
      width: 3rem;
      height: 3rem;
      margin: auto;
      position: absolute;
      top: 0;
      bottom: 0;
      left: 0;
      right: 0;
    }

    .row {
      margin-bottom: 0;
    }
  }

  .template-list {
    padding-top: 16px;

    .template-search-box {
      input {
        border-radius: 5px !important;
      }
      .input-icon {
        display: flex;
      }
    }

    .input-icon {
      .search-icon {
        display: block;
        position: absolute;
        left: 0;
        margin-right: 0.5rem;
      }

      .clear-icon {
        cursor: pointer;
        display: block;
        position: absolute;
        right: 0;
        margin-right: 0.5rem;
      }
    }

    .list-group-item.active {
      color: $primary;
    }
  }
}

.template-library-modal.dark-mode {
  .template-modal-control-column,
  .template-list-column,
  .categories-column,
  .modal-header {
    border-color: #232e3c !important;
  }

  .modal-body,
  .modal-footer,
  .modal-header,
  .modal-content {
    color: white;
    background-color: #2b394a;
  }

  .template-categories {
    .list-group-item {
      color: white;
      border: 0;
      // padding-bottom: 3px;
    }

    .list-group-item:hover {
      background-color: #232e3c;
    }

    .list-group-item.active {
      background-color: #4d72fa;
      color: white;
      font-weight: 600;
    }
  }

  .template-app-list {
    .list-group-item {
      border: 0;
      color: white;
      // padding-bottom: 3px;
    }

    .list-group-item:hover {
      border: 0;
      // color: red;
      background-color: #232e3c;
      // padding-bottom: 3px;
    }

    .list-group-item.active {
      background-color: #4d72fa;
      color: white;
    }

    .no-results-item {
      background-color: #2b394a;
      color: white;
    }
  }

  .template-list {
    .template-search-box {
      input {
        background-color: #2b394a;
        border-color: #232e3c;
        color: white;
      }
    }
  }
}
.fx-container{
  position: relative;
}
.fx-common{
  position: absolute;
  top: -45px;
  right: 0px;
}

.fx-button {
  font-weight: 400;
}

.fx-button:hover,
.fx-button.active {
  font-weight: 600;
  color: #4d72fa;
  cursor: pointer;
}

.unselectable {
  -webkit-touch-callout: none;
  -webkit-user-select: none;
  -khtml-user-select: none;
  -moz-user-select: none;
  -ms-user-select: none;
  user-select: none;
}

.theme-dark {
  .accordion-button::after {
    background-image: url("data:image/svg+xml,%3Csvg id='SvgjsSvg1001' width='288' height='288' xmlns='http://www.w3.org/2000/svg' version='1.1' xmlns:xlink='http://www.w3.org/1999/xlink' xmlns:svgjs='http://svgjs.com/svgjs'%3E%3Cdefs id='SvgjsDefs1002'%3E%3C/defs%3E%3Cg id='SvgjsG1008' transform='matrix(1,0,0,1,0,0)'%3E%3Csvg xmlns='http://www.w3.org/2000/svg' fill='/fffff' viewBox='0 0 16 16' width='288' height='288'%3E%3Cpath fill-rule='evenodd' d='M1.646 4.646a.5.5 0 0 1 .708 0L8 10.293l5.646-5.647a.5.5 0 0 1 .708.708l-6 6a.5.5 0 0 1-.708 0l-6-6a.5.5 0 0 1 0-.708z' fill='%23ffffff' class='color000 svgShape'%3E%3C/path%3E%3C/svg%3E%3C/g%3E%3C/svg%3E");
  }

  .form-check-input:not(:checked) {
    background-image: url("data:image/svg+xml,%3csvg xmlns='http://www.w3.org/2000/svg' viewBox='-4 -4 8 8'%3e%3ccircle r='3' fill='%2390b5e2'/%3e%3c/svg%3e") !important;
  }

  .inspector {
    border: 1px solid $dark-background;
  }

  .user-avatar-nav-item {
    border-radius: 4px;
  }

  .homepage-body {
    .app-list {
      .app-card {
        .app-creation-time {
          color: #61656f;
        }

        .app-creator {
          color: #7c86a1;
        }
      }

      .app-card.highlight {
        background-color: #2c405c;

        button.edit-button {
          background: transparent;
          border: 1px solid #ffffff;
          color: #ffffff;
        }

        button.launch-button {
          background: #4d72fa;
          border: 1px solid #4d72fa;
          color: #ffffff;
        }
      }

      .app-title {
        line-height: 20px;
        font-size: 16px;
        font-weight: 400;
      }
    }
  }
  .layout-buttons {
    svg {
<<<<<<< HEAD
      filter: invert(89%) sepia(2%) saturate(127%) hue-rotate(175deg) brightness(99%) contrast(96%);
=======
      filter: invert(89%) sepia(2%) saturate(127%) hue-rotate(175deg)
        brightness(99%) contrast(96%);
>>>>>>> ab3fce7a
    }
  }
}

.pagination {
  .page-item.active {
    a.page-link {
      background-color: #4d72fa;
    }
  }
}

.datasource-picker,
.stripe-operation-options {
  .select-search,
  .select-search-dark,
  .select-search__value input,
  .select-search-dark input {
    width: 224px !important;
    height: 32px !important;
    border-radius: $border-radius !important;
  }
}

.select-search {
  width: 100%;
  position: relative;
  box-sizing: border-box;
}

.select-search *,
.select-search *::after,
.select-search *::before {
  box-sizing: inherit;
}

/**
 * Value wrapper
 */
.select-search__value {
  position: relative;
  z-index: 1;
}

.select-search__value::after {
  content: "";
  display: inline-block;
  position: absolute;
  top: calc(50% - 9px);
  right: 19px;
  width: 11px;
  height: 11px;
}

/**
 * Input
 */
.select-search__input {
  display: block;
  width: 100%;
  padding: 0.4375rem 0.75rem;
  font-size: 0.875rem;
  font-weight: 400;
  line-height: 1.4285714;
  color: #232e3c;
  background-color: #fff;
  background-clip: padding-box;
  border: 1px solid #dadcde;
  -webkit-appearance: none;
  -moz-appearance: none;
  appearance: none;
  // border-radius: 0;
  border-radius: $border-radius !important;
  transition: border-color 0.15s ease-in-out, box-shadow 0.15s ease-in-out;
}

.select-search__input::-webkit-search-decoration,
.select-search__input::-webkit-search-cancel-button,
.select-search__input::-webkit-search-results-button,
.select-search__input::-webkit-search-results-decoration {
  -webkit-appearance: none;
}

.select-search__input:not([readonly]):focus {
  cursor: initial;
}

/**
 * Options wrapper
 */
.select-search__select {
  background: #fff;
  box-shadow: 0 0.0625rem 0.125rem rgba(0, 0, 0, 0.15);
}

/**
 * Options
 */
.select-search__options {
  list-style: none;
}

/**
 * Option row
 */
.select-search__row:not(:first-child) {
  border-top: 1px solid #eee;
}

/**
 * Option
 */
.select-search__option,
.select-search__not-found {
  display: block;
  height: 36px;
  width: 100%;
  padding: 0 16px;
  background: #fff;
  border: none;
  outline: none;
  font-family: "Roboto", sans-serif;
  font-size: 14px;
  text-align: left;
  cursor: pointer;
}

.select-search--multiple .select-search__option {
  height: 48px;
}

.select-search__option.is-highlighted,
.select-search__option:not(.is-selected):hover {
  background: rgba(47, 204, 139, 0.1);
}

.select-search__option.is-highlighted.is-selected,
.select-search__option.is-selected:hover {
  background: #2eb378;
  color: #fff;
}

/**
 * Group
 */
.select-search__group-header {
  font-size: 10px;
  text-transform: uppercase;
  background: #eee;
  padding: 8px 16px;
}

/**
 * States
 */
.select-search.is-disabled {
  opacity: 0.5;
}

.select-search.is-loading .select-search__value::after {
  background-image: url("data:image/svg+xml,%3Csvg xmlns='http://www.w3.org/2000/svg' width='50' height='50' viewBox='0 0 50 50'%3E%3Cpath fill='%232F2D37' d='M25,5A20.14,20.14,0,0,1,45,22.88a2.51,2.51,0,0,0,2.49,2.26h0A2.52,2.52,0,0,0,50,22.33a25.14,25.14,0,0,0-50,0,2.52,2.52,0,0,0,2.5,2.81h0A2.51,2.51,0,0,0,5,22.88,20.14,20.14,0,0,1,25,5Z'%3E%3CanimateTransform attributeName='transform' type='rotate' from='0 25 25' to='360 25 25' dur='0.6s' repeatCount='indefinite'/%3E%3C/path%3E%3C/svg%3E");
  background-size: 11px;
}

.select-search:not(.is-disabled) .select-search__input {
  cursor: pointer;
}

/**
 * Modifiers
 */
.select-search--multiple {
  border-radius: 3px;
  overflow: hidden;
}

.select-search:not(.is-loading):not(.select-search--multiple)
  .select-search__value::after {
  transform: rotate(45deg);
  border-right: 1px solid #000;
  border-bottom: 1px solid #000;
  pointer-events: none;
}

.select-search--multiple .select-search__input {
  cursor: initial;
}

.select-search--multiple .select-search__input {
  border-radius: 3px 3px 0 0;
}

.select-search--multiple:not(.select-search--search) .select-search__input {
  cursor: default;
}

.select-search:not(.select-search--multiple) .select-search__input:hover {
  border-color: #2fcc8b;
}

.select-search:not(.select-search--multiple) .select-search__select {
  position: absolute;
  z-index: 2;
  right: 0;
  left: 0;
  border-radius: 3px;
  overflow: auto;
  max-height: 360px;
}

.select-search--multiple .select-search__select {
  position: relative;
  overflow: auto;
  max-height: 260px;
  border-top: 1px solid #eee;
  border-radius: 0 0 3px 3px;
}

.select-search__not-found {
  height: auto;
  padding: 16px;
  text-align: center;
  color: #888;
}

/**
* Select Search Dark Mode
*/
.select-search-dark {
  width: 100%;
  position: relative;
  box-sizing: border-box;
}

.select-search-dark *,
.select-search-dark *::after,
.select-search-dark *::before {
  box-sizing: inherit;
}

/**
 * Value wrapper
 */
.select-search-dark__value {
  position: relative;
  z-index: 1;
}

.select-search-dark__value::after {
  content: "";
  display: inline-block;
  position: absolute;
  top: calc(50% - 4px);
  right: 13px;
  width: 6px;
  height: 6px;
  filter: brightness(0) invert(1);
}

/**
 * Input
 */
.select-search-dark__input {
  display: block;
  width: 100%;
  padding: 0.4375rem 0.75rem;
  font-size: 0.875rem;
  font-weight: 400;
  line-height: 1.4285714;
  color: #fff;
  background-color: #2b3547;
  background-clip: padding-box;
  border: 1px solid #232e3c;
  -webkit-appearance: none;
  -moz-appearance: none;
  appearance: none;
  border-radius: 0;
  transition: border-color 0.15s ease-in-out, box-shadow 0.15s ease-in-out;
}

.select-search-dark__input::-webkit-search-decoration,
.select-search-dark__input::-webkit-search-cancel-button,
.select-search-dark__input::-webkit-search-results-button,
.select-search-dark__input::-webkit-search-results-decoration {
  -webkit-appearance: none;
}

.select-search-dark__input:not([readonly]):focus {
  cursor: initial;
}

/**
 * Options
 */
.select-search-dark__options {
  list-style: none;
  padding: 0;
}

/**
 * Option row
 */
.select-search-dark__row:not(:first-child) {
  border-top: none;
}

/**
 * Option
 */
.select-search-dark__option,
.select-search-dark__not-found {
  display: block;
  height: 36px;
  width: 100%;
  padding: 0 16px;
  background-color: $dark-background !important;
  color: #fff !important;
  border: none;
  outline: none;
  font-family: "Roboto", sans-serif;
  font-size: 14px;
  text-align: left;
  cursor: pointer;
  border-radius: 0;

  &:hover {
    background-color: #2b3546 !important;
  }
}

.select-search-dark--multiple .select-search-dark__option {
  height: 48px;
}

/**
 * Group
 */
.select-search-dark__group-header {
  font-size: 10px;
  text-transform: uppercase;
  background: #eee;
  padding: 8px 16px;
}

/**
 * States
 */
.select-search-dark.is-disabled {
  opacity: 0.5;
}

.select-search-dark.is-loading .select-search-dark__value::after {
  background-image: url("data:image/svg+xml,%3Csvg xmlns='http://www.w3.org/2000/svg' width='50' height='50' viewBox='0 0 50 50'%3E%3Cpath fill='%232F2D37' d='M25,5A20.14,20.14,0,0,1,45,22.88a2.51,2.51,0,0,0,2.49,2.26h0A2.52,2.52,0,0,0,50,22.33a25.14,25.14,0,0,0-50,0,2.52,2.52,0,0,0,2.5,2.81h0A2.51,2.51,0,0,0,5,22.88,20.14,20.14,0,0,1,25,5Z'%3E%3CanimateTransform attributeName='transform' type='rotate' from='0 25 25' to='360 25 25' dur='0.6s' repeatCount='indefinite'/%3E%3C/path%3E%3C/svg%3E");
  background-size: 11px;
}

.select-search-dark:not(.is-disabled) .select-search-dark__input {
  cursor: pointer;
}

/**
 * Modifiers
 */
.select-search-dark--multiple {
  border-radius: 3px;
  overflow: hidden;
}

.select-search-dark:not(.is-loading):not(.select-search-dark--multiple)
  .select-search-dark__value::after {
  transform: rotate(45deg);
  border-right: 1px solid #000;
  border-bottom: 1px solid #000;
  pointer-events: none;
}

.select-search-dark--multiple .select-search-dark__input {
  cursor: initial;
}

.select-search-dark--multiple .select-search-dark__input {
  border-radius: 3px 3px 0 0;
}

.select-search-dark--multiple:not(.select-search-dark--search)
  .select-search-dark__input {
  cursor: default;
}

.select-search-dark:not(.select-search-dark--multiple)
  .select-search-dark__input:hover {
  border-color: #fff;
}

.select-search-dark:not(.select-search-dark--multiple)
  .select-search-dark__select {
  position: absolute;
  z-index: 2;
  right: 0;
  left: 0;
  border-radius: 3px;
  overflow: auto;
  max-height: 360px;
}

.select-search-dark--multiple .select-search-dark__select {
  position: relative;
  overflow: auto;
  max-height: 260px;
  border-top: 1px solid #eee;
  border-radius: 0 0 3px 3px;
}

.select-search-dark__not-found {
  height: auto;
  padding: 16px;
  text-align: center;
  color: #888;
}

.jet-table-footer {
  .table-footer {
    width: 100%;
  }
}

.jet-data-table-header {
  max-height: 50px;
}

.jet-data-table {
  thead {
    z-index: 2;
  }

  .table-row:hover,
  .table-row:focus {
    background: rgba(lightBlue, 0.25);
  }

  .table-row.selected {
    --tblr-table-accent-bg: rgba(lightBlue, 0.25);
    background: rgba(lightBlue, 0.25);
    font-weight: 500;
  }

  td {
    min-height: 40px;
    overflow-x: initial;
    margin: auto;

    .text-container {
      padding: 0;
      margin: 0;
      border: 0;
      height: 100%;
      outline: none;
    }
  }

  td.spacious {
    min-height: 47px;
  }

  td.compact {
    min-height: 40px;
  }

  .has-dropdown,
  .has-multiselect,
  .has-text,
  .has-datepicker,
  .has-actions {
    padding: 0 5px;
  }

  .has-text,
  .has-actions {
    margin: 0;
  }
  .wrap-wrapper {
    white-space: normal !important;
    word-break: break-all;
  }
  .scroll-wrapper {
    overflow-x: auto;
  }
  .hide-wrapper {
    overflow-x: hidden !important;
  }
  td {
    .text-container:focus-visible,
    .text-container:focus,
    .text-container:focus-within,
    .text-container:hover {
      outline: none;
      height: 100%;
    }

    display: flex !important;

    .td-container {
      margin-top: auto;
      margin-bottom: auto;
    }
  }

  td {
    .text-container:focus {
      position: sticky;
      height: 120px;
      overflow-y: scroll;
      margin-top: -10px;
      padding: 10px;
      margin-left: -9px;
      background: white;
      box-shadow: rgba(15, 15, 15, 0/05) 0px 0px 0px 1px,
        rgba(15, 15, 15, 0.1) 0px 3px 6px, rgba(15, 15, 15, 0.2) 0px 9px 24px;
      white-space: initial;
    }

    .text-container:focus-visible,
    .text-container:focus,
    .text-container:focus-within,
    .text-container:hover {
      outline: none;
    }
  }

  td {
    .text-container::-webkit-scrollbar {
      background: transparent;
      height: 0;
      width: 0;
    }
  }

  td::-webkit-scrollbar {
    background: transparent;
    height: 0;
    width: 0;
  }
  td:hover::-webkit-scrollbar {
    height: 4px;
    width: 4px;
  }
  .th {
    white-space: normal;
  }

  th:after {
    content: " ";
    position: relative;
    height: 0;
    width: 0;
  }

  .sort-desc:after {
    border-left: 5px solid transparent;
    border-right: 5px solid transparent;
    border-top: 5px solid #767676;
    border-bottom: 5px solid transparent;
    left: 6px;
    top: 8px;
  }

  .sort-asc:after {
    border-left: 5px solid transparent;
    border-right: 5px solid transparent;
    border-top: 0px solid transparent;
    border-bottom: 5px solid #767676;
    left: 6px;
    bottom: 8px;
  }
}

.jet-data-table::-webkit-scrollbar {
  background: transparent;
}

.jet-data-table::-webkit-scrollbar-track {
  background: transparent;
}

.jet-data-table:hover {
  overflow-x: overlay;
  overflow-y: overlay;
}

.jet-data-table {
  overflow: hidden;
  .form-check {
    margin-bottom: 0;
  }

  .form-check-inline {
    margin-right: 0;
  }

  .table-row {
    cursor: pointer;
  }

  thead {
    position: sticky;
    top: 0px;
    display: inline-block;

    tr {
      border-top: none;
    }
  }
  tbody {
    display: inline-block;
  }
}

.btn-primary {
  --tblr-btn-color: 77, 114, 250;
  --tblr-btn-color-darker: 77, 94, 240;
  border-color: none;
}

.form-check-input:checked {
  background-color: $primary;
  border-color: rgba(101, 109, 119, 0.24);
}

.btn:focus,
.btn:active,
.form-check-input:focus,
.form-check-input:active,
.form-control:focus,
th:focus,
tr:focus {
  outline: none !important;
  box-shadow: none;
}

// .jet-container {
//   // width: 100%;
// }

.select-search__option {
  color: rgb(90, 89, 89);
}

.select-search__option.is-selected {
  background: rgba(176, 176, 176, 0.07);
  color: #4d4d4d;
}

.select-search__option.is-highlighted.is-selected,
.select-search__option.is-selected:hover {
  background: rgba(66, 153, 225, 0.1);
  color: rgb(44, 43, 43);
}

.select-search__option.is-highlighted,
.select-search__option:hover {
  background: rgba(66, 153, 225, 0.1);
}

.select-search__options {
  margin-left: -33px;
}

.select-search__option.is-highlighted,
.select-search__option:not(.is-selected):hover {
  background: rgba(66, 153, 225, 0.1);
}

.select-search:not(.select-search--multiple) .select-search__input:hover {
  border-color: rgba(66, 153, 225, 0.1);
}

.DateInput_input {
  font-weight: 300;
  font-size: 14px;
  padding: 4px 7px 2px;
  padding: 4px 7px 2px;
  width: 100px !important;
  margin-left: 10px;
}

.jet-data-table {
  display: inline-block;
  height: 100%;

  thead {
    width: 100%;
  }

  .select-search:not(.is-loading):not(.select-search--multiple)
    .select-search__value::after {
    display: none;
  }

  .custom-select {
    .select-search:not(.select-search--multiple) .select-search__select {
      top: 0px;
      border: solid #9fa0a1 1px;
    }
  }

  .tags {
    width: 100%;
    min-height: 20px;

    .add-tag-button {
      display: none;
    }

    .tag {
      font-weight: 400;
      font-size: 0.85rem;
      letter-spacing: 0.04em;
      text-transform: none;

      .remove-tag-button {
        margin-left: 5px;
        margin-right: -7px;
        display: none;
      }
    }

    .form-control-plaintext {
      font-size: 12px;
    }

    .form-control-plaintext:hover,
    .form-control-plaintext:focus-visible {
      outline: none;
    }
  }

  .tags:hover {
    .add-tag-button {
      display: inline-flex;
    }
  }

  .tag:hover {
    .remove-tag-button {
      display: inline-flex;
    }
  }

  .th,
  .td {
    .resizer {
      display: inline-block;
      width: 5px;
      height: 100%;
      position: absolute;
      right: 0;
      top: 0;
      transform: translateX(50%);
      z-index: 1;
      touch-action: none;

      &.isResizing {
        background: rgb(179, 173, 173);
      }
    }
  }
}

.no-components-box {
  border: 1px dashed #3e525b;
}

.form-control-plaintext:focus-visible {
  outline: none;
  outline-width: thin;
  outline-style: solid;
  outline-color: $primary;
}

.form-control-plaintext:hover {
  outline: none;
  outline-width: thin;
  outline-style: solid;
  outline-color: rgba(66, 153, 225, 0.8);
}

.select-search__input:focus-visible {
  outline: none;
  outline-color: #4ac4d6;
}

.form-control-plaintext {
  padding: 5px;
}

.table-filters {
  position: absolute;
  bottom: 0;
  width: 80%;
  max-width: 700px;
  margin-right: 10%;
  right: 0;
  height: 300px;
  z-index: 100;
}

.code-builder {
  border: solid 1px #dadcde;
  border-radius: 2px;
  padding-top: 4px;

  .variables-dropdown {
    position: fixed;
    right: 0;
    width: 400px;
    z-index: 200;
    border: solid 1px #dadcde;

    .group-header {
      background: #f4f6fa;
    }
  }
}

.__react_component_tooltip {
  z-index: 10000;
}

.select-search__value::after {
  top: calc(50% - 2px);
  right: 15px;
  width: 5px;
  height: 5px;
}

.progress-bar {
  background-color: rgba(66, 153, 225, 0.7);
}

.popover-header {
  background-color: #f4f6fa;
}

.popover-body {
  .form-label {
    font-size: 12px;
  }
}

/**
 * Home page app menu
 */
#popover-app-menu {
  border-radius: 4px;
  width: 150px;
  box-shadow: 0px 3px 2px rgba(0, 0, 0, 0.25);

  .popover-body {
    padding: 16px 12px 0px 12px;

    .field {
      font-weight: 500;
      font-size: 0.7rem;

      &__danger {
        color: #ff6666;
      }
    }
  }
}

.input-icon {
  .input-icon-addon {
    display: none;
  }
}

.input-icon:hover {
  .input-icon-addon {
    display: flex;
  }
}

.input-icon:focus {
  .input-icon-addon {
    display: flex;
  }
}

.sub-section {
  width: 100%;
  display: block;
}

.text-muted {
  color: #3e525b !important;
}

body {
  color: #3e525b;
  overflow-y: hidden;
}

.RichEditor-root {
  background: #fff;
  border: 1px solid #ddd;
  font-family: "Georgia", serif;
  font-size: 14px;
  padding: 15px;
  height: 100%;
}

.RichEditor-editor {
  border-top: 1px solid #ddd;
  cursor: text;
  font-size: 16px;
  margin-top: 10px;
}

.RichEditor-editor .public-DraftEditorPlaceholder-root,
.RichEditor-editor .public-DraftEditor-content {
  margin: 0 -15px -15px;
  padding: 15px;
}

.RichEditor-editor .public-DraftEditor-content {
  min-height: 100px;
  overflow-y: scroll;
}

.RichEditor-hidePlaceholder .public-DraftEditorPlaceholder-root {
  display: none;
}

.RichEditor-editor .RichEditor-blockquote {
  border-left: 5px solid #eee;
  color: #666;
  font-family: "Hoefler Text", "Georgia", serif;
  font-style: italic;
  margin: 16px 0;
  padding: 10px 20px;
}

.RichEditor-editor .public-DraftStyleDefault-pre {
  background-color: rgba(0, 0, 0, 0.05);
  font-family: "Inconsolata", "Menlo", "Consolas", monospace;
  font-size: 16px;
  padding: 20px;
}

.RichEditor-controls {
  font-family: "Helvetica", sans-serif;
  font-size: 14px;
  margin-bottom: 5px;
  user-select: none;
}

.dropmenu {
  position: relative;
  display: inline-block;
  margin-right: 16px;

  .dropdownbtn {
    color: #999;
    background: none;
    cursor: pointer;
    outline: none;
    border: none;
  }

  .dropdown-content {
    display: none;
    position: absolute;
    z-index: 2;
    width: 100%;
    align-items: center;
    border: 1px solid transparent;
    border-radius: 4px;
    box-shadow: 0 2px 6px 2px rgba(47, 54, 59, 0.15);

    a {
      text-decoration: none;
      width: 100%;
      position: relative;
      display: block;

      span {
        text-align: center;
        width: 100%;
        text-align: center;
        padding: 3px 0px;
      }
    }
  }
}
.dropmenu .dropdown-content a:hover {
  background-color: rgba(0, 0, 0, 0.05);
}

.dropmenu:hover {
  .dropdownbtn {
    color: #5890ff;
    background-color: rgba(0, 0, 0, 0.05);
    border-radius: 4px;
  }

  .dropdown-content {
    display: block;
  }
}

.RichEditor-styleButton {
  color: #999;
  cursor: pointer;
  margin-right: 16px;
  padding: 2px 0;
  display: inline-block;
}

.RichEditor-activeButton {
  color: #5890ff;
}

.transformation-editor {
  .CodeMirror {
    min-height: 70px;
  }
}

.chart-data-input {
  .CodeMirror {
    min-height: 370px;
    font-size: 0.8rem;
  }
  .code-hinter {
    min-height: 370px;
  }
}

.map-location-input {
  .CodeMirror {
    min-height: 120px;
    font-size: 0.8rem;
  }
  .code-hinter {
    min-height: 120px;
  }
}

.rdt {
  .form-control {
    height: 100%;
  }
}

.DateInput_input__focused {
  border-bottom: 2px solid $primary;
}

.CalendarDay__selected,
.CalendarDay__selected:active,
.CalendarDay__selected:hover {
  background: $primary;
  border: 1px double $primary;
}

.CalendarDay__selected_span {
  background: $primary;
  border: $primary;
}

.CalendarDay__selected_span:active,
.CalendarDay__selected_span:hover {
  background: $primary;
  border: 1px double $primary;
  color: #fff;
}

.CalendarDay__hovered_span:active,
.CalendarDay__hovered_span:hover {
  background: $primary;
  border: 1px double $primary;
  color: #fff;
}

.CalendarDay__hovered_span {
  background: #83b8e7;
  border: 1px double #83b8e7;
  color: #fff;
}

.table-responsive {
  margin-bottom: 0rem;
}

.code-hinter::-webkit-scrollbar {
  width: 0;
  height: 0;
  background: transparent;
}

.codehinter-query-editor-input {
  .CodeMirror {
    font-family: "Roboto", sans-serif;
    color: #263136;
    overflow: hidden;
    height: 50px !important;
  }

  .CodeMirror-vscrollbar {
    overflow: hidden;
  }

  .CodeMirror-focused {
    padding-top: 0;
    height: 50px;
  }

  .CodeMirror-scroll {
    position: absolute;
    top: 0;
    width: 100%;
  }
}

.field {
  .CodeMirror-scroll {
    position: static;
    top: 0;
  }
}

.code-hinter {
  height: 36px;

  .form-control {
    .CodeMirror {
      font-family: "Roboto", sans-serif;
      height: 50px !important;
      max-height: 300px;
    }
  }

  .CodeMirror-vscrollbar,
  .CodeMirror-hscrollbar {
    background: transparent;
    height: 0;
    width: 0;
  }

  .CodeMirror-scroll {
    overflow: hidden !important;
    position: static;
    width: 100%;
  }
}

.CodeMirror-hints {
  font-family: "Roboto", sans-serif;
  font-size: 0.9rem;
  padding: 0px;
  z-index: $hints-z-index;

  li.CodeMirror-hint-active {
    background: $primary;
  }

  .CodeMirror-hint {
    padding: 4px;
    padding-left: 10px;
    padding-right: 10px;
  }
}

.cm-matchhighlight {
  color: #4299e1 !important;
  background: rgba(66, 153, 225, 0.1) !important;
}

.nav-tabs .nav-link {
  color: #3e525b;
  border-top-left-radius: 0px;
  border-top-right-radius: 0px;
}
.transformation-popover {
  padding: 14px;
  font-weight: 500;
  margin-bottom: 0px;
}

.transformation-editor {
  .CodeMirror {
    min-height: 220px;
  }
}

hr {
  margin: 1rem 0;
}

.query-hinter {
  min-height: 150px;
}

.codehinter-default-input {
  font-family: "Roboto", sans-serif;
  padding: 0.0475rem 0rem !important;
  display: block;
  width: 100%;
  font-size: 0.875rem;
  font-weight: 400;
  color: #232e3c;
  background-color: #fff;
  background-clip: padding-box;
  border: 1px solid #dadcde;
  -webkit-appearance: none;
  -moz-appearance: none;
  appearance: none;
  border-radius: 4px;
  transition: border-color 0.15s ease-in-out, box-shadow 0.15s ease-in-out;
  height: 30px;

  .CodeMirror {
    font-family: "Roboto", sans-serif;
  }
  .CodeMirror-placeholder {
    height: inherit !important;
    position: absolute !important;
    margin-top: 3px !important;
  }
}

.codehinter-query-editor-input {
  font-family: "Roboto", sans-serif;
  padding: 0.1775rem 0rem;
  display: block;
  width: 100%;
  font-size: 0.875rem;
  font-weight: 400;
  color: #232e3c;
  background-color: #fff;
  background-clip: padding-box;
  border: 1px solid #dadcde;
  border-radius: $border-radius;
  appearance: none;
  transition: border-color 0.15s ease-in-out, box-shadow 0.15s ease-in-out;
  height: 28px !important;
}

.modal-component {
  margin-top: 150px;
  .modal-body {
    padding: 0;
  }
}

.draggable-box {
  .config-handle {
    top: -20px;
    position: fixed;
    max-height: 10px;
    z-index: 100;
    min-width: 108px;

    .handle-content {
      cursor: move;
      color: $white;
      background: $primary;
    }

    .badge {
      font-size: 9px;
      border-bottom-left-radius: 0;
      border-bottom-right-radius: 0;

      .delete-part {
        margin-left: 10px;
        float: right;
      }

      .delete-part::before {
        height: 12px;
        display: inline-block;
        width: 2px;
        background-color: rgba(255, 255, 255, 0.8);
        opacity: 0.5;
        content: "";
        vertical-align: middle;
      }
    }
  }
}

.draggable-box-in-editor:hover {
  z-index: 3 !important;
}

.modal-content {
  .config-handle {
    position: absolute;

    .badge {
      font-size: 9px;
    }
  }
}

.config-handle {
  display: block;
}

.apps-table {
  .app-title {
    font-size: 1rem;
  }

  .row {
    --tblr-gutter-x: 0rem;
  }
}

.home-page,
.org-users-page {
  .navbar .navbar-nav .active > .nav-link,
  .navbar .navbar-nav .nav-link.active,
  .navbar .navbar-nav .nav-link.show,
  .navbar .navbar-nav .show > .nav-link {
    color: rgba(35, 46, 60, 0.7);
  }

  .nav-item {
    font-size: 0.9rem;
  }

  img.svg-icon {
    cursor: pointer;
    padding-left: 2px;
    border-radius: 10px;
  }

  img.svg-icon:hover {
    background-color: rgba(224, 214, 214, 0.507);
  }
}

.CodeMirror-placeholder {
  color: #9e9e9e !important;
  font-size: 0.7rem !important;
  margin-top: 2px !important;
  font-size: 12px !important;
}

.CodeMirror-code {
  font-weight: 300;
}

.btn-primary {
  border-color: transparent;
}

.text-widget {
  overflow: auto;
}

.text-widget::-webkit-scrollbar {
  width: 0;
  height: 0;
  background: transparent;
}

.input-group-flat:focus-within {
  box-shadow: none;
}

.map-widget {
  .place-search-input {
    box-sizing: border-box;
    border: 1px solid transparent;
    width: 240px;
    height: 32px;
    padding: 0 12px;
    border-radius: 3px;
    box-shadow: 0 2px 6px rgba(0, 0, 0, 0.3);
    font-size: 14px;
    outline: none;
    text-overflow: ellipses;
    position: absolute;
    left: 50%;
    margin-left: -120px;
  }

  .map-center {
    position: fixed;
    z-index: 1000;
  }
}

.events-toggle-active {
  .toggle-icon {
    transform: rotate(180deg);
  }
}

.events-toggle {
  .toggle-icon {
    display: inline-block;
    margin-left: auto;
    transition: 0.3s transform;
  }

  .toggle-icon:after {
    content: "";
    display: inline-block;
    vertical-align: 0.306em;
    width: 0.46em;
    height: 0.46em;
    border-bottom: 1px solid;
    border-left: 1px solid;
    margin-right: 0.1em;
    margin-left: 0.4em;
    transform: rotate(-45deg);
  }
}

.nav-link-title {
  font-weight: 500;
  font-size: 0.9rem;
}

.navbar-nav {
  .dropdown:hover {
    .dropdown-menu {
      display: block;
    }
  }
}
.app-version-container {
  min-height: 200px;
  height: 100%;
  display: flex !important;
  flex-direction: column;
}
.app-version-content{
  flex: 1;
  overflow: auto;
}

.query-manager-header {
  .nav-item {
    border-right: solid 1px #dadcde;
    background: 0 0;
  }

  .nav-link {
    height: 39px;
  }
}

input:focus-visible {
  outline: none;
}

.navbar-expand-md.navbar-light .nav-item.active:after {
  border: 1px solid $primary;
}

.org-users-page {
  .select-search__input {
    color: #617179;
  }
  .select-search-role {
    position: absolute;
    margin-top: -1rem;
  }

  .has-focus > .select-search__select > ul {
    margin-bottom: 0;
  }

  .select-search__option.is-selected {
    background: $primary;
    color: $white;
  }
}

.encrypted-icon {
  margin-bottom: 0.25rem;
}

.widget-documentation-link {
  position: fixed;
  bottom: 0;
  background: $white;
  width: 100%;
  z-index: 1;
}

.components-container {
  .draggable-box {
    cursor: move;
  }
}

.column-sort-row {
  border-radius: 4px;
}

.jet-button {
  &.btn-primary:hover {
    background: var(--tblr-btn-color-darker) !important;
  }
}

.editor-sidebar::-webkit-scrollbar {
  width: 0;
  height: 0;
  background: transparent;
  -ms-overflow-style: none;
}

.editor-sidebar {
  max-width: 300px;
  scrollbar-width: none;
  -ms-overflow-style: none;
}

.sketch-picker {
  position: absolute;
}

.color-picker-input {
  border: solid 1px rgb(223, 223, 223);
  cursor: pointer;
}

.app-sharing-modal {
  .form-control.is-invalid,
  .was-validated .form-control:invalid {
    border-color: #ffb0b0;
  }
}

.widgets-list {
  --tblr-gutter-x: 0px !important;
}

.input-with-icon {
  position: relative;
  display: flex;
  flex: 1;

  .icon-container {
    position: absolute;
    right: 10px;
    top: calc(50% - 10px);
    z-index: 3;
  }
}

.dynamic-variable-preview {
  min-height: 20px;
  max-height: 500px;
  overflow: auto;
  line-height: 20px;
  font-size: 12px;
  margin-top: -2px;
  word-wrap: break-word;
  border-bottom-left-radius: 3px;
  border-bottom-right-radius: 3px;
  box-sizing: border-box;
  font-family: "Source Code Pro", monospace;

  .heading {
    font-weight: 700;
    white-space: pre;
    text-transform: capitalize;
  }
}

.user-email:hover {
  text-decoration: none;
  cursor: text;
}

.theme-dark {
  .nav-item {
    background: 0 0;
  }
  .navbar .navbar-nav .active > .nav-link,
  .theme-dark .navbar .navbar-nav .nav-link.active,
  .theme-dark .navbar .navbar-nav .nav-link.show,
  .theme-dark .navbar .navbar-nav .show > .nav-link {
    color: #fff;
  }
  .form-check > .form-check-input:not(:checked) {
    background-color: #fff;
  }
  .form-switch > .form-check-input:not(:checked) {
    background-color: #47505d !important;
    background-image: url("data:image/svg+xml,%3csvg xmlns='http://www.w3.org/2000/svg' viewBox='-4 -4 8 8'%3e%3ccircle r='3' fill='%23CCD3DD'/%3E%3C/svg%3E") !important;
  }
  .form-check-label {
    color: white;
  }
  .left-sidebar .active {
    background: #333c48;
  }

  .left-sidebar .left-sidebar-item {
    border-bottom: 1px solid #333c48;
  }

  .nav-tabs .nav-link.active {
    color: #fff !important;
  }

  .nav-tabs .nav-link {
    color: #c3c3c3 !important;
  }

  .card-body > :last-child {
    color: #fff !important;
  }

  .form-control {
    border: 1px solid #324156;
  }

  .card {
    background-color: #324156 !important;
  }
  .card .table tbody td a {
    color: inherit;
  }

  .DateInput {
    background: #1f2936;
  }

  .DateInput_input {
    background-color: #1f2936;
  }

  .DateRangePickerInput {
    background-color: #1f2936;
  }

  .DateInput_input__focused {
    background: #1f2936;
  }

  .DateRangePickerInput__withBorder {
    border: 1px solid #1f2936;
  }

  .main .canvas-container .canvas-area {
    background: #2f3c4c;
  }

  .main .canvas-container {
    background-color: #2f3c4c;
  }

  .rdtOpen .rdtPicker {
    color: black;
  }

  .editor .editor-sidebar .components-container .component-image-holder {
    background: #2f3c4c !important;
    border: 1px solid #2f3c4c !important;

    center,
    .component-title {
      filter: brightness(0) invert(1);
    }
  }

  .nav-tabs .nav-link:focus,
  .nav-tabs .nav-link:hover {
    border-color: transparent !important;
  }

  .modal-content,
  .modal-header {
    background-color: #1f2936 !important;
    .text-muted {
      color: #fff !important;
    }
  }

  .modal-header {
    border-bottom: 1px solid rgba(255, 255, 255, 0.09) !important;
  }

  .canvas-container {
    background-color: #1f2936;
  }

  .editor .main .query-pane {
    border: solid rgba(255, 255, 255, 0.09) !important;
    border-width: 1px 0px 0px 0px !important;
  }

  .no-components-box {
    background-color: #1f2936 !important;

    center {
      color: white !important;
    }
  }

  .query-list {
    .text-muted {
      color: #fff !important;
    }
  }

  .left-sidebar,
  .editor-sidebar {
    background-color: #1f2936 !important;
  }

  .editor-sidebar {
    border: solid rgba(255, 255, 255, 0.09);
    border-width: 0px 0px 0px 0px !important;

    .nav-tabs {
      border-bottom: 1px solid rgba(255, 255, 255, 0.09) !important;
    }
  }

  .editor .editor-sidebar .nav-tabs .nav-link {
    color: #fff;
    img {
      filter: brightness(0) invert(1);
    }
  }

  .jet-table {
    background-color: #1f2936 !important;
  }

  .jet-container {
    background-color: #1f2936;
  }

  .nav-tabs .nav-item.show .nav-link,
  .nav-tabs .nav-link.active {
    background-color: #2f3c4c;
    border-color: transparent !important;
  }

  .editor .main .query-pane .query-definition-pane .header {
    border: solid rgba(255, 255, 255, 0.09);
    border-width: 0px 0px 1px 0px !important;
    background: #1f2936;
  }

  .left-sidebar {
    border: solid rgba(255, 255, 255, 0.09);
    border-width: 0px 1px 3px 0px;
    .text-muted {
      color: #fff !important;
    }
  }

  .folder-list {
    color: #fff !important;
  }

  .app-title {
    color: #fff !important;
  }

  .RichEditor-root {
    background: #1f2936;
    border: 1px solid #2f3c4c;
  }

  .app-description {
    color: #fff !important;
  }

  .btn-light,
  .btn-outline-light {
    background-color: #42546a;
    --tblr-btn-color-text: #ffffff;
    img {
      filter: brightness(0) invert(1);
    }
  }

  .editor .left-sidebar .datasources-container tr {
    border-bottom: solid 1px rgba(255, 255, 255, 0.09);
  }

  .editor .left-sidebar .datasources-container .datasources-header {
    border: solid rgba(255, 255, 255, 0.09) !important;
    border-width: 0px 0px 1px 0px !important;
  }

  .query-manager-header .nav-item {
    border-right: solid 1px rgba(255, 255, 255, 0.09);
    .nav-link {
      color: #c3c3c3;
    }
  }

  .input-group-text {
    border: solid 1px rgba(255, 255, 255, 0.09) !important;
  }

  .app-users-list {
    .text-muted {
      color: #fff !important;
    }
  }

  .data-pane {
    border: solid rgba(255, 255, 255, 0.09) !important;
    border-width: 0px 1px 0px 0px !important;
  }

  .main .query-pane .data-pane .queries-container .queries-header {
    border: solid rgba(255, 255, 255, 0.09) !important;
    border-width: 0px 0px 1px 0px !important;

    .text-muted {
      color: #fff !important;
    }
  }

  .query-pane {
    background-color: #1f2936 !important;
  }

  .input-icon .input-icon-addon img {
    filter: invert(1);
  }

  .svg-icon {
    filter: brightness(0) invert(1);
  }

  .launch-btn {
    filter: brightness(0.4) !important;
    background: #8d9095;
  }

  .badge {
    .svg-icon {
      filter: brightness(1) invert(0);
    }
  }

  .alert {
    background: transparent;
    .text-muted {
      color: #fff !important;
    }
  }

  .editor .editor-sidebar .inspector .header {
    border: solid rgba(255, 255, 255, 0.09) !important;
    border-width: 0px 0px 1px 0px !important;
  }

  .hr-text {
    color: #fff !important;
  }

  .skeleton-line::after {
    background-image: linear-gradient(
      to right,
      #566177 0,
      #5a6170 40%,
      #4c5b79 80%
    );
  }

  .app-icon-skeleton::after {
    background-image: linear-gradient(
      to right,
      #566177 0,
      #5a6170 40%,
      #4c5b79 80%
    );
  }

  .folder-icon-skeleton::after {
    background-image: linear-gradient(
      to right,
      #566177 0,
      #5a6170 40%,
      #4c5b79 80%
    );
  }

  .select-search__input {
    color: rgb(224, 224, 224);
    background-color: #2b3547;
    border: 1px solid #2b3547;
  }

  .select-search__select {
    background: #fff;
    box-shadow: 0 0.0625rem 0.125rem rgba(0, 0, 0, 0.15);
  }

  .select-search__row:not(:first-child) {
    border-top: 1px solid #eee;
  }

  .select-search__option,
  .select-search__not-found {
    background: #fff;
  }

  .select-search__option.is-highlighted,
  .select-search__option:not(.is-selected):hover {
    background: rgba(47, 204, 139, 0.1);
  }

  .select-search__option.is-highlighted.is-selected,
  .select-search__option.is-selected:hover {
    background: #2eb378;
    color: #fff;
  }

  .org-users-page {
    .user-email,
    .user-status {
      filter: brightness(0) invert(1);
    }
  }

  .org-users-page {
    .select-search__option.is-selected {
      background: $primary;
      color: $white;
    }
    .select-search__option:not(.is-selected):hover {
      background: rgba(66, 153, 225, 0.1);
    }
  }

  .react-json-view {
    background-color: transparent !important;
  }

  .codehinter-default-input {
    background-color: transparent;
    border: 1px solid #333c48;
  }

  .color-picker-input {
    border: solid 1px #333c48;
    height: 36px;
  }

  .codehinter-query-editor-input {
    background-color: #272822;
    border: 1px solid #2c3a4c;
    border-radius: 0;
  }

  .codehinter-query-editor-input .CodeMirror {
    height: 31px !important;
  }

  .codehinter-query-editor-input .CodeMirror {
    color: #c3c3c3 !important;
  }

  .select-search:not(.is-loading):not(.select-search--multiple)
    .select-search__value::after {
    transform: rotate(45deg);
    border-right: 1px solid #fff;
    border-bottom: 1px solid #fff;
  }

  .widget-documentation-link {
    background-color: #1f2936;
  }

  .widget-documentation-link a {
    color: rgb(66, 153, 225);
  }

  .app-version-name.form-select {
    border-color: $border-grey-dark;
  }
}

.main-wrapper {
  position: relative;
  min-height: 100%;
  min-width: 100%;
  background-color: white;
}

.main-wrapper.theme-dark {
  background-color: #2b394b;
}

.jet-table {
  .global-search-field {
    background: transparent;
  }
}

.modal-backdrop.show {
  opacity: 0.74;
}

.gui-select-wrappper .select-search__input {
  height: 30px;
}

.theme-dark .input-group-text,
.theme-dark .markdown > table thead th,
.theme-dark .table thead th {
  background: #1c252f;
  color: #fff;
}

.sketch-picker {
  z-index: 1000;
}

.no-padding {
  padding: 0;
}

.nav-tabs {
  font-weight: 300;
}

.nav-tabs .nav-link.active {
  border: 0;
  border-bottom: 1px solid $primary;
  font-weight: 400;
}

.table-no-divider {
  td {
    border-bottom-width: 0px;
    padding-left: 0;
  }
}

.no-border {
  border-radius: 0 !important;
}

input[type="text"] {
  outline-color: #dadcde !important;
}

.widget-header {
  text-transform: capitalize;
  margin-top: 12px !important;
  font-weight: 500;
  font-size: 12px;
  line-height: 12px;
}

.query-manager-events {
  max-width: 400px;
}

.validation-without-icon {
  background-image: none !important;
}

.multiselect-widget {
  label.select-item {
      width: max-content;
      min-width: 100%;
      div.item-renderer {
      align-items: center;
      line-height: 15px;
      input {
        height: 15px;
        width: 15px;
      }
    }
  }

  .rmsc .dropdown-container {
    height: 100%;
    display: flex;
    align-items: center;
    border-radius: inherit;
  }

  .rmsc {
    height: 100%;
    border-radius: inherit;
  }

  .rmsc.dark {
    --rmsc-main: #4D72FA;
    --rmsc-hover: #283647;
    --rmsc-selected: #1F2936;
    --rmsc-border: #333333;
    --rmsc-gray: #555555;
    --rmsc-bg: #1F2936;
    color: #fff;
  }
}

/* Hide scrollbar for Chrome, Safari and Opera */
.invitation-page::-webkit-scrollbar {
  display: none;
}

/* Hide scrollbar for IE, Edge and Firefox */
.invitation-page {
  -ms-overflow-style: none; /* IE and Edge */
  scrollbar-width: none; /* Firefox */
}

.show {
  display: block;
}
.hide {
  display: none;
}

.draggable-box:focus-within {
  z-index: 2 !important;
}

.cursor-wait {
  cursor: wait;
}
.cursor-text {
  cursor: text;
}
.cursor-none {
  cursor: none;
}
.theme-dark .event-action {
  filter: brightness(0) invert(1);
}

.event-action {
  filter: brightness(0) invert(0);
}

.disabled {
  pointer-events: none;
  opacity: 0.4;
}
.DateRangePicker {
  padding: 1.25px 5px;
}

.datepicker-widget {
  .input-field {
    min-height: 26px;
    padding: 0;
    padding-left: 2px;
  }

  td.rdtActive,
  td.rdtActive:hover {
    background-color: $primary;
  }

  .react-datepicker__day--selected {
    background-color: #4D72FA;
  }
}

.daterange-picker-widget {
  .DateInput_input {
    min-height: 24px;
    line-height: normal;
    border-bottom: 0px;
    font-size: 0.85rem;
  }
  .DateRangePicker {
    padding: 0;
  }

  .DateRangePickerInput_arrow_svg {
    height: 17px;
  }

  .DateRangePickerInput {
    overflow: hidden;
    display: flex;
    justify-content: space-around;
    align-items: center;
  }

  .DateInput_fang {
    position: fixed;
    top: 57px !important;
  }
}

.fw-400 {
  font-weight: 400;
}

.fw-500 {
  font-weight: 500;
}

.ligh-gray {
  color: #656d77;
}

.nav-item {
  background: #fff;
  font-size: 14px;
  font-style: normal;
  font-weight: 400;
  line-height: 22px;
  letter-spacing: -0.1px;
  text-align: left;
}

.nav-link {
  min-width: 100px;
  justify-content: center;
}

.nav-tabs .nav-link.active {
  font-weight: 400 !important;
  color: $primary !important;
}
.empty {
  padding-top: 1.5rem !important;
}
.empty-img {
  margin-bottom: 0 !important;
  img {
    height: 220px !important;
    width: 260.83px !important;
  }
}
.empty-action {
  margin-top: 0 !important;

  a + a.btn-loading::after {
    color: $primary;
  }
}
.empty-action a {
  height: 36px;
  border-radius: 4px;
  font-style: normal;
  font-weight: normal;
  font-size: 14px;
  line-height: 20px;
}
.empty-action a:first-child {
  margin-right: 24px;
}
.empty-action a:first-child:hover {
  color: #ffffff !important;
}
.empty-import-button {
  color: #4d72fa !important ;
  background: #ffffff !important;
  border: 1px solid #4d72fa !important;
  cursor: pointer;
  position: relative;
  &:hover {
    background-color: #f4f6fa !important;
  }
}
.empty-welcome-header {
  font-style: normal;
  font-weight: bold;
  font-size: 32px;
  line-height: 39px;
  margin-bottom: 12px;
  margin-top: 40px;
  color: #000;
  font-family: Inter;
}
.empty-title {
  font-style: normal;
  font-weight: normal;
  font-size: 16px;
  line-height: 19px;
  display: flex;
  align-items: center;
  color: #5e5e5e;
  margin-bottom: 24px;
}
// template card styles
.template-card-wrapper {
  display: flex;
  flex-direction: row;
  background: #fffffc;
  border: 1px solid #d2ddec;
  box-sizing: border-box;
  border-radius: 8px;
  width: 299px;
  height: 100px;
}
.template-action-wrapper {
  display: flex;
  flex-direction: row !important;
  font-family: Inter;
  font-style: normal;
  font-weight: 500;
  font-size: 16px;
  line-height: 19px;
  color: #4d72fa;
  p {
    margin-right: 16px;
  }
}
.template-card-title {
  font-family: Inter;
  font-style: normal;
  font-weight: 600;
  font-size: 18px;
  line-height: 22px;
  display: flex;
  align-items: center;
  color: #000000;
  margin-bottom: 3px !important;
  margin-top: 20px;
}
.template-card-details {
  align-items: center;
  display: flex;
  flex-direction: column;
  justify-content: center;
}
.template-icon-wrapper {
  width: 61.44px;
  height: 60px;
  top: 685px;
  background: #d2ddec;
  border-radius: 4px;
  margin: 20px 16.36px;
}
// template style end

.calendar-widget.compact {
  .rbc-time-view-resources .rbc-time-header-content {
    min-width: auto;
  }

  .rbc-time-view-resources .rbc-day-slot {
    min-width: 50px;
  }

  .rbc-time-view-resources .rbc-header,
  .rbc-time-view-resources .rbc-day-bg {
    width: 50px;
  }
}

.calendar-widget.dont-highlight-today {
  .rbc-today {
    background-color: inherit;
  }

  .rbc-current-time-indicator {
    display: none;
  }
}

.calendar-widget {
  padding: 10px;
  background-color: white;

  .rbc-day-slot .rbc-event,
  .rbc-day-slot .rbc-background-event {
    border-left: 3px solid #26598533;
  }

  .rbc-toolbar {
    font-size: 14px;
  }

  .rbc-event {
    .rbc-event-label {
      display: none;
    }
  }

  .rbc-off-range-bg {
    background-color: #f4f6fa;
  }

  .rbc-toolbar {
    .rbc-btn-group {
      button {
        box-shadow: none;
        border-radius: 0;
        border-width: 1px;
      }
    }
  }
}

//!for calendar widget week view with compact/spacious mode border fix
.resources-week-cls .rbc-time-column:nth-last-child(7n) {
  border-left: none !important;
  .rbc-timeslot-group {
    border-left: 2.5px solid #dadcde !important;
  }
}
.resources-week-cls .rbc-allday-cell {
  border: none !important;
  .rbc-row {
    border-left: 1.5px solid #dadcde;
    border-right: 1.5px solid #dadcde;
  }
}
.resources-week-cls .rbc-time-header-cell {
  border: none !important;
}
.resources-week-cls .rbc-time-view-resources .rbc-header {
  border-left: 1.5px solid #dadcde !important;
  border-right: 1.5px solid #dadcde !important;
}

.calendar-widget.hide-view-switcher {
  .rbc-toolbar {
    .rbc-btn-group:nth-of-type(3) {
      display: none;
    }
  }
}

.calendar-widget.dark-mode {
  background-color: #1d2a39;

  .rbc-toolbar {
    button {
      color: white;
    }

    button:hover,
    button.rbc-active {
      color: black;
    }
  }

  .rbc-off-range-bg {
    background-color: #2b394b;
  }

  .rbc-selected-cell {
    background-color: #22242d;
  }

  .rbc-today {
    background-color: #5a7ca8;
  }
}

.calendar-widget.dark-mode.dont-highlight-today {
  .rbc-today {
    background-color: inherit;
  }
}

.navbar .navbar-nav {
  min-height: 2rem;
}

.navbar-brand-image {
  height: 1.2rem;
}

.navbar .navbar-brand:hover,
.theme-dark .navbar .navbar-brand:hover {
  opacity: 1;
}

.nav-tabs .nav-link.active {
  font-weight: 400 !important;
  margin-bottom: -1px !important;
}

.nav-tabs .nav-link {
  font-weight: 400 !important;
  margin: 0 !important;
  height: 100%;
}

.code-editor-widget {
  border-radius: 0;
  .CodeMirror {
    border-radius: 0 !important;
    margin-top: -1px !important;
  }
}

.jet-listview {
  overflow-y: overlay;
  overflow-x: hidden;

  // .rows {
  // }

  // .list-item {
  // }
}

.jet-listview::-webkit-scrollbar-track {
  background: transparent;
}

.jet-listview::-webkit-scrollbar-thumb {
  background: transparent;
}

.code-hinter-wrapper .popup-btn {
  position: absolute;
  display: none;
  cursor: pointer;
}

.code-hinter-wrapper:hover {
  .popup-btn {
    display: block !important;
    z-index: 1;
  }
}

.modal-portal-wrapper {
  justify-content: center;
  align-items: center;
  position: fixed;
  position: absolute;
  left: 50%;
  top: 40%;

  .modal-body {
    width: 500px !important;
    height: 300px !important;
    padding: 0px !important;
  }

  transform: translate(-60%, -60%);
  height: 350px;
  width: auto;
  max-height: 500px;
  padding: 0px;

  .modal-content {
    border-radius: 5px !important;
  }

  .modal-body {
    width: 500px !important;
    height: 302px !important;
    padding: 0px !important;
    margin: 0px !important;
    margin-left: -1px !important; //fix the modal body code mirror margin

    border-top-left-radius: 0;
    border-top-right-radius: 0;
    border-bottom-left-radius: 5px;
    border-bottom-right-radius: 5px;
    border-bottom: 0.75px solid;
    border-left: 0.75px solid;
    border-right: 0.75px solid;

    @include theme-border($light-theme: true);

    &.dark-mode-border {
      @include theme-border($light-theme: false);
    }
  }
  .modal-dialog {
    margin-top: 4%;
  }

  .modal-header {
    padding: 0;
    font-size: 14px;
  }

  .editor-container {
    padding: 0px;
    .CodeMirror {
      border-radius: 0;
      margin: 0;
      width: 100% !important;
    }
  }

  .query-hinter {
    .CodeMirror-line {
      margin-left: 2rem !important;
    }

    .CodeMirror-cursors .CodeMirror-cursor {
      margin-left: 2rem !important;
    }
  }
}

.preview-block-portal {
  .bg-light {
    border-radius: 0 0 5px 5px;
    outline: 0.75px solid $light-green;
  }

  .bg-dark {
    margin-top: 1px;
    border-radius: 0 0 5px 5px;
    outline: 0.75px solid $light-green;
  }

  .dynamic-variable-preview {
    padding: 4px !important;
  }
}

.portal-header {
  display: flex;
  align-items: center;
  padding: 0.5rem 0.75rem;
  color: #656d77;
  background-color: #ffffffd9;
  background-clip: padding-box;
  border-top-left-radius: 5px !important;
  border-top-right-radius: 5px !important;
  width: 498px !important;
  outline: 0.75px solid;

  @include theme-border($light-theme: true, $outline: true);

  &.dark-mode-border {
    @include theme-border($light-theme: false, $outline: true);
  }
}
.tabs-inspector {
  position: sticky; top: 0;
  .nav-item {
    width: 50%;
  }

  .nav-item:hover {
    border: 1px solid transparent;
  }

  .nav-item:not(.active) {
    border-bottom: 1px solid #e7eaef;
  }

  .nav-link.active {
    border: 1px solid transparent;
    border-bottom: 1px solid $primary;
    background: white;
  }
}

.tabs-inspector.dark {
  .nav-link.active {
    border-bottom: 1px solid $primary !important;
<<<<<<< HEAD
=======
  }
}
.tabs-inspector
{
  z-index: 2;
  background: white;
  &.dark {
    @extend .bg-dark;
>>>>>>> ab3fce7a
  }
}
.close-icon {
  position: fixed;
  top: 45px;
  right: 0;
  width: 60px;
  height: 22;
  border-bottom: 1px solid #e7eaef;
  display: flex;
  align-items: center;
  background-color: white;
  z-index: 2;

  .svg-wrapper {
    width: 100%;
    height: 70%;
    display: flex;
    align-items: center;
    justify-content: center;
    border-left: 1px solid #e7eaef;
    margin-left: 20px;

    .close-svg {
      cursor: pointer;
    }
  }
}

.tabs-inspector.nav-tabs {
  border: 0;
  width: 81%;
}

.bg-primary-lt {
  color: #fff !important;
  background: #6383db !important;
}

.tabbed-navbar .nav-item.active:after {
  margin-bottom: -0.25rem;
}

.app-name {
  width: 325px;
  left: 150px;
  position: absolute;
}

.app-name:hover {
  background: $bg-light;
  &.dark {
    @extend .bg-dark;
  }
}

.nav-auto-save {
  width: 325px;
  left: 485px;
  position: absolute;
  color: #36af8b;
}

.layout-buttons {
  position: absolute;
  left: 50%;
}

.app-version-menu {
  position: absolute;
  right: 220px;
  padding: 4px 8px;
  min-width: 100px;
  max-width: 300px;
}

.app-version-menu-sm {
  height: 30px;
  display: inline-block;
  font-size: 12px;
}

.app-version-menu .dropdown-menu {
  left: -90px;
  width: 283px;
}

.app-version-menu .released {
  color: #36af8b;
}

.app-version-menu .released-subtext {
  font-size: 12px;
  color: #36af8b;
  padding: 0;
}

.app-version-menu .create-link {
  margin: auto;
  width: 50%;
  padding-left: 10px;
}

.canvas-background-holder {
  display: flex;
  justify-content: space-between;
  min-width: 120px;
  margin: auto;
  padding: 10px;
}

.canvas-background-picker {
  position: fixed;
}

/**
 * Timer Widget
 */
.timer-wrapper {
  padding: 10px;
  .counter-container {
    font-size: 3em;
    padding-bottom: 5px;
    text-align: center;
  }
}

/**
 * Search Box
 */
.search-box-wrapper {
  input {
    width: 200px;
    border-radius: 5px !important;
  }
  input:focus {
    width: 300px;
  }
  .input-icon .input-icon-addon {
    display: flex;
  }
  .input-icon .input-icon-addon.end {
    pointer-events: auto;
    div {
      background-color: #a6b6cc;
      border-radius: 12px;
      color: #ffffff;
      padding: 1px;
      cursor: pointer;
      svg {
        height: 14px;
        width: 14px;
      }
    }
  }
}

.searchbox-wrapper {
  margin-top: 0 !important;
  input {
    border-radius: $border-radius !important;
  }
}

.fixedHeader {
  table thead {
    position: -webkit-sticky; // this is for all Safari (Desktop & iOS), not for Chrome
    position: sticky;
    top: 0;
    border-top: 0;
    z-index: 1; // any positive value, layer order is global
  }
}

/**
 * Folder List
 */
.folder-list {
  color: #292d37;
  .list-group-transparent .list-group-item.active {
    color: $primary;
    background-color: #edf1ff;
    .folder-ico {
      filter: invert(29%) sepia(84%) saturate(4047%) hue-rotate(215deg)
        brightness(98%) contrast(111%);
    }
  }
  .list-group-item {
    padding: 0.5rem 0.75rem;
    overflow: hidden;
  }
  .list-group-item.all-apps-link {
    font-weight: 500;
  }
  .folder-info {
    color: #8991a0;
    font-size: 0.75rem;
    display: contents;
  }
  .folder-create-btn {
    color: #0565ff;
    cursor: pointer;
  }
}

/**
 * Home page modal
 */
.modal-content.home-modal-component {
  border-radius: 8px;
  overflow: hidden;
  background-color: #fefeff;
  color: #000000;
  .modal-header {
    border-bottom: 0px;
  }
  .modal-title {
    font-size: 1.1rem;
  }
  .btn-close {
    width: 3.5rem;
    height: 2.5rem;
  }
  .modal-body {
    padding-top: 0px;
  }
  input {
    border-radius: 5px !important;
  }
  .modal-main {
    padding-bottom: 5rem;
  }
  .modal-footer-btn {
    justify-content: end;
    button {
      margin-left: 16px;
    }
  }
}

.onboarding-modal.dark .modal-content {
  @extend .modal-content.home-modal-component.dark;
}

.modal-content.home-modal-component.dark {
  background-color: $bg-dark-light !important;
  color: $white !important;

  .modal-header {
    background-color: $bg-dark-light !important;
  }
  .btn-close {
    filter: brightness(0) invert(1);
  }

  .form-control {
    border-color: $border-grey-dark !important;
    color: inherit;
  }
  input {
    background-color: $bg-dark-light !important;
  }

  .form-select {
    background-color: $bg-dark !important;
    color: $white !important;
    border-color: $border-grey-dark !important;
  }
}

.radio-img {
  input {
    display: none;
  }

  .action-icon {
    width: 28px;
    height: 28px;
    background-position: center center;
    border-radius: 4px;
    display: flex;
    align-items: center;
    justify-content: center;
  }

  .action-icon {
    cursor: pointer;
    border: 1px solid $light-gray;
  }

  .action-icon:hover {
    background-color: #d2ddec;
  }

  input:checked + .action-icon {
    border-color: $primary;
    background-color: #7a95fb;
  }

  .tooltiptext {
    visibility: hidden;
    font-size: 12px;
    background-color: $black;
    color: $white;
    text-align: center;
    padding: 5px 10px;
    position: absolute;
    border-radius: 15px;
    margin-top: 2px;
    z-index: 1;
    margin-left: -10px;
  }

  .tooltiptext::after {
    content: "";
    position: absolute;
    bottom: 100%;
    left: 50%;
    margin-left: -5px;
    border-width: 5px;
    border-style: solid;
    border-color: transparent transparent black transparent;
  }

  .action-icon:hover + .tooltiptext {
    visibility: visible;
  }

  input:checked + .action-icon:hover {
    background-color: #3650af;
  }
}

.icon-change-modal {
  ul {
    list-style-type: none;

    li {
      float: left;
      border: 2px solid #8991a0;
      border-radius: 1.75px;
      cursor: pointer;

      img {
        width: 22px;
        height: 22px;
        filter: invert(59%) sepia(27%) saturate(160%) hue-rotate(181deg)
          brightness(91%) contrast(95%);
      }
    }

    li.selected {
      border: 2px solid #0565ff;

      img {
        filter: invert(27%) sepia(84%) saturate(5230%) hue-rotate(212deg)
          brightness(102%) contrast(100%);
      }
    }
  }
}
/**
 * Spinner Widget
 */
.spinner-container {
  display: flex;
  justify-content: center;
  align-items: center;
}

.animation-fade {
  animation-name: fade;
  animation-duration: 0.3s;
  animation-timing-function: linear;
}

@keyframes fade {
  0% {
    opacity: 0;
  }
  100% {
    opacity: 1;
  }
}

/**
 * Query panel
 */
.query-btn {
  cursor: pointer;
  height: 24px;
  width: 24px;
  padding: 0;
}

.query-btn.dark {
  filter: brightness(0) invert(1);
}

.button-family-secondary {
  @include button-outline($light-theme: true);
  height: 32px;
  width: 112px;
}

.button-family-secondary.dark {
  @include button-outline($light-theme: false);
}

.rest-methods-options {
  .select-search,
  .select-search-dark,
  .select-search__value input,
  .select-search-dark__value input {
    width: 90px !important;
    height: 32px !important;
    border-radius: $border-radius !important;
  }
}

.query-pane-restapi-tabs.dark {
  .list-group-item {
    color: $disabled !important;

    &:hover {
      color: #ffffff !important;
    }
  }
  .list-group-item.active {
    color: $white !important;
  }
}
.query-pane-restapi-tabs {
  box-sizing: border-box;
  height: fit-content;
  width: 100%;
  .row {
    height: inherit;

    .keys {
      min-height: 30px;
    }

    .rest-api-tab-content {

      .rest-api-tabpanes {
        display: none;
      }

      .rest-api-tabpanes.active {
        display: block;
      }

      .svg-plus {
        stroke: $primary;
      } 

      .delete-btn-wrapper {
        display: flex;
        align-items: center;
        padding-top: 2px;
        padding-bottom: 2px;
        height: 32px;
      }

      .code-hinter-col {
        margin-bottom: 0px !important;
      }

      .tab-content-wrapper {
        display: flex;
        flex-direction: column;
        gap: .3rem;
      }

      .row-container{
        display: flex;
        width: 100%;
        justify-content: space-between;
        gap: 10px;
      }

      .fields-container {
        display: flex;
        justify-content: space-between;
        gap: 10px;
        width: 100%;
      }
    }
  }
}

.query-pane-rest-api-keys-list-group {
  width: 100%;
  display: flex;
  flex-direction: row;
  .list-group-item {
    border: none !important;
    cursor: pointer;
    font-weight: 600;
    font-size: 12px;
    padding: 0px !important;
    margin-right: 20px;
    height: 22px;
    color: #737373;

    span {
      display: flex;
      justify-content: left;
    }

    &:hover {
      color: #000;
    }
  }

  .list-group-item + .list-group-item.active {
    margin-top: 0;
  }

  .list-group-item.active {
    background-color: transparent !important;
    color: #000;
    z-index: inherit !important;
    border-bottom: 2px solid $primary !important;
  }
}

.query-pane-rest-api-keys-list-group.dark + .list-group-item {
  &:hover{
    color: #ffffff;
  }
}

.content-title {
  font-size: 12px;
  color: #a3a3a3;
  font-weight: 600;
}

// ** Query Panel: REST API Tabs **
.group-header {
  background: #d2ddec;
  border-radius: 4px;
  height: 28px !important;
  span {
    display: flex;
    justify-content: left;
    align-items: center;
  }
}

.query-preview-list-group {
  width: 100%;
  display: flex;
  flex-direction: row;
  gap: 5px;
  margin-top: 10px;
  .list-group-item {
    border: none !important;
    cursor: pointer;
    font-weight: 600;
    font-size: 12px;
    padding: 5px 10px !important;
    color: #737373;
    border-radius: 5px;

    span {
      display: flex;
      justify-content: left;
    }

    &:hover {
      color: #000;
    }
  }

  .list-group-item + .list-group-item.active {
    margin-top: 0;
  }

  .list-group-item.active {
    background-color: #f5f7f9 !important;
    color: $black;
    z-index: inherit !important;
  }
}

.query-preview-list-group.dark {
  .list-group-item {
    color: $disabled !important;

    &:hover {
      color: #ffffff !important;
    }
  }
  .list-group-item.active {
    color: $white !important;
    background-color: #333c48 !important;
  }
}

.raw-container.dark {
  background: #272822;
  padding: 5px;
}


// **Alert component**
.alert-component {
  border: 1px solid rgba(101, 109, 119, 0.16) !important;
  background: #f5f7f9;

  a {
    color: $primary;
  }
}

.alert-component.dark {
  border: none !important;
  background-color: #333c48 !important;

  span {
    filter: brightness(0) invert(1);
  }
}

.codehinter-plugins.code-hinter {
  @extend .codehinter-default-input;

  .popup-btn {
    margin-top: 0.65rem !important;
  }
  .CodeMirror-placeholder, .CodeMirror pre.CodeMirror-line {
    height: 21px !important;
    position: absolute !important;
    margin-top: 3px !important;
  }
  .CodeMirror-cursor {
    height: inherit !important;
  }
  .CodeMirror-lines {
    height: 32px !important;
  }
}

/**
 * *Stripe Query Select-search
 */

.stripe-operation-options .select-search__row .col-md-8 {
  margin-left: 45px !important;
}

.field-width-268 {
  width: 268px !important;

  input {
    border-radius: $border-radius !important;
  }
}

//*button loading with spinner with primary color*//
.button-loading {
  position: relative;
  color: transparent !important;
  text-shadow: none !important;
  pointer-events: none;

  &:after {
    content: "";
    display: inline-block;
    vertical-align: text-bottom;
    border: 1.5px solid currentColor;
    border-right-color: transparent;
    border-radius: 50%;
    color: $primary;
    position: absolute;
    width: 12px;
    height: 12px;
    // left: calc(50% - .5rem);
    // top: calc(50% - .5rem);
    animation: spinner-border 0.75s linear infinite;
  }
}

.query-icon.dark {
  filter: brightness(0) invert(1);
}

//Rest-API Tab Panes
.tab-pane-body {
  margin-left: -2.5% !important;
}

//CodeMirror padding
.CodeMirror pre.CodeMirror-line,
.CodeMirror pre.CodeMirror-line-like {
  padding: 0 8px !important;
}
// comment styles ::override
.editor-sidebar {
  .nav-tabs {
    border-bottom: none !important;
  }
  .nav-tabs .nav-link.active {
    background-color: transparent !important;
  }
}

.comment-card-wrapper {
  border-top: 0.5px solid #e1e1e1 !important;
  margin-top: -1px !important;
}

div#driver-highlighted-element-stage,
div#driver-page-overlay {
  background: transparent !important;
  outline: 5000px solid rgba(0, 0, 0, 0.75);
}

.dark-theme-walkthrough#driver-popover-item {
  background-color: $bg-dark-light !important;
  border-color: rgba(101, 109, 119, 0.16) !important;

  .driver-popover-title {
    color: #fff !important;
  }
  .driver-popover-tip {
    border-color: transparent transparent transparent $bg-dark-light !important;
  }
  .driver-popover-description {
    color: #d9dcde !important;
  }
  .driver-popover-footer .driver-close-btn {
    color: #fff !important;
    text-shadow: none !important;
  }

  .driver-prev-btn,
  .driver-next-btn {
    text-shadow: none !important;
  }
}

#driver-popover-item {
  padding: 20px !important;

  .driver-prev-btn,
  .driver-next-btn,
  .driver-close-btn {
    border: none !important;
    background: none !important;
    padding-left: 0 !important;
    font-size: 14px !important;
  }

  .driver-next-btn,
  .driver-prev-btn {
    color: $primary !important;
  }

  .driver-disabled {
    color: $primary;
    opacity: 0.5;
  }

  .driver-popover-footer {
    margin-top: 20px !important;
  }
}

.pointer-events-none {
  pointer-events: none;
}

.popover.popover-dark-themed {
  background-color: $bg-dark-light;
  border-color: rgba(101, 109, 119, 0.16);
  .popover-body {
    color: #d9dcde !important;
  }
}

.editor .editor-sidebar .inspector .form-control-plaintext {
  padding: 2px 4px;
}
.tablr-gutter-x-0 {
  --tblr-gutter-x: 0 !important;
<<<<<<< HEAD
}

.btn-loading:after {
  border: 1px solid var(--loader-color);
  border-right-color: transparent;
=======
>>>>>>> ab3fce7a
}

.flip-dropdown-help-text {
  padding: 10px 5px 0 0;
  float: left;
  font-size: 14px;
  color: $light-gray;
}

#transformation-popover-container {
  margin-left: 80px !important;
  margin-bottom: -2px !important;
  // top: -10px !important;
  // left: 100px !important;
  // background-color: #0565ff;
}<|MERGE_RESOLUTION|>--- conflicted
+++ resolved
@@ -1215,12 +1215,7 @@
   }
   .layout-buttons {
     svg {
-<<<<<<< HEAD
       filter: invert(89%) sepia(2%) saturate(127%) hue-rotate(175deg) brightness(99%) contrast(96%);
-=======
-      filter: invert(89%) sepia(2%) saturate(127%) hue-rotate(175deg)
-        brightness(99%) contrast(96%);
->>>>>>> ab3fce7a
     }
   }
 }
@@ -3888,8 +3883,6 @@
 .tabs-inspector.dark {
   .nav-link.active {
     border-bottom: 1px solid $primary !important;
-<<<<<<< HEAD
-=======
   }
 }
 .tabs-inspector
@@ -3898,7 +3891,6 @@
   background: white;
   &.dark {
     @extend .bg-dark;
->>>>>>> ab3fce7a
   }
 }
 .close-icon {
@@ -4688,14 +4680,11 @@
 }
 .tablr-gutter-x-0 {
   --tblr-gutter-x: 0 !important;
-<<<<<<< HEAD
 }
 
 .btn-loading:after {
   border: 1px solid var(--loader-color);
   border-right-color: transparent;
-=======
->>>>>>> ab3fce7a
 }
 
 .flip-dropdown-help-text {
