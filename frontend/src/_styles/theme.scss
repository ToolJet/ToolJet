--- conflicted
+++ resolved
@@ -9719,26 +9719,6 @@
   }
 }
 
-
-
-<<<<<<< HEAD
-.slateDark {
-  --slate1: hsl(200, 7.0%, 8.8%);
-  --slate2: hsl(195, 7.1%, 11.0%);
-  --slate3: hsl(197, 6.8%, 13.6%);
-  --slate4: hsl(198, 6.6%, 15.8%);
-  --slate5: hsl(199, 6.4%, 17.9%);
-  --slate6: hsl(201, 6.2%, 20.5%);
-  --slate7: hsl(203, 6.0%, 24.3%);
-  --slate8: hsl(207, 5.6%, 31.6%);
-  --slate9: hsl(206, 6.0%, 43.9%);
-  --slate10: hsl(206, 5.2%, 49.5%);
-  --slate11: hsl(206, 6.0%, 63.0%);
-  --slate12: hsl(210, 6.0%, 93.0%);
-=======
-}
-
-.selected-ds.row > img {
+.selected-ds.row>img {
   padding: 0 !important;
->>>>>>> f098f447
 }