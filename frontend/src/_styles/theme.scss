@import "./tabler.scss";
@import "./colors.scss";
@import "./z-index.scss";
@import "./mixins.scss";

// variables
$border-radius: 4px;

body {
  font-family: "Roboto", sans-serif;
}

input,
button {
  border-radius: 4px;
}

.btn:hover {
  border-color: $primary;
}

.btn-sm {
  padding: 4px 8px;
}

.padding-0 {
  padding: 0;
}

.font-500 {
  font-weight: 500;
}

.text-right {
  text-align: right;
}

.navbar {
  max-height: 48px;
  min-height: auto;

  .nav-item.active:after {
    bottom: 0 !important;
  }
}

.auth-main {
  height: 1000px;
  padding-top: calc(0.25 * 100vh);
  overflow: hidden;

  svg,
  img {
    height: 50px;
    width: 50px;
  }

  svg {
    color: #000000;
  }

  .col-4 {
    z-index: 1;
  }

  .horizontal-line {
    width: 100%;
    position: relative;
    border: 1px solid #b1b1b1;
    top: 25px;
    margin: 0px auto;
    z-index: 0;
  }

  .sso-ico {
    div {
      background-color: #ffffff;
    }
  }
}

.emoji-mart-scroll {
  border-bottom: 0;
  margin-bottom: 6px;
}

.emoji-mart-scroll+.emoji-mart-bar {
  display: none;
}

.accordion-item,
.accordion-button {
  background-color: inherit;
}

.accordion-button {
  font-weight: 400 !important;
  box-shadow: none !important;
}

.accordion-button:not(.collapsed) {
  padding-bottom: 0 !important;
}

.accordion-body {
  .form-label {
    font-weight: 400;
    font-size: 12px;
    color: #61656c;
  }

  .style-fx {
    margin-top: 3px !important;
  }
}

.editor {
  .header-container {
    max-width: 100%;
    padding: 0 10px;
  }

  .resizer-active {
    border: solid 1px $primary  !important;

    .top-right,
    .top-left,
    .bottom-right,
    .bottom-left {
      background: white;
      border-radius: 10px;
      border: solid 1px $primary;
    }
  }

  .resizer-selected {
    outline-width: thin;
    outline-style: solid;
    outline-color: #ffda7e;
  }

  // query data source card style start

  .query-datasource-card-container,
  .header-query-datasource-card-container {
    display: flex;
    flex-direction: row;
    gap: 10px;
    flex-wrap: wrap;
  }

  .header-query-datasource-card-container {
    margin-top: -10px;
  }

  .header-query-datasource-card {
    position: relative;
    display: flex;
    min-width: 0;
    word-wrap: break-word;
    background-color: rgba(66, 153, 225, 0.1) !important;
    background-clip: border-box;
    border-radius: 4px;
    height: 32px;
    width: 140px;
    padding: 6px;
    align-items: center;
    text-transform: capitalize;
    font-weight: 400 !important;
    background-color: #4299e11a;

    p {
      margin: 0 8px 0 12px;
    }
  }

  .query-datasource-card {
    position: relative;
    display: flex;
    min-width: 0;
    word-wrap: break-word;
    background-color: #fff;
    background-clip: border-box;
    border: 1px solid rgba(101, 109, 119, 0.16);
    border-radius: 4px;
    height: 46px;
    width: 200px;
    padding: 10px;
    align-items: center;
    cursor: pointer;

    p {
      margin: 0 8px 0 15px;
    }
  }

  // end :: data source card style

  .header-query-datasource-name {
    font-size: 0.8rem !important;
    padding-top: 0px !important;
  }

  .datasource-heading {
    display: flex;
    height: 40px !important;
    gap: 10px;
    align-items: center;

    p {
      font-size: 1.4rem;
      padding-top: 0px;
      cursor: pointer;
    }
  }

  .query-manager {
    user-select: none;

    // .row {
    //   width: 605px;
    // }
    .btn {
      height: 31px;
    }

    .header {
      --tblr-gutter-x: 0rem;
      position: sticky;
      top: 0;
    }

    .nav-header {
      color: #3e525b;

      .nav-tabs {
        border-bottom: 0;
      }
    }

    .query-details {
      margin-top: 25px;
    }

    .query-name-field input {
      max-width: 180px;
      font-weight: 600;
    }
  }

  .left-sidebar {
    scrollbar-width: none;
  }

  .left-sidebar::-webkit-scrollbar {
    width: 0;
    background: transparent;
  }

  .left-sidebar-layout {
    display: flex;
    justify-content: center;
    flex-direction: column;
    font-size: 11px;
    padding: 16px;
    align-items: center;
    letter-spacing: 0.2px;

    p {
      margin-bottom: 0px;
      margin-top: 8px;
    }
  }

  .left-sidebar {
    height: 100%;
    width: 76px;
    position: fixed;
    z-index: 2;
    left: 0;
    overflow-x: hidden;
    flex: 1 1 auto;
    background-color: #fff;
    background-clip: border-box;
    border: solid rgba(0, 0, 0, 0.125);
    border-width: 0px 1px 3px 0px;
    margin-top: 0px;

    .accordion-item {
      border: solid rgba(101, 109, 119, 0.16);
      border-width: 1px 0px 1px 0px;
    }

    .datasources-container {
      height: 50%;
      overflow-y: scroll;

      tr {
        border-color: #f1f1f1;
      }
    }

    .variables-container {
      height: 50%;
      overflow-y: scroll;
    }

    .variables-container::-webkit-scrollbar-thumb,
    .datasources-container::-webkit-scrollbar-thumb {
      background: transparent;
      height: 0;
      width: 0;
    }

    .variables-container::-webkit-scrollbar,
    .datasources-container::-webkit-scrollbar {
      width: 0;
      background: transparent;
      height: 0;
    }

    .variables-container,
    .datasources-container {
      scrollbar-width: none;
    }

    .datasources-container {
      bottom: 0;
      height: 500px;
      border: solid rgba(101, 109, 119, 0.16);
      border-width: 1px 0px 1px 0px;

      .datasources-header {
        border: solid rgba(0, 0, 0, 0.125);
        border-width: 0px 0px 1px 0px;
      }
    }
  }

  .editor-sidebar {
    height: 100%;
    position: fixed;
    z-index: 1;
    right: 0;
    overflow-x: hidden;
    width: 300px;
    flex: 1 1 auto;
    top: 45px;

    background-color: #fff;
    background-clip: border-box;
    border: solid rgba(0, 0, 0, 0.125);
    border-width: 0px 0px 0px 1px;

    .nav-tabs .nav-link {
      color: #3e525b;
      border-top-left-radius: 0px;
      border-top-right-radius: 0px;
    }

    .inspector {
      .inspector-add-button {
        background: inherit;
      }

      .inspector-add-button:hover {
        color: $primary;
        background: #eef3f9;
        border-radius: 4px;
      }

      .form-control-plaintext {
        padding: 0;
      }

      .header {
        padding-left: 20px;
        padding-right: 20px;
        border: solid rgba(0, 0, 0, 0.125);
        border-width: 0px 0px 1px 0px;
        height: 40px;

        .component-name {
          font-weight: 500;
        }

        .component-action-button {
          top: 8px;
          right: 10px;
          position: absolute;
        }
      }

      .properties-container {
        .field {
          .form-label {
            font-size: 12px;
          }

          .text-field {
            height: 30px;
            font-size: 12px;
          }

          .form-select {
            height: 30px;
            font-size: 12px;
          }

          .select-search__input {
            padding: 0.2375rem 0.75rem;
            font-size: 0.825rem;
          }
        }
      }
    }

    .components-container::-webkit-scrollbar {
      width: 0;
      height: 0;
      background: transparent;
    }

    .components-container::-webkit-scrollbar-thumb {
      background: transparent;
    }

    .components-container {
      scrollbar-width: none;
    }

    .components-container {
      height: 100%;
      overflow: auto;
      overflow-x: hidden;
      padding-bottom: 20%;

      .component-image-holder {
        border-radius: 0;
        transition: all 0.3s cubic-bezier(0.25, 0.8, 0.25, 1);
        border: 1px solid #d2ddec;
        box-sizing: border-box;
        border-radius: 4px;

        img {
          margin: 0 auto;
        }

        &:hover {
          background: rgba(66, 153, 225, 0.1);
        }
      }

      .component-title {
        display: block;
        margin-top: 10px;
        color: #3e525b;
        font-size: 10px;
        max-width: 100%;
        text-align: center;
        word-wrap: break-word;
      }

      .component-description {
        color: grey;
        font-size: 0.7rem;
      }
    }
  }

  .main {
    margin-left: 3%;
    width: 82%;
    top: 0;

    .canvas-container::-webkit-scrollbar {
      width: 0;
      background: transparent;
      height: 0;
    }

    .canvas-container {
      scrollbar-width: none;
    }

    .canvas-container::-webkit-scrollbar {
      width: 0;
      background: transparent;
    }

    .canvas-container {
      height: 100%;
      top: 45px;
      position: fixed;
      right: 300px;
      left: 76px;
      overflow-y: auto;
      overflow-x: scroll;
      -webkit-box-pack: center;
      justify-content: center;
      -webkit-box-align: center;
      align-items: center;

      .real-canvas {
        outline: 1px dotted transparent;
      }

      .show-grid {
        outline: 1px dotted #4d72da;
        background-image: linear-gradient(to right,
            rgba(194, 191, 191, 0.2) 1px,
            transparent 1px),
          linear-gradient(to bottom,
            rgba(194, 191, 191, 0.2) 1px,
            transparent 1px);
      }

      .canvas-area {
        min-height: 2400px;
        background: #edeff5;
        margin: 0px auto;

        .resizer {
          border: solid 1px transparent;
        }
      }
    }

    .query-pane {
      scrollbar-width: none;
    }

    .query-pane::-webkit-scrollbar {
      width: 0;
      background: transparent;
    }

    .query-pane {
      z-index: 1;
      height: 350px;
      position: fixed;
      left: 76px; //sidebar is 76px
      right: 300px;
      bottom: 0;
      overflow-x: hidden;
      flex: 1 1 auto;

      background-color: #fff;
      background-clip: border-box;
      border: solid rgba(0, 0, 0, 0.125);
      border-width: 1px 0px 0px 0px;

      .create-save-button-dropdown-toggle {
        background-color: #4a6ce8;
      }

      .create-save-button-dropdown-toggle:hover {
        background-color: #4066f0;
      }

      .table-responsive {
        scrollbar-width: none;
      }

      .table-responsive::-webkit-scrollbar {
        width: 0;
        background: transparent;
      }

      .query-row {
        cursor: pointer;
        border-radius: $border-radius;
        --tblr-gutter-x: 0rem;

        &:hover {
          background: #edf1ff !important;
        }

        .query-copy-button {
          display: none;
        }

        .query-name {
          white-space: nowrap;
          overflow: hidden;
          text-overflow: ellipsis;
          width: 100%;
        }
      }

      .query-row-selected {
        background: #d2ddec !important;

        &:hover {
          background: #edf1ff !important;
        }
      }

      .query-row-selected.dark {
        background: #2b3546 !important;
      }

      .query-row.dark:hover {
        background: #404d66 !important;
      }

      .query-row:hover {
        .query-copy-button {
          display: inline-block;
        }
      }

      .main-row {
        height: 100%;
        --tblr-gutter-x: 0rem;
      }

      .query-definition-pane-wrapper {
        width: 72%;
        overflow-x: hidden;
        overflow-y: scroll;
        height: 100%;
        scrollbar-width: none;
        /* Firefox */
        -ms-overflow-style: none;
        /* Internet Explorer 10+ */

        &::-webkit-scrollbar {
          /* WebKit */
          width: 0;
          height: 0;
        }

        &::-webkit-scrollbar-thumb {
          background: transparent;
        }
      }

      .query-definition-pane {
        .header {
          border: solid rgba(0, 0, 0, 0.125);
          border-width: 0px 0px 1px 0px;
          background: white;
          z-index: 3;
          min-height: 41px;
        }

        .preview-header {
          border: solid rgba(0, 0, 0, 0.125);
          border-width: 0px 0px 1px 0px;
        }
      }

      .data-pane {
        width: 28%;
        border: solid rgba(0, 0, 0, 0.125);
        border-width: 0px 1px 0px 0px;
        overflow-x: hidden;
        overflow-y: scroll;
        height: 100%;
        min-height: 41px;
        scrollbar-width: none;
        /* Firefox */
        -ms-overflow-style: none;
        /* Internet Explorer 10+ */
        user-select: none;

        &::-webkit-scrollbar {
          /* WebKit */
          width: 0;
          height: 0;
        }

        &::-webkit-scrollbar-thumb {
          background: transparent;
        }

        .queries-container {
          width: 100%;

          .queries-header {
            border: solid rgba(0, 0, 0, 0.125);
            border-width: 0px 0px 1px 0px;
            height: 41px;
            padding-top: 1px;
            --tblr-gutter-x: 0rem;
          }

          .query-list::-webkit-scrollbar {
            width: 0;
            background: transparent;
          }

          tr {
            border-color: #f1f1f1;
          }
        }

        .header {
          height: 40px;
          text-align: center;
        }
      }
    }
  }

  @media screen and (max-height: 450px) {
    .sidebar {
      padding-top: 15px;
    }

    .sidebar a {
      font-size: 18px;
    }
  }
}

.viewer {
  .header-container {
    max-width: 100%;
  }

  .main {
    padding: 0px 10px;

    .canvas-container {
      scrollbar-width: none;
      width: 100%;
      // margin-left: 10%;
    }

    .canvas-container::-webkit-scrollbar {
      width: 0;
      background: transparent;
    }

    .canvas-container {
      height: 100%;
      position: fixed;
      left: 0;
      overflow-y: auto;
      overflow-x: auto;
      -webkit-box-pack: center;
      justify-content: center;
      -webkit-box-align: center;
      align-items: center;

      .canvas-area {
        width: 1280px;
        min-height: 2400px;
        background: #edeff5;
        margin: 0px auto;
        background-size: 80px 80px;
        background-repeat: repeat;
      }
    }
  }
}

.modal-header {
  padding: 0 1.5rem 0 1.5rem;
}

.page-body,
.homepage-body {
  height: 90.6vh;

  .list-group.list-group-transparent.dark .all-apps-link,
  .list-group-item-action.dark.active {
    background-color: $dark-background  !important;
  }
}

.homepage-dropdown-style {
  min-width: 11rem;
  display: block;
  align-items: center;
  margin: 0;
  line-height: 1.4285714;
  width: 100%;
  padding: 0.5rem 0.75rem;
  font-weight: 400;
  white-space: nowrap;
  border: 0;
  cursor: pointer;
}

.homepage-dropdown-style:hover {
  background: rgba(101, 109, 119, 0.06);
}

.card-skeleton-container {
  border: 0.5px solid #b4bbc6;
  padding: 1rem;
  border-radius: 8px;
  height: 180px;
}

.app-icon-skeleton {
  background-color: #91a4f6;
  border-radius: 4px;
  margin-bottom: 20px;
  height: 40px;
  width: 40px;
}

.folder-icon-skeleton {
  display: inline-block;
  background-color: #858896;
  border-radius: 4px;
  height: 14px;
  width: 14px;
}

.folders-skeleton {
  padding: 9px 12px;
  height: 34px;
  margin-bottom: 4px;
}

.card-skeleton-button {
  height: 20px;
  width: 60px;
  background: #91a4f6;
  margin-top: 1rem;
  border-radius: 4px;
}

@media (min-height: 641px) and (max-height: 899px) {
  .homepage-pagination {
    position: fixed;
    bottom: 2rem;
    width: 63%;
  }
}

@media (max-height: 640px) {
  .homepage-pagination {
    position: fixed;
    bottom: 2rem;
    width: 71%;
  }
}

.homepage-body {
  overflow-y: hidden;

  a {
    color: inherit;
  }

  a:hover {
    color: inherit;
    text-decoration: none;
  }

  button.create-new-app-button {
    background-color: #4d72fa;
  }

  .app-list {
    .app-card {
      height: 180px;
      max-height: 180px;
      border: 0.5px solid #b4bbc6;
      box-sizing: border-box;
      border-radius: 8px;
      overflow: hidden;

      .app-creation-time {
        font-size: 0.625rem;
        line-height: 12px;
        color: #61656f;
      }

      .app-creator {
        font-weight: 500;
        font-size: 0.625rem;
        line-height: 12px;
        color: #292d37;
        white-space: nowrap;
        overflow: hidden;
        text-overflow: ellipsis;
      }

      .app-icon-main {
        background-color: $primary;
        border-radius: 4px;

        .app-icon {
          img {
            height: 24px;
            width: 24px;
            filter: invert(100%) sepia(0%) saturate(0%) hue-rotate(17deg) brightness(104%) contrast(104%);
            vertical-align: middle;
          }
        }
      }

      .app-title {
        line-height: 20px;
        font-size: 1rem;
        font-weight: 400;
        color: #000000;
        overflow: hidden;
        max-height: 40px;
        text-overflow: ellipsis;
        display: -webkit-box;
        -webkit-line-clamp: 2;
        /* number of lines to show */
        line-clamp: 2;
        -webkit-box-orient: vertical;
      }

      button {
        font-size: 0.6rem;
        width: 100%;
      }

      .menu-ico {
        cursor: pointer;
        padding: 3px;
        border-radius: 13px;

        &__open {
          background-color: #d2ddec;
        }

        img {
          padding: 0px;
          height: 14px;
          width: 14px;
          vertical-align: unset;
        }
      }

      .menu-ico:hover {
        background-color: #d2ddec;
      }
    }

    .app-card.highlight {
      background-color: #f8f8f8;
      box-shadow: 0px 4px 4px rgba(0, 0, 0, 0.25);
      border: 0.5px solid $primary;

      button.edit-button {
        background: #ffffff;
        border: 1px solid #4d72fa;
        box-sizing: border-box;
        border-radius: 4px;
        color: #4d72fa;
      }

      button.launch-button {
        background: #4d72fa;
        border: 1px solid #4d72fa;
        box-sizing: border-box;
        border-radius: 4px;
        color: #ffffff;
      }

      .app-title {
        height: 20px;
        -webkit-line-clamp: 1;
        /* number of lines to show */
        line-clamp: 1;
      }
    }
  }
}

.template-library-modal {
  font-weight: 500;

  .modal-dialog {
    max-width: 90%;
    height: 80%;

    .modal-content {
      height: 100%;
      padding: 0;

      .modal-body {
        height: 100%;
        padding: 0 10px;

        .container-fluid {
          height: 100%;
          padding: 0;

          .row {
            height: 100%;
          }
        }
      }
    }

    .modal-body,
    .modal-footer {
      background-color: #ffffff;
    }
  }

  .template-categories {
    .list-group-item {
      border: 0;
      // padding-bottom: 3px;
    }

    .list-group-item.active {
      background-color: #edf1ff;
      color: #4d72fa;
      font-weight: 600;
    }
  }

  .template-app-list {
    .list-group-item {
      border: 0;
      // padding-bottom: 3px;
    }

    .list-group-item.active {
      background-color: #edf1ff;
      color: black;
    }
  }

  .template-display {
    display: flex;
    flex-direction: row;
    align-items: center;
    height: 100%;

    h3.title {
      font-weight: 600;
      line-height: 17px;
    }

    p.description {
      font-weight: 500;
      font-size: 13px;
      line-height: 15px;
      letter-spacing: -0.1px;
      color: #8092ab;
    }

    img.template-image {
      height: 75%;
      width: 85%;
      border: 0;
      padding: 0;
      object-fit: contain;
    }

    .template-spinner {
      width: 3rem;
      height: 3rem;
      margin: auto;
      position: absolute;
      top: 0;
      bottom: 0;
      left: 0;
      right: 0;
    }

    .row {
      margin-bottom: 0;
    }
  }

  .template-list {
    padding-top: 16px;

    .template-search-box {
      input {
        border-radius: 5px !important;
      }

      .input-icon {
        display: flex;
      }
    }

    .input-icon {
      .search-icon {
        display: block;
        position: absolute;
        left: 0;
        margin-right: 0.5rem;
      }

      .clear-icon {
        cursor: pointer;
        display: block;
        position: absolute;
        right: 0;
        margin-right: 0.5rem;
      }
    }

    .list-group-item.active {
      color: $primary;
    }
  }
}

.template-library-modal.dark-mode {

  .template-modal-control-column,
  .template-list-column,
  .categories-column,
  .modal-header {
    border-color: #232e3c !important;
  }

  .modal-body,
  .modal-footer,
  .modal-header,
  .modal-content {
    color: white;
    background-color: #2b394a;
  }

  .template-categories {
    .list-group-item {
      color: white;
      border: 0;
      // padding-bottom: 3px;
    }

    .list-group-item:hover {
      background-color: #232e3c;
    }

    .list-group-item.active {
      background-color: #4d72fa;
      color: white;
      font-weight: 600;
    }
  }

  .template-app-list {
    .list-group-item {
      border: 0;
      color: white;
      // padding-bottom: 3px;
    }

    .list-group-item:hover {
      border: 0;
      // color: red;
      background-color: #232e3c;
      // padding-bottom: 3px;
    }

    .list-group-item.active {
      background-color: #4d72fa;
      color: white;
    }

    .no-results-item {
      background-color: #2b394a;
      color: white;
    }
  }

  .template-list {
    .template-search-box {
      input {
        background-color: #2b394a;
        border-color: #232e3c;
        color: white;
      }
    }
  }
}

.fx-container {
  position: relative;
}

.fx-common {
  position: absolute;
  top: -37.5px;
  right: 0px;
}

.fx-button {
  font-weight: 400;
  font-size: 13px;
  color: #61656c;
}

.fx-button:hover,
.fx-button.active {
  font-weight: 600;
  color: #4d72fa;
  cursor: pointer;
}
.fx-container-eventmanager{
  position: relative;
}
.fx-container-eventmanager  * .fx-outer-wrapper{
  position: absolute !important;
  top: 7px !important;
  right: -26px;
}
// targeting select component library class 

.component-action-select *.css-1nfapid-container
{
  width: 184px !important;
}

.fx-container-eventmanager  *.fx-common{
  top: 6px !important;
  right: -34px;
}
.fx-container-eventmanager-code
{
  padding-right: 15px !important;
}
.unselectable {
  -webkit-touch-callout: none;
  -webkit-user-select: none;
  -khtml-user-select: none;
  -moz-user-select: none;
  -ms-user-select: none;
  user-select: none;
}

.theme-dark {
  .accordion-button::after {
    background-image: url("data:image/svg+xml,%3Csvg id='SvgjsSvg1001' width='288' height='288' xmlns='http://www.w3.org/2000/svg' version='1.1' xmlns:xlink='http://www.w3.org/1999/xlink' xmlns:svgjs='http://svgjs.com/svgjs'%3E%3Cdefs id='SvgjsDefs1002'%3E%3C/defs%3E%3Cg id='SvgjsG1008' transform='matrix(1,0,0,1,0,0)'%3E%3Csvg xmlns='http://www.w3.org/2000/svg' fill='/fffff' viewBox='0 0 16 16' width='288' height='288'%3E%3Cpath fill-rule='evenodd' d='M1.646 4.646a.5.5 0 0 1 .708 0L8 10.293l5.646-5.647a.5.5 0 0 1 .708.708l-6 6a.5.5 0 0 1-.708 0l-6-6a.5.5 0 0 1 0-.708z' fill='%23ffffff' class='color000 svgShape'%3E%3C/path%3E%3C/svg%3E%3C/g%3E%3C/svg%3E");
  }

  .form-check-input:not(:checked) {
    background-image: url("data:image/svg+xml,%3csvg xmlns='http://www.w3.org/2000/svg' viewBox='-4 -4 8 8'%3e%3ccircle r='3' fill='%2390b5e2'/%3e%3c/svg%3e") !important;
  }

  .inspector {
    border: 1px solid $dark-background;
  }

  .user-avatar-nav-item {
    border-radius: 4px;
  }

  .homepage-body {
    .app-list {
      .app-card {
        .app-creation-time {
          color: #61656f;
        }

        .app-creator {
          color: #7c86a1;
        }
      }

      .app-card.highlight {
        background-color: #2c405c;

        button.edit-button {
          background: transparent;
          border: 1px solid #ffffff;
          color: #ffffff;
        }

        button.launch-button {
          background: #4d72fa;
          border: 1px solid #4d72fa;
          color: #ffffff;
        }
      }

      .app-title {
        line-height: 20px;
        font-size: 16px;
        font-weight: 400;
      }
    }
  }

  .layout-buttons {
    svg {
      filter: invert(89%) sepia(2%) saturate(127%) hue-rotate(175deg) brightness(99%) contrast(96%);
    }
  }

  .organization-list {
    margin-top: 5px;

    .btn {
      border: 0px;
    }

    .dropdown-toggle div {
      max-width: 200px;
      text-overflow: ellipsis;
      overflow: hidden;
    }
  }

  .left-menu {
    ul {
      li:not(.active):hover {
        color: $black;
      }
    }
  }
}

.pagination {
  .page-item.active {
    a.page-link {
      background-color: #4d72fa;
    }
  }
}

.ds-delete-btn {
  border: none;
  background: none;
}

.datasource-picker,
.stripe-operation-options {

  .select-search,
  .select-search-dark,
  .select-search__value input,
  .select-search-dark input {
    width: 224px !important;
    height: 32px !important;
    border-radius: $border-radius  !important;
  }
}

.openapi-operation-options {

  .select-search,
  .select-search-dark,
  .select-search__value input,
  .select-search-dark input {
    height: 32px !important;
    border-radius: $border-radius  !important;
  }
}

.openapi-operations-desc {
  padding: 10px;
}

.select-search {
  width: 100%;
  position: relative;
  box-sizing: border-box;
}

.select-search *,
.select-search *::after,
.select-search *::before {
  box-sizing: inherit;
}

/**
 * Value wrapper
 */
.select-search__value {
  position: relative;
  z-index: 1;
}

.select-search__value::after {
  content: "";
  display: inline-block;
  position: absolute;
  top: calc(50% - 9px);
  right: 19px;
  width: 11px;
  height: 11px;
}

/**
 * Input
 */
.select-search__input {
  display: block;
  width: 100%;
  padding: 0.4375rem 0.75rem;
  font-size: 0.875rem;
  font-weight: 400;
  line-height: 1.4285714;
  color: #232e3c;
  background-color: #fff;
  background-clip: padding-box;
  border: 1px solid #dadcde;
  -webkit-appearance: none;
  -moz-appearance: none;
  appearance: none;
  // border-radius: 0;
  border-radius: $border-radius  !important;
  transition: border-color 0.15s ease-in-out, box-shadow 0.15s ease-in-out;
}

.select-search__input::-webkit-search-decoration,
.select-search__input::-webkit-search-cancel-button,
.select-search__input::-webkit-search-results-button,
.select-search__input::-webkit-search-results-decoration {
  -webkit-appearance: none;
}

.select-search__input:not([readonly]):focus {
  cursor: initial;
}

/**
 * Options wrapper
 */
.select-search__select {
  background: #fff;
  box-shadow: 0 0.0625rem 0.125rem rgba(0, 0, 0, 0.15);
}

/**
 * Options
 */
.select-search__options {
  list-style: none;
}

/**
 * Option row
 */
.select-search__row:not(:first-child) {
  border-top: 1px solid #eee;
}

/**
 * Option
 */
.select-search__option,
.select-search__not-found {
  display: block;
  height: 36px;
  width: 100%;
  padding: 0 16px;
  background: #fff;
  border: none;
  outline: none;
  font-family: "Roboto", sans-serif;
  font-size: 14px;
  text-align: left;
  cursor: pointer;
}

.select-search--multiple .select-search__option {
  height: 48px;
}

.select-search__option.is-highlighted,
.select-search__option:not(.is-selected):hover {
  background: rgba(47, 204, 139, 0.1);
}

.select-search__option.is-highlighted.is-selected,
.select-search__option.is-selected:hover {
  background: #2eb378;
  color: #fff;
}

/**
 * Group
 */
.select-search__group-header {
  font-size: 10px;
  text-transform: uppercase;
  background: #eee;
  padding: 8px 16px;
}

/**
 * States
 */
.select-search.is-disabled {
  opacity: 0.5;
}

.select-search.is-loading .select-search__value::after {
  background-image: url("data:image/svg+xml,%3Csvg xmlns='http://www.w3.org/2000/svg' width='50' height='50' viewBox='0 0 50 50'%3E%3Cpath fill='%232F2D37' d='M25,5A20.14,20.14,0,0,1,45,22.88a2.51,2.51,0,0,0,2.49,2.26h0A2.52,2.52,0,0,0,50,22.33a25.14,25.14,0,0,0-50,0,2.52,2.52,0,0,0,2.5,2.81h0A2.51,2.51,0,0,0,5,22.88,20.14,20.14,0,0,1,25,5Z'%3E%3CanimateTransform attributeName='transform' type='rotate' from='0 25 25' to='360 25 25' dur='0.6s' repeatCount='indefinite'/%3E%3C/path%3E%3C/svg%3E");
  background-size: 11px;
}

.select-search:not(.is-disabled) .select-search__input {
  cursor: pointer;
}

/**
 * Modifiers
 */
.select-search--multiple {
  border-radius: 3px;
  overflow: hidden;
}

.select-search:not(.is-loading):not(.select-search--multiple) .select-search__value::after {
  transform: rotate(45deg);
  border-right: 1px solid #000;
  border-bottom: 1px solid #000;
  pointer-events: none;
}

.select-search--multiple .select-search__input {
  cursor: initial;
}

.select-search--multiple .select-search__input {
  border-radius: 3px 3px 0 0;
}

.select-search--multiple:not(.select-search--search) .select-search__input {
  cursor: default;
}

.select-search:not(.select-search--multiple) .select-search__input:hover {
  border-color: #2fcc8b;
}

.select-search:not(.select-search--multiple) .select-search__select {
  position: absolute;
  z-index: 2;
  right: 0;
  left: 0;
  border-radius: 3px;
  overflow: auto;
  max-height: 360px;
}

.select-search--multiple .select-search__select {
  position: relative;
  overflow: auto;
  max-height: 260px;
  border-top: 1px solid #eee;
  border-radius: 0 0 3px 3px;
}

.select-search__not-found {
  height: auto;
  padding: 16px;
  text-align: center;
  color: #888;
}

/**
* Select Search Dark Mode
*/
.select-search-dark {
  width: 100%;
  position: relative;
  box-sizing: border-box;
}

.select-search-dark *,
.select-search-dark *::after,
.select-search-dark *::before {
  box-sizing: inherit;
}

/**
 * Value wrapper
 */
.select-search-dark__value {
  position: relative;
  z-index: 1;
}

.select-search-dark__value::after {
  content: "";
  display: inline-block;
  position: absolute;
  top: calc(50% - 4px);
  right: 13px;
  width: 6px;
  height: 6px;
  filter: brightness(0) invert(1);
}

/**
 * Input
 */
.select-search-dark__input {
  display: block;
  width: 100%;
  padding: 0.4375rem 0.75rem;
  font-size: 0.875rem;
  font-weight: 400;
  line-height: 1.4285714;
  color: #fff;
  background-color: #2b3547;
  background-clip: padding-box;
  border: 1px solid #232e3c;
  -webkit-appearance: none;
  -moz-appearance: none;
  appearance: none;
  border-radius: 0;
  transition: border-color 0.15s ease-in-out, box-shadow 0.15s ease-in-out;
}

.select-search-dark__input::-webkit-search-decoration,
.select-search-dark__input::-webkit-search-cancel-button,
.select-search-dark__input::-webkit-search-results-button,
.select-search-dark__input::-webkit-search-results-decoration {
  -webkit-appearance: none;
}

.select-search-dark__input:not([readonly]):focus {
  cursor: initial;
}

/**
 * Options
 */
.select-search-dark__options {
  list-style: none;
  padding: 0;
}

/**
 * Option row
 */
.select-search-dark__row:not(:first-child) {
  border-top: none;
}

/**
 * Option
 */
.select-search-dark__option,
.select-search-dark__not-found {
  display: block;
  height: 36px;
  width: 100%;
  padding: 0 16px;
  background-color: $dark-background  !important;
  color: #fff !important;
  border: none;
  outline: none;
  font-family: "Roboto", sans-serif;
  font-size: 14px;
  text-align: left;
  cursor: pointer;
  border-radius: 0;

  &:hover {
    background-color: #2b3546 !important;
  }
}

.select-search-dark--multiple .select-search-dark__option {
  height: 48px;
}

/**
 * Group
 */
.select-search-dark__group-header {
  font-size: 10px;
  text-transform: uppercase;
  background: #eee;
  padding: 8px 16px;
}

/**
 * States
 */
.select-search-dark.is-disabled {
  opacity: 0.5;
}

.select-search-dark.is-loading .select-search-dark__value::after {
  background-image: url("data:image/svg+xml,%3Csvg xmlns='http://www.w3.org/2000/svg' width='50' height='50' viewBox='0 0 50 50'%3E%3Cpath fill='%232F2D37' d='M25,5A20.14,20.14,0,0,1,45,22.88a2.51,2.51,0,0,0,2.49,2.26h0A2.52,2.52,0,0,0,50,22.33a25.14,25.14,0,0,0-50,0,2.52,2.52,0,0,0,2.5,2.81h0A2.51,2.51,0,0,0,5,22.88,20.14,20.14,0,0,1,25,5Z'%3E%3CanimateTransform attributeName='transform' type='rotate' from='0 25 25' to='360 25 25' dur='0.6s' repeatCount='indefinite'/%3E%3C/path%3E%3C/svg%3E");
  background-size: 11px;
}

.select-search-dark:not(.is-disabled) .select-search-dark__input {
  cursor: pointer;
}

/**
 * Modifiers
 */
.select-search-dark--multiple {
  border-radius: 3px;
  overflow: hidden;
}

.select-search-dark:not(.is-loading):not(.select-search-dark--multiple) .select-search-dark__value::after {
  transform: rotate(45deg);
  border-right: 1px solid #000;
  border-bottom: 1px solid #000;
  pointer-events: none;
}

.select-search-dark--multiple .select-search-dark__input {
  cursor: initial;
}

.select-search-dark--multiple .select-search-dark__input {
  border-radius: 3px 3px 0 0;
}

.select-search-dark--multiple:not(.select-search-dark--search) .select-search-dark__input {
  cursor: default;
}

.select-search-dark:not(.select-search-dark--multiple) .select-search-dark__input:hover {
  border-color: #fff;
}

.select-search-dark:not(.select-search-dark--multiple) .select-search-dark__select {
  position: absolute;
  z-index: 2;
  right: 0;
  left: 0;
  border-radius: 3px;
  overflow: auto;
  max-height: 360px;
}

.select-search-dark--multiple .select-search-dark__select {
  position: relative;
  overflow: auto;
  max-height: 260px;
  border-top: 1px solid #eee;
  border-radius: 0 0 3px 3px;
}

.select-search-dark__not-found {
  height: auto;
  padding: 16px;
  text-align: center;
  color: #888;
}

.jet-table-footer {
  .table-footer {
    width: 100%;
  }
}

.jet-data-table-header {
  max-height: 50px;
}

.jet-data-table {
  thead {
    z-index: 2;
  }

  .table-row:hover,
  .table-row:focus {
    background: rgba(lightBlue, 0.25);
  }

  .table-row.selected {
    --tblr-table-accent-bg: rgba(lightBlue, 0.25);
    background: rgba(lightBlue, 0.25);
    font-weight: 500;
  }

  td {
    min-height: 40px;
    overflow-x: initial;

    .text-container {
      padding: 0;
      margin: 0;
      border: 0;
      height: 100%;
      outline: none;
    }
  }

  td.spacious {
    min-height: 47px;
  }

  td.compact {
    min-height: 40px;
  }

  .has-dropdown,
  .has-multiselect,
  .has-text,
  .has-datepicker,
  .has-actions {
    padding: 0 5px;
  }

  .has-text,
  .has-actions {
    margin: 0;
  }

  .wrap-wrapper {
    white-space: normal !important;
    word-break: break-all;
  }

  .scroll-wrapper {
    overflow-x: auto;
  }

  .hide-wrapper {
    overflow-x: hidden !important;
  }

  td {

    .text-container:focus-visible,
    .text-container:focus,
    .text-container:focus-within,
    .text-container:hover {
      outline: none;
      height: 100%;
    }

    display: flex !important;

    .td-container {
      margin-top: auto;
      margin-bottom: auto;
    }
  }

  td {
    .text-container:focus {
      position: sticky;
      height: 120px;
      overflow-y: scroll;
      margin-top: -10px;
      padding: 10px;
      margin-left: -9px;
      background: white;
      box-shadow: rgba(15, 15, 15, 0/05) 0px 0px 0px 1px,
        rgba(15, 15, 15, 0.1) 0px 3px 6px, rgba(15, 15, 15, 0.2) 0px 9px 24px;
      white-space: initial;
    }

    .text-container:focus-visible,
    .text-container:focus,
    .text-container:focus-within,
    .text-container:hover {
      outline: none;
    }
  }

  td {
    .text-container::-webkit-scrollbar {
      background: transparent;
      height: 0;
      width: 0;
    }
  }

  td::-webkit-scrollbar {
    background: transparent;
    height: 0;
    width: 0;
  }

  td:hover::-webkit-scrollbar {
    height: 4px;
    width: 4px;
  }

  .th {
    white-space: normal;
  }

  th:after {
    content: " ";
    position: relative;
    height: 0;
    width: 0;
  }

  .sort-desc:after {
    border-left: 5px solid transparent;
    border-right: 5px solid transparent;
    border-top: 5px solid #767676;
    border-bottom: 5px solid transparent;
    left: 6px;
    top: 8px;
  }

  .sort-asc:after {
    border-left: 5px solid transparent;
    border-right: 5px solid transparent;
    border-top: 0px solid transparent;
    border-bottom: 5px solid #767676;
    left: 6px;
    bottom: 8px;
  }
}

.jet-data-table::-webkit-scrollbar {
  background: transparent;
}

.jet-data-table::-webkit-scrollbar-track {
  background: transparent;
}

.jet-data-table:hover {
  overflow-x: auto;
  overflow-y: auto;
}

.jet-data-table {
  overflow: hidden;

  .form-check {
    margin-bottom: 0;
  }

  .form-check-inline {
    margin-right: 0;
  }

  .table-row {
    cursor: pointer;
  }

  thead {
    position: sticky;
    top: 0px;
    display: inline-block;

    tr {
      border-top: none;
    }
  }

  tbody {
    display: inline-block;
  }
}

.btn-primary {
  --tblr-btn-color: 77, 114, 250;
  --tblr-btn-color-darker: 77, 94, 240;
  border-color: none;
}

.form-check-input:checked {
  background-color: $primary;
  border-color: rgba(101, 109, 119, 0.24);
}

.btn:focus,
.btn:active,
.form-check-input:focus,
.form-check-input:active,
.form-control:focus,
th:focus,
tr:focus {
  outline: none !important;
  box-shadow: none;
}

.show-password-field {
  width: fit-content;

  .form-check-input {
    cursor: pointer;
  }

  .show-password-label {
    cursor: pointer;
  }
}

// .jet-container {
//   // width: 100%;
// }

.select-search__option {
  color: rgb(90, 89, 89);
}

.select-search__option.is-selected {
  background: rgba(176, 176, 176, 0.07);
  color: #4d4d4d;
}

.select-search__option.is-highlighted.is-selected,
.select-search__option.is-selected:hover {
  background: rgba(66, 153, 225, 0.1);
  color: rgb(44, 43, 43);
}

.select-search__option.is-highlighted,
.select-search__option:hover {
  background: rgba(66, 153, 225, 0.1);
}

.select-search__options {
  margin-left: -33px;
}

.select-search__option.is-highlighted,
.select-search__option:not(.is-selected):hover {
  background: rgba(66, 153, 225, 0.1);
}

.select-search:not(.select-search--multiple) .select-search__input:hover {
  border-color: rgba(66, 153, 225, 0.1);
}

.DateInput_input {
  font-weight: 300;
  font-size: 14px;
  padding: 4px 7px 2px;
  padding: 4px 7px 2px;
  width: 100px !important;
  margin-left: 10px;
}

.jet-data-table {
  display: inline-block;
  height: 100%;

  thead {
    width: 100%;
  }

  .select-search:not(.is-loading):not(.select-search--multiple) .select-search__value::after {
    display: none;
  }

  .custom-select {
    .select-search:not(.select-search--multiple) .select-search__select {
      top: 0px;
      border: solid #9fa0a1 1px;
    }
  }

  .tags {
    width: 100%;
    min-height: 20px;

    .add-tag-button {
      display: none;
    }

    .tag {
      font-weight: 400;
      font-size: 0.85rem;
      letter-spacing: 0.04em;
      text-transform: none;

      .remove-tag-button {
        margin-left: 5px;
        margin-right: -7px;
        display: none;
      }
    }

    .form-control-plaintext {
      font-size: 12px;
    }

    .form-control-plaintext:hover,
    .form-control-plaintext:focus-visible {
      outline: none;
    }
  }

  .tags:hover {
    .add-tag-button {
      display: inline-flex;
    }
  }

  .tag:hover {
    .remove-tag-button {
      display: inline-flex;
    }
  }

  .th,
  .td {
    .resizer {
      display: inline-block;
      width: 5px;
      height: 100%;
      position: absolute;
      right: 0;
      top: 0;
      transform: translateX(50%);
      z-index: 1;
      touch-action: none;

      &.isResizing {
        background: rgb(179, 173, 173);
      }
    }
  }
}

.no-components-box {
  border: 1px dashed #3e525b;
}

.form-control-plaintext:focus-visible {
  outline: none;
  outline-width: thin;
  outline-style: solid;
  outline-color: $primary;
}

.form-control-plaintext:hover {
  outline: none;
  outline-width: thin;
  outline-style: solid;
  outline-color: rgba(66, 153, 225, 0.8);
}

.select-search__input:focus-visible {
  outline: none;
  outline-color: #4ac4d6;
}

.form-control-plaintext {
  padding: 5px;
}

.table-filters {
  position: absolute;
  bottom: 0;
  width: 80%;
  max-width: 700px;
  margin-right: 10%;
  right: 0;
  height: 300px;
  z-index: 100;
}

.code-builder {
  border: solid 1px #dadcde;
  border-radius: 2px;
  padding-top: 4px;

  .variables-dropdown {
    position: fixed;
    right: 0;
    width: 400px;
    z-index: 200;
    border: solid 1px #dadcde;

    .group-header {
      background: #f4f6fa;
    }
  }
}

.__react_component_tooltip {
  z-index: 10000;
}

.select-search__value::after {
  top: calc(50% - 2px);
  right: 15px;
  width: 5px;
  height: 5px;
}

.progress-bar {
  background-color: rgba(66, 153, 225, 0.7);
}

.popover-header {
  background-color: #f4f6fa;
}

.popover-body {
  .form-label {
    font-size: 12px;
  }
}

/**
 * Home page app menu
 */
#popover-app-menu {
  border-radius: 4px;
  width: 150px;
  box-shadow: 0px 3px 2px rgba(0, 0, 0, 0.25);

  .popover-body {
    padding: 16px 12px 0px 12px;

    .field {
      font-weight: 500;
      font-size: 0.7rem;

      &__danger {
        color: #ff6666;
      }
    }
  }
}

.input-icon {
  .input-icon-addon {
    display: none;
  }
}

.input-icon:hover {
  .input-icon-addon {
    display: flex;
  }
}

.input-icon:focus {
  .input-icon-addon {
    display: flex;
  }
}

.sub-section {
  width: 100%;
  display: block;
}

.text-muted {
  color: #3e525b !important;
}

body {
  color: #3e525b;
}

.RichEditor-root {
  background: #fff;
  border: 1px solid #ddd;
  font-family: "Georgia", serif;
  font-size: 14px;
  padding: 15px;
  height: 100%;
}

.RichEditor-editor {
  border-top: 1px solid #ddd;
  cursor: text;
  font-size: 16px;
  margin-top: 10px;
}

.RichEditor-editor .public-DraftEditorPlaceholder-root,
.RichEditor-editor .public-DraftEditor-content {
  margin: 0 -15px -15px;
  padding: 15px;
}

.RichEditor-editor .public-DraftEditor-content {
  min-height: 100px;
  overflow-y: scroll;
}

.RichEditor-hidePlaceholder .public-DraftEditorPlaceholder-root {
  display: none;
}

.RichEditor-editor .RichEditor-blockquote {
  border-left: 5px solid #eee;
  color: #666;
  font-family: "Hoefler Text", "Georgia", serif;
  font-style: italic;
  margin: 16px 0;
  padding: 10px 20px;
}

.RichEditor-editor .public-DraftStyleDefault-pre {
  background-color: rgba(0, 0, 0, 0.05);
  font-family: "Inconsolata", "Menlo", "Consolas", monospace;
  font-size: 16px;
  padding: 20px;
}

.RichEditor-controls {
  font-family: "Helvetica", sans-serif;
  font-size: 14px;
  margin-bottom: 5px;
  user-select: none;
}

.dropmenu {
  position: relative;
  display: inline-block;
  margin-right: 16px;

  .dropdownbtn {
    color: #999;
    background: none;
    cursor: pointer;
    outline: none;
    border: none;
  }

  .dropdown-content {
    display: none;
    position: absolute;
    z-index: 2;
    width: 100%;
    align-items: center;
    border: 1px solid transparent;
    border-radius: 4px;
    box-shadow: 0 2px 6px 2px rgba(47, 54, 59, 0.15);

    a {
      text-decoration: none;
      width: 100%;
      position: relative;
      display: block;

      span {
        text-align: center;
        width: 100%;
        text-align: center;
        padding: 3px 0px;
      }
    }
  }
}

.dropmenu .dropdown-content a:hover {
  background-color: rgba(0, 0, 0, 0.05);
}

.dropmenu:hover {
  .dropdownbtn {
    color: #5890ff;
    background-color: rgba(0, 0, 0, 0.05);
    border-radius: 4px;
  }

  .dropdown-content {
    display: block;
  }
}

.RichEditor-styleButton {
  color: #999;
  cursor: pointer;
  margin-right: 16px;
  padding: 2px 0;
  display: inline-block;
}

.RichEditor-activeButton {
  color: #5890ff;
}

.transformation-editor {
  .CodeMirror {
    min-height: 70px;
  }
}

.chart-data-input {
  .CodeMirror {
    min-height: 370px;
    font-size: 0.8rem;
  }

  .code-hinter {
    min-height: 370px;
  }
}

.map-location-input {
  .CodeMirror {
    min-height: 120px;
    font-size: 0.8rem;
  }

  .code-hinter {
    min-height: 120px;
  }
}

.rdt {
  .form-control {
    height: 100%;
  }
}

.DateInput_input__focused {
  border-bottom: 2px solid $primary;
}

.CalendarDay__selected,
.CalendarDay__selected:active,
.CalendarDay__selected:hover {
  background: $primary;
  border: 1px double $primary;
}

.CalendarDay__selected_span {
  background: $primary;
  border: $primary;
}

.CalendarDay__selected_span:active,
.CalendarDay__selected_span:hover {
  background: $primary;
  border: 1px double $primary;
  color: #fff;
}

.CalendarDay__hovered_span:active,
.CalendarDay__hovered_span:hover {
  background: $primary;
  border: 1px double $primary;
  color: #fff;
}

.CalendarDay__hovered_span {
  background: #83b8e7;
  border: 1px double #83b8e7;
  color: #fff;
}

.table-responsive {
  margin-bottom: 0rem;
}

.code-hinter::-webkit-scrollbar {
  width: 0;
  height: 0;
  background: transparent;
}

.codehinter-query-editor-input {
  .CodeMirror {
    font-family: "Roboto", sans-serif;
    color: #263136;
    overflow: hidden;
    height: 50px !important;
  }

  .CodeMirror-vscrollbar {
    overflow: hidden;
  }

  .CodeMirror-focused {
    padding-top: 0;
    height: 50px;
  }

  .CodeMirror-scroll {
    position: absolute;
    top: 0;
    width: 100%;
  }
}

.field {
  .CodeMirror-scroll {
    position: static;
    top: 0;
  }
}

.code-hinter {
  height: 36px;

  .form-control {
    .CodeMirror {
      font-family: "Roboto", sans-serif;
      height: 50px !important;
      max-height: 300px;
    }
  }

  .CodeMirror-vscrollbar,
  .CodeMirror-hscrollbar {
    background: transparent;
    height: 0;
    width: 0;
  }

  .CodeMirror-scroll {
    overflow: hidden !important;
    position: static;
    width: 100%;
  }
}

.CodeMirror-hints {
  font-family: "Roboto", sans-serif;
  font-size: 0.9rem;
  padding: 0px;
  z-index: $hints-z-index;

  li.CodeMirror-hint-active {
    background: $primary;
  }

  .CodeMirror-hint {
    padding: 4px;
    padding-left: 10px;
    padding-right: 10px;
  }
}

.cm-matchhighlight {
  color: #4299e1 !important;
  background: rgba(66, 153, 225, 0.1) !important;
}

.nav-tabs .nav-link {
  color: #3e525b;
  border-top-left-radius: 0px;
  border-top-right-radius: 0px;
}

.transformation-popover {
  padding: 14px;
  font-weight: 500;
  margin-bottom: 0px;
}

.transformation-editor {
  .CodeMirror {
    min-height: 220px;
  }
}

hr {
  margin: 1rem 0;
}

.query-hinter {
  min-height: 150px;
}

.codehinter-default-input {
  font-family: "Roboto", sans-serif;
  padding: 0.0475rem 0rem !important;
  display: block;
  width: 100%;
  font-size: 0.875rem;
  font-weight: 400;
  color: #232e3c;
  background-color: #fff;
  background-clip: padding-box;
  border: 1px solid #dadcde;
  -webkit-appearance: none;
  -moz-appearance: none;
  appearance: none;
  border-radius: 4px;
  transition: border-color 0.15s ease-in-out, box-shadow 0.15s ease-in-out;
  height: 30px;

  .CodeMirror {
    font-family: "Roboto", sans-serif;
  }

  .CodeMirror-placeholder {
    height: inherit !important;
    position: absolute !important;
    margin-top: 3px !important;
  }
}

.codehinter-query-editor-input {
  font-family: "Roboto", sans-serif;
  padding: 0.1775rem 0rem;
  display: block;
  width: 100%;
  font-size: 0.875rem;
  font-weight: 400;
  color: #232e3c;
  background-color: #fff;
  background-clip: padding-box;
  border: 1px solid #dadcde;
  border-radius: $border-radius;
  appearance: none;
  transition: border-color 0.15s ease-in-out, box-shadow 0.15s ease-in-out;
  height: 28px !important;
}

.modal-component {
  margin-top: 150px;

  .modal-body {
    padding: 0;
  }
}

.draggable-box {
  .config-handle {
    top: -20px;
    position: fixed;
    max-height: 10px;
    z-index: 100;
    min-width: 108px;

    .handle-content {
      cursor: move;
      color: $white;
      background: $primary;
    }

    .badge {
      font-size: 9px;
      border-bottom-left-radius: 0;
      border-bottom-right-radius: 0;

      .delete-part {
        margin-left: 10px;
        float: right;
      }

      .delete-part::before {
        height: 12px;
        display: inline-block;
        width: 2px;
        background-color: rgba(255, 255, 255, 0.8);
        opacity: 0.5;
        content: "";
        vertical-align: middle;
      }
    }
  }
}

.draggable-box-in-editor:hover {
  z-index: 3 !important;
}

.modal-content {
  .config-handle {
    position: absolute;

    .badge {
      font-size: 9px;
    }
  }
}

.config-handle {
  display: block;
}

.apps-table {
  .app-title {
    font-size: 1rem;
  }

  .row {
    --tblr-gutter-x: 0rem;
  }
}

.home-page,
.org-users-page {

  .navbar .navbar-nav .active>.nav-link,
  .navbar .navbar-nav .nav-link.active,
  .navbar .navbar-nav .nav-link.show,
  .navbar .navbar-nav .show>.nav-link {
    color: rgba(35, 46, 60, 0.7);
  }

  .nav-item {
    font-size: 0.9rem;
  }

  img.svg-icon {
    cursor: pointer;
    padding-left: 2px;
    border-radius: 10px;
  }

  img.svg-icon:hover {
    background-color: rgba(224, 214, 214, 0.507);
  }
}

.CodeMirror-placeholder {
  color: #9e9e9e !important;
  font-size: 0.7rem !important;
  margin-top: 2px !important;
  font-size: 12px !important;
}

.CodeMirror-code {
  font-weight: 300;
}

.btn-primary {
  border-color: transparent;
}

.text-widget {
  overflow: auto;
}

.text-widget::-webkit-scrollbar {
  width: 0;
  height: 0;
  background: transparent;
}

.input-group-flat:focus-within {
  box-shadow: none;
}

.map-widget {
  .place-search-input {
    box-sizing: border-box;
    border: 1px solid transparent;
    width: 240px;
    height: 32px;
    padding: 0 12px;
    border-radius: 3px;
    box-shadow: 0 2px 6px rgba(0, 0, 0, 0.3);
    font-size: 14px;
    outline: none;
    text-overflow: ellipses;
    position: absolute;
    left: 50%;
    margin-left: -120px;
  }

  .map-center {
    position: fixed;
    z-index: 1000;
  }
}

.events-toggle-active {
  .toggle-icon {
    transform: rotate(180deg);
  }
}

.events-toggle {
  .toggle-icon {
    display: inline-block;
    margin-left: auto;
    transition: 0.3s transform;
  }

  .toggle-icon:after {
    content: "";
    display: inline-block;
    vertical-align: 0.306em;
    width: 0.46em;
    height: 0.46em;
    border-bottom: 1px solid;
    border-left: 1px solid;
    margin-right: 0.1em;
    margin-left: 0.4em;
    transform: rotate(-45deg);
  }
}

.nav-link-title {
  font-weight: 500;
  font-size: 0.9rem;
}

.navbar-nav {
  .dropdown:hover {
    .dropdown-menu {
      display: block;
    }
  }
}

.app-version-container {
  min-height: 200px;
  height: 100%;
  display: flex !important;
  flex-direction: column;
}

.app-version-content {
  flex: 1;
  overflow: auto;
}

.query-manager-header {
  .nav-item {
    border-right: solid 1px #dadcde;
    background: 0 0;
  }

  .nav-link {
    height: 39px;
  }
}

input:focus-visible {
  outline: none;
}

.navbar-expand-md.navbar-light .nav-item.active:after {
  border: 1px solid $primary;
}

.org-users-page {
  .select-search__input {
    color: #617179;
  }

  .select-search-role {
    position: absolute;
    margin-top: -1rem;
  }

  .has-focus>.select-search__select>ul {
    margin-bottom: 0;
  }

  .select-search__option.is-selected {
    background: $primary;
    color: $white;
  }
}

.encrypted-icon {
  margin-bottom: 0.25rem;
}

.widget-documentation-link {
  position: fixed;
  bottom: 0;
  background: $white;
  width: 100%;
  z-index: 1;
}

.components-container {
  .draggable-box {
    cursor: move;
  }
}

.column-sort-row {
  border-radius: 4px;
}

.jet-button {
  &.btn-primary:hover {
    background: var(--tblr-btn-color-darker) !important;
  }
}

.editor-sidebar::-webkit-scrollbar {
  width: 0;
  height: 0;
  background: transparent;
  -ms-overflow-style: none;
}

.editor-sidebar {
  max-width: 300px;
  scrollbar-width: none;
  -ms-overflow-style: none;
}

.sketch-picker {
  position: absolute;
}

.color-picker-input {
  border: solid 1px rgb(223, 223, 223);
  cursor: pointer;
}

.app-sharing-modal {

  .form-control.is-invalid,
  .was-validated .form-control:invalid {
    border-color: #ffb0b0;
  }
}

.widgets-list {
  --tblr-gutter-x: 0px !important;
}

.input-with-icon {
  position: relative;
  display: flex;
  flex: 1;

  .icon-container {
    position: absolute;
    right: 10px;
    top: calc(50% - 10px);
    z-index: 3;
  }
}

.dynamic-variable-preview {
  min-height: 20px;
  max-height: 500px;
  overflow: auto;
  line-height: 20px;
  font-size: 12px;
  margin-top: -2px;
  word-wrap: break-word;
  border-bottom-left-radius: 3px;
  border-bottom-right-radius: 3px;
  box-sizing: border-box;
  font-family: "Source Code Pro", monospace;

  .heading {
    font-weight: 700;
    white-space: pre;
    text-transform: capitalize;
  }
}

.user-email:hover {
  text-decoration: none;
  cursor: text;
}

.theme-dark {
  .nav-item {
    background: 0 0;
  }

  .navbar .navbar-nav .active>.nav-link,
  .theme-dark .navbar .navbar-nav .nav-link.active,
  .theme-dark .navbar .navbar-nav .nav-link.show,
  .theme-dark .navbar .navbar-nav .show>.nav-link {
    color: #fff;
  }

  .form-check>.form-check-input:not(:checked) {
    background-color: #fff;
  }

  .form-switch>.form-check-input:not(:checked) {
    background-color: #47505d !important;
    background-image: url("data:image/svg+xml,%3csvg xmlns='http://www.w3.org/2000/svg' viewBox='-4 -4 8 8'%3e%3ccircle r='3' fill='%23CCD3DD'/%3E%3C/svg%3E") !important;
  }

  .form-check-label {
    color: white;
  }

  .left-sidebar .active {
    background: #333c48;
  }

  .left-sidebar .left-sidebar-item {
    border-bottom: 1px solid #333c48;
  }

  .nav-tabs .nav-link.active {
    color: #fff !important;
  }

  .nav-tabs .nav-link {
    color: #c3c3c3 !important;
  }

  .card-body> :last-child {
    color: #fff !important;
  }

  .form-control {
    border: 1px solid #324156;
  }

  .card {
    background-color: #324156 !important;
  }

  .card .table tbody td a {
    color: inherit;
  }

  .DateInput {
    background: #1f2936;
  }

  .DateInput_input {
    background-color: #1f2936;
  }

  .DateRangePickerInput {
    background-color: #1f2936;
  }

  .DateInput_input__focused {
    background: #1f2936;
  }

  .DateRangePickerInput__withBorder {
    border: 1px solid #1f2936;
  }

  .main .canvas-container .canvas-area {
    background: #2f3c4c;
  }

  .main .canvas-container {
    background-color: #2f3c4c;
  }

  .rdtOpen .rdtPicker {
    color: black;
  }

  .editor .editor-sidebar .components-container .component-image-holder {
    background: #2f3c4c !important;
    border: 1px solid #2f3c4c !important;

    center,
    .component-title {
      filter: brightness(0) invert(1);
    }
  }

  .nav-tabs .nav-link:focus,
  .nav-tabs .nav-link:hover {
    border-color: transparent !important;
  }

  .modal-content,
  .modal-header {
    background-color: #1f2936 !important;

    .text-muted {
      color: #fff !important;
    }
  }

  .modal-header {
    border-bottom: 1px solid rgba(255, 255, 255, 0.09) !important;
  }

  .canvas-container {
    background-color: #1f2936;
  }

  .editor .main .query-pane {
    border: solid rgba(255, 255, 255, 0.09) !important;
    border-width: 1px 0px 0px 0px !important;
  }

  .no-components-box {
    background-color: #1f2936 !important;

    center {
      color: white !important;
    }
  }

  .query-list {
    .text-muted {
      color: #fff !important;
    }
  }

  .left-sidebar,
  .editor-sidebar {
    background-color: #1f2936 !important;
  }

  .editor-sidebar {
    border: solid rgba(255, 255, 255, 0.09);
    border-width: 0px 0px 0px 0px !important;

    .nav-tabs {
      border-bottom: 1px solid rgba(255, 255, 255, 0.09) !important;
    }
  }

  .editor .editor-sidebar .nav-tabs .nav-link {
    color: #fff;

    img {
      filter: brightness(0) invert(1);
    }
  }

  .jet-table {
    background-color: #1f2936 !important;
  }

  .jet-container {
    background-color: #1f2936;
  }

  .nav-tabs .nav-item.show .nav-link,
  .nav-tabs .nav-link.active {
    background-color: #2f3c4c;
    border-color: transparent !important;
  }

  .editor .main .query-pane .query-definition-pane .header {
    border: solid rgba(255, 255, 255, 0.09);
    border-width: 0px 0px 1px 0px !important;
    background: #1f2936;
  }

  .left-sidebar {
    border: solid rgba(255, 255, 255, 0.09);
    border-width: 0px 1px 3px 0px;

    .text-muted {
      color: #fff !important;
    }
  }

  .folder-list {
    color: #fff !important;
  }

  .app-title {
    color: #fff !important;
  }

  .RichEditor-root {
    background: #1f2936;
    border: 1px solid #2f3c4c;
  }

  .app-description {
    color: #fff !important;
  }

  .btn-light,
  .btn-outline-light {
    background-color: #42546a;
    --tblr-btn-color-text: #ffffff;

    img {
      filter: brightness(0) invert(1);
    }
  }

  .editor .left-sidebar .datasources-container tr {
    border-bottom: solid 1px rgba(255, 255, 255, 0.09);
  }

  .editor .left-sidebar .datasources-container .datasources-header {
    border: solid rgba(255, 255, 255, 0.09) !important;
    border-width: 0px 0px 1px 0px !important;
  }

  .query-manager-header .nav-item {
    border-right: solid 1px rgba(255, 255, 255, 0.09);

    .nav-link {
      color: #c3c3c3;
    }
  }

  .input-group-text {
    border: solid 1px rgba(255, 255, 255, 0.09) !important;
  }

  .app-users-list {
    .text-muted {
      color: #fff !important;
    }
  }

  .data-pane {
    border: solid rgba(255, 255, 255, 0.09) !important;
    border-width: 0px 1px 0px 0px !important;
  }

  .main .query-pane .data-pane .queries-container .queries-header {
    border: solid rgba(255, 255, 255, 0.09) !important;
    border-width: 0px 0px 1px 0px !important;

    .text-muted {
      color: #fff !important;
    }
  }

  .query-pane {
    background-color: #1f2936 !important;
  }

  .input-icon .input-icon-addon img {
    filter: invert(1);
  }

  .svg-icon {
    filter: brightness(0) invert(1);
  }

  .launch-btn {
    filter: brightness(0.4) !important;
    background: #8d9095;
  }

  .badge {
    .svg-icon {
      filter: brightness(1) invert(0);
    }
  }

  .alert {
    background: transparent;

    .text-muted {
      color: #fff !important;
    }
  }

  .editor .editor-sidebar .inspector .header {
    border: solid rgba(255, 255, 255, 0.09) !important;
    border-width: 0px 0px 1px 0px !important;
  }

  .hr-text {
    color: #fff !important;
  }

  .skeleton-line::after {
    background-image: linear-gradient(to right,
        #566177 0,
        #5a6170 40%,
        #4c5b79 80%);
  }

  .app-icon-skeleton::after {
    background-image: linear-gradient(to right,
        #566177 0,
        #5a6170 40%,
        #4c5b79 80%);
  }

  .folder-icon-skeleton::after {
    background-image: linear-gradient(to right,
        #566177 0,
        #5a6170 40%,
        #4c5b79 80%);
  }

  .select-search__input {
    color: rgb(224, 224, 224);
    background-color: #2b3547;
    border: 1px solid #2b3547;
  }

  .select-search__select {
    background: #fff;
    box-shadow: 0 0.0625rem 0.125rem rgba(0, 0, 0, 0.15);
  }

  .select-search__row:not(:first-child) {
    border-top: 1px solid #eee;
  }

  .select-search__option,
  .select-search__not-found {
    background: #fff;
  }

  .select-search__option.is-highlighted,
  .select-search__option:not(.is-selected):hover {
    background: rgba(47, 204, 139, 0.1);
  }

  .select-search__option.is-highlighted.is-selected,
  .select-search__option.is-selected:hover {
    background: #2eb378;
    color: #fff;
  }

  .org-users-page {

    .user-email,
    .user-status {
      filter: brightness(0) invert(1);
    }
  }

  .org-users-page {
    .select-search__option.is-selected {
      background: $primary;
      color: $white;
    }

    .select-search__option:not(.is-selected):hover {
      background: rgba(66, 153, 225, 0.1);
    }
  }

  .org-variables-page {
    .user-email,
    .user-status {
      filter: brightness(0) invert(1);
    }

    .btn-org-env {
      background: transparent;
    }
  }

  .org-variables-page {
    .select-search__option.is-selected {
      background: $primary;
      color: $white;
    }
    .select-search__option:not(.is-selected):hover {
      background: rgba(66, 153, 225, 0.1);
    }
  }

  .react-json-view {
    background-color: transparent !important;
  }

  .codehinter-default-input {
    background-color: transparent;
    border: 1px solid #333c48;
  }

  .color-picker-input {
    border: solid 1px #333c48;
    height: 36px;
  }

  .codehinter-query-editor-input {
    background-color: #272822;
    border: 1px solid #2c3a4c;
    border-radius: 0;
  }

  .codehinter-query-editor-input .CodeMirror {
    height: 31px !important;
  }

  .codehinter-query-editor-input .CodeMirror {
    color: #c3c3c3 !important;
  }

  .select-search:not(.is-loading):not(.select-search--multiple) .select-search__value::after {
    transform: rotate(45deg);
    border-right: 1px solid #fff;
    border-bottom: 1px solid #fff;
  }

  .widget-documentation-link {
    background-color: #1f2936;
  }

  .widget-documentation-link a {
    color: rgb(66, 153, 225);
  }

  .app-version-name.form-select {
    border-color: $border-grey-dark;
  }

  .organization-list {
    .btn {
      background-color: #273342;
      color: #656d77;
    }
  }
}

.main-wrapper {
  position: relative;
  min-height: 100%;
  min-width: 100%;
  background-color: white;
}

.main-wrapper.theme-dark {
  background-color: #2b394b;
}

.jet-table {
  .global-search-field {
    background: transparent;
  }
}

.modal-backdrop.show {
  opacity: 0.74;
}

.gui-select-wrappper .select-search__input {
  height: 30px;
}

.theme-dark .input-group-text,
.theme-dark .markdown>table thead th,
.theme-dark .table thead th {
  background: #1c252f;
  color: #fff;
}

.sketch-picker {
  z-index: 1000;
}

.no-padding {
  padding: 0;
}

.nav-tabs {
  font-weight: 300;
}

.nav-tabs .nav-link.active {
  border: 0;
  border-bottom: 1px solid $primary;
  font-weight: 400;
}

.table-no-divider {
  td {
    border-bottom-width: 0px;
    padding-left: 0;
  }
}

.no-border {
  border-radius: 0 !important;
}

input[type="text"] {
  outline-color: #dadcde !important;
}

.widget-header {
  text-transform: capitalize;
  margin-top: 12px !important;
  font-weight: 500;
  font-size: 12px;
  line-height: 12px;
}

.query-manager-events {
  max-width: 400px;
}

.validation-without-icon {
  background-image: none !important;
}

.multiselect-widget {
  label.select-item {
    width: max-content;
    min-width: 100%;

    div.item-renderer {
      align-items: center;
      line-height: 15px;

      input {
        height: 15px;
        width: 15px;
      }
    }
  }

  .rmsc .dropdown-container {
    height: 100%;
    display: flex;
    align-items: center;
    border-radius: inherit;
  }

  .rmsc {
    height: 100%;
    border-radius: inherit;
  }

  .rmsc.dark {
    --rmsc-main: #4d72fa;
    --rmsc-hover: #283647;
    --rmsc-selected: #1f2936;
    --rmsc-border: #333333;
    --rmsc-gray: #555555;
    --rmsc-bg: #1f2936;
    color: #fff;
  }
}

/* Hide scrollbar for Chrome, Safari and Opera */
.invitation-page::-webkit-scrollbar {
  display: none;
}

/* Hide scrollbar for IE, Edge and Firefox */
.invitation-page {
  -ms-overflow-style: none;
  /* IE and Edge */
  scrollbar-width: none;
  /* Firefox */
}

.show {
  display: block;
}

.hide {
  display: none;
}

.draggable-box:focus-within {
  z-index: 2 !important;
}

.cursor-wait {
  cursor: wait;
}

.cursor-text {
  cursor: text;
}

.cursor-none {
  cursor: none;
}

.theme-dark .event-action {
  filter: brightness(0) invert(1);
}

.event-action {
  filter: brightness(0) invert(0);
}

.disabled {
  pointer-events: none;
  opacity: 0.4;
}

.DateRangePicker {
  padding: 1.25px 5px;
}

.datepicker-widget {
  .input-field {
    min-height: 26px;
    padding: 0;
    padding-left: 2px;
  }

  td.rdtActive,
  td.rdtActive:hover {
    background-color: $primary;
  }

  .react-datepicker__day--selected {
    background-color: #4d72fa;
  }
}

.daterange-picker-widget {
  .DateInput_input {
    min-height: 24px;
    line-height: normal;
    border-bottom: 0px;
    font-size: 0.85rem;
  }

  .DateRangePicker {
    padding: 0;
  }

  .DateRangePickerInput_arrow_svg {
    height: 17px;
  }

  .DateRangePickerInput {
    overflow: hidden;
    display: flex;
    justify-content: space-around;
    align-items: center;
  }

  .DateInput_fang {
    position: fixed;
    top: 57px !important;
  }
}

.fw-400 {
  font-weight: 400;
}

.fw-500 {
  font-weight: 500;
}

.ligh-gray {
  color: #656d77;
}

.nav-item {
  background: #fff;
  font-size: 14px;
  font-style: normal;
  font-weight: 400;
  line-height: 22px;
  letter-spacing: -0.1px;
  text-align: left;
}

.nav-link {
  min-width: 100px;
  justify-content: center;
}

.nav-tabs .nav-link.active {
  font-weight: 400 !important;
  color: $primary  !important;
}

.empty {
  padding-top: 1.5rem !important;
}

.empty-img {
  margin-bottom: 0 !important;

  img {
    height: 220px !important;
    width: 260.83px !important;
  }
}

.empty-action {
  margin-top: 0 !important;

  a+a.btn-loading::after {
    color: $primary;
  }
}

.empty-action a {
  height: 36px;
  border-radius: 4px;
  font-style: normal;
  font-weight: normal;
  font-size: 14px;
  line-height: 20px;
}

.empty-action a:first-child {
  margin-right: 24px;
}

.empty-action a:first-child:hover {
  color: #ffffff !important;
}

.empty-import-button {
  color: #4d72fa !important;
  background: #ffffff !important;
  border: 1px solid #4d72fa !important;
  cursor: pointer;
  position: relative;

  &:hover {
    background-color: #f4f6fa !important;
  }
}

.empty-welcome-header {
  font-style: normal;
  font-weight: bold;
  font-size: 32px;
  line-height: 39px;
  margin-bottom: 12px;
  margin-top: 40px;
  color: #000;
  font-family: Inter;
}

.empty-title {
  font-style: normal;
  font-weight: normal;
  font-size: 16px;
  line-height: 19px;
  display: flex;
  align-items: center;
  color: #5e5e5e;
  margin-bottom: 24px;
}

// template card styles
.template-card-wrapper {
  display: flex;
  flex-direction: row;
  background: #fffffc;
  border: 1px solid #d2ddec;
  box-sizing: border-box;
  border-radius: 8px;
  width: 299px;
  height: 100px;
}

.template-action-wrapper {
  display: flex;
  flex-direction: row !important;
  font-family: Inter;
  font-style: normal;
  font-weight: 500;
  font-size: 16px;
  line-height: 19px;
  color: #4d72fa;

  p {
    margin-right: 16px;
  }
}

.template-card-title {
  font-family: Inter;
  font-style: normal;
  font-weight: 600;
  font-size: 18px;
  line-height: 22px;
  display: flex;
  align-items: center;
  color: #000000;
  margin-bottom: 3px !important;
  margin-top: 20px;
}

.template-card-details {
  align-items: center;
  display: flex;
  flex-direction: column;
  justify-content: center;
}

.template-icon-wrapper {
  width: 61.44px;
  height: 60px;
  top: 685px;
  background: #d2ddec;
  border-radius: 4px;
  margin: 20px 16.36px;
}

// template style end

.calendar-widget.compact {
  .rbc-time-view-resources .rbc-time-header-content {
    min-width: auto;
  }

  .rbc-time-view-resources .rbc-day-slot {
    min-width: 50px;
  }

  .rbc-time-view-resources .rbc-header,
  .rbc-time-view-resources .rbc-day-bg {
    width: 50px;
  }
}

.calendar-widget.dont-highlight-today {
  .rbc-today {
    background-color: inherit;
  }

  .rbc-current-time-indicator {
    display: none;
  }
}

.calendar-widget {
  padding: 10px;
  background-color: white;

  .rbc-day-slot .rbc-event,
  .rbc-day-slot .rbc-background-event {
    border-left: 3px solid #26598533;
  }

  .rbc-toolbar {
    font-size: 14px;
  }

  .rbc-event {
    .rbc-event-label {
      display: none;
    }
  }

  .rbc-off-range-bg {
    background-color: #f4f6fa;
  }

  .rbc-toolbar {
    .rbc-btn-group {
      button {
        box-shadow: none;
        border-radius: 0;
        border-width: 1px;
      }
    }
  }
}

//!for calendar widget week view with compact/spacious mode border fix
.resources-week-cls .rbc-time-column:nth-last-child(7n) {
  border-left: none !important;

  .rbc-timeslot-group {
    border-left: 2.5px solid #dadcde !important;
  }
}

.resources-week-cls .rbc-allday-cell {
  border: none !important;

  .rbc-row {
    border-left: 1.5px solid #dadcde;
    border-right: 1.5px solid #dadcde;
  }
}

.resources-week-cls .rbc-time-header-cell {
  border: none !important;
}

.resources-week-cls .rbc-time-view-resources .rbc-header {
  border-left: 1.5px solid #dadcde !important;
  border-right: 1.5px solid #dadcde !important;
}

.calendar-widget.hide-view-switcher {
  .rbc-toolbar {
    .rbc-btn-group:nth-of-type(3) {
      display: none;
    }
  }
}

.calendar-widget.dark-mode {
  background-color: #1d2a39;

  .rbc-toolbar {
    button {
      color: white;
    }

    button:hover,
    button.rbc-active {
      color: black;
    }
  }

  .rbc-off-range-bg {
    background-color: #2b394b;
  }

  .rbc-selected-cell {
    background-color: #22242d;
  }

  .rbc-today {
    background-color: #5a7ca8;
  }
}

.calendar-widget.dark-mode.dont-highlight-today {
  .rbc-today {
    background-color: inherit;
  }
}

.navbar .navbar-nav {
  min-height: 2rem;
}

.navbar-brand-image {
  height: 1.2rem;
}

.navbar .navbar-brand:hover,
.theme-dark .navbar .navbar-brand:hover {
  opacity: 1;
}

.nav-tabs .nav-link.active {
  font-weight: 400 !important;
  margin-bottom: -1px !important;
}

.nav-tabs .nav-link {
  font-weight: 400 !important;
  margin: 0 !important;
  height: 100%;
}

.code-editor-widget {
  border-radius: 0;

  .CodeMirror {
    border-radius: 0 !important;
    margin-top: -1px !important;
  }
}

.jet-listview {
  overflow-y: overlay;
  overflow-x: hidden;

  // .rows {
  // }

  // .list-item {
  // }
}

.jet-listview::-webkit-scrollbar-track {
  background: transparent;
}

.jet-listview::-webkit-scrollbar-thumb {
  background: transparent;
}

.code-hinter-wrapper .popup-btn {
  position: absolute;
  display: none;
  cursor: pointer;
}

.code-hinter-wrapper:hover {
  .popup-btn {
    display: block !important;
    z-index: 1;
  }
}

.popup-btn {
  cursor: pointer !important;
  display: block;
}

.preview-icons {
  margin-top: -5px;
  width: 12px;
}

.resize-modal-portal {
  z-index: 3;

  .resize-modal {
    .modal-content {
      width: 100% !important;
      height: 100%;

      .modal-body {
        width: 100% !important;
        height: calc(100% - 44px) !important;

        .editor-container {
          height: 100%;

          .CodeMirror {
            height: 100% !important;
          }
        }
      }
    }

    .portal-header {
      width: 100% !important;
    }

    .resize-handle {
      cursor: move;
    }
  }
}

.modal-portal-wrapper {
  justify-content: center;
  align-items: center;
  position: fixed;
  position: absolute;
  left: 50%;
  top: 5%;

  .modal-body {
    width: 500px !important;
    height: 300px !important;
    padding: 0px !important;
  }

  transform: translate(-60%, 0%);
  height: 350px;
  width: auto;
  max-height: 500px;
  padding: 0px;

  .modal-content {
    border-radius: 5px !important;
  }

  .modal-body {
    width: 500px !important;
    height: 302px !important;
    padding: 0px !important;
    margin: 0px !important;
    margin-left: -1px !important; //fix the modal body code mirror margin

    border-top-left-radius: 0;
    border-top-right-radius: 0;
    border-bottom-left-radius: 5px;
    border-bottom-right-radius: 5px;
    border-bottom: 0.75px solid;
    border-left: 0.75px solid;
    border-right: 0.75px solid;

    @include theme-border($light-theme: true);

    &.dark-mode-border {
      @include theme-border($light-theme: false);
    }
  }

  .modal-dialog {
    margin-top: 4%;
  }

  .modal-header {
    padding: 0;
    font-size: 14px;
  }

  .editor-container {
    padding: 0px;

    .CodeMirror {
      border-radius: 0;
      margin: 0;
      width: 100% !important;
    }
  }

  .query-hinter {
    .CodeMirror-line {
      margin-left: 2rem !important;
    }

    .CodeMirror-cursors .CodeMirror-cursor {
      margin-left: 2rem !important;
    }
  }
}

.preview-block-portal {
  .bg-light {
    border-radius: 0 0 5px 5px;
    outline: 0.75px solid $light-green;
  }

  .bg-dark {
    margin-top: 1px;
    border-radius: 0 0 5px 5px;
    outline: 0.75px solid $light-green;
  }

  .dynamic-variable-preview {
    padding: 4px !important;
  }
}

.portal-header {
  display: flex;
  align-items: center;
  padding: 0.5rem 0.75rem;
  color: #656d77;
  background-color: #ffffffd9;
  background-clip: padding-box;
  border-top-left-radius: 5px !important;
  border-top-right-radius: 5px !important;
  width: 498px !important;
  outline: 0.75px solid;

  @include theme-border($light-theme: true, $outline: true);

  &.dark-mode-border {
    @include theme-border($light-theme: false, $outline: true);
  }
}

// close icon in inpector
[data-rb-event-key="close-inpector"] {
  position: absolute;
  right: -80px;
  background-color: #232e3c !important;
  width: 10% !important;
}

[data-rb-event-key="close-inpector-light"] {
  position: absolute;
  right: -80px;
  background-color: #fff !important;
  width: 10% !important;
}

.inspector-close-icon-wrapper {
  border-left: 1px solid #e7eaef;

  svg {
    margin-left: 10px;
  }

}

.tabs-inspector {
  position: sticky;
  top: 0;

  .nav-item {
    width: 50%;
  }

  .nav-item:hover {
    border: 1px solid transparent;
  }

  .nav-item:not(.active) {
    border-bottom: 1px solid #e7eaef;
  }

  .nav-link.active {
    border: 1px solid transparent;
    border-bottom: 1px solid $primary;
    background: white;
  }
}

.tabs-inspector.dark {
  .nav-link.active {
    border-bottom: 1px solid $primary  !important;
  }
}

.tabs-inspector {
  z-index: 2;
  background: white;

  &.dark {
    @extend .bg-dark;
  }
}

.close-icon {
  position: fixed;
  top: 84px;
  right: 3px;
  width: 60px;
  height: 22;
  border-bottom: 1px solid #e7eaef;
  display: flex;
  align-items: center;
  background-color: white;
  z-index: 2;

  .svg-wrapper {
    width: 100%;
    height: 70%;
    display: flex;
    align-items: center;
    justify-content: center;
    border-left: 1px solid #e7eaef;
    margin-left: 20px;

    .close-svg {
      cursor: pointer;
    }
  }
}

.tabs-inspector.nav-tabs {
  border: 0;
  width: 81%;
}

.bg-primary-lt {
  color: #fff !important;
  background: #6383db !important;
}

.tabbed-navbar .nav-item.active:after {
  margin-bottom: -0.25rem;
}

.app-name {
  width: 250px;
  left: 150px;
  position: absolute;
}

.app-name:hover {
  background: $bg-light;

  &.dark {
    @extend .bg-dark;
  }
}

.nav-auto-save {
  width: 325px;
  left: 485px;
  position: absolute;
  color: #36af8b;
}

.undo-redo-buttons {
  flex: 1;
  padding-left: 0.5rem;
}

.app-version-menu {
  position: absolute;
  right: 220px;
  padding: 4px 8px;
  min-width: 100px;
  max-width: 300px;
}

.app-version-menu-sm {
  height: 30px;
  display: flex;
  font-size: 12px;
}

.app-version-menu .dropdown-menu {
  left: -65px;
  width: 283px;
}

.app-version-menu .released {
  color: #36af8b;
}

.app-version-menu .released-subtext {
  font-size: 12px;
  color: #36af8b;
  padding: 0 8px;
}

.app-version-menu .create-link {
  margin: auto;
  width: 50%;
  padding-left: 10px;
}

.canvas-background-holder {
  display: flex;
  justify-content: space-between;
  min-width: 120px;
  margin: auto;
  padding: 10px;
}

.canvas-background-picker {
  position: fixed;
}

/**
 * Timer Widget
 */
.timer-wrapper {
  padding: 10px;

  .counter-container {
    font-size: 3em;
    padding-bottom: 5px;
    text-align: center;
  }
}

/**
 * Search Box
 */
.search-box-wrapper {
  input {
    width: 200px;
    border-radius: 5px !important;
  }

  input:focus {
    width: 300px;
  }

  .input-icon .input-icon-addon {
    display: flex;
  }

  .input-icon .input-icon-addon.end {
    pointer-events: auto;

    div {
      background-color: #a6b6cc;
      border-radius: 12px;
      color: #ffffff;
      padding: 1px;
      cursor: pointer;

      svg {
        height: 14px;
        width: 14px;
      }
    }
  }
}

.searchbox-wrapper {
  margin-top: 0 !important;

  input {
    border-radius: $border-radius  !important;
  }
}

.fixedHeader {
  table thead {
    position: -webkit-sticky; // this is for all Safari (Desktop & iOS), not for Chrome
    position: sticky;
    top: 0;
    border-top: 0;
    z-index: 1; // any positive value, layer order is global
  }
}

/**
 * Folder List
 */
.folder-list {
  color: #292d37;

  .list-group-transparent .list-group-item.active {
    color: $primary;
    background-color: #edf1ff;

    .folder-ico {
      filter: invert(29%) sepia(84%) saturate(4047%) hue-rotate(215deg) brightness(98%) contrast(111%);
    }
  }
<<<<<<< HEAD
  .folder-ico.dark {
    filter: invert(1);
  }
=======

>>>>>>> 4362125d
  .list-group-item {
    padding: 0.5rem 0.75rem;
    overflow: hidden;
  }

  .list-group-item.all-apps-link {
    font-weight: 500;
  }

  .folder-info {
    color: #8991a0;
    font-size: 0.75rem;
    display: contents;
  }

  .folder-create-btn {
    color: #0565ff;
    cursor: pointer;
  }

  .menu-ico {
    cursor: pointer;
    padding: 3px;
    border-radius: 13px;

    &__open {
      background-color: #d2ddec;
    }

    img {
      padding: 0px;
      height: 14px;
      width: 14px;
      vertical-align: unset;
    }
  }

  .menu-ico:hover {
    background-color: #d2ddec;
  }
}

/**
 * Home page modal
 */
.modal-content.home-modal-component {
  border-radius: 8px;
  overflow: hidden;
  background-color: #fefeff;
  color: #000000;

  .modal-header {
    border-bottom: 0px;
  }

  .modal-title {
    font-size: 1.1rem;
  }

  .btn-close {
    width: 3.5rem;
    height: 2.5rem;
  }

  .modal-body {
    padding-top: 0px;
  }

  input {
    border-radius: 5px !important;
  }

  .modal-main {
    padding-bottom: 5rem;
  }

  .modal-footer-btn {
    justify-content: end;

    button {
      margin-left: 16px;
    }
  }
}

.onboarding-modal.dark .modal-content {
  @extend .modal-content.home-modal-component.dark;
}

.modal-content.home-modal-component.dark {
  background-color: $bg-dark-light  !important;
  color: $white  !important;

  .modal-header {
    background-color: $bg-dark-light  !important;
  }

  .btn-close {
    filter: brightness(0) invert(1);
  }

  .form-control {
    border-color: $border-grey-dark  !important;
    color: inherit;
  }

  input {
    background-color: $bg-dark-light  !important;
  }

  .form-select {
    background-color: $bg-dark  !important;
    color: $white  !important;
    border-color: $border-grey-dark  !important;
  }

  .text-muted {
    color: $white  !important;
  }
}

.radio-img {
  input {
    display: none;
  }

  .action-icon {
    width: 28px;
    height: 28px;
    background-position: center center;
    border-radius: 4px;
    display: flex;
    align-items: center;
    justify-content: center;
  }

  .action-icon {
    cursor: pointer;
    border: 1px solid $light-gray;
  }

  .action-icon:hover {
    background-color: #d2ddec;
  }

  input:checked+.action-icon {
    border-color: $primary;
    background-color: #7a95fb;
  }

  .tooltiptext {
    visibility: hidden;
    font-size: 12px;
    background-color: $black;
    color: $white;
    text-align: center;
    padding: 5px 10px;
    position: absolute;
    border-radius: 15px;
    margin-top: 2px;
    z-index: 1;
    margin-left: -10px;
  }

  .tooltiptext::after {
    content: "";
    position: absolute;
    bottom: 100%;
    left: 50%;
    margin-left: -5px;
    border-width: 5px;
    border-style: solid;
    border-color: transparent transparent black transparent;
  }

  .action-icon:hover+.tooltiptext {
    visibility: visible;
  }

  input:checked+.action-icon:hover {
    background-color: #3650af;
  }
}

.icon-change-modal {
  ul {
    list-style-type: none;

    li {
      float: left;
      border: 2px solid #8991a0;
      border-radius: 1.75px;
      cursor: pointer;

      img {
        width: 22px;
        height: 22px;
        filter: invert(59%) sepia(27%) saturate(160%) hue-rotate(181deg) brightness(91%) contrast(95%);
      }
    }

    li.selected {
      border: 2px solid #0565ff;

      img {
        filter: invert(27%) sepia(84%) saturate(5230%) hue-rotate(212deg) brightness(102%) contrast(100%);
      }
    }
  }
}

/**
 * Spinner Widget
 */
.spinner-container {
  display: flex;
  justify-content: center;
  align-items: center;
}

.animation-fade {
  animation-name: fade;
  animation-duration: 0.3s;
  animation-timing-function: linear;
}

@keyframes fade {
  0% {
    opacity: 0;
  }

  100% {
    opacity: 1;
  }
}

/**
 * Query panel
 */
.query-btn {
  cursor: pointer;
  height: 24px;
  width: 24px;
  padding: 0;
}

.query-btn.dark {
  filter: brightness(0) invert(1);
}

.button-family-secondary {
  @include button-outline($light-theme: true);
  height: 32px;
  width: 112px;
}

.button-family-secondary.dark {
  @include button-outline($light-theme: false);
}

.rest-methods-options {

  .select-search,
  .select-search-dark,
  .select-search__value input,
  .select-search-dark__value input {
    width: 90px !important;
    height: 32px !important;
    border-radius: $border-radius  !important;
  }
}

.query-pane-restapi-tabs.dark {
  .list-group-item {
    color: $disabled  !important;

    &:hover {
      color: #ffffff !important;
    }
  }

  .list-group-item.active {
    color: $white  !important;
  }
}

.query-pane-restapi-tabs {
  box-sizing: border-box;
  height: fit-content;
  width: 100%;

  .row {
    height: inherit;

    .keys {
      min-height: 30px;
    }

    .rest-api-tab-content {
      .rest-api-tabpanes {
        display: none;
      }

      .rest-api-tabpanes.active {
        display: block;
      }

      .svg-plus {
        stroke: $primary;
      }

      .delete-btn-wrapper {
        display: flex;
        align-items: center;
        padding-top: 2px;
        padding-bottom: 2px;
        height: 32px;
      }

      .code-hinter-col {
        margin-bottom: 0px !important;
      }

      .tab-content-wrapper {
        display: flex;
        flex-direction: column;
        gap: 0.3rem;
      }

      .row-container {
        display: flex;
        width: 100%;
        justify-content: space-between;
        gap: 10px;
      }

      .fields-container {
        display: flex;
        justify-content: space-between;
        gap: 10px;
        width: 100%;
      }
    }
  }
}

.query-pane-rest-api-keys-list-group {
  width: 100%;
  display: flex;
  flex-direction: row;

  .list-group-item {
    border: none !important;
    cursor: pointer;
    font-weight: 600;
    font-size: 12px;
    padding: 0px !important;
    margin-right: 20px;
    height: 22px;
    color: #737373;

    span {
      display: flex;
      justify-content: left;
    }

    &:hover {
      color: #000;
    }
  }

  .list-group-item+.list-group-item.active {
    margin-top: 0;
  }

  .list-group-item.active {
    background-color: transparent !important;
    color: #000;
    z-index: inherit !important;
    border-bottom: 2px solid $primary  !important;
  }
}

.query-pane-rest-api-keys-list-group.dark+.list-group-item {
  &:hover {
    color: #ffffff;
  }
}

.content-title {
  font-size: 12px;
  color: #a3a3a3;
  font-weight: 600;
}

// ** Query Panel: REST API Tabs **
.group-header {
  background: #d2ddec;
  border-radius: 4px;
  height: 28px !important;

  span {
    display: flex;
    justify-content: left;
    align-items: center;
  }
}

.query-preview-list-group {
  width: 100%;
  display: flex;
  flex-direction: row;
  gap: 5px;
  margin-top: 10px;

  .list-group-item {
    border: none !important;
    cursor: pointer;
    font-weight: 600;
    font-size: 12px;
    padding: 5px 10px !important;
    color: #737373;
    border-radius: 5px;

    span {
      display: flex;
      justify-content: left;
    }

    &:hover {
      color: #000;
    }
  }

  .list-group-item+.list-group-item.active {
    margin-top: 0;
  }

  .list-group-item.active {
    background-color: #f5f7f9 !important;
    color: $black;
    z-index: inherit !important;
  }
}

.query-preview-list-group.dark {
  .list-group-item {
    color: $disabled  !important;

    &:hover {
      color: #ffffff !important;
    }
  }

  .list-group-item.active {
    color: $white  !important;
    background-color: #333c48 !important;
  }
}

.raw-container.dark {
  background: #272822;
  padding: 5px;
}

// **Alert component**
.alert-component {
  border: 1px solid rgba(101, 109, 119, 0.16) !important;
  background: #f5f7f9;

  a {
    color: $primary;
  }
}

.alert-component.dark {
  border: none !important;
  background-color: #333c48 !important;

  span {
    filter: brightness(0) invert(1);
  }
}

.codehinter-plugins.code-hinter {
  @extend .codehinter-default-input;

  .popup-btn {
    margin-top: 0.65rem !important;
  }

  .CodeMirror-placeholder,
  .CodeMirror pre.CodeMirror-line {
    height: 21px !important;
    position: absolute !important;
    margin-top: 3px !important;
  }

  .CodeMirror-cursor {
    height: inherit !important;
  }

  .CodeMirror-lines {
    height: 32px !important;
  }
}

/**
 * *Stripe Query Select-search
 */

.stripe-operation-options .select-search__row .col-md-8 {
  margin-left: 45px !important;
}

.field-width-268 {
  width: 268px !important;

  input {
    border-radius: $border-radius  !important;
  }
}

//*button loading with spinner with primary color*//
.button-loading {
  position: relative;
  color: transparent !important;
  text-shadow: none !important;
  pointer-events: none;

  &:after {
    content: "";
    display: inline-block;
    vertical-align: text-bottom;
    border: 1.5px solid currentColor;
    border-right-color: transparent;
    border-radius: 50%;
    color: $primary;
    position: absolute;
    width: 12px;
    height: 12px;
    // left: calc(50% - .5rem);
    // top: calc(50% - .5rem);
    animation: spinner-border 0.75s linear infinite;
  }
}

.query-icon.dark {
  filter: brightness(0) invert(1);
}

//Rest-API Tab Panes
.tab-pane-body {
  margin-left: -2.5% !important;
}

//CodeMirror padding
.CodeMirror pre.CodeMirror-line,
.CodeMirror pre.CodeMirror-line-like {
  padding: 0 8px !important;
}

// comment styles ::override
.editor-sidebar {
  .nav-tabs {
    border-bottom: none !important;
  }

  .nav-tabs .nav-link.active {
    background-color: transparent !important;
  }
}

.comment-card-wrapper {
  border-top: 0.5px solid #e1e1e1 !important;
  margin-top: -1px !important;
}

div#driver-highlighted-element-stage,
div#driver-page-overlay {
  background: transparent !important;
  outline: 5000px solid rgba(0, 0, 0, 0.75);
}

.dark-theme-walkthrough#driver-popover-item {
  background-color: $bg-dark-light  !important;
  border-color: rgba(101, 109, 119, 0.16) !important;

  .driver-popover-title {
    color: #fff !important;
  }

  .driver-popover-tip {
    border-color: transparent transparent transparent $bg-dark-light  !important;
  }

  .driver-popover-description {
    color: #d9dcde !important;
  }

  .driver-popover-footer .driver-close-btn {
    color: #fff !important;
    text-shadow: none !important;
  }

  .driver-prev-btn,
  .driver-next-btn {
    text-shadow: none !important;
  }
}

#driver-popover-item {
  padding: 20px !important;

  .driver-prev-btn,
  .driver-next-btn,
  .driver-close-btn {
    border: none !important;
    background: none !important;
    padding-left: 0 !important;
    font-size: 14px !important;
  }

  .driver-next-btn,
  .driver-prev-btn {
    color: $primary  !important;
  }

  .driver-disabled {
    color: $primary;
    opacity: 0.5;
  }

  .driver-popover-footer {
    margin-top: 20px !important;
  }
}

.pointer-events-none {
  pointer-events: none;
}

.popover.popover-dark-themed {
  background-color: $bg-dark-light;
  border-color: rgba(101, 109, 119, 0.16);

  .popover-body {
    color: #d9dcde !important;
  }
}

.editor .editor-sidebar .inspector .form-control-plaintext {
  padding: 2px 4px;
}

.tablr-gutter-x-0 {
  --tblr-gutter-x: 0 !important;
}

.widget-button>.btn-loading:after {
  border: 1px solid var(--loader-color);
  border-right-color: transparent;
}

.flip-dropdown-help-text {
  padding: 10px 5px 0 0;
  float: left;
  font-size: 14px;
  color: $light-gray;
}

#transformation-popover-container {
  margin-left: 80px !important;
  margin-bottom: -2px !important;
}

.canvas-codehinter-container {
  display: flex;
  flex-direction: row;
}

.hinter-canvas-input {
  .canvas-hinter-wrap {
    width: 135px;
    height: 42px !important;
  }
}

.hinter-canvas-input {
  width: 180px !important;
  display: flex;
  padding: 4px;
  height: 41.2px !important;
  margin-top: 1px;

  .CodeMirror-sizer {
    border-right-width: 1px !important;
  }

  .cm-propert {
    color: #ffffff !important;
  }
}

.canvas-codehinter-container {
  .code-hinter-col {
    margin-bottom: 1px !important;
  }
}

.fx-canvas {
  background: #1c252f;
  padding: 2px;
  display: flex;
  height: 41px;
  border: solid 1px rgba(255, 255, 255, 0.09) !important;
  border-radius: 4px;
  justify-content: center;
  font-weight: 400;

  div {
    background: #1c252f !important;
    width: 35px !important;
    display: flex;
    justify-content: center;
    align-items: center;
    height: 36px;
  }
}

.fx-canvas-light {
  background: #f4f6fa !important;
  border: 1px solid #dadcde !important;

  div {
    background: #f4f6fa !important;
  }
}

.organization-list {
  margin-top: 5px;

  .btn {
    border: 0px;
  }

  .dropdown-toggle div {
    max-width: 200px;
    text-overflow: ellipsis;
    overflow: hidden;
  }

  .org-name {
    text-overflow: ellipsis;
    overflow: hidden;
    white-space: nowrap;
    width: 100%;
    font-weight: bold;
  }

  .org-actions div {
    color: #0565ff;
    cursor: pointer;
    font-size: 12px;
  }

  .dropdown-menu {
    min-width: 14rem;
  }

  .org-avatar {
    display: block;
  }

  .org-avatar:hover {
    .avatar {
      background: #fcfcfc no-repeat center/cover;
    }

    .arrow-container {
      svg {
        filter: invert(48%) sepia(6%) saturate(6%) hue-rotate(315deg) brightness(103%) contrast(96%);
      }
    }
  }

  .arrow-container {
    padding: 5px 0px;
  }

  .arrow-container {
    svg {
      cursor: pointer;
      height: 30px;
      width: 30px;
      padding: 0px 0px;
      filter: invert(84%) sepia(13%) saturate(11%) hue-rotate(352deg) brightness(90%) contrast(91%);
    }
  }

  .org-edit {
    span {
      color: #0565ff;
      cursor: pointer;
      font-size: 10px;
    }
  }

  .organization-switchlist {
    .back-btn {
      font-size: 12px;
      padding: 2px 0px;
      cursor: pointer;
    }

    .back-ico {
      cursor: pointer;

      svg {
        height: 20px;
        width: 20px;
        filter: invert(84%) sepia(13%) saturate(11%) hue-rotate(352deg) brightness(90%) contrast(91%);
      }
    }

    .dd-item-padding {
      padding: 0.5rem 0.75rem 0rem 0.75rem;
    }

    .search-box {
      margin-top: 10px;
    }

    .org-list {
      max-height: 60vh;
      overflow: auto;
    }

    .tick-ico {
      filter: invert(50%) sepia(13%) saturate(208%) hue-rotate(153deg) brightness(99%) contrast(86%);
    }

    .org-list-item {
      cursor: pointer;
    }

    .org-list-item:hover {
      .avatar {
        background: #fcfcfc no-repeat center/cover;
      }

      .tick-ico {
        filter: invert(35%) sepia(17%) saturate(238%) hue-rotate(153deg) brightness(94%) contrast(89%);
      }
    }
  }
}

// Left Menu
.left-menu {
  padding: 1rem 0.5rem;
  border-radius: 5px;

  ul {
    overflow: auto;
    margin: 0px;
    padding: 0px;

    li {
      float: left;
      list-style: none;
      width: 100%;
      padding: 5px 10px;
      font-weight: bold;
      border-radius: 5px;
      cursor: pointer;
      margin: 3px 0px;
    }

    li.active {
      background-color: $primary;
      color: $white;
    }

    li:not(.active):hover {
      background-color: #d2daf0;
    }
  }
}

.manage-sso {
  .title-with-toggle {
    width: 100%;

    input[type="checkbox"] {
      /* Double-sized Checkboxes */
      -ms-transform: scale(1.5);
      /* IE */
      -moz-transform: scale(1.5);
      /* FF */
      -webkit-transform: scale(1.5);
      /* Safari and Chrome */
      -o-transform: scale(1.5);
      /* Opera */
      transform: scale(1.5);
      margin-top: 5px;
    }
  }
}

.help-text {
  overflow: auto;

  div {
    margin: 0px 0px 5px 0px;
    background-color: #eaeaea;
    float: left;
    padding: 2px 10px;
    font-size: 11px;
    border-radius: 5px;
    border: 1px solid #e1e1e1;
  }
}

.theme-dark .help-text div {
  background-color: $dark-background;
  border: 1px solid $dark-background;
}

.org-invite-or {
  padding: 1rem 0rem;

  h2 {
    width: 100%;
    text-align: center;
    border-bottom: 1px solid #000;
    line-height: 0.1em;
    margin: 10px 0 20px;
  }

  h2 span {
    background: #fff;
    padding: 0 10px;
  }
}

.theme-dark .json-tree-container {
  .json-tree-node-icon {
    svg {
      filter: invert(89%) sepia(2%) saturate(127%) hue-rotate(175deg) brightness(99%) contrast(96%);
    }
  }

  .json-tree-svg-icon.component-icon {
    filter: brightness(0) invert(1);
  }

  .node-key-outline {
    height: 1rem !important;
    border: 1px solid transparent !important;
    color: #ccd4df;
  }

  .selected-node {
    border-color: $primary-light  !important;
  }

  .json-tree-icon-container .selected-node>svg:first-child {
    filter: invert(65%) sepia(62%) saturate(4331%) hue-rotate(204deg) brightness(106%) contrast(97%);
  }

  .node-length-color {
    color: #b8c7fd;
  }

  .node-type {
    color: #8a96a6;
  }

  .group-border {
    border-color: rgb(97, 101, 111);
  }

  .action-icons-group {

    img,
    svg {
      filter: invert(89%) sepia(2%) saturate(127%) hue-rotate(175deg) brightness(99%) contrast(96%);
    }
  }

  .hovered-node.node-key.badge {
    color: #8092ab !important;
    border-color: #8092ab !important;
  }
}

.json-tree-container {
  .json-tree-svg-icon.component-icon {
    height: 16px;
    width: 16px;
  }

  .json-tree-icon-container {
    max-width: 20px;
    margin-right: 6px;
  }

  .node-type {
    color: #a6b6cc;
    padding-top: 2px;
  }

  .json-tree-valuetype {
    font-size: 10px;
    padding-top: 2px;
  }

  .node-length-color {
    color: #3650af;
    padding-top: 3px;
  }

  .json-tree-node-value {
    font-size: 11px;
  }

  .json-tree-node-string {
    color: #f6820c;
  }

  .json-tree-node-boolean {
    color: #3eb25f;
  }

  .json-tree-node-number {
    color: #f4b2b0;
  }

  .json-tree-node-null {
    color: red;
  }
  .json-tree-node-date {
    color: rgb(98, 107, 103);
  }

  .group-border {
    border-left: 0.5px solid #dadcde;
    margin-top: 16px;
    margin-left: -12px;
  }

  .selected-node {
    border-color: #4d72fa !important;
  }

  .selected-node .group-object-container .badge {
    font-weight: 400 !important;
    height: 1rem !important;
  }

  .group-object-container {
    margin-left: 0.72rem;
    margin-top: -16px;
  }

  .json-node-element {
    cursor: pointer;
  }

  .hide-show-icon {
    cursor: pointer;
    margin-left: 1rem;

    &:hover {
      color: $primary;
    }
  }

  .action-icons-group {
    margin-right: 4rem !important;
    margin-left: 2rem !important;
  }

  .action-icons-group {
    cursor: pointer;
  }

  .hovered-node {
    font-weight: 400 !important;
    height: 1rem !important;
    color: #8092ab;
  }

  .node-key {
    font-weight: 400 !important;
    margin-left: -0.25rem !important;
    justify-content: start !important;
    min-width: fit-content !important;
  }

  .node-key-outline {
    height: 1rem !important;
    border: 1px solid transparent !important;
    color: #3e525b;
  }
}

.popover-more-actions {
  font-weight: 400 !important;

  &:hover {
    background: #d2ddec !important;
  }
}

.popover-dark-themed .popover-more-actions {
  color: #ccd4df;

  &:hover {
    background-color: #324156 !important;
  }
}

#json-tree-popover {
  padding: 0.25rem !important;
}

// Font sizes
.fs-9 {
  font-size: 9px !important;
}

.fs-10 {
  font-size: 10px !important;
}

.fs-12 {
  font-size: 12px !important;
}

.realtime-avatars {
  position: absolute;
  left: 50%;
}

.widget-style-field-header {
  font-family: "Inter";
  font-style: normal;
  font-weight: 500;
  font-size: 12px;
  line-height: 20px;
  color: #61656c;
}

.maintenance_container {
  width: 100%;
  height: 100vh;
  display: flex;
  justify-content: center;
  align-items: center;

  .card {
    .card-body {
      display: flex;
      height: 200px !important;
      align-items: center;
    }
  }
}

.list-timeline:not(.list-timeline-simple) .list-timeline-time {
  top: auto;
}

.widget-buttongroup {
  display: flex;
  flex-direction: column;
  justify-content: left;
  overflow: hidden !important;
}

.group-button {
  margin: 0px 10px 10px 0px;
  line-height: 1.499;
  font-weight: 400;
  white-space: nowrap;
  text-align: center;
  cursor: pointer;
  padding: 0 15px;
  font-size: 12px;
  border-radius: 4px;
  color: rgba(0, 0, 0, .65);
  background-color: #fff;
  border: 1px solid #d9d9d9;
  min-width: 40px;
  width: auto !important;
  height: 30px,
}

.widget-buttongroup-label {
  font-weight: 600;
  margin-right: 10px;
  color: #3e525b;
}

.editor-actions {
  border-bottom: 1px solid #eee;
  padding: 5px;
  display: flex;
  justify-content: end;
}

.autosave-indicator {
  position: absolute;
  left: 30%;
  color: #868aa5;
  white-space: nowrap;
  font-weight: 400;
  font-size: 12px;
  letter-spacing: 0.5px;
}

.autosave-indicator-saving {
  left: 34.5%;
}

.zoom-buttons {
  width: 20px !important;
  height: 25px !important;
  margin-left: 2px;
}

.zoom-button-wrapper {
  position: fixed;
  right: 0px;
  bottom: 5px;
}

.zoom-buttons {
  opacity: 0;
  visibility: hidden;
}

.image-widget-wrapper:hover button {
  opacity: 1 !important;
  visibility: visible;
}

.pdf-page-controls {
  position: fixed;
  bottom: 20px;
  left: 50%;
  background: white;
  opacity: 0;
  transform: translateX(-50%);
  transition: opacity ease-in-out 0.2s;
  border-radius: 4px;
  box-shadow: 0 30px 40px 0 rgba(16, 36, 94, 0.2);

  button {
    width: 36px;
    height: 36px;
    background: white;
    border: 0;
    font-size: 1.2em;
    border-radius: 4px;

    &:first-child {
      border-top-right-radius: 0;
      border-bottom-right-radius: 0;
    }

    &:last-child {
      border-top-left-radius: 0;
      border-bottom-left-radius: 0;
    }

    &:hover {
      background-color: #e6e6e6;
    }
  }

  span {
    font-family: inherit;
    font-size: 1em;
    padding: 0 0.5em;
    color: #000;
  }
}

.pdf-document {
  canvas {
    margin: 0px auto;
  }

  &:hover {
    .pdf-page-controls {
      opacity: 1;
    }
  }
}

.org-variables-page{
  .btn-org-env {
    width: 36px;
  }
  
  .encryption-input {
    width: fit-content;
  }

  .no-vars-text {    
    display: block;
    text-align: center;
    margin-top: 100px;
  }
}

//Kanban board
.kanban-container.dark-themed {
  background-color: $bg-dark-light  !important;

  .kanban-column {
    .card-header {
      background-color: #324156 !important;
    }
  }
}

.kanban-container {
  background-color: #fefefe;

  .kanban-column {
    background-color: #f4f4f4;
    padding: 0 !important;
    height: fit-content !important;

    .card-body {
      &:hover {
        overflow-y: auto !important;

        &::-webkit-scrollbar {
          width: 0 !important;
          height: 0 !important;
        }
      }
    }

    .card-header {
      background-color: #fefefe;

      .badge {
        font-size: 12px !important;
      }
    }

    .card-body .dnd-card {
      border-radius: 5px !important;
    }

    .dnd-card.card {
      height: 52px !important;
      padding: 5px !important;
    }

    .dnd-card.card.card-dark {
      background-color: $bg-dark  !important;
    }
  }

  .kanban-board-add-group {
    justify-content: center;
    align-items: center;
    cursor: pointer;
    color: rgba(0, 0, 0, 0.5);
    background-color: transparent;
    border-style: dashed;
    border-color: rgba(0, 0, 0, 0.08);
    display: flex;
    flex-direction: column;
    grid-auto-rows: max-content;
    overflow: hidden;
    box-sizing: border-box;
    appearance: none;
    outline: none;
    margin: 10px;
    border-radius: 5px;
    min-width: 350px;
    height: 200px;
    font-size: 1em;
  }

  .add-card-btn {
    font-size: 1em;
    font-weight: 400;
    color: #3e525b;
    border-radius: 5px;
    padding: 5px;
    margin: 5px;
    background-color: transparent;
    border-style: dashed;
    border-color: rgba(0, 0, 0, 0.08);
    cursor: pointer;
    transition: all 0.2s ease-in-out;

    &:hover {
      background-color: #e6e6e6;
    }
  }
}

.cursor-pointer {
  cursor: pointer;
}

.cursor-text {
  cursor: text;
}

.bade-component {
  display: inline-flex;
  justify-content: center;
  align-items: center;
  overflow: hidden;
  user-select: none;
  padding: calc(0.25rem - 1px) 0.25rem;
  height: 1.25rem;
  border: 1px solid transparent;
  min-width: 1.25rem;
  font-weight: 600;
  font-size: .625rem;
  letter-spacing: .04em;
  text-transform: uppercase;
  vertical-align: bottom;
  border-radius: 4px;
}

// sso-helper-page
.sso-helper-container {
  width: 60vw;
  padding: 30px;
  box-shadow: rgba(0, 0, 0, 0.16) 0px 1px 4px;
  margin: 0 auto;
}

.flexer {
  display: flex;
}

.sso-copy{
  margin-left: 10px;
  cursor: pointer;
}

#git-url,
#google-url {
  color: #0565ff;
  margin-left: 4px;
  word-break: break-all;
}

@media only screen and (max-width: 768px) {
  .sso-helper-container {
    width: 96vw;
    padding: 20px;
  }
}

.sso-helper-doc {
  line-height: 24px;
}

.sso-content-wrapper {
  margin: 0 auto;
  display: flex;
  flex-direction: column;
  align-items: self-start;
  padding: 20px;
  box-shadow: rgba(0, 0, 0, 0.02) 0px 1px 3px 0px, rgba(27, 31, 35, 0.15) 0px 0px 0px 1px;
  border-radius: 4px;
}

.workspace-status {
  display: flex;
  font-weight: 800;
  margin-bottom: 6px;
}

.sso-type {
  font-weight: 600;
  margin-bottom: 4px !important;
  display: flex;

  span {
    margin-right: 10px;
  }

  a {
    margin-left: 6px;

  }
}

.gg-album {
  box-sizing: border-box;
  position: relative;
  display: block;
  width: 18px;
  height: 18px;
  transform: scale(var(--ggs, 1));
  border-left: 7px solid transparent;
  border-right: 3px solid transparent;
  border-bottom: 8px solid transparent;
  box-shadow: 0 0 0 2px,
    inset 6px 4px 0 -4px,
    inset -6px 4px 0 -4px;
  border-radius: 3px
}

.gg-album::after,
.gg-album::before {
  content: "";
  display: block;
  box-sizing: border-box;
  position: absolute;
  width: 2px;
  height: 5px;
  background: currentColor;
  transform: rotate(46deg);
  top: 5px;
  right: 4px
}

.gg-album::after {
  transform: rotate(-46deg);
  right: 2px
}

.sso-helper-header {
  display: flex;
  align-items: center;

  span {
    margin-right: 10px;
  }
}

// sso end

// steps-widget
a.step-item-disabled {
  text-decoration: none;
}

.steps {
  overflow: hidden;
  margin: 0rem !important;
}

.step-item.active~.step-item:after,
.step-item.active~.step-item:before {
  background: #f3f5f5 !important;
}

.step-item.active:before {
  background: #fff !important;
}

.steps .step-item.active:before {
  border-color: #b4b2b2 !important;
}

.steps-item {
  color: var(--textColor) !important;
}

.step-item:before {
  background: var(--bgColor) !important;
  // remaining code
}

.step-item:after {
  background: var(--bgColor) !important;
}

.step-item.active~.step-item {
  color: var(--textColor) !important;
  ;
}

.notification-center-badge {
  top: 10;
  right: 10;
}

.notification-center {
  max-height: 500px;
  overflow: auto;

  .empty {
    padding: 0 !important;

    .empty-img {
      font-size: 2.5em;
    }
  }

  .card {
    min-width: 400px;
  }

  .spinner {
    min-height: 220px;
  }
}
// steps-widget end

// profile-settings css
.confirm-input {
  padding-right: 8px !important;
}

.user-group-actions {
  display: flex;
  gap: 8px;
}

input.hide-input-arrows{
  -moz-appearance: none;
  &::-webkit-outer-spin-button,
  &::-webkit-inner-spin-button{
    -webkit-appearance: none;
  }
}

.btn-org-env {
  width: 36px;
}

// sso enable/disable box
.tick-cross-info {
  .main-box {
    margin-right: 10px;
    border-radius: 5px;
  }

  .icon-box {
    padding: 7px 5px 7px 2px;
    color: #fff;

    .icon {
      stroke-width: 4.5px;
    }
  }

  .tick-box {
    border: 3px solid $primary;

    .icon-box {
      background: $primary;
    }
  }

  .cross-box {
    border: 3px solid $disabled;

    .icon-box {
      background: $disabled;
    }
  }
}

.separator-bottom {
  .separator {
    width: 100%;

    h2 {
      width: 100%; 
      text-align: center; 
      border-bottom: 1px solid $primary; 
      line-height: 0.1em;
      margin: 10px 0 20px; 
    } 
    
    h2 span { 
      color: $primary;
      background:#fff; 
      padding:0 10px; 
    }
  }
}<|MERGE_RESOLUTION|>--- conflicted
+++ resolved
@@ -4367,13 +4367,11 @@
       filter: invert(29%) sepia(84%) saturate(4047%) hue-rotate(215deg) brightness(98%) contrast(111%);
     }
   }
-<<<<<<< HEAD
+  
   .folder-ico.dark {
     filter: invert(1);
   }
-=======
-
->>>>>>> 4362125d
+
   .list-group-item {
     padding: 0.5rem 0.75rem;
     overflow: hidden;
