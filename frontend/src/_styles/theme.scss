--- conflicted
+++ resolved
@@ -10317,8 +10317,7 @@
       transform: translate3d(-1px, 0, 0);
     }
 
-<<<<<<< HEAD
-    20%,
+    <<<<<<< HEAD 20%,
     80% {
       transform: translate3d(2px, 0, 0);
     }
@@ -10331,283 +10330,281 @@
 
     40%,
     60% {
-=======
-    20%, 80% {
-      transform: translate3d(2px, 0, 0);
-    }
-
-    30%, 50%, 70% {
-      transform: translate3d(-4px, 0, 0);
-    }
-
-    40%, 60% {
->>>>>>> e7bb22e6
-      transform: translate3d(4px, 0, 0);
-    }
-  }
-
-}
-
-.profile-page-content-wrap {
-  background-color: var(--slate2);
-  padding-top: 40px;
-}
-
-.profile-page-card {
-  background-color: var(--base);
-  border-radius: 6px;
-}
-
-.all-apps-link-cotainer {
-  border-radius: 6px !important;
-}
-
-.workspace-variable-table-card {
-  height: calc(100vh - 208px);
-}
-
-.variables-table-wrapper {
-  tr {
-    border-width: 0px !important;
-  }
-}
-
-.home-page-content-container {
-  max-width: 880px;
-}
-
-@media only screen and (max-width: 1583px) and (min-width: 1312px) {
-
-  .homepage-app-card-list-item {
-    max-width: 264px;
-  }
-
-}
-
-@media only screen and (min-width: 1728px) {
-
-  .homepage-app-card-list-item {
-    max-width: 304px;
+
+      =======20%,
+      80% {
+        transform: translate3d(2px, 0, 0);
+      }
+
+      30%,
+      50%,
+      70% {
+        transform: translate3d(-4px, 0, 0);
+      }
+
+      40%,
+      60% {
+        >>>>>>>develop transform: translate3d(4px, 0, 0);
+      }
+    }
+
+  }
+
+  .profile-page-content-wrap {
+    background-color: var(--slate2);
+    padding-top: 40px;
+  }
+
+  .profile-page-card {
+    background-color: var(--base);
+    border-radius: 6px;
+  }
+
+  .all-apps-link-cotainer {
+    border-radius: 6px !important;
+  }
+
+  .workspace-variable-table-card {
+    height: calc(100vh - 208px);
+  }
+
+  .variables-table-wrapper {
+    tr {
+      border-width: 0px !important;
+    }
   }
 
   .home-page-content-container {
-    max-width: 976px;
-  }
-
-  .liner {
-    width: 976px;
-  }
-}
-
-@media only screen and (max-width: 992px) {
-  .homepage-app-card-list-item-wrap {
+    max-width: 880px;
+  }
+
+  @media only screen and (max-width: 1583px) and (min-width: 1312px) {
+
+    .homepage-app-card-list-item {
+      max-width: 264px;
+    }
+
+  }
+
+  @media only screen and (min-width: 1728px) {
+
+    .homepage-app-card-list-item {
+      max-width: 304px;
+    }
+
+    .home-page-content-container {
+      max-width: 976px;
+    }
+
+    .liner {
+      width: 976px;
+    }
+  }
+
+  @media only screen and (max-width: 992px) {
+    .homepage-app-card-list-item-wrap {
+      display: flex;
+      justify-content: center;
+      margin-left: auto;
+      margin-right: auto;
+      width: 100%;
+      margin-top: 22px;
+    }
+
+    .homepage-app-card-list-item {
+      max-width: 304px !important;
+      flex-basis: 100%;
+    }
+  }
+
+  @media only screen and (min-width: 993px) and (max-width: 1311px) {
+    .home-page-content-container {
+      max-width: 568px;
+    }
+
+    .homepage-app-card-list-item-wrap {
+      row-gap: 20px;
+    }
+
+    .homepage-app-card-list-item {
+      max-width: 269px;
+      flex-basis: 100%;
+    }
+
+    .liner {
+      width: 568px;
+    }
+  }
+
+  .tj-docs-link {
+    color: var(--indigo9) !important;
+    text-decoration: none;
+    list-style: none;
+  }
+
+  .datasource-copy-button {
+    width: 87px;
+    height: 32px;
+  }
+
+  .datasource-edit-btn {
+    height: 27px;
+    margin-left: 12px;
+  }
+
+  .datasource-edit-modal {
+
+    .modal-content,
+    .modal-body,
+    .modal-header,
+    .modal-title,
+    .modal-body-content,
+    .modal-sidebar,
+    .card {
+      background-color: var(--base) !important;
+      color: var(--slate12) !important;
+      border-color: var(--slate5) !important;
+    }
+
+    .datasource-modal-sidebar-footer {
+      .footer-text {
+        color: var(--slate12) !important;
+      }
+    }
+
+    .form-control-plaintext {
+      color: var(--slate12) !important;
+    }
+
+    .card {
+      &:hover {
+        background-color: var(--slate2) !important;
+      }
+    }
+  }
+
+  .org-edit-icon {
+    width: 28px;
+    height: 28px;
+    border-radius: 6px;
     display: flex;
     justify-content: center;
-    margin-left: auto;
-    margin-right: auto;
-    width: 100%;
-    margin-top: 22px;
-  }
-
-  .homepage-app-card-list-item {
-    max-width: 304px !important;
-    flex-basis: 100%;
-  }
-}
-
-@media only screen and (min-width: 993px) and (max-width: 1311px) {
-  .home-page-content-container {
-    max-width: 568px;
-  }
-
-  .homepage-app-card-list-item-wrap {
-    row-gap: 20px;
-  }
-
-  .homepage-app-card-list-item {
-    max-width: 269px;
-    flex-basis: 100%;
-  }
-
-  .liner {
-    width: 568px;
-  }
-}
-
-.tj-docs-link {
-  color: var(--indigo9) !important;
-  text-decoration: none;
-  list-style: none;
-}
-
-.datasource-copy-button {
-  width: 87px;
-  height: 32px;
-}
-
-.datasource-edit-btn {
-  height: 27px;
-  margin-left: 12px;
-}
-
-.datasource-edit-modal {
-
-  .modal-content,
-  .modal-body,
-  .modal-header,
-  .modal-title,
-  .modal-body-content,
-  .modal-sidebar,
-  .card {
-    background-color: var(--base) !important;
+    align-items: center;
+
+    svg {
+      height: 14px;
+      width: 14px;
+    }
+  }
+
+  .marketplace-body {
+    height: calc(100vh - 64px) !important;
+    overflow-y: auto;
+    background: var(--slate2);
+  }
+
+  .plugins-card {
+    background-color: var(--base);
+    border: 1px solid var(--slate3);
+    box-shadow: 0px 1px 2px rgba(16, 24, 40, 0.05);
+    border-radius: 6px;
+  }
+
+  .template-source-name {
     color: var(--slate12) !important;
-    border-color: var(--slate5) !important;
-  }
-
-  .datasource-modal-sidebar-footer {
-    .footer-text {
-      color: var(--slate12) !important;
-    }
-  }
-
-  .form-control-plaintext {
-    color: var(--slate12) !important;
-  }
-
-  .card {
-    &:hover {
-      background-color: var(--slate2) !important;
-    }
-  }
-}
-
-.org-edit-icon {
-  width: 28px;
-  height: 28px;
-  border-radius: 6px;
-  display: flex;
-  justify-content: center;
-  align-items: center;
-
-  svg {
-    height: 14px;
-    width: 14px;
-  }
-}
-
-.marketplace-body {
-  height: calc(100vh - 64px) !important;
-  overflow-y: auto;
-  background: var(--slate2);
-}
-
-.plugins-card {
-  background-color: var(--base);
-  border: 1px solid var(--slate3);
-  box-shadow: 0px 1px 2px rgba(16, 24, 40, 0.05);
-  border-radius: 6px;
-}
-
-.template-source-name {
-  color: var(--slate12) !important;
-}
-
-.marketplace-install {
-  color: var(--indigo9);
-}
-
-.popover {
-  .popover-arrow {
-    display: none;
-  }
-}
-
-.shareable-link {
-  .input-group {
-    .tj-app-input textarea {
-      width: 600px;
-      border-radius: 0px !important;
-      margin-bottom: 0px !important;
-      background-color: #efefef4d;
-      color: #545454;
-    }
-  }
-}
-
-.confirm-dialogue-modal {
-  background: var(--base);
-}
-
-.theme-dark {
-  .icon-widget-popover {
-    .search-box-wrapper input {
-      color: #f4f6fa !important;
-    }
-
-    .search-box-wrapper input:focus {
-      background-color: #1c252f !important;
+  }
+
+  .marketplace-install {
+    color: var(--indigo9);
+  }
+
+  .popover {
+    .popover-arrow {
+      display: none;
     }
   }
 
   .shareable-link {
-    .tj-app-input textarea {
-      background-color: #5e656e !important;
-      color: #f4f6fa !important;
-      border: none !important;
-    }
-  }
-
-  .icon-widget-popover {
-    .search-box-wrapper .input-icon-addon {
-      min-width: 2.5rem !important;
-    }
-
-    .search-box-wrapper input {
-      color: var(--base) !important;
-    }
-  }
-}
-
-<<<<<<< HEAD
-.table-editor-component-row {
-  .rdt.cell-type-datepicker {
-=======
-.workspace-folder-modal {
-  .tj-app-input {
-    padding-bottom: 0px !important;
-  }
-
-  .tj-input-error {
-    height: 32px;
-    color: #ED5F00;
-    font-weight: 400;
-    font-size: 10px;
-    height: 0px;
-    padding: 4px 0px 20px 0px;
-  }
-}
-
-.table-editor-component-row{
-  .rdt.cell-type-datepicker{
->>>>>>> e7bb22e6
-    margin-top: 0;
-  }
-
-  .has-multiselect {
-    .select-search-input {
-      margin-bottom: 0;
-    }
-  }
-}
-
-.theme-dark .card-container {
-  background-color: #121212 !important
-}
-
-.version-select {
-  .react-select__menu {
-    .react-select__menu-list {
-      max-height: 150px;
-    }
-  }
-}+    .input-group {
+      .tj-app-input textarea {
+        width: 600px;
+        border-radius: 0px !important;
+        margin-bottom: 0px !important;
+        background-color: #efefef4d;
+        color: #545454;
+      }
+    }
+  }
+
+  .confirm-dialogue-modal {
+    background: var(--base);
+  }
+
+  .theme-dark {
+    .icon-widget-popover {
+      .search-box-wrapper input {
+        color: #f4f6fa !important;
+      }
+
+      .search-box-wrapper input:focus {
+        background-color: #1c252f !important;
+      }
+    }
+
+    .shareable-link {
+      .tj-app-input textarea {
+        background-color: #5e656e !important;
+        color: #f4f6fa !important;
+        border: none !important;
+      }
+    }
+
+    .icon-widget-popover {
+      .search-box-wrapper .input-icon-addon {
+        min-width: 2.5rem !important;
+      }
+
+      .search-box-wrapper input {
+        color: var(--base) !important;
+      }
+    }
+  }
+
+  .workspace-folder-modal {
+    .tj-app-input {
+      padding-bottom: 0px !important;
+    }
+
+    .tj-input-error {
+      height: 32px;
+      color: #ED5F00;
+      font-weight: 400;
+      font-size: 10px;
+      height: 0px;
+      padding: 4px 0px 20px 0px;
+    }
+  }
+
+  .table-editor-component-row {
+    .rdt.cell-type-datepicker {
+      margin-top: 0;
+    }
+
+    .has-multiselect {
+      .select-search-input {
+        margin-bottom: 0;
+      }
+    }
+  }
+
+  .theme-dark .card-container {
+    background-color: #121212 !important
+  }
+
+  .version-select {
+    .react-select__menu {
+      .react-select__menu-list {
+        max-height: 150px;
+      }
+    }
+  }