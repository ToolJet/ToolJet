@import "./tabler.scss";
@import "./colors.scss";
@import "./z-index.scss";
@import "./mixins.scss";
@import "./queryManager.scss";
@import "./onboarding.scss";
@import "./components.scss";
@import "./global-datasources.scss";
@import "./typography.scss";
@import "./designtheme.scss";
@import "./dropdown-custom.scss";
@import "./ui-operations.scss";
@import 'react-loading-skeleton/dist/skeleton.css';
@import './table-component.scss';

/* ibm-plex-sans-100 - latin */
@font-face {
  font-display: swap;
  /* Check https://developer.mozilla.org/en-US/docs/Web/CSS/@font-face/font-display for other options. */
  font-family: 'IBM Plex Sans';
  font-style: normal;
  font-weight: 100;
  src: url('/assets/fonts/ibm-plex-sans-v19-latin/ibm-plex-sans-v19-latin-100.woff2') format('woff2');
  /* Chrome 36+, Opera 23+, Firefox 39+, Safari 12+, iOS 10+ */
}

/* ibm-plex-sans-100italic - latin */
@font-face {
  font-display: swap;
  /* Check https://developer.mozilla.org/en-US/docs/Web/CSS/@font-face/font-display for other options. */
  font-family: 'IBM Plex Sans';
  font-style: italic;
  font-weight: 100;
  src: url('/assets/fonts/ibm-plex-sans-v19-latin/ibm-plex-sans-v19-latin-100italic.woff2') format('woff2');
  /* Chrome 36+, Opera 23+, Firefox 39+, Safari 12+, iOS 10+ */
}

/* ibm-plex-sans-200 - latin */
@font-face {
  font-display: swap;
  /* Check https://developer.mozilla.org/en-US/docs/Web/CSS/@font-face/font-display for other options. */
  font-family: 'IBM Plex Sans';
  font-style: normal;
  font-weight: 200;
  src: url('/assets/fonts/ibm-plex-sans-v19-latin/ibm-plex-sans-v19-latin-200.woff2') format('woff2');
  /* Chrome 36+, Opera 23+, Firefox 39+, Safari 12+, iOS 10+ */
}

/* ibm-plex-sans-200italic - latin */
@font-face {
  font-display: swap;
  /* Check https://developer.mozilla.org/en-US/docs/Web/CSS/@font-face/font-display for other options. */
  font-family: 'IBM Plex Sans';
  font-style: italic;
  font-weight: 200;
  src: url('/assets/fonts/ibm-plex-sans-v19-latin/ibm-plex-sans-v19-latin-200italic.woff2') format('woff2');
  /* Chrome 36+, Opera 23+, Firefox 39+, Safari 12+, iOS 10+ */
}

/* ibm-plex-sans-300 - latin */
@font-face {
  font-display: swap;
  /* Check https://developer.mozilla.org/en-US/docs/Web/CSS/@font-face/font-display for other options. */
  font-family: 'IBM Plex Sans';
  font-style: normal;
  font-weight: 300;
  src: url('/assets/fonts/ibm-plex-sans-v19-latin/ibm-plex-sans-v19-latin-300.woff2') format('woff2');
  /* Chrome 36+, Opera 23+, Firefox 39+, Safari 12+, iOS 10+ */
}

/* ibm-plex-sans-300italic - latin */
@font-face {
  font-display: swap;
  /* Check https://developer.mozilla.org/en-US/docs/Web/CSS/@font-face/font-display for other options. */
  font-family: 'IBM Plex Sans';
  font-style: italic;
  font-weight: 300;
  src: url('/assets/fonts/ibm-plex-sans-v19-latin/ibm-plex-sans-v19-latin-300italic.woff2') format('woff2');
  /* Chrome 36+, Opera 23+, Firefox 39+, Safari 12+, iOS 10+ */
}

/* ibm-plex-sans-regular - latin */
@font-face {
  font-display: swap;
  /* Check https://developer.mozilla.org/en-US/docs/Web/CSS/@font-face/font-display for other options. */
  font-family: 'IBM Plex Sans';
  font-style: normal;
  font-weight: 400;
  src: url('/assets/fonts/ibm-plex-sans-v19-latin/ibm-plex-sans-v19-latin-regular.woff2') format('woff2');
  /* Chrome 36+, Opera 23+, Firefox 39+, Safari 12+, iOS 10+ */
}

/* ibm-plex-sans-italic - latin */
@font-face {
  font-display: swap;
  /* Check https://developer.mozilla.org/en-US/docs/Web/CSS/@font-face/font-display for other options. */
  font-family: 'IBM Plex Sans';
  font-style: italic;
  font-weight: 400;
  src: url('/assets/fonts/ibm-plex-sans-v19-latin/ibm-plex-sans-v19-latin-italic.woff2') format('woff2');
  /* Chrome 36+, Opera 23+, Firefox 39+, Safari 12+, iOS 10+ */
}

/* ibm-plex-sans-500 - latin */
@font-face {
  font-display: swap;
  /* Check https://developer.mozilla.org/en-US/docs/Web/CSS/@font-face/font-display for other options. */
  font-family: 'IBM Plex Sans';
  font-style: normal;
  font-weight: 500;
  src: url('/assets/fonts/ibm-plex-sans-v19-latin/ibm-plex-sans-v19-latin-500.woff2') format('woff2');
  /* Chrome 36+, Opera 23+, Firefox 39+, Safari 12+, iOS 10+ */
}

/* ibm-plex-sans-500italic - latin */
@font-face {
  font-display: swap;
  /* Check https://developer.mozilla.org/en-US/docs/Web/CSS/@font-face/font-display for other options. */
  font-family: 'IBM Plex Sans';
  font-style: italic;
  font-weight: 500;
  src: url('/assets/fonts/ibm-plex-sans-v19-latin/ibm-plex-sans-v19-latin-500italic.woff2') format('woff2');
  /* Chrome 36+, Opera 23+, Firefox 39+, Safari 12+, iOS 10+ */
}

/* ibm-plex-sans-600 - latin */
@font-face {
  font-display: swap;
  /* Check https://developer.mozilla.org/en-US/docs/Web/CSS/@font-face/font-display for other options. */
  font-family: 'IBM Plex Sans';
  font-style: normal;
  font-weight: 600;
  src: url('/assets/fonts/ibm-plex-sans-v19-latin/ibm-plex-sans-v19-latin-600.woff2') format('woff2');
  /* Chrome 36+, Opera 23+, Firefox 39+, Safari 12+, iOS 10+ */
}

/* ibm-plex-sans-600italic - latin */
@font-face {
  font-display: swap;
  /* Check https://developer.mozilla.org/en-US/docs/Web/CSS/@font-face/font-display for other options. */
  font-family: 'IBM Plex Sans';
  font-style: italic;
  font-weight: 600;
  src: url('/assets/fonts/ibm-plex-sans-v19-latin/ibm-plex-sans-v19-latin-600italic.woff2') format('woff2');
  /* Chrome 36+, Opera 23+, Firefox 39+, Safari 12+, iOS 10+ */
}

/* ibm-plex-sans-700 - latin */
@font-face {
  font-display: swap;
  /* Check https://developer.mozilla.org/en-US/docs/Web/CSS/@font-face/font-display for other options. */
  font-family: 'IBM Plex Sans';
  font-style: normal;
  font-weight: 700;
  src: url('/assets/fonts/ibm-plex-sans-v19-latin/ibm-plex-sans-v19-latin-700.woff2') format('woff2');
  /* Chrome 36+, Opera 23+, Firefox 39+, Safari 12+, iOS 10+ */
}

/* ibm-plex-sans-700italic - latin */
@font-face {
  font-display: swap;
  /* Check https://developer.mozilla.org/en-US/docs/Web/CSS/@font-face/font-display for other options. */
  font-family: 'IBM Plex Sans';
  font-style: italic;
  font-weight: 700;
  src: url('/assets/fonts/ibm-plex-sans-v19-latin/ibm-plex-sans-v19-latin-700italic.woff2') format('woff2');
  /* Chrome 36+, Opera 23+, Firefox 39+, Safari 12+, iOS 10+ */
}

// variables
$border-radius: 4px;


body {
  font-family: 'IBM Plex Sans';
}

input,
button {
  border-radius: 4px;
}

.btn:hover {
  border-color: $primary;
}

.btn-sm {
  padding: 4px 8px;
}

.padding-0 {
  padding: 0;
}

.float-right {
  float: right;
}

.font-500 {
  font-weight: 500;
}

.color-inherit {
  color: inherit;
}

.text-right {
  text-align: right;
}

.navbar {
  max-height: 48px;
  min-height: auto;
  background-color: var(--base) !important;
  border-bottom: 1px solid var(--slate5);

  .nav-item.active:after {
    bottom: 0 !important;
  }
}

.rc-slider-track {
  background-color: $primary;
}

.rc-slider-handle {
  border-color: $primary;
}

.auth-main {
  height: 1000px;
  padding-top: calc(0.25 * 100vh);
  overflow: hidden;

  svg,
  img {
    height: 50px;
    width: 50px;
  }

  svg {
    color: #000000;
  }

  .col-4 {
    z-index: 1;
  }

  .horizontal-line {
    width: 100%;
    position: relative;
    border: 1px solid #b1b1b1;
    top: 25px;
    margin: 0px auto;
    z-index: 0;
  }

  .sso-ico {
    div {
      background-color: #ffffff;
    }
  }
}

.emoji-mart-scroll {
  border-bottom: 0;
  margin-bottom: 6px;
}

.emoji-mart-scroll+.emoji-mart-bar {
  display: none;
}

.accordion-item {
  border: solid var(--slate5);
  border-width: 0px 0px 1px 0px;
}

.accordion-item,
.accordion-button {
  background-color: inherit;
}

.accordion-button {
  font-size: 14px;
  font-weight: 500 !important;
  box-shadow: none !important;
  color: var(--slate12) !important;
  padding: 16px 16px !important;
}

.accordion-button::after {
  background-image: url('data:image/svg+xml,<svg xmlns="http://www.w3.org/2000/svg" width="13" height="12" viewBox="0 0 13 12" fill="none"><path d="M8.83684 3L4.4484 3C3.86955 3 3.5089 3.62791 3.80056 4.1279L5.99478 7.88943C6.28419 8.38556 7.00104 8.38556 7.29045 7.88943L9.48467 4.1279C9.77634 3.62791 9.41568 3 8.83684 3Z" fill="%2311181C"/></svg>');
}

.accordion-button:not(.collapsed)::after {
  background-image: url('data:image/svg+xml,<svg xmlns="http://www.w3.org/2000/svg" width="13" height="12" viewBox="0 0 13 12" fill="none"><path d="M8.83684 3L4.4484 3C3.86955 3 3.5089 3.62791 3.80056 4.1279L5.99478 7.88943C6.28419 8.38556 7.00104 8.38556 7.29045 7.88943L9.48467 4.1279C9.77634 3.62791 9.41568 3 8.83684 3Z" fill="%2311181C"/></svg>');
}

.accordion-button:not(.collapsed) {
  // padding-bottom: 0 !important;
}

.accordion-body {
  padding: 4px 16px 16px 16px !important;

  .form-label {
    font-weight: 400;
    font-size: 12px;
    color: var(--slate12);
  }

  .style-fx {
    margin-top: 3px !important;
  }
}

.editor {
  header {
    position: fixed;
    width: 100%;
    top: 0px;
    left: 0px;
  }

  .header-container {
    max-width: 100%;
    padding: 0px;
  }

  .resizer-select,
  .resizer-active {
    outline: solid 1px $primary  !important;

    .top-right,
    .top-left,
    .bottom-right,
    .bottom-left {
      background: white;
      border-radius: 10px;
      border: solid 1px $primary;
    }
  }

  .resizer-selected {
    outline-width: thin;
    outline-style: solid;
    outline-color: #ffda7e;
  }

  // query data source card style start

  .query-datasource-card-container,
  .header-query-datasource-card-container {
    display: flex;
    flex-direction: row;
    gap: 10px;
    flex-wrap: wrap;
  }

  .datasource-picker {
    margin-bottom: 24px;
    width: 475px;
    margin: auto;

    a {
      color: var(--indigo9);
      text-decoration: none;
    }
  }

  .header-query-datasource-card-container {
    margin-top: -10px;
  }

  .header-query-datasource-card {
    position: relative;
    display: flex;
    min-width: 0;
    word-wrap: break-word;
    background-color: rgba(66, 153, 225, 0.1) !important;
    background-clip: border-box;
    border-radius: 4px;
    height: 32px;
    width: 140px;
    padding: 6px;
    align-items: center;
    text-transform: capitalize;
    font-weight: 400 !important;
    background-color: #4299e11a;

    p {
      margin: 0 8px 0 12px;
    }
  }

  .query-datasource-card {
    position: relative;
    display: flex;
    min-width: 0;
    word-wrap: break-word;
    background-color: #ffffff;
    background-clip: border-box;
    border: 1px solid rgba(101, 109, 119, 0.16);
    border-radius: 4px;
    height: 46px;
    width: 200px;
    padding: 10px;
    align-items: center;
    cursor: pointer;
    transition: transform .2s;

    p {
      margin: 0 8px 0 15px;
    }

    &:hover {
      transform: scale(1.02);
      box-shadow: 0.1px 0.1px 0.1px 0.1px rgba(0, 0, 0, 0.3);
    }
  }

  // end :: data source card style

  .header-query-datasource-name {
    font-size: 0.8rem !important;
    padding-top: 0px !important;
  }

  .datasource-heading {
    display: flex;
    height: 32px;
    gap: 10px;
    align-items: center;

    p {
      font-size: 12px;
      padding-top: 0px;
      cursor: pointer;
    }
  }


  .left-sidebar {
    scrollbar-width: none;
  }

  .left-sidebar::-webkit-scrollbar {
    width: 0;
    background: transparent;
  }

  .left-sidebar-layout {
    display: flex;
    justify-content: center;
    font-size: 11px;
    align-items: center;
    letter-spacing: 0.2px;

    p {
      margin-bottom: 0px;
      margin-top: 8px;
    }
  }

  .left-sidebar {
    height: 100%;
    width: 48px;
    position: fixed;
    z-index: 2;
    left: 0;
    overflow-x: hidden;
    flex: 1 1 auto;
    background-color: var(--base) !important;
    background-clip: border-box;
    margin-top: 48px;
    padding-top: 8px;

    .accordion-item {
      border: solid var(--slate5);
      border-width: 1px 0px 1px 0px;
    }

    .datasources-container {
      height: 50%;
      overflow-y: scroll;

      tr {
        border-color: #f1f1f1;
      }
    }

    .variables-container {
      height: 50%;
      overflow-y: scroll;
    }

    .variables-container::-webkit-scrollbar-thumb,
    .datasources-container::-webkit-scrollbar-thumb {
      background: transparent;
      height: 0;
      width: 0;
    }

    .variables-container::-webkit-scrollbar,
    .datasources-container::-webkit-scrollbar {
      width: 0;
      background: transparent;
      height: 0;
    }

    .variables-container,
    .datasources-container {
      scrollbar-width: none;
    }

    .datasources-container {
      bottom: 0;
      height: 500px;
      border: solid rgba(101, 109, 119, 0.16);
      border-width: 1px 0px 1px 0px;

      .datasources-header {
        border: solid rgba(0, 0, 0, 0.125);
        border-width: 0px 0px 1px 0px;
      }
    }

    .left-sidebar-inspector {
      .card-body {
        padding: 1rem 0rem 1rem 1rem;
      }
    }

    .left-sidebar-page-selector {
      .add-new-page-button-container {
        width: 100%;
        margin-top: 10px;
      }
    }
  }

  .editor-sidebar {
    position: fixed;
    right: 0;
    overflow: hidden;
    width: 300px;
    flex: 1 1 auto;
    top: 48px;
    border-left: 1px solid var(--slate5);
    background-color: var(--base);
    background-clip: border-box;
    height: 100vh;


    .inspector {
      // .inspector-add-button {
      //   font-size: 14px;
      //   font-weight: 500;
      //   padding: 6px 16px;
      //   color: var(--slate12);
      //   border: 1px solid var(--slate7);
      //   $border-radius: 6px;
      //   background: white;
      //   width: 100%;
      // }

      // .inspector-add-button:hover {
      //   color: $primary;
      //   background: #eef3f9;
      //   border-radius: 4px;
      // }

      .form-control-plaintext {
        padding: 0;
        color: var(--slate12);
      }

      .header {
        padding-left: 20px;
        padding-right: 20px;
        border: solid rgba(0, 0, 0, 0.125);
        border-width: 0px 0px 1px 0px;
        height: 40px;

        .component-name {
          font-weight: 500;
        }

        .component-action-button {
          top: 8px;
          right: 10px;
          position: absolute;
        }
      }

      .properties-container {
        .field {
          .form-label {
            font-size: 12px;
          }

          .text-field {
            height: 30px;
            font-size: 12px;
          }

          .form-select {
            height: 30px;
            font-size: 12px;
          }

          .select-search__input {
            padding: 0.2375rem 0.75rem;
            font-size: 0.825rem;
          }
        }
      }
    }

    .components-container::-webkit-scrollbar {
      width: 0;
      height: 0;
      background: transparent;
    }

    .components-container::-webkit-scrollbar-thumb {
      background: transparent;
    }

    .components-container {
      scrollbar-width: none;
    }

    .components-container {
      height: 100%;
      overflow: auto;
      overflow-x: hidden;
      padding-bottom: 20%;

      ::placeholder {
        color: var(--slate9);

      }

      .component-image-holder {
        border-radius: 0;
        transition: all 0.3s cubic-bezier(0.25, 0.8, 0.25, 1);
        box-sizing: border-box;
        border-radius: 4px;
        background-color: var(--slate3);

        img {
          margin: 0 auto;
        }

        &:hover {
          background-color: var(--slate4);
          border: 1px solid var(--slate4, #E6E8EB);

        }

        &:active {
          background-color: var(--slate4);
          border: 1px solid var(--slate6, #DFE3E6);
        }
      }

      .component-title {
        margin-top: 4px;
        max-width: 100%;
        text-align: center;
        word-wrap: break-word;
        color: var(--slate12);
        text-align: center;
        font-size: 10px;
        font-style: normal;
        font-weight: 400;
        line-height: 13px;
        height: 26px;
        width: 72px;
      }

      .component-description {
        color: grey;
        font-size: 0.7rem;
      }
    }
  }

  .main {
    top: 0;
    height: calc(100vh - 84px);

    &.hide-scrollbar {
      .canvas-container::-webkit-scrollbar {
        height: 0;
      }
    }

    .canvas-container::-webkit-scrollbar {
      width: 0;
      background: transparent;
    }

    .canvas-container::-webkit-scrollbar-track {
      background: transparent !important;
    }

    .canvas-container {
      scrollbar-width: none;
    }

    .canvas-container {
      height: 100%;
      top: 48px;
      position: fixed;
      right: 300px;
      left: 48px;
      overflow-y: scroll;
      overflow-x: auto;
      -webkit-box-pack: center;
      justify-content: center;
      -webkit-box-align: center;
      align-items: center;

      .real-canvas {
        outline: 1px dotted transparent;
      }

      .show-grid {
        outline: 1px dotted #4d72da;
        background-image: linear-gradient(to right,
            rgba(194, 191, 191, 0.2) 1px,
            transparent 1px),
          linear-gradient(to bottom,
            rgba(194, 191, 191, 0.2) 1px,
            transparent 1px);
      }

      .canvas-area {
        background: #F9F9FB;
        margin: 0px auto;

        .resizer {
          // border: solid 1px red;
        }
      }
    }
  }

  @media screen and (max-height: 450px) {
    .sidebar {
      padding-top: 15px;
    }

    .sidebar a {
      font-size: 18px;
    }
  }
}

.viewer {
  .header-container {
    max-width: 100%;
  }

  .main {
    padding: 0px 10px;

    .canvas-container {
      scrollbar-width: auto;
      width: 100%;
    }

    .canvas-container::-webkit-scrollbar {
      background: transparent;
    }

    .canvas-container {
      height: 100%;
      position: fixed;
      left: 0;
      overflow-y: auto;
      overflow-x: auto;
      -webkit-box-pack: center;
      justify-content: center;
      -webkit-box-align: center;
      align-items: center;

      .canvas-area {
        width: 1280px;
        background: #F9F9FB;
        margin: 0px auto;
        background-size: 80px 80px;
        background-repeat: repeat;
      }

      .navigation-area {
        background: var(--base, #FFF);
        padding: 1rem;

        a.page-link {
          border-radius: 0;
          border: 0;
        }

        a.page-link:hover {
          color: white;
          background-color: #4D72FA;
        }

        a.page-link.active {
          color: white;
          background-color: #4D72FA;
        }
      }

    }
  }
}

.modal-header {
  padding: 0 1.5rem 0 1.5rem;
}

.page-body,
.homepage-body {
  height: 100vh;

  .list-group.list-group-transparent.dark .all-apps-link,
  .list-group-item-action.dark.active {
    background-color: $dark-background  !important;
  }
}

.home-search-holder {
  height: 20px;
  width: 100%;
  margin-top: 32px;

  .search-box-wrapper {
    .input-icon {
      .input-icon-addon {
        padding-right: 6px;
      }
    }
  }

  .homepage-search {
    background: transparent;
    color: var(--slate12);
    height: 20px;

    &:focus {
      background: none;
    }
  }
}

.homepage-app-card-list-item-wrap {
  row-gap: 16px;
  column-gap: 32px;
  display: flex;
  margin-top: 22px;
}

.homepage-app-card-list-item {
  max-width: 272px;
  flex-basis: 33%;
  padding: 0 !important;
}

.homepage-dropdown-style {
  min-width: 11rem;
  display: block;
  align-items: center;
  margin: 0;
  line-height: 1.4285714;
  width: 100%;
  padding: 0.5rem 0.75rem !important;
  font-weight: 400;
  white-space: nowrap;
  border: 0;
  cursor: pointer;
  font-size: 12px;
}

.homepage-dropdown-style:hover {
  background: rgba(101, 109, 119, 0.06);
}

.card-skeleton-container {
  border: 0.5px solid #b4bbc6;
  padding: 1rem;
  border-radius: 8px;
  height: 180px;
}

.app-icon-skeleton {
  background-color: #91a4f6;
  border-radius: 4px;
  margin-bottom: 20px;
  height: 40px;
  width: 40px;
}

.folder-icon-skeleton {
  display: inline-block;
  background-color: #858896;
  border-radius: 4px;
  height: 14px;
  width: 14px;
}

.folders-skeleton {
  padding: 9px 12px;
  height: 34px;
  margin-bottom: 4px;
}

.card-skeleton-button {
  height: 20px;
  width: 60px;
  background: #91a4f6;
  margin-top: 1rem;
  border-radius: 4px;
}

@media (min-height: 641px) and (max-height: 899px) {
  .homepage-pagination {
    position: fixed;
    bottom: 2rem;
    width: 63%;
  }
}

@media (max-height: 640px) {
  .homepage-pagination {
    position: fixed;
    bottom: 2rem;
    width: 71%;
  }
}

@media (max-width: 1056px) {
  .homepage-app-card-list-item {
    flex-basis: 50%;
  }
}

.homepage-body {
  overflow-y: hidden;

  a {
    color: inherit;
  }

  a:hover {
    color: inherit;
    text-decoration: none;
  }

  button.create-new-app-button {
    background-color: var(--indigo9);

  }




  .app-list {
    .app-card {
      height: 180px;
      max-height: 180px;
      border: 0.5px solid #b4bbc6;
      box-sizing: border-box;
      border-radius: 8px;
      overflow: hidden;

      .app-creation-time {
        span {
          color: var(--slate11) !important;
        }
      }

      .app-creator {
        font-weight: 500;
        font-size: 0.625rem;
        line-height: 12px;
        color: #292d37;
        white-space: nowrap;
        overflow: hidden;
        text-overflow: ellipsis;
      }

      .app-icon-main {
        background-color: $primary;

        .app-icon {
          img {
            height: 24px;
            width: 24px;
            filter: invert(100%) sepia(0%) saturate(0%) hue-rotate(17deg) brightness(104%) contrast(104%);
            vertical-align: middle;
          }
        }
      }

      .app-template-card-wrapper {
        .card-body {
          padding-left: 0px !important;
        }
      }

      .app-title {
        line-height: 20px;
        font-size: 1rem;
        font-weight: 400;
        color: #000000;
        overflow: hidden;
        max-height: 40px;
        text-overflow: ellipsis;
        display: -webkit-box;
        -webkit-line-clamp: 2;
        /* number of lines to show */
        line-clamp: 2;
        -webkit-box-orient: vertical;
      }

      button {
        font-size: 0.6rem;
        width: 100%;
      }

      .menu-ico {
        cursor: pointer;

        img {
          padding: 0px;
          height: 14px;
          width: 14px;
          vertical-align: unset;
        }
      }
    }

    .app-card.highlight {
      background-color: #f8f8f8;
      box-shadow: 0px 4px 4px rgba(0, 0, 0, 0.25);
      border: 0.5px solid $primary;

      .edit-button {
        box-sizing: border-box;
        border-radius: 6px;
        color: $primary-light;
        width: 113px;
        height: 28px;
        background: var(--indigo11) !important;
        border: none;
        color: var(--indigo4);
        padding: 4px 16px;
        gap: 6px;
        height: 28px;


        &:hover {
          background: var(--indigo10);

        }

        &:focus {
          box-shadow: 0px 0px 0px 4px var(--indigo6);
          background: var(--indigo10);
          outline: 0;
        }


        &:active {
          background: var(--indigo11);
          box-shadow: none;
        }
      }

      .launch-button {
        box-sizing: border-box;
        border-radius: 6px;
        color: var(--slate12);
        width: 113px;
        height: 28px;
        background: var(--base);
        border: 1px solid var(--slate7);
        color: var(--slate12);
        padding: 4px 16px;
        gap: 6px;
        height: 28px !important;


        &:hover {
          background: var(--slate8);
          color: var(--slate11);
          border: 1px solid var(--slate8);
          background: var(--base);
        }

        &:active {
          background: var(--base);
          box-shadow: none;
          border: 1px solid var(--slate12);
          color: var(--slate12);
        }

        &:focus {
          background: var(--base);
          color: var(--slate11);
          border: 1px solid var(--slate8);
          box-shadow: 0px 0px 0px 4px var(--slate6);
        }
      }

      .app-title {
        height: 20px;
        -webkit-line-clamp: 1;
        /* number of lines to show */
        line-clamp: 1;
      }
    }
  }
}


.template-library-modal {
  font-weight: 500;

  .modal-header {
    background-color: var(--base) !important;
    border-bottom: 1px solid var(--slate5);

  }

  .modal-dialog {
    max-width: 90%;
    height: 80%;

    .modal-content {
      height: 100%;
      padding: 0;


      .modal-body {
        height: 80%;
        padding: 0 10px;
        background-color: var(--base) !important;


        .container-fluid {
          height: 100%;
          padding: 0;

          .row {
            height: 100%;
          }
        }
      }
    }

    .modal-body,
    .modal-footer {
      background-color: #ffffff;
    }
  }

  .template-categories {
    .list-group-item {
      border: 0;
    }

    .list-group-item.active {
      background-color: #edf1ff;
      color: $primary-light;
      font-weight: 600;
    }
  }

  .template-app-list {
    .list-group-item {
      border: 0;
    }

    .list-group-item.active {
      background-color: #edf1ff;
      color: black;
    }
  }

  .template-display {
    display: flex;
    flex-direction: row;
    align-items: center;
    height: 100%;

    h3.title {
      font-weight: 600;
      line-height: 17px;
    }

    p.description {
      font-weight: 500;
      font-size: 13px;
      line-height: 15px;
      letter-spacing: -0.1px;
      color: #8092ab;
    }

    img.template-image {
      height: 75%;
      width: 85%;
      border: 0;
      padding: 0;
      object-fit: contain;
    }

    .template-spinner {
      width: 3rem;
      height: 3rem;
      margin: auto;
      position: absolute;
      top: 0;
      bottom: 0;
      left: 0;
      right: 0;
    }

    .row {
      margin-bottom: 0;
    }
  }

  .template-list {
    padding-top: 16px;

    .template-search-box {
      input {
        border-radius: 5px !important;
      }

      .input-icon {
        display: flex;
      }
    }

    .input-icon {
      .search-icon {
        display: block;
        position: absolute;
        left: 0;
        margin-right: 0.5rem;
      }

      .clear-icon {
        cursor: pointer;
        display: block;
        position: absolute;
        right: 0;
        margin-right: 0.5rem;
      }
    }

    .list-group-item.active {
      color: $primary;
    }
  }
}

.template-library-modal.dark-mode {

  .template-modal-control-column,
  .template-list-column,
  .categories-column,
  .modal-header {
    border-color: var(--slate5) !important;
  }

  .modal-body {
    height: 80%;
    padding: 0 10px;
    background-color: var(--base) !important;
  
    .container-fluid {
      height: 100%;
      padding: 0;

      .row {
        height: 100%;
      }
    }
  }

  .modal-footer,
  .modal-header,
  .modal-content {
    color: white;
    background-color: #2b394a;
  }

  .template-categories {
    .list-group-item {
      color: white;
      border: 0;
    }

    .list-group-item:hover {
      background-color: #232e3c;
    }

    .list-group-item.active {
      background-color: $primary-light;
      color: white;
      font-weight: 600;
    }
  }

  .template-app-list {
    .list-group-item {
      border: 0;
      color: white;
    }

    .list-group-item:hover {
      border: 0;
      background-color: #232e3c;
    }

    .list-group-item.active {
      background-color: $primary-light;
      color: white;
    }

    .no-results-item {
      background-color: var(--slate4);
      color: white;
    }
  }

  .template-list {
    .template-search-box {
      input {
        background-color: #2b394a;
        border-color: #232e3c;
        color: white;
      }
    }
  }
}

.fx-container {
  position: relative;
}

.fx-common {
  margin-right: 12px;
}

.fx-button {
  border-radius: 6px;

  svg {
    margin: 2px 4px;
  }
}

.fx-button:hover {
  background-color: var(--slate4);
  cursor: pointer;
}

.fx-button.active {
  background-color: var(--indigo5);
  cursor: pointer;
}



.fx-container-eventmanager {
  position: relative;
}

.fx-container-eventmanager * .fx-outer-wrapper {
  position: absolute !important;
  top: 7px !important;
  right: -26px;
}

// targeting select component library class

.component-action-select *.css-1nfapid-container {
  width: 184px !important;
}

.component-action-select {
  .css-zz6spl-container {
    width: inherit;
  }

  &.fx-container-eventmanager {
    .fx-common {
      right: 0;
    }

    .custom-row {
      width: 100%
    }
  }

  .codeShow-active {
    display: flex;
    flex-direction: row-reverse;
    justify-content: space-between;

    .custom-row {
      width: 75%;
    }
  }

  .row.fx-container {
    .col {
      display: flex;
    }
  }
}

.fx-container-eventmanager *.fx-common {
  top: 6px !important;
  right: -34px;
}

.fx-container-eventmanager-code {
  padding-right: 15px !important;
}

.unselectable {
  -webkit-touch-callout: none;
  -webkit-user-select: none;
  -khtml-user-select: none;
  -moz-user-select: none;
  -ms-user-select: none;
  user-select: none;
}

.layout-buttons {
  span {
    color: $primary;
  }
}

.inspector {
  .tab-content {
    overflow-y: auto;
    // TAB HEADER HEIGHT + FOOTER HEIGHT + Extra padding = 120px
    height: calc(100vh - 7.5rem);
    // Hide scrollbar
    -ms-overflow-style: none;
    /* IE and Edge */
    scrollbar-width: none;
    /* Firefox */
    border-top: 1px solid var(--slate5) !important;
  }

  /* Hide scrollbar for Chrome, Safari and Opera */
  .tab-content::-webkit-scrollbar {
    display: none;
  }

  .accordion:last-child {
    margin-bottom: 45px !important;
  }

  .field-type-vertical-line {
    position: relative;
    width: 0;
    height: 2rem;
    border-left: 1px solid var(--slate5);
    content: '';
    margin-right: -2.75rem;

  }

  .code-hinter-vertical-line {
    position: relative;
    width: 0;
    border-left: 1px solid var(--slate5);
    content: '';
    margin-right: 1rem;
  }

  .code-hinter-wrapper {
    min-width: 0;
  }

  .inspector-field-number {
    background-color: var(--slate1);
    border: none;
    color: var(--slate12);
    width: 8.063rem; //129px
    border: 1px solid var(--slate7);
    padding: 6px 10px;
  }
}


.theme-dark {
  .accordion-button::after {
    background-image: url('data:image/svg+xml,<svg xmlns="http://www.w3.org/2000/svg" width="12" height="13" viewBox="0 0 12 13" fill="none"><path d="M8.19426 3.5L3.80582 3.5C3.22697 3.5 2.86632 4.12791 3.15798 4.6279L5.35221 8.38943C5.64161 8.88556 6.35846 8.88556 6.64787 8.38943L8.8421 4.6279C9.13376 4.12791 8.77311 3.5 8.19426 3.5Z" fill="%23ffffff"/></svg>');
  }

  .homepage-body {
    .app-list {
      .app-title {
        line-height: 20px;
        font-size: 16px;
        font-weight: 400;
      }
    }
  }

  .layout-buttons {
    svg {
      filter: invert(89%) sepia(2%) saturate(127%) hue-rotate(175deg) brightness(99%) contrast(96%);
    }
  }

  .organization-list {
    margin-top: 5px;

    .btn {
      border: 0px;
    }

    .dropdown-toggle div {
      max-width: 200px;
      text-overflow: ellipsis;
      overflow: hidden;
    }
  }

  .left-menu {
    ul {
      li:not(.active):hover {
        color: $black;
      }
    }
  }

  .menu-ico,
  .folder-menu-icon {
    svg {
      path {
        fill: white !important;
      }
    }
  }
}

.pagination {
  .page-item.active {
    a.page-link {
      background-color: $primary-light;
    }
  }
}

.datasource-picker,
.stripe-operation-options {

  .select-search,
  .select-search-dark,
  .select-search__value input,
  .select-search-dark input {
    width: 224px !important;
    height: 32px !important;
    border-radius: $border-radius  !important;
  }
}

.openapi-operation-options {

  .select-search,
  .select-search-dark,
  .select-search__value input,
  .select-search-dark input {
    height: 32px !important;
    border-radius: $border-radius  !important;
  }
}

.openapi-operations-desc {
  padding-top: 12px;
}

.select-search {
  width: 100%;
  position: relative;
  box-sizing: border-box;
}

.select-search *,
.select-search *::after,
.select-search *::before {
  box-sizing: inherit;
}

.select-search-dark {
  .select-search-dark__input::placeholder {
    color: #E0E0E0;
  }
}

/**
 * Value wrapper
 */
.select-search__value {
  position: relative;
  z-index: 1;
}

.select-search__value::after {
  content: "";
  display: inline-block;
  position: absolute;
  top: calc(50% - 9px);
  right: 19px;
  width: 11px;
  height: 11px;
}

/**
 * Input
 */
.select-search__input {
  display: block;
  width: 100%;
  padding: 0.4375rem 0.75rem;
  font-size: 0.875rem;
  font-weight: 400;
  line-height: 1.4285714;
  color: var(--slate12);
  background-color: var(--base);
  background-clip: padding-box;
  border: 1px solid var(--slate7);
  -webkit-appearance: none;
  -moz-appearance: none;
  appearance: none;
  border-radius: $border-radius  !important;
  transition: border-color 0.15s ease-in-out, box-shadow 0.15s ease-in-out;
}

.select-search__input::-webkit-search-decoration,
.select-search__input::-webkit-search-cancel-button,
.select-search__input::-webkit-search-results-button,
.select-search__input::-webkit-search-results-decoration {
  -webkit-appearance: none;
}

.select-search__input:not([readonly]):focus {
  cursor: initial;
}

/**
 * Options wrapper
 */
.select-search__select {
  background: #ffffff;
  box-shadow: 0 0.0625rem 0.125rem rgba(0, 0, 0, 0.15);
}

/**
 * Options
 */
.select-search__options {
  list-style: none;
}

/**
 * Option row
 */
.select-search__row:not(:first-child) {
  border-top: 1px solid #eee;
}

/**
 * Option
 */
.select-search__option,
.select-search__not-found {
  display: block;
  height: 36px;
  width: 100%;
  padding: 0 16px;
  background: var(--base);
  border: none;
  outline: none;
  font-family: "Roboto", sans-serif;
  font-size: 14px;
  text-align: left;
  cursor: pointer;
}

.select-search--multiple .select-search__option {
  height: 48px;
}

.select-search__option.is-highlighted,
.select-search__option:not(.is-selected):hover {
  background: rgba(47, 204, 139, 0.1);
}

.select-search__option.is-highlighted.is-selected,
.select-search__option.is-selected:hover {
  background: #2eb378;
  color: #ffffff;
}

/**
 * Group
 */
.select-search__group-header {
  font-size: 10px;
  text-transform: uppercase;
  background: #eee;
  padding: 8px 16px;
}

/**
 * States
 */
.select-search.is-disabled {
  opacity: 0.5;
}

.select-search.is-loading .select-search__value::after {
  background-image: url("data:image/svg+xml,%3Csvg xmlns='http://www.w3.org/2000/svg' width='50' height='50' viewBox='0 0 50 50'%3E%3Cpath fill='%232F2D37' d='M25,5A20.14,20.14,0,0,1,45,22.88a2.51,2.51,0,0,0,2.49,2.26h0A2.52,2.52,0,0,0,50,22.33a25.14,25.14,0,0,0-50,0,2.52,2.52,0,0,0,2.5,2.81h0A2.51,2.51,0,0,0,5,22.88,20.14,20.14,0,0,1,25,5Z'%3E%3CanimateTransform attributeName='transform' type='rotate' from='0 25 25' to='360 25 25' dur='0.6s' repeatCount='indefinite'/%3E%3C/path%3E%3C/svg%3E");
  background-size: 11px;
}

.select-search:not(.is-disabled) .select-search__input {
  cursor: pointer;
}

/**
 * Modifiers
 */
.select-search--multiple {
  border-radius: 3px;
  overflow: hidden;
}

.select-search:not(.is-loading):not(.select-search--multiple) .select-search__value::after {
  transform: rotate(45deg);
  border-right: 1px solid #000;
  border-bottom: 1px solid #000;
  pointer-events: none;
}

.select-search--multiple .select-search__input {
  cursor: initial;
}

.select-search--multiple .select-search__input {
  border-radius: 3px 3px 0 0;
}

.select-search--multiple:not(.select-search--search) .select-search__input {
  cursor: default;
}

.select-search:not(.select-search--multiple) .select-search__input:hover {
  border-color: #2fcc8b;
}

.select-search:not(.select-search--multiple) .select-search__select {
  position: absolute;
  z-index: 2;
  right: 0;
  left: 0;
  border-radius: 3px;
  overflow: auto;
  max-height: 360px;
}

.select-search--multiple .select-search__select {
  position: relative;
  overflow: auto;
  max-height: 260px;
  border-top: 1px solid #eee;
  border-radius: 0 0 3px 3px;
}

.select-search__not-found {
  height: auto;
  padding: 16px;
  text-align: center;
  color: #888;
}

/**
* Select Search Dark Mode
*/
.select-search-dark {
  width: 100%;
  position: relative;
  box-sizing: border-box;
}

.select-search-dark *,
.select-search-dark *::after,
.select-search-dark *::before {
  box-sizing: inherit;
}

/**
 * Value wrapper
 */
.select-search-dark__value {
  position: relative;
  z-index: 1;
}

.select-search-dark__value::after {
  content: "";
  display: inline-block;
  position: absolute;
  top: calc(50% - 4px);
  right: 13px;
  width: 6px;
  height: 6px;
  filter: brightness(0) invert(1);
}

/**
 * Input
 */
.select-search-dark__input {
  display: block;
  width: 100%;
  font-size: 0.875rem;
  font-weight: 400;
  line-height: 1.4285714;
  color: #ffffff;
  background-color: #2b3547;
  background-clip: padding-box;
  border: 1px solid #232e3c;
  -webkit-appearance: none;
  -moz-appearance: none;
  appearance: none;
  border-radius: 0;
  transition: border-color 0.15s ease-in-out, box-shadow 0.15s ease-in-out;
}

.select-search-dark__input::-webkit-search-decoration,
.select-search-dark__input::-webkit-search-cancel-button,
.select-search-dark__input::-webkit-search-results-button,
.select-search-dark__input::-webkit-search-results-decoration {
  -webkit-appearance: none;
}

.select-search-dark__input:not([readonly]):focus {
  cursor: initial;
}

/**
 * Options
 */
.select-search-dark__options {
  list-style: none;
  padding: 0;
}

/**
 * Option row
 */
.select-search-dark__row:not(:first-child) {
  border-top: none;
}

/**
 * Option
 */
.select-search-dark__option,
.select-search-dark__not-found {
  display: block;
  height: 36px;
  width: 100%;
  padding: 0 16px;
  background-color: var(--base) !important;
  color: #ffffff !important;
  outline: none;
  font-family: "Roboto", sans-serif;
  font-size: 14px;
  text-align: left;
  cursor: pointer;
  border-radius: 0;

  &:hover {
    background-color: #2b3546 !important;
  }
}

.select-search-dark--multiple .select-search-dark__option {
  height: 48px;
}

/**
 * Group
 */
.select-search-dark__group-header {
  font-size: 10px;
  text-transform: uppercase;
  background: #eee;
  padding: 8px 16px;
}

/**
 * States
 */
.select-search-dark.is-disabled {
  opacity: 0.5;
}

.select-search-dark.is-loading .select-search-dark__value::after {
  background-image: url("data:image/svg+xml,%3Csvg xmlns='http://www.w3.org/2000/svg' width='50' height='50' viewBox='0 0 50 50'%3E%3Cpath fill='%232F2D37' d='M25,5A20.14,20.14,0,0,1,45,22.88a2.51,2.51,0,0,0,2.49,2.26h0A2.52,2.52,0,0,0,50,22.33a25.14,25.14,0,0,0-50,0,2.52,2.52,0,0,0,2.5,2.81h0A2.51,2.51,0,0,0,5,22.88,20.14,20.14,0,0,1,25,5Z'%3E%3CanimateTransform attributeName='transform' type='rotate' from='0 25 25' to='360 25 25' dur='0.6s' repeatCount='indefinite'/%3E%3C/path%3E%3C/svg%3E");
  background-size: 11px;
}

.select-search-dark:not(.is-disabled) .select-search-dark__input {
  cursor: pointer;
}

/**
 * Modifiers
 */
.select-search-dark--multiple {
  border-radius: 3px;
  overflow: hidden;
}

.select-search-dark:not(.is-loading):not(.select-search-dark--multiple) .select-search-dark__value::after {
  transform: rotate(45deg);
  border-right: 1px solid #000;
  border-bottom: 1px solid #000;
  pointer-events: none;
}

.select-search-dark--multiple .select-search-dark__input {
  cursor: initial;
}

.select-search-dark--multiple .select-search-dark__input {
  border-radius: 3px 3px 0 0;
}

.select-search-dark--multiple:not(.select-search-dark--search) .select-search-dark__input {
  cursor: default;
}

.select-search-dark:not(.select-search-dark--multiple) .select-search-dark__input:hover {
  border-color: #ffffff;
}

.select-search-dark:not(.select-search-dark--multiple) .select-search-dark__select {
  position: absolute;
  z-index: 2;
  right: 0;
  left: 0;
  border-radius: 3px;
  overflow: auto;
  max-height: 360px;
}

.select-search-dark--multiple .select-search-dark__select {
  position: relative;
  overflow: auto;
  max-height: 260px;
  border-top: 1px solid #eee;
  border-radius: 0 0 3px 3px;
}

.select-search-dark__not-found {
  height: auto;
  padding: 16px;
  text-align: center;
  color: #888;
}

// jet-table-footer is common class used in other components other than table
.jet-table-footer {
  .table-footer {
    width: 100%;
  }
}

.btn-primary {
  --tblr-btn-color: #{$primary-rgb};
  --tblr-btn-color-darker: #{$primary-rgb-darker};
  border-color: none;
}

.form-check-input:checked {
  background-color: var(--indigo9);
  border-color: rgba(101, 109, 119, 0.24);
}

.btn:focus,
.btn:active,
.form-check-input:focus,
.form-check-input:active,
.form-control:focus,
th:focus,
tr:focus {
  outline: none !important;
  box-shadow: none;
}

.show-password-field {
  width: fit-content;

  .form-check-input {
    cursor: pointer;
  }

  .show-password-label {
    cursor: pointer;
  }
}

.select-search__option {
  color: rgb(90, 89, 89);
}

.select-search__option.is-selected {
  background: rgba(176, 176, 176, 0.07);
  color: #4d4d4d;
}

.select-search__option.is-highlighted.is-selected,
.select-search__option.is-selected:hover {
  background: rgba(66, 153, 225, 0.1);
  color: rgb(44, 43, 43);
}

.select-search__option.is-highlighted,
.select-search__option:hover {
  background: rgba(66, 153, 225, 0.1);
}

.select-search__options {
  margin-left: -33px;
}

.select-search__option.is-highlighted,
.select-search__option:not(.is-selected):hover {
  background: rgba(66, 153, 225, 0.1);
}

.select-search:not(.select-search--multiple) .select-search__input:hover {
  border-color: rgba(66, 153, 225, 0.1);
}

.DateInput_input {
  font-weight: 300;
  font-size: 14px;
  padding: 4px 7px 2px;
  padding: 4px 7px 2px;
  width: 100px !important;
  margin-left: 10px;
}

.no-components-box {
  border: 1px dashed #3e525b;
}

.form-control-plaintext:focus-visible {
  outline: none;
  outline-width: thin;
  outline-style: solid;
  outline-color: $primary;
}

.form-control-plaintext:hover {
  outline: none;
  outline-width: thin;
  outline-style: solid;
  outline-color: rgba(66, 153, 225, 0.8);
}

.select-search__input:focus-visible {
  outline: none;
  outline-color: #4ac4d6;
}

.form-control-plaintext {
  padding: 5px;
}

.code-builder {
  border: solid 1px #dadcde;
  border-radius: 2px;
  padding-top: 4px;

  .variables-dropdown {
    position: fixed;
    right: 0;
    width: 400px;
    z-index: 200;
    border: solid 1px #dadcde;

    .group-header {
      background: #f4f6fa;
    }
  }
}

.__react_component_tooltip {
  z-index: 10000;
}

.select-search__value::after {
  top: calc(50% - 2px);
  right: 15px;
  width: 5px;
  height: 5px;
}

.progress-bar {
  background-color: rgba(66, 153, 225, 0.7);
}

.popover-header {
  background-color: #f4f6fa;
  border-bottom: 0;
}

.popover-body {
  background-color: var(--base);
  color: var(--slate12);
  border-radius: 6px;

  .form-label {
    font-size: 12px;
  }
}

/**
 * Home page app menu
 */
#popover-app-menu {
  border-radius: 4px;
  width: 150px;
  box-shadow: 0px 12px 16px -4px rgba(16, 24, 40, 0.08), 0px 4px 6px -2px rgba(16, 24, 40, 0.03);
  background: var(--base);
  color: var(--slate12);
  border: 1px solid var(--slate3);

  .popover-arrow {
    display: none;
  }

  .popover-body {
    padding: 16px 12px 0px 12px;
    color: var(--slate12);

    .field {
      font-weight: 500;
      font-size: 0.7rem;

      &__danger {
        color: var(--tomato9);
      }
    }
  }
}

.input-icon {
  .input-icon-addon {
    display: none;
  }
}

.input-icon:hover {
  .input-icon-addon {
    display: flex;
  }
}

.input-icon:focus {
  .input-icon-addon {
    display: flex;
  }
}

.sub-section {
  width: 100%;
  display: block;
}

.text-muted {
  color: #3e525b !important;
}

body {
  color: #3e525b;
}

.RichEditor-root {
  background: #ffffff;
  border: 1px solid #ddd;
  font-family: "Georgia", serif;
  font-size: 14px;
  padding: 15px;
  height: 100%;
}

.RichEditor-editor {
  border-top: 1px solid #ddd;
  cursor: text;
  font-size: 16px;
  margin-top: 10px;
}

.RichEditor-editor .public-DraftEditorPlaceholder-root,
.RichEditor-editor .public-DraftEditor-content {
  margin: 0 -15px -15px;
  padding: 15px;
}

.RichEditor-editor .public-DraftEditor-content {
  min-height: 100px;
  overflow-y: scroll;
}

.RichEditor-hidePlaceholder .public-DraftEditorPlaceholder-root {
  display: none;
}

.RichEditor-editor .RichEditor-blockquote {
  border-left: 5px solid #eee;
  color: #666;
  font-family: "Hoefler Text", "Georgia", serif;
  font-style: italic;
  margin: 16px 0;
  padding: 10px 20px;
}

.RichEditor-editor .public-DraftStyleDefault-pre {
  background-color: rgba(0, 0, 0, 0.05);
  font-family: "Inconsolata", "Menlo", "Consolas", monospace;
  font-size: 16px;
  padding: 20px;
}

.RichEditor-controls {
  font-family: "Helvetica", sans-serif;
  font-size: 14px;
  margin-bottom: 5px;
  user-select: none;
}

.dropmenu {
  position: relative;
  display: inline-block;
  margin-right: 16px;

  .dropdownbtn {
    color: #999;
    background: none;
    cursor: pointer;
    outline: none;
    border: none;
  }

  .dropdown-content {
    display: none;
    position: absolute;
    z-index: 2;
    width: 100%;
    align-items: center;
    border: 1px solid transparent;
    border-radius: 4px;
    box-shadow: 0 2px 6px 2px rgba(47, 54, 59, 0.15);

    a {
      text-decoration: none;
      width: 100%;
      position: relative;
      display: block;

      span {
        text-align: center;
        width: 100%;
        text-align: center;
        padding: 3px 0px;
      }
    }
  }
}

.dropmenu .dropdown-content a:hover {
  background-color: rgba(0, 0, 0, 0.05);
}

.dropmenu:hover {
  .dropdownbtn {
    color: #5890ff;
    background-color: rgba(0, 0, 0, 0.05);
    border-radius: 4px;
  }

  .dropdown-content {
    display: block;
  }
}

.RichEditor-styleButton {
  color: #999;
  cursor: pointer;
  margin-right: 16px;
  padding: 2px 0;
  display: inline-block;
}

.RichEditor-activeButton {
  color: #5890ff;
}

.transformation-editor {
  .CodeMirror {
    min-height: 70px;
  }
}

.chart-data-input {
  .CodeMirror {
    min-height: 370px;
    font-size: 0.8rem;
  }

  .code-hinter {
    min-height: 370px;
  }
}

.map-location-input {
  .CodeMirror {
    min-height: 120px;
    font-size: 0.8rem;
  }

  .code-hinter {
    min-height: 120px;
  }
}

.rdt {
  .form-control {
    height: 100%;
  }
}

.DateInput_input__focused {
  border-bottom: 2px solid $primary;
}

.CalendarDay__selected,
.CalendarDay__selected:active,
.CalendarDay__selected:hover {
  background: $primary;
  border: 1px double $primary;
}

.CalendarDay__selected_span {
  background: $primary;
  border: $primary;
}

.CalendarDay__selected_span:active,
.CalendarDay__selected_span:hover {
  background: $primary;
  border: 1px double $primary;
  color: #ffffff;
}

.CalendarDay__hovered_span:active,
.CalendarDay__hovered_span:hover {
  background: $primary;
  border: 1px double $primary;
  color: #ffffff;
}

.CalendarDay__hovered_span {
  background: #83b8e7;
  border: 1px double #83b8e7;
  color: #ffffff;
}

.table-responsive {
  margin-bottom: 0rem;
}

.code-hinter::-webkit-scrollbar {
  width: 0;
  height: 0;
  background: transparent;
}

.codehinter-query-editor-input {
  .CodeMirror {
    font-family: "Roboto", sans-serif;
    color: #263136;
    overflow: hidden;
    height: 50px !important;
  }

  .CodeMirror-vscrollbar {
    overflow: hidden;
  }

  .CodeMirror-focused {
    padding-top: 0;
    height: 50px;
  }

  .CodeMirror-scroll {
    position: absolute;
    top: 0;
    width: 100%;
  }
}

.field {
  .CodeMirror-scroll {
    position: static;
    top: 0;
  }

  .form-check {
    display: inline-block;
  }
}

.code-hinter {
  .form-control {
    .CodeMirror {
      font-family: "Roboto", sans-serif;
      height: 50px !important;
      max-height: 300px;
    }
  }

  .CodeMirror-vscrollbar,
  .CodeMirror-hscrollbar {
    background: transparent;
    height: 0;
    width: 0;
  }

  .CodeMirror-scroll {
    overflow: hidden !important;
    position: static;
    width: 100%;
  }
}

.CodeMirror-hints {
  font-family: "Roboto", sans-serif;
  font-size: 0.9rem;
  padding: 0px;
  z-index: $hints-z-index;

  li.CodeMirror-hint-active {
    background: $primary;
  }

  .CodeMirror-hint {
    padding: 4px;
    padding-left: 10px;
    padding-right: 10px;
  }
}

.cm-matchhighlight {
  color: #4299e1 !important;
  background: rgba(66, 153, 225, 0.1) !important;
}

.nav-tabs .nav-link {
  color: #3e525b;
  border-top-left-radius: 0px;
  border-top-right-radius: 0px;
}

.transformation-popover {
  padding: 14px;
  font-weight: 500;
  margin-bottom: 0px;
}

.transformation-editor {
  .CodeMirror {
    min-height: 220px;
  }
}

hr {
  margin: 1rem 0;
}

.query-hinter {
  min-height: 150px;
}

.codehinter-default-input {
  font-family: "Roboto", sans-serif;
  padding: 0.0475rem 0rem !important;
  display: block;
  width: 100%;
  font-size: 0.875rem;
  font-weight: 400;
  color: var(--slate9);
  background-color: var(--base) !important;
  background-clip: padding-box;
  border: 1px solid var(--slate7);
  -webkit-appearance: none;
  -moz-appearance: none;
  appearance: none;
  border-radius: 4px;
  transition: border-color 0.15s ease-in-out, box-shadow 0.15s ease-in-out;
  height: 30px;

  .CodeMirror {
    font-family: "Roboto", sans-serif;
  }

  .CodeMirror-placeholder {
    height: inherit !important;
    position: absolute !important;
    margin-top: 3px;
  }
}

.codehinter-query-editor-input {
  font-family: "Roboto", sans-serif;
  padding: 0.1775rem 0rem;
  display: block;
  width: 100%;
  font-size: 0.875rem;
  font-weight: 400;
  color: #232e3c;
  background-color: #ffffff;
  background-clip: padding-box;
  border: 1px solid #dadcde;
  border-radius: $border-radius;
  appearance: none;
  transition: border-color 0.15s ease-in-out, box-shadow 0.15s ease-in-out;
  height: 28px !important;
}

.editor {
  .modal-dialog {
    overflow-y: initial !important
  }

  .modal-dialog-scrollable .modal-content {
    max-height: 88% !important;
  }

}


.modal-component {


  .modal-body {
    padding: 0;
  }

  .modalWidget-config-handle {
    position: relative !important;
  }
}

.draggable-box {
  .config-handle {
    top: -20px;
    position: fixed;
    max-height: 10px;
    z-index: 100;
    min-width: 108px;

    .handle-content {
      cursor: move;
      color: #ffffff;
      background: $primary;
    }

    .badge {
      font-size: 9px;
      border-bottom-left-radius: 0;
      border-bottom-right-radius: 0;

      .delete-part {
        margin-left: 10px;
        float: right;
      }

      .delete-part::before {
        height: 12px;
        display: inline-block;
        width: 2px;
        background-color: rgba(255, 255, 255, 0.8);
        opacity: 0.5;
        content: "";
        vertical-align: middle;
      }
    }
  }
}

.draggable-box-in-editor:hover {
  z-index: 3 !important;
}

.modal-content {
  .config-handle {
    position: absolute;

    .badge {
      font-size: 9px;
    }
  }
}

.config-handle {
  display: block;
}

.apps-table {
  .app-title {
    font-size: 1rem;
  }

  .row {
    --tblr-gutter-x: 0rem;
  }
}


.theme-dark .wrapper {

  .navbar .navbar-nav .active>.nav-link,
  .navbar .navbar-nav .nav-link.active,
  .navbar .navbar-nav .nav-link.show,
  .navbar .navbar-nav .show>.nav-link {
    color: rgba(255, 255, 255, 0.7);
  }
}

.home-page,
.org-users-page {

  .navbar .navbar-nav .active>.nav-link,
  .navbar .navbar-nav .nav-link.active,
  .navbar .navbar-nav .nav-link.show,
  .navbar .navbar-nav .show>.nav-link {
    color: rgba(35, 46, 60, 0.7);
  }

  .nav-item {
    font-size: 0.9rem;
  }

  img.svg-icon {
    cursor: pointer;
    padding-left: 2px;
    border-radius: 10px;
  }

  img.svg-icon:hover {
    background-color: rgba(224, 214, 214, 0.507);
  }
}

.CodeMirror-placeholder {
  color: #9e9e9e !important;
  font-size: 0.7rem !important;
  margin-top: 2px !important;
  font-size: 12px !important;
}

.CodeMirror-code {
  font-weight: 300;
}

.btn-primary {
  border-color: transparent;
}

.text-widget {
  overflow: auto;
}

.text-widget::-webkit-scrollbar {
  width: 0;
  height: 0;
  background: transparent;
}

.input-group-flat:focus-within {
  box-shadow: none;
}

.map-widget {
  .place-search-input {
    box-sizing: border-box;
    border: 1px solid transparent;
    width: 240px;
    height: 32px;
    padding: 0 12px;
    border-radius: 3px;
    box-shadow: 0 2px 6px rgba(0, 0, 0, 0.3);
    font-size: 14px;
    outline: none;
    text-overflow: ellipses;
    position: absolute;
    left: 50%;
    margin-left: -120px;
  }

  .map-center {
    position: fixed;
    z-index: 1000;
  }
}

.events-toggle-active {
  .toggle-icon {
    transform: rotate(180deg);
  }
}

.events-toggle {
  .toggle-icon {
    display: inline-block;
    margin-left: auto;
    transition: 0.3s transform;
  }

  .toggle-icon:after {
    content: "";
    display: inline-block;
    vertical-align: 0.306em;
    width: 0.46em;
    height: 0.46em;
    border-bottom: 1px solid;
    border-left: 1px solid;
    margin-right: 0.1em;
    margin-left: 0.4em;
    transform: rotate(-45deg);
  }
}

.nav-link-title {
  font-weight: 500;
  font-size: 0.9rem;
}

.navbar-nav {
  .dropdown:hover {
    .dropdown-menu {
      display: block;
    }
  }
}

.app-version-container {
  min-height: 200px;
  height: 100%;
  display: flex !important;
  flex-direction: column;
}

.app-version-content {
  flex: 1;
  overflow: auto;
}

.query-manager-header {
  .nav-item {
    border-right: solid 1px #dadcde;
    background: 0 0;
  }

  .nav-link {
    height: 39px;
  }
}

input:focus-visible {
  outline: none;
}

.navbar-expand-md.navbar-light .nav-item.active:after {
  border: 1px solid $primary;
}

.org-users-page {
  .select-search__input {
    color: #617179;
  }

  .select-search-role {
    position: absolute;
    margin-top: -1rem;
  }

  .has-focus>.select-search__select>ul {
    margin-bottom: 0;
  }

  .select-search__option.is-selected {
    background: $primary;
    color: #ffffff;
  }
}

.encrypted-icon {
  margin-bottom: 0.25rem;
}

.widget-documentation-link {
  position: fixed;
  bottom: 0;
  background: var(--indigo3);
  width: 18.75rem; // 300px
  z-index: 999;
  padding: 12px 18px;
  display: flex;
  justify-content: space-between;
  cursor: pointer;

  .widget-documentation-link-text {
    margin-left: 10px;
    font-weight: 500;
    color: var(--slate12);
  }

  &:hover {
    background: var(--indigo4);
  }

  a {
    &:hover {
      text-decoration: none;
    }
  }
}

.components-container {
  .draggable-box {
    cursor: move;
  }
}

.column-sort-row {
  border-radius: 6px;
  background-color: var(--slate3);

  .event-handler-text {
    font-size: 12px;
    line-height: 20px;
    color: var(--slate12);
    font-weight: 500;
  }

  .event-name-text {
    font-size: 12px;
    line-height: 20px;
    color: var(--slate11);
    font-weight: 400;
    border-radius: 4px;
  }

  .card-body {
    color: var(--slate12);
  }
}

.jet-button {
  &.btn-custom:hover {
    background: var(--tblr-btn-color-darker) !important;
  }
}

.editor-sidebar::-webkit-scrollbar {
  width: 0;
  height: 0;
  background: transparent;
  -ms-overflow-style: none;
}

.editor-sidebar {
  max-width: 300px;
  scrollbar-width: none;
  -ms-overflow-style: none;
}

.sketch-picker {
  position: absolute;
  left: -192px;
  top: 0px;
  border-radius: 6px !important;
  border: 1px solid var(--slate5, #E6E8EB) !important;
  background: var(--slate1, #FBFCFD) !important;
  width: 210px !important; //adjusted with padding
  box-shadow: 0px 4px 6px -2px rgba(16, 24, 40, 0.03), 0px 12px 16px -4px rgba(16, 24, 40, 0.08) !important;
  color: var(--slate12);

  .flexbox-fix:nth-child(3) {
    div:nth-child(1) {
      input {
        width: 100% !important;
      }

      label {
        color: var(--slate12) !important;
      }
    }
  }
}

.boxshadow-picker {
  .sketch-picker {
    left: -209px !important;
  }
}


.color-picker-input {
  border: solid 1px rgb(223, 223, 223);
  cursor: pointer;
}

.app-sharing-modal {

  .form-control.is-invalid,
  .was-validated .form-control:invalid {
    border-color: #ffb0b0;
  }

  .form-check-input {
    cursor: pointer;
  }
}

.widgets-list {
  --tblr-gutter-x: 0px !important;
  padding-right: 4px;
  padding-left: 3px;
}

.global-settings-width-input-container {
  position: relative;
  display: flex;
  flex: 1;

  input,
  .dropdown-max-canvas-width-type {
    border: 1px solid var(--slate7, #3A3F42);
    background: var(--slate1, #151718);
    color: var(--slate12);
    padding: 6px 10px;
  }

  input {
    border-radius: 6px 0px 0px 6px;

    &:focus {
      background-color: var(--base);
    }
  }

  .dropdown-max-canvas-width-type {
    border-radius: 0px 6px 6px 0px;
    gap: 17px;


    &:focus-visible {
      outline: none;
    }

  }
}

.input-with-icon {
  position: relative;
  display: flex;
  flex: 1;

  input {
    border-radius: 0px 6px 6px 0px !important;
    color: var(--slate12);
    background-color: var(--base);

    &:focus-visible {
      background-color: var(--base);

    }

  }

  .icon-container {
    position: absolute;
    right: 10px;
    top: calc(50% - 10px);
    z-index: 3;
  }
}

.dynamic-variable-preview {
  min-height: 20px;
  max-height: 500px;
  overflow: auto;
  line-height: 20px;
  font-size: 12px;
  margin-top: -2px;
  word-wrap: break-word;
  border-bottom-left-radius: 3px;
  border-bottom-right-radius: 3px;
  box-sizing: border-box;
  font-family: "Source Code Pro", monospace;
  word-break: break-all;

  .heading {
    font-weight: 700;
    white-space: pre;
    text-transform: capitalize;
  }
}

.user-email:hover {
  text-decoration: none;
  cursor: text;
}

.theme-dark {
  .nav-item {
    background: 0 0;
  }

  .navbar .navbar-nav .active>.nav-link,
  .theme-dark .navbar .navbar-nav .nav-link.active,
  .theme-dark .navbar .navbar-nav .nav-link.show,
  .theme-dark .navbar .navbar-nav .show>.nav-link {
    color: #ffffff;
  }


  .form-check-label {
    color: white;
  }

  .nav-tabs .nav-link {
    color: #c3c3c3 !important;
  }

  .card-body> :last-child {
    color: #ffffff !important;
  }

  .card .table tbody td a {
    color: inherit;
  }

  .DateInput {
    background: #1f2936;
  }

  .DateInput_input {
    background-color: #1f2936;
    color: #ffffff;
  }

  &.daterange-picker-widget {
    .DateRangePickerInput_arrow_svg {
      fill: #ffffff;
    }
  }

  .DateRangePickerInput {
    background-color: #1f2936;
  }

  .DateInput_input__focused {
    background: #1f2936;
  }

  .DateRangePickerInput__withBorder {
    border: 1px solid #1f2936;
  }

  .main .canvas-container .canvas-area {
    background: #2f3c4c;
  }


  .main .navigation-area {

    a.page-link {
      border-radius: 0;
      border: 0;
      color: white;
    }

    a.page-link:hover {
      color: white;
      background-color: #4D72FA;
    }

    a.page-link.active {
      color: white;
      background-color: #4D72FA;
    }
  }

  .rdtOpen .rdtPicker {
    color: black;
  }

  .editor .editor-sidebar .components-container .component-image-holder {
    background: hsl(200, 7.0%, 8.8%); //slate1
    border-radius: 6px;
    margin-bottom: 4px;
  }

  .nav-tabs .nav-link:hover {
    border-left-color: transparent !important;
    border-top-color: transparent !important;
    border-right-color: transparent !important;

  }

  .modal-content,
  .modal-header {
    background-color: #1f2936;

    .text-muted {
      color: var(--slate9) !important;
    }
  }

  .modal-header {
    border-bottom: 1px solid rgba(255, 255, 255, 0.09) !important;
  }

  .no-components-box {
    background-color: var(--slate4) !important;

    center {
      color: white !important;
    }
  }

  .query-list {
    .text-muted {
      color: #ffffff !important;
    }

    .mute-text {
      color: #8092AB;
    }
  }

  .editor .editor-sidebar .nav-tabs .nav-link {
    color: #ffffff;

    img {
      filter: brightness(0) invert(1);
    }
  }

  .jet-container {
    background-color: #1f2936;
  }

  .nav-tabs .nav-item.show .nav-link,
  .nav-tabs .nav-link.active {
    background-color: #2f3c4c;
  }


  .left-sidebar {
    .text-muted {
      color: #ffffff !important;
    }

    .left-sidebar-page-selector {
      .list-group {
        .list-group-item {
          border: solid #1d2a39 1px;
          color: white;
        }

        .list-group-item:hover {
          background-color: #1F2936;
        }

        .list-group-item.active {
          background-color: #1F2936;
        }
      }
    }
  }

  .app-title {
    color: var(--slate12) !important;
  }

  .RichEditor-root {
    background: #1f2936;
    border: 1px solid #2f3c4c;
  }

  .app-description {
    color: #ffffff !important;
  }

  .btn-light,
  .btn-outline-light {
    background-color: #42546a;
    --tblr-btn-color-text: #ffffff;

    img {
      filter: brightness(0) invert(1);
    }
  }

  .editor .left-sidebar .datasources-container tr {
    border-bottom: solid 1px rgba(255, 255, 255, 0.09);
  }

  .editor .left-sidebar .datasources-container .datasources-header {
    border: solid rgba(255, 255, 255, 0.09) !important;
    border-width: 0px 0px 1px 0px !important;
  }

  .query-manager-header .nav-item {
    border-right: solid 1px rgba(255, 255, 255, 0.09);

    .nav-link {
      color: #c3c3c3;
    }
  }

  .input-group-text {
    border: solid 1px rgba(255, 255, 255, 0.09) !important;
  }

  .app-users-list {
    .text-muted {
      color: #ffffff !important;
    }
  }

  .main .query-pane .data-pane .queries-container .queries-header {
    border-width: 0px 0px 1px 0px !important;

    .text-muted {
      color: #ffffff !important;
    }
  }

  .query-pane {
    border-top: 1px solid var(--slate5) !important;
  }

  .input-icon .input-icon-addon img {
    filter: invert(1);
  }

  .svg-icon {
    filter: brightness(0) invert(1);
  }

  .badge {
    .svg-icon {
      filter: brightness(1) invert(0);
    }
  }

  .alert {
    background: transparent;

    .text-muted {
      color: #ffffff !important;
    }
  }

  .home-page-content {
    .hr-text {
      color: var(--slate11) !important;
      text-transform: lowercase !important;
      font-weight: 400;
      font-size: 12px;
      line-height: 20px;
    }
  }

  .hr-text {
    color: #ffffff !important;
  }

  .skeleton-line::after {
    background-image: linear-gradient(to right,
        #121212 0,
        #121212 40%,
        #121212 80%);
  }

  .app-icon-skeleton::after {
    background-image: linear-gradient(to right,
        #566177 0,
        #5a6170 40%,
        #4c5b79 80%);
  }

  .folder-icon-skeleton::after {
    background-image: linear-gradient(to right,
        #566177 0,
        #5a6170 40%,
        #4c5b79 80%);
  }

  .select-search__input {
    color: rgb(224, 224, 224);
    background-color: #2b3547;
    border: 1px solid #2b3547;
  }

  .select-search__select {
    background: #ffffff;
    box-shadow: 0 0.0625rem 0.125rem rgba(0, 0, 0, 0.15);
  }

  .select-search__row:not(:first-child) {
    border-top: 1px solid #eee;
  }

  .select-search__option,
  .select-search__not-found {
    background: #ffffff;
  }

  .select-search__option.is-highlighted,
  .select-search__option:not(.is-selected):hover {
    background: rgba(47, 204, 139, 0.1);
  }

  .select-search__option.is-highlighted.is-selected,
  .select-search__option.is-selected:hover {
    background: #2eb378;
    color: #ffffff;
  }

  .org-users-page {

    .user-email,
    .user-status {
      color: var(--slate12) !important;
    }
  }

  .org-users-page {
    .select-search__option.is-selected {
      background: $primary;
      color: #ffffff;
    }

    .select-search__option:not(.is-selected):hover {
      background: rgba(66, 153, 225, 0.1);
    }
  }

  .org-variables-page {

    .user-email,
    .user-status {
      filter: brightness(0) invert(1);
    }

    .btn-org-env {
      background: transparent;
    }
  }

  .org-variables-page {
    .select-search__option.is-selected {
      background: $primary;
      color: #ffffff;
    }

    .select-search__option:not(.is-selected):hover {
      background: rgba(66, 153, 225, 0.1);
    }
  }

  .react-json-view {
    background-color: transparent !important;
  }

  .codehinter-query-editor-input .CodeMirror {
    height: 31px !important;
  }

  .select-search:not(.is-loading):not(.select-search--multiple) .select-search__value::after {
    transform: rotate(45deg);
    border-right: 1px solid #ffffff;
    border-bottom: 1px solid #ffffff;
  }

  .app-version-name.form-select {
    border-color: $border-grey-dark;
  }

  .organization-list {
    .btn {
      background-color: #273342;
      color: #656d77;
    }
  }

  .page-item {
    a.page-link {
      color: white;
    }
  }
}

.main-wrapper {
  position: relative;
  min-height: 100%;
  min-width: 100%;
  background-color: white;
}

.main-wrapper.theme-dark {
  background-color: #2b394b;
}

.jet-table {
  .global-search-field {
    background: transparent;
  }
}

.jet-table-image-column {
  width: 100%;
}

.modal-backdrop.show {
  opacity: 0.74;
}

.gui-select-wrappper .select-search__input {
  height: 30px;
}

.theme-dark .input-group-text,
.theme-dark .markdown>table thead th,
.theme-dark .table thead th {
  background: #1c252f;
  color: #ffffff;
}

.sketch-picker {
  z-index: 1000;
}

.no-padding {
  padding: 0;
}

.nav-tabs {
  font-weight: 300;
}

.nav-tabs .nav-link.active {
  border: 0;
  border-bottom: 1px solid $primary;
  font-weight: 400;
}

.table-no-divider {
  td {
    border-bottom-width: 0px;
    padding-left: 0;
  }
}

.no-border {
  border: 0 !important;
}

input[type="text"] {
  outline-color: #dadcde !important;
}

.widget-header {
  text-transform: capitalize;
  color: var(--slate11, #687076);
  font-size: 12px;
  font-style: normal;
  font-weight: 500;
  line-height: 20px;
  color: var(--slate11);
}

.query-manager-events {
  max-width: 400px;
}

.validation-without-icon {
  background-image: none !important;
}

.multiselect-widget {
  label.select-item {
    width: max-content;
    min-width: 100%;

    div.item-renderer {
      align-items: center;
      line-height: 15px;

      input {
        height: 15px;
        width: 15px;
      }
    }
  }

  .rmsc .dropdown-container {
    height: 100%;
    display: flex;
    align-items: center;
    border-radius: inherit;
  }

  .rmsc {
    height: 100%;
    border-radius: inherit;
  }

  .rmsc.dark {
    --rmsc-main: $primary-light;
    --rmsc-hover: #283647;
    --rmsc-selected: #1f2936;
    --rmsc-border: #333333;
    --rmsc-gray: #555555;
    --rmsc-bg: #1f2936;
    color: #ffffff;
  }
}

/* Hide scrollbar for Chrome, Safari and Opera */
.invitation-page::-webkit-scrollbar {
  display: none;
}

/* Hide scrollbar for IE, Edge and Firefox */
.invitation-page {
  -ms-overflow-style: none;
  /* IE and Edge */
  scrollbar-width: none;
  /* Firefox */
}

.show {
  display: block;
}

.hide {
  display: none;
}

.draggable-box:focus-within {
  z-index: 2 !important;
}

.cursor-wait {
  cursor: wait;
}

.cursor-text {
  cursor: text;
}

.cursor-none {
  cursor: none;
}

.disabled {
  pointer-events: none;
  opacity: 0.4;
}

.DateRangePicker {
  padding: 1.25px 5px;
}

.datepicker-widget {
  .input-field {
    min-height: 26px;
    padding: 0;
    padding-left: 2px;
  }

  td.rdtActive,
  td.rdtActive:hover {
    background-color: $primary;
  }

  .react-datepicker__day--selected {
    background-color: $primary-light;
  }
}

.daterange-picker-widget {
  .DateInput_input {
    min-height: 24px;
    line-height: normal;
    border-bottom: 0px;
    font-size: 0.85rem;
  }

  .DateRangePicker {
    padding: 0;
  }

  .DateRangePickerInput_arrow_svg {
    height: 17px;
  }

  .DateRangePickerInput {
    overflow: hidden;
    display: flex;
    justify-content: space-around;
    align-items: center;
  }

  .DateInput_fang {
    position: fixed;
    top: 57px !important;
  }
}

.fw-400 {
  font-weight: 400;
}

.fw-500 {
  font-weight: 500;
}

.ligh-gray {
  color: #656d77;
}

.nav-item {
  background: #ffffff;
  font-size: 14px;
  font-style: normal;
  font-weight: 400;
  line-height: 22px;
  letter-spacing: -0.1px;
  text-align: left;
}

.w-min-100 {
  min-width: 100px;
}

.nav-link {
  min-width: 100px;
  justify-content: center;
}

.nav-tabs .nav-link.active {
  font-weight: 400 !important;
  color: $primary  !important;
}

.empty {
  padding-top: 1.5rem !important;
}

.empty-img {
  margin-bottom: 0 !important;

  img {
    height: 220px !important;
    width: 260.83px !important;
  }
}

.empty-action {
  margin-top: 0 !important;

  a+a.btn-loading::after {
    color: $primary;
  }
}

.empty-action a {
  height: 36px;
  border-radius: 4px;
  font-style: normal;
  font-weight: normal;
  font-size: 14px;
  line-height: 20px;
}

.empty-action a:first-child {
  margin-right: 24px;
}

.empty-action a:first-child:hover {
  color: #ffffff !important;
}

.empty-import-button {
  background: #ffffff !important;
  cursor: pointer;

  &:hover {
    border-color: rgba(101, 109, 119, 0.24) !important;
  }
}

.empty-welcome-header {
  font-style: normal;
  font-weight: 500;
  font-size: 32px;
  line-height: 40px;
  margin-bottom: 16px;
  margin-top: 40px;
  color: var(--slate12);
  font-family: Inter;
}

.homepage-empty-image {
  width: 100%;
}

.empty-title {
  font-style: normal;
  font-weight: 400;
  font-size: 14px;
  line-height: 20px;
  display: flex;
  align-items: center;
  color: var(--slate11) !important;
}

// template card styles
.template-card-wrapper {
  display: flex;
  flex-direction: row;
  background: #fffffc;
  border: 1px solid #d2ddec;
  box-sizing: border-box;
  border-radius: 8px;
  width: 299px;
  height: 100px;
}

.template-action-wrapper {
  display: flex;
  flex-direction: row !important;
  font-family: Inter;
  font-style: normal;
  font-weight: 500;
  font-size: 16px;
  line-height: 19px;
  color: $primary-light;

  p {
    margin-right: 16px;
  }
}

.template-card-title {
  font-family: Inter;
  font-style: normal;
  font-weight: 600;
  font-size: 18px;
  line-height: 22px;
  display: flex;
  align-items: center;
  color: #000000;
  margin-bottom: 3px !important;
  margin-top: 20px;
}

.template-card-details {
  align-items: center;
  display: flex;
  flex-direction: column;
  justify-content: center;
}

.template-icon-wrapper {
  width: 61.44px;
  height: 60px;
  top: 685px;
  background: #d2ddec;
  border-radius: 4px;
  margin: 20px 16.36px;
}

// template style end

.calendar-widget.compact {
  .rbc-time-view-resources .rbc-time-header-content {
    min-width: auto;
  }

  .rbc-time-view-resources .rbc-day-slot {
    min-width: 50px;
  }

  .rbc-time-view-resources .rbc-header,
  .rbc-time-view-resources .rbc-day-bg {
    width: 50px;
  }
}

.calendar-widget.dont-highlight-today {
  .rbc-today {
    background-color: inherit;
  }

  .rbc-current-time-indicator {
    display: none;
  }
}

.calendar-widget {
  padding: 10px;
  background-color: white;

  .rbc-day-slot .rbc-event,
  .rbc-day-slot .rbc-background-event {
    border-left: 3px solid #26598533;
  }

  .rbc-toolbar {
    font-size: 14px;
  }

  .rbc-event {
    .rbc-event-label {
      display: none;
    }
  }

  .rbc-off-range-bg {
    background-color: #f4f6fa;
  }

  .rbc-toolbar {
    .rbc-btn-group {
      button {
        box-shadow: none;
        border-radius: 0;
        border-width: 1px;
      }
    }
  }
}

//!for calendar widget week view with compact/spacious mode border fix
.resources-week-cls .rbc-time-column:nth-last-child(7n) {
  border-left: none !important;

  .rbc-timeslot-group {
    border-left: 2.5px solid #dadcde !important;
  }
}

.resources-week-cls .rbc-allday-cell {
  border: none !important;

  .rbc-row {
    border-left: 1.5px solid #dadcde;
    border-right: 1.5px solid #dadcde;
  }
}

.resources-week-cls .rbc-time-header-cell {
  border: none !important;
}

.resources-week-cls .rbc-time-view-resources .rbc-header {
  border-left: 1.5px solid #dadcde !important;
  border-right: 1.5px solid #dadcde !important;
}

.calendar-widget.hide-view-switcher {
  .rbc-toolbar {
    .rbc-btn-group:nth-of-type(3) {
      display: none;
    }
  }
}

.calendar-widget.dark-mode {
  background-color: #1d2a39;

  .rbc-toolbar {
    button {
      color: white;
    }

    button:hover,
    button.rbc-active {
      color: black;
    }
  }

  .rbc-off-range-bg {
    background-color: #2b394b;
  }

  .rbc-selected-cell {
    background-color: #22242d;
  }

  .rbc-today {
    background-color: #5a7ca8;
  }
}

.calendar-widget.dark-mode.dont-highlight-today {
  .rbc-today {
    background-color: inherit;
  }
}

.navbar-brand-image {
  height: 1.2rem;
}

.navbar .navbar-brand:hover,
.theme-dark .navbar .navbar-brand:hover {
  opacity: 1;
}

.nav-tabs .nav-link.active {
  font-weight: 400 !important;
  margin-bottom: -1px !important;
}

.nav-tabs .nav-link {
  font-weight: 400 !important;
  margin: 0 !important;
  height: 100%;
}

.code-editor-widget {
  border-radius: 0;

  .CodeMirror {
    border-radius: 0 !important;
    margin-top: -1px !important;
  }
}

.jet-listview {
  overflow-y: overlay;
  overflow-x: hidden;
}

.jet-listview::-webkit-scrollbar-track {
  background: transparent;

}

.jet-listview::-webkit-scrollbar-thumb {
  background: transparent;

}

.code-hinter-wrapper .popup-btn {
  position: absolute;
  display: none;
  cursor: pointer;
}

.code-hinter-wrapper:hover {
  .popup-btn {
    display: block !important;
    z-index: 1;
  }
}

.popup-btn {
  cursor: pointer !important;
  display: block;
}

.preview-icons {
  margin-top: -5px;
  width: 12px;
}

.resize-modal-portal {
  z-index: 3;

  .resize-modal {
    .modal-content {
      width: 100% !important;
      height: 100%;
      background-color: var(--slate3) !important;
      border: none !important;

      .modal-body {
        width: 100% !important;
        height: calc(100% - 44px) !important;
        border: none !important;

        .editor-container {
          height: 100%;

          .CodeMirror {
            height: 100% !important;
            border: 1px solid var(--slate5, #26292B);
            border-bottom-left-radius: 6px;
            border-bottom-right-radius: 6px;
          }

          .CodeMirror-scroll,
          .CodeMirror-gutters,
          .CodeMirror {
            background-color: var(--slate3) !important;
          }
        }
      }
    }

    .portal-header {
      width: 100% !important;
      border-bottom: 1px solid var(--slate5, #26292B);
      outline: 1px solid var(--slate5, #26292B);
      background-color: var(--slate1) !important;
    }

    .resize-handle {
      cursor: move;
    }
  }
}

.modal-portal-wrapper {
  justify-content: center;
  align-items: center;
  position: fixed;
  position: absolute;
  left: 50%;
  top: 5%;

  .modal-body {
    width: 500px !important;
    height: 300px !important;
    padding: 0px !important;
  }

  transform: translate(-60%, 0%);
  height: 350px;
  width: auto;
  max-height: 500px;
  padding: 0px;

  .modal-content {
    border-radius: 5px !important;
  }

  .modal-body {
    width: 500px !important;
    height: 302px !important;
    padding: 0px !important;
    margin: 0px !important;
    margin-left: -1px !important; //fix the modal body code mirror margin

    border-top-left-radius: 0;
    border-top-right-radius: 0;
    border-bottom-left-radius: 5px;
    border-bottom-right-radius: 5px;
    border-bottom: 0.75px solid;
    border-left: 0.75px solid;
    border-right: 0.75px solid;

    @include theme-border($light-theme: true);

    &.dark-mode-border {
      @include theme-border($light-theme: false);
    }
  }

  .modal-dialog {
    margin-top: 4%;
  }

  .modal-header {
    padding: 0;
    font-size: 14px;
  }

  .editor-container {
    padding: 0px;

    .CodeMirror {
      border-radius: 0;
      margin: 0;
      width: 100% !important;
    }
  }

  .query-hinter {
    .CodeMirror-line {
      margin-left: 2rem !important;
    }

    .CodeMirror-cursors .CodeMirror-cursor {
      margin-left: 2rem !important;
    }
  }
}

.preview-block-portal {
  .bg-light {
    border-radius: 0 0 5px 5px;
    outline: 0.75px solid $light-green;
  }

  .bg-dark {
    margin-top: 1px;
    border-radius: 0 0 5px 5px;
    outline: 0.75px solid $light-green;
  }

  .dynamic-variable-preview {
    padding: 4px !important;
  }
}

.portal-header {
  display: flex;
  align-items: center;
  padding: 0.5rem 0.75rem;
  color: #656d77;
  background-color: #ffffffd9;
  background-clip: padding-box;
  border-top-left-radius: 5px !important;
  border-top-right-radius: 5px !important;
  width: 498px !important;
  outline: 0.75px solid;

  @include theme-border($light-theme: true, $outline: true);

  &.dark-mode-border {
    @include theme-border($light-theme: false, $outline: true);
  }
}

// close icon in inpector
[data-rb-event-key="close-inpector"] {
  position: absolute;
  right: -80px;
  background-color: #232e3c !important;
  width: 10% !important;
}

[data-rb-event-key="close-inpector-light"] {
  position: absolute;
  right: -80px;
  background-color: #ffffff !important;
  width: 10% !important;
}

.tabs-inspector {
  position: sticky;
  top: 0;

  .nav-item {
    width: 50%;
  }

  .nav-item:hover {
    border: 1px solid transparent;
  }

  .nav-item:not(.active) {
    border-bottom: 1px solid #e7eaef;
  }

  .nav-link.active {
    border: 1px solid transparent;
    border-bottom: 1px solid $primary;
    background: white;
  }
}

.tabs-inspector.dark {
  .nav-link.active {
    border-bottom: 1px solid $primary  !important;
  }
}

.tabs-inspector {
  z-index: 2;
  background: white;

  &.dark {
    @extend .bg-dark;
  }
}

.close-icon {
  position: fixed;
  top: 84px;
  right: 3px;
  width: 60px;
  height: 22;
  border-bottom: 1px solid #e7eaef;
  display: flex;
  align-items: center;
  background-color: white;
  z-index: 2;

  .svg-wrapper {
    width: 100%;
    height: 70%;
    display: flex;
    align-items: center;
    justify-content: center;
    border-left: 1px solid #e7eaef;
    margin-left: 20px;

    .close-svg {
      cursor: pointer;
    }
  }
}

.tabs-inspector.nav-tabs {
  border: 0;
  width: 100%;
  padding: 8px 16px;
}

.bg-primary-lt {
  color: #ffffff !important;
  background: #6383db !important;
}

.tabbed-navbar .nav-item.active:after {
  margin-bottom: -0.25rem;
}

.app-name {
  width: 200px;
  margin-left: 12px;

  .form-control-plaintext {
    background-color: var(--base);
    border: none !important;
  }

  .form-control-plaintext:hover {
    outline: none;
    border: 1px solid var(--slate6) !important;
    background: var(--slate2);
  }

  .form-control-plaintext:focus {
    outline: none;
    border: 1px solid var(--indigo9) !important;
    background: var(--slate2);
  }

}

.app-name:hover {
  background: $bg-light;

  &.dark {
    @extend .bg-dark;
  }
}

.nav-auto-save {
  width: 325px;
  left: 485px;
  position: absolute;
  color: #36af8b;
}

.editor-header-actions {
  display: flex;
  color: #868aa5;
  white-space: nowrap;
  font-weight: 400;
  font-size: 12px;
  letter-spacing: 0.5px;

}

.undo-button,
.redo-button {
  display: flex;
  flex-direction: row;
  justify-content: center;
  align-items: center;
  padding: 6px;
  gap: 10px;
  width: 28px;
  height: 28px;
  background: #ECEEF0;
  border-radius: 6px;
  margin-right: 5px;
  flex: none;
  order: 0;
  flex-grow: 0;
}

.theme-dark {

  .undo-button,
  .redo-button {
    background: 0;
  }
}

.app-version-menu {
  position: absolute;
  right: 220px;
  padding: 4px 8px;
  min-width: 100px;
  max-width: 300px;
}

.app-version-menu-sm {
  height: 30px;
  display: flex;
  font-size: 12px;
}

.app-version-menu .dropdown-menu {
  left: -65px;
  width: 283px;
}

.app-version-menu .released {
  color: #36af8b;
}

.app-version-menu .released-subtext {
  font-size: 12px;
  color: #36af8b;
  padding: 0 8px;
}

.app-version-menu .create-link {
  margin: auto;
  width: 50%;
  padding-left: 10px;
}

.canvas-background-holder {
  display: flex;
  min-width: 120px;
  margin: auto;
}

.canvas-background-picker {
  position: fixed;
}

/**
 * Timer Widget
 */
.timer-wrapper {
  padding: 10px;

  .counter-container {
    font-size: 3em;
    padding-bottom: 5px;
    text-align: center;
  }
}

/**
 * Search Box
 */
.search-box-wrapper {
  input {
    width: 200px;
    border-radius: 5px !important;
    color: var(--slate12);
    background-color: var(--base);
  }

  .input-icon .form-control:not(:first-child),
  .input-icon .form-select:not(:last-child) {
    padding-left: 28px !important;
  }

  input:focus {
    width: 200px;
    background-color: var(--base);
  }

  .input-icon .input-icon-addon {
    display: flex;
  }

  .input-icon .input-icon-addon.end {
    pointer-events: auto;

    .tj-common-search-input-clear-icon {
      display: flex;
      flex-direction: row;
      justify-content: center;
      align-items: center;
      padding: 4px;
      width: 20px;
      height: 20px;
      background: var(--indigo3) !important;
      border-radius: 4px;
    }

    div {
      border-radius: 12px;
      color: #ffffff;
      padding: 1px;
      cursor: pointer;

      svg {
        height: 14px;
        width: 14px;
      }
    }
  }
}

.searchbox-wrapper {
  margin-top: 0 !important;

  .search-icon {
    margin: 0.30rem
  }

  input {
    border-radius: $border-radius  !important;
    padding-left: 1.75rem !important;
  }
}

.fixedHeader {
  table thead {
    position: -webkit-sticky; // this is for all Safari (Desktop & iOS), not for Chrome
    position: sticky;
    top: 0;
    border-top: 0;
    z-index: 1; // any positive value, layer order is global
  }
}

/**
 * Folder List
 */
.folder-list {
  overflow-y: auto;

  .list-group-transparent .list-group-item.active {
    color: $primary;
    background-color: #edf1ff;

    .folder-ico {
      filter: invert(29%) sepia(84%) saturate(4047%) hue-rotate(215deg) brightness(98%) contrast(111%);
    }
  }

  .folder-ico.dark {
    filter: invert(1);
  }

  .list-group-item {
    padding: 0.5rem 0.75rem;
    overflow: hidden;
  }

  .list-group-item.all-apps-link {
    display: flex;
    align-items: center;
    color: var(--slate12);
    border-radius: 6px;

    &:active {
      background: var(--indigo4);
    }

    &:focus {
      box-shadow: 0px 0px 0px 4px #DFE3E6;
    }
  }

  .folder-info {
    display: contents;
    font-weight: 500 !important;
    display: flex;
    align-items: center;
    letter-spacing: -0.02em;
    text-transform: uppercase;
    color: var(--slate9);
  }

  .folder-create-btn {
    width: 28px;
    height: 28px;
    background: var(--base);
    border: 1px solid;
    border-color: var(--slate7);
    cursor: pointer;
    border-radius: 6px;
    display: flex;
    justify-content: center;
    align-items: center;
  }

  .menu-ico {
    cursor: pointer;
    border-radius: 13px;

    img {
      padding: 0px;
      height: 14px;
      width: 14px;
      vertical-align: unset;
    }
  }
}

/**
 * Home page modal
 */
.home-modal-backdrop {
  z-index: 9991;
}

.modal-content.home-modal-component {
  border-radius: 8px;
  overflow: hidden;
  background-color: var(--base);
  color: var(--slate12);
  box-shadow: 0px 12px 16px -4px rgba(16, 24, 40, 0.08), 0px 4px 6px -2px rgba(16, 24, 40, 0.03);

  .modal-header {
    border-bottom: 1px solid var(--slate5) !important;
  }

  .modal-header,
  .modal-body {
    padding: 16px 28px;
    background: var(--base);
  }

  .modal-title {
    font-size: 16px;
    font-weight: 500;
  }

  input {
    border-radius: 5px !important;
    background: var(--base);
    color: var(--slate12);
  }

  .modal-main {
    padding-bottom: 32px;
  }

  .modal-footer-btn {
    justify-content: end;

    button {
      margin-left: 16px;
    }
  }
}

.home-modal-component-editor.dark {

  .modal-header,
  .modal-body {
    background-color: #232e3c;
    color: #fff;
  }

  .form-control {
    color: #fff;
    background-color: #232e3c !important;
  }

  .btn-close {
    filter: brightness(0) invert(1);
  }
}

.modal-content.home-modal-component.dark-theme {
  .btn-close {
    filter: brightness(0) invert(1);
  }
}

.home-modal-component {
  .btn-close {
    opacity: 1 !important;
  }
}

.modal-content.home-modal-component.dark {
  background-color: $bg-dark-light  !important;
  color: $white  !important;

  .modal-title {
    color: $white  !important;
  }

  .tj-version-wrap-sub-footer {
    background-color: $bg-dark-light  !important;
    border-top: 1px solid #3A3F42 !important;


    p {
      color: $white  !important;
    }
  }


  .current-version-wrap,
  .other-version-wrap {
    background: transparent !important;
  }

  .modal-header {
    background-color: $bg-dark-light  !important;
    color: $white  !important;
    border-bottom: 2px solid #3A3F42 !important;
  }

  .btn-close {
    filter: brightness(0) invert(1);
  }

  .form-control {
    border-color: $border-grey-dark  !important;
    color: inherit;
  }

  input {
    background-color: $bg-dark-light  !important;
  }

  .form-select {
    background-color: $bg-dark  !important;
    color: $white  !important;
    border-color: $border-grey-dark  !important;
  }

  .text-muted {
    color: $white  !important;
  }
}

.radio-img {
  input {
    display: none;
  }

  .action-icon {
    width: 28px;
    height: 28px;
    background-position: center center;
    border-radius: 4px;
    display: flex;
    align-items: center;
    justify-content: center;
  }

  .action-icon {
    cursor: pointer;
    border: 1px solid $light-gray;
  }

  .action-icon:hover {
    background-color: #d2ddec;
  }

  input:checked+.action-icon {
    border-color: $primary;
    background-color: #7a95fb;
  }

  .tooltiptext {
    visibility: hidden;
    font-size: 12px;
    background-color: $black;
    color: #ffffff;
    text-align: center;
    padding: 5px 10px;
    position: absolute;
    border-radius: 15px;
    margin-top: 2px;
    z-index: 1;
    margin-left: -10px;
  }

  .tooltiptext::after {
    content: "";
    position: absolute;
    bottom: 100%;
    left: 50%;
    margin-left: -5px;
    border-width: 5px;
    border-style: solid;
    border-color: transparent transparent black transparent;
  }

  .action-icon:hover+.tooltiptext {
    visibility: visible;
  }

  input:checked+.action-icon:hover {
    background-color: #3650af;
  }
}

.icon-change-modal {
  ul {
    list-style-type: none;
    margin: 0 auto;
    text-align: center;
    display: grid;
    grid-template-columns: 1fr 1fr 1fr 1fr;

    li {
      float: left;
      border: 2px solid #8991a0;
      border-radius: 1.75px;
      cursor: pointer;

      img {
        width: 22px;
        height: 22px;
        filter: invert(59%) sepia(27%) saturate(160%) hue-rotate(181deg) brightness(91%) contrast(95%);
      }
    }

    li.selected {
      border: 2px solid $primary;

      img {
        filter: invert(27%) sepia(84%) saturate(5230%) hue-rotate(212deg) brightness(102%) contrast(100%);
      }
    }
  }
}

/**
 * Spinner Widget
 */
.spinner-container {
  display: flex;
  justify-content: center;
  align-items: center;
}

.animation-fade {
  animation-name: fade;
  animation-duration: 0.3s;
  animation-timing-function: ease-in;
}

@keyframes fade {
  0% {
    opacity: 0;
  }

  100% {
    opacity: 1;
  }
}

/**
 * Query panel
 */
.query-btn {
  cursor: pointer;
  height: 24px;
  width: 24px;
  padding: 0;
}

.query-btn.dark {
  filter: brightness(0) invert(1);
}

.button-family-secondary {
  @include button-outline($light-theme: true);
  height: 32px;
  width: 112px;
}

.button-family-secondary.dark {
  @include button-outline($light-theme: false);
}

// ** Query Panel: REST API Tabs **
.group-header {
  background: #d2ddec;
  border-radius: 4px;
  height: 28px !important;

  span {
    display: flex;
    justify-content: left;
    align-items: center;
  }
}

.raw-container.dark {
  background: #272822;
  padding: 5px;
}

// **Alert component**
.alert-component {
  border: 1px solid rgba(101, 109, 119, 0.16);
  background: var(--base);
  border-radius: 6px;

  a {
    color: $primary;
  }
}

.theme-dark .alert-component {
  background: var(--slate2) !important;
  border-color: var(--slate4) !important;

  a {
    color: $primary;
  }
}



.codehinter-plugins.code-hinter {
  @extend .codehinter-default-input;

  .popup-btn {
    margin-top: 0.65rem !important;
  }

  .CodeMirror-placeholder,
  .CodeMirror pre.CodeMirror-line {
    height: 21px !important;
    position: absolute !important;
    margin-top: 3px !important;
  }

  .CodeMirror-cursor {
    height: inherit !important;
  }

  .CodeMirror-lines {
    height: 32px !important;
  }
}

//*button loading with spinner with primary color*//
.button-loading {
  position: relative;
  color: transparent !important;
  text-shadow: none !important;
  pointer-events: none;

  &:after {
    content: "";
    display: inline-block;
    vertical-align: text-bottom;
    border: 1.5px solid currentColor;
    border-right-color: transparent;
    border-radius: 50%;
    color: $primary;
    position: absolute;
    width: 12px;
    height: 12px;
    animation: spinner-border 0.75s linear infinite;
  }
}

.query-icon.dark {
  filter: brightness(0) invert(1);
}

//Rest-API Tab Panes
.tab-pane-body {
  margin-left: -2.5% !important;
}

//CodeMirror padding
.CodeMirror pre.CodeMirror-line,
.CodeMirror pre.CodeMirror-line-like {
  padding: 0 10px !important;
}

.comment-notification-nav-item {
  background: transparent;
  border: 0;
  font-size: 12px;
  font-weight: 500;
  opacity: 0.6;
  height: 28px;
  border-radius: 6px;
}

// comment styles ::override
.editor-sidebar {
  .nav-tabs .nav-link.active {
    background-color: transparent !important;
  }

  .inspector-nav-item {
    background: transparent;
    border: 0;
    font-size: 12px;
    font-weight: 500;
    opacity: 0.6;
    height: 28px;
    border-radius: 6px;
  }

  .inspector-component-title-input-holder {
    padding: 4px 12px;
    margin: 0;
    display: flex;
    align-items: center;
    height: 36px;
  }
}

.comment-card-wrapper {
  border-top: 0.5px solid var(--slate5) !important;
  margin-top: -1px !important;

  .card {
    background-color: var(--base);
  }
}

div#driver-highlighted-element-stage,
div#driver-page-overlay {
  background: transparent !important;
  outline: 5000px solid rgba(0, 0, 0, 0.75);
}

.dark-theme-walkthrough#driver-popover-item {
  background-color: $bg-dark-light  !important;
  border-color: rgba(101, 109, 119, 0.16) !important;

  .driver-popover-title {
    color: var(--slate12) !important;
  }

  .driver-popover-tip {
    border-color: transparent transparent transparent $bg-dark-light  !important;
  }

  .driver-popover-description {
    color: #d9dcde !important;
  }

  .driver-popover-footer .driver-close-btn {
    color: #ffffff !important;
    text-shadow: none !important;
  }

  .driver-prev-btn,
  .driver-next-btn {
    text-shadow: none !important;
  }
}

#driver-popover-item {
  padding: 20px !important;

  .driver-prev-btn,
  .driver-next-btn,
  .driver-close-btn {
    border: none !important;
    background: none !important;
    padding-left: 0 !important;
    font-size: 14px !important;
  }

  .driver-next-btn,
  .driver-prev-btn {
    color: $primary  !important;
  }

  .driver-disabled {
    color: $primary;
    opacity: 0.5;
  }

  .driver-popover-footer {
    margin-top: 20px !important;
  }
}

.pointer-events-none {
  pointer-events: none;
}

.popover.popover-dark-themed {
  background-color: $bg-dark-light;
  border-color: rgba(101, 109, 119, 0.16);


  .popover-body {
    color: #d9dcde !important;
  }

  .popover-header {
    background-color: var(--slate2);
    color: var(--slate11);
    border-bottom-color: var
  }
}

.toast-dark-mode {
  .btn-close {
    filter: brightness(0) invert(1);
  }
}

.editor .editor-sidebar .inspector .inspector-edit-widget-name {
  padding: 4px 8px;
  color: var(--slate12);
  border: 1px solid transparent;
  border-radius: 6px;
  background-color: var(--base);

  &:hover {
    background-color: var(--slate4);
    border: 1px solid var(--slate7);
  }

  &:focus {
    border: 1px solid var(--indigo9) !important;
    background-color: var(--indigo2);
    box-shadow: 0px 0px 0px 1px #C6D4F9;
  }
}

.tablr-gutter-x-0 {
  --tblr-gutter-x: 0 !important;
}

.widget-button>.btn-loading:after {
  border: 1px solid var(--loader-color);
  border-right-color: transparent;
}

.flip-dropdown-help-text {
  padding: 10px 5px 0 0;
  float: left;
  font-size: 14px;
  color: $light-gray;
}

.dynamic-form-row {
  margin-top: 20px !important;
  margin-bottom: 20px !important;
}

#transformation-popover-container {
  margin-bottom: -2px !important;
}

.canvas-codehinter-container {
  display: flex;
  flex-direction: row;
  width: 158px;
}

.hinter-canvas-input {
  display: flex;
  width: 120px;
  height: auto !important;
  margin-top: 1px;

  .canvas-hinter-wrap {
    width: 126x;
    border: 1px solid var(--slate7);
  }
}

.hinter-canvas-input {
  display: flex;
  padding: 4px;
  margin-top: 1px;

  .CodeMirror-sizer {
    border-right-width: 1px !important;
  }

  .cm-propert {
    color: #ffffff !important;
  }
}

.canvas-codehinter-container {
  .code-hinter-col {
    margin-bottom: 1px !important;
    width: 136px;
    height: auto !important;
  }
}

.fx-canvas {
  background: var(--slate4);
  padding: 0px;
  display: flex;
  height: 32px;
  width: 32px;
  border: solid 1px rgba(255, 255, 255, 0.09) !important;
  border-radius: 4px;
  justify-content: center;
  font-weight: 400;
  align-items: center;

  div {
    background: var(--slate4) !important;
    display: flex;
    justify-content: center;
    align-items: center;
    height: 30px;
    padding: 0px;
  }
}

.org-name {
  color: var(--slate12) !important;
  font-size: 12px;
}


.organization-list {
  margin-top: 4px;

  .btn {
    border: 0px;
  }

  .dropdown-toggle div {
    max-width: 200px;
    text-overflow: ellipsis;
    overflow: hidden;
  }

  .org-name {
    text-overflow: ellipsis;
    overflow: hidden;
    white-space: nowrap;
    width: 100%;
    font-weight: bold;
  }

  .org-actions div {
    color: $primary;
    cursor: pointer;
    font-size: 12px;
  }

  .dropdown-menu {
    min-width: 14rem;
  }

  .org-avatar {
    display: block;
  }

  .org-avatar:hover {
    .avatar {
      background: #fcfcfc no-repeat center/cover;
    }

    .arrow-container {
      svg {
        filter: invert(35%) sepia(17%) saturate(238%) hue-rotate(153deg) brightness(94%) contrast(89%);
      }
    }
  }

  .arrow-container {
    padding: 5px 0px;
  }

  .arrow-container {
    svg {
      cursor: pointer;
      height: 30px;
      width: 30px;
      padding: 0px 0px;
      filter: invert(50%) sepia(13%) saturate(208%) hue-rotate(153deg) brightness(99%) contrast(86%);
    }
  }

  .org-edit {
    span {
      color: $primary;
      cursor: pointer;
      font-size: 10px;
    }
  }

  .organization-switchlist {
    .back-btn {
      font-size: 12px;
      padding: 2px 0px;
      cursor: pointer;
    }

    .back-ico {
      cursor: pointer;

      svg {
        height: 20px;
        width: 20px;
        filter: invert(84%) sepia(13%) saturate(11%) hue-rotate(352deg) brightness(90%) contrast(91%);
      }
    }

    .dd-item-padding {
      padding: 0.5rem 0.75rem 0rem 0.75rem;
    }

    .search-box {
      margin-top: 10px;
    }

    .org-list {
      max-height: 60vh;
      overflow: auto;
    }

    .tick-ico {
      filter: invert(50%) sepia(13%) saturate(208%) hue-rotate(153deg) brightness(99%) contrast(86%);
    }

    .org-list-item {
      cursor: pointer;
    }

    .org-list-item:hover {
      .avatar {
        background: #fcfcfc no-repeat center/cover;
      }

      .tick-ico {
        filter: invert(35%) sepia(17%) saturate(238%) hue-rotate(153deg) brightness(94%) contrast(89%);
      }
    }
  }
}

.sso-button-footer-wrap {
  display: flex !important;
  justify-content: center;
  width: 100%;
}

.tj-icon {
  cursor: pointer;
}

#login-url,
#redirect-url {
  margin-bottom: 0px !important;
}

.git-encripted-label {
  color: var(--green9);
}

.card-header {
  border-bottom: 1px solid var(--slate5) !important;
}

.manage-sso-container {
  position: relative;
}

.sso-card-wrapper {
  background: var(--base);
  min-height: 100%;
  height: calc(100vh - 156px) !important;

  display: grid;
  grid-template-rows: auto 1fr auto;

  .card-header {
    border-bottom: 1px solid var(--slate5) !important;
  }

  .form-control {
    background: var(--base);
  }

  .sso-card-footer {
    display: flex;
    flex-direction: row;
    justify-content: flex-end;
    align-items: center;
    padding: 24px 32px;
    gap: 8px;
    width: 660px;
    height: 88px;
    border-top: 1px solid var(--slate5) !important;
    background: var(--base);
    margin-top: 0px !important;
  }
}

// Left Menu
.left-menu {
  background: var(--base);

  .tj-list-item {
    gap: 40px;
    width: 187px;
    height: 32px;
    white-space: nowrap;
    overflow: hidden;
    text-overflow: ellipsis;
  }

  .folder-list-selected {
    background-color: var(--indigo4);
  }

  ul {
    margin: 0px;
    padding: 0px;

    li {
      float: left;
      list-style: none;
      width: 100%;
      padding: 6px 8px;
      border-radius: 6px;
      cursor: pointer;
      margin: 3px 0px;
      color: var(--base-black) !important;
    }

    li.active {
      background-color: $primary;
      color: #ffffff;
    }

    li:not(.active):hover {
      background: var(--slate4);
      border-radius: 6px;
    }
  }
}

.enabled-tag {
  padding: 4px 16px;
  gap: 10px;
  width: 77px;
  height: 28px;
  background: var(--grass3);
  border-radius: 100px;
  color: var(--grass9);
  font-weight: 500;
}

.disabled-tag {
  padding: 4px 16px;
  gap: 10px;
  color: var(--tomato9);
  width: 81px;
  height: 28px;
  background: var(--tomato3);
  border-radius: 100px;
  font-weight: 500;
}

.manage-sso {
  .title-with-toggle {
    width: 100%;
    font-weight: 500;

    .card-title {
      color: var(--slate12) !important;
      font-weight: 500;
    }

    .form-check-input {
      width: 28px;
      height: 16px;
    }

    input[type="checkbox"] {
      /* Double-sized Checkboxes */
      -ms-transform: scale(1.5);
      /* IE */
      -moz-transform: scale(1.5);
      /* FF */
      -webkit-transform: scale(1.5);
      /* Safari and Chrome */
      -o-transform: scale(1.5);
      /* Opera */
      transform: scale(1.5);
      margin-top: 5px;
    }
  }
}

.help-text {
  overflow: auto;

  div {
    color: var(--slate11);
    font-style: normal;
    font-weight: 400;
    font-size: 12px;
    line-height: 20px;
  }
}


.org-invite-or {
  padding: 1rem 0rem;

  h2 {
    width: 100%;
    text-align: center;
    border-bottom: 1px solid #000;
    line-height: 0.1em;
    margin: 10px 0 20px;
  }

  h2 span {
    background: #ffffff;
    padding: 0 10px;
  }
}

.theme-dark .json-tree-container {
  .json-tree-node-icon {
    svg {
      filter: invert(89%) sepia(2%) saturate(127%) hue-rotate(175deg) brightness(99%) contrast(96%);
    }
  }

  .json-tree-svg-icon.component-icon {
    filter: brightness(0) invert(1);
  }

  .node-key-outline {
    height: 1rem !important;
    border: 1px solid transparent !important;
    color: #ccd4df;
  }

  .selected-node {
    border-color: $primary-light  !important;
  }

  .json-tree-icon-container .selected-node>svg:first-child {
    filter: invert(65%) sepia(62%) saturate(4331%) hue-rotate(204deg) brightness(106%) contrast(97%);
  }

  .node-length-color {
    color: #b8c7fd;
  }

  .node-type {
    color: #8a96a6;
  }

  .group-border {
    border-color: rgb(97, 101, 111);
  }

  .action-icons-group {

    img,
    svg {
      filter: invert(89%) sepia(2%) saturate(127%) hue-rotate(175deg) brightness(99%) contrast(96%);
    }
  }

  .hovered-node.node-key.badge {
    color: #8092ab !important;
    border-color: #8092ab !important;
  }
}

.json-tree-container {
  .json-tree-svg-icon.component-icon {
    height: 16px;
    width: 16px;
  }

  .json-tree-icon-container {
    max-width: 20px;
    margin-right: 6px;
    font-family: 'IBM Plex Sans';
  }

  .node-type {
    color: var(--slate11);
    padding-top: 2px;
  }

  .json-tree-valuetype {
    font-size: 10px;
    padding-top: 2px;
  }

  .node-length-color {
    color: var(--indigo10);
    padding-top: 3px;
  }

  .json-tree-node-value {
    font-size: 11px;
  }

  .json-tree-node-string {
    color: var(--orange9);
  }

  .json-tree-node-boolean {
    color: var(--green9);
  }

  .json-tree-node-number {
    color: var(--orange9);
  }

  .json-tree-node-null {
    color: red;
  }

  .json-tree-node-date {
    color: rgb(98, 107, 103);
  }

  .group-border {
    border-left: 0.5px solid #dadcde;
    margin-top: 16px;
    margin-left: -12px;
  }

  .selected-node {
    border-color: $primary-light  !important;
  }

  .selected-node .group-object-container .badge {
    font-weight: 400 !important;
    height: 1rem !important;
  }

  .group-object-container {
    margin-left: 0.72rem;
    margin-top: -16px;
  }

  .json-node-element {
    cursor: pointer;
  }

  .hide-show-icon {
    cursor: pointer;
    margin-left: 1rem;

    &:hover {
      color: $primary;
    }
  }


  .action-icons-group {
    cursor: pointer;
  }

  .hovered-node {
    font-weight: 400 !important;
    height: 1rem !important;
    color: #8092ab;
  }

  .node-key {
    font-weight: 400 !important;
    margin-left: -0.25rem !important;
    justify-content: start !important;
    min-width: fit-content !important;
  }

  .node-key-outline {
    height: 1rem !important;
    border: 1px solid transparent !important;
    color: var(--slate12);
  }
}

.popover-more-actions {
  font-weight: 400 !important;

  &:hover {
    background: #d2ddec !important;
  }
}

.popover-dark-themed .popover-more-actions {
  color: #ccd4df;

  &:hover {
    background-color: #324156 !important;
  }
}

#json-tree-popover {
  padding: 0.25rem !important;
}

// Font sizes
.fs-9 {
  font-size: 9px !important;
}

.fs-10 {
  font-size: 10px !important;
}

.fs-12 {
  font-size: 12px !important;
}

.realtime-avatars {
  padding: 0px;
  margin-left: 8px;
}

.widget-style-field-header {
  font-family: "Inter";
  font-style: normal;
  font-weight: 500;
  font-size: 12px;
  line-height: 20px;
  color: #61656c;
}

.maintenance_container {
  width: 100%;
  height: 100vh;
  display: flex;
  justify-content: center;
  align-items: center;

  .card {
    .card-body {
      display: flex;
      height: 200px !important;
      align-items: center;
    }
  }
}

.list-timeline:not(.list-timeline-simple) .list-timeline-time {
  top: auto;
}

.widget-buttongroup {
  display: flex;
  flex-direction: column;
  justify-content: left;
  overflow: hidden !important;
}

.group-button {
  margin: 0px 10px 10px 0px;
  line-height: 1.499;
  font-weight: 400;
  white-space: nowrap;
  text-align: center;
  cursor: pointer;
  padding: 0 15px;
  font-size: 12px;
  border-radius: 4px;
  color: rgba(0, 0, 0, .65);
  background-color: #ffffff;
  border: 1px solid #d9d9d9;
  min-width: 40px;
  width: auto !important;
  height: 30px,
}

.widget-buttongroup-label {
  font-weight: 600;
  margin-right: 10px;
  color: #3e525b;
}

.editor-actions {
  border-bottom: 1px solid #eee;
  padding: 5px;
  display: flex;
  justify-content: end;
}

.autosave-indicator {
  color: var(--slate10, #7E868C);
}


.zoom-buttons {
  width: 20px !important;
  height: 25px !important;
  margin-left: 2px;

  span {
    transform: rotate(60deg);
  }
}

.zoom-button-wrapper {
  position: fixed;
  right: 0px;
  bottom: 5px;
}

.zoom-buttons {
  opacity: 0;
  visibility: hidden;
}

.image-widget-wrapper:hover button {
  opacity: 1 !important;
  visibility: visible;
}

.pdf-page-controls {
  background: white;
  border-radius: 4px;

  button {
    width: 36px;
    height: 36px;
    background: white;
    border: 0;
    font-size: 1.2em;
    border-radius: 4px;

    &:first-child {
      border-top-right-radius: 0;
      border-bottom-right-radius: 0;
    }

    &:last-child {
      border-top-left-radius: 0;
      border-bottom-left-radius: 0;
    }

    &:hover {
      background-color: #e6e6e6;
    }
  }

  span {
    font-family: inherit;
    font-size: 1em;
    padding: 0 0.5em;
    color: #000;
  }
}

//download button in pdf widget
.download-icon-outer-wrapper:hover {
  background-color: #e6e6e6 !important
}

.pdf-document {
  canvas {
    margin: 0px auto;
  }

  &:hover {
    .pdf-page-controls {
      opacity: 1;
    }
  }
}

.org-variables-page {
  .btn-org-env {
    width: 36px;
  }

  .encryption-input {
    width: fit-content;
  }

  .no-vars-text {
    display: block;
    text-align: center;
    margin-top: 100px;
  }
}

.org-constant-page {
  .card-footer {
    background: var(--base);
    color: var(--slate12);
  }
}

.tj-input-error-state {
  border: 1px solid var(--tomato9) !important;
}



.tj-input-element {
  gap: 16px;
  background: var(--base);
  border: 1px solid var(--slate7);
  border-radius: 6px;
  margin-bottom: 4px;
  display: block;
  width: 100%;
  padding: .4375rem .75rem;
  font-size: .875rem;
  font-weight: 400;
  line-height: 1.4285714;
  color: var(--slate12);
  background-clip: padding-box;
  -webkit-appearance: none;
  -moz-appearance: none;
  appearance: none;
  transition: border-color .15s ease-in-out, box-shadow .15s ease-in-out;

  &:hover {
    background: var(--slate1);
    border: 1px solid var(--slate8);
    -webkit-box-shadow: none;
    box-shadow: none;
    outline: none;
  }

  &:focus-visible {
    background: var(--slate1);
    border: 1px solid var(--slate8);
    outline: none;
  }

  &:active {
    background: var(--indigo2);
    border: 1px solid var(--indigo9);
    box-shadow: none;
  }

  &:disabled {
    background: var(--slate3);
    border: 1px solid var(--slate8);
    color: var(--slate9);
    cursor: not-allowed;
  }
}


//Kanban board
.kanban-container.dark-themed {
  background-color: $bg-dark-light  !important;

  .kanban-column {
    .card-header {
      background-color: #324156 !important;
    }
  }
}

.kanban-container {
  background-color: #fefefe;

  .kanban-column {
    background-color: #f4f4f4;
    padding: 0 !important;
    height: fit-content !important;

    .card-body {
      &:hover {
        overflow-y: auto !important;

        &::-webkit-scrollbar {
          width: 0 !important;
          height: 0 !important;
        }
      }
    }

    .card-header {
      background-color: #fefefe;

      .badge {
        font-size: 12px !important;
      }
    }

    .card-body .dnd-card {
      border-radius: 5px !important;
    }

    .dnd-card.card {
      height: 52px !important;
      padding: 5px !important;
    }

    .dnd-card.card.card-dark {
      background-color: $bg-dark  !important;
    }
  }

  .kanban-board-add-group {
    justify-content: center;
    align-items: center;
    cursor: pointer;
    color: rgba(0, 0, 0, 0.5);
    background-color: transparent;
    border-style: dashed;
    border-color: rgba(0, 0, 0, 0.08);
    display: flex;
    flex-direction: column;
    grid-auto-rows: max-content;
    overflow: hidden;
    box-sizing: border-box;
    appearance: none;
    outline: none;
    margin: 10px;
    border-radius: 5px;
    min-width: 350px;
    height: 200px;
    font-size: 1em;
  }

  .add-card-btn {
    font-size: 1em;
    font-weight: 400;
    color: #3e525b;
    border-radius: 5px;
    padding: 5px;
    margin: 5px;
    background-color: transparent;
    border-style: dashed;
    border-color: rgba(0, 0, 0, 0.08);
    cursor: pointer;
    transition: all 0.2s ease-in-out;

    &:hover {
      background-color: #e6e6e6;
    }
  }
}

.cursor-pointer {
  cursor: pointer;
}

.cursor-text {
  cursor: text;
}

.cursor-not-allowed {
  cursor: none;
}

.bade-component {
  display: inline-flex;
  justify-content: center;
  align-items: center;
  overflow: hidden;
  user-select: none;
  padding: calc(0.25rem - 1px) 0.25rem;
  height: 1.25rem;
  border: 1px solid transparent;
  min-width: 1.25rem;
  font-weight: 600;
  font-size: .625rem;
  letter-spacing: .04em;
  text-transform: uppercase;
  vertical-align: bottom;
  border-radius: 4px;
}

// sso-helper-page
.sso-helper-container {
  width: 60vw;
  padding: 30px;
  box-shadow: rgba(0, 0, 0, 0.16) 0px 1px 4px;
  margin: 0 auto;
}

.sso-copy {
  margin-left: 10px;
  cursor: pointer;
}

#git-url,
#google-url {
  color: $primary;
  margin-left: 4px;
  word-break: break-all;
}

@media only screen and (max-width: 768px) {
  .sso-helper-container {
    width: 96vw;
    padding: 20px;
  }
}

.sso-helper-doc {
  line-height: 24px;
}

.sso-content-wrapper {
  margin: 0 auto;
  display: flex;
  flex-direction: column;
  align-items: self-start;
  padding: 20px;
  box-shadow: rgba(0, 0, 0, 0.02) 0px 1px 3px 0px, rgba(27, 31, 35, 0.15) 0px 0px 0px 1px;
  border-radius: 4px;
}

.workspace-status {
  display: flex;
  font-weight: 800;
  margin-bottom: 6px;
}

.sso-type {
  font-weight: 600;
  margin-bottom: 4px !important;
  display: flex;

  span {
    margin-right: 10px;
  }

  a {
    margin-left: 6px;

  }
}

.gg-album {
  box-sizing: border-box;
  position: relative;
  display: block;
  width: 18px;
  height: 18px;
  transform: scale(var(--ggs, 1));
  border-left: 7px solid transparent;
  border-right: 3px solid transparent;
  border-bottom: 8px solid transparent;
  box-shadow: 0 0 0 2px,
    inset 6px 4px 0 -4px,
    inset -6px 4px 0 -4px;
  border-radius: 3px
}

.gg-album::after,
.gg-album::before {
  content: "";
  display: block;
  box-sizing: border-box;
  position: absolute;
  width: 2px;
  height: 5px;
  background: currentColor;
  transform: rotate(46deg);
  top: 5px;
  right: 4px
}

.gg-album::after {
  transform: rotate(-46deg);
  right: 2px
}

.sso-helper-header {
  display: flex;
  align-items: center;

  span {
    margin-right: 10px;
  }
}

// sso end

// steps-widget
a.step-item-disabled {
  text-decoration: none;
}

.steps {
  overflow: hidden;
  margin: 0rem !important;
}

.step-item.active~.step-item:after,
.step-item.active~.step-item:before {
  background: #f3f5f5 !important;
}

.step-item.active:before {
  background: #ffffff !important;
}

.steps .step-item.active:before {
  border-color: #b4b2b2 !important;
}

.steps-item {
  color: var(--textColor) !important;
}

.step-item:before {
  background: var(--bgColor) !important;
  // remaining code
}

.step-item:after {
  background: var(--bgColor) !important;
}

.step-item.active~.step-item {
  color: var(--textColor) !important;
  ;
}

.notification-center-badge {
  top: 0;
  right: 6px;
  position: absolute;
}

.notification-center {
  max-height: 500px;
  overflow: auto;
  margin-left: 11px !important;

  .empty {
    padding: 0 !important;

    .empty-img {
      font-size: 2.5em;
    }
  }

  .card {
    min-width: 400px;
    background: var(--base);
    color: var(--slate12);
    box-shadow: 0px 12px 16px -4px rgba(16, 24, 40, 0.08), 0px 4px 6px -2px rgba(16, 24, 40, 0.03);
  }

  .card-footer {
    background: var(--base);
    color: var(--slate12);
  }

  .spinner {
    min-height: 220px;
  }
}

// profile-settings css
.confirm-input {
  padding-right: 8px !important;
}

.user-group-actions {
  display: flex;
  gap: 8px;
}

input.hide-input-arrows {
  -moz-appearance: none;

  &::-webkit-outer-spin-button,
  &::-webkit-inner-spin-button {
    -webkit-appearance: none;
  }
}

.btn-org-env {
  width: 36px;
}

.custom-checkbox-tree {
  overflow-y: scroll;
  color: #3e525b;

  .react-checkbox-tree label:hover {
    background: none !important;
  }

  .rct-icons-fa4 {

    .rct-icon-expand-open,
    .rct-icon-expand-close {
      &::before {
        content: url("data:image/svg+xml,%3Csvg xmlns='http://www.w3.org/2000/svg' viewBox='0 0 1024 1024' focusable='false' data-icon='caret-down' width='12px' height='12px' fill='currentColor' aria-hidden='true'%3E%3Cpath d='M840.4 300H183.6c-19.7 0-30.7 20.8-18.5 35l328.4 380.8c9.4 10.9 27.5 10.9 37 0L858.9 335c12.2-14.2 1.2-35-18.5-35z'%3E%3C/path%3E%3C/svg%3E") !important;
      }
    }

    .rct-icon-expand-close {
      transform: rotate(-90deg);
      -webkit-transform: rotate(-90deg);
    }
  }
}

// sso enable/disable box
.tick-cross-info {
  .main-box {
    margin-right: 10px;
    border-radius: 5px;
  }

  .icon-box {
    padding: 7px 5px 7px 2px;
    color: #ffffff;

    .icon {
      stroke-width: 4.5px;
    }
  }

  .tick-box {
    border: 3px solid var(--indigo9);

    .icon-box {
      background: var(--indigo9);
    }
  }

  .cross-box {
    border: 3px solid $disabled;

    .icon-box {
      background: $disabled;
    }
  }
}

.icon-widget-popover {
  &.theme-dark {
    .popover-header {
      background-color: #232e3c;
      border-bottom: 1px solid #324156;
    }

    .popover-body {
      background-color: #232e3c;
      border-radius: 6px;
    }
  }

  .popover-header {
    padding-bottom: 0;
    background-color: #ffffff;

    .input-icon {
      margin-bottom: 0.5rem !important;
    }
  }

  .popover-body {
    padding: 0 0.5rem;

    .row {
      >div {
        overflow-x: hidden !important;
      }
    }

    .icon-list-wrapper {
      display: grid;
      grid-template-columns: repeat(10, 1fr);
      margin: 0.5rem 1rem 0.5rem 0.5rem;
    }

    .icon-element {
      cursor: pointer;
      border: 1px solid transparent;
      border-radius: $border-radius;

      &:hover {
        border: 1px solid $primary;
      }
    }
  }
}

.dark-theme-placeholder::placeholder {
  color: #C8C6C6;
}

.dark-multiselectinput {
  input {
    color: white;

    &::placeholder {
      color: #C8C6C6;
    }
  }
}


.dark-multiselectinput {
  input {
    color: white;

    &::placeholder {
      color: #C8C6C6;
    }
  }
}

// Language Selection Modal
.lang-selection-modal {
  font-weight: 500;

  .list-group {
    padding: 1rem 1.5rem;
    padding-top: 0;
    overflow-y: scroll;
    height: calc(100% - 68px);
  }

  .list-group-item {
    border: 0;

    p {
      margin-bottom: 0px;
      margin-top: 2px;
    }
  }

  .list-group-item.active {
    background-color: var(--indigo4);
    color: var(--slate12);
    font-weight: 600;
    margin-top: 0px;
  }

  .modal-body {
    height: 50vh;
    padding: 0;
  }

  .lang-list {
    height: 100%;

    .search-box {
      position: relative;
      margin: 1rem 1.5rem;
    }

    input {
      border-radius: 5px !important;
    }

    .input-icon {
      display: flex;
    }

    .input-icon {
      .search-icon {
        display: block;
        position: absolute;
        left: 0;
        margin-right: 0.5rem;
      }

      .clear-icon {
        cursor: pointer;
        display: block;
        position: absolute;
        right: 0;
        margin-right: 0.5rem;
      }
    }

    .list-group-item.active {
      color: $primary;
    }
  }
}

.lang-selection-modal.dark {
  .modal-header {
    border-color: #232e3c !important;
  }

  .modal-body,
  .modal-footer,
  .modal-header,
  .modal-content {
    color: white;
    background-color: #2b394a;
  }

  .list-group-item {
    color: white;
    border: 0;
  }

  .list-group-item:hover {
    background-color: #232e3c;
  }

  .list-group-item.active {
    background-color: #4d72fa;
    color: white;
    font-weight: 600;
  }

  .no-results-item {
    background-color: #2b394a;
    color: white;
  }

  input {
    background-color: #2b394a;
    border-color: #232e3c;
    color: white;
  }
}

// Language Selection Modal
.lang-selection-modal {
  font-weight: 500;

  .list-group {
    padding: 1rem 1.5rem;
    padding-top: 0;
    overflow-y: scroll;
    height: calc(100% - 68px);
  }

  .list-group-item {
    border: 0;

    p {
      margin-bottom: 0px;
      margin-top: 2px;
    }
  }

  .list-group-item.active {
    background-color: #edf1ff;
    color: #4d72fa;
    font-weight: 600;
    margin-top: 0px;
  }

  .modal-body {
    height: 50vh;
    padding: 0;
  }

  .lang-list {
    height: 100%;

    .search-box {
      position: relative;
      margin: 1rem 1.5rem;
    }

    input {
      border-radius: 5px !important;
    }

    .input-icon {
      display: flex;
    }

    .input-icon {
      .search-icon {
        display: block;
        position: absolute;
        left: 0;
        margin-right: 0.5rem;
      }

      .clear-icon {
        cursor: pointer;
        display: block;
        position: absolute;
        right: 0;
        margin-right: 0.5rem;
      }
    }

    .list-group-item.active {
      color: $primary;
    }
  }
}

.lang-selection-modal.dark {
  .modal-header {
    border-color: #232e3c !important;
  }

  .modal-body,
  .modal-footer,
  .modal-header,
  .modal-content {
    color: white;
    background-color: #2b394a;
  }

  .list-group-item {
    color: white;
    border: 0;
  }

  .list-group-item:hover {
    background-color: #232e3c;
  }

  .list-group-item.active {
    background-color: #4d72fa;
    color: white;
    font-weight: 600;
  }

  .no-results-item {
    background-color: #2b394a;
    color: white;
  }

  input {
    background-color: #2b394a;
    border-color: #232e3c;
    color: white;
  }
}

.org-users-page {
  .page-body {
    height: 100%;
  }
}

.user-group-container-wrap {
  margin: 20px auto 0 auto;
}

.dragged-column {
  z-index: 1001;
}

#storage-sort-popover {
  max-width: 800px;
  width: 800px;
  background-color: var(--base);
  box-sizing: border-box;
  box-shadow: 0px 12px 16px -4px rgba(16, 24, 40, 0.08), 0px 4px 6px -2px rgba(16, 24, 40, 0.03);
  border-radius: 4px;
  border: 1px solid var(--slate3) !important;
  // left: 109px !important;
  // top: 8px !important;
  // position: absolute !important;


  .card-body,
  .card-footer {
    background: var(--base);
  }
}


#storage-filter-popover {
  max-width: 800px;
  width: 800px;
  background-color: var(--base);
  box-sizing: border-box;
  box-shadow: 0px 12px 16px -4px rgba(16, 24, 40, 0.08), 0px 4px 6px -2px rgba(16, 24, 40, 0.03);
  border-radius: 4px;
  border: 1px solid var(--slate3) !important;
  // left: 193px !important;
  // top: 10px !important;
  // position: absolute !important;


  .card-body,
  .card-footer {
    background: var(--base);
  }
}

tbody {
  width: 100% !important;
  flex-grow: 1;

  tr {
    width: 100% !important;

    td:last-child {
      flex: 1 1 auto;
    }
  }
}

.datepicker-widget.theme-dark {
  .react-datepicker__tab-loop {
    .react-datepicker__header {
      background-color: #232e3c;

      .react-datepicker__current-month,
      .react-datepicker__day-name,
      .react-datepicker__month-select,
      .react-datepicker__year-select {
        color: white;
      }

      .react-datepicker__month-select,
      .react-datepicker__year-select {
        background-color: transparent;
      }
    }

    .react-datepicker__month {
      background-color: #232e3c;

      .react-datepicker__day {
        color: white;

        &:hover {
          background-color: #636466;
        }
      }

      .react-datepicker__day--outside-month {
        opacity: 0.5;
      }
    }

    .react-datepicker {
      background-color: #232e3c;
    }
  }
}

.theme-dark .list-group-item {
  &:hover {
    background-color: #232e3c;
  }
}

.theme-dark {

  .CalendarMonth,
  .DayPickerNavigation_button,
  .CalendarDay,
  .CalendarMonthGrid,
  .DayPicker_focusRegion,
  .DayPicker {
    background-color: #232e3c;
  }

  .DayPicker_weekHeader_ul,
  .CalendarMonth_caption,
  .CalendarDay {
    color: white;
  }

  .CalendarDay__selected_span,
  .CalendarDay__selected_start,
  .CalendarDay__selected_end {
    background-color: #4D72FA;
    color: white;
  }

  .CalendarDay {
    border-color: transparent; //hiding the border around days in the dark theme

    &:hover {
      background-color: #636466;
    }
  }

  .DateInput_fangStroke {
    stroke: #232E3C;
    fill: #232E3C;
  }

  .DayPickerNavigation_svg__horizontal {
    fill: white;
  }

  .DayPicker__withBorder {
    border-radius: 0;
  }

  .DateRangePicker_picker {
    background-color: transparent;
  }
}

.link-widget {
  display: flex;
  align-items: center;
  overflow: auto;

  &.hover {
    a {
      &:hover {
        text-decoration: underline;
      }
    }
  }

  &.no-underline {
    a {
      text-decoration: none !important;
    }
  }

  &.underline {
    a {
      text-decoration: underline;
    }
  }

  &::-webkit-scrollbar {
    width: 0;
    height: 0;
    background: transparent;
  }
}

.import-export-footer-btns {
  margin: 0px !important;
}

.home-version-modal-component {
  border-bottom-right-radius: 0px !important;
  border-bottom-left-radius: 0px !important;
  box-shadow: 0px 12px 16px -4px rgba(16, 24, 40, 0.08),
    0px 4px 6px -2px rgba(16, 24, 40, 0.03) !important;
}

.current-version-label,
.other-version-label {
  color: var(--slate11);
}

.home-modal-component.modal-version-lists {
  width: 466px;
  height: 668px;
  background: var(--base);
  box-shadow: 0px 12px 16px -4px rgba(16, 24, 40, 0.08), 0px 4px 6px -2px rgba(16, 24, 40, 0.03);
  border-top-right-radius: 6px;
  border-top-right-radius: 6px;


  .modal-header {
    .btn-close {
      top: auto;
    }
  }
}

.modal-version-lists {
  max-height: 80vh;

  .modal-body {
    height: 80%;
    overflow: auto;
  }

  .export-creation-date {
    color: var(--slate11);
  }

  .modal-footer,
  .modal-header {
    padding-bottom: 24px;
    padding: 12px 28px;
    gap: 10px;
    width: 466px;
    height: 56px;
    background-color: var(--base);
  }

  .modal-footer {
    padding: 24px 32px;
    gap: 8px;
    width: 466px;
    height: 88px;
  }

  .tj-version-wrap-sub-footer {
    display: flex;
    flex-direction: row;
    padding: 16px 28px;
    gap: 10px;
    height: 52px;
    background: var(--base);
    border-top: 1px solid var(--slate5);
    border-bottom: 1px solid var(--slate5);



    p {
      font-weight: 400;
      font-size: 14px;
      line-height: 20px;
      color: var(--slate12);
    }
  }

  .version-wrapper {
    display: flex;
    justify-content: flex-start;
    padding: 0.75rem 0.25rem;
  }

  .current-version-wrap,
  .other-version-wrap {

    span:first-child {
      color: var(--slate12) !important;
    }
  }

  .current-version-wrap {
    background: var(--indigo3) !important;
    margin-bottom: 24px;
    border-radius: 6px;
    margin-top: 8px;
  }
}

.rest-methods-url {
  .cm-s-default {
    .cm-string-2 {
      color: #000;
    }
  }
}

.tooljet-database {

  .table-header,
  .table-name,
  .table-cell {
    white-space: nowrap;
    overflow: hidden;
    text-overflow: ellipsis;
  }

  .table-name {
    color: #000;
    width: 250px;
  }

  .table-left-sidebar {
    max-width: 288px;
  }

  .add-table-btn {
    height: 32px;
  }

  .table-header {
    background: #ECEEF0;
  }

  .table-header,
  .table-cell {
    max-width: 230px;
  }

  .add-more-columns-btn {
    background: var(--indigo3);
    font-weight: 500;
    color: var(--indigo9);
    font-size: 12px;
    border-radius: 600;
  }

  .delete-row-btn {
    max-width: 140px;
  }
}

.apploader {
  height: 100vh;

  .app-container {
    height: 100%;
    display: flex;
    flex-direction: column;
    justify-content: space-between;
  }

  .editor-header {
    height: 5%;
    background-color: #EEEEEE;
    display: flex;
    align-items: center;
    justify-content: space-between;

    .app-title-skeleton {
      width: 100px;
      height: 100%;
      display: flex;
      align-items: center;
      margin-left: 120px;
    }

    .right-buttons {
      display: flex;
      gap: 5px;
      align-items: center;
      margin-right: 10px;
    }
  }

  .editor-body {
    height: 100%;
  }

  .skeleton {
    padding: 5px;
  }

  .editor-left-panel {
    width: 48px;
    background-color: #EEEEEE;
    margin: 3px 0px 3px 3px;
    display: flex;
    flex-direction: column;
    justify-content: space-between;
    border-radius: 5px;

    .left-menu-items {
      display: flex;
      flex-direction: column;
      justify-content: space-between;
      gap: 5px;
      margin-top: 10px;
    }

    .bottom-items {
      margin-bottom: 10px;
    }
  }

  .editor-center {
    height: 100%;
    display: flex;
    flex-direction: column;
    gap: 5px;
    justify-content: space-between;

    .canvas {
      height: 100vh;
      background-color: var(--base);
      border-radius: 5px;
      display: flex;
      justify-content: center;
    }

    .query-panel {
      height: 30%;
      display: flex;
      justify-content: space-between;
      gap: 5px;

      .queries {
        width: 30%;
        display: flex;
        flex-direction: column;
        gap: 5px;

        .queries-title {
          background-color: #EEEEEE;
          border-radius: 5px;
          height: 20%;
          padding: 5px 10px;
          display: flex;
          justify-content: space-between;
          align-items: center;
        }

        .query-list {
          background-color: #EEEEEE;
          border-radius: 5px;
          height: 80%;

          .query-list-item {
            margin: 10px;
            height: 35px;
          }
        }
      }

      .query-editor {
        width: 70%;
        height: 100%;
        display: flex;
        flex-direction: column;
        gap: 5px;

        .query-editor-header {
          background-color: #EEEEEE;
          border-radius: 5px;
          height: 20%;
          padding: 5px 10px;
          display: flex;
          justify-content: space-between;

          .query-actions {
            display: flex;
            align-items: center;
          }
        }

        .query-editor-body {
          background-color: #EEEEEE;
          height: 80%;
          border-radius: 5px;

          .button {
            margin-right: 10px;
          }
        }
      }
    }
  }

  .wrapper {
    padding: 3px 3px 3px 0px;
  }



  .right-bar {
    height: 100%;
    padding: 3px 3px 3px 0px;
    display: flex;
    flex-direction: column;
    justify-content: space-between;
    gap: 5px;

    .widget-list-header {
      height: 5%;
      background-color: #EEEEEE;
      border-radius: 5px;
    }

    .widget-list {
      height: 95%;
      background-color: #EEEEEE;
      border-radius: 5px;
      padding: 10px;

      .widgets {
        display: flex;
        justify-content: space-between;
      }
    }
  }
}

.subheader {
  margin-bottom: 12px;
}

.theme-dark {
  .layout-sidebar-icon {
    &:hover {
      background-color: #273342;
    }
  }

  .tooljet-database {

    .table-name,
    .subheader {
      color: var(--slate9);
    }

    .list-group-item.active {
      .table-name {
        color: #000;
      }
    }
  }

  .editor-header {
    background-color: #1F2936;
  }

  .editor-left-panel {
    background-color: #1F2936;
  }


  .query-panel {
    .queries {
      .queries-title {
        background-color: #1F2936 !important;
      }

      .query-list {
        background-color: #1F2936 !important;
      }
    }

    .query-editor {
      .query-editor-header {
        background-color: #1F2936 !important;
      }

      .query-editor-body {
        background-color: #1F2936 !important;
      }
    }
  }

  .right-bar {
    .widget-list-header {
      background-color: #1F2936;
    }

    .widget-list {
      background-color: #1F2936;
    }
  }
}

:root {
  --tblr-breadcrumb-item-active-font-weight: 500;
  --tblr-breadcrumb-item-active-color: inherit;
}

.application-brand {
  a {
    height: 48px;
    position: relative;
    display: flex;
    justify-content: center;
    align-items: center;
  }
}

.breadcrumb-item.active {
  font-weight: var(--tblr-breadcrumb-item-active-font-weight);
  color: var(--tblr-breadcrumb-item-active-color);
}

.app-icon-main {
  background: var(--indigo3) !important;
  border-radius: 6px !important;
  display: flex;
  justify-content: center;
  align-items: center;
  width: 48px;
  height: 48px;
}

.user-avatar-nav-item,
.audit-log-nav-item,
.notification-center-nav-item {
  border-radius: 4px;
}

.audit-log-nav-item {
  bottom: 40px;
}

.workspace-content-wrapper,
.database-page-content-wrap {
  // background: var(--slate2);
}

.workspace-variable-table-card {
  margin: 0 auto;
  width: 880px;
}

.organization-page-sidebar {
  height: calc(100vh - 64px);
  max-width: 288px;
  background-color: var(--base);
  border-right: 1px solid var(--slate5) !important;
  display: grid !important;
  grid-template-rows: auto 1fr auto !important;
}

.marketplace-page-sidebar {
  height: calc(100vh - 64px);
  max-width: 288px;
  background-color: var(--base);
  border-right: 1px solid var(--slate5) !important;
  display: grid !important;
  grid-template-rows: auto 1fr auto !important;
}

.home-page-sidebar {
  max-width: 288px;
  background-color: var(--base);
  border-right: 1px solid var(--slate5);
  display: grid;
  grid-template-rows: auto 1fr auto;
}

.empty-home-page-image {
  margin-top: 14px;
}

.create-new-table-btn {
  width: 248px;

  button {
    height: 40px !important;

  }
}

.tooljet-database-sidebar {
  max-width: 288px;
  background: var(--base);
  border-right: 1px solid var(--slate5);


  .sidebar-container {
    height: 40px !important;
    padding-top: 1px !important;
    margin: 0 auto;
    display: flex;
    justify-content: center;
  }
}

.create-new-app-dropdown {
  width: 248px !important;


  .dropdown-toggle-split {
    border-left: 1px solid var(--indigo11) !important;
  }

  button {
    background-color: var(--indigo9) !important;
  }
}

.create-new-app-button {
  font-weight: 500;
  font-size: 14px;
  height: 40px;
  border-top-left-radius: 6px;
  border-bottom-left-radius: 6px;
}

.create-new-app-button+.dropdown-toggle {
  height: 40px;
  border-top-right-radius: 6px;
  border-bottom-right-radius: 6px;
}

.custom-select {
  .select-search-dark__value::after {
    content: none;
  }

  .select-search-dark__select,
  .select-search__select {
    min-width: fit-content;
    max-width: 100% !important;
  }
}

.jet-data-table td .textarea-dark-theme.text-container:focus {
  background-color: transparent !important;
}

.tooljet-logo-loader {
  height: 100vh;
  display: flex;
  align-items: center;
  justify-content: center;

  .loader-spinner {
    margin: 10px 87px;
  }
}

.page-body {
  height: calc(100vh - 1.25rem - 48px);
  min-height: 500px;
}

// buttons
.default-secondary-button {
  background-color: $color-light-indigo-03;
  color: $color-light-indigo-09;
  max-height: 28px;
  width: 76px;
  display: flex;
  flex-direction: row;
  justify-content: center;
  align-items: center;
  padding: 4px 16px;
  gap: 6px;
  font-weight: 500;
  border: 0 !important;

  .query-manager-btn-svg-wrapper {
    width: 16px !important;
    height: 16px !important;
    padding: 2.67px;
  }

  .query-manager-btn-name {
    min-width: 22px;
  }

  &:hover {
    background-color: $color-light-indigo-04;
    color: $color-light-indigo-10;
  }

  &:active {
    background-color: $color-light-indigo-04;
    color: $color-light-indigo-10;
    box-shadow: 0px 0px 0px 4px #C6D4F9;
    border-radius: 6px;
    border: 1px solid;
    outline: 0 !important;

    svg {
      path {
        fill: $color-light-indigo-10;
      }
    }
  }

  &:disabled {
    cursor: not-allowed;
    pointer-events: none;
    opacity: .65;
  }

  .query-run-svg {
    padding: 4px 2.67px;
  }
}

.default-secondary-button.theme-dark {
  background-color: #4D72FA !important;
  color: #F4F6FA !important;

  svg {
    path {
      fill: #F4F6FA !important;
    }
  }

  &:hover {
    border: 1px solid #4D72FA !important;
    background-color: #4D5EF0 !important;
    color: #FFFFFC !important;

    svg {
      path {
        fill: #FFFFFC !important;
      }
    }
  }

  &:active {
    border: 1px solid #4D72FA !important;
    background-color: #4D5EF0 !important;
    box-shadow: 0px 0px 0px 4px #4D72FA;
    border-radius: 6px;
  }
}

.default-tertiary-button {
  background-color: $color-light-base;
  color: $color-light-slate-12;
  border: 1px solid $color-light-slate-07;
  display: flex;
  flex-direction: row;
  justify-content: center;
  align-items: center;
  padding: 4px 16px;
  gap: 6px;
  max-height: 28px;
  font-weight: 500;
  height: 28px;
  cursor: pointer;
  white-space: nowrap;

  .query-btn-svg-wrapper {
    width: 16px !important;
    height: 16px !important;
    padding: 2.67px;
  }

  .query-btn-name {
    min-width: 22px;

  }

  &:hover {
    border: 1px solid $color-light-slate-08;
    color: $color-light-slate-11;

    svg {
      path {
        fill: $color-light-slate-11;
      }
    }
  }

  .query-create-run-svg {
    padding: 2px;
  }

  .query-preview-svg {
    padding: 2.67px 0.067px;
    width: 16px;
    height: 16px;
    margin: 6px 0;
  }

  &:active {
    border: 1px solid #C1C8CD;
    box-shadow: 0px 0px 0px 4px #DFE3E6;
    color: $color-light-slate-11;
    outline: 0;
  }
}

.default-tertiary-button.theme-dark {
  background-color: transparent;
  color: #4D5EF0 !important;
  border: 1px solid #4D5EF0 !important;

  svg {
    path {
      fill: #4D5EF0 !important;
    }
  }

  &:hover {
    border: 1px solid $color-dark-slate-08;
    color: #FFFFFC !important;
    background-color: #4D5EF0 !important;

    svg {
      path {
        fill: #FFFFFC !important;
      }
    }
  }

  &:active {
    border: 1px solid inherit;
    box-shadow: none;
    outline: 0;
  }
}

.default-tertiary-button.theme-dark.btn-loading {
  background-color: #4D5EF0 !important;
  color: transparent !important;

  svg {
    path {
      fill: transparent !important;
    }
  }
}

.default-tertiary-button.button-loading {
  background-color: transparent !important;
  color: transparent !important;

  svg {
    path {
      fill: transparent !important;
    }
  }
}

.disable-tertiary-button {
  color: $color-light-slate-08;
  background-color: $color-light-slate-03;
  pointer-events: none !important;

  svg {
    path {
      fill: $color-light-slate-08;
    }
  }

}

.disable-tertiary-button.theme-dark {
  color: $color-dark-slate-08;
  background-color: $color-dark-slate-03;
  pointer-events: none !important;

  svg {
    path {
      fill: $color-dark-slate-08;
    }
  }
}

.font-weight-500 {
  font-weight: 500;
}

.font-size-12 {
  font-size: 12px;
}

.toggle-query-editor-svg {
  width: 16px;
  height: 16px;
  padding: 2.88px 5.22px;
  display: flex;
  cursor: pointer;
}

.theme-dark {
  .org-avatar:hover {
    .avatar {
      background: #10141A no-repeat center/cover;
    }
  }
}

.app-creation-time {
  color: var(--slate11) !important;
  white-space: nowrap;
  overflow: hidden;
  text-overflow: ellipsis;
}

.font-weight-400 {
  font-weight: 400;
}

.border-indigo-09 {
  border: 1px solid $color-light-indigo-09;
}

.dark-theme-toggle-btn {
  height: 32px;
  display: flex;
  align-items: center;
  justify-content: center;

}

.dark-theme-toggle-btn-text {
  font-size: 14px;
  margin: 12px;
}

.maximum-canvas-height-input-field {
  width: 156px;
  height: 32px;
  padding: 6px 10px;
  gap: 17px;
  background: #FFFFFF;
  border: 1px solid #D7DBDF;
  border-radius: 6px;

}

.layout-header {
  position: fixed;
  right: 0;
  left: 48px;
  z-index: 1;
  background: var(--base);
  height: 64px;
}

.layout-sidebar-icon {
  &:hover {
    background: #ECEEF0;
  }

  &:focus {
    outline: #ECEEF0 auto 5px;
  }
}


.tj-dashboard-section-header {
  max-width: 288px;
  max-height: 64px;
  padding-top: 20px;
  padding-left: 20px;
  padding-bottom: 24px;
  border-right: 1px solid var(--slate5);
}

.layout-sidebar-icon {
  &:hover {
    background: #ECEEF0;
    border-radius: 4px;
  }

  &:focus {
    outline: #ECEEF0 auto 5px;
  }
}

.folder-menu-icon {
  visibility: hidden !important;
}

.folder-list-group-item:hover .folder-menu-icon {
  visibility: visible !important;
}

.folder-list-group-item {
  &:hover {
    background: #ECEEF0;
  }

  &:active {
    background: var(--indigo4);
  }

  &:focus {
    box-shadow: 0px 0px 0px 4px #DFE3E6;
  }

  .tj-text-xsm {
    white-space: nowrap;
    overflow: hidden;
    text-overflow: ellipsis;
  }

  .tj-folder-list {
    display: block;
  }
}


.app-versions-selector {
  display: inline-flex;
  align-items: center;
  width: 176px;
  height: 28px;
  border-radius: 6px;

  .react-select__control {
    border: none !important;
  }
}

.app-version-list-item {
  white-space: nowrap;
  overflow: hidden;
  text-overflow: ellipsis;
}

.app-version-name,
.app-version-released {
  font-weight: 400;
  font-size: 12px;
  line-height: 20px;
}

.app-version-name {
  max-width: 80px;
}

.custom-version-selector__option:hover .app-version-delete {
  display: block;
}

.editor .navbar-brand {
  border-right: 1px solid var(--slate5);
  width: 48px;
  display: flex;
  justify-content: center;
}


.modal-backdrop {
  opacity: 0.5;
}

.canvas-area>.modal-backdrop {
  width: 100% !important;
  height: 100% !important;
}

.ds-delete-btn {
  display: none;
  border: none;
  background: none;
}

.ds-list-item:hover .ds-delete-btn {
  display: block;
}

.toojet-db-table-footer,
.home-page-footer {
  position: fixed;
  bottom: 0px;
  right: 0;
  left: 336px;
}

.home-page-footer {
  height: 52px;
  background-color: var(--base) !important;
  border-top: 1px solid var(--slate5) !important;
}

.pagination-container {
  display: flex;
  padding: 0px;
  height: 20px;

  .form-control {
    padding: 0 4px;
    width: fit-content;
    max-width: 30px;
    text-align: center;
  }
}

.profile-card {
  box-shadow: 0px 12px 16px -4px rgba(16, 24, 40, 0.08), 0px 4px 6px -2px rgba(16, 24, 40, 0.03);
  border-radius: 6px;
  padding: 4px 0px;
  width: 84px;
  height: 86px;
  margin-left: 10px;
  background-color: var(--base);

  .dropdown-item {
    width: 84px;
    height: 36px;
    min-width: 84px !important;
  }

  svg {
    margin-left: 2px;
  }

  a {
    span {
      margin-left: 4px;
    }
  }
}

.theme-dark {
  .editor-header-actions {
    .current-layout {
      .bg-white {
        background-color: #151718 !important;
      }
    }
  }

  .icon-tabler-x {
    stroke: white;
  }
}

.img-invert {
  img {
    filter: invert(1);
  }
}

.user-group-table {
  .selected-row {
    background-color: #ECEEF0;
  }

  .selected-row.dark {
    background-color: #232E3C;
  }
}

.notification-center.theme-dark {

  .empty-subtitle,
  .card-footer>span,
  .empty-title {
    color: white !important;
  }
}


// DASHBOARD SCROLL STYLES--->
.create-new-app-wrapper {
  margin: 0 auto;
  display: flex;
  justify-content: center;
  padding-top: 4px;
}

.home-page-sidebar {
  height: calc(100vh - 64px) !important; //64 is navbar height

  .folder-list-user {
    height: calc(100vh - 116px) !important; //64 is navbar height + 52 px footer
  }
}

.home-page-content {
  height: calc(100vh - 64px) !important;
  overflow-y: auto;
  // background: var(--slate2);
}

.application-folders-list {
  height: 64px;
}

// DASHBOARD STYLES END

// TABLE
.table-left-sidebar {
  height: calc(100vh - 104px) !important; // 62px [navbar] +  40px [ add table and search ] + extra 2 px(border)
  overflow-y: auto;
}

.toojet-db-table-footer {
  height: 52px;
  background: var(--base) !important;
}

.home-app-card-header {
  margin-bottom: 32px;
}

.homepage-app-card {
  height: 166px;
  outline: 1px solid var(--slate3);
  box-shadow: 0px 1px 2px rgba(16, 24, 40, 0.05);
  border-radius: 6px;
  padding: 16px;
  background-color: var(--base) !important;

  .appcard-buttons-wrap {
    display: none;
  }

  .home-app-card-header {
    .menu-ico {
      visibility: hidden !important;
    }
  }

  &:hover {
    box-shadow: 0px 12px 16px -4px rgba(16, 24, 40, 0.08), 0px 4px 6px -2px rgba(16, 24, 40, 0.03);

    .home-app-card-header {
      margin-bottom: 12px;

      .menu-ico {
        visibility: visible !important;
      }
    }

    .app-creation-time-container {
      margin-bottom: 0px;
    }

    .app-card-name {
      margin-bottom: 0px;
    }

    .app-creation-time {
      display: none;
    }


    .appcard-buttons-wrap {
      display: flex;
      padding: 0px;
      gap: 12px;
      width: 240px;
      height: 28px;
      flex-direction: row;

      div {
        a {
          text-decoration: none;
        }
      }

    }

    .app-icon-main {
      width: 36px;
      height: 36px;

    }
  }
}

.app-creation-time-container {
  height: 16px;
}

.release-buttons {
  height: 48px;
  gap: 4px;
}

.global-settings-app-wrapper {
  max-width: 190px;
}

.version-manager-container {
  padding: 0.6rem;
  width: 158px;
}

// tooljet db fields styles [ query manager ]
.tj-db-field-wrapper {
  .code-hinter-wrapper {
    ::-webkit-scrollbar {
      display: none;
    }
  }

  .CodeMirror-sizer {
    min-height: 32px !important;
    width: 100%;
    border-right-width: 0px !important;
    padding: 0 !important;
    overflow-y: auto;

    .CodeMirror-lines {
      margin-top: 0px !important;
      min-height: 32px !important;
      padding: 0 !important;
    }
  }
}

.table-list-items#popover-contained {
  .popover-body {
    outline: 1px solid var(--slate3);
    background: var(--base);
    overflow: hidden;
  }

}

.table-list-item-popover.dark {
  svg {
    path {
      fill: white;
    }
  }
}

.theme-dark {
  .react-loading-skeleton {
    background-color: #2F3C4C !important;
    background-image: linear-gradient(90deg, #2F3C4C, #2F3C4C, #2F3C4C) !important;
  }
}

@keyframes up-and-down {
  to {
    opacity: 0.2;
    transform: translateY(-20px);

  }
}

.spin-loader {
  position: fixed;
  width: 100%;

  .load {
    display: flex;
    justify-content: center;
    margin: 200px auto;
  }

  .load div {
    width: 20px;
    height: 20px;
    background-color: var(--indigo9);
    border-radius: 50%;
    margin: 0 5px;
    animation-name: #{up-and-down};
    animation-duration: 0.8s;
    animation-iteration-count: infinite;
    animation-direction: alternate;
  }

  .load .two {
    animation-delay: 0.3s;
  }

  .load .three {
    animation-delay: 0.6s;
  }
}

.organization-switch-modal {
  font-family: 'IBM Plex Sans';

  .modal-dialog {
    width: 376px;
  }

  .modal-content {
    background: linear-gradient(0deg, #FFFFFF, #FFFFFF),
      linear-gradient(0deg, #DFE3E6, #DFE3E6);
  }

  .modal-header {
    justify-content: center !important;
    flex-direction: column;
    padding: 40px 32px 20px 32px;

    .header-text {
      font-style: normal;
      font-weight: 600;
      font-size: 20px;
      line-height: 36px;
      margin: 24px 0 5px 0;
    }

    p {
      font-style: normal;
      font-weight: 400;
      font-size: 14px;
      line-height: 20px;
      color: #687076;
      text-align: Center;
      margin-bottom: 0px;
    }
  }

  .modal-body {
    padding: 18px 32px;

    .org-list {
      display: flex;
      flex-direction: column;

      .org-item {
        height: 50px;
        display: flex;
        align-items: center;
        padding: 0px 12px;
        cursor: default;

        input[type=radio] {
          margin-right: 16px;
          width: 16px;
          height: 16px;
        }

        .avatar {
          margin-right: 11px;
          color: #11181C;
          background-color: #F8FAFF;
          width: 34px !important;
          height: 34px !important;
        }

        span {
          font-style: normal;
          font-weight: 400;
          font-size: 12px;
          line-height: 20px;
          color: #11181C;
        }
      }

      .selected-item {
        border-radius: 6px;
        background-color: #F0F4FF;
      }
    }
  }

  .modal-footer {
    justify-content: center;
    padding: 24px 32px;
    border-top: 1px solid #DFE3E6;

    button {
      width: 100%;
      font-style: normal;
      font-weight: 600;
      font-size: 14px;
      line-height: 20px;
    }
  }
}

.organization-switch-modal.dark-mode {

  .modal-footer,
  .modal-header {
    border-color: #232e3c !important;

    p {
      color: rgba(255, 255, 255, 0.5) !important;
    }
  }

  .modal-body,
  .modal-footer,
  .modal-header,
  .modal-content {
    color: white;
    background-color: #2b394a;
  }

  .modal-content {
    border: none;
  }


  .modal-body {
    .org-list {
      span {
        color: white;
      }

      .selected-item {
        background-color: #232e3c;
      }
    }
  }
}

.datasources-category {
  color: var(--slate10);
}

.react-tooltip {
  font-size: .765625rem !important;
}

.tooltip {
  z-index: 10000;
}

.add-new-workspace-icon-wrap {
  display: flex;
  flex-direction: row;
  align-items: center;
  padding: 8px;
  width: 34px;
  height: 34px;
  background: var(--indigo3);
  border-radius: 6px;
}

.add-new-workspace-icon-old-wrap {
  display: none;
}

.add-workspace-button {
  padding: 8px 12px;
  gap: 11px;
  height: 50px;

  &:hover {
    background: var(--indigo3);
    margin: 0 auto;
    border-radius: 6px;
    padding-bottom: 10px;

    .add-new-workspace-icon-old-wrap {
      padding: 8px;
      width: 34px;
      height: 34px;
      background: var(--indigo9);
      border-radius: 6px;
      display: flex;
      justify-content: center;
      align-items: center;

    }

    .add-new-workspace-icon-wrap {
      display: none;

    }
  }

}

.tj-folder-list {
  display: flex;
  align-items: center;
  color: var(—-slate12) !important;
}

.app-card-name {
  color: var(—-slate12);
  margin-bottom: 2px;
  white-space: nowrap;
  overflow: hidden;
  text-overflow: ellipsis;
}

.dashboard-breadcrumb-header {
  display: flex;
  align-items: center;
}

.tj-version {
  margin-right: 44px;
  display: flex;
  align-items: center;
  color: var(--slate9);

}

.folder-list {
  color: var(—-slate9) !important;
}

.tj-folder-header {
  margin-bottom: 12px;
  height: 37px;
  cursor: pointer;
}

.tj-dashboard-header-title-wrap {
  display: flex;
  justify-content: center;
  align-items: center;
  color: var(--slate11);

  a {
    text-decoration: none;
  }
}

.theme-dark {
  .tj-onboarding-phone-input-wrapper {
    .flag-dropdown {
      background-color: #1f2936 !important;

      .country-list {
        background-color: #1f2936 !important;
        background: #1f2936;

        li {
          .country .highlight {
            background-color: #3a3f42;
            color: #000 !important;

            div {
              .country-name {
                color: #6b6b6b !important;
              }
            }

          }

          &:hover {
            background-color: #2b2f31;
          }

        }
      }
    }

  }

  .react-tel-input .country-list .country.highlight {
    color: #6b6b6b;
  }
}

.dashboard-breadcrumb-header-name {
  font-weight: 500 !important;
  color: var(—-slate12) !important;
}

.tj-dashboard-header-wrap {
  padding-top: 22px;
  padding-bottom: 22px;
  padding-left: 40px;
  height: 64px;
  border-bottom: 1px solid var(--slate5);
}

.dashboard-breadcrumb-header-name:hover {
  text-decoration: none !important;
}


.tj-avatar {
  border-radius: 6px;
  width: 36px;
  height: 36px;
  display: flex;
  justify-content: center;
  align-items: center;
  background-color: var(--slate3) !important;
  color: var(--slate11) !important;
  text-transform: uppercase;
  font-weight: 500;

  &:hover {
    background-color: var(--slate4);
  }

  &:focus {
    box-shadow: 0px 0px 0px 4px var(--indigo6);
    outline: 0;
  }

  &:active {
    box-shadow: none;
  }
}

.tj-current-org {
  span {
    color: var(--slate12);

  }
}


.sidebar-inner {
  align-items: center;
}

.workspace-drawer-wrap {
  background: var(--base);
}

.theme-dark {
  .drawer-wrap {
    background: var(--base);
  }
}

.users-table {
  background: var(--base);
  padding: 16px;
  width: 848px;
  margin: 0 auto;
  padding: 16px;

  tbody {

    tr>td>span,
    tr>td>a {
      white-space: nowrap;
      overflow: hidden;
      text-overflow: ellipsis;
      max-width: 140px;
    }
  }

  thead {
    tr {
      padding: 0px 6px;
      gap: 90px;
      width: 848px;
      height: 40px;
      display: flex;
      align-items: center;
      margin-top: 6px;
    }

    tr>th {
      background: var(--base) !important;
      border-bottom: none !important;
      padding: 0 !important;
      width: 282px;
    }
  }

  tr {
    background: var(--base);
    height: 66px;
    padding: 13px 0px;
    border-bottom: 1px solid var(--slate7);
    display: flex;
    justify-content: space-between;
  }

  tr>td {
    border-bottom-width: 0px !important;
    display: flex;
    align-items: center;
    flex: 16%;
    padding-left: 0px !important;
    padding-right: 0px !important;
    white-space: nowrap;
    overflow: hidden;
    text-overflow: ellipsis;
  }
}

.tj-input {
  padding: 6px 10px;
  gap: 17px;
  width: 161.25px;
  height: 32px;
  background: var(--base);
  border: 1px solid var(--slate7);
  border-radius: 6px;

  ::placeholder {
    color: var(--slate9) !important;
  }

}

.workspace-setting-buttons-wrap {
  display: flex;
  gap: 12px;
}

.workspace-settings-table-wrap {
  max-width: 880px;
  margin: 0 auto;
}

.workspace-settings-filters {
  display: flex;
  gap: 12px;
  flex-direction: row;
  align-items: center;
  position: relative;
}

.workspace-setting-table-wrapper {
  box-shadow: 0px 1px 2px rgba(16, 24, 40, 0.05);
  outline: 1px solid var(--slate7);
  background: var(--base);
  width: 880px;
  margin: 0 auto;
  border-radius: 6px;
  height: calc(100vh - 223px);
  position: relative;

}

.workspace-filter-text {
  color: var(--slate11);
  margin-bottom: 14px;
}

.singleuser-btn {
  padding: 6px 16px;
  gap: 6px;
  width: 152px;
  height: 32px;
  border-radius: 6px;

}

.multiuser-btn {
  padding: 6px 16px;
  gap: 6px;
  width: 189px;
  height: 32px;
  border-radius: 6px;

}

.workspace-page-header {
  width: 880px;
  margin: 0 auto !important;

  div:first-child {
    margin: 0 auto !important;
    width: 880px;

  }
}

.workspace-constant-header {
  width: 880px;
  margin: 0 auto !important;
}

.workspace-user-archive-btn {
  width: 95px;
  height: 28px;
}

.workspace-clear-filter {
  margin-left: 8px;
  color: var(--indigo9);
  font-weight: 600 !important;
}

.workspace-clear-filter-wrap {
  display: flex;
  align-items: center;
  width: 130px;
  justify-content: flex-end;
  position: absolute;
  right: 16px;
}

.tj-checkbox {
  border-color: var(--slate7);
}

.workspace-clipboard-wrap {
  display: flex;
  align-items: center;
  width: 162.67px;
  cursor: pointer;

  p {
    font-weight: 500 !important;
    margin-left: 5px;
  }

  span {
    display: flex;
    align-items: center;
  }
}

.workspace-user-status {
  margin-right: 22px;
  margin-left: 5px;
}

.worskpace-setting-table-gap {
  margin-top: 20px;
}

.tj-active {
  background: #46A758;
}

.tj-invited {
  background: #FFB224;
}

.tj-archive {
  background: #E54D2E;
}

.liner {
  height: 1px;
  background: var(--slate5);
  width: 880px;
  margin-top: 22px;
}

.edit-button {
  display: flex;
  flex-direction: row;
  justify-content: center;
  align-items: center;
  height: 28px;
  text-decoration: none;
}

.launch-button {
  display: flex;
  height: 28px;
  align-items: center;
  color: var(--slate12);
  justify-content: center;
  text-decoration: none;
}

.launch-button.tj-disabled-btn {
  cursor: not-allowed;
}

.breadcrumb-item {
  a {
    text-decoration: none !important;
    color: var(--slate12);
  }
}

.table-list-item {
  width: 248px;
}

.workspace-settings-filter-items {
  width: 161.25px;

  .css-13mf2tf-control {
    width: 161.25px !important;

  }

  .css-10lvx9i-Input {
    margin: 0 !important;
    padding: 0 !important;
  }

  .css-1bugkci-control,
  .css-42vs31,
  .css-ob45yj-menu {
    background-color: var(--base) !important;
    width: 161.25px !important;
  }

  .css-6t9fnh-control {
    border: 1px solid var(--slate7) !important;
    background: var(--base);
    color: var(--slate9);
    width: 161.25px;
    height: 32px;

    .css-1opnhvy-singleValue {
      color: var(--slate9) !important;

    }
  }

  input.tj-checkbox {
    background: var(--base) !important;
    color: var(--slate9);
    border: 1px solid var(--slate7) !important;

    ::placeholder {
      color: var(--slate9);
    }
  }
}


.tj-db-dataype {
  margin-left: 8px;
  color: var(--slate11);
}

.tj-database-column-header {
  color: var(--slate12);
  padding: 4px 4px 4px 8px !important;
  text-transform: capitalize !important;
  line-height: 0px !important;
  font-weight: 500 !important;
  font-size: 12px !important;
  line-height: 20px !important;
  color: var(--slate12) !important;

  &:first-child {
    display: flex !important;
    align-items: center !important;
    padding-left: 1rem !important;
  }

}

.tj-database-column-row {
  margin: 0;

  th:first-child {
    height: 28px;
  }

  th:first-child>div {
    height: 16px;
    width: 16px;
    display: flex;
    align-items: center;
    height: 28px;

    input {
      border-radius: 4px;
    }

  }
}

.tj-db-operations-header {
  height: 48px;
  padding: 0 !important;
  display: flex;
  align-items: center;
  background-color: var(--base);

  .row {
    margin-left: 0px;
    width: 98%;
  }

  .col-8 {
    padding-left: 0px;
    display: flex;
    gap: 12px;
    align-items: center;
  }
}

.add-new-column-btn {
  margin-left: 16px;
  height: 28px;
  border-radius: 6px;
  padding: 0 !important;
  display: flex;
  align-items: center;
  justify-content: center;
  background: transparent;
  color: var(--slate12);
  border: none;
}

.tj-db-filter-btn {
  width: 100%;
  height: 28px;
  border-radius: 6px;
  background: transparent;
  color: var(--slate12);
  border: none;
  display: flex;
  align-items: center;
  justify-content: center;
}

.tj-db-filter-btn-applied,
.tj-db-sort-btn-applied {
  display: flex !important;
  flex-direction: row !important;
  justify-content: center !important;
  align-items: center !important;
  //padding: 4px 16px !important;
  width: 100% !important;
  height: 28px !important;
  background: var(--grass2) !important;
  border-radius: 6px !important;
}

.tj-db-filter-btn-active,
.tj-db-sort-btn-active {
  display: flex !important;
  flex-direction: row !important;
  justify-content: center !important;
  align-items: center !important;
  //padding: 4px 16px !important;
  width: 100% !important;
  height: 28px !important;
  border-radius: 6px !important;
  background: var(--indigo4) !important;
  //border: 1px solid var(--indigo9) !important;
  color: var(--indigo9) !important;
}

.tj-db-header-add-new-row-btn {
  height: 28px;
  background: transparent;
  border-radius: 6px !important;
  display: flex;
  flex-direction: row;
  justify-content: center;
  align-items: center;
  gap: 6px;
  border: none;

  padding: span {
    //color: var(--indigo9);
  }
}

.tj-db-sort-btn {
  width: 100%;
  height: 28px;
  background: transparent;
  color: var(--slate12);
  border: none;
  display: flex;
  align-items: center;
  justify-content: center;
  margin: 0
}

.edit-row-btn {
  background: transparent;
  color: var(--slate12);
  border: none;
  display: flex;
  align-items: center;
  justify-content: center;
}

.workspace-variable-header {
  width: 880px;
  ;
  margin: 0 auto;
  display: flex;
  padding: 0;
}

.workspace-variables-alert-banner {
  width: inherit;
  background-color: #FFF9ED;
  border-color: #FFE3A2;
}

.codehinter.alert-component.workspace-variables-alert-banner {
  color: var(--amber8);
  border-color: var(--amber3);
}

.add-new-variables-button {
  margin-bottom: 20px;
  width: 169px;
  height: 32px;
}

.org-users-page-sidebar,
.left-menu {
  padding: 16px;
  gap: 7px;
  width: 220px;
  border-right: 1px solid var(--slate5);
  overflow-y: auto;
  overflow-x: hidden;
}

.groups-header-wrap {
  display: flex;
  height: 36px;
  border-bottom: 1px solid var(--slate5);
}

.org-users-page-container {
  width: 880px;
  margin: 0 auto;
}

.groups-main-header-wrap {
  padding: 20px 0px 8px;
  gap: 10px;
  width: 612px;
  height: 56px;
  margin: 0 auto;
  display: flex;
  justify-content: space-between;

  p {
    white-space: nowrap;
    overflow: hidden;
    text-overflow: ellipsis;
  }

  .nav-tabs .nav-link.active {
    border-bottom: 2px solid var(--indigo9) !important;
  }
}

.form-check-input:disabled {
  background-color: var(--slate8) !important;
}

.manage-groups-body {
  padding: 24px;
  font-size: 12px;
  overflow-y: auto;
  height: calc(100vh - 300px);

}

.groups-sub-header-wrap {
  width: 612px;
  height: 36px;
  border-bottom: 1px solid var(--slate5) !important;

  .nav-link.active {
    border-bottom: 2px solid var(--indigo9) !important;
    border-color: var(--indigo9) !important;
  }

  .nav-item {
    font-weight: 500 !important;
    font-size: 12px !important;
  }


  p {
    width: 205px;
  }
}

.groups-btn-container {
  width: 880px;
  justify-content: space-between;
  margin: 0 auto;
  margin-bottom: 20px;
  height: 32px;
  align-items: center;

}

.org-users-page {
  margin: 0 auto;
}

.org-users-page-card-wrap {
  height: calc(100vh - 208px);
}

.org-users-page-card-wrap,
.manage-sso-wrapper-card {
  display: flex;
  flex-direction: row;
  background: var(--base);
  width: 880px;
  outline: 1px solid var(--slate5);
  box-shadow: 0px 1px 2px rgba(16, 24, 40, 0.05);
  border-radius: 6px;
}

.manage-sso-wrapper-card {
  margin: 0 auto;

  .card-body {
    overflow-y: auto;
    padding: 40px;
  }

  .card-header {
    padding: 0px 24px;
    width: 660px;
    height: 72px;
    border-bottom: 1px solid var(--slate5);

  }

  .form-check {
    margin-bottom: 0px !important;
    line-height: 24px;
    font-size: 16px;
  }
}

.groups-sidebar-nav {
  display: flex;
  flex-direction: row;
  align-items: center;
  padding: 6px 8px;
  gap: 40px;
  width: 188px;
  height: 32px;
  background: var(--base);
  border-radius: 6px;
  cursor: pointer;
}

.org-users-page-card-body {
  width: 660px;
}

.org-users-page {
  .nav-tabs .nav-link.active {
    background-color: transparent !important;
  }

  .nav-tabs .nav-item.show .nav-link,
  .nav-tabs .nav-link.active {
    border-color: var(--indigo9) !important;

  }

  .nav-link:hover {
    border-right: none !important;
    border-left: none !important;
    border-top: none !important;

    color: var(--indigo9);
  }
}

.groups-selected-row {
  background-color: var(--indigo4);
}

.add-apps-btn {
  width: 160px;
  height: 32px;
}

.groups-app-body-header {
  border-bottom: 1px solid var(--slate5);

  p {
    height: 36px;
    display: flex;
    align-items: center;
    width: 286px;
    color: var(--slate11);

  }

  p:first-child {
    width: 205px !important;
    margin-left: 12px;
  }

}

.manage-group-tab-icons {
  margin-right: 6px;
}

.manage-groups-no-apps-wrap {
  display: flex;
  justify-content: center;
  flex-direction: column;
  align-items: center;
  width: 602px;

  p {
    margin-top: 12px;
  }

  span {
    color: var(--slate11);
    margin-top: 4px;
  }

  div {
    width: 64px;
    height: 64px;
    background: var(--indigo3);
    border-radius: 12px;
    display: flex;
    justify-content: center;
    align-items: center;
    margin-top: 88px;
  }
}

.apps-permission-wrap {
  height: 72px;
  justify-content: center;
  gap: 12px;
}

.apps-folder-permission-wrap,
.apps--variable-permission-wrap {
  height: 44px;
}

.manage-group-permision-header {
  border-bottom: 1px solid var(--slate5);
  display: flex;

  p {
    padding: 8px 12px;
    gap: 10px;
    width: 206px;
    height: 36px;
    font-weight: 500;
    color: var(--slate11) !important;
  }

}

.permission-body {
  .form-check {
    margin-bottom: 0px !important;
  }

  tr {
    border-bottom: 1px solid var(--slate5);
    width: 612px !important;

  }

  td {
    font-size: 12px;
    font-weight: 500;
    line-height: 20px;
    letter-spacing: 0em;
    text-align: left;
    width: 206px !important;
    padding-left: 12px;

    div {
      padding-left: 12px;
    }
  }
}


.default-option-text {
  margin-left: 10px;
  margin-right: 16px;
  font-size: 11px !important;
}

.git-sso-help-text {
  color: var(--slate11);
}

.default-group-wrap {
  gap: 10px;
  width: 119px;
  height: 28px;
  display: flex;
  align-items: center;
  justify-content: center;
  background: var(--grass3);
  border-radius: 100px;
}

.sso-icon-wrapper {
  display: flex;
  flex-direction: row;
  justify-content: center;
  align-items: center;
  padding: 8px 8px 8px 16px;
  width: 251px;
  height: 56px;
  background: var(--slate3);
  border-radius: 6px;
  margin-top: 12px;
}

.sso-main-box {
  justify-content: center;
  background: var(--slate6);
  padding: 8px 16px;
  width: 96px;
  height: 40px;
  border-radius: 6px;
}

.default-danger-tag-wrap {
  gap: 10px;
  width: 113px;
  height: 28px;
  display: flex;
  align-items: center;
  justify-content: center;
  background: var(--tomato6);
  border-radius: 100px;
  margin-bottom: 16px;
}

.manage-group-users-info {
  height: 48px;
  width: 612px;
  border-radius: 6px;
  padding: 12px 24px 12px 24px;
  background: var(--slate3);
  border: 1px solid var(--slate5);
  border-radius: 6px;
  margin-bottom: 16px;

  p {
    color: var(--slate12);
    gap: 14px;
    display: flex;
    align-items: center;

  }
}

.name-avatar {
  display: flex;
  flex-direction: column;
  justify-content: center;
  align-items: center;
  gap: 10px;
  width: 36px;
  height: 36px;
  background-color: var(--slate3) !important;
  border-radius: 6px;
  color: var(--slate11);
  margin-right: 12px;
  text-transform: capitalize;
}

.manage-group-users-row {
  display: flex;
  flex-direction: row;
  align-items: baseline;
  padding: 12px 6px;
  width: 612px !important;
  height: 64px;
  border-bottom: 1px solid var(--slate5);

  p {
    width: 272px;
    white-space: nowrap;
    overflow: hidden;
    text-overflow: ellipsis;

    span {
      max-width: 150px;
      white-space: nowrap;
      overflow: hidden;
      text-overflow: ellipsis;
    }
  }

  &:hover .apps-remove-btn {
    display: flex;
  }
}

.manage-group-app-table-body {
  width: 602px !important;

  tr {
    display: flex;
    font-family: 'IBM Plex Sans';
    font-style: normal;
    font-weight: 400;
    font-size: 12px;
    line-height: 20px;
    color: var(--slate12);
  }
}

.apps-view-edit-wrap {
  display: flex;
  flex-direction: column;
  width: 51px;
  margin-right: 32px;
}

.apps-table-row {
  display: grid !important;
  grid-template-columns: 205px 286px 115px;

  td {
    padding: 12px;
    white-space: nowrap;
    overflow: hidden;
    text-overflow: ellipsis;
  }

  &:hover .apps-remove-btn {
    display: flex;
  }
}

.apps-remove-btn {
  width: 97px;
  height: 28px;
  font-weight: 600 !important;
}

.faded-text {
  color: var(--slate8);
}

.manage-groups-app-dropdown {
  width: 440px;
}

.create-new-group-button {
  width: 169px;
  height: 32px;
  border-radius: 6px;
}

.faded-input {
  background: var(--slate5);
}

.manage-group-table-head {
  display: flex;
  border-bottom: 1px solid var(--slate5);
  width: 612px;
  height: 36px;
  padding: 8px 12px;
  align-items: center;


  p {
    width: 272px !important;
    color: var(--slate11);
    font-weight: 500;
  }

}

.manage-groups-permission-apps,
.apps-constant-permission-wrap {
  border-bottom: 1px solid var(--slate5);
}

.manage-groups-permission-apps,
.apps-folder-permission-wrap,
.apps-variable-permission-wrap,
.apps-constant-permission-wrap {
  display: flex;
  align-items: center;
  padding: 12px;
  gap: 10px;

  div {
    width: 206px;
  }
}

.manage-groups-permission-apps,
.apps-variable-permission-wrap,
.apps-constant-permission-wrap {
  gap: 10px;
  height: 72px;
}

.apps-folder-permission-wrap,
.apps-variable-permission-wrap {
  height: 44px;
  border-bottom: 1px solid var(--slate5);
}

.delete-group {
  text-decoration: none !important;
  color: var(--tomato9) !important;
}

.delete-link,
.remove-decoration {
  text-decoration: none !important;
}

.edit-group {
  text-decoration: none !important;
  color: var(--slate12) !important;
}

.removed-decoration {
  text-decoration: none !important;
}

.rmsc .select-item.selected {
  color: var(--slate12) !important;
  background-color: var(--base) !important;
}

.manage-constants-dropdown {
  .rmsc.multi-select {
    .dropdown-container {
      gap: 17px;
      height: 32px;
      background: var(--base);
      border: 1px solid var(--slate7);
      border-radius: 6px;
      display: flex;
      justify-content: center;
      align-items: center;
      margin-right: 12px;
    }

    .dropdown-content {
      .panel-content {
        background: var(--base);
        border: 1px solid var(--slate3);
        box-shadow: 0px 12px 16px -4px rgba(16, 24, 40, 0.08), 0px 4px 6px -2px rgba(16, 24, 40, 0.03);
        border-radius: 6px;
        align-items: center;


        .select-item:hover {
          background-color: var(--slate3);
        }

        .item-renderer {
          align-items: center;

          span {
            font-size: 12px;
            color: var(--slate12)
          }
        }
      }
    }
  }
}




.manage-groups-app-dropdown {
  margin-right: 12px;

  .rmsc .dropdown-container:focus-within {
    border: 1px solid var(--indigo9) !important;
    box-shadow: 0px 0px 0px 2px #C6D4F9 !important;
  }

  .dropdown-heading-value {
    span {
      color: var(--slate12) !important;

    }
  }

  .multi-select {
    .dropdown-container {
      gap: 17px;
      width: 440px;
      height: 32px;
      background: var(--base);
      border: 1px solid var(--slate7);
      border-radius: 6px;
      display: flex;
      justify-content: center;
      align-items: center;
      margin-right: 12px;
    }

  }

  .dropdown-content {
    .panel-content {
      background: var(--base);
      border: 1px solid var(--slate3);
      box-shadow: 0px 12px 16px -4px rgba(16, 24, 40, 0.08), 0px 4px 6px -2px rgba(16, 24, 40, 0.03);
      border-radius: 6px;

      .select-panel {
        .search {
          border-bottom: 1px solid var(--slate5);
        }

        .search,
        input {
          background-color: var(--base) !important;
        }
      }

      input[type='checkbox'] {
        border: 1px solid red !important;
      }

      .select-item:hover {
        background-color: var(--slate3);
      }


      .item-renderer {
        align-items: center !important;

        span {
          font-size: 12px;
          color: var(--slate12)
        }
      }

    }
  }
}

.sso-form-wrap {
  .form-label {
    font-size: 12px;
    font-weight: 500px;
    margin-bottom: 4px !important;
    color: var(--slate12);
  }

  .form-check-label {
    font-size: 12px;
    font-size: 12px;
    line-height: 20px;
    color: var(--slate12);
  }
}

.allow-default-sso-helper-text {
  white-space: pre-line;
}

.password-disable-danger-wrap {
  padding: 16px;
  gap: 16px;
  width: 574px;
  height: 116px;
  background: var(--tomato3);
  border: 1px solid var(--tomato5);
  border-radius: 6px;
}

.sso-footer-save-btn {
  height: 40px;
}

.sso-footer-cancel-btn {

  width: 85px;
  height: 40px;
}

.danger-text-login {
  padding-left: 40px !important;
}

.tick-icon {
  width: 20px;
  height: 20px;
  background: var(--indigo9);
  border-radius: 4px;
}

.invite-user-drawer-wrap {
  display: grid;
  grid-template-rows: auto 1fr auto;
  height: 100vh;
}

.manage-users-drawer-footer {
  padding: 24px 32px;
  height: 88px;
  border-top: 1px solid var(--slate5) !important;
  display: flex;
  gap: 8px;
  justify-content: end;

  .invite-btn {
    width: 140px;
    height: 40px;
  }

  .cancel-btn {
    width: 85px;
    height: 40px;
  }
}


.tj-drawer-tabs-wrap {
  display: flex;
}

.invite-user-drawer-wrap {
  .card-header {
    flex-direction: column;
    display: flex;
    justify-content: space-between;
    padding: 0px !important;
  }

  .card-header-inner-wrap {
    justify-content: space-between;
    width: 100%;
    padding: 16px 20px;
    height: 64px;

  }

  .card-header-inner-wrap,
  .tj-drawer-tabs-container {
    display: flex;
  }

  .tj-drawer-tabs-container-outer {
    padding-top: 0px;
    gap: 10px;
    height: 68px;
  }

  .tj-drawer-tabs-container {
    padding: 2px;
    gap: 2px;

    width: 502px;
    height: 36px;
    background: var(--slate4);
    border-radius: 6px;

  }
}

.tj-drawer-tabs-btn {
  padding: 2px 4px;
  gap: 6px;
  width: 248px;
  height: 32px;
  box-shadow: 0px 1px 2px rgba(16, 24, 40, 0.05);
  border-radius: 4px;
  border: none;
  color: var(--slate11);
  display: flex;
  align-items: center;
  justify-content: center;
  background: var(--slate4);


  span {
    margin-left: 4px !important;
    font-weight: 500;

  }
}

.tj-drawer-tabs-btn-active {
  background: var(--base);
  color: var(--slate12);
}

.user-number-wrap {
  display: flex;
  flex-direction: column;
  align-items: center;
  padding: 8px;
  gap: 10px;
  width: 36px;
  height: 36px;
  background: var(--slate3);
  border-radius: 1000px;
}

.user-csv-template-wrap {
  display: flex;
  padding: 24px;
  gap: 14px;

  width: 486px;
  height: 152px;

  background: var(--orange3);

  border: 1px solid var(--orange6);
  border-radius: 6px;

  div {
    display: flex;
    flex-direction: column;

    p {
      margin-bottom: 12px;
    }

  }
}

.upload-user-form {
  display: flex;
  flex-direction: column;
  justify-content: center;
  align-items: center;
  padding: 60px 0px;
  gap: 36px;
  width: 486px;
  border: 2px dashed var(--indigo9);
  border-radius: 6px;
  align-items: center;
  margin: 24px auto;
  text-align: center;

  .select-csv-text {
    color: var(--indigo9);
    margin-bottom: 4px;
  }

  span {
    color: var(--slate11) !important;
  }
}

.download-template-btn {
  width: 184px;
  height: 32px;
  padding: 0px !important;
}

.csv-upload-icon-wrap {
  display: flex;
  flex-direction: row;
  justify-content: center;
  align-items: center;
  padding: 10px;
  gap: 10px;
  width: 64px;
  height: 64px;
  background: var(--indigo3);
  border-radius: 12px;
  margin: 0px auto 12px auto;
  cursor: pointer;
}

.user-csv-template-wrap {
  margin-top: 24px;
}


.manage-users-drawer-content-bulk {
  form {
    display: flex;
    flex-direction: column;
    justify-content: center;
    align-items: center;
  }

  .manage-users-drawer-content-bulk-download-prompt {
    display: flex;
    flex-direction: row !important;
    justify-content: center;
    align-items: flex-start !important;
  }
}


.manage-users-drawer-content {
  margin: 24px 32px;

  .invite-user-by-email {
    display: flex;
    flex-direction: column;
    justify-content: center;
    align-items: top;
  }

  .invite-user-by-email {
    display: flex;
  }

  .invite-email-body {
    width: 452px;

    input:not([type="checkbox"]) {
      padding: 6px 10px;
      height: 32px;
      color: var(--slate12);
    }
  }
}

.rmsc .item-renderer {
  align-items: center !important;
}

.tj-db-table {
  overflow-y: auto;
  height: 110px;

  table {
    border-collapse: collapse;
    width: 100%;
  }
}

.bounded-box {
  .sc-iwsKbI.lmGPCf {
    height: 100%;
    margin: auto;
    width: max-content;
    max-width: 100% !important;

    img {
      height: 100% !important;
    }

    .gVmiLs {
      width: auto !important;
    }
  }

  .css-tlfecz-indicatorContainer,
  .css-1gtu0rj-indicatorContainer {
    svg {
      width: 12px !important;
      height: 12px !important;
    }
  }

}

.sso-type-header {
  margin-left: 10px;
}

.groups-folder-list {
  padding: 6px 8px;
  gap: 40px;
  max-width: 188px;
  height: 32px;

  span {
    white-space: nowrap !important;
    overflow: hidden !important;
    text-overflow: ellipsis !important;
  }
}

.create-group-modal-footer {
  display: flex;
  align-items: center;
  gap: 8px;
  justify-content: end;
}

.add-users-button {
  width: 160px;
  height: 32px;
}

.sso-page-inputs {
  padding: 6px 10px;
  gap: 17px;
  width: 612px;
  height: 32px;
}

.workspace-settings-filter-wrap {
  background: var(--slate3);
  padding: 15px 16px;
  gap: 12px;
  width: 880px;
  height: 62px;
  border-right: 1px solid var(--slate7);
  border-top: 1px solid var(--slate7);
  border-left: 1px solid var(--slate7);
  box-shadow: 0px 1px 2px rgba(16, 24, 40, 0.05);
  border-top-left-radius: 6px;
  border-top-right-radius: 6px;
}


// users page
.css-1i2tit0-menu {
  margin: 0px !important;
  background: var(--base);
  box-shadow: 0px 4px 6px -2px #10182808 !important;

  .css-2kg7t4-MenuList {
    margin: 0px !important;
    padding: 0px !important;
    background: var(--base);
  }
}

.workspace-settings-nav-items {
  padding: 6px 8px;
  gap: 40px;
  width: 248px;
  height: 32px;
}

.new-app-dropdown {
  background: var(--base) !important;
  color: var(--slate12);
}

.workspace-variable-container-wrap {

  .card,
  thead {
    background: var(--base) !important;

    tr>th,
    tbody>tr>td {
      background: var(--base) !important;
    }
  }

}

.move-selected-app-to-text {
  p {
    white-space: nowrap;
    overflow: hidden;
    text-overflow: ellipsis;

    span {
      font-weight: 600;
    }
  }
}

.tj-org-dropdown {
  .dashboard-org-avatar {
    margin-right: 11px;
    display: flex;
    flex-direction: row;
    justify-content: center;
    align-items: center;
    padding: 7px 8px;
    gap: 10px;
    width: 34px;
    height: 34px;
    background: var(--slate4) !important;
    color: var(--slate9);
    border-radius: 6px;
  }

  .org-name {
    color: var(--slate12) !important;
    white-space: nowrap;
    overflow: hidden;
    text-overflow: ellipsis;
  }
}

.css-1q0xftk-menu {
  background-color: var(--base-black) !important;
  border: 1px solid hsl(197, 6.8%, 13.6%) !important;
  box-shadow: 0px 12px 16px -4px rgba(16, 24, 40, 0.08), 0px 4px 6px -2px rgba(16, 24, 40, 0.03) !important;

}

.css-4yo7x8-menu {
  background-color: var(--base) !important;
  border: 1px solid var(--slate3) !important;
  box-shadow: 0px 12px 16px -4px rgba(16, 24, 40, 0.08), 0px 4px 6px -2px rgba(16, 24, 40, 0.03) !important;
  border-radius: 6px !important;
}


.org-custom-select-header-wrap {
  border-bottom: 1px solid var(--slate5);
}

.btn-close:focus {
  box-shadow: none !important;
}

.template-card {
  padding: 16px;
  gap: 16px;
  min-width: 280px;
  max-width: 100%;
  height: 210px;
  background: var(--base);
  border: 1px solid var(--slate3);
  box-shadow: 0px 1px 2px rgba(16, 24, 40, 0.05);
  border-radius: 6px;
}

.see-all-temlplates-link {
  color: var(--indigo9) !important;
}

.template-card-img {
  padding: 0px;
  width: 100%;
  height: 77.5%;
  border-radius: 4px;
}

.confirm-dialogue-body {
  background: var(--base);
  color: var(--slate12);
}

.folder-header-icons-wrap {
  gap: 4px;
}

.tj-common-search-input {
  .input-icon-addon {
    padding-right: 8px;
    padding-left: 8px;

  }

  input {
    box-sizing: border-box;
    display: flex;
    flex-direction: row;
    align-items: center;
    padding: 4px 8px !important;
    gap: 16px;
    width: 248px !important;
    height: 28px !important;
    background: var(--base);
    border: 1px solid var(--slate7);
    border-radius: 6px;
    color: var(--slate12);
    padding-left: 33px !important;


    ::placeholder {
      color: var(--slate9);
      margin-left: 5px !important;
      padding-left: 5px !important;
      background-color: red !important;
    }

    &:hover {
      background: var(--slate2);
      border: 1px solid var(--slate8);
    }

    &:active {
      background: var(--indigo2);
      border: 1px solid var(--indigo9);
      box-shadow: 0px 0px 0px 2px #C6D4F9;
      outline: none;
    }

    &:focus-visible {
      background: var(--slate2);
      border: 1px solid var(--slate8);
      border-radius: 6px;
      outline: none;
      padding-left: 12px !important;
    }

    &:disabled {
      background: var(--slate3);
      border: 1px solid var(--slate7);
    }
  }


}

.search-icon-wrap {
  display: flex;
  flex-direction: row;
  justify-content: center;
  align-items: center;
  padding: 7px;
  gap: 8px;
  width: 28px;
  height: 28px;
  background: var(--base);
  border: 1px solid var(--slate7);
  border-radius: 6px;
  cursor: pointer;
}

.sidebar-list-wrap {
  margin-top: 24px;
  padding: 0px 20px 20px 20px;
  height: calc(100vh - 180px);
  overflow: auto;

  span {
    letter-spacing: -0.02em;
  }
}

.drawer-footer-btn-wrap,
.variable-form-footer {
  display: flex;
  flex-direction: row;
  justify-content: flex-end;
  align-items: center;
  padding: 24px 32px;
  gap: 8px;
  height: 88px;
  border-top: 1px solid var(--slate5);
  background: var(--base);
}

.drawer-card-title {
  padding: 16px;
  border-bottom: 1px solid var(--slate5);

  h3 {
    margin-bottom: 0px !important;
  }
}

.drawer-card-wrapper,
.variable-form-wrap {
  min-height: 100vh;
  display: grid;
  grid-template-rows: auto 1fr auto;
}

.add-new-datasource-header-container {
  margin-bottom: 24px;
  padding-top: 4px;
}

.folder-list-group-item {
  color: var(--slate12) !important;
}

.table-list-item,
.table-name {
  color: var(--slate12) !important;
}

// targetting all react select dropdowns

.css-1i2tit0-menu .css-2kg7t4-MenuList {
  div {
    background-color: var(--base-black);

    &:hover {
      background-color: hsl(198, 6.6%, 15.8%);
      ;
    }
  }
}

.css-ob45yj-menu .css-2kg7t4-MenuList {
  div {
    background-color: var(--base);

    &:hover {
      background-color: var(--slate4);
      ;
    }
  }
}

.selected-ds.row>img {
  padding: 0 !important;
}

.tj-user-table-wrapper {
  height: calc(100vh - 270px); //52+64+40+32+20+62
  overflow-y: auto;
  background: var(--base);
  border-right: 1px solid var(--slate7);
  border-bottom: 1px solid var(--slate7);
  border-left: 1px solid var(--slate7);
  box-shadow: 0px 1px 2px rgba(16, 24, 40, 0.05);
  border-bottom-left-radius: 6px;
  border-bottom-right-radius: 6px;

}

.user-filter-search {
  padding: 6px 10px;
  gap: 16px;
  width: 312px;
  height: 32px;
  background: var(--base);
  border: 1px solid var(--slate7);
  border-radius: 6px;

  &::placeholder {
    color: var(--slate9);
  }
}



//TJ APP INPUT
.tj-app-input {
  display: flex;
  flex-direction: column;
  font-family: 'IBM Plex Sans';
  font-style: normal;
  position: relative;

  .text-danger {
    font-weight: 400 !important;
    font-size: 10px !important;
    line-height: 16px !important;
    color: var(--tomato10) !important;
  }

  label {
    font-family: 'IBM Plex Sans';
    font-style: normal;
    font-weight: 500;
    font-size: 12px;
    line-height: 20px;
    display: flex;
    align-items: center;
    color: var(--slate12);
    margin-bottom: 4px;
  }

  input.form-control,
  textarea,
  .form-control {
    gap: 16px !important;
    background: var(--base) !important;
    border: 1px solid var(--slate7) !important;
    border-radius: 6px !important;
    margin-bottom: 4px !important;
    color: var(--slate12) !important;
    transition: none;


    &:hover {
      background: var(--slate1) !important;
      border: 1px solid var(--slate8) !important;
      -webkit-box-shadow: none !important;
      box-shadow: none !important;
      outline: none;
    }

    &:focus-visible {
      background: var(--indigo2) !important;
      border: 1px solid var(--indigo9) !important;
      box-shadow: none !important;
    }

    &.input-error-border {
      border-color: #DB4324 !important;
    }

    &:-webkit-autofill {
      box-shadow: 0 0 0 1000px var(--base) inset !important;
      -webkit-text-fill-color: var(--slate12) !important;

      &:hover {
        box-shadow: 0 0 0 1000px var(--slate1) inset !important;
        -webkit-text-fill-color: var(--slate12) !important;
      }

      &:focus-visible {
        box-shadow: 0 0 0 1000px var(--indigo2) inset !important;
        -webkit-text-fill-color: var(--slate12) !important;
      }
    }


  }

}

.tj-app-input-wrapper {
  display: flex;

  .eye-icon {
    position: absolute;
    right: 8px;
    top: 5px;
    cursor: pointer;
  }

  .form-control {
    padding-right: 2.2rem;
  }
}



.tj-sub-helper-text {
  font-weight: 400;
  font-size: 10px;
  line-height: 16px;
}

.tj-input-success {
  color: var(--grass10);
}

.tj-input-warning {
  color: var(--orange10);
}

.tj-input-helper {
  color: var(--slate11);
}

.tj-input-error {
  color: var(--tomato10);
}

.tj-input-error-state {
  border: 1px solid var(--tomato9);
}

// TJ APP INPUT END

.search-input-container {
  display: flex;
}

// sidebar styles inside editor :: temporary
.theme-dark,
.dark-theme {
  .codehinter.alert-component.workspace-variables-alert-banner {
    color: #ffecbb !important;
    background-color: #3a3f41 !important;
    border-color: #4d5156 !important;
  }
}

.tj-db-table {
  table {
    max-width: calc(100% - 28px);
  }

  .datatable {
    position: relative;
  }
}

.add-row-btn-database {
  position: absolute;
  top: 0;
  right: -28px;
  width: 28px;
  height: 28px;
  background: var(--slate7);
  border-width: 0px 1px 1px 1px;
  border-style: solid;
  border-color: var(--slate4);
  border-radius: 0px !important;
}

.add-col-btn-database {
  position: absolute;
  top: 28;
  left: 0px;
  width: 28px;
  height: 28px;
  background: var(--slate7);
  border-width: 0px 1px 1px 1px;
  border-style: solid;
  border-color: var(--slate4);
  border-radius: 0px !important;
}

// custom styles for users multiselect in manage users
.manage-groups-users-multiselect {
  gap: 17px;
  width: 440px;
  height: 32px;
  background: var(--base);
  border-radius: 6px;

  .dropdown-heading {
    height: 32px;
    padding: 6px 10px;
  }

  .dropdown-container {
    background: var(--base);
    border: 1px solid var(--slate7) !important;
  }

  .dropdown-content {
    border: 1px solid var(--slate3);
    box-shadow: 0px 12px 16px -4px rgba(16, 24, 40, 0.08), 0px 4px 6px -2px rgba(16, 24, 40, 0.03);
    border-radius: 6px;

    .search {
      input {
        background-color: var(--base);
        color: var(--slate12);
      }
    }
  }

  .rmsc,
  .dropdown-content,
  .panel-content,
  .search {
    background: var(--base) !important;
  }

  .options {
    .select-item {
      color: var(--slate12);

      &:hover {
        background: var(--slate4);
        border-radius: 6px;
      }
    }
  }
}

.select-search__options {
  .item-renderer {
    display: flex !important;
    justify-content: space-between;
    padding: 20px;
    cursor: pointer;
    flex-direction: row;

    div:first-child {
      display: flex;
    }

    p {
      margin-bottom: 0px !important;
      color: var(--slate12);
    }

    span {
      color: var(--slate11);
    }

    p,
    span {
      font-weight: 400;
      font-size: 12px;
      line-height: 20px;
    }
  }
}

.create-new-app-dropdown {
  .button:first-child {
    padding: 0 !important;
  }

  .dropdown-toggle::after {
    border: none !important;
    content: url("data:image/svg+xml,%3Csvg width='25' height='25' viewBox='0 0 25 25' fill='none' xmlns='http://www.w3.org/2000/svg'%3E%3Cpath fill-rule='evenodd' clip-rule='evenodd' d='M10.5 7.03906C10.5 6.34871 11.0596 5.78906 11.75 5.78906C12.4404 5.78906 13 6.34871 13 7.03906C13 7.72942 12.4404 8.28906 11.75 8.28906C11.0596 8.28906 10.5 7.72942 10.5 7.03906ZM10.5 12.0391C10.5 11.3487 11.0596 10.7891 11.75 10.7891C12.4404 10.7891 13 11.3487 13 12.0391C13 12.7294 12.4404 13.2891 11.75 13.2891C11.0596 13.2891 10.5 12.7294 10.5 12.0391ZM11.75 15.7891C11.0596 15.7891 10.5 16.3487 10.5 17.0391C10.5 17.7294 11.0596 18.2891 11.75 18.2891C12.4404 18.2891 13 17.7294 13 17.0391C13 16.3487 12.4404 15.7891 11.75 15.7891Z' fill='%23fff'/%3E%3C/svg%3E%0A");
    transform: rotate(360deg);
    width: 14px;
    margin: 0 !important;
    display: flex;
    align-items: center;
    justify-content: center;
    padding: 8px 0px 0px 0px;
  }
}

.sso-page-loader-card {
  background-color: var(--slate2) !important;
  height: 100%;

  .card-header {
    background-color: var(--slate2) !important;
  }
}

.workspace-nav-list-wrap {
  padding: 4px 20px 20px 20px;
  height: calc(100vh - 116px) !important;
}

.upload-user-form span.file-upload-error {
  color: var(--tomato10) !important;
  margin-top: 12px 0px 0px 0px;
}

.tj-onboarding-phone-input {
  width: 392px !important;
  height: 40px;
  padding: 8px 12px;
  gap: 8px;
  margin-bottom: 12px;
  background: #FFFFFF;
  border: 1px solid #D7DBDF !important;
  border-radius: 0px 4px 4px 0px !important;

  &:hover {
    border: 1px solid #466BF2 !important;
  }
}

.tj-onboarding-phone-input-wrapper {
  margin-bottom: 12px;
}

.theme-dark {
  .tj-onboarding-phone-input-wrapper {
    .flag-dropdown {
      background-color: #1f2936 !important;

      .country-list {
        background-color: #1f2936 !important;
        background: #1f2936;

        li {
          .country .highlight {
            background-color: #3a3f42;
            color: #000 !important;

            div {
              .country-name {
                color: #6b6b6b !important;
              }
            }

          }

          &:hover {
            background-color: #2b2f31;
          }

        }
      }
    }

  }

  .react-tel-input .country-list .country.highlight {
    color: #6b6b6b;
  }
}

#global-settings-popover {
  padding: 24px;
  gap: 20px;
  max-width: 377px !important;
  height: 316px !important;
  background: #FFFFFF;
  border: 1px solid #E6E8EB;
  box-shadow: 0px 32px 64px -12px rgba(16, 24, 40, 0.14);
  border-radius: 6px;
  margin-top: -13px;


  .input-with-icon {
    justify-content: end;
  }

  .form-check-input {
    padding-right: 8px;
  }

  .global-popover-div-wrap-width {
    width: 156px !important;
  }

  .form-switch {
    margin-bottom: 20px;
  }

  .global-popover-div-wrap {
    padding: 0px;
    gap: 75px;
    width: 329px;
    height: 32px;
    margin-bottom: 20px !important;
    justify-content: space-between;

    &:last-child {
      margin-bottom: 0px !important;
    }
  }
}

.global-popover-text {
  font-family: 'IBM Plex Sans';
  font-style: normal;
  font-weight: 500;
  font-size: 12px;
  line-height: 20px;
  color: #11181C;


}

.maximum-canvas-width-input-select {
  padding: 6px 10px;
  gap: 17px;
  width: 60px;
  height: 32px;
  background: #FFFFFF;
  border: 1px solid #D7DBDF;
  border-radius: 0px 6px 6px 0px;
}

.maximum-canvas-width-input-field {
  padding: 6px 10px;
  gap: 17px;
  width: 97px;
  height: 32px;
  background: #FFFFFF;
  border: 1px solid #D7DBDF;
  border-top-left-radius: 6px;
  border-bottom-left-radius: 6px;
  border-right: none !important;


}

.canvas-background-holder {
  padding: 6px 10px;
  gap: 6px;
  width: 120px;
  height: 32px;
  background: #FFFFFF;
  display: flex;
  align-items: center;
  border: 1px solid #D7DBDF;
  border-radius: 6px;
  flex-direction: row;
}

.export-app-btn {
  flex-direction: row;
  justify-content: center;
  align-items: center;
  padding: 6px 16px;
  gap: 6px;
  width: 158px;
  height: 32px;
  font-family: 'IBM Plex Sans';
  font-style: normal;
  font-weight: 600;
  font-size: 14px;
  line-height: 20px;
  color: #3E63DD;
  background: #F0F4FF;
  border-radius: 6px;
  border: none;
}

.tj-btn-tertiary {
  padding: 10px 20px;
  gap: 8px;
  width: 112px;
  height: 40px;
  background: #FFFFFF;
  border: 1px solid #D7DBDF;
  border-radius: 6px;

  &:hover {
    border: 1px solid #C1C8CD;
    color: #687076;
  }

  &:active {
    border: 1px solid #11181C;
    color: #11181C;
  }
}

.export-table-button {

  display: flex;
  align-items: center;
  justify-content: center;
}


#global-settings-popover.theme-dark {
  background-color: $bg-dark-light  !important;
  border: 1px solid #2B2F31;

  .global-popover-text {
    color: #fff !important;
  }

  .maximum-canvas-width-input-select {
    background-color: $bg-dark-light  !important;
    border: 1px solid #324156;
    color: $white;
  }

  .export-app-btn {
    background: #192140;
  }

  .fx-canvas div {
    background-color: transparent !important;
  }
}

.released-version-popup-container {
  width: 100%;
  position: absolute;
  display: flex;
  justify-content: center;
  top: 55px;

  .released-version-popup-cover {
    width: 250px;
    height: fit-content;
    margin: 0;
    z-index: 1;

    .popup-content {
      background-color: #121212;
      padding: 16px 18px 0px 16px;
      border-radius: 6px;

      p {
        font-size: 14px;
        font-family: IBM Plex Sans;
        color: #ECEDEE;
      }
    }
  }

  .error-shake {
    animation: shake 0.82s cubic-bezier(.36, .07, .19, .97) both;
    transform: translate3d(0, 0, 0);
    backface-visibility: hidden;
    perspective: 10000px;
  }

  @keyframes shake {

    10%,
    90% {
      transform: translate3d(-1px, 0, 0);
    }

    20%,
    80% {
      transform: translate3d(2px, 0, 0);
    }

    30%,
    50%,
    70% {
      transform: translate3d(-4px, 0, 0);
    }

    40%,
    60% {
      transform: translate3d(4px, 0, 0);
    }
  }

}

.profile-page-content-wrap {
  background-color: var(--slate2);
  padding-top: 40px;
}

.profile-page-card {
  background-color: var(--base);
  border-radius: 6px;
}

.all-apps-link-cotainer {
  border-radius: 6px !important;
}

.workspace-variable-table-card {
  height: calc(100vh - 208px);
}

.workspace-constant-table-card {
  margin: 0 auto;
  width: 880px;
  min-height: calc(100vh - 308px);

  .empty-state-org-constants {
    padding-top: 5rem;
  }

  .workspace-constant-card-body {
    min-height: calc(100vh - 408px);
  }

  .constant-table-card {
    min-height: 370px;
  }

  .card-footer {
    border-top: none !important;
  }

  .left-menu .tj-list-item {
    width: 148px
  }
}



.variables-table-wrapper {
  tr {
    border-width: 0px !important;
  }
}

.constant-table-wrapper {
  tr {
    border-width: 0px !important;
  }
}

.home-page-content-container {
  max-width: 880px;
}

@media only screen and (min-width: 1584px) and (max-width: 1727px) {

  .edit-button,
  .launch-button {
    width: 113px !important;
  }
}



@media only screen and (max-width: 1583px) and (min-width: 1312px) {

  .homepage-app-card-list-item {
    max-width: 264px;

    .edit-button,
    .launch-button {
      width: 109px !important;
    }
  }

}

@media only screen and (min-width: 1728px) {

  .homepage-app-card-list-item {
    max-width: 304px;

    .edit-button,
    .launch-button {
      width: 129px !important;
    }
  }

  .home-page-content-container {
    max-width: 976px;
  }

  .liner {
    width: 976px;
  }
}

@media only screen and (max-width: 992px) {
  .homepage-app-card-list-item-wrap {
    display: flex;
    justify-content: center;
    margin-left: auto;
    margin-right: auto;
    width: 100%;
    margin-top: 22px;
  }

  .homepage-app-card-list-item {
    max-width: 304px !important;
    flex-basis: 100%;

    .edit-button,
    .launch-button {
      width: 129px !important;
    }
  }
}

@media only screen and (min-width: 993px) and (max-width: 1311px) {
  .home-page-content-container {
    max-width: 568px;
  }

  .homepage-app-card-list-item-wrap {
    row-gap: 20px;
  }

  .homepage-app-card-list-item {
    max-width: 269px;
    flex-basis: 100%;

    .edit-button,
    .launch-button {
      width: 111.5px !important;
    }
  }

  .liner {
    width: 568px;
  }
}

.tj-docs-link {
  color: var(--indigo9) !important;
  text-decoration: none;
  list-style: none;
}

.datasource-copy-button {
  width: 87px;
  height: 32px;
}

.datasource-edit-btn {
  height: 27px;
  margin-left: 12px;
}

.datasource-edit-modal {

  .modal-content,
  .modal-body,
  .modal-header,
  .modal-title,
  .modal-body-content,
  .modal-sidebar,
  .card {
    background-color: var(--base) !important;
    color: var(--slate12) !important;
    border-color: var(--slate5) !important;
  }

  .datasource-modal-sidebar-footer {
    .footer-text {
      color: var(--slate12) !important;
    }
  }

  .form-control-plaintext {
    color: var(--slate12) !important;
  }

  .card {
    &:hover {
      background-color: var(--slate2) !important;
    }
  }
}

.org-edit-icon {
  width: 28px;
  height: 28px;
  border-radius: 6px;
  display: flex;
  justify-content: center;
  align-items: center;

  svg {
    height: 14px;
    width: 14px;
  }
}

.marketplace-body {
  height: calc(100vh - 64px) !important;
  overflow-y: auto;
  // background: var(--slate2);
}

.plugins-card {
  background-color: var(--base);
  border: 1px solid var(--slate3);
  box-shadow: 0px 1px 2px rgba(16, 24, 40, 0.05);
  border-radius: 6px;

  .card-body-alignment {
    min-height: 145px;
    display: flex;
    flex-direction: column;
    justify-content: space-between;
  }
}

.template-source-name {
  color: var(--slate12) !important;
}

.marketplace-install {
  color: var(--indigo9);
}

.popover {
  .popover-arrow {
    display: none;
  }
}

.shareable-link {
  .input-group {
    .input-group-text {
      border-color: var(--slate7);
      color: var(--slate12);
      background-color: var(--slate3);
    }

    .app-name-slug-input {
      input {
        border-color: var(--grass9);
      }
    }
  }

  .input-group {
    display: flex;

    .tj-app-input textarea {
      width: 600px;
      border-radius: 0px !important;
      margin-bottom: 0px !important;
      background-color: #efefef4d;
      color: #545454;
    }
  }
}

.confirm-dialogue-modal {
  background: var(--base);

  .modal-header {
    background: var(--base);
    color: var(--slate12);
    border-bottom: 1px solid var(--slate5);
  }
}

.theme-dark {
  .icon-widget-popover {
    .search-box-wrapper input {
      color: #f4f6fa !important;
    }

    .search-box-wrapper input:focus {
      background-color: #1c252f !important;
    }
  }

  .shareable-link {
    .tj-app-input textarea {
      background-color: #5e656e !important;
      color: #f4f6fa !important;
      border: none !important;
    }
  }

  .icon-widget-popover {
    .search-box-wrapper .input-icon-addon {
      min-width: 2.5rem !important;
    }

    .search-box-wrapper input {
      color: var(--slate12) !important;
    }
  }

  .shareable-link-container,
  .app-slug-container {
    .field-name {
      color: var(--slate-12) !important;
    }

    input.slug-input {
      background: #1f2936 !important;
      color: #f4f6fa !important;
      border-color: #324156 !important;
    }

    .applink-text {
      background-color: #2b394b !important;
    }

    .input-group-text {
      background-color: #2b394b !important;
    }

    .tj-text-input {
      border-color: #324156 !important;
    }

    .input-with-icon {
      .form-control {
        background-color: #1f2936 !important;
        border-color: #3E4B5A !important;
        color: #fff !important;
      }
    }
  }

}

.dark-theme {
  .manage-app-users-footer {
    .default-secondary-button {
      background-color: var(--indigo9);
      color: var(--base-black);
    }
  }
}

.break-all {
  word-break: break-all;
}

.workspace-folder-modal {
  .tj-text-input.dark {
    background: #202425;
    border-color: var(--slate7) !important;
  }
}

.slug-ellipsis {
  white-space: nowrap;
  overflow: hidden;
  text-overflow: ellipsis;
  width: 150px;
}

.app-slug-container,
.shareable-link-container,
.workspace-folder-modal {
  .tj-app-input {
    padding-bottom: 0px !important;
  }

  .label {
    font-weight: 400;
    font-size: 10px;
    height: 0px;
    padding: 4px 0px 16px 0px;
  }

  .tj-input-error {
    color: var(--tomato10);
  }

  .tj-text-input {
    width: auto !important;
    background: var(--slate3);
    color: var(--slate9);
    height: auto !important;
    margin-bottom: 5px;
    border-color: var(--slate7);

    &:hover {
      box-shadow: none;
    }

    &:active {
      border: 1px solid #D7DBDF;
      box-shadow: none;
    }
  }

  .input-with-icon {
    flex: none;

    .icon-container {
      right: 20px;
      top: calc(50% - 13px);
    }
  }

  .label-info {
    color: #687076;
  }

  .label-success {
    color: #3D9A50;
  }


  .workspace-spinner {
    color: #889096 !important;
    width: 16px;
    height: 16px;
    align-self: center;
  }

  .cancel-btn {
    color: var(--indigo9);
  }
}

.confirm-dialogue-modal {
  background: var(--base);
}

.table-editor-component-row {
  .rdt.cell-type-datepicker {
    margin-top: 0;
  }

  .has-multiselect {
    .select-search-input {
      margin-bottom: 0;
    }
  }
}

.theme-dark .card-container {
  background-color: #121212 !important
}

.version-select {
  .react-select__menu {
    .react-select__menu-list {
      max-height: 150px;
    }
  }
}

.generate-cell-value-component-div-wrapper {

  .form-control-plaintext:focus-visible {
    outline-color: #dadcde;
    border-radius: 4px;
  }

  .form-control-plaintext:hover {
    outline-color: #dadcde;
    border-radius: 4px;
  }
}

.dark-theme {
  .generate-cell-value-component-div-wrapper {

    .form-control-plaintext:focus-visible {
      filter: invert(-1);
    }

    .form-control-plaintext:hover {
      filter: invert(-1);
    }
  }
}

.app-slug-container,
.workspace-folder-modal {
  .tj-app-input {
    padding-bottom: 0px !important;

    .is-invalid {
      border-color: var(--tomato10) !important;
    }

    .is-invalid:focus {
      border-color: var(--tomato10) !important;
    }
  }

  .tj-input-error {
    height: 32px;
    color: var(--tomato10);
    font-weight: 400;
    font-size: 10px;
    height: 0px;
    padding: 4px 0px 16px 0px;
  }
}

.jet-container-loading {
  margin: 0 auto;
  justify-content: center;
  align-items: center;
}

.jet-container-json-form {
  padding: 20px;

  .DateRangePickerInput {
    width: 100% !important;
  }

  .dropzone {
    aside {
      width: 100% !important;
    }
  }

  fieldset {
    width: 100%;

    .json-form-wrapper {
      margin-bottom: 4px;

      .widget-button {
        button {
          width: auto !important;
          min-width: 140px !important;
        }
      }
    }
  }
}

.freeze-scroll {
  #real-canvas {
    overflow: hidden;
  }
}

.badge-warning {
  background-color: var(--amber7) !important;
}

.workspace-variables-alert-banner {
  width: inherit;
  background-color: #FFF9ED;
  border-color: #FFE3A2;
  margin-bottom: 0px;
  padding: 8px 16px;
  border-radius: 0px;
  display: flex;
  justify-content: space-between;
  align-items: center;
  color: var(--amber8);
  font-size: 12px;
  font-weight: 500;
  line-height: 16px;
  letter-spacing: 0.4px;
  text-align: left;
  box-shadow: 0px 1px 2px rgba(16, 24, 40, 0.05);
  border-radius: 6px;
}

.alert-banner-type-text {
  font-size: 12px;
  font-weight: 500;
  line-height: 16px;
  letter-spacing: 0.4px;
  text-align: left;
}

.tj-app-input .alert-component.workspace-variables-alert-banner {
  color: var(--amber8);
  border-color: var(--amber3);
}

.form-label-restricted {
  display: none;
}


#tooltip-for-org-constant-cell,
#tooltip-for-org-input-disabled {
  padding: 12px 16px !important;
  white-space: pre-line !important;
  max-width: 500px !important;
  z-index: 1 !important;

  .react-tooltip-arrow {
    background: inherit !important;
  }
}

.query-rename-input {

  &:focus,
  &:active {
    box-shadow: 0px 0px 0px 2px #C6D4F9;
    border: 1px solid var(--light-indigo-09, var(--indigo9));
  }
}

.btn-query-panel-header {
  height: 28px;
  width: 28px;
  display: flex;
  align-items: center;
  justify-content: center;
  border-radius: 6px;
  background-color: transparent;
  border: none;

  &.active {
    background-color: var(--slate5) !important;
  }

  &:hover,
  &:focus {
    background-color: var(--slate4) !important;
  }
}

.tj-scrollbar {

  ::-webkit-scrollbar,
  &::-webkit-scrollbar {
    width: 16px;
    border-radius: 8px;
  }

  ::-webkit-scrollbar-thumb,
  &::-webkit-scrollbar-thumb {
    border: 4px solid var(--base);
    border-radius: 8px;
    background-color: var(--slate4) !important;
  }

  ::-webkit-scrollbar-track,
  &::-webkit-scrollbar-track {
    background-color: var(--base);
  }

}

.form-check>.form-check-input:not(:checked) {
  background-color: var(--base);
  border-color: var(--slate7);
}

/*
* remove this once whole app is migrated to new styles. use only `theme-dark` class everywhere. 
* This is added since some of the pages are in old theme and making changes to `theme-dark` styles can break UI style somewhere else 
*/
.tj-dark-mode {
  background-color: var(--base) !important;
  color: var(--base-black) !important;
}

.tj-list-btn {
  border-radius: 6px;

  &:hover {
    background-color: var(--slate4);
  }

  &.active {
    background-color: var(--slate5);
  }
}

.tj-list-option {
  &.active {
    background-color: var(--indigo2);
  }
}

.runjs-parameter-badge {
  max-width: 140px;
}

.release-buttons {
  .release-button {
    display: flex;
    padding: 4px 12px;
    align-items: center;
    gap: 8px;
    flex: 1 0 0;
    width: 84px;
    height: 28px;
    cursor: pointer;
  }

  .released-button {
    background-color: #F1F3F5;
    color: #C1C8CD;
  }
}

.modal-divider {
  border-top: 1px solid #dee2e6;
  padding: 10px;
}

.dark-theme-modal-divider {
  border-top: 1px solid var(--slate5) !important;
  padding: 10px;

  .nav-item {
    background-color: transparent !important;
  }
}

.app-slug-container {
  .label {
    font-size: 9px !important;
  }
}

.shareable-link-container {
  .copy-container {
    width: 0px;
    margin-right: -12px;
  }

  .form-check-label {
    font-size: 12px;
    margin-left: 8px;
    color: var(--base-slate-12);
  }

  .label-success,
  .label-updated,
  .tj-input-error,
  .label-info {
    font-size: 10px;
    padding-top: 10px;
  }

  .input-with-icon {
    .form-control {
      height: 100%;
      border-radius: 0px !important;
      padding-right: 40px;
    }

    .is-invalid:focus {
      border-color: var(--tomato9) !important;
    }

    .icon-container {
      right: 12px;
      top: calc(50% - 11px);

      .spinner-border {
        width: 20px;
        height: 20px;
      }
    }
  }

  .input-group-text {
    background: var(--slate3);
    color: var(--slate9);
  }
}

.manage-app-users-footer {
  padding-bottom: 20px;
  margin-top: 18px;

  .default-secondary-button {
    width: auto !important;
    padding: 18px;
  }

}

.share-disabled {
  opacity: 0.4;
}

// Editor revamp styles
.main-wrapper {
  .editor {
    .header>.navbar {
      background-color: var(--base) !important;
      border-bottom: 1px solid var(--slate5);
      z-index: 10;
    }
  }
}

.component-image-wrapper {
  background-color: var(--slate3) !important;
  border-radius: 6px;
}

.components-container {
  margin-left: 16px;
  margin-right: 16px;
}

.draggable-box-wrapper {
  height: 86px;
  width: 72px;
  margin-bottom: 4px;
}

.component-card-group-wrapper {
  display: flex;
  flex-wrap: wrap;
  column-gap: 22px;
}

.component-card-group-container {
  display: flex;
  row-gap: 12px;
  flex-direction: column;
  padding-bottom: 12px;
  padding-top: 12px;
}

.widgets-manager-header {
  color: var(--slate12);
  font-size: 14px;
  font-style: normal;
  font-weight: 500;
  line-height: 20px;
  /* 142.857% */
  margin-top: 16px;
  margin-bottom: 12px;
}

.components-container {
  .tj-input {
    margin-bottom: 16px;
  }
}

.tj-widgets-search-input {
  width: 266px;
  height: 32px;
  border-radius: 6px;
  background-color: var(--base) !important;
  font-size: 12px;
  font-style: normal;
  font-weight: 400;
  line-height: 20px;
}

.release-button {
  color: var(--indigo-01, #FDFDFE);
  font-family: IBM Plex Sans;
  font-size: 12px;
  font-style: normal;
  font-weight: 600;
  line-height: 20px;
  /* 166.667% */
  display: flex;
  padding: 4px 12px;
  align-items: center;
  gap: 8px;
  flex: 1 0 0;
}

.editor-header-icon {
  border-radius: 6px;
  border: 1px solid var(--bases-transparent, rgba(255, 255, 255, 0.00));
  background: var(--indigo3);
  display: flex;
  padding: 7px;
  justify-content: center;
  align-items: center;
  gap: 8px;
  height: 28px;
  width: 28px;
}

.tj-header-avatar {
  display: flex;
  font-weight: 500;
  width: 27px;
  height: 26px;
  padding: 4px 6px;
  flex-direction: column;
  justify-content: center;
  align-items: center;
  gap: 10px;
  flex-shrink: 0;
  margin-bottom: 0px !important;
  border-radius: 100% !important;
  margin-left: -8px;
  background-color: var(--slate5) !important;
  color: var(--slate10) !important
}

.undo-redo-container {
  position: absolute;
  top: 10px;
  display: flex;
  right: 222px;
  justify-content: center;
  align-items: center;
  height: 28px;
  gap: 2px;

  div {
    display: flex;
    justify-content: center;
    align-items: center;
    height: 28px;
    width: 28px;
    border-radius: 6px;
  }
}

.sidebar-panel-header {
  color: var(--slate12);
  padding-left: 4px;
}

.modal-content {
  background: var(--base);
  color: var(--slate12);
}

.main-editor-canvas {
  background-color: var(--base);
}

.event-manager-popover {
  border: none;
  /* Shadow/03 */
  box-shadow: 0px 4px 6px -2px rgba(16, 24, 40, 0.03), 0px 12px 16px -4px rgba(16, 24, 40, 0.08);

  .popover-body {
    background-color: var(--base);
    color: var(--slate12);
    border: 1px solid var(--slate3, #F1F3F5);
    border-radius: 6px;
  }

}

.copilot-toggle {
  font-family: IBM Plex Sans;
  font-size: 12px;
  font-style: normal;
  font-weight: 500;
  background-color: transparent !important;
  display: flex;
  align-items: center;
}

.copilot-codehinter-wrap {
  .CodeMirror.cm-s-monokai.CodeMirror-wrap {
    border-radius: 0px;
  }
}

.avatar-list-stacked {
  display: flex;
}

.avatar-list-stacked .avatar {
  margin-right: 0px !important;
}

.navbar-right-section {
  border-left: 1px solid var(--slate5);
}

.modal-header {
  background-color: var(--base);
  border-bottom: 1px solid var(--slate5);
}

.sidebar-debugger {
  .nav-item {
    button:hover {
      border-top-color: transparent;
      border-left-color: transparent;
      border-right-color: transparent;
    }
  }
}

.tj-app-version-text {
  color: var(--pink9);
}

.left-sidebar-comments {
  position: absolute;
  left: 0;
  bottom: 48px;
}

.popover-body {
  background-color: var(--base);
  color: var(--slate12);
  border-radius: 6px;
}

.popover {
  border: none;
  border-radius: 6px;
  border: 1px solid var(--slate3, #F1F3F5);
  background: var(--slate1, #FBFCFD);
  box-shadow: 0px 2px 4px -2px rgba(16, 24, 40, 0.06), 0px 4px 8px -2px rgba(16, 24, 40, 0.10);
}

.canvas-codehinter-container {
  .sketch-picker {
    left: 70px !important;
    top: 207px;
  }
}

.debugger-card-body {
  margin-top: 8px;
  margin-bottom: 16px;
  padding: 0px 16px;
}

.left-sidebar-header-btn {
  background-color: var(--base) !important;
  width: 28px;
  height: 28px;
  padding: 7px !important;

  &:focus-visible {
    border: none !important;
    outline: none !important;
    box-shadow: none !important;
  }
}

.navbar-seperator {
  border: 1px solid var(--slate5, #2B2F31);
  background: var(--slate1, #151718);
  width: 1px;
  height: 19px;
  margin-left: 8px;
  margin-right: 8px;
}

.CodeMirror {
  background: var(--base);
  font-size: 12px;
}

.color-picker-input {
  position: relative;
  height: 36px;
  background-color: var(--slate1);
  border: 1px solid var(--slate7);
  border-radius: 6px;

  &:hover {
    background-color: var(--slate4);
    border: 1px solid var(--slate8);

  }
}

#popover-basic-2 {

  .sketch-picker {
    left: 7px;
    width: 170px !important;
  }
}

.custom-gap-8 {
  gap: 8px;
}

.color-slate-11 {
  color: var(--slate11) !important;
}

.custom-gap-6 {
  gap: 6px
}

.custom-gap-2 {
  gap: 2px
}

// ToolJet Database buttons

.ghost-black-operation {
  border: 1px solid transparent !important;
  padding: 4px 10px;
}

.custom-gap-2 {
  gap: 2px
}

.custom-gap-4 {
  gap: 4px;
}

.text-black-000 {
  color: var(--text-black-000) !important;
}

.custom-gap-12 {
  gap: 12px
}

#inspector-tabpane-properties {
  .accordion {
    .accordion-item:last-child {
      border-bottom: none !important;
    }
  }
}
<<<<<<< HEAD

.tj-text-input-widget {
  border: 1px solid var(--tj-text-input-widget-border-default);
  background-color: var(--tj-text-input-widget-field-default);
  width: 100%;

  &.is-invalid {
    border: 1px solid var(--tj-text-input-widget-error) !important; // For example, a red border for invalid input
  }

  &:hover {
    background-color: var(--tj-text-input-widget-hover) !important;
  }

  &:focus {
    // box-shadow: 0px 0px 0px 4px #DFE3E6 !important;
    outline: none !important;
    border: 1px solid var(--tj-text-input-widget-border-clicked);

  }

  &:active {
    box-shadow: 0px 0px 0px 1px rgba(62, 99, 221, 0.30) !important;
    border: 1px solid var(--tj-text-input-widget-border-clicked) !important;
    outline: none !important;
  }

  &::placeholder {
    color: #7E868C;
  }
}

.icon-style-container {
  width: 142px;
  height: 32px;
  display: flex;
  align-items: center;
  border-radius: 6px;
  padding: 2px;
}

.visibility-eye {
  position: absolute;
  top: 50%;
  right: -5px;
  transform: translate(-50%, -50%);
}

.label-hinter-margin {
  margin-bottom: 4px;
}

.accordion-header {
  height: 52px;
}

.code-hinter {
  min-height: 32px !important;
}

.CodeMirror-sizer {
  // height: 30px !important;
  display: flex;
  align-items: center;
  min-height: 32px !important;
}

.CodeMirror-placeholder {
  min-width: 265px !important;
}
=======
>>>>>>> 4d07cea8
<|MERGE_RESOLUTION|>--- conflicted
+++ resolved
@@ -1285,7 +1285,7 @@
     height: 80%;
     padding: 0 10px;
     background-color: var(--base) !important;
-  
+
     .container-fluid {
       height: 100%;
       padding: 0;
@@ -11906,7 +11906,6 @@
     }
   }
 }
-<<<<<<< HEAD
 
 .tj-text-input-widget {
   border: 1px solid var(--tj-text-input-widget-border-default);
@@ -11976,6 +11975,4 @@
 
 .CodeMirror-placeholder {
   min-width: 265px !important;
-}
-=======
->>>>>>> 4d07cea8
+}