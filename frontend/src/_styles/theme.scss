--- conflicted
+++ resolved
@@ -13337,14 +13337,12 @@
   }
 }
 
-<<<<<<< HEAD
 .mb-0 {
   margin-bottom: 0px !important;
 }
-=======
-  .tabs-component{
-    .tab-pane{
-      top: initial !important;
-    }
-  }
->>>>>>> 5800def9
+
+.tabs-component{
+  .tab-pane{
+    top: initial !important;
+  }
+}