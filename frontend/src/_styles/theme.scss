@import './tabler.scss';
@import './colors.scss';
@import './z-index.scss';

body {
  font-family: 'Roboto', sans-serif;
}

.padding-0 {
  padding: 0;
}

.text-right {
  text-align: right;
}

.navbar {
  max-height: 48px;
  min-height: auto;

  .nav-item.active:after {
    bottom: 0 !important;
  }
}

.emoji-mart-scroll {
  border-bottom: 0;
  margin-bottom: 6px;
}

.emoji-mart-scroll + .emoji-mart-bar {
  display: none;
}

.accordion-item, .accordion-button {
  background-color: inherit;
}

.accordion-button {
  font-weight: 400 !important;
  box-shadow: none !important;
}

.accordion-button:not(.collapsed) {
  padding-bottom: 0 !important;
}

.accordion-body {
  .form-label {
    font-weight: 400;
    font-size: 12px;
    color: #61656C;
  }
}
.editor {
  .header-container {
    max-width: 100%;
    padding-left: 0.5rem;
    padding-right: 0.5rem;
  }

  .resizer-active {
    border: solid 1px rgb(70, 165, 253) !important;

    .top-right,
    .top-left,
    .bottom-right,
    .bottom-left {
      background: white;
      border-radius: 10px;
      border: solid 1px rgb(70, 165, 253);
    }
  }

  .resizer-selected {
    outline-width: thin;
    outline-style: solid;
    outline-color: #ffda7e;
  }

  .query-manager {
    .btn {
      height: 31px;
    }

    .header {
      --tblr-gutter-x: 0rem;
    }

    .nav-header {
      color: #3e525b;
      .nav-tabs {
        border-bottom: 0;
      }
    }

    .query-details {
      margin-top: 34px;
    }

    .advanced-options-container {
      margin-top: 42px !important;
    }
  }

  .left-sidebar {
    scrollbar-width: none;
  }

  .left-sidebar::-webkit-scrollbar {
    width: 0;
    background: transparent;
  }

  .left-sidebar {
    height: 100%;
    width: 3%;
    position: fixed;
    z-index: 1;
    left: 0;
    overflow-x: hidden;
    flex: 1 1 auto;
    background-color: #fff;
    background-clip: border-box;
    border: solid rgba(0, 0, 0, 0.125);
    border-width: 0px 1px 3px 0px;

    .accordion-item {
      border: solid rgba(101, 109, 119, 0.16);
      border-width: 1px 0px 1px 0px;
    }

    .datasources-container {
      height: 50%;
      overflow-y: scroll;

      tr {
        border-color: #f1f1f1;
      }
    }

    .variables-container {
      height: 50%;
      overflow-y: scroll;
    }

    .variables-container::-webkit-scrollbar-thumb,
    .datasources-container::-webkit-scrollbar-thumb {
      background: transparent;
      height: 0;
      width: 0;
    }

    .variables-container::-webkit-scrollbar,
    .datasources-container::-webkit-scrollbar {
      width: 0;
      background: transparent;
      height: 0;
    }

    .variables-container,
    .datasources-container {
      scrollbar-width: none;
    }

    .datasources-container {
      bottom: 0;
      height: 500px;
      border: solid rgba(101, 109, 119, 0.16);
      border-width: 1px 0px 1px 0px;

      .datasources-header {
        border: solid rgba(0, 0, 0, 0.125);
        border-width: 0px 0px 1px 0px;
      }
    }
  }

  .editor-sidebar {
    height: 100%;
    position: fixed;
    z-index: 1;
    right: 0;
    overflow-x: hidden;
    width: 300px;
    flex: 1 1 auto;
    top: 48px;

    background-color: #fff;
    background-clip: border-box;
    border: solid rgba(0, 0, 0, 0.125);
    border-width: 0px 0px 0px 1px;

    .nav-tabs .nav-link {
      color: #3e525b;
      border-top-left-radius: 0px;
      border-top-right-radius: 0px;
    }

    .inspector {
      .inspector-add-button {
        background: inherit;
      }

      .inspector-add-button:hover {
        color: $primary;
        background: #EEF3F9;
        border-radius: 4px;
      }

      .form-control-plaintext {
        padding: 0;
      }
      .header {
        padding-left: 20px;
        padding-right: 20px;
        border: solid rgba(0, 0, 0, 0.125);
        border-width: 0px 0px 1px 0px;
        height: 40px;

        .component-name {
          font-weight: 500;
        }

        .component-action-button {
          top: 8px;
          right: 10px;
          position: absolute;
        }
      }

      .properties-container {
        .field {
          .form-label {
            font-size: 12px;
          }

          .text-field {
            height: 30px;
            font-size: 12px;
          }

          .form-select {
            height: 30px;
            font-size: 12px;
          }

          .select-search__input {
            padding: 0.2375rem 0.75rem;
            font-size: 0.825rem;
          }
        }
      }
    }

    .components-container::-webkit-scrollbar {
      width: 0;
      height: 0;
      background: transparent;
    }

    .components-container::-webkit-scrollbar-thumb {
      background: transparent;
    }

    .components-container {
      scrollbar-width: none;
    }

    .components-container {
      height: 88%;
      overflow: auto;
      overflow-x: hidden;

      .component-image-holder {
        background: rgb(244, 246, 250);
        border-radius: 0;
        transition: all 0.3s cubic-bezier(0.25, 0.8, 0.25, 1);

        img {
          margin: 0 auto;
          padding: 12px;
        }

        &:hover {
          background: rgba(66, 153, 225, 0.1);
        }
      }

      .component-title {
        display: block;
        font-weight: 400;
        margin-top: 10px;
        color: #3e525b;
        white-space: nowrap;
        font-size: 10px;
        line-height: 12px;
        max-width: 100%;
        text-align: center;
      }

      .component-description {
        color: grey;
        font-size: 0.7rem;
      }
    }
  }

  .main {
    margin-left: 3%;
    width: 82%;
    top: 0;

    .canvas-container::-webkit-scrollbar {
      width: 0;
      background: transparent;
      height: 0;
    }

    .canvas-container {
      scrollbar-width: none;
      background-color: #eeeff6;
    }

    .canvas-container::-webkit-scrollbar {
      width: 0;
      background: transparent;
    }

    .canvas-container {
      height: 100%;
      top: 48px;
      position: fixed;
      right: 300px;
      left: 3%;
      overflow-y: auto;
      overflow-x: scroll;
      -webkit-box-pack: center;
      justify-content: center;
      -webkit-box-align: center;
      align-items: center;

      .show-grid {
        background-image: linear-gradient(to right, rgba(194, 191, 191, 0.2) 1px, transparent 1px),
          linear-gradient(to bottom, rgba(194, 191, 191, 0.2) 1px, transparent 1px);
      }

      .canvas-area {
        min-height: 2400px;
        background: #edeff5;
        margin: 0px auto;

        .resizer {
          border: solid 1px transparent;
        }
      }
    }

    .query-pane {
      scrollbar-width: none;
    }

    .query-pane::-webkit-scrollbar {
      width: 0;
      background: transparent;
    }

    .query-pane {
      height: 350px;
      position: fixed;
      left: 3%;
      right: 300px;
      bottom: 0;
      overflow-x: hidden;
      flex: 1 1 auto;

      background-color: #fff;
      background-clip: border-box;
      border: solid rgba(0, 0, 0, 0.125);
      border-width: 1px 0px 0px 0px;

      .table-responsive {
        scrollbar-width: none;
      }

      .table-responsive::-webkit-scrollbar {
        width: 0;
        background: transparent;
      }

      .query-row {
        cursor: pointer;
        --tblr-gutter-x: 0rem;
        .query-copy-button {
          display: none;
        }
      }

      .query-row-selected {
        background: rgba(66, 153, 225, 0.1) !important;
      }

      .query-row:hover {
        .query-copy-button {
          display: inline-block;
        }
      }

      .main-row {
        height: 100%;
        --tblr-gutter-x: 0rem;
      }

      .query-definition-pane-wrapper {
        overflow-x: hidden;
        overflow-y: scroll;
        height: 100%;
        scrollbar-width: none; /* Firefox */
        -ms-overflow-style: none; /* Internet Explorer 10+ */

        &::-webkit-scrollbar {
          /* WebKit */
          width: 0;
          height: 0;
        }

        &::-webkit-scrollbar-thumb {
          background: transparent;
        }
      }

      .query-definition-pane {
        .header {
          position: absolute;
          right: 0;
          left: 25%;
          border: solid rgba(0, 0, 0, 0.125);
          border-width: 0px 0px 1px 0px;
          background: white;
          z-index: 3;
          padding-top: 1px;
        }

        .preview-header {
          border: solid rgba(0, 0, 0, 0.125);
          border-width: 0px 0px 1px 0px;
        }
      }

      .data-pane {
        border: solid rgba(0, 0, 0, 0.125);
        border-width: 0px 1px 0px 0px;
        overflow-x: hidden;
        overflow-y: scroll;
        height: 100%;
        scrollbar-width: none; /* Firefox */
        -ms-overflow-style: none; /* Internet Explorer 10+ */

        &::-webkit-scrollbar {
          /* WebKit */
          width: 0;
          height: 0;
        }

        &::-webkit-scrollbar-thumb {
          background: transparent;
        }

        .queries-container {
          .queries-header {
            border: solid rgba(0, 0, 0, 0.125);
            border-width: 0px 0px 1px 0px;
            --tblr-gutter-x: 0rem;
          }

          .query-list::-webkit-scrollbar {
            width: 0;
            background: transparent;
          }

          tr {
            border-color: #f1f1f1;
          }
        }

        .header {
          height: 40px;
          text-align: center;
        }
      }
    }
  }

  @media screen and (max-height: 450px) {
    .sidebar {
      padding-top: 15px;
    }
    .sidebar a {
      font-size: 18px;
    }
  }
}

.viewer {
  .header-container {
    max-width: 100%;
  }

  .main {
    padding: 0px 10px;

    .canvas-container {
      scrollbar-width: none;
      width: 100%;
      // margin-left: 10%;
    }

    .canvas-container::-webkit-scrollbar {
      width: 0;
      background: transparent;
    }

    .canvas-container {
      height: 100%;
      position: fixed;
      left: 0;
      overflow-y: auto;
      overflow-x: auto;
      -webkit-box-pack: center;
      justify-content: center;
      -webkit-box-align: center;
      align-items: center;

      .canvas-area {
        width: 1280px;
        min-height: 2400px;
        background: #edeff5;
        margin: 0px auto;
        background-size: 80px 80px;
        background-repeat: repeat;
      }
    }
  }
}

.modal-header {
  padding: 0 1.5rem 0 1.5rem;
}

.page-body, .homepage-body {
  height: 100vh;
}

.homepage-body {
  overflow-y: hidden;
  a {
    color: inherit;
  }

  a:hover {
    color: inherit;
    text-decoration: none;
  }

  button.create-new-app-button {
    background-color: #4D72FA;
  }

  .app-list {
    .app-card {
      height: 155px;
      max-height: 155px;
      border: 0.5px solid #B4BBC6;
      box-sizing: border-box;
      border-radius: 8px;

      .app-creation-time {
        font-size: 10px;
        line-height: 12px;
        color: #61656F;
      }

      .app-creator {
        font-weight: 500;
        font-size: 10px;
        line-height: 12px;
        color: #292D37;
      }
    }

    .app-card.highlight {
      background-color: #F8F8F8;

      button.edit-button {
        background: #FFFFFF;
        border: 1px solid #4D72FA;
        box-sizing: border-box;
        border-radius: 4px;
        color: #4D72FA;
      }

      button.launch-button {
        background: #4D72FA;
        border: 1px solid #4D72FA;
        box-sizing: border-box;
        border-radius: 4px;
        color: #FFFFFF;
      }
    }

    .app-title {
      line-height: 20px;
      font-size: 16px;
      font-weight: 500;
      white-space: nowrap;
      overflow: hidden;
      text-overflow: ellipsis;
    }
  }
}

.theme-dark {
  .accordion-button::after {
    background-image: url("data:image/svg+xml,%3Csvg id='SvgjsSvg1001' width='288' height='288' xmlns='http://www.w3.org/2000/svg' version='1.1' xmlns:xlink='http://www.w3.org/1999/xlink' xmlns:svgjs='http://svgjs.com/svgjs'%3E%3Cdefs id='SvgjsDefs1002'%3E%3C/defs%3E%3Cg id='SvgjsG1008' transform='matrix(1,0,0,1,0,0)'%3E%3Csvg xmlns='http://www.w3.org/2000/svg' fill='/fffff' viewBox='0 0 16 16' width='288' height='288'%3E%3Cpath fill-rule='evenodd' d='M1.646 4.646a.5.5 0 0 1 .708 0L8 10.293l5.646-5.647a.5.5 0 0 1 .708.708l-6 6a.5.5 0 0 1-.708 0l-6-6a.5.5 0 0 1 0-.708z' fill='%23ffffff' class='color000 svgShape'%3E%3C/path%3E%3C/svg%3E%3C/g%3E%3C/svg%3E");
  }

  .form-check-input:not(:checked) {
      background-image: url("data:image/svg+xml,%3csvg xmlns='http://www.w3.org/2000/svg' viewBox='-4 -4 8 8'%3e%3ccircle r='3' fill='%2390b5e2'/%3e%3c/svg%3e") !important;
  }

  .inspector {
    border: 1px solid $dark-background;
  }

  .user-avatar-nav-item {
    border-radius: 4px;
  }

  .homepage-body {
    .app-list {
      .app-card {

        .app-creation-time {
          color: #61656F;
        }

        .app-creator {
          color: #7c86a1;
        }
      }

      .app-card.highlight {
        background-color: #2c405c;

        button.edit-button {
          background: #FFFFFF;
          border: 1px solid #4D72FA;
          color: #4D72FA;
        }

        button.launch-button {
          background: #4D72FA;
          border: 1px solid #4D72FA;
          color: #FFFFFF;
        }
      }

      .app-title {
        line-height: 20px;
        font-size: 16px;
        font-weight: 500;
      }
    }
  }
}

.pagination {
  .page-item.active {
    a.page-link {
      background-color: #4D72FA;
    }
  }
}

.datasource-picker {
  .select-search {
    width: 300px;
  }
}

.select-search {
  width: 100%;
  position: relative;
  box-sizing: border-box;
}

.select-search *,
.select-search *::after,
.select-search *::before {
  box-sizing: inherit;
}

/**
 * Value wrapper
 */
.select-search__value {
  position: relative;
  z-index: 1;
}

.select-search__value::after {
  content: '';
  display: inline-block;
  position: absolute;
  top: calc(50% - 9px);
  right: 19px;
  width: 11px;
  height: 11px;
}

/**
 * Input
 */
.select-search__input {
  display: block;
  width: 100%;
  padding: 0.4375rem 0.75rem;
  font-size: 0.875rem;
  font-weight: 400;
  line-height: 1.4285714;
  color: #232e3c;
  background-color: #fff;
  background-clip: padding-box;
  border: 1px solid #dadcde;
  -webkit-appearance: none;
  -moz-appearance: none;
  appearance: none;
  border-radius: 0;
  transition: border-color 0.15s ease-in-out, box-shadow 0.15s ease-in-out;
}

.select-search__input::-webkit-search-decoration,
.select-search__input::-webkit-search-cancel-button,
.select-search__input::-webkit-search-results-button,
.select-search__input::-webkit-search-results-decoration {
  -webkit-appearance: none;
}

.select-search__input:not([readonly]):focus {
  cursor: initial;
}

/**
 * Options wrapper
 */
.select-search__select {
  background: #fff;
  box-shadow: 0 0.0625rem 0.125rem rgba(0, 0, 0, 0.15);
}

/**
 * Options
 */
.select-search__options {
  list-style: none;
}

/**
 * Option row
 */
.select-search__row:not(:first-child) {
  border-top: 1px solid #eee;
}

/**
 * Option
 */
.select-search__option,
.select-search__not-found {
  display: block;
  height: 36px;
  width: 100%;
  padding: 0 16px;
  background: #fff;
  border: none;
  outline: none;
  font-family: 'Roboto', sans-serif;
  font-size: 14px;
  text-align: left;
  cursor: pointer;
}

.select-search--multiple .select-search__option {
  height: 48px;
}

.select-search__option.is-highlighted,
.select-search__option:not(.is-selected):hover {
  background: rgba(47, 204, 139, 0.1);
}

.select-search__option.is-highlighted.is-selected,
.select-search__option.is-selected:hover {
  background: #2eb378;
  color: #fff;
}

/**
 * Group
 */
.select-search__group-header {
  font-size: 10px;
  text-transform: uppercase;
  background: #eee;
  padding: 8px 16px;
}

/**
 * States
 */
.select-search.is-disabled {
  opacity: 0.5;
}

.select-search.is-loading .select-search__value::after {
  background-image: url("data:image/svg+xml,%3Csvg xmlns='http://www.w3.org/2000/svg' width='50' height='50' viewBox='0 0 50 50'%3E%3Cpath fill='%232F2D37' d='M25,5A20.14,20.14,0,0,1,45,22.88a2.51,2.51,0,0,0,2.49,2.26h0A2.52,2.52,0,0,0,50,22.33a25.14,25.14,0,0,0-50,0,2.52,2.52,0,0,0,2.5,2.81h0A2.51,2.51,0,0,0,5,22.88,20.14,20.14,0,0,1,25,5Z'%3E%3CanimateTransform attributeName='transform' type='rotate' from='0 25 25' to='360 25 25' dur='0.6s' repeatCount='indefinite'/%3E%3C/path%3E%3C/svg%3E");
  background-size: 11px;
}

.select-search:not(.is-disabled) .select-search__input {
  cursor: pointer;
}

/**
 * Modifiers
 */
.select-search--multiple {
  border-radius: 3px;
  overflow: hidden;
}

.select-search:not(.is-loading):not(.select-search--multiple) .select-search__value::after {
  transform: rotate(45deg);
  border-right: 1px solid #000;
  border-bottom: 1px solid #000;
  pointer-events: none;
}

.select-search--multiple .select-search__input {
  cursor: initial;
}

.select-search--multiple .select-search__input {
  border-radius: 3px 3px 0 0;
}

.select-search--multiple:not(.select-search--search) .select-search__input {
  cursor: default;
}

.select-search:not(.select-search--multiple) .select-search__input:hover {
  border-color: #2fcc8b;
}

.select-search:not(.select-search--multiple) .select-search__select {
  position: absolute;
  z-index: 2;
  right: 0;
  left: 0;
  border-radius: 3px;
  overflow: auto;
  max-height: 360px;
}

.select-search--multiple .select-search__select {
  position: relative;
  overflow: auto;
  max-height: 260px;
  border-top: 1px solid #eee;
  border-radius: 0 0 3px 3px;
}

.select-search__not-found {
  height: auto;
  padding: 16px;
  text-align: center;
  color: #888;
}

.jet-table-footer {
  .table-footer {
    width: 100%;
  }
}

.jet-data-table-header {
  max-height: 50px;
}

.jet-data-table {
  thead {
    z-index: 2;
  }

  .table-row:hover,
  .table-row:focus {
    background: rgba(lightBlue, 0.25);
  }

  .table-row.selected {
    --tblr-table-accent-bg: rgba(lightBlue, 0.25);
    background: rgba(lightBlue, 0.25);
    font-weight: 500;
  }

  td {
    min-height: 40px;
    overflow-x: initial;
    margin: auto;

    .text-container {
      padding: 0;
      margin: 0;
      border: 0;
      height: 100%;
      outline: none;
    }
  }

  td.spacious {
    min-height: 47px;
  }

  td.compact {
    min-height: 40px;
  }

  .has-dropdown,
  .has-multiselect,
  .has-text,
  .has-datepicker,
  .has-actions {
    padding: 0 5px;
  }

  .has-text,
  .has-actions {
    margin: 0;
  }

  td {
    .text-container:focus-visible,
    .text-container:focus,
    .text-container:focus-within,
    .text-container:hover {
      outline: none;
      height: 100%;
    }

    display: flex!important;

    .td-container {
      margin-top: auto;
      margin-bottom: auto;
    }
  }

  td {
    .text-container:focus {
      position: sticky;
      height: 120px;
      overflow-y: scroll;
      margin-top: -10px;
      padding: 10px;
      margin-left: -9px;
      background: white;
      box-shadow: rgba(15, 15, 15, 0/05) 0px 0px 0px 1px, rgba(15, 15, 15, 0.1) 0px 3px 6px,
        rgba(15, 15, 15, 0.2) 0px 9px 24px;
      white-space: initial;
    }

    .text-container:focus-visible,
    .text-container:focus,
    .text-container:focus-within,
    .text-container:hover {
      outline: none;
    }
  }

  td {
    .text-container::-webkit-scrollbar {
      background: transparent;
      height: 0;
      width: 0;
    }
  }

  td::-webkit-scrollbar {
    background: transparent;
    height: 0;
    width: 0;
  }

  th:after {
    content: ' ';
    position: relative;
    height: 0;
    width: 0;
  }

  .sort-desc:after {
    border-left: 5px solid transparent;
    border-right: 5px solid transparent;
    border-top: 5px solid #333;
    border-bottom: 5px solid transparent;
    left: 6px;
    top: 8px;
  }

  .sort-asc:after {
    border-left: 5px solid transparent;
    border-right: 5px solid transparent;
    border-top: 0px solid transparent;
    border-bottom: 5px solid #333;
    left: 6px;
    bottom: 8px;
  }
}

.jet-data-table::-webkit-scrollbar {
  background: transparent;
}

.jet-data-table::-webkit-scrollbar-track {
  background: transparent;
}

.jet-data-table:hover {
  overflow-x: overlay;
  overflow-y: overlay;
}

.jet-data-table {
  overflow: hidden;
  .form-check {
    margin-bottom: 0;
  }

  .form-check-inline {
    margin-right: 0;
  }

  .table-row {
    cursor: pointer;
  }

  thead {
    position: sticky;
    top: 0px;
    display: inline-block;

    tr {
      border-top: none;
    }
  }
  tbody {
    display: inline-block;
  }
}

.btn-primary {
  --tblr-btn-color: 77, 114, 250;
  --tblr-btn-color-darker:  77, 94, 240;
  border-color: none;
}

.form-check-input:checked {
  background-color: $primary;
  border-color: rgba(101, 109, 119, 0.24);
}

.btn:focus,
.btn:active,
.form-check-input:focus,
.form-check-input:active,
.form-control:focus,
th:focus,
tr:focus {
  outline: none !important;
  box-shadow: none;
}

.jet-container {
  // width: 100%;
}

.select-search__option {
  color: rgb(90, 89, 89);
}

.select-search__option.is-selected {
  background: rgba(176, 176, 176, 0.07);
  color: #4d4d4d;
}

.select-search__option.is-highlighted.is-selected,
.select-search__option.is-selected:hover {
  background: rgba(66, 153, 225, 0.1);
  color: rgb(44, 43, 43);
}

.select-search__option.is-highlighted,
.select-search__option:hover {
  background: rgba(66, 153, 225, 0.1);
}

.select-search__options {
  margin-left: -33px;
}

.select-search__option.is-highlighted,
.select-search__option:not(.is-selected):hover {
  background: rgba(66, 153, 225, 0.1);
}

.select-search:not(.select-search--multiple) .select-search__input:hover {
  border-color: rgba(66, 153, 225, 0.1);
}

.DateInput_input {
  font-weight: 300;
  font-size: 14px;
  padding: 4px 7px 2px;
  padding: 4px 7px 2px;
  width: 100px !important;
  margin-left: 10px;
}

.jet-data-table {
  display: inline-block;
  height: 100%;

  thead {
    width: 100%;
  }

  .select-search:not(.is-loading):not(.select-search--multiple) .select-search__value::after {
    display: none;
  }

  .custom-select {
    .select-search:not(.select-search--multiple) .select-search__select {
      top: 0px;
      border: solid #9fa0a1 1px;
    }
  }

  .tags {
    width: 100%;
    min-height: 20px;

    .add-tag-button {
      display: none;
    }

    .tag {
      font-weight: 400;
      font-size: 0.85rem;
      letter-spacing: 0.04em;
      text-transform: none;

      .remove-tag-button {
        margin-left: 5px;
        margin-right: -7px;
        display: none;
      }
    }

    .form-control-plaintext {
      font-size: 12px;
    }

    .form-control-plaintext:hover,
    .form-control-plaintext:focus-visible {
      outline: none;
    }
  }

  .tags:hover {
    .add-tag-button {
      display: inline-flex;
    }
  }

  .tag:hover {
    .remove-tag-button {
      display: inline-flex;
    }
  }

  .th,
  .td {
    .resizer {
      display: inline-block;
      width: 5px;
      height: 100%;
      position: absolute;
      right: 0;
      top: 0;
      transform: translateX(50%);
      z-index: 1;
      touch-action: none;

      &.isResizing {
        background: rgb(179, 173, 173);
      }
    }
  }
}

.no-components-box {
  border: 1px dashed #3e525b;
}

.form-control-plaintext:focus-visible {
  outline: none;
  outline-width: thin;
  outline-style: solid;
  outline-color: $primary;
}

.form-control-plaintext:hover {
  outline: none;
  outline-width: thin;
  outline-style: solid;
  outline-color: rgba(66, 153, 225, 0.8);
}

.select-search__input:focus-visible {
  outline: none;
  outline-color: #4ac4d6;
}

.form-control-plaintext {
  padding: 5px;
}

.table-filters {
  position: absolute;
  bottom: 0;
  width: 80%;
  max-width: 700px;
  margin-right: 10%;
  right: 0;
  height: 300px;
  z-index: 100;
}

.code-builder {
  border: solid 1px #dadcde;
  border-radius: 2px;
  padding-top: 4px;

  .variables-dropdown {
    position: fixed;
    right: 0;
    width: 400px;
    z-index: 200;
    border: solid 1px #dadcde;

    .group-header {
      background: #f4f6fa;
    }
  }
}

.__react_component_tooltip {
  z-index: 10000;
}

.select-search__value::after {
  top: calc(50% - 2px);
  right: 15px;
  width: 5px;
  height: 5px;
}

.progress-bar {
  background-color: rgba(66, 153, 225, 0.7);
}

.popover-header {
  background-color: #f4f6fa;
}

.popover-body {
  .form-label {
    font-size: 12px;
  }
}

.mentions-popover {
  
}

.input-icon {
  .input-icon-addon {
    display: none;
  }
}

.input-icon:hover {
  .input-icon-addon {
    display: flex;
  }
}

.input-icon:focus {
  .input-icon-addon {
    display: flex;
  }
}

.sub-section {
  width: 100%;
  display: block;
}

.text-muted {
  color: #3e525b !important;
}

body {
  color: #3e525b;
  overflow-y: hidden;
}

.RichEditor-root {
  background: #fff;
  border: 1px solid #ddd;
  font-family: 'Georgia', serif;
  font-size: 14px;
  padding: 15px;
  height: 100%;
}

.RichEditor-editor {
  border-top: 1px solid #ddd;
  cursor: text;
  font-size: 16px;
  margin-top: 10px;
}

.RichEditor-editor .public-DraftEditorPlaceholder-root,
.RichEditor-editor .public-DraftEditor-content {
  margin: 0 -15px -15px;
  padding: 15px;
}

.RichEditor-editor .public-DraftEditor-content {
  min-height: 100px;
  overflow-y: scroll;
}

.RichEditor-hidePlaceholder .public-DraftEditorPlaceholder-root {
  display: none;
}

.RichEditor-editor .RichEditor-blockquote {
  border-left: 5px solid #eee;
  color: #666;
  font-family: 'Hoefler Text', 'Georgia', serif;
  font-style: italic;
  margin: 16px 0;
  padding: 10px 20px;
}

.RichEditor-editor .public-DraftStyleDefault-pre {
  background-color: rgba(0, 0, 0, 0.05);
  font-family: 'Inconsolata', 'Menlo', 'Consolas', monospace;
  font-size: 16px;
  padding: 20px;
}

.RichEditor-controls {
  font-family: 'Helvetica', sans-serif;
  font-size: 14px;
  margin-bottom: 5px;
  user-select: none;
}

.dropmenu{
  position: relative;
  display: inline-block;
  margin-right: 16px;

  .dropdownbtn{
    color: #999;
    background:none;
    cursor: pointer;
    outline: none;
    border: none;
  }

  .dropdown-content {
    display: none;
    position: absolute;
    z-index: 2;
    width: 100%;
    align-items: center;
    border: 1px solid transparent;
    border-radius: 4px;
    box-shadow: 0 2px 6px 2px rgba(47, 54, 59, 0.15);

    a {
      text-decoration: none;
      width: 100%;
      position: relative;
      display: block;

      span {
        text-align: center;
        width: 100%;
        text-align: center;
        padding: 3px 0px;
    }
  }
  }
}
.dropmenu .dropdown-content a:hover{
  background-color: rgba(0, 0, 0, 0.05);
}

.dropmenu:hover {
  .dropdownbtn{
    color: #5890ff;
    background-color: rgba(0, 0, 0, 0.05);
    border-radius: 4px;
  }
  
  .dropdown-content{
    display: block;
  }
}

.RichEditor-styleButton {
  color: #999;
  cursor: pointer;
  margin-right: 16px;
  padding: 2px 0;
  display: inline-block;
}

.RichEditor-activeButton {
  color: #5890ff;
}

.transformation-editor {
  .CodeMirror {
    min-height: 70px;
  }
}

.chart-data-input {
  .CodeMirror {
    min-height: 370px;
    font-size: 0.8rem;
  }
  .code-hinter {
    min-height: 370px;
  }
}

.map-location-input {
  .CodeMirror {
    min-height: 120px;
    font-size: 0.8rem;
  }
  .code-hinter {
    min-height: 120px;
  }
}

.rdt {
  .form-control {
    height: 100%;
  }
}

.DateInput_input__focused {
  border-bottom: 2px solid $primary;
}

.CalendarDay__selected,
.CalendarDay__selected:active,
.CalendarDay__selected:hover {
  background: $primary;
  border: 1px double $primary;
}

.CalendarDay__selected_span {
  background: $primary;
  border: $primary;
}

.CalendarDay__selected_span:active,
.CalendarDay__selected_span:hover {
  background: $primary;
  border: 1px double $primary;
  color: #fff;
}

.CalendarDay__hovered_span:active,
.CalendarDay__hovered_span:hover {
  background: $primary;
  border: 1px double $primary;
  color: #fff;
}

.CalendarDay__hovered_span {
  background: #83b8e7;
  border: 1px double #83b8e7;
  color: #fff;
}

.table-responsive {
  margin-bottom: 0rem;
}

.code-hinter::-webkit-scrollbar {
  width: 0;
  height: 0;
  background: transparent;
}

.codehinter-query-editor-input {
  .CodeMirror {
    font-family: 'Roboto', sans-serif;
    color: #263136;
    overflow: hidden;
    height: 50px !important;
  }

  .CodeMirror-vscrollbar {
    overflow: hidden;
  }

  .CodeMirror-focused {
    padding-top: 0;
    height: 50px;
  }

  .CodeMirror-scroll {
    position: absolute;
    top: 0;
    width: 100%;
  }
}

.field {
  .CodeMirror-scroll {
    position: static;
    top: 0;
  }
}

.code-hinter {
  height: 36px;

  .form-control {
    .CodeMirror {
      font-family: 'Roboto', sans-serif;
      height: 50px !important;
      max-height: 300px;
    }
  }

  .CodeMirror-vscrollbar,
  .CodeMirror-hscrollbar {
    background: transparent;
    height: 0;
    width: 0;
  }

  .CodeMirror-scroll {
    overflow: hidden !important;
  }
}

.CodeMirror-hints {
  font-family: 'Roboto', sans-serif;
  font-size: 0.9rem;
  padding: 0px;
  z-index: $hints-z-index;

  li.CodeMirror-hint-active {
    background: $primary;
  }

  .CodeMirror-hint {
    padding: 4px;
    padding-left: 10px;
    padding-right: 10px;
  }
}

.cm-matchhighlight {
  color: #4299e1 !important;
  background: rgba(66, 153, 225, 0.1) !important;
}

.nav-tabs .nav-link {
  color: #3e525b;
  border-top-left-radius: 0px;
  border-top-right-radius: 0px;
}

.transformation-editor {
  .CodeMirror {
    min-height: 220px;
  }
}

hr {
  margin: 1rem 0;
}

.query-hinter {
  min-height: 150px;
}

.codehinter-default-input {
  font-family: 'Roboto', sans-serif;
  padding: 0.0475rem 0rem;
  display: block;
  width: 100%;
  font-size: 0.875rem;
  font-weight: 400;
  color: #232e3c;
  background-color: #fff;
  background-clip: padding-box;
  border: 1px solid #dadcde;
  -webkit-appearance: none;
  -moz-appearance: none;
  appearance: none;
  border-radius: 4px;
  transition: border-color 0.15s ease-in-out, box-shadow 0.15s ease-in-out;
  height: 30px;

  .CodeMirror {
    font-family: 'Roboto', sans-serif;
  }
}

.codehinter-query-editor-input {
  font-family: 'Roboto', sans-serif;
  padding: 0.1775rem 0.75rem;
  display: block;
  width: 100%;
  font-size: 0.875rem;
  font-weight: 400;
  color: #232e3c;
  background-color: #fff;
  background-clip: padding-box;
  border: 1px solid #dadcde;
  appearance: none;
  border-radius: 0;
  transition: border-color 0.15s ease-in-out, box-shadow 0.15s ease-in-out;
  height: 36px !important;
}

.modal-component {
  margin-top: 150px;
  .modal-body {
    padding: 0;
  }
}

.draggable-box {
  .config-handle {
    top: -20px;
    position: fixed;
    max-height: 10px;

    .badge {
      font-size: 9px;
    }
  }
}

.modal-content {
  .config-handle {
    position: absolute;

    .badge {
      font-size: 9px;
    }
  }
}

.config-handle {
  display: block;
}

.apps-table {
  .app-title {
    font-size: 1rem;
  }

  .row {
    --tblr-gutter-x: 0rem;
  }
}

.home-page,
.org-users-page {
  .navbar .navbar-nav .active > .nav-link,
  .navbar .navbar-nav .nav-link.active,
  .navbar .navbar-nav .nav-link.show,
  .navbar .navbar-nav .show > .nav-link {
    color: rgba(35, 46, 60, 0.7);
  }

  .nav-item {
    font-size: 0.9rem;
  }

  img.svg-icon {
    cursor: pointer;
    padding-left: 2px;
    border-radius: 10px;
  }

  img.svg-icon:hover {
    background-color: rgba(224, 214, 214, 0.507);
  }
}

.CodeMirror-placeholder {
  color: #9e9e9e !important;
  font-size: 0.7rem !important;
  margin-top: 2px !important;
  font-size: 12px !important;
}

.CodeMirror-code {
  font-weight: 300;
}

.btn-primary {
  border-color: transparent;
}

.text-widget {
  overflow: auto;
}

.text-widget::-webkit-scrollbar {
  width: 0;
  height: 0;
  background: transparent;
}

.input-group-flat:focus-within {
  box-shadow: none;
}

.map-widget {
  .place-search-input {
    box-sizing: border-box;
    border: 1px solid transparent;
    width: 240px;
    height: 32px;
    padding: 0 12px;
    border-radius: 3px;
    box-shadow: 0 2px 6px rgba(0, 0, 0, 0.3);
    font-size: 14px;
    outline: none;
    text-overflow: ellipses;
    position: absolute;
    left: 50%;
    margin-left: -120px;
  }

  .map-center {
    position: fixed;
    z-index: 1000;
  }
}

.events-toggle-active {
  .toggle-icon {
    transform: rotate(180deg);
  }
}

.events-toggle {
  .toggle-icon {
    display: inline-block;
    margin-left: auto;
    transition: 0.3s transform;
  }

  .toggle-icon:after {
    content: '';
    display: inline-block;
    vertical-align: 0.306em;
    width: 0.46em;
    height: 0.46em;
    border-bottom: 1px solid;
    border-left: 1px solid;
    margin-right: 0.1em;
    margin-left: 0.4em;
    transform: rotate(-45deg);
  }
}

.nav-link-title {
  font-weight: 500;
  font-size: 0.9rem;
}

.navbar-nav {
  .dropdown:hover {
    .dropdown-menu {
      display: block;
    }
  }
}

.query-manager-header {
  .nav-item {
    border-right: solid 1px #dadcde;
    background: 0 0;
  }

  .nav-link {
    height: 39px;
  }
}

input:focus-visible {
  outline: none;
}

.navbar-expand-md.navbar-light .nav-item.active:after {
  border: 1px solid $primary;
}

.org-users-page {
  .select-search__input {
    color: #617179;
  }
  .select-search-role {
    position: absolute;
    margin-top: -1rem;
  }

  .has-focus > .select-search__select > ul {
    margin-bottom: 0;
  }
}

.encrypted-icon {
  margin-bottom: 0.25rem;
}

.widget-documentation-link {
  position: fixed;
  bottom: 0;
  background: $white;
  width: 100%;
  z-index: 1;
}

.components-container {
  .draggable-box {
    cursor: move;
  }
}

.column-sort-row {
  border-radius: 4px;
}

.jet-button {
  &.btn-primary:hover {
    background: var(--tblr-btn-color-darker) !important;
  }
}

.editor-sidebar::-webkit-scrollbar {
  width: 0;
  height: 0;
  background: transparent;
  -ms-overflow-style: none;
}

.editor-sidebar {
  max-width: 300px;
  scrollbar-width: none;
  -ms-overflow-style: none;
}

.sketch-picker {
  position: absolute;
}

.color-picker-input {
  border: solid 1px rgb(223, 223, 223);
  cursor: pointer;
}

.app-sharing-modal {
  .form-control.is-invalid,
  .was-validated .form-control:invalid {
    border-color: #ffb0b0;
  }
}

.widgets-list {
  --tblr-gutter-x: 0px !important;
}

.input-with-icon {
  position: relative;
  display: flex;
  flex: 1;

  .icon-container {
    position: absolute;
    right: 10px;
    top: calc(50% - 10px);
    z-index: 3;
  }
}

.dynamic-variable-preview {
  min-height: 20px;
  max-height: 500px;
  overflow: auto;
  line-height: 20px;
  font-size: 12px;
  margin-top: -2px;
  word-wrap: break-word;
  border-bottom-left-radius: 3px;
  border-bottom-right-radius: 3px;
  box-sizing: border-box;
  font-family: 'Source Code Pro', monospace;

  .heading {
    font-weight: 700;
    white-space: pre;
    text-transform: capitalize;
  }
}

.user-email:hover {
  text-decoration: none;
  cursor: text;
}

.theme-dark {
  .nav-item {
    background: 0 0;
  }
  .navbar .navbar-nav .active > .nav-link,
  .theme-dark .navbar .navbar-nav .nav-link.active,
  .theme-dark .navbar .navbar-nav .nav-link.show,
  .theme-dark .navbar .navbar-nav .show > .nav-link {
    color:#fff;
  }
  .form-check > .form-check-input:not(:checked){
    background-color:#fff;
  }
  .form-check-label{
    color:white;
  }
  .left-sidebar .active {
    background: #333c48;
  }

  .left-sidebar .left-sidebar-item {
    border-bottom: 1px solid #333c48;
  }

  .nav-tabs .nav-link.active {
    color: #fff !important;
  }

  .nav-tabs .nav-link {
    color: #c3c3c3 !important;
  }

  .card-body > :last-child {
    color: #fff !important;
  }

  .form-control {
    border: 1px solid #324156;
  }

  .card {
    background-color: #324156 !important;
  }
  .card .table tbody td a{
    color: inherit;
  }

  .DateInput {
    background: #1f2936;
  }

  .DateInput_input {
    background-color: #1f2936;
  }

  .DateRangePickerInput {
    background-color: #1f2936;
  }

  .DateInput_input__focused {
    background: #1f2936;
  }

  .DateRangePickerInput__withBorder {
    border: 1px solid #1f2936;
  }

  .main .canvas-container .canvas-area {
    background: #2f3c4c;
  }

  .main .canvas-container {
    background-color: #2f3c4c;
  }

  .rdtOpen .rdtPicker {
    color: black;
  }

  .editor .editor-sidebar .components-container .component-image-holder {
    background: #2f3c4c !important;
    border: 1px solid #2f3c4c !important;

    center,
    .component-title {
      filter: brightness(0) invert(1);
    }
  }

  .nav-tabs .nav-link:focus,
  .nav-tabs .nav-link:hover {
    border-color: transparent !important;
  }

  .modal-content,
  .modal-header {
    background-color: #1f2936 !important;
    .text-muted {
      color: #fff !important;
    }
  }

  .modal-header {
    border-bottom: 1px solid rgba(255, 255, 255, 0.09) !important;
  }

  .canvas-container {
    background-color: #1f2936;
  }

  .editor .main .query-pane {
    border: solid rgba(255, 255, 255, 0.09) !important;
    border-width: 1px 0px 0px 0px !important;
  }

  .no-components-box {
    background-color: #1f2936 !important;

    center {
      filter: brightness(0) invert(1);
    }
  }

  .query-list {
    .text-muted {
      color: #fff !important;
    }
  }

  .left-sidebar,
  .editor-sidebar {
    background-color: #1f2936 !important;
  }

  .editor-sidebar {
    border: solid rgba(255, 255, 255, 0.09);
    border-width: 0px 0px 0px 1px !important;

    .nav-tabs {
      border-bottom: 1px solid rgba(255, 255, 255, 0.09) !important;
    }
  }

  .editor .editor-sidebar .nav-tabs .nav-link {
    color: #fff;
    img {
      filter: brightness(0) invert(1);
    }
  }

  .jet-table {
    background-color: #1f2936 !important;
  }

  .nav-tabs .nav-item.show .nav-link,
  .nav-tabs .nav-link.active {
    background-color: #2f3c4c;
    border-color: transparent !important;
  }

  .editor .main .query-pane .query-definition-pane .header {
    border: solid rgba(255, 255, 255, 0.09);
    border-width: 0px 0px 1px 0px !important;
    background: #1f2936;
  }

  .left-sidebar {
    border: solid rgba(255, 255, 255, 0.09);
    border-width: 0px 1px 3px 0px;
    .text-muted {
      color: #fff !important;
    }
  }

  .folder-list {
    color: #fff !important;
  }

  .app-title {
    color: #fff !important;
  }

  .RichEditor-root {
    background: #1f2936;
    border: 1px solid #2f3c4c;
  }

  .app-description {
    color: #fff !important;
  }

  .btn-light,
  .btn-outline-light {
    background-color: #42546a !important;
    --tblr-btn-color-text: #ffffff;
    img {
      filter: brightness(0) invert(1);
    }
  }

  .editor .left-sidebar .datasources-container tr {
    border-bottom: solid 1px rgba(255, 255, 255, 0.09);
  }

  .editor .left-sidebar .datasources-container .datasources-header {
    border: solid rgba(255, 255, 255, 0.09) !important;
    border-width: 0px 0px 1px 0px !important;
  }

  .query-manager-header .nav-item {
    border-right: solid 1px rgba(255, 255, 255, 0.09);
    .nav-link {
      color: #c3c3c3;
    }
  }

  .input-group-text {
    border: solid 1px rgba(255, 255, 255, 0.09) !important;
  }

  .app-users-list {
    .text-muted {
      color: #fff !important;
    }
  }

  .data-pane {
    border: solid rgba(255, 255, 255, 0.09) !important;
    border-width: 0px 1px 0px 0px !important;
  }

  .main .query-pane .data-pane .queries-container .queries-header {
    border: solid rgba(255, 255, 255, 0.09) !important;
    border-width: 0px 0px 1px 0px !important;

    .text-muted {
      color: #fff !important;
    }
  }

  .query-pane {
    background-color: #1f2936 !important;
  }

  .input-icon .input-icon-addon img {
    filter: invert(1);
  }
  
  .svg-icon {
    filter: brightness(0) invert(1);
  }

  .launch-btn {
    filter: brightness(0.4) !important;
    background: #8d9095;
  }

  .badge {
    filter: brightness(1) invert(1);

    .svg-icon {
      filter: brightness(1) invert(0);
    }
  }

  .alert {
    background: transparent;
    .text-muted {
      color: #fff !important;
    }
  }

  .editor .editor-sidebar .inspector .header {
    border: solid rgba(255, 255, 255, 0.09) !important;
    border-width: 0px 0px 1px 0px !important;
  }

  .hr-text {
    color: #fff !important;
  }

  .skeleton-line::after {
    background-image: linear-gradient(to right, #566177 0, #5a6170 40%, #4c5b79 80%);
  }

  .select-search__input {
    color: rgb(224, 224, 224);
    background-color: #2b3547;
    border: 1px solid #2b3547;
  }

  .select-search__select {
    background: #fff;
    box-shadow: 0 0.0625rem 0.125rem rgba(0, 0, 0, 0.15);
  }

  .select-search__row:not(:first-child) {
    border-top: 1px solid #eee;
  }

  .select-search__option,
  .select-search__not-found {
    background: #fff;
  }

  .select-search__option.is-highlighted,
  .select-search__option:not(.is-selected):hover {
    background: rgba(47, 204, 139, 0.1);
  }

  .select-search__option.is-highlighted.is-selected,
  .select-search__option.is-selected:hover {
    background: #2eb378;
    color: #fff;
  }

  .org-users-page {
    .user-email,
    .user-status {
      filter: brightness(0) invert(1);
    }
  }

  .react-json-view {
    background-color: transparent !important;
  }

  .codehinter-default-input {
    background-color: transparent;
    border: 1px solid #333c48;
  }

  .color-picker-input {
    border: solid 1px #333c48;
  }

  .codehinter-query-editor-input {
    background-color: #272822;
    border: 1px solid #2c3a4c;
    border-radius: 0;
  }

  .codehinter-query-editor-input .CodeMirror {
    height: 31px !important;
  }

  .codehinter-query-editor-input .CodeMirror {
    color: #c3c3c3 !important;
  }

  .select-search:not(.is-loading):not(.select-search--multiple) .select-search__value::after {
    transform: rotate(45deg);
    border-right: 1px solid #fff;
    border-bottom: 1px solid #fff;
  }

  .widget-documentation-link {
    background-color: #1f2936;
  }

  .widget-documentation-link a {
    color: rgb(66, 153, 225);
  }
}

.main-wrapper {
  position: relative;
  min-height: 100%;
  min-width: 100%;
  background-color: white;
}

.main-wrapper.theme-dark {
  background-color: #2b394b;
}

.jet-table {
  .global-search-field {
    background: transparent;
  }
}

.modal-backdrop.show {
  opacity: 0.74;
}

.gui-select-wrappper .select-search__input {
  height: 30px;
}

.theme-dark .input-group-text,
.theme-dark .markdown > table thead th,
.theme-dark .table thead th {
  background: #1c252f;
  color: #fff;
}

.sketch-picker {
  z-index: 1000;
}

.no-padding {
  padding: 0;
}

.nav-tabs {
  font-weight: 300;
}

.nav-tabs .nav-link.active {
  border: 0;
  border-bottom: 1px solid #206bc4;
  font-weight: 400;
}

.table-no-divider {
  td {
    border-bottom-width: 0px;
    padding-left: 0;
  }
}

.no-border {
  border-radius: 0 !important;
}

input[type='text'] {
  border-radius: 0 !important;
  outline-color: #dadcde !important;
}

.widget-header {
  text-transform: capitalize;
  margin-top: 12px !important;
  font-weight: 500;
  font-size: 12px;
  line-height: 12px;
}

.query-manager-events {
  max-width: 400px;
}

.validation-without-icon {
  background-image: none !important;
}

.dropdown-widget,
.multiselect-widget {

  .form-label {
    margin-bottom: 0px;
  }

  .select-search__input {
    height: 100%;
  }

  .select-search__value {
    height: 100%;
  }

  .select-search {
    height: 100%
  }

  .select-search__options {
    margin-bottom: 0 !important;

    .select-search__option {
      height: auto;
      min-height: 30px;
    }
  }
}

.show {
  display: block;
}
.hide {
  display: none;
}

.draggable-box:focus-within {
  z-index: 2 !important;
}

.cursor-wait {
  cursor: wait;
}
.cursor-text{
  cursor: text;
}
.cursor-none {
  cursor: none;
}
.theme-dark .event-action {
  filter: brightness(0) invert(1);
}

.event-action{
  filter: brightness(0) invert(0);
}

.disabled {
  pointer-events: none;
  opacity: 0.4;
}
.DateRangePicker {
  padding: 1.25px 5px;
}

.datepicker-widget {
  .input-field { 
    min-height: 26px;
    padding: 0;
    padding-left: 2px;
  }
}

.daterange-picker-widget {
  .DateInput_input {
    min-height: 24px;
    line-height: normal;
    border-bottom: 0px;
    font-size: 0.85rem;
  }
  .DateRangePicker {
    padding: 0;
  }

  .DateRangePickerInput_arrow_svg {
    height: 17px;
  }
}

.fw-400 {
  font-weight: 400;
}

.fw-500 {
  font-weight: 500;
}

.ligh-gray {
  color: #656D77;
}

.nav-item {
  background: #fff;
  font-size: 14px;
  font-style: normal;
  font-weight: 400;
  line-height: 22px;
  letter-spacing: -0.1px;
  text-align: left;
}

.nav-link {
  min-width: 100px;
  justify-content: center;
}

.nav-tabs .nav-link.active {
  font-weight: 400 !important;
  color: #0565FE !important;
}

.empty-title {
  font-size: 12px;
  font-style: normal;
  font-weight: 400;
  line-height: 15px;
  letter-spacing: -0.01em;
  text-align: left;
}
//select-search-action
.popover-action-select-search > .select-search .select-search__select {
  max-height: 200px;
  overflow-y: scroll;
}

.calendar-widget.compact {
  .rbc-time-view-resources .rbc-time-header-content {
    min-width: auto;
  }

  .rbc-time-view-resources .rbc-day-slot {
    min-width: 50px;
  }

  .rbc-time-view-resources .rbc-header,
  .rbc-time-view-resources .rbc-day-bg {
    width: 50px;
  }
}

.calendar-widget.dont-highlight-today {
  .rbc-today {
    background-color: inherit;
  }

  .rbc-current-time-indicator {
    display: none;
  }
}

.calendar-widget {
  padding: 10px;
  background-color: white;

  .rbc-day-slot .rbc-event, .rbc-day-slot .rbc-background-event {
    border-left: 3px solid #26598533;
  }

  .rbc-toolbar {
    font-size: 14px;
  }

  .rbc-event {
    .rbc-event-label {
      display: none;
    }
  }

  .rbc-off-range-bg {
    background-color: #f4f6fa;
  }

  .rbc-toolbar {
    .rbc-btn-group {
      button {
        box-shadow: none;
        border-radius: 0;
        border-width: 1px;
      }
    }
  }
}

.calendar-widget.hide-view-switcher {
  .rbc-toolbar {
    .rbc-btn-group:nth-of-type(3) {
      display: none;
    }
  }
}

.calendar-widget.dark-mode {
  background-color: #1d2a39;

  .rbc-toolbar {
    button {
      color: white;
    }

    button:hover, button.rbc-active {
      color: black;
    }
  }

  .rbc-off-range-bg {
    background-color: #2b394b;
  }

  .rbc-selected-cell {
    background-color: #22242d;
  }

  .rbc-today {
    background-color: #5a7ca8;
  }
}

.calendar-widget.dark-mode.dont-highlight-today {
  .rbc-today {
    background-color: inherit;
  }
}

.navbar .navbar-nav {
  min-height: 2rem;
}

.navbar-brand-image {
  height: 1.2rem;
}

.nav-tabs .nav-link.active {
  font-weight: 400 !important;
  margin-bottom: -1px !important;
}

.nav-tabs .nav-link {
  font-weight: 400 !important;
  margin: 0 !important;
  height: 100%;
}

.code-editor-widget {
  border-radius: 0;
  .CodeMirror {
    border-radius: 0!important;
    margin-top: -1px!important;
  }
}

<<<<<<< HEAD
.code-hinter-wrapper  .popup-btn {
  position: absolute;
  display: none;
  cursor: pointer;
}

.code-hinter-wrapper:hover {
  .popup-btn {
    display: block!important;
    z-index: 1;
  }
}

.modal-portal-wrapper {
  justify-content: center;
  align-items: center;
  position: fixed;
  position: absolute;
  left: 50%;
  top: 40%;
  transform: translate(-50%, -50%);
  height: 500px;
  width: 500px;
  padding: 0;
  
  .modal-body {
    width: 500px!important;
    height: 300px!important;
    padding: 0px!important
  }
  
  .modal-dialog {
    margin-top: 4%;
  }
  
  .modal-header {
    padding: 0;
    font-size: 14px;
  }
  
  
  .editor-container{
    padding: 0px;    
    .CodeMirror {
      border-radius: 0;
      margin: 0;
      width: 100%!important;
    }
  }

}


.portal-header {
  display: flex;
  align-items: center;
  padding: 0.5rem 0.75rem;
  color: #656d77;
  background-color: #ffffffd9;
  background-clip: padding-box;
  border-bottom: 1px solid #0000000d;
  border-top-left-radius: 3px;
  border-top-right-radius: 3px;
=======
.tabs-inspector {
  .nav-item {
    width: 50%;
  }

  .nav-item:not(.active) {
    border-bottom: 1px solid #e7eaef;
  }

  .nav-link {
    border-color: transparent !important;
  }

  .nav-link.active {
    border: 1px solid transparent;
    border-bottom: 1px solid $primary;
  }
}

.tabs-inspector.nav-tabs {
  border: 0;
}

.bg-primary-lt {
  color: #fff !important;
  background:#6383db !important;
>>>>>>> ade85e20
}<|MERGE_RESOLUTION|>--- conflicted
+++ resolved
@@ -2667,7 +2667,6 @@
   }
 }
 
-<<<<<<< HEAD
 .code-hinter-wrapper  .popup-btn {
   position: absolute;
   display: none;
@@ -2731,7 +2730,7 @@
   border-bottom: 1px solid #0000000d;
   border-top-left-radius: 3px;
   border-top-right-radius: 3px;
-=======
+}
 .tabs-inspector {
   .nav-item {
     width: 50%;
@@ -2758,5 +2757,4 @@
 .bg-primary-lt {
   color: #fff !important;
   background:#6383db !important;
->>>>>>> ade85e20
 }