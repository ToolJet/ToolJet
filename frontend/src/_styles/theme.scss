@import "./tabler.scss";
@import "./colors.scss";
@import "./z-index.scss";
@import "./mixins.scss";
@import "./queryManager.scss";
@import "./onboarding.scss";
@import "./components.scss";
@import "./global-datasources.scss";
@import "./typography.scss";
@import "./designtheme.scss";
@import "./dropdown-custom.scss";
@import "./ui-operations.scss";
@import "./license.scss";
@import url('https://fonts.googleapis.com/css2?family=IBM+Plex+Sans:ital,wght@0,100;0,200;0,300;0,400;0,500;0,600;0,700;1,100;1,200;1,400;1,500;1,600;1,700&display=swap');
@import 'react-loading-skeleton/dist/skeleton.css';

// variables
$border-radius: 4px;


body {
  font-family: 'IBM Plex Sans';
}

body:has(.wrapper.audit-log) {
  overflow: hidden;
}

input,
button {
  border-radius: 4px;
}

.btn:hover {
  border-color: $primary;
}

.btn-sm {
  padding: 4px 8px;
}

.padding-0 {
  padding: 0;
}

.float-right {
  float: right;
}

.font-500 {
  font-weight: 500;
}

.color-inherit {
  color: inherit;
}

.text-right {
  text-align: right;
}

.navbar {
  max-height: 45px;
  min-height: auto;

  .nav-item.active:after {
    bottom: 0 !important;
  }
}

.rc-slider-track {
  background-color: $primary;
}

.rc-slider-handle {
  border-color: $primary;
}

.auth-main {
  height: 1000px;
  padding-top: calc(0.25 * 100vh);
  overflow: hidden;

  svg,
  img {
    height: 50px;
    width: 50px;
  }

  svg {
    color: #000000;
  }

  .col-4 {
    z-index: 1;
  }

  .horizontal-line {
    width: 100%;
    position: relative;
    border: 1px solid #b1b1b1;
    top: 25px;
    margin: 0px auto;
    z-index: 0;
  }

  .sso-ico {
    div {
      background-color: #ffffff;
    }
  }
}

.emoji-mart-scroll {
  border-bottom: 0;
  margin-bottom: 6px;
}

.emoji-mart-scroll+.emoji-mart-bar {
  display: none;
}

.accordion-item,
.accordion-button {
  background-color: inherit;
}

.accordion-button {
  font-weight: 400 !important;
  box-shadow: none !important;
}

.accordion-button:not(.collapsed) {
  padding-bottom: 0 !important;
}

.accordion-body {
  .form-label {
    font-weight: 400;
    font-size: 12px;
    color: #61656c;
  }

  .style-fx {
    margin-top: 3px !important;
  }
}

.editor {
  .header-container {
    max-width: 100%;
    padding: 0 10px 0 0;
    min-height: 45px;
  }

  .resizer-select,
  .resizer-active {
    border: solid 1px $primary !important;

    .top-right,
    .top-left,
    .bottom-right,
    .bottom-left {
      background: white;
      border-radius: 10px;
      border: solid 1px $primary;
    }
  }

  .resizer-selected {
    outline-width: thin;
    outline-style: solid;
    outline-color: #ffda7e;
  }

  // query data source card style start

  .query-datasource-card-container,
  .header-query-datasource-card-container {
    display: flex;
    flex-direction: row;
    gap: 10px;
    flex-wrap: wrap;
  }

  .datasource-picker {
    margin-bottom: 24px;
    padding: 0 32px;
  }

  .header-query-datasource-card-container {
    margin-top: -10px;
  }

  .header-query-datasource-card {
    position: relative;
    display: flex;
    min-width: 0;
    word-wrap: break-word;
    background-color: rgba(66, 153, 225, 0.1) !important;
    background-clip: border-box;
    border-radius: 4px;
    height: 32px;
    width: 140px;
    padding: 6px;
    align-items: center;
    text-transform: capitalize;
    font-weight: 400 !important;
    background-color: #4299e11a;

    p {
      margin: 0 8px 0 12px;
    }
  }

  .query-datasource-card {
    position: relative;
    display: flex;
    min-width: 0;
    word-wrap: break-word;
    background-color: #ffffff;
    background-clip: border-box;
    border: 1px solid rgba(101, 109, 119, 0.16);
    border-radius: 4px;
    height: 46px;
    width: 200px;
    padding: 10px;
    align-items: center;
    cursor: pointer;
    transition: transform .2s;

    p {
      margin: 0 8px 0 15px;
    }

    &:hover {
      transform: scale(1.02);
      box-shadow: 0.1px 0.1px 0.1px 0.1px rgba(0, 0, 0, 0.3);
    }
  }

  // end :: data source card style

  .header-query-datasource-name {
    font-size: 0.8rem !important;
    padding-top: 0px !important;
  }

  .datasource-heading {
    display: flex;
    height: 32px;
    gap: 10px;
    align-items: center;

    p {
      font-size: 12px;
      padding-top: 0px;
      cursor: pointer;
    }
  }


  .left-sidebar {
    scrollbar-width: none;
  }

  .left-sidebar::-webkit-scrollbar {
    width: 0;
    background: transparent;
  }

  .left-sidebar-layout {
    display: flex;
    justify-content: center;
    font-size: 11px;
    align-items: center;
    letter-spacing: 0.2px;

    p {
      margin-bottom: 0px;
      margin-top: 8px;
    }
  }

  .left-sidebar {
    height: 100%;
    width: 48px;
    position: fixed;
    z-index: 2;
    left: 0;
    overflow-x: hidden;
    flex: 1 1 auto;
    background-color: #fff !important;
    background-clip: border-box;
    border: solid rgba(0, 0, 0, 0.125);
    border-width: 0px 1px 3px 0px;
    margin-top: 0px;
    padding-top: 0px;

    .accordion-item {
      border: solid rgba(101, 109, 119, 0.16);
      border-width: 1px 0px 1px 0px;
    }

    .datasources-container {
      height: 50%;
      overflow-y: scroll;

      tr {
        border-color: #f1f1f1;
      }
    }

    .variables-container {
      height: 50%;
      overflow-y: scroll;
    }

    .variables-container::-webkit-scrollbar-thumb,
    .datasources-container::-webkit-scrollbar-thumb {
      background: transparent;
      height: 0;
      width: 0;
    }

    .variables-container::-webkit-scrollbar,
    .datasources-container::-webkit-scrollbar {
      width: 0;
      background: transparent;
      height: 0;
    }

    .variables-container,
    .datasources-container {
      scrollbar-width: none;
    }

    .datasources-container {
      bottom: 0;
      height: 500px;
      border: solid rgba(101, 109, 119, 0.16);
      border-width: 1px 0px 1px 0px;

      .datasources-header {
        border: solid rgba(0, 0, 0, 0.125);
        border-width: 0px 0px 1px 0px;
      }
    }

    .left-sidebar-inspector {
      .card-body {
        padding: 1rem 0rem 1rem 1rem;
      }
    }

    .left-sidebar-page-selector {
      .add-new-page-button-container {
        width: 100%;
        margin-top: 10px;
      }
    }
  }

  .editor-sidebar {
    height: calc(100% - 45px);
    position: fixed;
    right: 0;
    overflow-x: hidden;
    width: 300px;
    flex: 1 1 auto;
    top: 45px;
    border-top: 1px solid var(--slate7);
    background-color: var(--base);
    background-clip: border-box;
    border: solid rgba(0, 0, 0, 0.125);
    border-width: 0px 0px 0px 1px;

    .nav-tabs .nav-link {
      color: #3e525b;
      border-top-left-radius: 0px;
      border-top-right-radius: 0px;
    }

    .inspector {
      .inspector-add-button {
        background: inherit;
      }

      .inspector-add-button:hover {
        color: $primary;
        background: #eef3f9;
        border-radius: 4px;
      }

      .form-control-plaintext {
        padding: 0;
      }

      .header {
        padding-left: 20px;
        padding-right: 20px;
        border: solid rgba(0, 0, 0, 0.125);
        border-width: 0px 0px 1px 0px;
        height: 40px;

        .component-name {
          font-weight: 500;
        }

        .component-action-button {
          top: 8px;
          right: 10px;
          position: absolute;
        }
      }

      .properties-container {
        .field {
          .form-label {
            font-size: 12px;
          }

          .text-field {
            height: 30px;
            font-size: 12px;
          }

          .form-select {
            height: 30px;
            font-size: 12px;
          }

          .select-search__input {
            padding: 0.2375rem 0.75rem;
            font-size: 0.825rem;
          }
        }
      }
    }

    .components-container::-webkit-scrollbar {
      width: 0;
      height: 0;
      background: transparent;
    }

    .components-container::-webkit-scrollbar-thumb {
      background: transparent;
    }

    .components-container {
      scrollbar-width: none;
    }

    .components-container {
      height: 100%;
      overflow: auto;
      overflow-x: hidden;
      padding-bottom: 20%;

      .component-image-holder {
        border-radius: 0;
        transition: all 0.3s cubic-bezier(0.25, 0.8, 0.25, 1);
        border: 1px solid #d2ddec;
        box-sizing: border-box;
        border-radius: 4px;

        img {
          margin: 0 auto;
        }

        &:hover {
          background: rgba(66, 153, 225, 0.1);
        }
      }

      .component-title {
        display: block;
        margin-top: 10px;
        color: #3e525b;
        font-size: 10px;
        max-width: 100%;
        text-align: center;
        word-wrap: break-word;
      }

      .component-description {
        color: grey;
        font-size: 0.7rem;
      }
    }
  }

  .main {
    // margin-left: 3%;
    // width: 82%;
    top: 0;
    height: calc(100vh - 84px);

    &.hide-scrollbar {
      .canvas-container::-webkit-scrollbar {
        height: 0;
      }
    }

    .canvas-container::-webkit-scrollbar {
      width: 0;
      background: transparent;
      // height: 0;
    }

    .canvas-container::-webkit-scrollbar-track {
      background: transparent !important;
    }

    .canvas-container {
      scrollbar-width: none;
    }

    .canvas-container {
      height: 100%;
      top: 45px;
      position: fixed;
      right: 300px;
      left: 48px;
      overflow-y: scroll;
      overflow-x: auto;
      -webkit-box-pack: center;
      justify-content: center;
      -webkit-box-align: center;
      align-items: center;

      .real-canvas {
        outline: 1px dotted transparent;
      }

      .show-grid {
        outline: 1px dotted #4d72da;
        background-image: linear-gradient(to right,
            rgba(194, 191, 191, 0.2) 1px,
            transparent 1px),
          linear-gradient(to bottom,
            rgba(194, 191, 191, 0.2) 1px,
            transparent 1px);
      }

      .canvas-area {
        min-height: 2400px;
        background: #edeff5;
        margin: 0px auto;

        .resizer {
          border: solid 1px transparent;
        }
      }
    }
  }

  @media screen and (max-height: 450px) {
    .sidebar {
      padding-top: 15px;
    }

    .sidebar a {
      font-size: 18px;
    }
  }
}

.viewer {
  .header-container {
    max-width: 100%;
  }

  .main {
    padding: 0px 10px;

    .canvas-container {
      scrollbar-width: auto;
      width: 100%;
    }

    .canvas-container::-webkit-scrollbar {
      background: transparent;
    }

    .canvas-container {
      height: 100%;
      position: fixed;
      left: 0;
      overflow-y: auto;
      overflow-x: auto;
      -webkit-box-pack: center;
      justify-content: center;
      -webkit-box-align: center;
      align-items: center;

      .canvas-area {
        width: 1280px;
        min-height: 2400px;
        background: #edeff5;
        margin: 0px auto;
        background-size: 80px 80px;
        background-repeat: repeat;
      }

      .navigation-area {
        background-color: #ECEEF0;
        padding: 1rem;

        a.page-link {
          border-radius: 0;
          border: 0;
        }

        a.page-link:hover {
          color: white;
          background-color: #4D72FA;
        }

        a.page-link.active {
          color: white;
          background-color: #4D72FA;
        }
      }

      .navigation-area.dark {
        background-color: #2b3546 !important;
      }
    }
  }
}

.modal-header {
  padding: 0 1.5rem 0 1.5rem;
}

.page-body,
.homepage-body {
  height: 100vh;

  .list-group.list-group-transparent.dark .all-apps-link,
  .list-group-item-action.dark.active {
    background-color: $dark-background !important;
  }
}

.home-search-holder {
  height: 20px;
  width: 100%;
  margin-top: 32px;

  .search-box-wrapper {
    .input-icon {
      .input-icon-addon {
        padding-right: 6px;
      }
    }
  }

  .homepage-search {
    background: transparent;
    color: var(--slate12);
    height: 20px;

    &:focus {
      background: none;
    }
  }
}

.homepage-app-card-list-item-wrap {
  row-gap: 16px;
  column-gap: 32px;
  display: flex;
  margin-top: 22px;
}

.homepage-app-card-list-item {
  max-width: 272px;
  flex-basis: 33%;
  padding: 0 !important;
}

.homepage-dropdown-style {
  min-width: 11rem;
  display: block;
  align-items: center;
  margin: 0;
  line-height: 1.4285714;
  width: 100%;
  padding: 0.5rem 0.75rem !important;
  font-weight: 400;
  white-space: nowrap;
  border: 0;
  cursor: pointer;
  font-size: 12px;
}

.homepage-dropdown-style:hover {
  background: rgba(101, 109, 119, 0.06);
}

.card-skeleton-container {
  border: 0.5px solid #b4bbc6;
  padding: 1rem;
  border-radius: 8px;
  height: 180px;
}

.app-icon-skeleton {
  background-color: #91a4f6;
  border-radius: 4px;
  margin-bottom: 20px;
  height: 40px;
  width: 40px;
}

.folder-icon-skeleton {
  display: inline-block;
  background-color: #858896;
  border-radius: 4px;
  height: 14px;
  width: 14px;
}

.folders-skeleton {
  padding: 9px 12px;
  height: 34px;
  margin-bottom: 4px;
}

.card-skeleton-button {
  height: 20px;
  width: 60px;
  background: #91a4f6;
  margin-top: 1rem;
  border-radius: 4px;
}

@media (min-height: 641px) and (max-height: 899px) {
  .homepage-pagination {
    position: fixed;
    bottom: 2rem;
    width: 63%;
  }
}

@media (max-height: 640px) {
  .homepage-pagination {
    position: fixed;
    bottom: 2rem;
    width: 71%;
  }
}

@media (max-width: 1056px) {
  .homepage-app-card-list-item {
    flex-basis: 50%;
  }
}

.homepage-body {
  overflow-y: hidden;

  a {
    color: inherit;
  }

  a:hover {
    color: inherit;
    text-decoration: none;
  }

  button.create-new-app-button {
    background-color: var(--indigo9);

  }




  .app-list {
    .app-card {
      height: 180px;
      max-height: 180px;
      border: 0.5px solid #b4bbc6;
      box-sizing: border-box;
      border-radius: 8px;
      overflow: hidden;

      .app-creation-time {
        span {
          color: var(--slate11) !important;
        }
      }

      .app-creator {
        font-weight: 500;
        font-size: 0.625rem;
        line-height: 12px;
        color: #292d37;
        white-space: nowrap;
        overflow: hidden;
        text-overflow: ellipsis;
      }

      .app-icon-main {
        background-color: $primary;

        .app-icon {
          img {
            height: 24px;
            width: 24px;
            filter: invert(100%) sepia(0%) saturate(0%) hue-rotate(17deg) brightness(104%) contrast(104%);
            vertical-align: middle;
          }
        }
      }

      .app-template-card-wrapper {
        .card-body {
          padding-left: 0px !important;
        }
      }

      .app-title {
        line-height: 20px;
        font-size: 1rem;
        font-weight: 400;
        color: #000000;
        overflow: hidden;
        max-height: 40px;
        text-overflow: ellipsis;
        display: -webkit-box;
        -webkit-line-clamp: 2;
        /* number of lines to show */
        line-clamp: 2;
        -webkit-box-orient: vertical;
      }

      button {
        font-size: 0.6rem;
        width: 100%;
      }

      .menu-ico {
        cursor: pointer;

        img {
          padding: 0px;
          height: 14px;
          width: 14px;
          vertical-align: unset;
        }
      }
    }

    .app-card.highlight {
      background-color: #f8f8f8;
      box-shadow: 0px 4px 4px rgba(0, 0, 0, 0.25);
      border: 0.5px solid $primary;

      .edit-button {
        box-sizing: border-box;
        border-radius: 6px;
        color: $primary-light;
        width: 136px;
        height: 28px;
        background: var(--indigo11) !important;
        border: none;
        color: var(--indigo4);

        &:hover {
          background: var(--indigo10);

        }

        &:focus {
          box-shadow: 0px 0px 0px 4px var(--indigo6);
          background: var(--indigo10);
          outline: 0;
        }


        &:active {
          background: var(--indigo11);
          box-shadow: none;
        }
      }

      .launch-button {

        box-sizing: border-box;
        border-radius: 6px;
        color: var(--base);
        width: 92px;
        height: 28px;
        background: var(--base);
        border: 1px solid var(--slate7);
        color: var(--slate12);

        &:hover {
          background: var(--slate8);
          color: var(--slate11);
          border: 1px solid var(--slate8);
          background: var(--base);
        }

        &:active {
          background: var(--base);
          box-shadow: none;
          border: 1px solid var(--slate12);
          color: var(--slate12);
        }

        &:focus {
          background: var(--base);
          color: var(--slate11);
          border: 1px solid var(--slate8);
          box-shadow: 0px 0px 0px 4px var(--slate6);
        }
      }

      .app-title {
        height: 20px;
        -webkit-line-clamp: 1;
        /* number of lines to show */
        line-clamp: 1;
      }
    }
  }
}

.template-library-modal {
  font-weight: 500;

  .modal-header {
    background-color: var(--base) !important;
    border-bottom: 1px solid var(--slate5);

  }

  .modal-dialog {
    max-width: 90%;
    height: 80%;

    .modal-content {
      height: 100%;
      padding: 0;


      .modal-body {
        height: 100%;
        padding: 0 10px;
        background-color: var(--base) !important;


        .container-fluid {
          height: 100%;
          padding: 0;

          .row {
            height: 100%;
          }
        }
      }
    }

    .modal-body,
    .modal-footer {
      background-color: #ffffff;
    }
  }

  .template-categories {
    .list-group-item {
      border: 0;
    }

    .list-group-item.active {
      background-color: #edf1ff;
      color: $primary-light;
      font-weight: 600;
    }
  }

  .template-app-list {
    .list-group-item {
      border: 0;
    }

    .list-group-item.active {
      background-color: #edf1ff;
      color: black;
    }
  }

  .template-display {
    display: flex;
    flex-direction: row;
    align-items: center;
    height: 100%;

    h3.title {
      font-weight: 600;
      line-height: 17px;
    }

    p.description {
      font-weight: 500;
      font-size: 13px;
      line-height: 15px;
      letter-spacing: -0.1px;
      color: #8092ab;
    }

    img.template-image {
      height: 75%;
      width: 85%;
      border: 0;
      padding: 0;
      object-fit: contain;
    }

    .template-spinner {
      width: 3rem;
      height: 3rem;
      margin: auto;
      position: absolute;
      top: 0;
      bottom: 0;
      left: 0;
      right: 0;
    }

    .row {
      margin-bottom: 0;
    }
  }

  .template-list {
    padding-top: 16px;

    .template-search-box {
      input {
        border-radius: 5px !important;
      }

      .input-icon {
        display: flex;
      }
    }

    .input-icon {
      .search-icon {
        display: block;
        position: absolute;
        left: 0;
        margin-right: 0.5rem;
      }

      .clear-icon {
        cursor: pointer;
        display: block;
        position: absolute;
        right: 0;
        margin-right: 0.5rem;
      }
    }

    .list-group-item.active {
      color: $primary;
    }
  }
}

.template-library-modal.dark-mode {

  .template-modal-control-column,
  .template-list-column,
  .categories-column,
  .modal-header {
    border-color: var(--slate5) !important;
  }

  .modal-body,
  .modal-footer,
  .modal-header,
  .modal-content {
    color: white;
    background-color: #2b394a;
  }

  .template-categories {
    .list-group-item {
      color: white;
      border: 0;
    }

    .list-group-item:hover {
      background-color: #232e3c;
    }

    .list-group-item.active {
      background-color: $primary-light;
      color: white;
      font-weight: 600;
    }
  }

  .template-app-list {
    .list-group-item {
      border: 0;
      color: white;
    }

    .list-group-item:hover {
      border: 0;
      background-color: #232e3c;
    }

    .list-group-item.active {
      background-color: $primary-light;
      color: white;
    }

    .no-results-item {
      background-color: var(--slate4);
      color: white;
    }
  }

  .template-list {
    .template-search-box {
      input {
        background-color: #2b394a;
        border-color: #232e3c;
        color: white;
      }
    }
  }
}

.organizations-modal.dark-mode,
.user-edit-modal.dark-mode {
  .modal-header {
    border-color: #232e3c !important;
  }

  .modal-body,
  .modal-footer,
  .modal-header,
  .modal-content {
    color: white;
    background-color: #2b394a;
  }

  .user-table-header th {
    color: white;
    background-color: #1c252f;
  }
}

.fx-container {
  position: relative;
}

.fx-common {
  position: absolute;
  top: -37.5px;
  right: 0px;
}

.fx-button {
  font-weight: 400;
  font-size: 13px;
  color: #61656c;
}

.fx-button:hover,
.fx-button.active {
  font-weight: 600;
  color: $primary-light;
  cursor: pointer;
}

.fx-container-eventmanager {
  position: relative;
}

.fx-container-eventmanager * .fx-outer-wrapper {
  position: absolute !important;
  top: 7px !important;
  right: -26px;
}

// targeting select component library class

.component-action-select *.css-1nfapid-container {
  width: 184px !important;
}

.component-action-select {
  .css-zz6spl-container {
    width: inherit;
  }

  &.fx-container-eventmanager {
    .fx-common {
      right: 0;
    }

    .custom-row {
      width: 100%
    }
  }

  .codeShow-active {
    display: flex;
    flex-direction: row-reverse;
    justify-content: space-between;

    .custom-row {
      width: 75%;
    }
  }

  .row.fx-container {
    .col {
      display: flex;
    }
  }
}

.fx-container-eventmanager *.fx-common {
  top: 6px !important;
  right: -34px;
}

.fx-container-eventmanager-code {
  padding-right: 15px !important;
}

.unselectable {
  -webkit-touch-callout: none;
  -webkit-user-select: none;
  -khtml-user-select: none;
  -moz-user-select: none;
  -ms-user-select: none;
  user-select: none;
}

.layout-buttons {
  span {
    color: $primary;
  }
}

.theme-dark {
  .accordion-button::after {
    background-image: url("data:image/svg+xml,%3Csvg id='SvgjsSvg1001' width='288' height='288' xmlns='http://www.w3.org/2000/svg' version='1.1' xmlns:xlink='http://www.w3.org/1999/xlink' xmlns:svgjs='http://svgjs.com/svgjs'%3E%3Cdefs id='SvgjsDefs1002'%3E%3C/defs%3E%3Cg id='SvgjsG1008' transform='matrix(1,0,0,1,0,0)'%3E%3Csvg xmlns='http://www.w3.org/2000/svg' fill='/fffff' viewBox='0 0 16 16' width='288' height='288'%3E%3Cpath fill-rule='evenodd' d='M1.646 4.646a.5.5 0 0 1 .708 0L8 10.293l5.646-5.647a.5.5 0 0 1 .708.708l-6 6a.5.5 0 0 1-.708 0l-6-6a.5.5 0 0 1 0-.708z' fill='%23ffffff' class='color000 svgShape'%3E%3C/path%3E%3C/svg%3E%3C/g%3E%3C/svg%3E");
  }

  .inspector {
    border: 1px solid $dark-background;
  }

  .homepage-body {
    .app-list {
      .app-title {
        line-height: 20px;
        font-size: 16px;
        font-weight: 400;
      }
    }
  }

  .layout-buttons {
    svg {
      filter: invert(89%) sepia(2%) saturate(127%) hue-rotate(175deg) brightness(99%) contrast(96%);
    }
  }

  .organization-list {
    margin-top: 5px;

    .btn {
      border: 0px;
    }

    .dropdown-toggle div {
      max-width: 200px;
      text-overflow: ellipsis;
      overflow: hidden;
    }
  }

  .left-menu {
    ul {
      li:not(.active):hover {
        color: $black;
      }
    }
  }

  .menu-ico,
  .folder-menu-icon {
    svg {
      path {
        fill: white !important;
      }
    }
  }
}

.pagination {
  .page-item.active {
    a.page-link {
      background-color: $primary-light;
    }
  }
}

.datasource-picker,
.stripe-operation-options {

  .select-search,
  .select-search-dark,
  .select-search__value input,
  .select-search-dark input {
    width: 224px !important;
    height: 32px !important;
    border-radius: $border-radius !important;
  }
}

.openapi-operation-options {

  .select-search,
  .select-search-dark,
  .select-search__value input,
  .select-search-dark input {
    height: 32px !important;
    border-radius: $border-radius !important;
  }
}

.openapi-operations-desc {
  padding-top: 12px;
}

.select-search {
  width: 100%;
  position: relative;
  box-sizing: border-box;
}

.select-search *,
.select-search *::after,
.select-search *::before {
  box-sizing: inherit;
}

.select-search-dark {
  .select-search-dark__input::placeholder {
    color: #E0E0E0;
  }
}

/**
 * Value wrapper
 */
.select-search__value {
  position: relative;
  z-index: 1;
}

.select-search__value::after {
  content: "";
  display: inline-block;
  position: absolute;
  top: calc(50% - 9px);
  right: 19px;
  width: 11px;
  height: 11px;
}

/**
 * Input
 */
.select-search__input {
  display: block;
  width: 100%;
  padding: 0.4375rem 0.75rem;
  font-size: 0.875rem;
  font-weight: 400;
  line-height: 1.4285714;
  color: #232e3c;
  background-color: #ffffff;
  background-clip: padding-box;
  border: 1px solid #dadcde;
  -webkit-appearance: none;
  -moz-appearance: none;
  appearance: none;
  border-radius: $border-radius !important;
  transition: border-color 0.15s ease-in-out, box-shadow 0.15s ease-in-out;
}

.select-search__input::-webkit-search-decoration,
.select-search__input::-webkit-search-cancel-button,
.select-search__input::-webkit-search-results-button,
.select-search__input::-webkit-search-results-decoration {
  -webkit-appearance: none;
}

.select-search__input:not([readonly]):focus {
  cursor: initial;
}

/**
 * Options wrapper
 */
.select-search__select {
  background: #ffffff;
  box-shadow: 0 0.0625rem 0.125rem rgba(0, 0, 0, 0.15);
}

/**
 * Options
 */
.select-search__options {
  list-style: none;
}

/**
 * Option row
 */
.select-search__row:not(:first-child) {
  border-top: 1px solid #eee;
}

/**
 * Option
 */
.select-search__option,
.select-search__not-found {
  display: block;
  height: 36px;
  width: 100%;
  padding: 0 16px;
  background: var(--base);
  border: none;
  outline: none;
  font-family: "Roboto", sans-serif;
  font-size: 14px;
  text-align: left;
  cursor: pointer;
}

.select-search--multiple .select-search__option {
  height: 48px;
}

.select-search__option.is-highlighted,
.select-search__option:not(.is-selected):hover {
  background: rgba(47, 204, 139, 0.1);
}

.select-search__option.is-highlighted.is-selected,
.select-search__option.is-selected:hover {
  background: #2eb378;
  color: #ffffff;
}

.audit-log {
  .select-search__option.is-selected {
    background: $primary;
    color: $white;
  }
 
  .page-body {
    margin-bottom: 0px;
  }

}

/**
 * Group
 */
.select-search__group-header {
  font-size: 10px;
  text-transform: uppercase;
  background: #eee;
  padding: 8px 16px;
}

/**
 * States
 */
.select-search.is-disabled {
  opacity: 0.5;
}

.select-search.is-loading .select-search__value::after {
  background-image: url("data:image/svg+xml,%3Csvg xmlns='http://www.w3.org/2000/svg' width='50' height='50' viewBox='0 0 50 50'%3E%3Cpath fill='%232F2D37' d='M25,5A20.14,20.14,0,0,1,45,22.88a2.51,2.51,0,0,0,2.49,2.26h0A2.52,2.52,0,0,0,50,22.33a25.14,25.14,0,0,0-50,0,2.52,2.52,0,0,0,2.5,2.81h0A2.51,2.51,0,0,0,5,22.88,20.14,20.14,0,0,1,25,5Z'%3E%3CanimateTransform attributeName='transform' type='rotate' from='0 25 25' to='360 25 25' dur='0.6s' repeatCount='indefinite'/%3E%3C/path%3E%3C/svg%3E");
  background-size: 8px;
  width: 8px;
  height: 8px;
}

.select-search:not(.is-disabled) .select-search__input {
  cursor: pointer;
}

/**
 * Modifiers
 */
.select-search--multiple {
  border-radius: 3px;
  overflow: hidden;
}

.select-search:not(.is-loading):not(.select-search--multiple) .select-search__value::after {
  transform: rotate(45deg);
  border-right: 1px solid #000;
  border-bottom: 1px solid #000;
  pointer-events: none;
}

.select-search--multiple .select-search__input {
  cursor: initial;
}

.select-search--multiple .select-search__input {
  border-radius: 3px 3px 0 0;
}

.select-search--multiple:not(.select-search--search) .select-search__input {
  cursor: default;
}

.select-search:not(.select-search--multiple) .select-search__input:hover {
  border-color: #2fcc8b;
}

.select-search:not(.select-search--multiple) .select-search__select {
  position: absolute;
  z-index: 2;
  right: 0;
  left: 0;
  border-radius: 3px;
  overflow: auto;
  max-height: 360px;
}

.select-search--multiple .select-search__select {
  position: relative;
  overflow: auto;
  max-height: 260px;
  border-top: 1px solid #eee;
  border-radius: 0 0 3px 3px;
}

.select-search__not-found {
  height: auto;
  padding: 16px;
  text-align: center;
  color: #888;
}

/**
* Select Search Dark Mode
*/
.select-search-dark {
  width: 100%;
  position: relative;
  box-sizing: border-box;
}

.select-search-dark *,
.select-search-dark *::after,
.select-search-dark *::before {
  box-sizing: inherit;
}

/**
 * Value wrapper
 */
.select-search-dark__value {
  position: relative;
}

.select-search-dark__value::after {
  content: "";
  display: inline-block;
  position: absolute;
  top: calc(50% - 4px);
  right: 13px;
  width: 6px;
  height: 6px;
  filter: brightness(0) invert(1);
}

/**
 * Input
 */
.select-search-dark__input {
  display: block;
  width: 100%;
  // padding: 0.4375rem 0.75rem;
  font-size: 0.875rem;
  font-weight: 400;
  line-height: 1.4285714;
  color: #ffffff;
  background-color: #2b3547;
  background-clip: padding-box;
  border: 1px solid #232e3c;
  -webkit-appearance: none;
  -moz-appearance: none;
  appearance: none;
  border-radius: 0;
  transition: border-color 0.15s ease-in-out, box-shadow 0.15s ease-in-out;
}

.select-search-dark__input::-webkit-search-decoration,
.select-search-dark__input::-webkit-search-cancel-button,
.select-search-dark__input::-webkit-search-results-button,
.select-search-dark__input::-webkit-search-results-decoration {
  -webkit-appearance: none;
}

.select-search-dark__input:not([readonly]):focus {
  cursor: initial;
}

/**
 * Options
 */
.select-search-dark__options {
  list-style: none;
  padding: 0;
}

/**
 * Option row
 */
.select-search-dark__row:not(:first-child) {
  border-top: none;
}

/**
 * Option
 */
.select-search-dark__option,
.select-search-dark__not-found {
  display: block;
  height: 36px;
  width: 100%;
  padding: 0 16px;
  background-color: var(--base) !important;
  color: #ffffff !important;
  outline: none;
  font-family: "Roboto", sans-serif;
  font-size: 14px;
  text-align: left;
  cursor: pointer;
  border-radius: 0;

  &:hover {
    background-color: #2b3546 !important;
  }
}

.select-search-dark--multiple .select-search-dark__option {
  height: 48px;
}

/**
 * Group
 */
.select-search-dark__group-header {
  font-size: 10px;
  text-transform: uppercase;
  background: #eee;
  padding: 8px 16px;
}

/**
 * States
 */
.select-search-dark.is-disabled {
  opacity: 0.5;
}

.select-search-dark.is-loading .select-search-dark__value::after {
  background-image: url("data:image/svg+xml,%3Csvg xmlns='http://www.w3.org/2000/svg' width='50' height='50' viewBox='0 0 50 50'%3E%3Cpath fill='%232F2D37' d='M25,5A20.14,20.14,0,0,1,45,22.88a2.51,2.51,0,0,0,2.49,2.26h0A2.52,2.52,0,0,0,50,22.33a25.14,25.14,0,0,0-50,0,2.52,2.52,0,0,0,2.5,2.81h0A2.51,2.51,0,0,0,5,22.88,20.14,20.14,0,0,1,25,5Z'%3E%3CanimateTransform attributeName='transform' type='rotate' from='0 25 25' to='360 25 25' dur='0.6s' repeatCount='indefinite'/%3E%3C/path%3E%3C/svg%3E");
  background-size: 11px;
}

.select-search-dark:not(.is-disabled) .select-search-dark__input {
  cursor: pointer;
}

/**
 * Modifiers
 */
.select-search-dark--multiple {
  border-radius: 3px;
  overflow: hidden;
}

.select-search-dark:not(.is-loading):not(.select-search-dark--multiple) .select-search-dark__value::after {
  transform: rotate(45deg);
  border-right: 1px solid #000;
  border-bottom: 1px solid #000;
  pointer-events: none;
}

.select-search-dark--multiple .select-search-dark__input {
  cursor: initial;
}

.select-search-dark--multiple .select-search-dark__input {
  border-radius: 3px 3px 0 0;
}

.select-search-dark--multiple:not(.select-search-dark--search) .select-search-dark__input {
  cursor: default;
}

.select-search-dark:not(.select-search-dark--multiple) .select-search-dark__input:hover {
  border-color: #ffffff;
}

.select-search-dark:not(.select-search-dark--multiple) .select-search-dark__select {
  position: absolute;
  z-index: 2;
  right: 0;
  left: 0;
  border-radius: 3px;
  overflow: auto;
  max-height: 360px;
}

.select-search-dark--multiple .select-search-dark__select {
  position: relative;
  overflow: auto;
  max-height: 260px;
  border-top: 1px solid #eee;
  border-radius: 0 0 3px 3px;
}

.select-search-dark__not-found {
  height: auto;
  padding: 16px;
  text-align: center;
  color: #888;
}

.jet-table-footer {
  .table-footer {
    width: 100%;
  }
}

.jet-data-table-header {
  max-height: 50px;
}

.jet-data-table {
  thead {
    z-index: 2;
  }

  .table thead th:not(.rdtPrev):not(.rdtSwitch):not(.rdtNext):not(.dow) {
    display: flex !important;
  }

  .table-row:hover,
  .table-row:focus {
    background: rgba(lightBlue, 0.25);
  }

  .table-row.selected {
    --tblr-table-accent-bg: rgba(lightBlue, 0.25);
    background: rgba(lightBlue, 0.25);
    font-weight: 500;
  }

  td {
    min-height: 40px;
    overflow-x: initial;

    .text-container {
      padding: 0;
      margin: 0;
      border: 0;
      height: 100%;
      outline: none;
    }
  }

  td.spacious {
    min-height: 47px;
  }

  td.compact {
    min-height: 40px;
  }

  .has-dropdown,
  .has-multiselect,
  .has-text,
  .has-datepicker,
  .has-actions {
    padding: 0 5px;
  }

  .has-text,
  .has-actions {
    margin: 0;
  }

  .wrap-wrapper {
    white-space: normal !important;
    word-break: break-all;
  }

  .scroll-wrapper {
    overflow-x: auto;
  }

  .hide-wrapper {
    overflow-x: hidden !important;
  }

  td {

    .text-container:focus-visible,
    .text-container:focus,
    .text-container:focus-within,
    .text-container:hover {
      outline: none;
      height: 100%;
    }

    display: flex !important;

    .td-container {
      margin-top: auto;
      margin-bottom: auto;
    }
  }

  td {
    .text-container:focus {
      position: sticky;
      height: 120px;
      overflow-y: scroll;
      margin-top: -10px;
      padding: 10px;
      margin-left: -9px;
      background: white;
      box-shadow: rgba(15, 15, 15, 0.05) 0px 0px 0px 1px,
        rgba(15, 15, 15, 0.1) 0px 3px 6px, rgba(15, 15, 15, 0.2) 0px 9px 24px;
      white-space: initial;
    }

    .text-container:focus-visible,
    .text-container:focus,
    .text-container:focus-within,
    .text-container:hover {
      outline: none;
    }
  }

  td {
    .text-container::-webkit-scrollbar {
      background: transparent;
      height: 0;
      width: 0;
    }
  }

  td::-webkit-scrollbar {
    background: transparent;
    height: 0;
    width: 0;
  }

  td:hover::-webkit-scrollbar {
    height: 4px;
    width: 4px;
  }

  .th {
    white-space: normal;
  }

  th:after {
    content: " ";
    position: relative;
    height: 0;
    width: 0;
  }

  .sort-desc:after {
    border-left: 5px solid transparent;
    border-right: 5px solid transparent;
    border-top: 5px solid #767676;
    border-bottom: 5px solid transparent;
    left: 0px;
    top: 7px;
  }

  .sort-asc:after {
    border-left: 5px solid transparent;
    border-right: 5px solid transparent;
    border-top: 0px solid transparent;
    border-bottom: 5px solid #767676;
    left: 0px;
    top: 7px;
  }
}

.jet-data-table::-webkit-scrollbar {
  background: transparent;
}

.jet-data-table::-webkit-scrollbar-track {
  background: transparent;
}

.jet-data-table:hover {
  overflow-x: auto;
  overflow-y: auto;
}

.jet-data-table {
  overflow: hidden;

  .form-check {
    margin-bottom: 0;
  }

  .form-check-inline {
    margin-right: 0;
  }

  .table-row {
    cursor: pointer;
  }

  thead {
    position: sticky;
    top: 0px;
    display: inline-block;

    tr {
      border-top: none;
    }
  }

  tbody {
    display: inline-block;
  }
}

.btn-primary {
  --tblr-btn-color: #{$primary-rgb};
  --tblr-btn-color-darker: #{$primary-rgb-darker};
  border-color: none;
}

.form-check-input:checked {
  background-color: var(--indigo9) !important;
  border-color: rgba(101, 109, 119, 0.24);
}

.btn:focus,
.btn:active,
.form-check-input:focus,
.form-check-input:active,
.form-control:focus,
th:focus,
tr:focus {
  outline: none !important;
  box-shadow: none;
}

.show-password-field {
  width: fit-content;

  .form-check-input {
    cursor: pointer;
  }

  .show-password-label {
    cursor: pointer;
  }
}

.select-search__option {
  color: rgb(90, 89, 89);
}

.select-search__option.is-selected {
  background: rgba(176, 176, 176, 0.07);
  color: #4d4d4d;
}

.select-search__option.is-highlighted.is-selected,
.select-search__option.is-selected:hover {
  background: rgba(66, 153, 225, 0.1);
  color: rgb(44, 43, 43);
}

.select-search__option.is-highlighted,
.select-search__option:hover {
  background: rgba(66, 153, 225, 0.1);
}

.select-search__options {
  margin-left: -33px;
}

.select-search__option.is-highlighted,
.select-search__option:not(.is-selected):hover {
  background: rgba(66, 153, 225, 0.1);
}

.select-search:not(.select-search--multiple) .select-search__input:hover {
  border-color: rgba(66, 153, 225, 0.1);
}

.DateInput_input {
  font-weight: 300;
  font-size: 14px;
  padding: 4px 7px 2px;
  padding: 4px 7px 2px;
  width: 100px !important;
  margin-left: 10px;
}

.jet-data-table {
  display: inline-block;
  height: 100%;

  thead {
    width: 100%;
  }

  .select-search:not(.is-loading):not(.select-search--multiple) .select-search__value::after {
    display: none;
  }

  .custom-select {
    .select-search:not(.select-search--multiple) .select-search__select {
      top: 0px;
      border: solid #9fa0a1 1px;
    }
  }

  .tags {
    width: 100%;
    min-height: 20px;

    .add-tag-button {
      display: none;
    }

    .tag {
      font-weight: 400;
      font-size: 0.85rem;
      letter-spacing: 0.04em;
      text-transform: none;

      .remove-tag-button {
        margin-left: 5px;
        margin-right: -7px;
        display: none;
      }
    }

    .form-control-plaintext {
      font-size: 12px;
    }

    .form-control-plaintext:hover,
    .form-control-plaintext:focus-visible {
      outline: none;
    }
  }

  .tags:hover {
    .add-tag-button {
      display: inline-flex;
    }
  }

  .tag:hover {
    .remove-tag-button {
      display: inline-flex;
    }
  }

  .th,
  .td {
    .resizer {
      display: inline-block;
      height: 100%;
      position: absolute;
      right: 0;
      top: 0;
      transform: translateX(50%);
      z-index: 1;
      touch-action: none;
      width: 2px;

      &.isResizing {
        background: rgb(179, 173, 173);
        width: 5px;
      }
    }
  }
}

.no-components-box {
  border: 1px dashed #3e525b;
}

.form-control-plaintext:focus-visible {
  outline: none;
  outline-width: thin;
  outline-style: solid;
  outline-color: $primary;
}

.form-control-plaintext:hover {
  outline: none;
  outline-width: thin;
  outline-style: solid;
  outline-color: rgba(66, 153, 225, 0.8);
}

.select-search__input:focus-visible {
  outline: none;
  outline-color: #4ac4d6;
}

.form-control-plaintext {
  padding: 5px;
}

.table-filters,
.table-add-new-row {
  position: absolute;
  top: 2.85rem;
  width: 80%;
  max-width: 700px;
  margin-right: 10%;
  right: 0;
  height: 300px;
  z-index: 100;
}

.code-builder {
  border: solid 1px #dadcde;
  border-radius: 2px;
  padding-top: 4px;

  .variables-dropdown {
    position: fixed;
    right: 0;
    width: 400px;
    z-index: 200;
    border: solid 1px #dadcde;

    .group-header {
      background: #f4f6fa;
    }
  }
}

.__react_component_tooltip {
  z-index: 10000;
}

.select-search__value::after {
  top: calc(50% - 2px);
  right: 15px;
  width: 5px;
  height: 5px;
}

.progress-bar {
  background-color: rgba(66, 153, 225, 0.7);
}

.popover-header {
  background-color: #f4f6fa;
}

.popover-body {
  .form-label {
    font-size: 12px;
  }
}

/**
 * Home page app menu
 */
#popover-app-menu {
  border-radius: 4px;
  width: 150px;
  box-shadow: 0px 12px 16px -4px rgba(16, 24, 40, 0.08), 0px 4px 6px -2px rgba(16, 24, 40, 0.03);
  background: var(--base);
  color: var(--slate12);
  border: 1px solid var(--slate3);

  .popover-arrow {
    display: none;
  }

  .popover-body {
    padding: 16px 12px 0px 12px;
    color: var(--slate12);

    .field {
      font-weight: 500;
      font-size: 0.7rem;

      &__danger {
        color: var(--tomato9);
      }
    }
  }
}

.input-icon {
  .input-icon-addon {
    display: none;
  }
}

.input-icon:hover {
  .input-icon-addon {
    display: flex;
  }
}

.input-icon:focus {
  .input-icon-addon {
    display: flex;
  }
}

.sub-section {
  width: 100%;
  display: block;
}

.text-muted {
  color: #3e525b !important;
}

body {
  color: #3e525b;
}

.RichEditor-root {
  background: #ffffff;
  border: 1px solid #ddd;
  font-family: "Georgia", serif;
  font-size: 14px;
  padding: 15px;
  height: 100%;
}

.RichEditor-editor {
  border-top: 1px solid #ddd;
  cursor: text;
  font-size: 16px;
  margin-top: 10px;
}

.RichEditor-editor .public-DraftEditorPlaceholder-root,
.RichEditor-editor .public-DraftEditor-content {
  margin: 0 -15px -15px;
  padding: 15px;
}

.RichEditor-editor .public-DraftEditor-content {
  min-height: 100px;
  overflow-y: scroll;
}

.RichEditor-hidePlaceholder .public-DraftEditorPlaceholder-root {
  display: none;
}

.RichEditor-editor .RichEditor-blockquote {
  border-left: 5px solid #eee;
  color: #666;
  font-family: "Hoefler Text", "Georgia", serif;
  font-style: italic;
  margin: 16px 0;
  padding: 10px 20px;
}

.RichEditor-editor .public-DraftStyleDefault-pre {
  background-color: rgba(0, 0, 0, 0.05);
  font-family: "Inconsolata", "Menlo", "Consolas", monospace;
  font-size: 16px;
  padding: 20px;
}

.RichEditor-controls {
  font-family: "Helvetica", sans-serif;
  font-size: 14px;
  margin-bottom: 5px;
  user-select: none;
}

.dropmenu {
  position: relative;
  display: inline-block;
  margin-right: 16px;

  .dropdownbtn {
    color: #999;
    background: none;
    cursor: pointer;
    outline: none;
    border: none;
  }

  .dropdown-content {
    display: none;
    position: absolute;
    z-index: 2;
    width: 100%;
    align-items: center;
    border: 1px solid transparent;
    border-radius: 4px;
    box-shadow: 0 2px 6px 2px rgba(47, 54, 59, 0.15);

    a {
      text-decoration: none;
      width: 100%;
      position: relative;
      display: block;

      span {
        text-align: center;
        width: 100%;
        text-align: center;
        padding: 3px 0px;
      }
    }
  }
}

.dropmenu .dropdown-content a:hover {
  background-color: rgba(0, 0, 0, 0.05);
}

.dropmenu:hover {
  .dropdownbtn {
    color: #5890ff;
    background-color: rgba(0, 0, 0, 0.05);
    border-radius: 4px;
  }

  .dropdown-content {
    display: block;
  }
}

.RichEditor-styleButton {
  color: #999;
  cursor: pointer;
  margin-right: 16px;
  padding: 2px 0;
  display: inline-block;
}

.RichEditor-activeButton {
  color: #5890ff;
}

.transformation-editor {
  .CodeMirror {
    min-height: 70px;
  }
}

.chart-data-input {
  .CodeMirror {
    min-height: 370px;
    font-size: 0.8rem;
  }

  .code-hinter {
    min-height: 370px;
  }
}

.map-location-input {
  .CodeMirror {
    min-height: 120px;
    font-size: 0.8rem;
  }

  .code-hinter {
    min-height: 120px;
  }
}

.rdt {
  .form-control {
    height: 100%;
  }
}

.DateInput_input__focused {
  border-bottom: 2px solid $primary;
}

.CalendarDay__selected,
.CalendarDay__selected:active,
.CalendarDay__selected:hover {
  background: $primary;
  border: 1px double $primary;
}

.CalendarDay__selected_span {
  background: $primary;
  border: $primary;
}

.CalendarDay__selected_span:active,
.CalendarDay__selected_span:hover {
  background: $primary;
  border: 1px double $primary;
  color: #ffffff;
}

.CalendarDay__hovered_span:active,
.CalendarDay__hovered_span:hover {
  background: $primary;
  border: 1px double $primary;
  color: #ffffff;
}

.CalendarDay__hovered_span {
  background: #83b8e7;
  border: 1px double #83b8e7;
  color: #ffffff;
}

.table-responsive {
  margin-bottom: 0rem;
}

.code-hinter::-webkit-scrollbar {
  width: 0;
  height: 0;
  background: transparent;
}

.codehinter-query-editor-input {
  .CodeMirror {
    font-family: "Roboto", sans-serif;
    color: #263136;
    overflow: hidden;
    height: 50px !important;
  }

  .CodeMirror-vscrollbar {
    overflow: hidden;
  }

  .CodeMirror-focused {
    padding-top: 0;
    height: 50px;
  }

  .CodeMirror-scroll {
    position: absolute;
    top: 0;
    width: 100%;
  }
}

.field {
  .CodeMirror-scroll {
    position: static;
    top: 0;
  }
}

.code-hinter {
  height: 36px;

  .form-control {
    .CodeMirror {
      font-family: "Roboto", sans-serif;
      height: 50px !important;
      max-height: 300px;
    }
  }

  .CodeMirror-vscrollbar,
  .CodeMirror-hscrollbar {
    background: transparent;
    height: 0;
    width: 0;
  }

  .CodeMirror-scroll {
    overflow: hidden !important;
    position: static;
    width: 100%;
  }
}

.CodeMirror-hints {
  font-family: "Roboto", sans-serif;
  font-size: 0.9rem;
  padding: 0px;
  z-index: $hints-z-index;

  li.CodeMirror-hint-active {
    background: $primary;
  }

  .CodeMirror-hint {
    padding: 4px;
    padding-left: 10px;
    padding-right: 10px;
  }
}

.cm-matchhighlight {
  color: #4299e1 !important;
  background: rgba(66, 153, 225, 0.1) !important;
}

.nav-tabs .nav-link {
  color: #3e525b;
  border-top-left-radius: 0px;
  border-top-right-radius: 0px;
}

.transformation-popover {
  padding: 14px;
  font-weight: 500;
  margin-bottom: 0px;
}

.transformation-editor {
  .CodeMirror {
    min-height: 220px;
  }
}

hr {
  margin: 1rem 0;
}

.query-hinter {
  min-height: 150px;
}

.codehinter-default-input {
  font-family: "Roboto", sans-serif;
  padding: 0.0475rem 0rem !important;
  display: block;
  width: 100%;
  font-size: 0.875rem;
  font-weight: 400;
  color: #232e3c;
  background-color: #ffffff;
  background-clip: padding-box;
  border: 1px solid #dadcde;
  -webkit-appearance: none;
  -moz-appearance: none;
  appearance: none;
  border-radius: 4px;
  transition: border-color 0.15s ease-in-out, box-shadow 0.15s ease-in-out;
  height: 30px;

  .CodeMirror {
    font-family: "Roboto", sans-serif;
  }

  .CodeMirror-placeholder {
    height: inherit !important;
    position: absolute !important;
    margin-top: 3px;
  }
}

.codehinter-query-editor-input {
  font-family: "Roboto", sans-serif;
  padding: 0.1775rem 0rem;
  display: block;
  width: 100%;
  font-size: 0.875rem;
  font-weight: 400;
  color: #232e3c;
  background-color: #ffffff;
  background-clip: padding-box;
  border: 1px solid #dadcde;
  border-radius: $border-radius;
  appearance: none;
  transition: border-color 0.15s ease-in-out, box-shadow 0.15s ease-in-out;
  height: 28px !important;
}

.editor {
  .modal-dialog {
    overflow-y: initial !important
  }

  .modal-dialog-scrollable .modal-content {
    max-height: 88% !important;
  }

}


.modal-component {


  .modal-body {
    padding: 0;
  }

  .modalWidget-config-handle {
    position: relative !important;
  }
}

.draggable-box {
  .config-handle {
    top: -20px;
    position: fixed;
    max-height: 10px;
    z-index: 100;
    min-width: 108px;

    .handle-content {
      cursor: move;
      color: #ffffff;
      background: $primary;
    }

    .badge {
      font-size: 9px;
      border-bottom-left-radius: 0;
      border-bottom-right-radius: 0;

      .delete-part {
        margin-left: 10px;
        float: right;
      }

      .delete-part::before {
        height: 12px;
        display: inline-block;
        width: 2px;
        background-color: rgba(255, 255, 255, 0.8);
        opacity: 0.5;
        content: "";
        vertical-align: middle;
      }
    }
  }
}

.draggable-box-in-editor:hover {
  z-index: 3 !important;
}

.modal-content {
  .config-handle {
    position: absolute;

    .badge {
      font-size: 9px;
    }
  }
}

.config-handle {
  display: block;
}

.apps-table {
  .app-title {
    font-size: 1rem;
  }

  .row {
    --tblr-gutter-x: 0rem;
  }
}


.theme-dark .wrapper {

  .navbar .navbar-nav .active>.nav-link,
  .navbar .navbar-nav .nav-link.active,
  .navbar .navbar-nav .nav-link.show,
  .navbar .navbar-nav .show>.nav-link {
    color: rgba(255, 255, 255, 0.7);
  }
}

.home-page,
.org-users-page {

  .navbar .navbar-nav .active>.nav-link,
  .navbar .navbar-nav .nav-link.active,
  .navbar .navbar-nav .nav-link.show,
  .navbar .navbar-nav .show>.nav-link {
    color: rgba(35, 46, 60, 0.7);
  }

  .nav-item {
    font-size: 0.9rem;
  }

  img.svg-icon {
    cursor: pointer;
    padding-left: 2px;
    border-radius: 10px;
  }

  img.svg-icon:hover {
    background-color: rgba(224, 214, 214, 0.507);
  }
}

.CodeMirror-placeholder {
  color: #9e9e9e !important;
  font-size: 0.7rem !important;
  margin-top: 2px !important;
  font-size: 12px !important;
}

.CodeMirror-code {
  font-weight: 300;
}

.btn-primary {
  border-color: transparent;
}

.text-widget {
  overflow: auto;
}

.text-widget::-webkit-scrollbar {
  width: 0;
  height: 0;
  background: transparent;
}

.input-group-flat:focus-within {
  box-shadow: none;
}

.map-widget {
  .place-search-input {
    box-sizing: border-box;
    border: 1px solid transparent;
    width: 240px;
    height: 32px;
    padding: 0 12px;
    border-radius: 3px;
    box-shadow: 0 2px 6px rgba(0, 0, 0, 0.3);
    font-size: 14px;
    outline: none;
    text-overflow: ellipses;
    position: absolute;
    left: 50%;
    margin-left: -120px;
  }

  .map-center {
    position: fixed;
    z-index: 1000;
  }
}

.events-toggle-active {
  .toggle-icon {
    transform: rotate(180deg);
  }
}

.events-toggle {
  .toggle-icon {
    display: inline-block;
    margin-left: auto;
    transition: 0.3s transform;
  }

  .toggle-icon:after {
    content: "";
    display: inline-block;
    vertical-align: 0.306em;
    width: 0.46em;
    height: 0.46em;
    border-bottom: 1px solid;
    border-left: 1px solid;
    margin-right: 0.1em;
    margin-left: 0.4em;
    transform: rotate(-45deg);
  }
}

.nav-link-title {
  font-weight: 500;
  font-size: 0.9rem;
}

.navbar-nav {
  .dropdown:hover {
    .dropdown-menu {
      display: block;
    }
  }
}

.app-version-container {
  min-height: 200px;
  height: 100%;
  display: flex !important;
  flex-direction: column;
}

.app-version-content {
  flex: 1;
  overflow: auto;
}

.query-manager-header {
  .nav-item {
    border-right: solid 1px #dadcde;
    background: 0 0;
  }

  .nav-link {
    height: 39px;
  }
}

input:focus-visible {
  outline: none;
}

.navbar-expand-md.navbar-light .nav-item.active:after {
  border: 1px solid $primary;
}

.org-users-page {
  .select-search__input {
    color: #617179;
  }

  .select-search-role {
    position: absolute;
    margin-top: -1rem;
  }

  .has-focus>.select-search__select>ul {
    margin-bottom: 0;
  }

  .select-search__option.is-selected {
    background: $primary;
    color: #ffffff;
  }
}

.encrypted-icon {
  margin-bottom: 0.25rem;
}

.widget-documentation-link {
  position: fixed;
  bottom: 0;
  background: #ffffff;
  width: 100%;
  z-index: 1;
}

.components-container {
  .draggable-box {
    cursor: move;
  }
}

.column-sort-row {
  border-radius: 4px;
}

.jet-button {
  &.btn-custom:hover {
    background: var(--tblr-btn-color-darker) !important;
  }
}

.editor-sidebar::-webkit-scrollbar {
  width: 0;
  height: 0;
  background: transparent;
  -ms-overflow-style: none;
}

.editor-sidebar {
  max-width: 300px;
  scrollbar-width: none;
  -ms-overflow-style: none;
}

.sketch-picker {
  position: absolute;
}

.color-picker-input {
  border: solid 1px rgb(223, 223, 223);
  cursor: pointer;
}

.app-sharing-modal {

  .form-control.is-invalid,
  .was-validated .form-control:invalid {
    border-color: #ffb0b0;
  }
  .form-check-input{
    cursor:pointer;
  }
}

.widgets-list {
  --tblr-gutter-x: 0px !important;
}

.input-with-icon {
  position: relative;
  display: flex;
  flex: 1;

  .icon-container {
    position: absolute;
    right: 10px;
    top: calc(50% - 10px);
    z-index: 3;
  }
}

.dynamic-variable-preview {
  min-height: 20px;
  max-height: 500px;
  overflow: auto;
  line-height: 20px;
  font-size: 12px;
  margin-top: -2px;
  word-wrap: break-word;
  border-bottom-left-radius: 3px;
  border-bottom-right-radius: 3px;
  box-sizing: border-box;
  font-family: "Source Code Pro", monospace;

  .heading {
    font-weight: 700;
    white-space: pre;
    text-transform: capitalize;
  }
}

.user-email:hover {
  text-decoration: none;
  cursor: text;
}

.theme-dark {
  .nav-item {
    background: 0 0;
  }

  .audit-log {

    .card-footer {
      background: var(--base);
      color: var(--slate12);
    }

    .select-search__option:not(.is-selected),
    .select-search__select {
      background: #2c3547;
      color: $white;
    }

    .select-search__option.is-selected:hover,
    .select-search__option:not(.is-selected):hover,
    .select-search__option.is-selected {
      background: #1F2936;
      color: $white;
      border-radius: 0px;
    }
  }

  .navbar .navbar-nav .active>.nav-link,
  .theme-dark .navbar .navbar-nav .nav-link.active,
  .theme-dark .navbar .navbar-nav .nav-link.show,
  .theme-dark .navbar .navbar-nav .show>.nav-link {
    color: #ffffff;
  }


  .form-check-label {
    color: white;
  }


  .left-sidebar .left-sidebar-item {
    border-bottom: 1px solid #333c48;
  }

  .nav-tabs .nav-link.active {
    color: #ffffff !important;
  }

  .nav-tabs .nav-link {
    color: #c3c3c3 !important;
  }

  .card-body> :last-child {
    color: #ffffff !important;
  }

  .form-control {
    border: 1px solid #324156;
  }

  .card {
    background-color: #324156;
  }

  .card .table tbody td a {
    color: inherit;
  }

  .DateInput {
    background: #1f2936;
  }

  .DateInput_input {
    background-color: #1f2936;
    color: #ffffff;
  }

  &.daterange-picker-widget {
    .DateRangePickerInput_arrow_svg {
      fill: #ffffff;
    }
  }

  .DateRangePickerInput {
    background-color: #1f2936;
  }

  .DateInput_input__focused {
    background: #1f2936;
  }

  .DateRangePickerInput__withBorder {
    border: 1px solid #1f2936;
  }

  .main .canvas-container .canvas-area {
    background: #2f3c4c;
  }

  .main .canvas-container {
    background-color: #2f3c4c;
  }

  .main .navigation-area {
    background-color: #2f3c4c !important;

    a.page-link {
      border-radius: 0;
      border: 0;
      color: white;
    }

    a.page-link:hover {
      color: white;
      background-color: #4D72FA;
    }

    a.page-link.active {
      color: white;
      background-color: #4D72FA;
    }
  }

  .rdtOpen .rdtPicker {
    color: black;
  }

  .editor .editor-sidebar .components-container .component-image-holder {
    background: #2f3c4c !important;
    border: 1px solid #2f3c4c !important;

    center,
    .component-title {
      filter: brightness(0) invert(1);
    }
  }

  .nav-tabs .nav-link:focus,
  .nav-tabs .nav-link:hover {
    border-color: transparent !important;
  }

  .modal-content,
  .modal-header {
    background-color: #1f2936;

    .text-muted {
      color: var(--slate09) !important;
    }
  }

  .modal-header {
    border-bottom: 1px solid rgba(255, 255, 255, 0.09) !important;
  }

  .canvas-container {
    background-color: #1f2936;
  }

  .editor .main .query-pane {
    border: solid rgba(255, 255, 255, 0.09) !important;
    border-width: 1px 0px 0px 0px !important;
  }

  .no-components-box {
    background-color: #1f2936 !important;

    center {
      color: white !important;
    }
  }

  .query-list {
    .text-muted {
      color: #ffffff !important;
    }

    .mute-text {
      color: #8092AB;
    }
  }

  .editor-sidebar {
    background-color: #1f2936 !important;
  }

  .editor-sidebar {
    border: solid rgba(255, 255, 255, 0.09);
    border-width: 0px 0px 0px 0px !important;

    .nav-tabs {
      border-bottom: 1px solid rgba(255, 255, 255, 0.09) !important;
    }
  }

  .editor .editor-sidebar .nav-tabs .nav-link {
    color: #ffffff;

    img {
      filter: brightness(0) invert(1);
    }
  }

  .jet-table {
    background-color: #1f2936 !important;
  }

  .jet-container {
    background-color: #1f2936;
  }

  .nav-tabs .nav-item.show .nav-link,
  .nav-tabs .nav-link.active {
    background-color: #2f3c4c;
    border-color: transparent !important;
  }

  .editor .main .query-pane .query-definition-pane .header {
    border: solid #ffffff17;
    border-width: 0px 0px 1px 0px !important;
    background: #1f2936;
  }

  .left-sidebar {
    .text-muted {
      color: #ffffff !important;
    }

    .left-sidebar-page-selector {
      .list-group {
        .list-group-item {
          border: solid #1d2a39 1px;
          color: white;
        }

        .list-group-item:hover {
          background-color: #1F2936;
        }

        .list-group-item.active {
          background-color: #1F2936;
        }
      }
    }
  }

  .app-title {
    color: var(--base) !important;
  }

  .RichEditor-root {
    background: #1f2936;
    border: 1px solid #2f3c4c;
  }

  .app-description {
    color: #ffffff !important;
  }

  .btn-light,
  .btn-outline-light {
    background-color: #42546a;
    --tblr-btn-color-text: #ffffff;

    img {
      filter: brightness(0) invert(1);
    }
  }

  .editor .left-sidebar .datasources-container tr {
    border-bottom: solid 1px rgba(255, 255, 255, 0.09);
  }

  .editor .left-sidebar .datasources-container .datasources-header {
    border: solid rgba(255, 255, 255, 0.09) !important;
    border-width: 0px 0px 1px 0px !important;
  }

  .query-manager-header .nav-item {
    border-right: solid 1px rgba(255, 255, 255, 0.09);

    .nav-link {
      color: #c3c3c3;
    }
  }

  .input-group-text {
    border: solid 1px rgba(255, 255, 255, 0.09) !important;
  }

  .app-users-list {
    .text-muted {
      color: #ffffff !important;
    }
  }

  .data-pane {
    border: solid #ffffff17 !important;
    border-width: 0px 1px 0px 0px !important;
  }

  .main .query-pane .data-pane .queries-container .queries-header {
    border: solid #ffffff17 !important;
    border-width: 0px 0px 1px 0px !important;

    .text-muted {
      color: #ffffff !important;
    }
  }

  .query-pane {
    background-color: #1f2936 !important;
  }

  .input-icon .input-icon-addon img {
    filter: invert(1);
  }

  .svg-icon {
    filter: brightness(0) invert(1);
  }

  .badge {
    .svg-icon {
      filter: brightness(1) invert(0);
    }
  }

  .alert {
    background: transparent;

    .text-muted {
      color: #ffffff !important;
    }
  }

  .editor .editor-sidebar .inspector .header {
    border: solid rgba(255, 255, 255, 0.09) !important;
    border-width: 0px 0px 1px 0px !important;
  }

  .home-page-content {
    .hr-text {
      color: var(--slate11) !important;
      text-transform: lowercase !important;
      font-weight: 400;
      font-size: 12px;
      line-height: 20px;
    }
  }

  .hr-text {
    color: #ffffff !important;
  }

  .skeleton-line::after {
    background-image: linear-gradient(to right,
        #121212 0,
        #121212 40%,
        #121212 80%);
  }

  .app-icon-skeleton::after {
    background-image: linear-gradient(to right,
        #566177 0,
        #5a6170 40%,
        #4c5b79 80%);
  }

  .folder-icon-skeleton::after {
    background-image: linear-gradient(to right,
        #566177 0,
        #5a6170 40%,
        #4c5b79 80%);
  }

  .select-search__input {
    color: rgb(224, 224, 224);
    background-color: #2b3547;
    border: 1px solid #2b3547;
  }

  .select-search__select {
    background: #ffffff;
    box-shadow: 0 0.0625rem 0.125rem rgba(0, 0, 0, 0.15);
  }

  .select-search__row:not(:first-child) {
    border-top: 1px solid #eee;
  }

  .select-search__option,
  .select-search__not-found {
    background: #ffffff;
  }

  .select-search__option.is-highlighted,
  .select-search__option:not(.is-selected):hover {
    background: rgba(47, 204, 139, 0.1);
  }

  .select-search__option.is-highlighted.is-selected,
  .select-search__option.is-selected:hover {
    background: #2eb378;
    color: #ffffff;
  }

  .org-users-page {

    .user-email,
    .user-type,
    .workspaces,
    .user-status {
      color: var(--slate12) !important;
    }
  }

  .org-users-page {
    .select-search__option.is-selected {
      background: $primary;
      color: #ffffff;
    }

    .select-search__option:not(.is-selected):hover {
      background: rgba(66, 153, 225, 0.1);
    }
  }

  .org-variables-page {

    .user-email,
    .user-status {
      filter: brightness(0) invert(1);
    }

    .btn-org-env {
      background: transparent;
    }
  }

  .org-variables-page {
    .select-search__option.is-selected {
      background: $primary;
      color: #ffffff;
    }

    .select-search__option:not(.is-selected):hover {
      background: rgba(66, 153, 225, 0.1);
    }
  }

  .react-json-view {
    background-color: transparent !important;
  }

  .codehinter-default-input {
    background-color: transparent;
    border: 1px solid #333c48;
  }

  .color-picker-input {
    border: solid 1px #333c48;
    height: 36px;
  }

  .codehinter-query-editor-input {
    background-color: #272822;
    border: 1px solid #2c3a4c;
    border-radius: 0;
  }

  .codehinter-query-editor-input .CodeMirror {
    height: 31px !important;
  }

  .codehinter-query-editor-input .CodeMirror {
    color: #c3c3c3 !important;
  }

  .select-search:not(.is-loading):not(.select-search--multiple) .select-search__value::after {
    transform: rotate(45deg);
    border-right: 1px solid #ffffff;
    border-bottom: 1px solid #ffffff;
  }

  .widget-documentation-link {
    background-color: #1f2936;
  }

  .widget-documentation-link a {
    color: rgb(66, 153, 225);
  }

  .app-version-name.form-select {
    border-color: $border-grey-dark;
  }

  .organization-list {
    .btn {
      background-color: #273342;
      color: #656d77;
    }
  }

  .oidc-button {
    .btn-loading:after {
      color: $white;
    }
  }

  .page-item {
    a.page-link {
      color: white;
    }
  }

  .tj-ms-count {
    background-color: #273342;
    color: $white;
  }

  .tj-ms-preview {
    color: #273342;
  }

  .tj-dashed-tooltip {
    border-color: $white;
  }
}

.main-wrapper {
  position: relative;
  min-height: 100%;
  min-width: 100%;
  background-color: white;
}

.main-wrapper.theme-dark {
  background-color: #2b394b;
}

.jet-table {
  .global-search-field {
    background: transparent;
  }
}

.jet-table-image-column {
  margin: 0 auto;
}

.modal-backdrop.show {
  opacity: 0.74;
}

.gui-select-wrappper .select-search__input {
  height: 30px;
}

.theme-dark .input-group-text,
.theme-dark .markdown>table thead th,
.theme-dark .table thead th {
  background: #1c252f;
  color: #ffffff;
}

.sketch-picker {
  z-index: 1000;
}

.no-padding {
  padding: 0;
}

.nav-tabs {
  font-weight: 300;
}

.nav-tabs .nav-link.active {
  border: 0;
  border-bottom: 1px solid $primary;
  font-weight: 400;
}

.table-no-divider {
  td {
    border-bottom-width: 0px;
    padding-left: 0;
  }
}

.no-border {
  border: 0 !important;
}

input[type="text"] {
  outline-color: #dadcde !important;
}

.widget-header {
  text-transform: capitalize;
  margin-top: 12px !important;
  font-weight: 500;
  font-size: 12px;
  line-height: 12px;
}

.query-manager-events {
  max-width: 400px;
}

.validation-without-icon {
  background-image: none !important;
}

.multiselect-widget {
  label.select-item {
    width: max-content;
    min-width: 100%;

    div.item-renderer {
      align-items: center;
      line-height: 15px;

      input {
        height: 15px;
        width: 15px;
      }
    }
  }

  .rmsc .dropdown-container {
    height: 100%;
    display: flex;
    align-items: center;
    border-radius: inherit;
  }

  .rmsc {
    height: 100%;
    border-radius: inherit;
  }

  .rmsc.dark {
    --rmsc-main: $primary-light;
    --rmsc-hover: #283647;
    --rmsc-selected: #1f2936;
    --rmsc-border: #333333;
    --rmsc-gray: #555555;
    --rmsc-bg: #1f2936;
    color: #ffffff;
  }
}

/* Hide scrollbar for Chrome, Safari and Opera */
.invitation-page::-webkit-scrollbar {
  display: none;
}

/* Hide scrollbar for IE, Edge and Firefox */
.invitation-page {
  -ms-overflow-style: none;
  /* IE and Edge */
  scrollbar-width: none;
  /* Firefox */
}

.show {
  display: block;
}

.hide {
  display: none;
}

.draggable-box:focus-within {
  z-index: 2 !important;
}

.cursor-wait {
  cursor: wait;
}

.cursor-text {
  cursor: text;
}

.cursor-none {
  cursor: none;
}

.theme-dark .event-action {
  filter: brightness(0) invert(1);
}

.event-action {
  filter: brightness(0) invert(0);
}

.disabled {
  pointer-events: none;
  opacity: 0.4;
}

.DateRangePicker {
  padding: 1.25px 5px;
}

.datepicker-widget {
  .input-field {
    min-height: 26px;
    padding: 0;
    padding-left: 2px;
  }

  td.rdtActive,
  td.rdtActive:hover {
    background-color: $primary;
  }

  .react-datepicker__day--selected {
    background-color: $primary-light;
  }
}

.daterange-picker-widget {
  .DateInput_input {
    min-height: 24px;
    line-height: normal;
    border-bottom: 0px;
    font-size: 0.85rem;
  }

  .DateRangePicker {
    padding: 0;
  }

  .DateRangePickerInput_arrow_svg {
    height: 17px;
  }

  .DateRangePickerInput {
    overflow: hidden;
    display: flex;
    justify-content: space-around;
    align-items: center;
  }

  .DateInput_fang {
    position: fixed;
    top: 57px !important;
  }
}

.fw-400 {
  font-weight: 400;
}

.fw-500 {
  font-weight: 500;
}

.ligh-gray {
  color: #656d77;
}

.nav-item {
  background: #ffffff;
  font-size: 14px;
  font-style: normal;
  font-weight: 400;
  line-height: 22px;
  letter-spacing: -0.1px;
  text-align: left;
}

.w-min-100 {
  min-width: 100px;
}

.nav-link {
  min-width: 100px;
  justify-content: center;
}

.nav-tabs .nav-link.active {
  font-weight: 400 !important;
  color: $primary !important;
}

.empty {
  padding-top: 1.5rem !important;
}

.empty-img {
  margin-bottom: 0 !important;

  img {
    height: 220px !important;
    width: 260.83px !important;
  }
}

.empty-action {
  margin-top: 0 !important;

  a+a.btn-loading::after {
    color: $primary;
  }
}

.empty-action a {
  height: 36px;
  border-radius: 4px;
  font-style: normal;
  font-weight: normal;
  font-size: 14px;
  line-height: 20px;
}

.empty-action a:first-child {
  margin-right: 24px;
}

.empty-action a:first-child:hover {
  color: #ffffff !important;
}

.empty-import-button {
  background: #ffffff !important;
  cursor: pointer;

  &:hover {
    border-color: rgba(101, 109, 119, 0.24) !important;
  }
}

.empty-welcome-header {
  font-style: normal;
  font-weight: 500;
  font-size: 32px;
  line-height: 40px;
  margin-bottom: 16px;
  margin-top: 40px;
  color: var(--slate12);
  font-family: Inter;
}

.homepage-empty-image {
  width: 100%;
}

.empty-title {
  font-style: normal;
  font-weight: 400;
  font-size: 14px;
  line-height: 20px;
  display: flex;
  align-items: center;
  color: var(--slate11) !important;
}

// template card styles
.template-card-wrapper {
  display: flex;
  flex-direction: row;
  background: #fffffc;
  border: 1px solid #d2ddec;
  box-sizing: border-box;
  border-radius: 8px;
  width: 299px;
  height: 100px;
}

.template-action-wrapper {
  display: flex;
  flex-direction: row !important;
  font-family: Inter;
  font-style: normal;
  font-weight: 500;
  font-size: 16px;
  line-height: 19px;
  color: $primary-light;

  p {
    margin-right: 16px;
  }
}

.template-card-title {
  font-family: Inter;
  font-style: normal;
  font-weight: 600;
  font-size: 18px;
  line-height: 22px;
  display: flex;
  align-items: center;
  color: #000000;
  margin-bottom: 3px !important;
  margin-top: 20px;
}

.template-card-details {
  align-items: center;
  display: flex;
  flex-direction: column;
  justify-content: center;
}

.template-icon-wrapper {
  width: 61.44px;
  height: 60px;
  top: 685px;
  background: #d2ddec;
  border-radius: 4px;
  margin: 20px 16.36px;
}

// template style end

.calendar-widget.compact {
  .rbc-time-view-resources .rbc-time-header-content {
    min-width: auto;
  }

  .rbc-time-view-resources .rbc-day-slot {
    min-width: 50px;
  }

  .rbc-time-view-resources .rbc-header,
  .rbc-time-view-resources .rbc-day-bg {
    width: 50px;
  }
}

.calendar-widget.dont-highlight-today {
  .rbc-today {
    background-color: inherit;
  }

  .rbc-current-time-indicator {
    display: none;
  }
}

.calendar-widget {
  padding: 10px;
  background-color: white;

  .rbc-day-slot .rbc-event,
  .rbc-day-slot .rbc-background-event {
    border-left: 3px solid #26598533;
  }

  .rbc-toolbar {
    font-size: 14px;
  }

  .rbc-event {
    .rbc-event-label {
      display: none;
    }
  }

  .rbc-off-range-bg {
    background-color: #f4f6fa;
  }

  .rbc-toolbar {
    .rbc-btn-group {
      button {
        box-shadow: none;
        border-radius: 0;
        border-width: 1px;
      }
    }
  }
}

//!for calendar widget week view with compact/spacious mode border fix
.resources-week-cls .rbc-time-column:nth-last-child(7n) {
  border-left: none !important;

  .rbc-timeslot-group {
    border-left: 2.5px solid #dadcde !important;
  }
}

.resources-week-cls .rbc-allday-cell {
  border: none !important;

  .rbc-row {
    border-left: 1.5px solid #dadcde;
    border-right: 1.5px solid #dadcde;
  }
}

.resources-week-cls .rbc-time-header-cell {
  border: none !important;
}

.resources-week-cls .rbc-time-view-resources .rbc-header {
  border-left: 1.5px solid #dadcde !important;
  border-right: 1.5px solid #dadcde !important;
}

.calendar-widget.hide-view-switcher {
  .rbc-toolbar {
    .rbc-btn-group:nth-of-type(3) {
      display: none;
    }
  }
}

.calendar-widget.dark-mode {
  background-color: #1d2a39;

  .rbc-toolbar {
    button {
      color: white;
    }

    button:hover,
    button.rbc-active {
      color: black;
    }
  }

  .rbc-off-range-bg {
    background-color: #2b394b;
  }

  .rbc-selected-cell {
    background-color: #22242d;
  }

  .rbc-today {
    background-color: #5a7ca8;
  }
}

.calendar-widget.dark-mode.dont-highlight-today {
  .rbc-today {
    background-color: inherit;
  }
}

.navbar .navbar-nav {
  min-height: 2rem;
}

.navbar-brand-image {
  height: 1.2rem;
}

.navbar .navbar-brand:hover,
.theme-dark .navbar .navbar-brand:hover {
  opacity: 1;
}

.nav-tabs .nav-link.active {
  font-weight: 400 !important;
  margin-bottom: -1px !important;
}

.nav-tabs .nav-link {
  font-weight: 400 !important;
  margin: 0 !important;
  height: 100%;
}

.code-editor-widget {
  border-radius: 0;

  .CodeMirror {
    border-radius: 0 !important;
    margin-top: -1px !important;
  }
}

.jet-listview {
  overflow-y: overlay;
  overflow-x: hidden;
}

.jet-listview::-webkit-scrollbar-track {
  background: transparent;

}

.jet-listview::-webkit-scrollbar-thumb {
  background: transparent;

}

.code-hinter-wrapper .popup-btn {
  position: absolute;
  display: none;
  cursor: pointer;
}

.code-hinter-wrapper:hover {
  .popup-btn {
    display: block !important;
    z-index: 1;
  }
}

.popup-btn {
  cursor: pointer !important;
  display: block;
}

.preview-icons {
  margin-top: -5px;
  width: 12px;
}

.resize-modal-portal {
  z-index: 3;

  .resize-modal {
    .modal-content {
      width: 100% !important;
      height: 100%;

      .modal-body {
        width: 100% !important;
        height: calc(100% - 44px) !important;

        .editor-container {
          height: 100%;

          .CodeMirror {
            height: 100% !important;
          }
        }
      }
    }

    .portal-header {
      width: 100% !important;
    }

    .resize-handle {
      cursor: move;
    }
  }
}

.modal-portal-wrapper {
  justify-content: center;
  align-items: center;
  position: fixed;
  position: absolute;
  left: 50%;
  top: 5%;

  .modal-body {
    width: 500px !important;
    height: 300px !important;
    padding: 0px !important;
  }

  transform: translate(-60%, 0%);
  height: 350px;
  width: auto;
  max-height: 500px;
  padding: 0px;

  .modal-content {
    border-radius: 5px !important;
  }

  .modal-body {
    width: 500px !important;
    height: 302px !important;
    padding: 0px !important;
    margin: 0px !important;
    margin-left: -1px !important; //fix the modal body code mirror margin

    border-top-left-radius: 0;
    border-top-right-radius: 0;
    border-bottom-left-radius: 5px;
    border-bottom-right-radius: 5px;
    border-bottom: 0.75px solid;
    border-left: 0.75px solid;
    border-right: 0.75px solid;

    @include theme-border($light-theme: true);

    &.dark-mode-border {
      @include theme-border($light-theme: false);
    }
  }

  .modal-dialog {
    margin-top: 4%;
  }

  .modal-header {
    padding: 0;
    font-size: 14px;
  }

  .editor-container {
    padding: 0px;

    .CodeMirror {
      border-radius: 0;
      margin: 0;
      width: 100% !important;
    }
  }

  .query-hinter {
    .CodeMirror-line {
      margin-left: 2rem !important;
    }

    .CodeMirror-cursors .CodeMirror-cursor {
      margin-left: 2rem !important;
    }
  }
}

.preview-block-portal {
  .bg-light {
    border-radius: 0 0 5px 5px;
    outline: 0.75px solid $light-green;
  }

  .bg-dark {
    margin-top: 1px;
    border-radius: 0 0 5px 5px;
    outline: 0.75px solid $light-green;
  }

  .dynamic-variable-preview {
    padding: 4px !important;
  }
}

.portal-header {
  display: flex;
  align-items: center;
  padding: 0.5rem 0.75rem;
  color: #656d77;
  background-color: #ffffffd9;
  background-clip: padding-box;
  border-top-left-radius: 5px !important;
  border-top-right-radius: 5px !important;
  width: 498px !important;
  outline: 0.75px solid;

  @include theme-border($light-theme: true, $outline: true);

  &.dark-mode-border {
    @include theme-border($light-theme: false, $outline: true);
  }
}

// close icon in inpector
[data-rb-event-key="close-inpector"] {
  position: absolute;
  right: -80px;
  background-color: #232e3c !important;
  width: 10% !important;
}

[data-rb-event-key="close-inpector-light"] {
  position: absolute;
  right: -80px;
  background-color: #ffffff !important;
  width: 10% !important;
}

.tabs-inspector {
  position: sticky;
  top: 0;

  .nav-item {
    width: 50%;
  }

  .nav-item:hover {
    border: 1px solid transparent;
  }

  .nav-item:not(.active) {
    border-bottom: 1px solid #e7eaef;
  }

  .nav-link.active {
    border: 1px solid transparent;
    border-bottom: 1px solid $primary;
    background: white;
  }
}

.tabs-inspector.dark {
  .nav-link.active {
    border-bottom: 1px solid $primary !important;
  }
}

.tabs-inspector {
  z-index: 2;
  background: white;

  &.dark {
    @extend .bg-dark;
  }
}

.close-icon {
  position: fixed;
  top: 84px;
  right: 3px;
  width: 60px;
  height: 22;
  border-bottom: 1px solid #e7eaef;
  display: flex;
  align-items: center;
  background-color: white;
  z-index: 2;

  .svg-wrapper {
    width: 100%;
    height: 70%;
    display: flex;
    align-items: center;
    justify-content: center;
    border-left: 1px solid #e7eaef;
    margin-left: 20px;

    .close-svg {
      cursor: pointer;
    }
  }
}

.tabs-inspector.nav-tabs {
  border: 0;
  width: 100%;
  padding: 8px 16px;
}

.bg-primary-lt {
  color: #ffffff !important;
  background: #6383db !important;
}

.tabbed-navbar .nav-item.active:after {
  margin-bottom: -0.25rem;
}

.app-name {
  width: 200px;
  left: 84px;
  top: 6px;
  position: absolute;
}

.app-name:hover {
  background: $bg-light;

  &.dark {
    @extend .bg-dark;
  }
}

.nav-auto-save {
  width: 325px;
  left: 485px;
  position: absolute;
  color: #36af8b;
}

.editor-header-actions {
  display: flex;
  color: #868aa5;
  white-space: nowrap;
  font-weight: 400;
  font-size: 12px;
  letter-spacing: 0.5px;

}

.undo-button,
.redo-button {
  display: flex;
  flex-direction: row;
  justify-content: center;
  align-items: center;
  padding: 6px;
  gap: 10px;
  width: 28px;
  height: 28px;
  background: #ECEEF0;
  border-radius: 6px;
  margin-right: 5px;
  flex: none;
  order: 0;
  flex-grow: 0;
}

.theme-dark {

  .undo-button,
  .redo-button {
    background: 0;
  }
}

.app-version-menu {
  position: absolute;
  right: 220px;
  padding: 4px 8px;
  min-width: 100px;
  max-width: 300px;
}

.app-version-menu-sm {
  height: 30px;
  display: flex;
  font-size: 12px;
}

.app-version-menu .dropdown-menu {
  left: -65px;
  width: 283px;
}

.app-version-menu .released {
  color: #36af8b;
}

.app-version-menu .released-subtext {
  font-size: 12px;
  color: #36af8b;
  padding: 0 8px;
}

.app-version-menu .create-link {
  margin: auto;
  width: 50%;
  padding-left: 10px;
}

.canvas-background-holder {
  display: flex;
  justify-content: space-between;
  min-width: 120px;
  margin: auto;
  padding: 10px;
}

.canvas-background-picker {
  position: fixed;
}

/**
 * Timer Widget
 */
.timer-wrapper {
  padding: 10px;

  .counter-container {
    font-size: 3em;
    padding-bottom: 5px;
    text-align: center;
  }
}

/**
 * Search Box
 */
.search-box-wrapper {
  input {
    width: 200px;
    border-radius: 5px !important;
    color: var(--slate12);
    background-color: var(--base);
  }

  .input-icon .form-control:not(:first-child),
  .input-icon .form-select:not(:last-child) {
    padding-left: 28px !important;
  }

  input:focus {
    width: 200px;
    background-color: var(--base);
  }

  .input-icon .input-icon-addon {
    display: flex;
  }

  .input-icon .input-icon-addon.end {
    pointer-events: auto;

    .tj-common-search-input-clear-icon {
      display: flex;
      flex-direction: row;
      justify-content: center;
      align-items: center;
      padding: 4px;
      width: 20px;
      height: 20px;
      background: var(--indigo3) !important;
      border-radius: 4px;
    }

    div {
      border-radius: 12px;
      color: #ffffff;
      padding: 1px;
      cursor: pointer;

      svg {
        height: 14px;
        width: 14px;
      }
    }
  }
}

.searchbox-wrapper {
  margin-top: 0 !important;

  .search-icon {
    margin: 0.30rem
  }

  input {
    border-radius: $border-radius !important;
    padding-left: 1.75rem !important;
    border-radius: $border-radius  !important;
  }
}

.fixedHeader {
  table thead {
    position: -webkit-sticky; // this is for all Safari (Desktop & iOS), not for Chrome
    position: sticky;
    top: 0;
    border-top: 0;
    z-index: 1; // any positive value, layer order is global
  }
}

/**
 * Folder List
 */
.folder-list {
  overflow-y: auto;

  .list-group-transparent .list-group-item.active {
    color: $primary;
    background-color: #edf1ff;

    .folder-ico {
      filter: invert(29%) sepia(84%) saturate(4047%) hue-rotate(215deg) brightness(98%) contrast(111%);
    }
  }

  .folder-ico.dark {
    filter: invert(1);
  }

  .list-group-item {
    padding: 0.5rem 0.75rem;
    overflow: hidden;
  }

  .list-group-item.all-apps-link {
    display: flex;
    align-items: center;
    color: var(--slate12);
    border-radius: 6px;

    &:active {
      background: var(--indigo4);
    }

    &:focus {
      box-shadow: 0px 0px 0px 4px #DFE3E6;
    }
  }

  .folder-info {
    display: contents;
    font-weight: 500 !important;
    display: flex;
    align-items: center;
    letter-spacing: -0.02em;
    text-transform: uppercase;
    color: var(--slate9);
  }

  .folder-create-btn {
    width: 28px;
    height: 28px;
    background: var(--base);
    border: 1px solid;
    border-color: var(--slate7);
    cursor: pointer;
    border-radius: 6px;
    display: flex;
    justify-content: center;
    align-items: center;
  }

  .menu-ico {
    cursor: pointer;
    border-radius: 13px;

    img {
      padding: 0px;
      height: 14px;
      width: 14px;
      vertical-align: unset;
    }
  }
}

/**
 * Home page modal
 */
.home-modal-backdrop {
  z-index: 9991;
}

.modal-content.home-modal-component {
  border-radius: 8px;
  overflow: hidden;
  background-color: var(--base);
  color: var(--slate12);
  box-shadow: 0px 12px 16px -4px rgba(16, 24, 40, 0.08), 0px 4px 6px -2px rgba(16, 24, 40, 0.03);

  .modal-header {
    border-bottom: 1px solid var(--slate5) !important;
  }

  .modal-header,
  .modal-body {
    padding: 16px 28px;
    background: var(--base);
  }

  .modal-title {
    font-size: 16px;
    font-weight: 500;
  }

  input {
    border-radius: 5px !important;
    background: var(--base);
  }

  .modal-main {
    padding-bottom: 32px;
  }

  .modal-footer-btn {
    justify-content: end;

    button {
      margin-left: 16px;
    }
  }
}

.home-modal-component-editor.dark {

  .modal-header,
  .modal-body {
    background-color: #232e3c;
    color: #fff;
  }

  .form-control {
    color: #fff;
    background-color: #232e3c !important;
  }
}

.modal-content.home-modal-component.dark-theme {
  .btn-close {
    filter: brightness(0) invert(1);
  }
}

.home-modal-component {
  .btn-close {
    opacity: 1 !important;
  }
}

.modal-content.home-modal-component.dark {
  background-color: $bg-dark-light !important;
  color: $white !important;

  .modal-header {
    background-color: $bg-dark-light !important;
  }

  .btn-close {
    filter: brightness(0) invert(1);
  }

  .form-control {
    border-color: $border-grey-dark !important;
    color: inherit;
  }

  input {
    background-color: $bg-dark-light !important;
  }

  .form-select {
    background-color: $bg-dark !important;
    color: $white !important;
    border-color: $border-grey-dark !important;
  }

  .text-muted {
    color: $white !important;
  }
}

.radio-img {
  input {
    display: none;
  }

  .action-icon {
    width: 28px;
    height: 28px;
    background-position: center center;
    border-radius: 4px;
    display: flex;
    align-items: center;
    justify-content: center;
  }

  .action-icon {
    cursor: pointer;
    border: 1px solid $light-gray;
  }

  .action-icon:hover {
    background-color: #d2ddec;
  }

  input:checked+.action-icon {
    border-color: $primary;
    background-color: #7a95fb;
  }

  .tooltiptext {
    visibility: hidden;
    font-size: 12px;
    background-color: $black;
    color: #ffffff;
    text-align: center;
    padding: 5px 10px;
    position: absolute;
    border-radius: 15px;
    margin-top: 2px;
    z-index: 1;
    margin-left: -10px;
  }

  .tooltiptext::after {
    content: "";
    position: absolute;
    bottom: 100%;
    left: 50%;
    margin-left: -5px;
    border-width: 5px;
    border-style: solid;
    border-color: transparent transparent black transparent;
  }

  .action-icon:hover+.tooltiptext {
    visibility: visible;
  }

  input:checked+.action-icon:hover {
    background-color: #3650af;
  }
}

.icon-change-modal {
  ul {
    list-style-type: none;
    margin: 0 auto;
    text-align: center;
    display: grid;
    grid-template-columns: 1fr 1fr 1fr 1fr;

    li {
      float: left;
      border: 2px solid #8991a0;
      border-radius: 1.75px;
      cursor: pointer;

      img {
        width: 22px;
        height: 22px;
        filter: invert(59%) sepia(27%) saturate(160%) hue-rotate(181deg) brightness(91%) contrast(95%);
      }
    }

    li.selected {
      border: 2px solid $primary;

      img {
        filter: invert(27%) sepia(84%) saturate(5230%) hue-rotate(212deg) brightness(102%) contrast(100%);
      }
    }
  }
}

/**
 * Spinner Widget
 */
.spinner-container {
  display: flex;
  justify-content: center;
  align-items: center;
}

.animation-fade {
  animation-name: fade;
  animation-duration: 0.3s;
  animation-timing-function: ease-in;
}

@keyframes fade {
  0% {
    opacity: 0;
  }

  100% {
    opacity: 1;
  }
}

/**
 * Query panel
 */
.query-btn {
  cursor: pointer;
  height: 24px;
  width: 24px;
  padding: 0;
}

.query-btn.dark {
  filter: brightness(0) invert(1);
}

.button-family-secondary {
  @include button-outline($light-theme: true);
  height: 32px;
  width: 112px;
}

.button-family-secondary.dark {
  @include button-outline($light-theme: false);
}

// ** Query Panel: REST API Tabs **
.group-header {
  background: #d2ddec;
  border-radius: 4px;
  height: 28px !important;

  span {
    display: flex;
    justify-content: left;
    align-items: center;
  }
}

.raw-container.dark {
  background: #272822;
  padding: 5px;
}

// **Alert component**
.alert-component {
  border: 1px solid rgba(101, 109, 119, 0.16);
  background: #f5f7f9;

  a {
    color: $primary;
  }
}

.alert-component.dark {
  border: none !important;
  background-color: #333c48 !important;

  span {
    filter: brightness(0) invert(1);
  }
}

.codehinter-plugins.code-hinter {
  @extend .codehinter-default-input;

  .popup-btn {
    margin-top: 0.65rem !important;
  }

  .CodeMirror-placeholder,
  .CodeMirror pre.CodeMirror-line {
    height: 21px !important;
    position: absolute !important;
    margin-top: 3px !important;
  }

  .CodeMirror-cursor {
    height: inherit !important;
  }

  .CodeMirror-lines {
    height: 32px !important;
  }
}

//*button loading with spinner with primary color*//
.button-loading {
  position: relative;
  color: transparent !important;
  text-shadow: none !important;
  pointer-events: none;

  &:after {
    content: "";
    display: inline-block;
    vertical-align: text-bottom;
    border: 1.5px solid currentColor;
    border-right-color: transparent;
    border-radius: 50%;
    color: $primary;
    position: absolute;
    width: 12px;
    height: 12px;
    animation: spinner-border 0.75s linear infinite;
  }
}

.query-icon.dark {
  filter: brightness(0) invert(1);
}

//Rest-API Tab Panes
.tab-pane-body {
  margin-left: -2.5% !important;
}

//CodeMirror padding
.CodeMirror pre.CodeMirror-line,
.CodeMirror pre.CodeMirror-line-like {
  padding: 0 10px !important;
}

.comment-notification-nav-item {
  background: transparent;
  border: 0;
  font-size: 12px;
  font-weight: 500;
  opacity: 0.6;
  height: 28px;
  border-radius: 6px;
}

// comment styles ::override
.editor-sidebar {
  .nav-tabs {
    border-bottom: none !important;
  }

  .nav-tabs .nav-link.active {
    background-color: transparent !important;
  }

  .inspector-nav-item {
    background: transparent;
    border: 0;
    font-size: 12px;
    font-weight: 500;
    opacity: 0.6;
    height: 28px;
    border-radius: 6px;
  }

  .inspector-component-title-input-holder {
    padding: 16px 8px;
    margin: 0;
    padding-bottom: 0;
    display: flex;
    align-items: center;
  }
}

.comment-card-wrapper {
  border-top: 0.5px solid #e1e1e1 !important;
  margin-top: -1px !important;
}

div#driver-highlighted-element-stage,
div#driver-page-overlay {
  background: transparent !important;
  outline: 5000px solid rgba(0, 0, 0, 0.75);
}

.dark-theme-walkthrough#driver-popover-item {
  background-color: $bg-dark-light !important;
  border-color: rgba(101, 109, 119, 0.16) !important;

  .driver-popover-title {
    color: var(--base) !important;
  }

  .driver-popover-tip {
    border-color: transparent transparent transparent $bg-dark-light !important;
  }

  .driver-popover-description {
    color: #d9dcde !important;
  }

  .driver-popover-footer .driver-close-btn {
    color: #ffffff !important;
    text-shadow: none !important;
  }

  .driver-prev-btn,
  .driver-next-btn {
    text-shadow: none !important;
  }
}

#driver-popover-item {
  padding: 20px !important;

  .driver-prev-btn,
  .driver-next-btn,
  .driver-close-btn {
    border: none !important;
    background: none !important;
    padding-left: 0 !important;
    font-size: 14px !important;
  }

  .driver-next-btn,
  .driver-prev-btn {
    color: $primary !important;
  }

  .driver-disabled {
    color: $primary;
    opacity: 0.5;
  }

  .driver-popover-footer {
    margin-top: 20px !important;
  }
}

.pointer-events-none {
  pointer-events: none;
}

.popover.popover-dark-themed {
  background-color: $bg-dark-light;
  border-color: rgba(101, 109, 119, 0.16);


  .popover-body {
    color: #d9dcde !important;
  }
}

.toast-dark-mode {
  .btn-close {
    filter: brightness(0) invert(1);
  }
}

.editor .editor-sidebar .inspector .form-control-plaintext {
  padding: 2px 4px;
}

.tablr-gutter-x-0 {
  --tblr-gutter-x: 0 !important;
}

.widget-button>.btn-loading:after {
  border: 1px solid var(--loader-color);
  border-right-color: transparent;
}

.flip-dropdown-help-text {
  padding: 10px 5px 0 0;
  float: left;
  font-size: 14px;
  color: $light-gray;
}

#transformation-popover-container {
  margin-left: 80px !important;
  margin-bottom: -2px !important;
}

.canvas-codehinter-container {
  display: flex;
  flex-direction: row;
}

.hinter-canvas-input {
  .canvas-hinter-wrap {
    width: 135px;
    height: 42px !important;
  }
}

.hinter-canvas-input {
  width: 180px !important;
  display: flex;
  padding: 4px;
  height: 41.2px !important;
  margin-top: 1px;

  .CodeMirror-sizer {
    border-right-width: 1px !important;
  }

  .cm-propert {
    color: #ffffff !important;
  }
}

.canvas-codehinter-container {
  .code-hinter-col {
    margin-bottom: 1px !important;
  }
}

.fx-canvas {
  background: #1c252f;
  padding: 2px;
  display: flex;
  height: 41px;
  border: solid 1px rgba(255, 255, 255, 0.09) !important;
  border-radius: 4px;
  justify-content: center;
  font-weight: 400;

  div {
    background: #1c252f !important;
    width: 35px !important;
    display: flex;
    justify-content: center;
    align-items: center;
    height: 36px;
  }
}

.fx-canvas-light {
  background: #f4f6fa !important;
  border: 1px solid #dadcde !important;

  div {
    background: #f4f6fa !important;
  }
}

.org-name {
  color: var(--slate12) !important;
  font-size: 12px;
}


.organization-list {
  margin-top: 4px;

  .btn {
    border: 0px;
  }

  .dropdown-toggle div {
    max-width: 200px;
    text-overflow: ellipsis;
    overflow: hidden;
  }

  .org-name {
    text-overflow: ellipsis;
    overflow: hidden;
    white-space: nowrap;
    width: 100%;
    font-weight: bold;
  }

  .org-actions div {
    color: $primary;
    cursor: pointer;
    font-size: 12px;
  }

  .dropdown-menu {
    min-width: 14rem;
  }

  .org-avatar {
    display: block;
  }

  .org-avatar:hover {
    .avatar {
      background: #fcfcfc no-repeat center/cover;
    }

    .arrow-container {
      svg {
        filter: invert(35%) sepia(17%) saturate(238%) hue-rotate(153deg) brightness(94%) contrast(89%);
      }
    }
  }

  .arrow-container {
    padding: 5px 0px;
  }

  .arrow-container {
    svg {
      cursor: pointer;
      height: 30px;
      width: 30px;
      padding: 0px 0px;
      filter: invert(50%) sepia(13%) saturate(208%) hue-rotate(153deg) brightness(99%) contrast(86%);
    }
  }

  .org-edit {
    span {
      color: $primary;
      cursor: pointer;
      font-size: 10px;
    }
  }

  .organization-switchlist {
    .back-btn {
      font-size: 12px;
      padding: 2px 0px;
      cursor: pointer;
    }

    .back-ico {
      cursor: pointer;

      svg {
        height: 20px;
        width: 20px;
        filter: invert(84%) sepia(13%) saturate(11%) hue-rotate(352deg) brightness(90%) contrast(91%);
      }
    }

    .dd-item-padding {
      padding: 0.5rem 0.75rem 0rem 0.75rem;
    }

    .search-box {
      margin-top: 10px;
    }

    .org-list {
      max-height: 60vh;
      overflow: auto;
    }

    .tick-ico {
      filter: invert(50%) sepia(13%) saturate(208%) hue-rotate(153deg) brightness(99%) contrast(86%);
    }

    .org-list-item {
      cursor: pointer;
    }

    .org-list-item:hover {
      .avatar {
        background: #fcfcfc no-repeat center/cover;
      }

      .tick-ico {
        filter: invert(35%) sepia(17%) saturate(238%) hue-rotate(153deg) brightness(94%) contrast(89%);
      }
    }
  }
}

.sso-button-footer-wrap {
  display: flex !important;
  justify-content: center;
  width: 100%;
}

.tj-icon {
  cursor: pointer;
}

#login-url,
#redirect-url {
  margin-bottom: 0px !important;
}

.git-encripted-label {
  color: var(--green9);
}

.card-header {
  border-bottom: 1px solid var(--slate5) !important;
}

.manage-sso-container {
  position: relative;
}

.sso-card-wrapper {
  background: var(--base);
  min-height: 100%;
  height: calc(100vh - 156px) !important;

  display: grid;
  grid-template-rows: auto 1fr auto;

  .card-header {
    border-bottom: 1px solid var(--slate5) !important;
  }

  .form-control {
    background: var(--base);
  }

  .sso-card-footer {
    display: flex;
    flex-direction: row;
    justify-content: flex-end;
    align-items: center;
    padding: 24px 32px;
    gap: 8px;
    width: 660px;
    height: 88px;
    border-top: 1px solid var(--slate5) !important;
    background: var(--base);
    margin-top: 0px !important;
  }
}

// Left Menu
.left-menu {
  background: var(--base);

  .tj-list-item {
    gap: 40px;
    width: 187px;
    height: 32px;
    white-space: nowrap;
    overflow: hidden;
    text-overflow: ellipsis;
  }

  .folder-list-selected {
    background-color: var(--indigo4);
  }

  ul {
    margin: 0px;
    padding: 0px;

    li {
      float: left;
      list-style: none;
      width: 100%;
      padding: 6px 8px;
      border-radius: 6px;
      cursor: pointer;
      margin: 3px 0px;
      color: var(--base-black) !important;
    }

    li.active {
      background-color: $primary;
      color: #ffffff;
    }

    li:not(.active):hover {
      background: var(--slate4);
      border-radius: 6px;
    }
  }
}

.enabled-tag {
  padding: 4px 16px;
  gap: 10px;
  width: 77px;
  height: 28px;
  background: var(--grass3);
  border-radius: 100px;
  color: var(--grass9);
  font-weight: 500;
}

.disabled-tag {
  padding: 4px 16px;
  gap: 10px;
  color: var(--tomato9);
  width: 81px;
  height: 28px;
  background: var(--tomato3);
  border-radius: 100px;
  font-weight: 500;
}

.manage-sso {
  .title-with-toggle {
    width: 100%;
    font-weight: 500;

    .card-title {
      color: var(--slate12) !important;
      font-weight: 500;
    }

    .form-check-input {
      width: 28px;
      height: 16px;
    }

    input[type="checkbox"] {
      /* Double-sized Checkboxes */
      -ms-transform: scale(1.5);
      /* IE */
      -moz-transform: scale(1.5);
      /* FF */
      -webkit-transform: scale(1.5);
      /* Safari and Chrome */
      -o-transform: scale(1.5);
      /* Opera */
      transform: scale(1.5);
      margin-top: 5px;
    }
  }
}

.help-text {
  overflow: auto;

  div {
    color: var(--slate11);
    font-style: normal;
    font-weight: 400;
    font-size: 12px;
    line-height: 20px;
  }
}


.org-invite-or {
  padding: 1rem 0rem;

  h2 {
    width: 100%;
    text-align: center;
    border-bottom: 1px solid #000;
    line-height: 0.1em;
    margin: 10px 0 20px;
  }

  h2 span {
    background: #ffffff;
    padding: 0 10px;
  }
}

.theme-dark .json-tree-container {
  .json-tree-node-icon {
    svg {
      filter: invert(89%) sepia(2%) saturate(127%) hue-rotate(175deg) brightness(99%) contrast(96%);
    }
  }

  .json-tree-svg-icon.component-icon {
    filter: brightness(0) invert(1);
  }

  .node-key-outline {
    height: 1rem !important;
    border: 1px solid transparent !important;
    color: #ccd4df;
  }

  .selected-node {
    border-color: $primary-light !important;
  }

  .json-tree-icon-container .selected-node>svg:first-child {
    filter: invert(65%) sepia(62%) saturate(4331%) hue-rotate(204deg) brightness(106%) contrast(97%);
  }

  .node-length-color {
    color: #b8c7fd;
  }

  .node-type {
    color: #8a96a6;
  }

  .group-border {
    border-color: rgb(97, 101, 111);
  }

  .action-icons-group {

    img,
    svg {
      filter: invert(89%) sepia(2%) saturate(127%) hue-rotate(175deg) brightness(99%) contrast(96%);
    }
  }

  .hovered-node.node-key.badge {
    color: #8092ab !important;
    border-color: #8092ab !important;
  }
}

.json-tree-container {
  .json-tree-svg-icon.component-icon {
    height: 16px;
    width: 16px;
  }

  .json-tree-icon-container {
    max-width: 20px;
    margin-right: 6px;
  }

  .node-type {
    color: #a6b6cc;
    padding-top: 2px;
  }

  .json-tree-valuetype {
    font-size: 10px;
    padding-top: 2px;
  }

  .node-length-color {
    color: #3650af;
    padding-top: 3px;
  }

  .json-tree-node-value {
    font-size: 11px;
  }

  .json-tree-node-string {
    color: #f6820c;
  }

  .json-tree-node-boolean {
    color: #3eb25f;
  }

  .json-tree-node-number {
    color: #f4b2b0;
  }

  .json-tree-node-null {
    color: red;
  }

  .json-tree-node-date {
    color: rgb(98, 107, 103);
  }

  .group-border {
    border-left: 0.5px solid #dadcde;
    margin-top: 16px;
    margin-left: -12px;
  }

  .selected-node {
    border-color: $primary-light !important;
  }

  .selected-node .group-object-container .badge {
    font-weight: 400 !important;
    height: 1rem !important;
  }

  .group-object-container {
    margin-left: 0.72rem;
    margin-top: -16px;
  }

  .json-node-element {
    cursor: pointer;
  }

  .hide-show-icon {
    cursor: pointer;
    margin-left: 1rem;

    &:hover {
      color: $primary;
    }
  }

  // .action-icons-group {
  //   margin-right: 4rem !important;
  //   margin-left: 2rem !important;
  // }

  .action-icons-group {
    cursor: pointer;
  }

  .hovered-node {
    font-weight: 400 !important;
    height: 1rem !important;
    color: #8092ab;
  }

  .node-key {
    font-weight: 400 !important;
    margin-left: -0.25rem !important;
    justify-content: start !important;
    min-width: fit-content !important;
  }

  .node-key-outline {
    height: 1rem !important;
    border: 1px solid transparent !important;
    color: #3e525b;
  }
}

.popover-more-actions {
  font-weight: 400 !important;

  &:hover {
    background: #d2ddec !important;
  }
}

.popover-dark-themed .popover-more-actions {
  color: #ccd4df;

  &:hover {
    background-color: #324156 !important;
  }
}

#json-tree-popover {
  padding: 0.25rem !important;
}

// Font sizes
.fs-9 {
  font-size: 9px !important;
}

.fs-10 {
  font-size: 10px !important;
}

.fs-12 {
  font-size: 12px !important;
}

.realtime-avatars {
  padding: 0px
}

.widget-style-field-header {
  font-family: "Inter";
  font-style: normal;
  font-weight: 500;
  font-size: 12px;
  line-height: 20px;
  color: #61656c;
}

.maintenance_container {
  width: 100%;
  height: 100vh;
  display: flex;
  justify-content: center;
  align-items: center;

  .card {
    .card-body {
      display: flex;
      height: 200px !important;
      align-items: center;
    }
  }
}

.list-timeline:not(.list-timeline-simple) .list-timeline-time {
  top: auto;
}

.widget-buttongroup {
  display: flex;
  flex-direction: column;
  justify-content: left;
  overflow: hidden !important;
}

.group-button {
  margin: 0px 10px 10px 0px;
  line-height: 1.499;
  font-weight: 400;
  white-space: nowrap;
  text-align: center;
  cursor: pointer;
  padding: 0 15px;
  font-size: 12px;
  border-radius: 4px;
  color: rgba(0, 0, 0, .65);
  background-color: #ffffff;
  border: 1px solid #d9d9d9;
  min-width: 40px;
  width: auto !important;
  height: 30px,
}

.widget-buttongroup-label {
  font-weight: 600;
  margin-right: 10px;
  color: #3e525b;
}

.editor-actions {
  border-bottom: 1px solid #eee;
  padding: 5px;
  display: flex;
  justify-content: end;
}

.autosave-indicator {
  color: #868aa5;
  white-space: nowrap;
  font-weight: 400;
  font-size: 12px;
  letter-spacing: 0.5px;
}

.autosave-indicator-saving {
  left: 44%;
}

.zoom-buttons {
  width: 20px !important;
  height: 25px !important;
  margin-left: 2px;

  span {
    transform: rotate(60deg);
  }
}

.zoom-button-wrapper {
  position: fixed;
  right: 0px;
  bottom: 5px;
}

.zoom-buttons {
  opacity: 0;
  visibility: hidden;
}

.image-widget-wrapper:hover button {
  opacity: 1 !important;
  visibility: visible;
}

.pdf-page-controls {
  background: white;
  border-radius: 4px;

  button {
    width: 36px;
    height: 36px;
    background: white;
    border: 0;
    font-size: 1.2em;
    border-radius: 4px;

    &:first-child {
      border-top-right-radius: 0;
      border-bottom-right-radius: 0;
    }

    &:last-child {
      border-top-left-radius: 0;
      border-bottom-left-radius: 0;
    }

    &:hover {
      background-color: #e6e6e6;
    }
  }

  span {
    font-family: inherit;
    font-size: 1em;
    padding: 0 0.5em;
    color: #000;
  }
}

//download button in pdf widget
.download-icon-outer-wrapper:hover {
  background-color: #e6e6e6 !important
}

.pdf-document {
  canvas {
    margin: 0px auto;
  }

  &:hover {
    .pdf-page-controls {
      opacity: 1;
    }
  }
}

.org-variables-page {
  .btn-org-env {
    width: 36px;
  }

  .encryption-input {
    width: fit-content;
  }

  .no-vars-text {
    display: block;
    text-align: center;
    margin-top: 100px;
  }
}

//Kanban board
.kanban-container.dark-themed {
  background-color: $bg-dark-light !important;

  .kanban-column {
    .card-header {
      background-color: #324156 !important;
    }
  }
}

.kanban-container {
  background-color: #fefefe;

  .kanban-column {
    background-color: #f4f4f4;
    padding: 0 !important;
    height: fit-content !important;

    .card-body {
      &:hover {
        overflow-y: auto !important;

        &::-webkit-scrollbar {
          width: 0 !important;
          height: 0 !important;
        }
      }
    }

    .card-header {
      background-color: #fefefe;

      .badge {
        font-size: 12px !important;
      }
    }

    .card-body .dnd-card {
      border-radius: 5px !important;
    }

    .dnd-card.card {
      height: 52px !important;
      padding: 5px !important;
    }

    .dnd-card.card.card-dark {
      background-color: $bg-dark !important;
    }
  }

  .kanban-board-add-group {
    justify-content: center;
    align-items: center;
    cursor: pointer;
    color: rgba(0, 0, 0, 0.5);
    background-color: transparent;
    border-style: dashed;
    border-color: rgba(0, 0, 0, 0.08);
    display: flex;
    flex-direction: column;
    grid-auto-rows: max-content;
    overflow: hidden;
    box-sizing: border-box;
    appearance: none;
    outline: none;
    margin: 10px;
    border-radius: 5px;
    min-width: 350px;
    height: 200px;
    font-size: 1em;
  }

  .add-card-btn {
    font-size: 1em;
    font-weight: 400;
    color: #3e525b;
    border-radius: 5px;
    padding: 5px;
    margin: 5px;
    background-color: transparent;
    border-style: dashed;
    border-color: rgba(0, 0, 0, 0.08);
    cursor: pointer;
    transition: all 0.2s ease-in-out;

    &:hover {
      background-color: #e6e6e6;
    }
  }
}

.cursor-pointer {
  cursor: pointer;
}

.cursor-text {
  cursor: text;
}

.cursor-not-allowed {
  cursor: none;
}

.bade-component {
  display: inline-flex;
  justify-content: center;
  align-items: center;
  overflow: hidden;
  user-select: none;
  padding: calc(0.25rem - 1px) 0.25rem;
  height: 1.25rem;
  border: 1px solid transparent;
  min-width: 1.25rem;
  font-weight: 600;
  font-size: .625rem;
  letter-spacing: .04em;
  text-transform: uppercase;
  vertical-align: bottom;
  border-radius: 4px;
}

// sso-helper-page
.sso-helper-container {
  width: 60vw;
  padding: 30px;
  box-shadow: rgba(0, 0, 0, 0.16) 0px 1px 4px;
  margin: 0 auto;
}

.sso-copy {
  margin-left: 10px;
  cursor: pointer;
}

#git-url,
#google-url {
  color: $primary;
  margin-left: 4px;
  word-break: break-all;
}

@media only screen and (max-width: 768px) {
  .sso-helper-container {
    width: 96vw;
    padding: 20px;
  }
}

.sso-helper-doc {
  line-height: 24px;
}

.sso-content-wrapper {
  margin: 0 auto;
  display: flex;
  flex-direction: column;
  align-items: self-start;
  padding: 20px;
  box-shadow: rgba(0, 0, 0, 0.02) 0px 1px 3px 0px, rgba(27, 31, 35, 0.15) 0px 0px 0px 1px;
  border-radius: 4px;
}

.workspace-status {
  display: flex;
  font-weight: 800;
  margin-bottom: 6px;
}

.sso-type {
  font-weight: 600;
  margin-bottom: 4px !important;
  display: flex;

  span {
    margin-right: 10px;
  }

  a {
    margin-left: 6px;

  }
}

.gg-album {
  box-sizing: border-box;
  position: relative;
  display: block;
  width: 18px;
  height: 18px;
  transform: scale(var(--ggs, 1));
  border-left: 7px solid transparent;
  border-right: 3px solid transparent;
  border-bottom: 8px solid transparent;
  box-shadow: 0 0 0 2px,
    inset 6px 4px 0 -4px,
    inset -6px 4px 0 -4px;
  border-radius: 3px
}

.gg-album::after,
.gg-album::before {
  content: "";
  display: block;
  box-sizing: border-box;
  position: absolute;
  width: 2px;
  height: 5px;
  background: currentColor;
  transform: rotate(46deg);
  top: 5px;
  right: 4px
}

.gg-album::after {
  transform: rotate(-46deg);
  right: 2px
}

.sso-helper-header {
  display: flex;
  align-items: center;

  span {
    margin-right: 10px;
  }
}

// sso end

// steps-widget
a.step-item-disabled {
  text-decoration: none;
}

.steps {
  overflow: hidden;
  margin: 0rem !important;
}

.step-item.active~.step-item:after,
.step-item.active~.step-item:before {
  background: #f3f5f5 !important;
}

.step-item.active:before {
  background: #ffffff !important;
}

.steps .step-item.active:before {
  border-color: #b4b2b2 !important;
}

.steps-item {
  color: var(--textColor) !important;
}

.step-item:before {
  background: var(--bgColor) !important;
  // remaining code
}

.step-item:after {
  background: var(--bgColor) !important;
}

.step-item.active~.step-item {
  color: var(--textColor) !important;
  ;
}

.notification-center-badge {

  margin-top: 0px;
  margin-left: 10px;
  margin-bottom: 15px;
  position: absolute;
  right: 0;
}

.notification-center {
  max-height: 500px;
  overflow: auto;
  margin-left: 11px !important;

  .empty {
    padding: 0 !important;

    .empty-img {
      font-size: 2.5em;
    }
  }

  .card {
    min-width: 400px;
    background: var(--base);
    color: var(--slate12);
    box-shadow: 0px 12px 16px -4px rgba(16, 24, 40, 0.08), 0px 4px 6px -2px rgba(16, 24, 40, 0.03);
  }

  .card-footer {
    background: var(--base);
    color: var(--slate12);
  }

  .spinner {
    min-height: 220px;
  }
}

// profile-settings css
.confirm-input {
  padding-right: 8px !important;
}

.user-group-actions {
  display: flex;
  gap: 8px;
}

input.hide-input-arrows {
  -moz-appearance: none;

  &::-webkit-outer-spin-button,
  &::-webkit-inner-spin-button {
    -webkit-appearance: none;
  }
}

.btn-org-env {
  width: 36px;
}

.custom-checkbox-tree {
  overflow-y: scroll;
  color: #3e525b;

  .react-checkbox-tree label:hover {
    background: none !important;
  }

  .rct-icons-fa4 {

    .rct-icon-expand-open,
    .rct-icon-expand-close {
      &::before {
        content: url("data:image/svg+xml,%3Csvg xmlns='http://www.w3.org/2000/svg' viewBox='0 0 1024 1024' focusable='false' data-icon='caret-down' width='12px' height='12px' fill='currentColor' aria-hidden='true'%3E%3Cpath d='M840.4 300H183.6c-19.7 0-30.7 20.8-18.5 35l328.4 380.8c9.4 10.9 27.5 10.9 37 0L858.9 335c12.2-14.2 1.2-35-18.5-35z'%3E%3C/path%3E%3C/svg%3E") !important;
      }
    }

    .rct-icon-expand-close {
      transform: rotate(-90deg);
      -webkit-transform: rotate(-90deg);
    }
  }
}

// sso enable/disable box
.tick-cross-info {
  .main-box {
    margin-right: 10px;
    border-radius: 5px;
  }

  .icon-box {
    padding: 7px 5px 7px 2px;
    color: #ffffff;

    .icon {
      stroke-width: 4.5px;
    }
  }

  .tick-box {
    border: 3px solid var(--indigo9);

    .icon-box {
      background: var(--indigo9);
    }
  }

  .cross-box {
    border: 3px solid $disabled;

    .icon-box {
      background: $disabled;
    }
  }
}

.oidc-button {
  .btn-loading:after {
    color: $primary;
  }
}

.icon-widget-popover {
  &.theme-dark {
    .popover-header {
      background-color: #232e3c;
      border-bottom: 1px solid #324156;
    }
  }

  .popover-header {
    padding-bottom: 0;
    background-color: #ffffff;

    .input-icon {
      margin-bottom: 0.5rem !important;
    }
  }

  .popover-body {
    padding: 0 0.5rem;

    .row {
      >div {
        overflow-x: hidden !important;
      }
    }

    .icon-list-wrapper {
      display: grid;
      grid-template-columns: repeat(10, 1fr);
      margin: 0.5rem 1rem 0.5rem 0.5rem;
    }

    .icon-element {
      cursor: pointer;
      border: 1px solid transparent;
      border-radius: $border-radius;

      &:hover {
        border: 1px solid $primary;
      }
    }
  }
}

.dark-theme-placeholder::placeholder {
  color: #C8C6C6;
}

.dark-multiselectinput {
  input {
    color: white;

    &::placeholder {
      color: #C8C6C6;
    }
  }
}


.dark-theme-placeholder::placeholder {
  color: #C8C6C6;
}

.dark-multiselectinput {
  input {
    color: white;

    &::placeholder {
      color: #C8C6C6;
    }
  }
}

// Language Selection Modal
.lang-selection-modal {
  font-weight: 500;

  .list-group {
    padding: 1rem 1.5rem;
    padding-top: 0;
    overflow-y: scroll;
    height: calc(100% - 68px);
  }

  .list-group-item {
    border: 0;

    p {
      margin-bottom: 0px;
      margin-top: 2px;
    }
  }

  .list-group-item.active {
    background-color: var(--indigo4);
    color: var(--slate12);
    font-weight: 600;
    margin-top: 0px;
  }

  .modal-body {
    height: 50vh;
    padding: 0;
  }

  .lang-list {
    height: 100%;

    .search-box {
      position: relative;
      margin: 1rem 1.5rem;
    }

    input {
      border-radius: 5px !important;
    }

    .input-icon {
      display: flex;
    }

    .input-icon {
      .search-icon {
        display: block;
        position: absolute;
        left: 0;
        margin-right: 0.5rem;
      }

      .clear-icon {
        cursor: pointer;
        display: block;
        position: absolute;
        right: 0;
        margin-right: 0.5rem;
      }
    }

    .list-group-item.active {
      color: $primary;
    }
  }
}

.lang-selection-modal.dark {
  .modal-header {
    border-color: #232e3c !important;
  }

  .modal-body,
  .modal-footer,
  .modal-header,
  .modal-content {
    color: white;
    background-color: #2b394a;
  }

  .list-group-item {
    color: white;
    border: 0;
  }

  .list-group-item:hover {
    background-color: #232e3c;
  }

  .list-group-item.active {
    background-color: #4d72fa;
    color: white;
    font-weight: 600;
  }

  .no-results-item {
    background-color: #2b394a;
    color: white;
  }

  input {
    background-color: #2b394a;
    border-color: #232e3c;
    color: white;
  }
}

// Language Selection Modal
.lang-selection-modal {
  font-weight: 500;

  .list-group {
    padding: 1rem 1.5rem;
    padding-top: 0;
    overflow-y: scroll;
    height: calc(100% - 68px);
  }

  .list-group-item {
    border: 0;

    p {
      margin-bottom: 0px;
      margin-top: 2px;
    }
  }

  .list-group-item.active {
    background-color: #edf1ff;
    color: #4d72fa;
    font-weight: 600;
    margin-top: 0px;
  }

  .modal-body {
    height: 50vh;
    padding: 0;
  }

  .lang-list {
    height: 100%;

    .search-box {
      position: relative;
      margin: 1rem 1.5rem;
    }

    input {
      border-radius: 5px !important;
    }

    .input-icon {
      display: flex;
    }

    .input-icon {
      .search-icon {
        display: block;
        position: absolute;
        left: 0;
        margin-right: 0.5rem;
      }

      .clear-icon {
        cursor: pointer;
        display: block;
        position: absolute;
        right: 0;
        margin-right: 0.5rem;
      }
    }

    .list-group-item.active {
      color: $primary;
    }
  }
}

.lang-selection-modal.dark {
  .modal-header {
    border-color: #232e3c !important;
  }

  .modal-body,
  .modal-footer,
  .modal-header,
  .modal-content {
    color: white;
    background-color: #2b394a;
  }

  .list-group-item {
    color: white;
    border: 0;
  }

  .list-group-item:hover {
    background-color: #232e3c;
  }

  .list-group-item.active {
    background-color: #4d72fa;
    color: white;
    font-weight: 600;
  }

  .no-results-item {
    background-color: #2b394a;
    color: white;
  }

  input {
    background-color: #2b394a;
    border-color: #232e3c;
    color: white;
  }
}

.org-users-page {
  .page-body {
    height: 100%;
  }
}

.user-group-container-wrap {
  margin: 20px auto 0 auto;
}

.dragged-column {
  z-index: 1001;
}

#storage-sort-popover {
  max-width: 800px;
  width: 800px;
  background-color: var(--base);
  box-sizing: border-box;
  box-shadow: 0px 12px 16px -4px rgba(16, 24, 40, 0.08), 0px 4px 6px -2px rgba(16, 24, 40, 0.03);
  border-radius: 4px;
  border: 1px solid var(--slate3) !important;
  left: 109px !important;
  top: 8px !important;
  position: absolute !important;


  .card-body,
  .card-footer {
    background: var(--base);
  }
}


#storage-filter-popover {
  max-width: 800px;
  width: 800px;
  background-color: var(--base);
  box-sizing: border-box;
  box-shadow: 0px 12px 16px -4px rgba(16, 24, 40, 0.08), 0px 4px 6px -2px rgba(16, 24, 40, 0.03);
  border-radius: 4px;
  border: 1px solid var(--slate3) !important;
  left: 193px !important;
  top: 10px !important;
  position: absolute !important;


  .card-body,
  .card-footer {
    background: var(--base);
  }
}

// Table set to full width
.jet-data-table thead {
  display: flex !important;

  tr {
    flex-grow: 1;

    th:last-child {
      flex: 1 1 auto;
    }
  }
}

tbody {
  width: 100% !important;
  flex-grow: 1;

  tr {
    width: 100% !important;

    td:last-child {
      flex: 1 1 auto;
    }
  }
}

.datepicker-widget.theme-dark {
  .react-datepicker__tab-loop {
    .react-datepicker__header {
      background-color: #232e3c;

      .react-datepicker__current-month,
      .react-datepicker__day-name,
      .react-datepicker__month-select,
      .react-datepicker__year-select {
        color: white;
      }

      .react-datepicker__month-select,
      .react-datepicker__year-select {
        background-color: transparent;
      }
    }

    .react-datepicker__month {
      background-color: #232e3c;

      .react-datepicker__day {
        color: white;

        &:hover {
          background-color: #636466;
        }
      }

      .react-datepicker__day--outside-month {
        opacity: 0.5;
      }
    }

    .react-datepicker {
      background-color: #232e3c;
    }
  }
}

.theme-dark .list-group-item {
  &:hover {
    background-color: #232e3c;
  }
}

.theme-dark {

  .CalendarMonth,
  .DayPickerNavigation_button,
  .CalendarDay,
  .CalendarMonthGrid,
  .DayPicker_focusRegion,
  .DayPicker {
    background-color: #232e3c;
  }

  .DayPicker_weekHeader_ul,
  .CalendarMonth_caption,
  .CalendarDay {
    color: white;
  }

  .CalendarDay__selected_span,
  .CalendarDay__selected_start,
  .CalendarDay__selected_end {
    background-color: #4D72FA;
    color: white;
  }

  .CalendarDay {
    border-color: transparent; //hiding the border around days in the dark theme

    &:hover {
      background-color: #636466;
    }
  }

  .DateInput_fangStroke {
    stroke: #232E3C;
    fill: #232E3C;
  }

  .DayPickerNavigation_svg__horizontal {
    fill: white;
  }

  .DayPicker__withBorder {
    border-radius: 0;
  }

  .DateRangePicker_picker {
    background-color: transparent;
  }
}

.link-widget {
  display: flex;
  align-items: center;
  overflow: auto;

  &.hover {
    a {
      &:hover {
        text-decoration: underline;
      }
    }
  }

  &.no-underline {
    a {
      text-decoration: none !important;
    }
  }

  &.underline {
    a {
      text-decoration: underline;
    }
  }

  &::-webkit-scrollbar {
    width: 0;
    height: 0;
    background: transparent;
  }
}

.home-modal-component.modal-version-lists {
  .modal-header {
    .btn-close {
      top: auto;
    }
  }
}

.modal-version-lists {
  max-height: 80vh;

  .modal-body {
    height: 80%;
    overflow: auto;
  }

  .modal-footer,
  .modal-header {
    height: 10%;
  }

  .version-wrapper {
    display: flex;
    justify-content: flex-start;
    padding: 0.75rem 0.25rem;
    border: 1px solid var(--slate7);
  }
}

.dropdown-table-column-hide-common {
  border-radius: 3px;
  height: auto;
  overflow-y: scroll;
  padding: 8px 16px;
  width: 20rem;
  max-height: 200px;
}

.dropdown-table-column-hide {
  background-color: #ffffff;
  box-shadow: 0 0 0 2px #0000001a;
}

.dropdown-table-column-hide-dark-themed {
  color: #ffffff !important;
  background-color: #1f2936 !important;
  box-shadow: 0 0 0 2px #9292921a;
}

.hide-column-table-text {
  margin: 0 !important;
}

.hide-column-name {
  padding-left: 10px !important;
}

.rest-methods-url {
  .cm-s-default {
    .cm-string-2 {
      color: #000;
    }
  }
}

.tooljet-database {

  .table-header,
  .table-name,
  .table-cell {
    white-space: nowrap;
    overflow: hidden;
    text-overflow: ellipsis;
  }

  .table-name {
    color: #000;
    width: 250px;
  }

  .table-left-sidebar {
    max-width: 288px;
  }

  .add-table-btn {
    height: 32px;
  }

  .table-header {
    background: #ECEEF0;
  }

  .table-header,
  .table-cell {
    max-width: 230px;
  }

  .add-more-columns-btn {
    background: var(--indigo3);
    font-weight: 500;
    color: var(--indigo9);
    font-size: 12px;
    border-radius: 600;
  }

  .delete-row-btn {
    max-width: 140px;
  }

  .table-list-item-popover {
    display: none;
  }

  .table-list-item:hover .table-list-item-popover {
    display: block;
  }
}

// download pop-up in the table widget
.table-widget-download-popup {
  .cursor-pointer {
    width: 130px;

    &:hover {
      font-weight: bolder;
    }
  }
}

.apploader {
  height: 100vh;

  .app-container {
    height: 100%;
    display: flex;
    flex-direction: column;
    justify-content: space-between;
  }

  .editor-header {
    height: 5%;
    background-color: #EEEEEE;
    display: flex;
    align-items: center;
    justify-content: space-between;

    .app-title-skeleton {
      width: 100px;
      height: 100%;
      display: flex;
      align-items: center;
      margin-left: 120px;
    }

    .right-buttons {
      display: flex;
      gap: 5px;
      align-items: center;
      margin-right: 10px;
    }
  }

  .editor-body {
    height: 100%;
  }

  .skeleton {
    padding: 5px;
  }

  .editor-left-panel {
    width: 48px;
    background-color: #EEEEEE;
    margin: 3px 0px 3px 3px;
    display: flex;
    flex-direction: column;
    justify-content: space-between;
    border-radius: 5px;

    .left-menu-items {
      display: flex;
      flex-direction: column;
      justify-content: space-between;
      gap: 5px;
      margin-top: 10px;
    }

    .bottom-items {
      margin-bottom: 10px;
    }
  }

  .editor-center {
    height: 100%;
    display: flex;
    flex-direction: column;
    gap: 5px;
    justify-content: space-between;

    .canvas {
      height: 100vh;
      background-color: #e6e6e6;
      border-radius: 5px;
      display: flex;
      justify-content: center;
    }

    .query-panel {
      height: 30%;
      display: flex;
      justify-content: space-between;
      gap: 5px;

      .queries {
        width: 30%;
        display: flex;
        flex-direction: column;
        gap: 5px;

        .queries-title {
          background-color: #EEEEEE;
          border-radius: 5px;
          height: 20%;
          padding: 5px 10px;
          display: flex;
          justify-content: space-between;
          align-items: center;
        }

        .query-list {
          background-color: #EEEEEE;
          border-radius: 5px;
          height: 80%;

          .query-list-item {
            margin: 10px;
            height: 35px;
          }
        }
      }

      .query-editor {
        width: 70%;
        height: 100%;
        display: flex;
        flex-direction: column;
        gap: 5px;

        .query-editor-header {
          background-color: #EEEEEE;
          border-radius: 5px;
          height: 20%;
          padding: 5px 10px;
          display: flex;
          justify-content: space-between;

          .query-actions {
            display: flex;
            align-items: center;
          }
        }

        .query-editor-body {
          background-color: #EEEEEE;
          height: 80%;
          border-radius: 5px;

          .button {
            margin-right: 10px;
          }
        }
      }
    }
  }

  .wrapper {
    padding: 3px 3px 3px 0px;
  }


  .right-bar {
    height: 100%;
    padding: 3px 3px 3px 0px;
    display: flex;
    flex-direction: column;
    justify-content: space-between;
    gap: 5px;

    .widget-list-header {
      height: 5%;
      background-color: #EEEEEE;
      border-radius: 5px;
    }

    .widget-list {
      height: 95%;
      background-color: #EEEEEE;
      border-radius: 5px;
      padding: 10px;

      .widgets {
        display: flex;
        justify-content: space-between;
      }
    }
  }
}

.subheader {
  margin-bottom: 12px;
}

.theme-dark {
  .layout-sidebar-icon {
    &:hover {
      background-color: #273342;
    }
  }

  .tooljet-database {

    .table-name,
    .subheader {
      color: var(--slate9);
    }

    .list-group-item.active {
      .table-name {
        color: #000;
      }
    }
  }

  .editor-header {
    background-color: #1F2936;
  }

  .editor-left-panel {
    background-color: #1F2936;
  }

  .editor-center {
    .canvas {
      background-color: #1F2936;
    }
  }

  .query-panel {
    .queries {
      .queries-title {
        background-color: #1F2936 !important;
      }

      .query-list {
        background-color: #1F2936 !important;
      }
    }

    .query-editor {
      .query-editor-header {
        background-color: #1F2936 !important;
      }

      .query-editor-body {
        background-color: #1F2936 !important;
      }
    }
  }

  .right-bar {
    .widget-list-header {
      background-color: #1F2936;
    }

    .widget-list {
      background-color: #1F2936;
    }
  }
}

:root {
  --tblr-breadcrumb-item-active-font-weight: 500;
  --tblr-breadcrumb-item-active-color: inherit;
}

.application-brand {
  position: relative;
  display: flex;
  justify-content: center;
}

.breadcrumb-item.active {
  font-weight: var(--tblr-breadcrumb-item-active-font-weight);
  color: var(--tblr-breadcrumb-item-active-color);
}

.app-icon-main {
  background: var(--indigo3) !important;
  border-radius: 6px !important;
  display: flex;
  justify-content: center;
  align-items: center;
  width: 48px;
  height: 48px;
}

.user-avatar-nav-item,
.audit-log-nav-item,
.notification-center-nav-item {
  border-radius: 4px;
}

.audit-log-nav-item {
  bottom: 40px;
}

.workspace-content-wrapper,
.database-page-content-wrap,
.instance-settings-wrapper {
  background: var(--slate2);
}

.audit-logs-nav-item {
  position: fixed;
  bottom: 100px;
  left: 8px;
}

.home-page-sidebar,
.workspace-variable-table-card,
.org-wrapper {
  margin: 0 auto;
  width: 880px;
}

.organization-page-sidebar {
  height: calc(100vh - 64px);
  max-width: 288px;
  background-color: var(--base);
  border-right: 1px solid var(--slate5) !important;
  display: grid !important;
  grid-template-rows: auto 1fr auto !important;
}
.marketplace-page-sidebar {
  height: calc(100vh - 64px);
  max-width: 288px;
  background-color: var(--base);
  border-right: 1px solid var(--slate5) !important;
  display: grid !important;
  grid-template-rows: auto 1fr auto !important;
}

.marketplace-page-sidebar {
  height: calc(100vh - 64px);
  max-width: 288px;
  background-color: var(--base);
  border-right: 1px solid var(--slate5) !important;
  display: grid !important;
  grid-template-rows: auto 1fr auto !important;
}

.home-page-sidebar {
  max-width: 288px;
  background-color: var(--base);
  border-right: 1px solid var(--slate5);
  display: grid;
  grid-template-rows: auto 1fr auto;
}

.empty-home-page-image {
  margin-top: 14px;
}

.create-new-table-btn {
  width: 248px;

  button {
    height: 40px !important;

  }
}

.tooljet-database-sidebar {
  max-width: 288px;
  background: var(--base);
  border-right: 1px solid var(--slate5);


  .sidebar-container {
    height: 40px !important;
    padding-top: 1px !important;
    margin: 0 auto;
    display: flex;
    justify-content: center;
  }
}

.create-new-app-dropdown {
  width: 248px !important;


  .dropdown-toggle-split {
    border-left: 1px solid var(--indigo11) !important;
  }

  button {
    background-color: var(--indigo9) !important;
  }
}

.create-new-app-button {
  font-weight: 500;
  font-size: 14px;
  height: 40px;
  border-top-left-radius: 6px;
  border-bottom-left-radius: 6px;
}

.create-new-app-button+.dropdown-toggle {
  height: 40px;
  border-top-right-radius: 6px;
  border-bottom-right-radius: 6px;
}

.custom-select {
  .select-search-dark__value::after {
    content: none;
  }

  .select-search-dark__select,
  .select-search__select {
    min-width: fit-content;
    max-width: 100% !important;
  }
}

.jet-data-table td .textarea-dark-theme.text-container:focus {
  background-color: transparent !important; 
}

.app-environment-menu {
  display: flex;
  align-items: center;
  min-width: 170px;
  max-width: 180px;
  height: 28px;
  font-size: 12px;
  margin-left: 1rem;

  .app-environment-list-item {
    white-space: nowrap;
    overflow: hidden;
    text-overflow: ellipsis;
  }
  
  .app-environment-name {
    font-weight: 400;
    font-size: 12px;
    line-height: 20px;
  }
}

.tooljet-logo-loader {
  height: 100vh;
  display: flex;
  align-items: center;
  justify-content: center;

  .loader-spinner {
    margin: 10px 87px;
  }
}

.page-body {
  height: calc(100vh - 1.25rem - 48px);
  min-height: 500px;
}

// buttons
.default-secondary-button {
  background-color: $color-light-indigo-03;
  color: $color-light-indigo-09;
  max-height: 28px;
  width: 76px;
  display: flex;
  flex-direction: row;
  justify-content: center;
  align-items: center;
  padding: 4px 16px;
  gap: 6px;
  font-weight: 500;
  border: 0 !important;

  .query-manager-btn-svg-wrapper {
    width: 16px !important;
    height: 16px !important;
    padding: 2.67px;
  }

  .query-manager-btn-name {
    min-width: 22px;
  }

  &:hover {
    background-color: $color-light-indigo-04;
    color: $color-light-indigo-10;
  }

  &:active {
    background-color: $color-light-indigo-04;
    color: $color-light-indigo-10;
    box-shadow: 0px 0px 0px 4px #C6D4F9;
    border-radius: 6px;
    border: 1px solid;
    outline: 0 !important;

    svg {
      path {
        fill: $color-light-indigo-10;
      }
    }
  }

  .query-run-svg {
    padding: 4px 2.67px;
  }
}

.default-secondary-button.theme-dark {
  background-color: #4D72FA !important;
  color: #F4F6FA !important;

  svg {
    path {
      fill: #F4F6FA !important;
    }
  }

  &:hover {
    border: 1px solid #4D72FA !important;
    background-color: #4D5EF0 !important;
    color: #FFFFFC !important;

    svg {
      path {
        fill: #FFFFFC !important;
      }
    }
  }

  &:active {
    border: 1px solid #4D72FA !important;
    background-color: #4D5EF0 !important;
    box-shadow: 0px 0px 0px 4px #4D72FA;
    border-radius: 6px;
  }
}

.default-tertiary-button {
  background-color: $color-light-base;
  color: $color-light-slate-12;
  border: 1px solid $color-light-slate-07;
  display: flex;
  flex-direction: row;
  justify-content: center;
  align-items: center;
  padding: 4px 16px;
  gap: 6px;
  max-height: 28px;
  font-weight: 500;
  height: 28px;
  cursor: pointer;
  white-space: nowrap;

  .query-btn-svg-wrapper {
    width: 16px !important;
    height: 16px !important;
    padding: 2.67px;
  }

  .query-btn-name {
    min-width: 22px;

  }

  &:hover {
    border: 1px solid $color-light-slate-08;
    color: $color-light-slate-11;

    svg {
      path {
        fill: $color-light-slate-11;
      }
    }
  }

  .query-create-run-svg {
    padding: 2px;
  }

  .query-preview-svg {
    padding: 2.67px 0.067px;
    width: 16px;
    height: 16px;
    margin: 6px 0;
  }

  &:active {
    border: 1px solid #C1C8CD;
    box-shadow: 0px 0px 0px 4px #DFE3E6;
    color: $color-light-slate-11;
    outline: 0;
  }
}

.default-tertiary-button.theme-dark {
  background-color: transparent;
  color: #4D5EF0 !important;
  border: 1px solid #4D5EF0 !important;

  svg {
    path {
      fill: #4D5EF0 !important;
    }
  }

  &:hover {
    border: 1px solid $color-dark-slate-08;
    color: #FFFFFC !important;
    background-color: #4D5EF0 !important;

    svg {
      path {
        fill: #FFFFFC !important;
      }
    }
  }

  &:active {
    border: 1px solid inherit;
    box-shadow: none;
    outline: 0;
  }
}

.default-tertiary-button.theme-dark.btn-loading {
  background-color: #4D5EF0 !important;
  color: transparent !important;

  svg {
    path {
      fill: transparent !important;
    }
  }
}

.default-tertiary-button.button-loading {
  background-color: transparent !important;
  color: transparent !important;

  svg {
    path {
      fill: transparent !important;
    }
  }
}

.disable-tertiary-button {
  color: $color-light-slate-08;
  background-color: $color-light-slate-03;
  pointer-events: none !important;

  svg {
    path {
      fill: $color-light-slate-08;
    }
  }

}

.disable-tertiary-button.theme-dark {
  color: $color-dark-slate-08;
  background-color: $color-dark-slate-03;
  pointer-events: none !important;

  svg {
    path {
      fill: $color-dark-slate-08;
    }
  }
}

.font-weight-500 {
  font-weight: 500;
}

.font-size-12 {
  font-size: 12px;
}

.toggle-query-editor-svg {
  width: 16px;
  height: 16px;
  padding: 2.88px 5.22px;
  display: flex;
  cursor: pointer;
}

.theme-dark {
  .org-avatar:hover {
    .avatar {
      background: #10141A no-repeat center/cover;
    }
  }
}

.app-creation-time {
  color: var(--slate11) !important;
  white-space: nowrap;
  overflow: hidden;
  text-overflow: ellipsis;
}

.font-weight-400 {
  font-weight: 400;
}

.border-indigo-09 {
  border: 1px solid $color-light-indigo-09;
}

.dark-theme-toggle-btn {
  height: 32px;
  display: flex;
  align-items: center;
  justify-content: center;

}

.dark-theme-toggle-btn-text {
  font-size: 14px;
  margin: 12px;
}

.maximum-canvas-height-input-field {
  width: 90px;
}

.layout-header {
  position: fixed;
  right: 0;
  left: 56px;
  z-index: 1;
  background: var(--base);
  height: 64px;
}

.layout-sidebar-icon {
  &:hover {
    background: #ECEEF0;
  }

  &:focus {
    outline: #ECEEF0 auto 5px;
    background: #3756C5;
    box-shadow: none;
  }

  &:disabled,
  &[disabled] {
    background: linear-gradient(0deg, #F3F4F6, #F3F4F6);
    box-shadow: none;
    color: #D1D5DB;
  }
}

.tj-text-input-error-state {
  font-weight: 400;
  font-size: 11px;
  line-height: 16px;
  margin-top: 2px !important;
  color: #EB1414;
}

.onboarding-radio-checked {
  border: 1px solid #466BF2 !important;
  box-shadow: none;
}

.onboarding-bubbles {
  width: 8px !important;
  height: 8px !important;
  background: #D1D5DB !important;
  margin-right: 8px;
  border-radius: 100%;
}

.onboarding-bubbles-selected {
  width: 8px !important;
  height: 8px !important;
  background: #466BF2 !important;
  margin-right: 8px;
  border-radius: 100%;
}

.onboarding-bubbles-active {
  background: #466BF2 !important;
  width: 16px !important;
  height: 16px !important;
  margin-right: 8px;
  border-radius: 100%;
}

.onboarding-bubbles-completed {
  background: #D1D5DB;
}

.onboarding-bubbles-wrapper {
  display: flex;
  flex-direction: row;
  align-items: center;
}

.onboarding-progress-cloud {
  margin-bottom: 32px;
  display: flex;
  align-items: center;
}

.onboarding-progress {
  margin-bottom: 32px;
  display: grid;
}

.onboarding-progress-layout-cloud {
  grid-template-columns: 3fr 6fr 3fr;
  margin-bottom: 40px;
  display: grid;
}

.onboarding-progress-layout {
  grid-template-columns: 12fr;
  margin-bottom: 40px;
  display: grid;
}

.onboarding-bubbles-container {
  margin-left: auto;
  margin-right: auto;
}

.onboarding-header-wrapper {
  display: flex;
  flex-direction: column;
  align-items: center;
}

.onboarding-back-button,
.onboarding-front-button {

  font-size: 12px;
  line-height: 20px;
  color: #6B7380;
  display: flex !important;
  flex-direction: row !important;
  align-items: center;
  cursor: pointer;

  .onboarding-back-text {
    margin-left: 12px;
    color: #D7DBDF;
  }

  p,
  .onboarding-skip-text {
    margin-bottom: 0 !important;
    color: #D7DBDF;
    font-weight: 600;
    font-size: 14px;
  }

  .onboarding-skip-text {
    margin-right: 12px !important;
  }
}

// .home-page {
//   height: 100vh;
// }

.info-screen-description {
  margin-bottom: 0px !important;
  font-family: 'Roboto';
  font-style: normal;
  font-weight: 400;
  font-size: 14px;
  line-height: 24px;
  color: #4B5563;
  line-height: 24px;
}

.separator-onboarding,
.separator-signup {
  .separator {
    width: 100%;

    h2 {
      width: 100%;
      text-align: center;
      border-bottom: 1px solid #E4E7EB;
      line-height: 0.1em;
      font-size: 14px;
      margin: 26px 0 26px;
    }

    h2 span {
      color: #9BA3AF;
      background: #fff;
      padding: 0 18px;
    }
  }
}

// login ,signin
.separator-signup {
  .separator {
    width: 100%;

    h2 {
      margin: 36px 0 36px !important;
    }
  }
}


.common-auth-section-whole-wrapper {
  display: flex;
  flex-direction: row;

  .common-auth-section-right-wrapper {
    width: 29.16%;
    border-left: 1px solid #E4E7EB;
    overflow: hidden;
  }

  .common-auth-section-left-wrapper {
    width: 70.83%;
    position: relative;

    .common-auth-section-left-wrapper-grid {
      display: grid;
      height: calc(100% - 64px);

      form {
        display: flex !important;
        justify-content: center;
        align-items: center !important;
      }
    }

  }

  .common-auth-container-wrapper {
    display: flex;
    flex-direction: column;
    align-items: center;
    width: 352px;
    margin: 0px auto 0px auto;
  }

  .login-sso-wrapper {
    padding: 6px 16px;
    gap: 5px;
    width: 352px;
    height: 40px;
    display: flex;
    flex-direction: row;
    justify-content: center;
    align-items: center;
    margin-bottom: 12px;
    background: #FFFFFF;
    border: 1px solid #D1D5DB;
    border-radius: 4px;

    &:hover {
      border: 1px solid #D1D5DB;
      box-shadow: 0px 0px 0px 4px #E4E7EB;
    }
  }
}

.sso-info-text {
  font-weight: 600;
  font-size: 14px;
  line-height: 24px;
  margin-left: 11px;
}

.sso-button {
  background-color: #fff;
  cursor: pointer;

  img {
    width: 32px;
  }
}


.tj-dashboard-section-header {
  max-width: 288px;
  max-height: 64px;
  padding-top: 20px;
  padding-left: 20px;
  padding-bottom: 24px;
  border-right: 1px solid var(--slate5);
}

.layout-sidebar-icon {
  &:hover {
    background: #ECEEF0;
    border-radius: 4px;
  }

  &:focus {
    outline: #ECEEF0 auto 5px;
  }
}

.folder-menu-icon {
  visibility: hidden !important;
}

.folder-list-group-item:hover .folder-menu-icon {
  visibility: visible !important;
}

.folder-list-group-item {
  &:hover {
    background: #ECEEF0;
  }

  &:active {
    background: var(--indigo4);
  }

  &:focus {
    box-shadow: 0px 0px 0px 4px #DFE3E6;
  }

  .tj-text-xsm {
    white-space: nowrap;
    overflow: hidden;
    text-overflow: ellipsis;  
  }

  .tj-folder-list {
    display: block;
  }
}


.app-versions-selector {
  display: inline-flex;
  align-items: center;
  width: 176px;
  height: 28px;
  border-radius: 6px;
}

.app-version-list-item {
  white-space: nowrap;
  overflow: hidden;
  text-overflow: ellipsis;
}

.app-version-name,
.app-version-released {
  font-weight: 400;
  font-size: 12px;
  line-height: 20px;
}

.app-version-name {
  max-width: 80px;
}

.custom-version-selector__option:hover .app-version-delete {
  display: block;
}

.editor .editor-sidebar {
  border-top: 1px solid var(--slate7);
}

.editor .navbar-brand {
  border-right: 1px solid var(--slate7);
  padding-bottom: 1rem;
  border-right: 1px solid var(--slate7);
  width: 48px;
  display: flex;
  justify-content: center;
}

.theme-dark {
  .editor .navbar-brand {
    border-right: 1px solid #333c48;
  }

  .realtime-avatars {
    border-right: 1px solid #333c48;
  }
}

.modal-backdrop {
  opacity: 0.5;
}

.canvas-area>.modal-backdrop {
  width: 100% !important;
  height: 100% !important;
}

.ds-delete-btn {
  display: none;
  border: none;
  background: none;
}

.ds-list-item:hover .ds-delete-btn {
  display: block;
}

.toojet-db-table-footer,
.home-page-footer {
  position: fixed;
  bottom: 0px;
  right: 0;
  left: 344px;
}

.home-page-footer {
  height: 52px;
  background-color: var(--base) !important;
}

.pagination-container {
  display: flex;
  padding: 0px;
  height: 20px;

  .form-control {
    padding: 0 4px;
    width: fit-content;
    max-width: 30px;
    text-align: center;
  }
}

.profile-card {
  box-shadow: 0px 12px 16px -4px rgba(16, 24, 40, 0.08), 0px 4px 6px -2px rgba(16, 24, 40, 0.03);
  border-radius: 6px;
  padding: 4px 0px;
  width: 84px;
  height: 86px;
  margin-left: 10px;
  background-color: var(--base);

  .dropdown-item {
    width: 84px;
    height: 36px;
    min-width: 84px !important;
  }

  svg {
    margin-left: 2px;
  }

  a {
    span {
      margin-left: 4px;
    }
  }
}

.theme-dark {
  .editor-header-actions {
    .current-layout {
      .bg-white {
        background-color: #232E3C !important;
      }

      svg {
        path {
          fill: white;
        }
      }
    }
  }

  .icon-tabler-x {
    stroke: white;
  }
}

.img-invert {
  img {
    filter: invert(1);
  }
}

.user-group-table {
  .selected-row {
    background-color: #ECEEF0;
  }

  .selected-row.dark {
    background-color: #232E3C;
  }
}

.notification-center.theme-dark {

  .empty-subtitle,
  .card-footer>span,
  .empty-title {
    color: white !important;
  }
}


// DASHBOARD SCROLL STYLES--->
.create-new-app-wrapper {
  margin: 0 auto;
  display: flex;
  justify-content: center;
  padding-top: 4px;
}

.home-page-sidebar {
  height: calc(100vh - 64px) !important; //64 is navbar height

  .folder-list-user {
    height: calc(100vh - 116px) !important; //64 is navbar height + 52 px footer
  }
}

.home-page-content {
  height: calc(100vh - 64px) !important;
  overflow-y: auto;
  background: var(--slate2);
}

.application-folders-list {
  height: 64px;
}

// DASHBOARD STYLES END

// TABLE
.table-left-sidebar {
  height: calc(100vh - 104px) !important; // 62px [navbar] +  40px [ add table and search ] + extra 2 px(border)
  overflow-y: auto;
}

.toojet-db-table-footer {
  height: 52px;
  background: var(--base) !important;
}

.home-app-card-header {
  margin-bottom: 32px;
}

.homepage-app-card {
  height: 166px;
  outline: 1px solid var(--slate3);
  box-shadow: 0px 1px 2px rgba(16, 24, 40, 0.05);
  border-radius: 6px;
  padding: 16px;
  background-color: var(--base) !important;

  .appcard-buttons-wrap {
    display: none;
  }

  .home-app-card-header {
    .menu-ico {
      visibility: hidden !important;
    }
  }

  &:hover {
    box-shadow: 0px 12px 16px -4px rgba(16, 24, 40, 0.08), 0px 4px 6px -2px rgba(16, 24, 40, 0.03);

    .home-app-card-header {
      margin-bottom: 12px;

      .menu-ico {
        visibility: visible !important;
      }
    }

    .app-creation-time-container {
      margin-bottom: 0px;
    }

    .app-card-name {
      margin-bottom: 0px;
    }

    .app-creation-time {
      display: none;
    }


    .appcard-buttons-wrap {
      display: flex;
      padding: 0px;
      gap: 12px;
      width: 240px;
      height: 28px;
      flex-direction: row;

    }

    .app-icon-main {
      width: 36px;
      height: 36px;

    }
  }
}

.app-creation-time-container {
  height: 16px;
}

.release-buttons {
  height: 45px;
  margin-bottom: 10px;
}

.global-settings-app-wrapper {
  max-width: 300px;
}

.version-manager-container {
  padding: 0.6rem;
}

// tooljet db fields styles [ query manager ]
.tj-db-field-wrapper {
  .code-hinter-wrapper {
    ::-webkit-scrollbar {
      display: none;
    }
  }

  .CodeMirror-sizer {
    min-height: 32px !important;
    width: 100%;
    border-right-width: 0px !important;
    padding: 0 !important;
    overflow-y: auto;

    .CodeMirror-lines {
      margin-top: 0px !important;
      min-height: 32px !important;
      padding: 0 !important;
    }
  }
}

.table-list-items#popover-contained {
  .popover-body {
    outline: 1px solid var(--slate3);
    background: var(--base);
    overflow: hidden;
  }

}

.table-list-item-popover.dark {
  svg {
    path {
      fill: white;
    }
  }
}

.theme-dark{
  .audit-log{
    .rdtPicker{
      background-color: #2B394A;
      color: #fff;
      .rdtDay:hover{
        background-color: #636466;
      }
    }
    .card-body{
      .count-main{
       background-color: inherit !important;
       color: #fff !important;
     }
    }
  }
  .react-loading-skeleton {
    background-color: #2F3C4C !important;
    background-image: linear-gradient(90deg, #2F3C4C, #2F3C4C, #2F3C4C) !important;
  }
}

@keyframes up-and-down {
  to {
    opacity: 0.2;
    transform: translateY(-20px);

  }
}

.spin-loader {
  position: fixed;
  width: 100%;

  .load {
    display: flex;
    justify-content: center;
    margin: 200px auto;
  }

  .load div {
    width: 20px;
    height: 20px;
    background-color: #3E63DD;
    border-radius: 50%;
    margin: 0 5px;
    animation-name: #{up-and-down};
    animation-duration: 0.8s;
    animation-iteration-count: infinite;
    animation-direction: alternate;
  }

  .load .two {
    animation-delay: 0.3s;
  }

  .load .three {
    animation-delay: 0.6s;
  }
}

.organization-switch-modal {
  font-family: 'IBM Plex Sans';

  .modal-dialog {
    width: 376px;
  }

  .modal-content {
    background: linear-gradient(0deg, #FFFFFF, #FFFFFF),
      linear-gradient(0deg, #DFE3E6, #DFE3E6);
  }

  .modal-header {
    justify-content: center !important;
    flex-direction: column;
    padding: 40px 32px 20px 32px;

    .header-text {
      font-style: normal;
      font-weight: 600;
      font-size: 20px;
      line-height: 36px;
      margin: 24px 0 5px 0;
    }

    p {
      font-style: normal;
      font-weight: 400;
      font-size: 14px;
      line-height: 20px;
      color: #687076;
      text-align: Center;
      margin-bottom: 0px;
    }
  }

  .modal-body {
    padding: 18px 32px;

    .org-list {
      display: flex;
      flex-direction: column;

      .org-item {
        height: 50px;
        display: flex;
        align-items: center;
        padding: 0px 12px;
        cursor: default;

        input[type=radio] {
          margin-right: 16px;
          width: 16px;
          height: 16px;
        }

        .avatar {
          margin-right: 11px;
          color: #11181C;
          background-color: #F8FAFF;
          width: 34px !important;
          height: 34px !important;
        }

        span {
          font-style: normal;
          font-weight: 400;
          font-size: 12px;
          line-height: 20px;
          color: #11181C;
        }
      }

      .selected-item {
        border-radius: 6px;
        background-color: #F0F4FF;
      }
    }
  }

  .modal-footer {
    justify-content: center;
    padding: 24px 32px;
    border-top: 1px solid #DFE3E6;

    button {
      width: 100%;
      font-style: normal;
      font-weight: 600;
      font-size: 14px;
      line-height: 20px;
    }
  }
}

.organization-switch-modal.dark-mode {

  .modal-footer,
  .modal-header {
    border-color: #232e3c !important;

    p {
      color: rgba(255, 255, 255, 0.5) !important;
    }
  }

  .modal-body,
  .modal-footer,
  .modal-header,
  .modal-content {
    color: white;
    background-color: #2b394a;
  }

  .modal-content {
    border: none;
  }


  .modal-body {
    .org-list {
      span {
        color: white;
      }

      .selected-item {
        background-color: #232e3c;
      }
    }
  }
}

.datasources-category {
  color: var(--slate10);
}

.react-tooltip {
  font-size: .765625rem !important;
}

.tooltip {
  z-index: 10000;
}

.add-new-workspace-icon-wrap {
  display: flex;
  flex-direction: row;
  align-items: center;
  padding: 8px;
  width: 34px;
  height: 34px;
  background: var(--indigo3);
  border-radius: 6px;
}

.add-new-workspace-icon-old-wrap {
  display: none;
}

.add-workspace-button {
  padding: 8px 12px;
  gap: 11px;
  height: 50px;

  &:hover {
    background: var(--indigo3);
    margin: 0 auto;
    border-radius: 6px;
    padding-bottom: 10px;

    .add-new-workspace-icon-old-wrap {
      padding: 8px;
      width: 34px;
      height: 34px;
      background: var(--indigo9);
      border-radius: 6px;
      display: flex;
      justify-content: center;
      align-items: center;

    }

    .add-new-workspace-icon-wrap {
      display: none;

    }
  }

}

.tj-folder-list {
  display: flex;
  align-items: center;
  color: var(—-slate12) !important;
}

.app-card-name {
  color: var(—-slate12);
  margin-bottom: 2px;
  white-space: nowrap;
  overflow: hidden;
  text-overflow: ellipsis;
}

.dashboard-breadcrumb-header {
  display: flex;
  align-items: center;
}

.tj-version {
  margin-right: 44px;
  display: flex;
  align-items: center;
  color: var(--slate9);

}

.folder-list {
  color: var(—-slate9) !important;
}

.tj-folder-header {
  margin-bottom: 12px;
  height: 37px;
  cursor: pointer;
}

.tj-dashboard-header-title-wrap {
  display: flex;
  justify-content: center;
  align-items: center;
  color: var(--slate11);

  a {
    text-decoration: none;
  }
}

.theme-dark {
  .tj-onboarding-phone-input-wrapper {
    .flag-dropdown {
      background-color: #1f2936 !important;

      .country-list {
        background-color: #1f2936 !important;
        background: #1f2936;

        li {
          .country .highlight {
            background-color: #3a3f42;
            color: #000 !important;

            div {
              .country-name {
                color: #6b6b6b !important;
              }
            }

          }

          &:hover {
            background-color: #2b2f31;
          }

        }
      }
    }

  }

  .react-tel-input .country-list .country.highlight {
    color: #6b6b6b;
  }
}

.dashboard-breadcrumb-header-name {
  font-weight: 500 !important;
  color: var(—-slate12) !important;
}

.tj-dashboard-header-wrap {
  padding-top: 22px;
  padding-bottom: 22px;
  padding-left: 40px;
  height: 64px;
  border-bottom: 1px solid var(--slate5);
}

.dashboard-breadcrumb-header-name:hover {
  text-decoration: none !important;
}


.tj-avatar {
  border-radius: 6px;
  width: 36px;
  height: 36px;
  display: flex;
  justify-content: center;
  align-items: center;
  background-color: var(--slate3) !important;
  color: var(--slate11) !important;
  text-transform: uppercase;
  font-weight: 500;

  &:hover {
    background-color: var(--slate4);
  }

  &:focus {
    box-shadow: 0px 0px 0px 4px var(--indigo6);
    outline: 0;
  }

  &:active {
    box-shadow: none;
  }
}

.tj-current-org {
  span {
    color: var(--slate12);

  }
}


.sidebar-inner {
  align-items: center;
}

.workspace-drawer-wrap {
  background: var(--base);
}

.theme-dark {
  .drawer-wrap {
    background: var(--base);
  }
}

.users-table {
  background: var(--base);
  padding: 16px;
  width: 848px;
  margin: 0 auto;
  padding: 16px;

  tbody {

    tr>td>span,
    tr>td>a {
      white-space: nowrap;
      overflow: hidden;
      text-overflow: ellipsis;
      max-width: 140px;
    }
  }

  thead {
    tr {
      padding: 0px 6px;
      gap: 90px;
      width: 848px;
      height: 40px;
      display: flex;
      align-items: center;
      margin-top: 6px;
    }

    tr>th {
      background: var(--base) !important;
      border-bottom: none !important;
      padding: 0 !important;
      width: 282px;
    }
  }

  tr {
    background: var(--base);
    height: 66px;
    padding: 13px 0px;
    border-bottom: 1px solid var(--slate7);
    display: flex;
    justify-content: space-between;
  }

  tr>td {
    border-bottom-width: 0px !important;
    display: flex;
    align-items: center;
    flex: 16%;
    padding-left: 0px !important;
    padding-right: 0px !important;
    white-space: nowrap;
    overflow: hidden;
    text-overflow: ellipsis;
  }
}

.tj-input {
  padding: 6px 10px;
  gap: 17px;
  width: 161.25px;
  height: 32px;
  background: var(--base);
  border: 1px solid var(--slate7);
  border-radius: 6px;

  ::placeholder {
    color: var(--slate9) !important;
  }

}

.workspace-setting-buttons-wrap {
  display: flex;
  gap: 12px;
}

.workspace-settings-table-wrap {
  max-width: 880px;
  margin: 0 auto;
}

.workspace-settings-filters {
  display: flex;
  gap: 12px;
  flex-direction: row;
  align-items: center;
  position: relative;
}

.workspace-setting-table-wrapper {
  box-shadow: 0px 1px 2px rgba(16, 24, 40, 0.05);
  outline: 1px solid var(--slate7);
  background: var(--base);
  width: 880px;
  margin: 0 auto;
  border-radius: 6px;
  height: calc(100vh - 223px);
  position: relative;

}

.workspace-filter-text {
  color: var(--slate11);
  margin-bottom: 14px;
}

.singleuser-btn {
  padding: 6px 16px;
  gap: 6px;
  width: 152px;
  height: 32px;
  border-radius: 6px;

}

.multiuser-btn {
  padding: 6px 16px;
  gap: 6px;
  width: 189px;
  height: 32px;
  border-radius: 6px;

}

.workspace-page-header {
  width: 880px;
  margin: 0 auto !important;

  div:first-child {
    margin: 0 auto !important;
    width: 880px;

  }
}

.workspace-user-archive-btn {
  width: 95px;
  height: 28px;
}

.workspace-clear-filter {
  margin-left: 8px;
  color: var(--indigo9);
  font-weight: 600 !important;
}

.workspace-clear-filter-wrap {
  display: flex;
  align-items: center;
  width: 130px;
  justify-content: flex-end;
  position: absolute;
  right: 16px;
}

.tj-checkbox {
  border-color: var(--slate7);
}

.workspace-clipboard-wrap {
  display: flex;
  align-items: center;
  width: 162.67px;
  cursor: pointer;

  p {
    font-weight: 500 !important;
    margin-left: 5px;
  }

  span {
    display: flex;
    align-items: center;
  }
}

.workspace-user-status {
  margin-right: 22px;
  margin-left: 5px;
}

.worskpace-setting-table-gap {
  margin-top: 20px;
}

.tj-active {
  background: #46A758;
}

.tj-invited {
  background: #FFB224;
}

.tj-archive {
  background: #E54D2E;
}

.liner {
  height: 1px;
  background: var(--slate5);
  width: 880px;
  margin-top: 22px;
}

.edit-button {
  width: 135px;
  height: 28px;
  display: flex;
  flex-direction: row;
  justify-content: center;
  align-items: center;
  padding: 4px 16px;
  gap: 6px;
  width: 135px;
  height: 28px;
}

.launch-button {
  display: flex;
  width: 93px;
  height: 28px;
  padding: 4px 16px;
  gap: 6px;
  align-items: center;
  color: var(--slate12);
  justify-content: center;
}

.launch-button.tj-disabled-btn {
  cursor: not-allowed;
}

.breadcrumb-item {
  a {
    text-decoration: none !important;
    color: var(--slate12);
  }
}

.table-list-item {
  width: 248px;
}

.workspace-settings-filter-items {
  width: 161.25px;

  .css-13mf2tf-control {
    width: 161.25px !important;

  }

  .css-10lvx9i-Input {
    margin: 0 !important;
    padding: 0 !important;
  }

  .css-1bugkci-control,
  .css-42vs31,
  .css-ob45yj-menu {
    background-color: var(--base) !important;
    width: 161.25px !important;
  }

  .css-6t9fnh-control {
    border: 1px solid var(--slate7) !important;
    background: var(--base);
    color: var(--slate9);
    width: 161.25px;
    height: 32px;

    .css-1opnhvy-singleValue {
      color: var(--slate9) !important;

    }
  }

  input.tj-checkbox {
    background: var(--base) !important;
    color: var(--slate9);
    border: 1px solid var(--slate7) !important;

    ::placeholder {
      color: var(--slate9);
    }
  }
}


.tj-db-dataype {
  margin-left: 8px;
  color: var(--slate11);
}

.tj-database-column-header {
  color: var(--slate12);
  padding: 4px 4px 4px 8px !important;
  text-transform: capitalize !important;
  line-height: 0px !important;
  font-weight: 500 !important;
  font-size: 12px !important;
  line-height: 20px !important;
  color: var(--slate12) !important;

  &:first-child {
    display: flex !important;
    align-items: center !important;
    padding-left: 1rem !important;
  }

}

.tj-database-column-row {
  margin: 0;

  th:first-child {
    height: 28px;
  }

  th:first-child>div {
    height: 16px;
    width: 16px;
    display: flex;
    align-items: center;
    height: 28px;

    input {
      border-radius: 4px;
    }

  }
}

.tj-db-operaions-header {
  height: 48px;
  padding: 0 !important;
  display: flex;
  align-items: center;
  background-color: var(--base);

  .row {
    margin-left: 0px;
  }

  .col {
    padding-left: 0px;
    display: flex;
    gap: 8px;
    align-items: center;
  }
}

.add-new-column-btn {
  margin-left: 16px;
  width: 144px !important;
  height: 28px;
  border-radius: 6px;
  padding: 0 !important;
  display: flex;
  align-items: center;
  justify-content: center;
  background: transparent;
  color: var(--slate12);
  border: none;
}

.tj-db-filter-btn {
  width: 81px;
  height: 28px;
  border-radius: 6px;
  background: transparent;
  color: var(--slate12);
  border: none;
  display: flex;
  align-items: center;
  justify-content: center;
}

.tj-db-filter-btn-applied,
.tj-db-sort-btn-applied {
  display: flex !important;
  flex-direction: row !important;
  justify-content: center !important;
  align-items: center !important;
  padding: 4px 16px !important;
  width: 171px !important;
  height: 28px !important;
  background: var(--grass2) !important;
  border-radius: 6px !important;
}

.tj-db-filter-btn-active,
.tj-db-sort-btn-active {
  width: 81px !important;
  height: 28px !important;
  background: var(--indigo4) !important;
  border: 1px solid var(--indigo9) !important;
  border-radius: 6px !important;
  justify-content: center;
  color: var(--indigo9) !important;
}

.tj-db-header-add-new-row-btn {
  width: 125px;
  height: 28px;
  background: var(--indigo3);
  border-radius: 6px !important;
  display: flex;
  flex-direction: row;
  justify-content: center;
  align-items: center;
  gap: 6px;
  border: none;

  span {
    color: var(--indigo9);
  }
}

.tj-db-sort-btn {
  width: 75px;
  height: 28px;
  background: transparent;
  color: var(--slate12);
  border: none;
  display: flex;
  align-items: center;
  justify-content: center;
}

.edit-row-btn {
  background: transparent;
  color: var(--slate12);
  border: none;
  display: flex;
  align-items: center;
}

.workspace-variable-header {
  width: 880px;
  justify-content: end;
  margin: 0 auto;
  display: flex;
  padding: 0;
}

.add-new-variables-button {
  margin-bottom: 20px;
  width: 169px;
  height: 32px;
}

.org-users-page-sidebar,
.left-menu {
  padding: 16px;
  gap: 7px;
  width: 220px;
  border-right: 1px solid var(--slate5);
  overflow-y: auto;
  overflow-x: hidden;
}

.groups-header-wrap {
  display: flex;
  height: 36px;
  border-bottom: 1px solid var(--slate5);
}

.org-users-page-container {
  width: 880px;
  margin: 0 auto;
}

.groups-main-header-wrap {
  padding: 20px 0px 8px;
  gap: 10px;
  width: 612px;
  height: 56px;
  margin: 0 auto;
  display: flex;
  justify-content: space-between;

  p {
    white-space: nowrap;
    overflow: hidden;
    text-overflow: ellipsis;
  }

  .nav-tabs .nav-link.active {
    border-bottom: 2px solid var(--indigo9) !important;
  }
}

.form-check-input:disabled {
  background-color: var(--slate8) !important;
}

.manage-groups-body {
  padding: 24px;
  font-size: 12px;
  overflow-y: auto;
  height: calc(100vh - 300px);

}

.groups-sub-header-wrap {
  width: 612px;
  height: 36px;
  border-bottom: 1px solid var(--slate5) !important;

  .nav-link.active {
    border-bottom: 2px solid var(--indigo9) !important;
    border-color: var(--indigo9) !important;
  }

  .nav-item {
    font-weight: 500 !important;
    font-size: 12px !important;
  }


  p {
    width: 205px;
  }
}

.groups-btn-container {
  width: 880px;
  justify-content: space-between;
  margin: 0 auto;
  margin-bottom: 20px;
  height: 32px;
  align-items: center;

}

.org-users-page {
  margin: 0 auto;
}

.org-users-page-card-wrap {
  height: calc(100vh - 208px);
}

.org-users-page-card-wrap,
.manage-sso-wrapper-card {
  display: flex;
  flex-direction: row;
  background: var(--base);
  width: 880px;
  outline: 1px solid var(--slate5);
  box-shadow: 0px 1px 2px rgba(16, 24, 40, 0.05);
  border-radius: 6px;
}

.manage-sso-wrapper-card {
  margin: 0 auto;

  .card-body {
    overflow-y: auto;
    padding: 40px;
  }

  .card-header {
    padding: 0px 24px;
    width: 660px;
    height: 72px;
    border-bottom: 1px solid var(--slate5);

  }

  .form-check {
    margin-bottom: 0px !important;
    line-height: 24px;
    font-size: 16px;
  }
}

.groups-sidebar-nav {
  display: flex;
  flex-direction: row;
  align-items: center;
  padding: 6px 8px;
  gap: 40px;
  width: 188px;
  height: 32px;
  background: var(--base);
  border-radius: 6px;
  cursor: pointer;
}

.org-users-page-card-body {
  width: 660px;
}

.org-users-page {
  .nav-tabs .nav-link.active {
    background-color: transparent !important;
  }

  .nav-tabs .nav-item.show .nav-link,
  .nav-tabs .nav-link.active {
    border-color: var(--indigo9) !important;

  }

  .nav-link:hover {
    border-right: none !important;
    border-left: none !important;
    border-top: none !important;

    color: var(--indigo9);
  }
}

.groups-selected-row {
  background-color: var(--indigo4);
}

.add-apps-btn {
  width: 160px;
  height: 32px;
}

.groups-app-body-header,
.groups-datasource-body-header {
  border-bottom: 1px solid var(--slate5);

  p {
    height: 36px;
    display: flex;
    align-items: center;
    width: 286px;
    color: var(--slate11);

  }

  p:first-child {
    width: 205px !important;
    margin-left: 12px;
  }

}

.manage-group-tab-icons {
  margin-right: 6px;
}

.manage-groups-no-apps-wrap {
  display: flex;
  justify-content: center;
  flex-direction: column;
  align-items: center;
  width: 602px;

  p {
    margin-top: 12px;
  }

  span {
    color: var(--slate11);
    margin-top: 4px;
  }

  div {
    width: 64px;
    height: 64px;
    background: var(--indigo3);
    border-radius: 12px;
    display: flex;
    justify-content: center;
    align-items: center;
    margin-top: 88px;
  }
}

.apps-permission-wrap {
  height: 72px;
  justify-content: center;
  gap: 12px;
}

.apps-folder-permission-wrap,
.apps--variable-permission-wrap {
  height: 44px;
}

.manage-group-permision-header {
  border-bottom: 1px solid var(--slate5);
  display: flex;

  p {
    padding: 8px 12px;
    gap: 10px;
    width: 206px;
    height: 36px;
    font-weight: 500;
    color: var(--slate11) !important;
  }

}

.permission-body {
  .form-check {
    margin-bottom: 0px !important;
  }

  tr {
    border-bottom: 1px solid var(--slate5);
    width: 612px !important;

  }

  td {
    font-size: 12px;
    font-weight: 500;
    line-height: 20px;
    letter-spacing: 0em;
    text-align: left;
    width: 206px !important;
    padding-left: 12px;

    div {
      padding-left: 12px;
    }
  }
}


.default-option-text {
  margin-left: 10px;
  margin-right: 16px;
  font-size: 11px !important;
}

.git-sso-help-text {
  color: var(--slate11);
}

.default-group-wrap {
  gap: 10px;
  width: 119px;
  height: 28px;
  display: flex;
  align-items: center;
  justify-content: center;
  background: var(--grass3);
  border-radius: 100px;
}

.sso-icon-wrapper {
  display: flex;
  flex-direction: row;
  justify-content: center;
  align-items: center;
  padding: 8px 8px 8px 16px;
  width: 251px;
  height: 56px;
  background: var(--slate3);
  border-radius: 6px;
  margin-top: 12px;
}

.sso-main-box {
  justify-content: center;
  background: var(--slate6);
  padding: 8px 16px;
  width: 96px;
  height: 40px;
  border-radius: 6px;
}

.default-danger-tag-wrap {
  gap: 10px;
  width: 113px;
  height: 28px;
  display: flex;
  align-items: center;
  justify-content: center;
  background: var(--tomato6);
  border-radius: 100px;
  margin-bottom: 16px;
}

.manage-group-users-info {
  height: 48px;
  width: 612px;
  border-radius: 6px;
  padding: 12px 24px 12px 24px;
  background: var(--slate3);
  border: 1px solid var(--slate5);
  border-radius: 6px;
  margin-bottom: 16px;

  p {
    color: var(--slate12);
    gap: 14px;
    display: flex;
    align-items: center;

  }
}

.name-avatar {
  display: flex;
  flex-direction: column;
  justify-content: center;
  align-items: center;
  gap: 10px;
  width: 36px;
  height: 36px;
  background-color: var(--slate3) !important;
  border-radius: 6px;
  color: var(--slate11);
  margin-right: 12px;
  text-transform: capitalize;
}

.manage-group-users-row {
  display: flex;
  flex-direction: row;
  align-items: baseline;
  padding: 12px 6px;
  width: 612px !important;
  height: 64px;
  border-bottom: 1px solid var(--slate5);

  p {
    width: 272px;
    white-space: nowrap;
    overflow: hidden;
    text-overflow: ellipsis;

    span {
      max-width: 150px;
      white-space: nowrap;
      overflow: hidden;
      text-overflow: ellipsis;
    }
  }

  &:hover .apps-remove-btn,
  .datasources-remove-btn {
    display: flex;
  }
}

.manage-group-app-table-body,
.manage-group-datasource-table-body {
  width: 602px !important;

  tr {
    display: flex;
    font-family: 'IBM Plex Sans';
    font-style: normal;
    font-weight: 400;
    font-size: 12px;
    line-height: 20px;
    color: var(--slate12);
  }
}

.apps-view-edit-wrap,
.datasources-view-edit-wrap {
  display: flex;
  flex-direction: column;
  width: 51px;
  margin-right: 32px;
}

.apps-table-row,
.datasources-table-row {
  display: grid !important;
  grid-template-columns: 205px 286px 115px;

  td {
    padding: 12px;
    white-space: nowrap;
    overflow: hidden;
    text-overflow: ellipsis;
  }

  &:hover .apps-remove-btn,
  .datasources-remove-btn {
    display: flex;
  }
}

.apps-remove-btn,
.datasources-remove-btn {
  width: 97px;
  height: 28px;
  font-weight: 600 !important;
}

.faded-text {
  color: var(--slate8);
}

.manage-groups-app-dropdown,
.manage-groups-datasource-dropdown {
  width: 440px;
}

.create-new-group-button {
  width: 169px;
  height: 32px;
  border-radius: 6px;
}

.faded-input {
  background: var(--slate5);
}

.manage-group-table-head {
  display: flex;
  border-bottom: 1px solid var(--slate5);
  width: 612px;
  height: 36px;
  padding: 8px 12px;
  align-items: center;


  p {
    width: 272px !important;
    color: var(--slate11);
    font-weight: 500;
  }

}

.manage-groups-permission-apps {
  border-bottom: 1px solid var(--slate5);
}

.manage-groups-permission-apps,
.apps-folder-permission-wrap,
.datasource-permissions-wrap,
.apps-variable-permission-wrap {
  display: flex;
  align-items: center;
  padding: 12px;
  gap: 10px;

  div {
    width: 206px;
  }
}

.manage-groups-permission-apps,
.apps-variable-permission-wrap {
  gap: 10px;
  height: 72px;
}

.datasource-permissions-wrap {
  border-top: 1px solid var(--slate5);
}

.apps-folder-permission-wrap {
  height: 44px;
  border-bottom: 1px solid var(--slate5);
}

.delete-group {
  text-decoration: none !important;
  color: var(--tomato9) !important;
}

.delete-link,
.remove-decoration {
  text-decoration: none !important;
}

.edit-group {
  text-decoration: none !important;
  color: var(--slate12) !important;
}

.removed-decoration {
  text-decoration: none !important;
}

.rmsc .select-item.selected {
  color: var(--slate12) !important;
  background-color: var(--base) !important;
}

.manage-groups-app-dropdown,
.manage-groups-datasource-dropdown {
  margin-right: 12px;

  .rmsc .dropdown-container:focus-within {
    border: 1px solid var(--indigo9) !important;
    box-shadow: 0px 0px 0px 2px #C6D4F9 !important;
  }

  .dropdown-heading-value {
    span {
      color: var(--slate12) !important;

    }
  }

  .multi-select {
    .dropdown-container {
      gap: 17px;
      width: 440px;
      height: 32px;
      background: var(--base);
      border: 1px solid var(--slate7);
      border-radius: 6px;
      display: flex;
      justify-content: center;
      align-items: center;
      margin-right: 12px;
    }

  }

  .dropdown-content {
    .panel-content {
      background: var(--base);
      border: 1px solid var(--slate3);
      box-shadow: 0px 12px 16px -4px rgba(16, 24, 40, 0.08), 0px 4px 6px -2px rgba(16, 24, 40, 0.03);
      border-radius: 6px;

      .select-panel {
        .search {
          border-bottom: 1px solid var(--slate5);
        }

        .search,
        input {
          background-color: var(--base) !important;
        }
      }

      input[type='checkbox'] {
        border: 1px solid red !important;
      }

      .select-item:hover {
        background-color: var(--slate3);
      }


      .item-renderer {
        span {
          font-size: 12px;
          color: var(--slate12)
        }
      }

    }
  }
}

.sso-form-wrap {
  .form-label {
    font-size: 12px;
    font-weight: 500px;
    margin-bottom: 4px !important;
    color: var(--slate12);
  }

  .form-check-label {
    font-size: 12px;
    font-size: 12px;
    line-height: 20px;
    color: var(--slate12);
  }
}

.allow-default-sso-helper-text {
  white-space: pre-line;
}

.password-disable-danger-wrap {
  padding: 16px;
  gap: 16px;
  width: 574px;
  height: 116px;
  background: var(--tomato3);
  border: 1px solid var(--tomato5);
  border-radius: 6px;
}

.sso-footer-save-btn {
  width: 157px;
  height: 40px;
}

.sso-footer-cancel-btn {

  width: 85px;
  height: 40px;
}

.danger-text-login {
  padding-left: 40px !important;
}

.tick-icon {
  width: 20px;
  height: 20px;
  background: var(--indigo9);
  border-radius: 4px;
}

.invite-user-drawer-wrap {
  display: grid;
  grid-template-rows: auto 1fr auto;
  height: 100vh;
}

.manage-users-drawer-footer {
  padding: 24px 32px;
  height: 88px;
  border-top: 1px solid var(--slate5) !important;
  display: flex;
  gap: 8px;
  justify-content: end;

  .invite-btn {
    width: 140px;
    height: 40px;
  }

  .cancel-btn {
    width: 85px;
    height: 40px;
  }
}


.tj-drawer-tabs-wrap {
  display: flex;
}

.invite-user-drawer-wrap {
  .card-header {
    flex-direction: column;
    display: flex;
    justify-content: space-between;
    padding: 0px !important;
  }

  .card-header-inner-wrap {
    justify-content: space-between;
    width: 100%;
    padding: 16px 20px;
    height: 64px;

  }

  .card-header-inner-wrap,
  .tj-drawer-tabs-container {
    display: flex;
  }

  .tj-drawer-tabs-container-outer {
    padding-top: 0px;
    gap: 10px;
    height: 68px;
  }

  .tj-drawer-tabs-container {
    padding: 2px;
    gap: 2px;

    width: 502px;
    height: 36px;
    background: var(--slate4);
    border-radius: 6px;

  }
}

.tj-drawer-tabs-btn {
  padding: 2px 4px;
  gap: 6px;
  width: 248px;
  height: 32px;
  box-shadow: 0px 1px 2px rgba(16, 24, 40, 0.05);
  border-radius: 4px;
  border: none;
  color: var(--slate11);
  display: flex;
  align-items: center;
  justify-content: center;
  background: var(--slate4);


  span {
    margin-left: 4px !important;
    font-weight: 500;

  }
}

.tj-drawer-tabs-btn-active {
  background: var(--base);
  color: var(--slate12);
}

.user-number-wrap {
  display: flex;
  flex-direction: column;
  align-items: center;
  padding: 8px;
  gap: 10px;
  width: 36px;
  height: 36px;
  background: var(--slate3);
  border-radius: 1000px;
}

.user-csv-template-wrap {
  display: flex;
  padding: 24px;
  gap: 14px;

  width: 486px;
  height: 152px;

  background: var(--orange3);

  border: 1px solid var(--orange6);
  border-radius: 6px;

  div {
    display: flex;
    flex-direction: column;

    p {
      margin-bottom: 12px;
    }

  }
}

.upload-user-form {
  display: flex;
  flex-direction: column;
  justify-content: center;
  align-items: center;
  padding: 60px 0px;
  gap: 36px;
  width: 486px;
  height: 244px;
  border: 2px dashed var(--indigo9);
  border-radius: 6px;
  align-items: center;
  margin: 24px auto;
  text-align: center;

  .select-csv-text {
    color: var(--indigo9);
    margin-bottom: 4px;
  }

  span {
    color: var(--slate11) !important;
  }
}

.download-template-btn {
  width: 184px;
  height: 32px;
  padding: 0px !important;
}

.csv-upload-icon-wrap {
  display: flex;
  flex-direction: row;
  justify-content: center;
  align-items: center;
  padding: 10px;
  gap: 10px;
  width: 64px;
  height: 64px;
  background: var(--indigo3);
  border-radius: 12px;
  margin: 0px auto 12px auto;
  cursor: pointer;
}

.user-csv-template-wrap {
  margin-top: 24px;
}


.manage-users-drawer-content-bulk {
  form {
    display: flex;
    flex-direction: column;
    justify-content: center;
    align-items: center;
  }

  .manage-users-drawer-content-bulk-download-prompt {
    display: flex;
    flex-direction: row !important;
    justify-content: center;
    align-items: flex-start !important;
  }
}


.manage-users-drawer-content {
  margin: 24px 32px;

  div:first-child {
    display: flex;
    flex-direction: column;
    justify-content: center;
    align-items: top;
  }

  .invite-user-by-email {
    display: flex;
  }

  .invite-email-body {
    width: 452px;

    input {
      padding: 6px 10px;
      width: 470px;
      height: 32px;
      color: var(--slate12);
    }
  }
}

.tj-db-table {
  overflow-y: auto;
  height: 110px;

  table {
    border-collapse: collapse;
    width: 100%;
  }
}

.bounded-box {
  .sc-iwsKbI.lmGPCf {
    height: 100%;
    margin: auto;
    width: max-content;
    max-width: 100% !important;

    img {
      height: 100% !important;
    }

    .gVmiLs {
      width: auto !important;
    }
  }

  .css-tlfecz-indicatorContainer,
  .css-1gtu0rj-indicatorContainer {
    svg {
      width: 12px !important;
      height: 12px !important;
    }
  }

}

.sso-type-header {
  margin-left: 10px;
}

.groups-folder-list {
  padding: 6px 8px;
  gap: 40px;
  max-width: 188px;
  height: 32px;

  span {
    white-space: nowrap !important;
    overflow: hidden !important;
    text-overflow: ellipsis !important;
  }
}

.create-group-modal-footer {
  display: flex;
  align-items: center;
  gap: 8px;
  justify-content: end;
}

.add-users-button {
  width: 160px;
  height: 32px;
}

.sso-page-inputs {
  padding: 6px 10px;
  gap: 17px;
  width: 612px;
  height: 32px;
}

.workspace-settings-filter-wrap {
  background: var(--slate3);
  padding: 15px 16px;
  gap: 12px;
  width: 880px;
  height: 62px;
  border-right: 1px solid var(--slate7);
  border-top: 1px solid var(--slate7);
  border-left: 1px solid var(--slate7);
  box-shadow: 0px 1px 2px rgba(16, 24, 40, 0.05);
  border-top-left-radius: 6px;
  border-top-right-radius: 6px;
}


// users page
.css-1i2tit0-menu {
  margin: 0px !important;
  background: var(--base);
  box-shadow: 0px 4px 6px -2px #10182808 !important;

  .css-2kg7t4-MenuList {
    margin: 0px !important;
    padding: 0px !important;
    background: var(--base);
  }
}

.workspace-settings-nav-items {
  padding: 6px 8px;
  gap: 40px;
  width: 248px;
  height: 32px;
}

.new-app-dropdown {
  background: var(--base) !important;
  color: var(--slate12);
}

.workspace-variable-container-wrap {

  .card,
  thead {
    background: var(--base) !important;

    tr>th,
    tbody>tr>td {
      background: var(--base) !important;
    }
  }

}

.move-selected-app-to-text {
  p {
    white-space: nowrap;
    overflow: hidden;
    text-overflow: ellipsis;

    span {
      font-weight: 600;
    }
  }
}

.tj-org-dropdown {
  .dashboard-org-avatar {
    margin-right: 11px;
    display: flex;
    flex-direction: row;
    justify-content: center;
    align-items: center;
    padding: 7px 8px;
    gap: 10px;
    width: 34px;
    height: 34px;
    background: var(--slate4) !important;
    color: var(--slate9);
    border-radius: 6px;
  }

  .org-name {
    color: var(--slate12) !important;
    white-space: nowrap;
    overflow: hidden;
    text-overflow: ellipsis;
  }
}

.css-1q0xftk-menu {
  background-color: var(--base-black) !important;
  border: 1px solid hsl(197, 6.8%, 13.6%) !important;
  box-shadow: 0px 12px 16px -4px rgba(16, 24, 40, 0.08), 0px 4px 6px -2px rgba(16, 24, 40, 0.03) !important;

}

.css-4yo7x8-menu {
  background-color: var(--base) !important;
  border: 1px solid var(--slate3) !important;
  box-shadow: 0px 12px 16px -4px rgba(16, 24, 40, 0.08), 0px 4px 6px -2px rgba(16, 24, 40, 0.03) !important;
  border-radius: 6px !important;
}


.org-custom-select-header-wrap {
  border-bottom: 1px solid var(--slate5);
}

.btn-close:focus {
  box-shadow: none !important;
}

.template-card {
  padding: 16px;
  gap: 16px;
  width: 272px;
  height: 184px;
  background: var(--base);
  border: 1px solid var(--slate3);
  box-shadow: 0px 1px 2px rgba(16, 24, 40, 0.05);
  border-radius: 6px;
}

.see-all-temlplates-link {
  color: var(--indigo9) !important;
}

.template-card-img {
  padding: 0px;
  width: 240px;
  height: 112px;
  border-radius: 4px;
}

.confirm-dialogue-body {
  background: var(--base);
  color: var(--slate12);
}

.folder-header-icons-wrap {
  gap: 4px;
}

.tj-common-search-input {
  .input-icon-addon {
    padding-right: 8px;
    padding-left: 8px;

  }

  input {
    box-sizing: border-box;
    display: flex;
    flex-direction: row;
    align-items: center;
    padding: 4px 8px !important;
    gap: 16px;
    width: 248px !important;
    height: 28px !important;
    background: var(--base);
    border: 1px solid var(--slate7);
    border-radius: 6px;
    color: var(--slate12);
    padding-left: 33px !important;


    ::placeholder {
      color: var(--slate9);
      margin-left: 5px !important;
      padding-left: 5px !important;
      background-color: red !important;
    }

    &:hover {
      background: var(--slate2);
      border: 1px solid var(--slate8);
    }

    &:active {
      background: var(--indigo2);
      border: 1px solid var(--indigo9);
      box-shadow: 0px 0px 0px 2px #C6D4F9;
      outline: none;
    }

    &:focus-visible {
      background: var(--slate2);
      border: 1px solid var(--slate8);
      border-radius: 6px;
      outline: none;
    }

    &:disabled {
      background: var(--slate3);
      border: 1px solid var(--slate7);
    }
  }


}

.search-icon-wrap {
  display: flex;
  flex-direction: row;
  justify-content: center;
  align-items: center;
  padding: 7px;
  gap: 8px;
  width: 28px;
  height: 28px;
  background: var(--base);
  border: 1px solid var(--slate7);
  border-radius: 6px;
  cursor: pointer;
}

.sidebar-list-wrap {
  margin-top: 24px;
  padding: 0px 20px 20px 20px;
  height: calc(100vh - 180px);
  overflow: auto;

  span {
    letter-spacing: -0.02em;
  }
}

.drawer-footer-btn-wrap,
.variable-form-footer {
  display: flex;
  flex-direction: row;
  justify-content: flex-end;
  align-items: center;
  padding: 24px 32px;
  gap: 8px;
  height: 88px;
  border-top: 1px solid var(--slate5);
  background: var(--base);
}

.drawer-card-title {
  padding: 16px;
  border-bottom: 1px solid var(--slate5);

  h3 {
    margin-bottom: 0px !important;
  }
}

.drawer-card-wrapper,
.variable-form-wrap {
  min-height: 100vh;
  display: grid;
  grid-template-rows: auto 1fr auto;
}

.add-new-datasource-header-container {
  margin-bottom: 24px;
  padding-top: 4px;
}

.folder-list-group-item {
  color: var(--slate12) !important;
}

.table-list-item,
.table-name {
  color: var(--slate12) !important;
}

// targetting all react select dropdowns

.css-1i2tit0-menu .css-2kg7t4-MenuList {
  div {
    background-color: var(--base-black);

    &:hover {
      background-color: hsl(198, 6.6%, 15.8%);
      ;
    }
  }
}

.css-ob45yj-menu .css-2kg7t4-MenuList {
  div {
    background-color: var(--base);

    &:hover {
      background-color: var(--slate4);
      ;
    }
  }
}

.selected-ds.row>img {
  padding: 0 !important;
}

.tj-user-table-wrapper {
  height: calc(100vh - 270px); //52+64+40+32+20+62
  overflow-y: auto;
  background: var(--base);
  border-right: 1px solid var(--slate7);
  border-bottom: 1px solid var(--slate7);
  border-left: 1px solid var(--slate7);
  box-shadow: 0px 1px 2px rgba(16, 24, 40, 0.05);
  border-bottom-left-radius: 6px;
  border-bottom-right-radius: 6px;

}

.user-filter-search {
  padding: 6px 10px;
  gap: 16px;
  width: 312px;
  height: 32px;
  background: var(--base);
  border: 1px solid var(--slate7);
  border-radius: 6px;

  &::placeholder {
    color: var(--slate9);
  }
}



//TJ APP INPUT
.tj-app-input {
  display: flex;
  flex-direction: column;
  font-family: 'IBM Plex Sans';
  font-style: normal;

  .text-danger {
    font-weight: 400 !important;
    font-size: 10px !important;
    line-height: 16px !important;
    color: var(--tomato10) !important;
  }

  label {
    font-family: 'IBM Plex Sans';
    font-style: normal;
    font-weight: 500;
    font-size: 12px;
    line-height: 20px;
    display: flex;
    align-items: center;
    color: var(--slate12);
    margin-bottom: 4px;
  }

  input.form-control,
  textarea,
  .form-control {
    gap: 16px !important;
    background: var(--base) !important;
    border: 1px solid var(--slate7) !important;
    border-radius: 6px !important;
    margin-bottom: 4px !important;
    color: var(--slate12) !important;

    &:hover {
      background: var(--slate1) !important;
      border: 1px solid var(--slate8) !important;
      -webkit-box-shadow: none !important;
      box-shadow: none !important;
      outline: none;
    }

    &:focus-visible {
      background: var(--indigo2) !important;
      border: 1px solid var(--indigo9) !important;
      box-shadow: none !important;
    }

  }

}



.tj-sub-helper-text {
  font-weight: 400;
  font-size: 10px;
  line-height: 16px;
}

.tj-input-success {
  color: var(--grass10);
}

.tj-input-warning {
  color: var(--orange10);
}

.tj-input-helper {
  color: var(--slate11);
}

.tj-input-error {
  color: var(--tomato10);
}

.tj-input-error-state {
  border: 1px solid var(--tomato9);
}

// TJ APP INPUT END

.search-input-container {
  display: flex;
}

// sidebar styles inside editor :: temporary
.theme-dark,
.dark-theme {
  .editor {
    .left-sidebar {
      background-color: #232e3c !important;
    }
  }
}

.tj-db-table {
  table {
    max-width: calc(100% - 28px);
  }

  .datatable {
    position: relative;
  }
}

.add-row-btn-database {
  position: absolute;
  top: 0;
  right: -28px;
  width: 28px;
  height: 28px;
  background: var(--slate7);
  border-width: 0px 1px 1px 1px;
  border-style: solid;
  border-color: var(--slate4);
  border-radius: 0px !important;
}

.add-col-btn-database {
  position: absolute;
  top: 28;
  left: 0px;
  width: 28px;
  height: 28px;
  background: var(--slate7);
  border-width: 0px 1px 1px 1px;
  border-style: solid;
  border-color: var(--slate4);
  border-radius: 0px !important;
}

// custom styles for users multiselect in manage users
.manage-groups-users-multiselect {
  gap: 17px;
  width: 440px;
  height: 32px;
  background: var(--base);
  border-radius: 6px;

  .dropdown-heading {
    height: 32px;
    padding: 6px 10px;
  }

  .dropdown-container {
    background: var(--base);
    border: 1px solid var(--slate7) !important;
  }

  .dropdown-content {
    border: 1px solid var(--slate3);
    box-shadow: 0px 12px 16px -4px rgba(16, 24, 40, 0.08), 0px 4px 6px -2px rgba(16, 24, 40, 0.03);
    border-radius: 6px;

    .search {
      input {
        background-color: var(--base);
        color: var(--slate12);
      }
    }
  }

  .rmsc,
  .dropdown-content,
  .panel-content,
  .search {
    background: var(--base) !important;
  }

  .options {
    .select-item {
      color: var(--slate12);

      &:hover {
        background: var(--slate4);
        border-radius: 6px;
      }
    }
  }
}

.select-search__options {
  .item-renderer {
    display: flex !important;
    justify-content: space-between;
    padding: 20px;
    cursor: pointer;
    flex-direction: row;

    div:first-child {
      display: flex;
    }

    p {
      margin-bottom: 0px !important;
      color: var(--slate12);
    }

    span {
      color: var(--slate11);
    }

    p,
    span {
      font-weight: 400;
      font-size: 12px;
      line-height: 20px;
    }
  }
}

.create-new-app-dropdown {
  .button:first-child {
    padding: 0 !important;
  }

  .dropdown-toggle::after {
    border: none !important;
    content: url("data:image/svg+xml,%3Csvg width='25' height='25' viewBox='0 0 25 25' fill='none' xmlns='http://www.w3.org/2000/svg'%3E%3Cpath fill-rule='evenodd' clip-rule='evenodd' d='M10.5 7.03906C10.5 6.34871 11.0596 5.78906 11.75 5.78906C12.4404 5.78906 13 6.34871 13 7.03906C13 7.72942 12.4404 8.28906 11.75 8.28906C11.0596 8.28906 10.5 7.72942 10.5 7.03906ZM10.5 12.0391C10.5 11.3487 11.0596 10.7891 11.75 10.7891C12.4404 10.7891 13 11.3487 13 12.0391C13 12.7294 12.4404 13.2891 11.75 13.2891C11.0596 13.2891 10.5 12.7294 10.5 12.0391ZM11.75 15.7891C11.0596 15.7891 10.5 16.3487 10.5 17.0391C10.5 17.7294 11.0596 18.2891 11.75 18.2891C12.4404 18.2891 13 17.7294 13 17.0391C13 16.3487 12.4404 15.7891 11.75 15.7891Z' fill='%23fff'/%3E%3C/svg%3E%0A");
    transform: rotate(360deg);
    width: 14px;
    margin: 0 !important;
    display: flex;
    align-items: center;
    justify-content: center;
    padding: 8px 0px 0px 0px;
  }
}

.sso-page-loader-card {
  background-color: var(--slate2) !important;
  height: 100%;

  .card-header {
    background-color: var(--slate2) !important;
  }
}

.workspace-nav-list-wrap {
  padding: 4px 20px 20px 20px;
  height: calc(100vh - 116px) !important;
}

.upload-user-form span.file-upload-error {
  color: var(--tomato10) !important;
}

.tj-onboarding-phone-input {
  width: 392px !important;
  height: 40px;
  padding: 8px 12px;
  gap: 8px;
  margin-bottom: 12px;
  background: #FFFFFF;
  border: 1px solid #D7DBDF !important;
  border-radius: 0px 4px 4px 0px !important;

  &:hover {
    border: 1px solid #466BF2 !important;
  }
}

.tj-onboarding-phone-input-wrapper {
  margin-bottom: 12px;
}

.theme-dark {
  .tj-onboarding-phone-input-wrapper {
    .flag-dropdown {
      background-color: #1f2936 !important;

      .country-list {
        background-color: #1f2936 !important;
        background: #1f2936;

        li {
          .country .highlight {
            background-color: #3a3f42;
            color: #000 !important;

            div {
              .country-name {
                color: #6b6b6b !important;
              }
            }

          }

          &:hover {
            background-color: #2b2f31;
          }

        }
      }
    }

  }

  .react-tel-input .country-list .country.highlight {
    color: #6b6b6b;
  }
}

.released-version-popup-container {
  width: 100%;
  position: absolute;
  display: flex;
  justify-content: center;
  top: 55px;

  .released-version-popup-cover {
    width: 250px;
    height: fit-content;
    margin: 0;
    z-index: 1;

    .popup-content {
      background-color: #121212;
      padding: 16px 18px 0px 16px;
      border-radius: 6px;
<<<<<<< HEAD
  
=======

>>>>>>> e4a0a33f
      p {
        font-size: 14px;
        font-family: IBM Plex Sans;
        color: #ECEDEE;
      }
    }
  }

  .error-shake {
<<<<<<< HEAD
    animation: shake 0.82s cubic-bezier(.36,.07,.19,.97) both;
=======
    animation: shake 0.82s cubic-bezier(.36, .07, .19, .97) both;
>>>>>>> e4a0a33f
    transform: translate3d(0, 0, 0);
    backface-visibility: hidden;
    perspective: 10000px;
  }
<<<<<<< HEAD
  
  @keyframes shake {
    10%, 90% {
      transform: translate3d(-1px, 0, 0);
    }
    
    20%, 80% {
      transform: translate3d(2px, 0, 0);
    }
  
    30%, 50%, 70% {
      transform: translate3d(-4px, 0, 0);
    }
  
    40%, 60% {
=======

  @keyframes shake {

    10%,
    90% {
      transform: translate3d(-1px, 0, 0);
    }

    20%,
    80% {
      transform: translate3d(2px, 0, 0);
    }

    30%,
    50%,
    70% {
      transform: translate3d(-4px, 0, 0);
    }

    40%,
    60% {
>>>>>>> e4a0a33f
      transform: translate3d(4px, 0, 0);
    }
  }

}
<<<<<<< HEAD
=======

>>>>>>> e4a0a33f
.profile-page-content-wrap {
  background-color: var(--slate2);
  padding-top: 40px;
}

.profile-page-card {
  background-color: var(--base);
  border-radius: 6px;
}

.all-apps-link-cotainer {
  border-radius: 6px !important;
}

.workspace-variable-table-card {
  height: calc(100vh - 208px);
}

.variables-table-wrapper {
  tr {
    border-width: 0px !important;
  }
}

.home-page-content-container {
  max-width: 880px;
}

@media only screen and (max-width: 1583px) and (min-width: 1312px) {

  .homepage-app-card-list-item {
    max-width: 264px;
  }

}

@media only screen and (min-width: 1728px) {

  .homepage-app-card-list-item {
    max-width: 304px;
  }

  .home-page-content-container {
    max-width: 976px;
  }

  .liner {
    width: 976px;
  }
}

@media only screen and (max-width: 992px) {
  .homepage-app-card-list-item-wrap {
    display: flex;
    justify-content: center;
    margin-left: auto;
    margin-right: auto;
    width: 100%;
    margin-top: 22px;
  }

  .homepage-app-card-list-item {
    max-width: 304px !important;
    flex-basis: 100%;
  }
}

@media only screen and (min-width: 993px) and (max-width: 1311px) {
  .home-page-content-container {
    max-width: 568px;
  }

  .homepage-app-card-list-item-wrap {
    row-gap: 20px;
  }

  .homepage-app-card-list-item {
    max-width: 269px;
    flex-basis: 100%;
  }

  .liner {
    width: 568px;
  }
}

.tj-docs-link {
  color: var(--indigo9) !important;
  text-decoration: none;
  list-style: none;
}

.datasource-copy-button {
  width: 87px;
  height: 32px;
}

.datasource-edit-btn {
  height: 27px;
  margin-left: 12px;
}

.datasource-edit-modal {

  .modal-content,
  .modal-body,
  .modal-header,
  .modal-title,
  .modal-body-content,
  .modal-sidebar,
  .card {
    background-color: var(--base) !important;
    color: var(--slate12) !important;
    border-color: var(--slate5) !important;
  }

  .datasource-modal-sidebar-footer {
    .footer-text {
      color: var(--slate12) !important;
    }
  }

  .form-control-plaintext {
    color: var(--slate12) !important;
  }

  .card {
    &:hover {
      background-color: var(--slate2) !important;
    }
  }
}

.org-edit-icon {
  width: 28px;
  height: 28px;
  border-radius: 6px;
  display: flex;
  justify-content: center;
  align-items: center;

  svg {
    height: 14px;
    width: 14px;
  }
}

.marketplace-page-sidebar {
  height: calc(100vh - 64px);
  max-width: 288px;
  background-color: var(--base);
  border-right: 1px solid var(--slate5) !important;
  display: grid !important;
  grid-template-rows: auto 1fr auto !important;
}

.marketplace-body {
  height: calc(100vh - 64px) !important;
  overflow-y: auto;
  background: var(--slate2);
}

.plugins-card {
  background-color: var(--base);
  border: 1px solid var(--slate3);
  box-shadow: 0px 1px 2px rgba(16, 24, 40, 0.05);
  border-radius: 6px;
}

.template-source-name {
  color: var(--slate12) !important;
}

.marketplace-install {
  color: var(--indigo9);
}

.popover {
  .popover-arrow {
    display: none;
  }
}

.shareable-link {
  .input-group {
    .tj-app-input textarea {
      width: 600px;
      border-radius: 0px !important;
      margin-bottom: 0px !important;
      background-color: #efefef4d;
      color: #545454;
    }
  }
}

.confirm-dialogue-modal {
  background: var(--base);
}

.theme-dark {
  .icon-widget-popover {
    .search-box-wrapper input {
      color: #f4f6fa !important;
    }

    .search-box-wrapper input:focus {
      background-color: #1c252f !important;
    }
  }

  .shareable-link {
    .tj-app-input textarea {
      background-color: #5e656e !important;
      color: #f4f6fa !important;
      border: none !important;
    }
  }

  .icon-widget-popover {
    .search-box-wrapper .input-icon-addon {
      min-width: 2.5rem !important;
    }

    .search-box-wrapper input {
      color: var(--base) !important;
    }
  }
}

<<<<<<< HEAD
.instance-all-users{
  .users-table {
    tbody {
      tr>td>span,
      tr>td>a {
        max-width: 140px;
      }
    }

    thead {
      tr {
        gap: 0px;
      }
  
      tr>th {
        min-width: 140px;
      }
    }
  
    tr>td {
      max-width: 140px;
    }

  }
}

.instance-settings-page, .audit-log {
  width: 880px;
  margin: 0 auto;

  .card {
    background: var(--base);
    border: 1px solid var(--slate7) !important;
    box-shadow: 0px 1px 2px rgba(16, 24, 40, 0.05) !important;

    .card-header {
      background: var(--slate3);
      padding: 15px 16px;
      gap: 12px;
      height: 62px;
      border-top-left-radius: 6px;
      border-top-right-radius: 6px;
    }
  }
}

.audit-log {
  background-color: var(--slate2);
  width: unset;

  .tj-ms {
    width: unset;
  }

  .filter-by-section {
    height: 90px;
  }

  .select-search__select{
    .select-search__options {
      margin-left: -24px;
      margin-bottom: 0px;

      .select-search__row {
        button {
          overflow: hidden !important;
          text-overflow: ellipsis !important;
          white-space: nowrap;
          border-radius: 0;
        }
        :hover {
          background-color: var(--slate3) !important;
        }
      }
    }
  }

  .select-search-dark__select {
    padding: 0px;
    border: none;

    .select-search-dark__options {
      margin-bottom: 0px;

    .select-search-dark__option,
      .select-search-dark__not-found {
        background-color: var(--base);
        color: var(--slate12);
        border: 1px solid var(--slate5);
        box-shadow: 0px 32px 64px -12px rgba(16, 24, 40, 0.14);
        margin: 0 auto;
      }
    }
  }
}
.theme-dark .card-container {
  background-color: #121212 !important
}
=======

.workspace-folder-modal {
  .tj-app-input {
    padding-bottom: 0px !important;
  }

  .tj-input-error {
    height: 32px;
    color: #ED5F00;
    font-weight: 400;
    font-size: 10px;
    height: 0px;
    padding: 4px 0px 20px 0px;
  }
}

.table-editor-component-row {
  .rdt.cell-type-datepicker {
    margin-top: 0;
  }

  .has-multiselect {
    .select-search-input {
      margin-bottom: 0;
    }
  }
}

.theme-dark .card-container {
  background-color: #121212 !important
}

>>>>>>> e4a0a33f
.version-select {
  .react-select__menu {
    .react-select__menu-list {
      max-height: 150px;
    }
  }
<<<<<<< HEAD
=======
}

.workspace-folder-modal {
  .tj-app-input {
    padding-bottom: 0px !important;
  }

  .tj-input-error {
    height: 32px;
    color: #ED5F00;
    font-weight: 400;
    font-size: 10px;
    height: 0px;
    padding: 4px 0px 20px 0px;
  }
}
.jet-container-loading {
  margin: 0 auto;
  justify-content: center;
  align-items: center;
}

.freeze-scroll {
  #real-canvas {
    overflow: hidden;
  }
>>>>>>> e4a0a33f
}<|MERGE_RESOLUTION|>--- conflicted
+++ resolved
@@ -10711,11 +10711,6 @@
       background-color: #121212;
       padding: 16px 18px 0px 16px;
       border-radius: 6px;
-<<<<<<< HEAD
-  
-=======
-
->>>>>>> e4a0a33f
       p {
         font-size: 14px;
         font-family: IBM Plex Sans;
@@ -10725,32 +10720,11 @@
   }
 
   .error-shake {
-<<<<<<< HEAD
-    animation: shake 0.82s cubic-bezier(.36,.07,.19,.97) both;
-=======
     animation: shake 0.82s cubic-bezier(.36, .07, .19, .97) both;
->>>>>>> e4a0a33f
     transform: translate3d(0, 0, 0);
     backface-visibility: hidden;
     perspective: 10000px;
   }
-<<<<<<< HEAD
-  
-  @keyframes shake {
-    10%, 90% {
-      transform: translate3d(-1px, 0, 0);
-    }
-    
-    20%, 80% {
-      transform: translate3d(2px, 0, 0);
-    }
-  
-    30%, 50%, 70% {
-      transform: translate3d(-4px, 0, 0);
-    }
-  
-    40%, 60% {
-=======
 
   @keyframes shake {
 
@@ -10772,16 +10746,11 @@
 
     40%,
     60% {
->>>>>>> e4a0a33f
       transform: translate3d(4px, 0, 0);
     }
   }
 
 }
-<<<<<<< HEAD
-=======
-
->>>>>>> e4a0a33f
 .profile-page-content-wrap {
   background-color: var(--slate2);
   padding-top: 40px;
@@ -11011,7 +10980,6 @@
   }
 }
 
-<<<<<<< HEAD
 .instance-all-users{
   .users-table {
     tbody {
@@ -11054,6 +11022,33 @@
       height: 62px;
       border-top-left-radius: 6px;
       border-top-right-radius: 6px;
+    }
+  }
+}
+
+.workspace-folder-modal {
+  .tj-app-input {
+    padding-bottom: 0px !important;
+  }
+
+  .tj-input-error {
+    height: 32px;
+    color: #ED5F00;
+    font-weight: 400;
+    font-size: 10px;
+    height: 0px;
+    padding: 4px 0px 20px 0px;
+  }
+}
+
+.table-editor-component-row {
+  .rdt.cell-type-datepicker {
+    margin-top: 0;
+  }
+
+  .has-multiselect {
+    .select-search-input {
+      margin-bottom: 0;
     }
   }
 }
@@ -11110,7 +11105,14 @@
 .theme-dark .card-container {
   background-color: #121212 !important
 }
-=======
+
+.version-select {
+  .react-select__menu {
+    .react-select__menu-list {
+      max-height: 150px;
+    }
+  }
+}
 
 .workspace-folder-modal {
   .tj-app-input {
@@ -11126,48 +11128,6 @@
     padding: 4px 0px 20px 0px;
   }
 }
-
-.table-editor-component-row {
-  .rdt.cell-type-datepicker {
-    margin-top: 0;
-  }
-
-  .has-multiselect {
-    .select-search-input {
-      margin-bottom: 0;
-    }
-  }
-}
-
-.theme-dark .card-container {
-  background-color: #121212 !important
-}
-
->>>>>>> e4a0a33f
-.version-select {
-  .react-select__menu {
-    .react-select__menu-list {
-      max-height: 150px;
-    }
-  }
-<<<<<<< HEAD
-=======
-}
-
-.workspace-folder-modal {
-  .tj-app-input {
-    padding-bottom: 0px !important;
-  }
-
-  .tj-input-error {
-    height: 32px;
-    color: #ED5F00;
-    font-weight: 400;
-    font-size: 10px;
-    height: 0px;
-    padding: 4px 0px 20px 0px;
-  }
-}
 .jet-container-loading {
   margin: 0 auto;
   justify-content: center;
@@ -11178,5 +11138,4 @@
   #real-canvas {
     overflow: hidden;
   }
->>>>>>> e4a0a33f
 }