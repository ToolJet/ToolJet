--- conflicted
+++ resolved
@@ -5704,11 +5704,10 @@
 }
 // steps-widget end
 
-<<<<<<< HEAD
 // profile-settings css
 .confirm-input {
   padding-right: 8px !important;
-=======
+
 .user-group-actions {
   display: flex;
   gap: 8px;
@@ -5720,7 +5719,6 @@
   &::-webkit-inner-spin-button{
     -webkit-appearance: none;
   }
->>>>>>> d002cc12
 }
 
 .btn-org-env {
