--- conflicted
+++ resolved
@@ -11,12 +11,7 @@
 @import "./dropdown-custom.scss";
 @import "./ui-operations.scss";
 @import 'react-loading-skeleton/dist/skeleton.css';
-<<<<<<< HEAD
 @import './table-component.scss';
-=======
-@import "./table-component.scss";
->>>>>>> f2006957
-
 /* ibm-plex-sans-100 - latin */
 @font-face {
   font-display: swap;
@@ -10908,7 +10903,6 @@
     color: #C1C8CD;
   }
 }
-<<<<<<< HEAD
 .color-slate-11{
   color: var(--slate11) !important;
 }
@@ -10920,6 +10914,4 @@
 }
 .custom-gap-4{
   gap: 4px;
-}
-=======
->>>>>>> f2006957
+}