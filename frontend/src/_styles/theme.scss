@import "./tabler.scss";
@import "./colors.scss";
@import "./z-index.scss";
@import "./mixins.scss";
@import "./queryManager.scss";
@import "./onboarding.scss";
@import "./components.scss";
@import "./global-datasources.scss";
@import "./typography.scss";
@import "./designtheme.scss";
@import "./dropdown-custom.scss";
@import "./ui-operations.scss";
@import "./license.scss";
@import 'react-loading-skeleton/dist/skeleton.css';
@import './table-component.scss';
/* ibm-plex-sans-100 - latin */
@font-face {
  font-display: swap;
  /* Check https://developer.mozilla.org/en-US/docs/Web/CSS/@font-face/font-display for other options. */
  font-family: 'IBM Plex Sans';
  font-style: normal;
  font-weight: 100;
  src: url('/assets/fonts/ibm-plex-sans-v19-latin/ibm-plex-sans-v19-latin-100.woff2') format('woff2');
  /* Chrome 36+, Opera 23+, Firefox 39+, Safari 12+, iOS 10+ */
}

/* ibm-plex-sans-100italic - latin */
@font-face {
  font-display: swap;
  /* Check https://developer.mozilla.org/en-US/docs/Web/CSS/@font-face/font-display for other options. */
  font-family: 'IBM Plex Sans';
  font-style: italic;
  font-weight: 100;
  src: url('/assets/fonts/ibm-plex-sans-v19-latin/ibm-plex-sans-v19-latin-100italic.woff2') format('woff2');
  /* Chrome 36+, Opera 23+, Firefox 39+, Safari 12+, iOS 10+ */
}

/* ibm-plex-sans-200 - latin */
@font-face {
  font-display: swap;
  /* Check https://developer.mozilla.org/en-US/docs/Web/CSS/@font-face/font-display for other options. */
  font-family: 'IBM Plex Sans';
  font-style: normal;
  font-weight: 200;
  src: url('/assets/fonts/ibm-plex-sans-v19-latin/ibm-plex-sans-v19-latin-200.woff2') format('woff2');
  /* Chrome 36+, Opera 23+, Firefox 39+, Safari 12+, iOS 10+ */
}

/* ibm-plex-sans-200italic - latin */
@font-face {
  font-display: swap;
  /* Check https://developer.mozilla.org/en-US/docs/Web/CSS/@font-face/font-display for other options. */
  font-family: 'IBM Plex Sans';
  font-style: italic;
  font-weight: 200;
  src: url('/assets/fonts/ibm-plex-sans-v19-latin/ibm-plex-sans-v19-latin-200italic.woff2') format('woff2');
  /* Chrome 36+, Opera 23+, Firefox 39+, Safari 12+, iOS 10+ */
}

/* ibm-plex-sans-300 - latin */
@font-face {
  font-display: swap;
  /* Check https://developer.mozilla.org/en-US/docs/Web/CSS/@font-face/font-display for other options. */
  font-family: 'IBM Plex Sans';
  font-style: normal;
  font-weight: 300;
  src: url('/assets/fonts/ibm-plex-sans-v19-latin/ibm-plex-sans-v19-latin-300.woff2') format('woff2');
  /* Chrome 36+, Opera 23+, Firefox 39+, Safari 12+, iOS 10+ */
}

/* ibm-plex-sans-300italic - latin */
@font-face {
  font-display: swap;
  /* Check https://developer.mozilla.org/en-US/docs/Web/CSS/@font-face/font-display for other options. */
  font-family: 'IBM Plex Sans';
  font-style: italic;
  font-weight: 300;
  src: url('/assets/fonts/ibm-plex-sans-v19-latin/ibm-plex-sans-v19-latin-300italic.woff2') format('woff2');
  /* Chrome 36+, Opera 23+, Firefox 39+, Safari 12+, iOS 10+ */
}

/* ibm-plex-sans-regular - latin */
@font-face {
  font-display: swap;
  /* Check https://developer.mozilla.org/en-US/docs/Web/CSS/@font-face/font-display for other options. */
  font-family: 'IBM Plex Sans';
  font-style: normal;
  font-weight: 400;
  src: url('/assets/fonts/ibm-plex-sans-v19-latin/ibm-plex-sans-v19-latin-regular.woff2') format('woff2');
  /* Chrome 36+, Opera 23+, Firefox 39+, Safari 12+, iOS 10+ */
}

/* ibm-plex-sans-italic - latin */
@font-face {
  font-display: swap;
  /* Check https://developer.mozilla.org/en-US/docs/Web/CSS/@font-face/font-display for other options. */
  font-family: 'IBM Plex Sans';
  font-style: italic;
  font-weight: 400;
  src: url('/assets/fonts/ibm-plex-sans-v19-latin/ibm-plex-sans-v19-latin-italic.woff2') format('woff2');
  /* Chrome 36+, Opera 23+, Firefox 39+, Safari 12+, iOS 10+ */
}

/* ibm-plex-sans-500 - latin */
@font-face {
  font-display: swap;
  /* Check https://developer.mozilla.org/en-US/docs/Web/CSS/@font-face/font-display for other options. */
  font-family: 'IBM Plex Sans';
  font-style: normal;
  font-weight: 500;
  src: url('/assets/fonts/ibm-plex-sans-v19-latin/ibm-plex-sans-v19-latin-500.woff2') format('woff2');
  /* Chrome 36+, Opera 23+, Firefox 39+, Safari 12+, iOS 10+ */
}

/* ibm-plex-sans-500italic - latin */
@font-face {
  font-display: swap;
  /* Check https://developer.mozilla.org/en-US/docs/Web/CSS/@font-face/font-display for other options. */
  font-family: 'IBM Plex Sans';
  font-style: italic;
  font-weight: 500;
  src: url('/assets/fonts/ibm-plex-sans-v19-latin/ibm-plex-sans-v19-latin-500italic.woff2') format('woff2');
  /* Chrome 36+, Opera 23+, Firefox 39+, Safari 12+, iOS 10+ */
}

/* ibm-plex-sans-600 - latin */
@font-face {
  font-display: swap;
  /* Check https://developer.mozilla.org/en-US/docs/Web/CSS/@font-face/font-display for other options. */
  font-family: 'IBM Plex Sans';
  font-style: normal;
  font-weight: 600;
  src: url('/assets/fonts/ibm-plex-sans-v19-latin/ibm-plex-sans-v19-latin-600.woff2') format('woff2');
  /* Chrome 36+, Opera 23+, Firefox 39+, Safari 12+, iOS 10+ */
}

/* ibm-plex-sans-600italic - latin */
@font-face {
  font-display: swap;
  /* Check https://developer.mozilla.org/en-US/docs/Web/CSS/@font-face/font-display for other options. */
  font-family: 'IBM Plex Sans';
  font-style: italic;
  font-weight: 600;
  src: url('/assets/fonts/ibm-plex-sans-v19-latin/ibm-plex-sans-v19-latin-600italic.woff2') format('woff2');
  /* Chrome 36+, Opera 23+, Firefox 39+, Safari 12+, iOS 10+ */
}

/* ibm-plex-sans-700 - latin */
@font-face {
  font-display: swap;
  /* Check https://developer.mozilla.org/en-US/docs/Web/CSS/@font-face/font-display for other options. */
  font-family: 'IBM Plex Sans';
  font-style: normal;
  font-weight: 700;
  src: url('/assets/fonts/ibm-plex-sans-v19-latin/ibm-plex-sans-v19-latin-700.woff2') format('woff2');
  /* Chrome 36+, Opera 23+, Firefox 39+, Safari 12+, iOS 10+ */
}

/* ibm-plex-sans-700italic - latin */
@font-face {
  font-display: swap;
  /* Check https://developer.mozilla.org/en-US/docs/Web/CSS/@font-face/font-display for other options. */
  font-family: 'IBM Plex Sans';
  font-style: italic;
  font-weight: 700;
  src: url('/assets/fonts/ibm-plex-sans-v19-latin/ibm-plex-sans-v19-latin-700italic.woff2') format('woff2');
  /* Chrome 36+, Opera 23+, Firefox 39+, Safari 12+, iOS 10+ */
}

// variables
$border-radius: 4px;


body {
  font-family: 'IBM Plex Sans';
}

body:has(.wrapper.audit-log) {
  overflow: hidden;
}

input,
button {
  border-radius: 4px;
}

.btn:hover {
  border-color: $primary;
}

.btn-sm {
  padding: 4px 8px;
}

.padding-0 {
  padding: 0;
}

.float-right {
  float: right;
}

.font-500 {
  font-weight: 500;
}

.color-inherit {
  color: inherit;
}

.text-right {
  text-align: right;
}

.navbar {
  max-height: 48px;
  min-height: auto;
  background-color: var(--base) !important;
  border-bottom: 1px solid var(--slate5);

  .nav-item.active:after {
    bottom: 0 !important;
  }
}

.rc-slider-track {
  background-color: $primary;
}

.rc-slider-handle {
  border-color: $primary;
}

.auth-main {
  height: 1000px;
  padding-top: calc(0.25 * 100vh);
  overflow: hidden;

  svg,
  img {
    height: 50px;
    width: 50px;
  }

  svg {
    color: #000000;
  }

  .col-4 {
    z-index: 1;
  }

  .horizontal-line {
    width: 100%;
    position: relative;
    border: 1px solid #b1b1b1;
    top: 25px;
    margin: 0px auto;
    z-index: 0;
  }

  .sso-ico {
    div {
      background-color: #ffffff;
    }
  }
}

.emoji-mart-scroll {
  border-bottom: 0;
  margin-bottom: 6px;
}

.emoji-mart-scroll+.emoji-mart-bar {
  display: none;
}
.accordion-item{
  border: solid var(--slate5);
  border-width: 0px 0px 1px 0px;
}

.accordion-item,
.accordion-button {
  background-color: inherit;
}

.accordion-button {
  font-size: 14px;
  font-weight: 500 !important;
  box-shadow: none !important;
  color: var(--slate12) !important;
  padding: 20px 16px !important;
}

.accordion-button::after {
  background-image: url('data:image/svg+xml,<svg xmlns="http://www.w3.org/2000/svg" width="13" height="12" viewBox="0 0 13 12" fill="none"><path d="M8.83684 3L4.4484 3C3.86955 3 3.5089 3.62791 3.80056 4.1279L5.99478 7.88943C6.28419 8.38556 7.00104 8.38556 7.29045 7.88943L9.48467 4.1279C9.77634 3.62791 9.41568 3 8.83684 3Z" fill="%2311181C"/></svg>');
}

.accordion-button:not(.collapsed)::after {
  background-image: url('data:image/svg+xml,<svg xmlns="http://www.w3.org/2000/svg" width="13" height="12" viewBox="0 0 13 12" fill="none"><path d="M8.83684 3L4.4484 3C3.86955 3 3.5089 3.62791 3.80056 4.1279L5.99478 7.88943C6.28419 8.38556 7.00104 8.38556 7.29045 7.88943L9.48467 4.1279C9.77634 3.62791 9.41568 3 8.83684 3Z" fill="%2311181C"/></svg>');
}

.accordion-button:not(.collapsed) {
  // padding-bottom: 0 !important;
}

.accordion-body {
  padding: 6px 16px 20px 16px !important;
  .form-label {
    font-weight: 400;
    font-size: 12px;
    color: var(--slate12);
  }

  .style-fx {
    margin-top: 3px !important;
  }
}

.editor {
  header {
    position: fixed;
    width: 100%;
    top: 0px;
    left: 0px;
  }

  .header-container {
    max-width: 100%;
    padding: 0px;
  }

  .resizer-select,
  .resizer-active {
    border: solid 1px $primary  !important;

    .top-right,
    .top-left,
    .bottom-right,
    .bottom-left {
      background: white;
      border-radius: 10px;
      border: solid 1px $primary;
    }
  }

  .resizer-selected {
    outline-width: thin;
    outline-style: solid;
    outline-color: #ffda7e;
  }

  // query data source card style start

  .query-datasource-card-container,
  .header-query-datasource-card-container {
    display: flex;
    flex-direction: row;
    gap: 10px;
    flex-wrap: wrap;
  }

  .datasource-picker {
    margin-bottom: 24px;
    width: 475px;
    margin: auto;

    a {
      color: var(--indigo9);
      text-decoration: none;
    }
  }

  .header-query-datasource-card-container {
    margin-top: -10px;
  }

  .header-query-datasource-card {
    position: relative;
    display: flex;
    min-width: 0;
    word-wrap: break-word;
    background-color: rgba(66, 153, 225, 0.1) !important;
    background-clip: border-box;
    border-radius: 4px;
    height: 32px;
    width: 140px;
    padding: 6px;
    align-items: center;
    text-transform: capitalize;
    font-weight: 400 !important;
    background-color: #4299e11a;

    p {
      margin: 0 8px 0 12px;
    }
  }

  .query-datasource-card {
    position: relative;
    display: flex;
    min-width: 0;
    word-wrap: break-word;
    background-color: #ffffff;
    background-clip: border-box;
    border: 1px solid rgba(101, 109, 119, 0.16);
    border-radius: 4px;
    height: 46px;
    width: 200px;
    padding: 10px;
    align-items: center;
    cursor: pointer;
    transition: transform .2s;

    p {
      margin: 0 8px 0 15px;
    }

    &:hover {
      transform: scale(1.02);
      box-shadow: 0.1px 0.1px 0.1px 0.1px rgba(0, 0, 0, 0.3);
    }
  }

  // end :: data source card style

  .header-query-datasource-name {
    font-size: 0.8rem !important;
    padding-top: 0px !important;
  }

  .datasource-heading {
    display: flex;
    height: 32px;
    gap: 10px;
    align-items: center;

    p {
      font-size: 12px;
      padding-top: 0px;
      cursor: pointer;
    }
  }


  .left-sidebar {
    scrollbar-width: none;
  }

  .left-sidebar::-webkit-scrollbar {
    width: 0;
    background: transparent;
  }

  .left-sidebar-layout {
    display: flex;
    justify-content: center;
    font-size: 11px;
    align-items: center;
    letter-spacing: 0.2px;

    p {
      margin-bottom: 0px;
      margin-top: 8px;
    }
  }

  .left-sidebar {
    height: 100%;
    width: 48px;
    position: fixed;
    z-index: 2;
    left: 0;
    overflow-x: hidden;
    flex: 1 1 auto;
    background-color: var(--base) !important;
    background-clip: border-box;
    margin-top: 48px;
    padding-top: 8px;

    .accordion-item {
      border: solid var(--slate5);
      border-width: 1px 0px 1px 0px;
    }

    .datasources-container {
      height: 50%;
      overflow-y: scroll;

      tr {
        border-color: #f1f1f1;
      }
    }

    .variables-container {
      height: 50%;
      overflow-y: scroll;
    }

    .variables-container::-webkit-scrollbar-thumb,
    .datasources-container::-webkit-scrollbar-thumb {
      background: transparent;
      height: 0;
      width: 0;
    }

    .variables-container::-webkit-scrollbar,
    .datasources-container::-webkit-scrollbar {
      width: 0;
      background: transparent;
      height: 0;
    }

    .variables-container,
    .datasources-container {
      scrollbar-width: none;
    }

    .datasources-container {
      bottom: 0;
      height: 500px;
      border: solid rgba(101, 109, 119, 0.16);
      border-width: 1px 0px 1px 0px;

      .datasources-header {
        border: solid rgba(0, 0, 0, 0.125);
        border-width: 0px 0px 1px 0px;
      }
    }

    .left-sidebar-inspector {
      .card-body {
        padding: 1rem 0rem 1rem 1rem;
      }
    }

    .left-sidebar-page-selector {
      .add-new-page-button-container {
        width: 100%;
        margin-top: 10px;
      }
    }
  }

  .editor-sidebar {
    position: fixed;
    right: 0;
    overflow: hidden;
    width: 300px;
    flex: 1 1 auto;
    top: 48px;
    border-left: 1px solid var(--slate5);
    background-color: var(--base);
    background-clip: border-box;
    height: 100vh;


    .inspector {
      // .inspector-add-button {
      //   font-size: 14px;
      //   font-weight: 500;
      //   padding: 6px 16px;
      //   color: var(--slate12);
      //   border: 1px solid var(--slate7);
      //   $border-radius: 6px;
      //   background: white;
      //   width: 100%;
      // }

      // .inspector-add-button:hover {
      //   color: $primary;
      //   background: #eef3f9;
      //   border-radius: 4px;
      // }

      .form-control-plaintext {
        padding: 0;
        color: var(--slate12);
      }

      .header {
        padding-left: 20px;
        padding-right: 20px;
        border: solid rgba(0, 0, 0, 0.125);
        border-width: 0px 0px 1px 0px;
        height: 40px;

        .component-name {
          font-weight: 500;
        }

        .component-action-button {
          top: 8px;
          right: 10px;
          position: absolute;
        }
      }

      .properties-container {
        .field {
          .form-label {
            font-size: 12px;
          }

          .text-field {
            height: 30px;
            font-size: 12px;
          }

          .form-select {
            height: 30px;
            font-size: 12px;
          }

          .select-search__input {
            padding: 0.2375rem 0.75rem;
            font-size: 0.825rem;
          }
        }
      }
    }

    .components-container::-webkit-scrollbar {
      width: 0;
      height: 0;
      background: transparent;
    }

    .components-container::-webkit-scrollbar-thumb {
      background: transparent;
    }

    .components-container {
      scrollbar-width: none;
    }

    .components-container {
      height: 100%;
      overflow: auto;
      overflow-x: hidden;
      padding-bottom: 20%;

      ::placeholder {
        color: var(--slate9);

      }

      .component-image-holder {
        border-radius: 0;
        transition: all 0.3s cubic-bezier(0.25, 0.8, 0.25, 1);
        box-sizing: border-box;
        border-radius: 4px;
        background-color: var(--slate3);

        img {
          margin: 0 auto;
        }

        &:hover {
          background-color: var(--slate4);
          border: 1px solid var(--slate4, #E6E8EB);

        }

        &:active {
          background-color: var(--slate4);
          border: 1px solid var(--slate6, #DFE3E6);
        }
      }

      .component-title {
        margin-top: 4px;
        max-width: 100%;
        text-align: center;
        word-wrap: break-word;
        color: var(--slate12);
        text-align: center;
        font-size: 10px;
        font-style: normal;
        font-weight: 400;
        line-height: 13px;
        height: 26px;
        width: 72px;
      }

      .component-description {
        color: grey;
        font-size: 0.7rem;
      }
    }
  }

  .main {
    top: 0;
    height: calc(100vh - 84px);

    &.hide-scrollbar {
      .canvas-container::-webkit-scrollbar {
        height: 0;
      }
    }

    .canvas-container::-webkit-scrollbar {
      width: 0;
      background: transparent;
    }

    .canvas-container::-webkit-scrollbar-track {
      background: transparent !important;
    }

    .canvas-container {
      scrollbar-width: none;
    }

    .canvas-container {
      height: 100%;
      top: 48px;
      position: fixed;
      right: 300px;
      left: 48px;
      overflow-y: scroll;
      overflow-x: auto;
      -webkit-box-pack: center;
      justify-content: center;
      -webkit-box-align: center;
      align-items: center;

      .real-canvas {
        outline: 1px dotted transparent;
      }

      .show-grid {
        outline: 1px dotted #4d72da;
        background-image: linear-gradient(to right,
            rgba(194, 191, 191, 0.2) 1px,
            transparent 1px),
          linear-gradient(to bottom,
            rgba(194, 191, 191, 0.2) 1px,
            transparent 1px);
      }

      .canvas-area {
        background: #F9F9FB;
        margin: 0px auto;

        .resizer {
          border: solid 1px transparent;
        }
      }
    }
  }

  @media screen and (max-height: 450px) {
    .sidebar {
      padding-top: 15px;
    }

    .sidebar a {
      font-size: 18px;
    }
  }
}

.viewer {
  .header-container {
    max-width: 100%;
  }

  .main {
    padding: 0px 10px;

    .canvas-container {
      scrollbar-width: auto;
      width: 100%;
    }

    .canvas-container::-webkit-scrollbar {
      background: transparent;
    }

    .canvas-container {
      height: 100%;
      position: fixed;
      left: 0;
      overflow-y: auto;
      overflow-x: auto;
      -webkit-box-pack: center;
      justify-content: center;
      -webkit-box-align: center;
      align-items: center;

      .canvas-area {
        width: 1280px;
        background: #F9F9FB;
        margin: 0px auto;
        background-size: 80px 80px;
        background-repeat: repeat;
      }

      .navigation-area {
        background: var(--base, #FFF);
        padding: 1rem;

        a.page-link {
          border-radius: 0;
          border: 0;
        }

        a.page-link:hover {
          color: white;
          background-color: #4D72FA;
        }

        a.page-link.active {
          color: white;
          background-color: #4D72FA;
        }
      }

    }
  }
}

.modal-header {
  padding: 0 1.5rem 0 1.5rem;
}

.page-body,
.homepage-body {
  height: 100vh;

  .list-group.list-group-transparent.dark .all-apps-link,
  .list-group-item-action.dark.active {
    background-color: $dark-background  !important;
  }
}

.home-search-holder {
  height: 20px;
  width: 100%;
  margin-top: 32px;

  .search-box-wrapper {
    .input-icon {
      .input-icon-addon {
        padding-right: 6px;
      }
    }
  }

  .homepage-search {
    background: transparent;
    color: var(--slate12);
    height: 20px;

    &:focus {
      background: none;
    }
  }
}

.homepage-app-card-list-item-wrap {
  row-gap: 16px;
  column-gap: 32px;
  display: flex;
  margin-top: 22px;
}

.homepage-app-card-list-item {
  max-width: 272px;
  flex-basis: 33%;
  padding: 0 !important;
}

.homepage-dropdown-style {
  min-width: 11rem;
  display: block;
  align-items: center;
  margin: 0;
  line-height: 1.4285714;
  width: 100%;
  padding: 0.5rem 0.75rem !important;
  font-weight: 400;
  white-space: nowrap;
  border: 0;
  cursor: pointer;
  font-size: 12px;
}

.homepage-dropdown-style:hover {
  background: rgba(101, 109, 119, 0.06);
}

.card-skeleton-container {
  border: 0.5px solid #b4bbc6;
  padding: 1rem;
  border-radius: 8px;
  height: 180px;
}

.app-icon-skeleton {
  background-color: #ECEEF0 !important;
  border-radius: 4px;
  margin-bottom: 20px;
  height: 40px;
  width: 40px;
}

.folder-icon-skeleton {
  display: inline-block;
  background-color: #858896;
  border-radius: 4px;
  height: 14px;
  width: 14px;
}

.folders-skeleton {
  padding: 9px 12px;
  height: 34px;
  margin-bottom: 4px;
}

.card-skeleton-button {
  height: 20px;
  width: 60px;
  background: #91a4f6;
  margin-top: 1rem;
  border-radius: 4px;
}

@media (min-height: 641px) and (max-height: 899px) {
  .homepage-pagination {
    position: fixed;
    bottom: 2rem;
    width: 63%;
  }
}

@media (max-height: 640px) {
  .homepage-pagination {
    position: fixed;
    bottom: 2rem;
    width: 71%;
  }
}

@media (max-width: 1056px) {
  .homepage-app-card-list-item {
    flex-basis: 50%;
  }
}

.homepage-body {
  overflow-y: hidden;

  a {
    color: inherit;
  }

  a:hover {
    color: inherit;
    text-decoration: none;
  }

  button.create-new-app-button {
    background-color: var(--indigo9);

  }




  .app-list {
    .app-card {
      height: 180px;
      max-height: 180px;
      border: 0.5px solid #b4bbc6;
      box-sizing: border-box;
      border-radius: 8px;
      overflow: hidden;

      .app-creation-time {
        span {
          color: var(--slate11) !important;
        }
      }

      .app-creator {
        font-weight: 500;
        font-size: 0.625rem;
        line-height: 12px;
        color: #292d37;
        white-space: nowrap;
        overflow: hidden;
        text-overflow: ellipsis;
      }

      .app-icon-main {
        background-color: $primary;

        .app-icon {
          img {
            height: 24px;
            width: 24px;
            filter: invert(100%) sepia(0%) saturate(0%) hue-rotate(17deg) brightness(104%) contrast(104%);
            vertical-align: middle;
          }
        }
      }

      .app-template-card-wrapper {
        .card-body {
          padding-left: 0px !important;
        }
      }

      .app-title {
        line-height: 20px;
        font-size: 1rem;
        font-weight: 400;
        color: #000000;
        overflow: hidden;
        max-height: 40px;
        text-overflow: ellipsis;
        display: -webkit-box;
        -webkit-line-clamp: 2;
        /* number of lines to show */
        line-clamp: 2;
        -webkit-box-orient: vertical;
      }

      button {
        font-size: 0.6rem;
        width: 100%;
      }

      .menu-ico {
        cursor: pointer;

        img {
          padding: 0px;
          height: 14px;
          width: 14px;
          vertical-align: unset;
        }
      }
    }

    .app-card.highlight {
      background-color: #f8f8f8;
      box-shadow: 0px 4px 4px rgba(0, 0, 0, 0.25);
      border: 0.5px solid $primary;

      .edit-button {
        box-sizing: border-box;
        border-radius: 6px;
        color: $primary-light;
        width: 113px;
        height: 28px;
        background: var(--indigo11) !important;
        border: none;
        color: var(--indigo4);
        padding: 4px 16px;
        gap: 6px;
        height: 28px;


        &:hover {
          background: var(--indigo10);

        }

        &:focus {
          box-shadow: 0px 0px 0px 4px var(--indigo6);
          background: var(--indigo10);
          outline: 0;
        }


        &:active {
          background: var(--indigo11);
          box-shadow: none;
        }
      }

      .launch-button {
        box-sizing: border-box;
        border-radius: 6px;
        color: var(--slate12);
        width: 113px;
        height: 28px;
        background: var(--base);
        border: 1px solid var(--slate7);
        color: var(--slate12);
        padding: 4px 16px;
        gap: 6px;
        height: 28px !important;


        &:hover {
          background: var(--slate8);
          color: var(--slate11);
          border: 1px solid var(--slate8);
          background: var(--base);
        }

        &:active {
          background: var(--base);
          box-shadow: none;
          border: 1px solid var(--slate12);
          color: var(--slate12);
        }

        &:focus {
          background: var(--base);
          color: var(--slate11);
          border: 1px solid var(--slate8);
          box-shadow: 0px 0px 0px 4px var(--slate6);
        }
      }

      .app-title {
        height: 20px;
        -webkit-line-clamp: 1;
        /* number of lines to show */
        line-clamp: 1;
      }
    }
  }
}

.template-library-modal {
  font-weight: 500;

  .modal-header {
    background-color: var(--base) !important;
    border-bottom: 1px solid var(--slate5);

  }

  .modal-dialog {
    max-width: 90%;
    height: 80%;

    .modal-content {
      height: 100%;
      padding: 0;


      .modal-body {
        height: 100%;
        padding: 0 10px;
        background-color: var(--base) !important;


        .container-fluid {
          height: 100%;
          padding: 0;

          .row {
            height: 100%;
          }
        }
      }
    }

    .modal-body,
    .modal-footer {
      background-color: #ffffff;
    }
  }

  .template-categories {
    .list-group-item {
      border: 0;
    }

    .list-group-item.active {
      background-color: #edf1ff;
      color: $primary-light;
      font-weight: 600;
    }
  }

  .template-app-list {
    .list-group-item {
      border: 0;
    }

    .list-group-item.active {
      background-color: #edf1ff;
      color: black;
    }
  }

  .template-display {
    display: flex;
    flex-direction: row;
    align-items: center;
    height: 100%;

    h3.title {
      font-weight: 600;
      line-height: 17px;
    }

    p.description {
      font-weight: 500;
      font-size: 13px;
      line-height: 15px;
      letter-spacing: -0.1px;
      color: #8092ab;
    }

    img.template-image {
      height: 75%;
      width: 85%;
      border: 0;
      padding: 0;
      object-fit: contain;
    }

    .template-spinner {
      width: 3rem;
      height: 3rem;
      margin: auto;
      position: absolute;
      top: 0;
      bottom: 0;
      left: 0;
      right: 0;
    }

    .row {
      margin-bottom: 0;
    }
  }

  .template-list {
    padding-top: 16px;

    .template-search-box {
      input {
        border-radius: 5px !important;
      }

      .input-icon {
        display: flex;
      }
    }

    .input-icon {
      .search-icon {
        display: block;
        position: absolute;
        left: 0;
        margin-right: 0.5rem;
      }

      .clear-icon {
        cursor: pointer;
        display: block;
        position: absolute;
        right: 0;
        margin-right: 0.5rem;
      }
    }

    .list-group-item.active {
      color: $primary;
    }
  }
}

.template-library-modal.dark-mode {

  .template-modal-control-column,
  .template-list-column,
  .categories-column,
  .modal-header {
    border-color: var(--slate5) !important;
  }

  .modal-body,
  .modal-footer,
  .modal-header,
  .modal-content {
    color: white;
    background-color: #2b394a;
  }

  .template-categories {
    .list-group-item {
      color: white;
      border: 0;
    }

    .list-group-item:hover {
      background-color: #232e3c;
    }

    .list-group-item.active {
      background-color: $primary-light;
      color: white;
      font-weight: 600;
    }
  }

  .template-app-list {
    .list-group-item {
      border: 0;
      color: white;
    }

    .list-group-item:hover {
      border: 0;
      background-color: #232e3c;
    }

    .list-group-item.active {
      background-color: $primary-light;
      color: white;
    }

    .no-results-item {
      background-color: var(--slate4);
      color: white;
    }
  }

  .template-list {
    .template-search-box {
      input {
        background-color: #2b394a;
        border-color: #232e3c;
        color: white;
      }
    }
  }
}

.organizations-modal.dark-mode,
.user-edit-modal.dark-mode {
  .modal-header {
    border-color: #232e3c !important;
  }

  .modal-body,
  .modal-footer,
  .modal-header,
  .modal-content {
    color: white;
    background-color: #2b394a;
  }

  .user-table-header th {
    color: white;
    background-color: #1c252f;
  }
}

.fx-container {
  position: relative;
}

.fx-common {
  margin-right: 12px;
}

.fx-button {
  border-radius: 6px;

  svg {
    margin: 2px 4px;
  }
}

.fx-button:hover {
  background-color: var(--slate4);
  cursor: pointer;
}

.fx-button.active {
  background-color: var(--indigo5);
  cursor: pointer;
}



.fx-container-eventmanager {
  position: relative;
}

.fx-container-eventmanager * .fx-outer-wrapper {
  position: absolute !important;
  top: 7px !important;
  right: -26px;
}

// targeting select component library class

.component-action-select *.css-1nfapid-container {
  width: 184px !important;
}

.component-action-select {
  .css-zz6spl-container {
    width: inherit;
  }

  &.fx-container-eventmanager {
    .fx-common {
      right: 0;
    }

    .custom-row {
      width: 100%
    }
  }

  .codeShow-active {
    display: flex;
    flex-direction: row-reverse;
    justify-content: space-between;

    .custom-row {
      width: 75%;
    }
  }

  .row.fx-container {
    .col {
      display: flex;
    }
  }
}

.fx-container-eventmanager *.fx-common {
  top: 6px !important;
  right: -34px;
}

.fx-container-eventmanager-code {
  padding-right: 15px !important;
}

.unselectable {
  -webkit-touch-callout: none;
  -webkit-user-select: none;
  -khtml-user-select: none;
  -moz-user-select: none;
  -ms-user-select: none;
  user-select: none;
}

.layout-buttons {
  span {
    color: $primary;
  }
}

.inspector {
  .tab-content {
    overflow-y: auto;
    // TAB HEADER HEIGHT + FOOTER HEIGHT + Extra padding = 120px
    height: calc(100vh - 7.5rem);
    // Hide scrollbar
    -ms-overflow-style: none;
    /* IE and Edge */
    scrollbar-width: none;
    /* Firefox */
  }

  /* Hide scrollbar for Chrome, Safari and Opera */
  .tab-content::-webkit-scrollbar {
    display: none;
  }

  .accordion {
    margin-bottom: 45px !important;
  }

  .field-type-vertical-line {
    position: relative;
    width: 0;
    height: 2rem;
    border-left: 1px solid var(--slate5);
    content: '';
    margin-right: -2.75rem;

  }

  .code-hinter-vertical-line {
    position: relative;
    width: 0;
    border-left: 1px solid var(--slate5);
    content: '';
    margin-right: 1rem;
  }

  .code-hinter-wrapper {
    min-width: 0;
  }

  .inspector-field-number {
    background-color: var(--slate1);
    border: none;
    color: var(--slate12);
    width: 8.063rem; //129px
    border: 1px solid var(--slate7);
    padding: 6px 10px;
  }
}


.theme-dark {
  .accordion-button::after {
    background-image: url('data:image/svg+xml,<svg xmlns="http://www.w3.org/2000/svg" width="12" height="13" viewBox="0 0 12 13" fill="none"><path d="M8.19426 3.5L3.80582 3.5C3.22697 3.5 2.86632 4.12791 3.15798 4.6279L5.35221 8.38943C5.64161 8.88556 6.35846 8.88556 6.64787 8.38943L8.8421 4.6279C9.13376 4.12791 8.77311 3.5 8.19426 3.5Z" fill="%23ffffff"/></svg>');
  }

  .homepage-body {
    .app-list {
      .app-title {
        line-height: 20px;
        font-size: 16px;
        font-weight: 400;
      }
    }
  }

  .layout-buttons {
    svg {
      filter: invert(89%) sepia(2%) saturate(127%) hue-rotate(175deg) brightness(99%) contrast(96%);
    }
  }

  .organization-list {
    margin-top: 5px;

    .btn {
      border: 0px;
    }

    .dropdown-toggle div {
      max-width: 200px;
      text-overflow: ellipsis;
      overflow: hidden;
    }
  }

  .left-menu {
    ul {
      li:not(.active):hover {
        color: $black;
      }
    }
  }

  .menu-ico,
  .folder-menu-icon {
    svg {
      path {
        fill: white !important;
      }
    }
  }
}

.pagination {
  .page-item.active {
    a.page-link {
      background-color: $primary-light;
    }
  }
}

.datasource-picker,
.stripe-operation-options {

  .select-search,
  .select-search-dark,
  .select-search__value input,
  .select-search-dark input {
    width: 224px !important;
    height: 32px !important;
    border-radius: $border-radius  !important;
  }
}

.openapi-operation-options {

  .select-search,
  .select-search-dark,
  .select-search__value input,
  .select-search-dark input {
    height: 32px !important;
    border-radius: $border-radius  !important;
  }
}

.openapi-operations-desc {
  padding-top: 12px;
}

.select-search {
  width: 100%;
  position: relative;
  box-sizing: border-box;
}

.select-search *,
.select-search *::after,
.select-search *::before {
  box-sizing: inherit;
}

.select-search-dark {
  .select-search-dark__input::placeholder {
    color: #E0E0E0;
  }
}

/**
 * Value wrapper
 */
.select-search__value {
  position: relative;
  z-index: 1;
}

.select-search__value::after {
  content: "";
  display: inline-block;
  position: absolute;
  top: calc(50% - 9px);
  right: 19px;
  width: 11px;
  height: 11px;
}

/**
 * Input
 */
.select-search__input {
  display: block;
  width: 100%;
  padding: 0.4375rem 0.75rem;
  font-size: 0.875rem;
  font-weight: 400;
  line-height: 1.4285714;
  color: var(--slate12);
  background-color: var(--base);
  background-clip: padding-box;
  border: 1px solid var(--slate7);
  -webkit-appearance: none;
  -moz-appearance: none;
  appearance: none;
  border-radius: $border-radius  !important;
  transition: border-color 0.15s ease-in-out, box-shadow 0.15s ease-in-out;
}

.select-search__input::-webkit-search-decoration,
.select-search__input::-webkit-search-cancel-button,
.select-search__input::-webkit-search-results-button,
.select-search__input::-webkit-search-results-decoration {
  -webkit-appearance: none;
}

.select-search__input:not([readonly]):focus {
  cursor: initial;
}

/**
 * Options wrapper
 */
.select-search__select {
  background: #ffffff;
  box-shadow: 0 0.0625rem 0.125rem rgba(0, 0, 0, 0.15);
}

/**
 * Options
 */
.select-search__options {
  list-style: none;
}

/**
 * Option row
 */
.select-search__row:not(:first-child) {
  border-top: 1px solid #eee;
}

/**
 * Option
 */
.select-search__option,
.select-search__not-found {
  display: block;
  height: 36px;
  width: 100%;
  padding: 0 16px;
  background: var(--base);
  border: none;
  outline: none;
  font-family: "Roboto", sans-serif;
  font-size: 14px;
  text-align: left;
  cursor: pointer;
}

.select-search--multiple .select-search__option {
  height: 48px;
}

.select-search__option.is-highlighted,
.select-search__option:not(.is-selected):hover {
  background: rgba(47, 204, 139, 0.1);
}

.select-search__option.is-highlighted.is-selected,
.select-search__option.is-selected:hover {
  background: #2eb378;
  color: #ffffff;
}

.audit-log {
  .select-search__option.is-selected {
    background: $primary;
    color: $white;
  }
 
  .page-body {
    margin-bottom: 0px;
  }

}

/**
 * Group
 */
.select-search__group-header {
  font-size: 10px;
  text-transform: uppercase;
  background: #eee;
  padding: 8px 16px;
}

/**
 * States
 */
.select-search.is-disabled {
  opacity: 0.5;
}

.select-search.is-loading .select-search__value::after {
  background-image: url("data:image/svg+xml,%3Csvg xmlns='http://www.w3.org/2000/svg' width='50' height='50' viewBox='0 0 50 50'%3E%3Cpath fill='%232F2D37' d='M25,5A20.14,20.14,0,0,1,45,22.88a2.51,2.51,0,0,0,2.49,2.26h0A2.52,2.52,0,0,0,50,22.33a25.14,25.14,0,0,0-50,0,2.52,2.52,0,0,0,2.5,2.81h0A2.51,2.51,0,0,0,5,22.88,20.14,20.14,0,0,1,25,5Z'%3E%3CanimateTransform attributeName='transform' type='rotate' from='0 25 25' to='360 25 25' dur='0.6s' repeatCount='indefinite'/%3E%3C/path%3E%3C/svg%3E");
  background-size: 8px;
  width: 8px;
  height: 8px;
}

.select-search:not(.is-disabled) .select-search__input {
  cursor: pointer;
}

/**
 * Modifiers
 */
.select-search--multiple {
  border-radius: 3px;
  overflow: hidden;
}

.select-search:not(.is-loading):not(.select-search--multiple) .select-search__value::after {
  transform: rotate(45deg);
  border-right: 1px solid #000;
  border-bottom: 1px solid #000;
  pointer-events: none;
}

.select-search--multiple .select-search__input {
  cursor: initial;
}

.select-search--multiple .select-search__input {
  border-radius: 3px 3px 0 0;
}

.select-search--multiple:not(.select-search--search) .select-search__input {
  cursor: default;
}

.select-search:not(.select-search--multiple) .select-search__input:hover {
  border-color: #2fcc8b;
}

.select-search:not(.select-search--multiple) .select-search__select {
  position: absolute;
  z-index: 2;
  right: 0;
  left: 0;
  border-radius: 3px;
  overflow: auto;
  max-height: 360px;
}

.select-search--multiple .select-search__select {
  position: relative;
  overflow: auto;
  max-height: 260px;
  border-top: 1px solid #eee;
  border-radius: 0 0 3px 3px;
}

.select-search__not-found {
  height: auto;
  padding: 16px;
  text-align: center;
  color: #888;
}

/**
* Select Search Dark Mode
*/
.select-search-dark {
  width: 100%;
  position: relative;
  box-sizing: border-box;
}

.select-search-dark *,
.select-search-dark *::after,
.select-search-dark *::before {
  box-sizing: inherit;
}

/**
 * Value wrapper
 */
.select-search-dark__value {
  position: relative;
}

.select-search-dark__value::after {
  content: "";
  display: inline-block;
  position: absolute;
  top: calc(50% - 4px);
  right: 13px;
  width: 6px;
  height: 6px;
  filter: brightness(0) invert(1);
}

/**
 * Input
 */
.select-search-dark__input {
  display: block;
  width: 100%;
  font-size: 0.875rem;
  font-weight: 400;
  line-height: 1.4285714;
  color: #ffffff;
  background-color: #2b3547;
  background-clip: padding-box;
  border: 1px solid #232e3c;
  -webkit-appearance: none;
  -moz-appearance: none;
  appearance: none;
  border-radius: 0;
  transition: border-color 0.15s ease-in-out, box-shadow 0.15s ease-in-out;
}

.select-search-dark__input::-webkit-search-decoration,
.select-search-dark__input::-webkit-search-cancel-button,
.select-search-dark__input::-webkit-search-results-button,
.select-search-dark__input::-webkit-search-results-decoration {
  -webkit-appearance: none;
}

.select-search-dark__input:not([readonly]):focus {
  cursor: initial;
}

/**
 * Options
 */
.select-search-dark__options {
  list-style: none;
  padding: 0;
}

/**
 * Option row
 */
.select-search-dark__row:not(:first-child) {
  border-top: none;
}

/**
 * Option
 */
.select-search-dark__option,
.select-search-dark__not-found {
  display: block;
  height: 36px;
  width: 100%;
  padding: 0 16px;
  background-color: var(--base) !important;
  color: #ffffff !important;
  outline: none;
  font-family: "Roboto", sans-serif;
  font-size: 14px;
  text-align: left;
  cursor: pointer;
  border-radius: 0;

  &:hover {
    background-color: #2b3546 !important;
  }
}

.select-search-dark--multiple .select-search-dark__option {
  height: 48px;
}

/**
 * Group
 */
.select-search-dark__group-header {
  font-size: 10px;
  text-transform: uppercase;
  background: #eee;
  padding: 8px 16px;
}

/**
 * States
 */
.select-search-dark.is-disabled {
  opacity: 0.5;
}

.select-search-dark.is-loading .select-search-dark__value::after {
  background-image: url("data:image/svg+xml,%3Csvg xmlns='http://www.w3.org/2000/svg' width='50' height='50' viewBox='0 0 50 50'%3E%3Cpath fill='%232F2D37' d='M25,5A20.14,20.14,0,0,1,45,22.88a2.51,2.51,0,0,0,2.49,2.26h0A2.52,2.52,0,0,0,50,22.33a25.14,25.14,0,0,0-50,0,2.52,2.52,0,0,0,2.5,2.81h0A2.51,2.51,0,0,0,5,22.88,20.14,20.14,0,0,1,25,5Z'%3E%3CanimateTransform attributeName='transform' type='rotate' from='0 25 25' to='360 25 25' dur='0.6s' repeatCount='indefinite'/%3E%3C/path%3E%3C/svg%3E");
  background-size: 11px;
}

.select-search-dark:not(.is-disabled) .select-search-dark__input {
  cursor: pointer;
}

/**
 * Modifiers
 */
.select-search-dark--multiple {
  border-radius: 3px;
  overflow: hidden;
}

.select-search-dark:not(.is-loading):not(.select-search-dark--multiple) .select-search-dark__value::after {
  transform: rotate(45deg);
  border-right: 1px solid #000;
  border-bottom: 1px solid #000;
  pointer-events: none;
}

.select-search-dark--multiple .select-search-dark__input {
  cursor: initial;
}

.select-search-dark--multiple .select-search-dark__input {
  border-radius: 3px 3px 0 0;
}

.select-search-dark--multiple:not(.select-search-dark--search) .select-search-dark__input {
  cursor: default;
}

.select-search-dark:not(.select-search-dark--multiple) .select-search-dark__input:hover {
  border-color: #ffffff;
}

.select-search-dark:not(.select-search-dark--multiple) .select-search-dark__select {
  position: absolute;
  z-index: 2;
  right: 0;
  left: 0;
  border-radius: 3px;
  overflow: auto;
  max-height: 360px;
}

.select-search-dark--multiple .select-search-dark__select {
  position: relative;
  overflow: auto;
  max-height: 260px;
  border-top: 1px solid #eee;
  border-radius: 0 0 3px 3px;
}

.select-search-dark__not-found {
  height: auto;
  padding: 16px;
  text-align: center;
  color: #888;
}
// jet-table-footer is common class used in other components other than table
.jet-table-footer {
  .table-footer {
    width: 100%;
  }
}

.btn-primary {
  --tblr-btn-color: #{$primary-rgb};
  --tblr-btn-color-darker: #{$primary-rgb-darker};
  border-color: none;
}

.form-check-input:checked {
  background-color: var(--indigo9);
  border-color: rgba(101, 109, 119, 0.24);
}

.btn:focus,
.btn:active,
.form-check-input:focus,
.form-check-input:active,
.form-control:focus,
th:focus,
tr:focus {
  outline: none !important;
  box-shadow: none;
}

.show-password-field {
  width: fit-content;

  .form-check-input {
    cursor: pointer;
  }

  .show-password-label {
    cursor: pointer;
  }
}

.select-search__option {
  color: rgb(90, 89, 89);
}

.select-search__option.is-selected {
  background: rgba(176, 176, 176, 0.07);
  color: #4d4d4d;
}

.select-search__option.is-highlighted.is-selected,
.select-search__option.is-selected:hover {
  background: rgba(66, 153, 225, 0.1);
  color: rgb(44, 43, 43);
}

.select-search__option.is-highlighted,
.select-search__option:hover {
  background: rgba(66, 153, 225, 0.1);
}

.select-search__options {
  margin-left: -33px;
}

.select-search__option.is-highlighted,
.select-search__option:not(.is-selected):hover {
  background: rgba(66, 153, 225, 0.1);
}

.select-search:not(.select-search--multiple) .select-search__input:hover {
  border-color: rgba(66, 153, 225, 0.1);
}

.DateInput_input {
  font-weight: 300;
  font-size: 14px;
  padding: 4px 7px 2px;
  padding: 4px 7px 2px;
  width: 100px !important;
  margin-left: 10px;
}

.no-components-box {
  border: 1px dashed #3e525b;
}

.form-control-plaintext:focus-visible {
  outline: none;
  outline-width: thin;
  outline-style: solid;
  outline-color: $primary;
}

.form-control-plaintext:hover {
  outline: none;
  outline-width: thin;
  outline-style: solid;
  outline-color: rgba(66, 153, 225, 0.8);
}

.select-search__input:focus-visible {
  outline: none;
  outline-color: #4ac4d6;
}

.form-control-plaintext {
  padding: 5px;
}

.code-builder {
  border: solid 1px #dadcde;
  border-radius: 2px;
  padding-top: 4px;

  .variables-dropdown {
    position: fixed;
    right: 0;
    width: 400px;
    z-index: 200;
    border: solid 1px #dadcde;

    .group-header {
      background: #f4f6fa;
    }
  }
}

.__react_component_tooltip {
  z-index: 10000;
}

.select-search__value::after {
  top: calc(50% - 2px);
  right: 15px;
  width: 5px;
  height: 5px;
}

.progress-bar {
  background-color: rgba(66, 153, 225, 0.7);
}

.popover-header {
  background-color: #f4f6fa;
  border-bottom: 0;
}

.popover-body {
  background-color: var(--base);
  color: var(--slate12);
  border-radius: 6px;

  .form-label {
    font-size: 12px;
  }
}

/**
 * Home page app menu
 */
#popover-app-menu {
  border-radius: 4px;
  width: 150px;
  box-shadow: 0px 12px 16px -4px rgba(16, 24, 40, 0.08), 0px 4px 6px -2px rgba(16, 24, 40, 0.03);
  background: var(--base);
  color: var(--slate12);
  border: 1px solid var(--slate3);

  .popover-arrow {
    display: none;
  }

  .popover-body {
    padding: 16px 12px 0px 12px;
    color: var(--slate12);

    .field {
      font-weight: 500;
      font-size: 0.7rem;

      &__danger {
        color: var(--tomato9);
      }
    }
  }
}

.input-icon {
  .input-icon-addon {
    display: none;
  }
}

.input-icon:hover {
  .input-icon-addon {
    display: flex;
  }
}

.input-icon:focus {
  .input-icon-addon {
    display: flex;
  }
}

.sub-section {
  width: 100%;
  display: block;
}

.text-muted {
  color: #3e525b !important;
}

body {
  color: #3e525b;
}

.RichEditor-root {
  background: #ffffff;
  border: 1px solid #ddd;
  font-family: "Georgia", serif;
  font-size: 14px;
  padding: 15px;
  height: 100%;
}

.RichEditor-editor {
  border-top: 1px solid #ddd;
  cursor: text;
  font-size: 16px;
  margin-top: 10px;
}

.RichEditor-editor .public-DraftEditorPlaceholder-root,
.RichEditor-editor .public-DraftEditor-content {
  margin: 0 -15px -15px;
  padding: 15px;
}

.RichEditor-editor .public-DraftEditor-content {
  min-height: 100px;
  overflow-y: scroll;
}

.RichEditor-hidePlaceholder .public-DraftEditorPlaceholder-root {
  display: none;
}

.RichEditor-editor .RichEditor-blockquote {
  border-left: 5px solid #eee;
  color: #666;
  font-family: "Hoefler Text", "Georgia", serif;
  font-style: italic;
  margin: 16px 0;
  padding: 10px 20px;
}

.RichEditor-editor .public-DraftStyleDefault-pre {
  background-color: rgba(0, 0, 0, 0.05);
  font-family: "Inconsolata", "Menlo", "Consolas", monospace;
  font-size: 16px;
  padding: 20px;
}

.RichEditor-controls {
  font-family: "Helvetica", sans-serif;
  font-size: 14px;
  margin-bottom: 5px;
  user-select: none;
}

.dropmenu {
  position: relative;
  display: inline-block;
  margin-right: 16px;

  .dropdownbtn {
    color: #999;
    background: none;
    cursor: pointer;
    outline: none;
    border: none;
  }

  .dropdown-content {
    display: none;
    position: absolute;
    z-index: 2;
    width: 100%;
    align-items: center;
    border: 1px solid transparent;
    border-radius: 4px;
    box-shadow: 0 2px 6px 2px rgba(47, 54, 59, 0.15);

    a {
      text-decoration: none;
      width: 100%;
      position: relative;
      display: block;

      span {
        text-align: center;
        width: 100%;
        text-align: center;
        padding: 3px 0px;
      }
    }
  }
}

.dropmenu .dropdown-content a:hover {
  background-color: rgba(0, 0, 0, 0.05);
}

.dropmenu:hover {
  .dropdownbtn {
    color: #5890ff;
    background-color: rgba(0, 0, 0, 0.05);
    border-radius: 4px;
  }

  .dropdown-content {
    display: block;
  }
}

.RichEditor-styleButton {
  color: #999;
  cursor: pointer;
  margin-right: 16px;
  padding: 2px 0;
  display: inline-block;
}

.RichEditor-activeButton {
  color: #5890ff;
}

.transformation-editor {
  .CodeMirror {
    min-height: 70px;
  }
}

.chart-data-input {
  .CodeMirror {
    min-height: 370px;
    font-size: 0.8rem;
  }

  .code-hinter {
    min-height: 370px;
  }
}

.map-location-input {
  .CodeMirror {
    min-height: 120px;
    font-size: 0.8rem;
  }

  .code-hinter {
    min-height: 120px;
  }
}

.rdt {
  .form-control {
    height: 100%;
  }
}

.DateInput_input__focused {
  border-bottom: 2px solid $primary;
}

.CalendarDay__selected,
.CalendarDay__selected:active,
.CalendarDay__selected:hover {
  background: $primary;
  border: 1px double $primary;
}

.CalendarDay__selected_span {
  background: $primary;
  border: $primary;
}

.CalendarDay__selected_span:active,
.CalendarDay__selected_span:hover {
  background: $primary;
  border: 1px double $primary;
  color: #ffffff;
}

.CalendarDay__hovered_span:active,
.CalendarDay__hovered_span:hover {
  background: $primary;
  border: 1px double $primary;
  color: #ffffff;
}

.CalendarDay__hovered_span {
  background: #83b8e7;
  border: 1px double #83b8e7;
  color: #ffffff;
}

.table-responsive {
  margin-bottom: 0rem;
}

.code-hinter::-webkit-scrollbar {
  width: 0;
  height: 0;
  background: transparent;
}

.codehinter-query-editor-input {
  .CodeMirror {
    font-family: "Roboto", sans-serif;
    color: #263136;
    overflow: hidden;
    height: 50px !important;
  }

  .CodeMirror-vscrollbar {
    overflow: hidden;
  }

  .CodeMirror-focused {
    padding-top: 0;
    height: 50px;
  }

  .CodeMirror-scroll {
    position: absolute;
    top: 0;
    width: 100%;
  }
}

.field {
  .CodeMirror-scroll {
    position: static;
    top: 0;
  }

  .form-check {
    display: inline-block;
  }
}

.code-hinter {
  height: 36px;

  .form-control {
    .CodeMirror {
      font-family: "Roboto", sans-serif;
      height: 50px !important;
      max-height: 300px;
    }
  }

  .CodeMirror-vscrollbar,
  .CodeMirror-hscrollbar {
    background: transparent;
    height: 0;
    width: 0;
  }

  .CodeMirror-scroll {
    overflow: hidden !important;
    position: static;
    width: 100%;
  }
}

.CodeMirror-hints {
  font-family: "Roboto", sans-serif;
  font-size: 0.9rem;
  padding: 0px;
  z-index: $hints-z-index;

  li.CodeMirror-hint-active {
    background: $primary;
  }

  .CodeMirror-hint {
    padding: 4px;
    padding-left: 10px;
    padding-right: 10px;
  }
}

.cm-matchhighlight {
  color: #4299e1 !important;
  background: rgba(66, 153, 225, 0.1) !important;
}

.nav-tabs .nav-link {
  color: #3e525b;
  border-top-left-radius: 0px;
  border-top-right-radius: 0px;
}

.transformation-popover {
  padding: 14px;
  font-weight: 500;
  margin-bottom: 0px;
}

.transformation-editor {
  .CodeMirror {
    min-height: 220px;
  }
}

hr {
  margin: 1rem 0;
}

.query-hinter {
  min-height: 150px;
}

.codehinter-default-input {
  font-family: "Roboto", sans-serif;
  padding: 0.0475rem 0rem !important;
  display: block;
  width: 100%;
  font-size: 0.875rem;
  font-weight: 400;
  color: var(--slate9);
  background-color: var(--base) !important;
  background-clip: padding-box;
  border: 1px solid var(--slate7);
  -webkit-appearance: none;
  -moz-appearance: none;
  appearance: none;
  border-radius: 4px;
  transition: border-color 0.15s ease-in-out, box-shadow 0.15s ease-in-out;
  height: 30px;

  .CodeMirror {
    font-family: "Roboto", sans-serif;
  }

  .CodeMirror-placeholder {
    height: inherit !important;
    position: absolute !important;
    margin-top: 3px;
  }
}

.codehinter-query-editor-input {
  font-family: "Roboto", sans-serif;
  padding: 0.1775rem 0rem;
  display: block;
  width: 100%;
  font-size: 0.875rem;
  font-weight: 400;
  color: #232e3c;
  background-color: #ffffff;
  background-clip: padding-box;
  border: 1px solid #dadcde;
  border-radius: $border-radius;
  appearance: none;
  transition: border-color 0.15s ease-in-out, box-shadow 0.15s ease-in-out;
  height: 28px !important;
}

.editor {
  .modal-dialog {
    overflow-y: initial !important
  }

  .modal-dialog-scrollable .modal-content {
    max-height: 88% !important;
  }

}


.modal-component {


  .modal-body {
    padding: 0;
  }

  .modalWidget-config-handle {
    position: relative !important;
  }
}

.draggable-box {
  .config-handle {
    top: -20px;
    position: fixed;
    max-height: 10px;
    z-index: 100;
    min-width: 108px;

    .handle-content {
      cursor: move;
      color: #ffffff;
      background: $primary;
    }

    .badge {
      font-size: 9px;
      border-bottom-left-radius: 0;
      border-bottom-right-radius: 0;

      .delete-part {
        margin-left: 10px;
        float: right;
      }

      .delete-part::before {
        height: 12px;
        display: inline-block;
        width: 2px;
        background-color: rgba(255, 255, 255, 0.8);
        opacity: 0.5;
        content: "";
        vertical-align: middle;
      }
    }
  }
}

.draggable-box-in-editor:hover {
  z-index: 3 !important;
}

.modal-content {
  .config-handle {
    position: absolute;

    .badge {
      font-size: 9px;
    }
  }
}

.config-handle {
  display: block;
}

.apps-table {
  .app-title {
    font-size: 1rem;
  }

  .row {
    --tblr-gutter-x: 0rem;
  }
}


.theme-dark .wrapper {

  .navbar .navbar-nav .active>.nav-link,
  .navbar .navbar-nav .nav-link.active,
  .navbar .navbar-nav .nav-link.show,
  .navbar .navbar-nav .show>.nav-link {
    color: rgba(255, 255, 255, 0.7);
  }
}

.home-page,
.org-users-page {

  .navbar .navbar-nav .active>.nav-link,
  .navbar .navbar-nav .nav-link.active,
  .navbar .navbar-nav .nav-link.show,
  .navbar .navbar-nav .show>.nav-link {
    color: rgba(35, 46, 60, 0.7);
  }

  .nav-item {
    font-size: 0.9rem;
  }

  img.svg-icon {
    cursor: pointer;
    padding-left: 2px;
    border-radius: 10px;
  }

  img.svg-icon:hover {
    background-color: rgba(224, 214, 214, 0.507);
  }
}

.CodeMirror-placeholder {
  color: #9e9e9e !important;
  font-size: 0.7rem !important;
  margin-top: 2px !important;
  font-size: 12px !important;
}

.CodeMirror-code {
  font-weight: 300;
}

.btn-primary {
  border-color: transparent;
}

.text-widget {
  overflow: auto;
}

.text-widget::-webkit-scrollbar {
  width: 0;
  height: 0;
  background: transparent;
}

.input-group-flat:focus-within {
  box-shadow: none;
}

.map-widget {
  .place-search-input {
    box-sizing: border-box;
    border: 1px solid transparent;
    width: 240px;
    height: 32px;
    padding: 0 12px;
    border-radius: 3px;
    box-shadow: 0 2px 6px rgba(0, 0, 0, 0.3);
    font-size: 14px;
    outline: none;
    text-overflow: ellipses;
    position: absolute;
    left: 50%;
    margin-left: -120px;
  }

  .map-center {
    position: fixed;
    z-index: 1000;
  }
}

.events-toggle-active {
  .toggle-icon {
    transform: rotate(180deg);
  }
}

.events-toggle {
  .toggle-icon {
    display: inline-block;
    margin-left: auto;
    transition: 0.3s transform;
  }

  .toggle-icon:after {
    content: "";
    display: inline-block;
    vertical-align: 0.306em;
    width: 0.46em;
    height: 0.46em;
    border-bottom: 1px solid;
    border-left: 1px solid;
    margin-right: 0.1em;
    margin-left: 0.4em;
    transform: rotate(-45deg);
  }
}

.nav-link-title {
  font-weight: 500;
  font-size: 0.9rem;
}

.navbar-nav {
  .dropdown:hover {
    .dropdown-menu {
      display: block;
    }
  }
}

.app-version-container {
  min-height: 200px;
  height: 100%;
  display: flex !important;
  flex-direction: column;
}

.app-version-content {
  flex: 1;
  overflow: auto;
}

.query-manager-header {
  .nav-item {
    border-right: solid 1px #dadcde;
    background: 0 0;
  }

  .nav-link {
    height: 39px;
  }
}

input:focus-visible {
  outline: none;
}

.navbar-expand-md.navbar-light .nav-item.active:after {
  border: 1px solid $primary;
}

.org-users-page {
  .select-search__input {
    color: #617179;
  }

  .select-search-role {
    position: absolute;
    margin-top: -1rem;
  }

  .has-focus>.select-search__select>ul {
    margin-bottom: 0;
  }

  .select-search__option.is-selected {
    background: $primary;
    color: #ffffff;
  }
}

.encrypted-icon {
  margin-bottom: 0.25rem;
}

.widget-documentation-link {
  position: fixed;
  bottom: 0;
  background: var(--indigo3);
  width: 18.75rem; // 300px
  z-index: 1;
  padding: 12px 18px;
  display: flex;
  justify-content: space-between;
  cursor: pointer;

  .widget-documentation-link-text {
    margin-left: 13px;
    font-weight: 500;
    color: var(--slate12);
  }

  &:hover {
    background: var(--indigo4);
  }

  a {
    &:hover {
      text-decoration: none;
    }
  }
}

.components-container {
  .draggable-box {
    cursor: move;
  }
}

.column-sort-row {
  border-radius: 6px;
  background-color: var(--slate3);

  .event-handler-text {
    font-size: 12px;
    line-height: 20px;
    color: var(--slate12);
    font-weight: 500;
  }

  .event-name-text {
    font-size: 12px;
    line-height: 20px;
    color: var(--slate11);
    font-weight: 400;
    border-radius: 4px;
  }

  .card-body {
    color: var(--slate12);
  }
}

.jet-button {
  &.btn-custom:hover {
    background: var(--tblr-btn-color-darker) !important;
  }
}

.editor-sidebar::-webkit-scrollbar {
  width: 0;
  height: 0;
  background: transparent;
  -ms-overflow-style: none;
}

.editor-sidebar {
  max-width: 300px;
  scrollbar-width: none;
  -ms-overflow-style: none;
}

.sketch-picker {
  position: absolute;
  left: -192px;
  top: 0px;
  border-radius: 6px !important;
  border: 1px solid var(--slate5, #E6E8EB) !important;
  background: var(--slate1, #FBFCFD) !important;
  width: 210px !important; //adjusted with padding
  box-shadow: 0px 4px 6px -2px rgba(16, 24, 40, 0.03), 0px 12px 16px -4px rgba(16, 24, 40, 0.08) !important;
  color: var(--slate12);
  .flexbox-fix:nth-child(3) {
    div:nth-child(1) {
      input{
        width: 100% !important;
      }
      label{
        color: var(--slate12) !important;
      }
    }
  }
}

.boxshadow-picker {
  .sketch-picker {
    left: -209px !important;
  }
}


.color-picker-input {
  border: solid 1px rgb(223, 223, 223);
  cursor: pointer;
}

.app-sharing-modal {

  .form-control.is-invalid,
  .was-validated .form-control:invalid {
    border-color: #ffb0b0;
  }

  .form-check-input {
    cursor: pointer;
  }
}

.widgets-list {
  --tblr-gutter-x: 0px !important;
  padding-right: 4px;
  padding-left: 3px;
}

.global-settings-width-input-container {
  position: relative;
  display: flex;
  flex: 1;

  input,
  .dropdown-max-canvas-width-type {
    border: 1px solid var(--slate7, #3A3F42);
    background: var(--slate1, #151718);
    color: var(--slate12);
    padding: 6px 10px;
  }

  input {
    border-radius: 6px 0px 0px 6px;

    &:focus {
      background-color: var(--base);
    }
  }

  .dropdown-max-canvas-width-type {
    border-radius: 0px 6px 6px 0px;
    gap: 17px;


    &:focus-visible {
      outline: none;
    }

  }
}

.input-with-icon {
  position: relative;
  display: flex;
  flex: 1;
  margin-right: 10px;

  input {
    border-radius: 0px 6px 6px 0px !important;
    color: var(--slate12);
    background-color: var(--base);

    &:focus-visible {
      background-color: var(--base);

    }

  }

  .icon-container {
    position: absolute;
    right: 10px;
    top: calc(50% - 10px);
    z-index: 3;
  }
}

.dynamic-variable-preview {
  min-height: 20px;
  max-height: 500px;
  overflow: auto;
  line-height: 20px;
  font-size: 12px;
  margin-top: -2px;
  word-wrap: break-word;
  border-bottom-left-radius: 3px;
  border-bottom-right-radius: 3px;
  box-sizing: border-box;
  font-family: "Source Code Pro", monospace;
  word-break: break-all;

  .heading {
    font-weight: 700;
    white-space: pre;
    text-transform: capitalize;
  }
}

.user-email:hover {
  text-decoration: none;
  cursor: text;
}

.theme-dark {
  .nav-item {
    background: 0 0;
  }

  .audit-log {

    .card-footer {
      background: var(--base);
      color: var(--slate12);
    }

    .select-search__option:not(.is-selected),
    .select-search__select {
      background: #2c3547;
      color: $white;
    }

    .select-search__option.is-selected:hover,
    .select-search__option:not(.is-selected):hover,
    .select-search__option.is-selected {
      background: #1F2936;
      color: $white;
      border-radius: 0px;
    }
  }

  .navbar .navbar-nav .active>.nav-link,
  .theme-dark .navbar .navbar-nav .nav-link.active,
  .theme-dark .navbar .navbar-nav .nav-link.show,
  .theme-dark .navbar .navbar-nav .show>.nav-link {
    color: #ffffff;
  }


  .form-check-label {
    color: white;
  }

  .nav-tabs .nav-link {
    color: #c3c3c3 !important;
  }

  .card-body> :last-child {
    color: #ffffff !important;
  }

  .card .table tbody td a {
    color: inherit;
  }

  .DateInput {
    background: #1f2936;
  }

  .DateInput_input {
    background-color: #1f2936;
    color: #ffffff;
  }

  &.daterange-picker-widget {
    .DateRangePickerInput_arrow_svg {
      fill: #ffffff;
    }
  }

  .DateRangePickerInput {
    background-color: #1f2936;
  }

  .DateInput_input__focused {
    background: #1f2936;
  }

  .DateRangePickerInput__withBorder {
    border: 1px solid #1f2936;
  }
  .main .canvas-container .canvas-area {
    background: #2f3c4c;
  }


  .main .navigation-area {

    a.page-link {
      border-radius: 0;
      border: 0;
      color: white;
    }

    a.page-link:hover {
      color: white;
      background-color: #4D72FA;
    }

    a.page-link.active {
      color: white;
      background-color: #4D72FA;
    }
  }

  .rdtOpen .rdtPicker {
    color: black;
  }

  .editor .editor-sidebar .components-container .component-image-holder {
    background: hsl(200, 7.0%, 8.8%); //slate1
    border-radius: 6px;
    margin-bottom: 4px;
  }

  .nav-tabs .nav-link:hover {
    border-left-color: transparent !important;
    border-top-color: transparent !important;
    border-right-color: transparent !important;

  }

  .modal-content,
  .modal-header {
    background-color: #1f2936;

    .text-muted {
      color: var(--slate9) !important;
    }
  }

  .modal-header {
    border-bottom: 1px solid rgba(255, 255, 255, 0.09) !important;
  }

  .no-components-box {
    background-color: var(--slate4) !important;

    center {
      color: white !important;
    }
  }

  .query-list {
    .text-muted {
      color: #ffffff !important;
    }

    .mute-text {
      color: #8092AB;
    }
  }

  .editor .editor-sidebar .nav-tabs .nav-link {
    color: #ffffff;

    img {
      filter: brightness(0) invert(1);
    }
  }

  .jet-container {
    background-color: #1f2936;
  }

  .nav-tabs .nav-item.show .nav-link,
  .nav-tabs .nav-link.active {
    background-color: #2f3c4c;
  }


  .left-sidebar {
    .text-muted {
      color: #ffffff !important;
    }

    .left-sidebar-page-selector {
      .list-group {
        .list-group-item {
          border: solid #1d2a39 1px;
          color: white;
        }

        .list-group-item:hover {
          background-color: #1F2936;
        }

        .list-group-item.active {
          background-color: #1F2936;
        }
      }
    }
  }

  .app-title {
    color: var(--slate12) !important;
  }

  .RichEditor-root {
    background: #1f2936;
    border: 1px solid #2f3c4c;
  }

  .app-description {
    color: #ffffff !important;
  }

  .btn-light,
  .btn-outline-light {
    background-color: #42546a;
    --tblr-btn-color-text: #ffffff;

    img {
      filter: brightness(0) invert(1);
    }
  }

  .editor .left-sidebar .datasources-container tr {
    border-bottom: solid 1px rgba(255, 255, 255, 0.09);
  }

  .editor .left-sidebar .datasources-container .datasources-header {
    border: solid rgba(255, 255, 255, 0.09) !important;
    border-width: 0px 0px 1px 0px !important;
  }

  .query-manager-header .nav-item {
    border-right: solid 1px rgba(255, 255, 255, 0.09);

    .nav-link {
      color: #c3c3c3;
    }
  }

  .input-group-text {
    border: solid 1px rgba(255, 255, 255, 0.09) !important;
  }

  .app-users-list {
    .text-muted {
      color: #ffffff !important;
    }
  }

  .main .query-pane .data-pane .queries-container .queries-header {
    border-width: 0px 0px 1px 0px !important;

    .text-muted {
      color: #ffffff !important;
    }
  }

  .query-pane {
    border-top: 1px solid var(--slate5) !important;
  }

  .input-icon .input-icon-addon img {
    filter: invert(1);
  }

  .svg-icon {
    filter: brightness(0) invert(1);
  }

  .badge {
    .svg-icon {
      filter: brightness(1) invert(0);
    }
  }

  .alert {
    background: transparent;

    .text-muted {
      color: #ffffff !important;
    }
  }

  .home-page-content {
    .hr-text {
      color: var(--slate11) !important;
      text-transform: lowercase !important;
      font-weight: 400;
      font-size: 12px;
      line-height: 20px;
    }
  }

  .hr-text {
    color: #ffffff !important;
  }

  .skeleton-line::after {
    background-image: linear-gradient(to right,
        #121212 0,
        #121212 40%,
        #121212 80%);
  }

  .app-icon-skeleton::after {
    background-image: linear-gradient(to right,
        #566177 0,
        #5a6170 40%,
        #4c5b79 80%);
  }

  .folder-icon-skeleton::after {
    background-image: linear-gradient(to right,
        #566177 0,
        #5a6170 40%,
        #4c5b79 80%);
  }

  .select-search__input {
    color: rgb(224, 224, 224);
    background-color: #2b3547;
    border: 1px solid #2b3547;
  }

  .select-search__select {
    background: #ffffff;
    box-shadow: 0 0.0625rem 0.125rem rgba(0, 0, 0, 0.15);
  }

  .select-search__row:not(:first-child) {
    border-top: 1px solid #eee;
  }

  .select-search__option,
  .select-search__not-found {
    background: #ffffff;
  }

  .select-search__option.is-highlighted,
  .select-search__option:not(.is-selected):hover {
    background: rgba(47, 204, 139, 0.1);
  }

  .select-search__option.is-highlighted.is-selected,
  .select-search__option.is-selected:hover {
    background: #2eb378;
    color: #ffffff;
  }

  .org-users-page {

    .user-email,
    .user-type,
    .workspaces,
    .user-status {
      color: var(--slate12) !important;
    }
  }

  .org-users-page {
    .select-search__option.is-selected {
      background: $primary;
      color: #ffffff;
    }

    .select-search__option:not(.is-selected):hover {
      background: rgba(66, 153, 225, 0.1);
    }
  }

  .org-variables-page {

    .user-email,
    .user-status {
      filter: brightness(0) invert(1);
    }

    .btn-org-env {
      background: transparent;
    }
  }

  .org-variables-page {
    .select-search__option.is-selected {
      background: $primary;
      color: #ffffff;
    }

    .select-search__option:not(.is-selected):hover {
      background: rgba(66, 153, 225, 0.1);
    }
  }

  .react-json-view {
    background-color: transparent !important;
  }

  .codehinter-query-editor-input .CodeMirror {
    height: 31px !important;
  }

  .select-search:not(.is-loading):not(.select-search--multiple) .select-search__value::after {
    transform: rotate(45deg);
    border-right: 1px solid #ffffff;
    border-bottom: 1px solid #ffffff;
  }

  .app-version-name.form-select {
    border-color: $border-grey-dark;
  }

  .organization-list {
    .btn {
      background-color: #273342;
      color: #656d77;
    }
  }

  .oidc-button {
    .btn-loading:after {
      color: $white;
    }
  }

  .page-item {
    a.page-link {
      color: white;
    }
  }

  .tj-ms-count {
    background-color: #273342;
    color: $white;
  }

  .tj-ms-preview {
    color: #273342;
  }

  .tj-dashed-tooltip {
    border-color: $white;
  }
}

.main-wrapper {
  position: relative;
  min-height: 100%;
  min-width: 100%;
  background-color: white;
}

.main-wrapper.theme-dark {
  background-color: #2b394b;
}

.jet-table {
  .global-search-field {
    background: transparent;
  }
}

.jet-table-image-column {
  width: 100%;
}

.modal-backdrop.show {
  opacity: 0.74;
}

.gui-select-wrappper .select-search__input {
  height: 30px;
}

.theme-dark .input-group-text,
.theme-dark .markdown>table thead th,
.theme-dark .table thead th {
  background: #1c252f;
  color: #ffffff;
}

.sketch-picker {
  z-index: 1000;
}

.no-padding {
  padding: 0;
}

.nav-tabs {
  font-weight: 300;
}

.nav-tabs .nav-link.active {
  border: 0;
  border-bottom: 1px solid $primary;
  font-weight: 400;
}

.table-no-divider {
  td {
    border-bottom-width: 0px;
    padding-left: 0;
  }
}

.no-border {
  border: 0 !important;
}

input[type="text"] {
  outline-color: #dadcde !important;
}

.widget-header {
  text-transform: capitalize;
  color: var(--slate11, #687076);
  font-size: 12px;
  font-style: normal;
  font-weight: 500;
  line-height: 20px;
  color: var(--slate11);
}

.query-manager-events {
  max-width: 400px;
}

.validation-without-icon {
  background-image: none !important;
}

.multiselect-widget {
  label.select-item {
    width: max-content;
    min-width: 100%;

    div.item-renderer {
      align-items: center;
      line-height: 15px;

      input {
        height: 15px;
        width: 15px;
      }
    }
  }

  .rmsc .dropdown-container {
    height: 100%;
    display: flex;
    align-items: center;
    border-radius: inherit;
  }

  .rmsc {
    height: 100%;
    border-radius: inherit;
  }

  .rmsc.dark {
    --rmsc-main: $primary-light;
    --rmsc-hover: #283647;
    --rmsc-selected: #1f2936;
    --rmsc-border: #333333;
    --rmsc-gray: #555555;
    --rmsc-bg: #1f2936;
    color: #ffffff;
  }
}

/* Hide scrollbar for Chrome, Safari and Opera */
.invitation-page::-webkit-scrollbar {
  display: none;
}

/* Hide scrollbar for IE, Edge and Firefox */
.invitation-page {
  -ms-overflow-style: none;
  /* IE and Edge */
  scrollbar-width: none;
  /* Firefox */
}

.show {
  display: block;
}

.hide {
  display: none;
}

.draggable-box:focus-within {
  z-index: 2 !important;
}

.cursor-wait {
  cursor: wait;
}

.cursor-text {
  cursor: text;
}

.cursor-none {
  cursor: none;
}

.disabled {
  pointer-events: none;
  opacity: 0.4;
}

.DateRangePicker {
  padding: 1.25px 5px;
}

.datepicker-widget {
  .input-field {
    min-height: 26px;
    padding: 0;
    padding-left: 2px;
  }

  td.rdtActive,
  td.rdtActive:hover {
    background-color: $primary;
  }

  .react-datepicker__day--selected {
    background-color: $primary-light;
  }
}

.daterange-picker-widget {
  .DateInput_input {
    min-height: 24px;
    line-height: normal;
    border-bottom: 0px;
    font-size: 0.85rem;
  }

  .DateRangePicker {
    padding: 0;
  }

  .DateRangePickerInput_arrow_svg {
    height: 17px;
  }

  .DateRangePickerInput {
    overflow: hidden;
    display: flex;
    justify-content: space-around;
    align-items: center;
  }

  .DateInput_fang {
    position: fixed;
    top: 57px !important;
  }
}

.fw-400 {
  font-weight: 400;
}

.fw-500 {
  font-weight: 500;
}

.ligh-gray {
  color: #656d77;
}

.nav-item {
  background: #ffffff;
  font-size: 14px;
  font-style: normal;
  font-weight: 400;
  line-height: 22px;
  letter-spacing: -0.1px;
  text-align: left;
}

.w-min-100 {
  min-width: 100px;
}

.nav-link {
  min-width: 100px;
  justify-content: center;
}

.nav-tabs .nav-link.active {
  font-weight: 400 !important;
  color: $primary  !important;
}

.empty {
  padding-top: 1.5rem !important;
}

.empty-img {
  margin-bottom: 0 !important;

  img {
    height: 220px !important;
    width: 260.83px !important;
  }
}

.empty-action {
  margin-top: 0 !important;

  a+a.btn-loading::after {
    color: $primary;
  }
}

.empty-action a {
  height: 36px;
  border-radius: 4px;
  font-style: normal;
  font-weight: normal;
  font-size: 14px;
  line-height: 20px;
}

.empty-action a:first-child {
  margin-right: 24px;
}

.empty-action a:first-child:hover {
  color: #ffffff !important;
}

.empty-import-button {
  background: #ffffff !important;
  cursor: pointer;

  &:hover {
    border-color: rgba(101, 109, 119, 0.24) !important;
  }
}

.empty-welcome-header {
  font-style: normal;
  font-weight: 500;
  font-size: 32px;
  line-height: 40px;
  margin-bottom: 16px;
  margin-top: 40px;
  color: var(--slate12);
  font-family: Inter;
}

.homepage-empty-image {
  width: 100%;
}

.empty-title {
  font-style: normal;
  font-weight: 400;
  font-size: 14px;
  line-height: 20px;
  display: flex;
  align-items: center;
  color: var(--slate11) !important;
}

// template card styles
.template-card-wrapper {
  display: flex;
  flex-direction: row;
  background: #fffffc;
  border: 1px solid #d2ddec;
  box-sizing: border-box;
  border-radius: 8px;
  width: 299px;
  height: 100px;
}

.template-action-wrapper {
  display: flex;
  flex-direction: row !important;
  font-family: Inter;
  font-style: normal;
  font-weight: 500;
  font-size: 16px;
  line-height: 19px;
  color: $primary-light;

  p {
    margin-right: 16px;
  }
}

.template-card-title {
  font-family: Inter;
  font-style: normal;
  font-weight: 600;
  font-size: 18px;
  line-height: 22px;
  display: flex;
  align-items: center;
  color: #000000;
  margin-bottom: 3px !important;
  margin-top: 20px;
}

.template-card-details {
  align-items: center;
  display: flex;
  flex-direction: column;
  justify-content: center;
}

.template-icon-wrapper {
  width: 61.44px;
  height: 60px;
  top: 685px;
  background: #d2ddec;
  border-radius: 4px;
  margin: 20px 16.36px;
}

// template style end

.calendar-widget.compact {
  .rbc-time-view-resources .rbc-time-header-content {
    min-width: auto;
  }

  .rbc-time-view-resources .rbc-day-slot {
    min-width: 50px;
  }

  .rbc-time-view-resources .rbc-header,
  .rbc-time-view-resources .rbc-day-bg {
    width: 50px;
  }
}

.calendar-widget.dont-highlight-today {
  .rbc-today {
    background-color: inherit;
  }

  .rbc-current-time-indicator {
    display: none;
  }
}

.calendar-widget {
  padding: 10px;
  background-color: white;

  .rbc-day-slot .rbc-event,
  .rbc-day-slot .rbc-background-event {
    border-left: 3px solid #26598533;
  }

  .rbc-toolbar {
    font-size: 14px;
  }

  .rbc-event {
    .rbc-event-label {
      display: none;
    }
  }

  .rbc-off-range-bg {
    background-color: #f4f6fa;
  }

  .rbc-toolbar {
    .rbc-btn-group {
      button {
        box-shadow: none;
        border-radius: 0;
        border-width: 1px;
      }
    }
  }
}

//!for calendar widget week view with compact/spacious mode border fix
.resources-week-cls .rbc-time-column:nth-last-child(7n) {
  border-left: none !important;

  .rbc-timeslot-group {
    border-left: 2.5px solid #dadcde !important;
  }
}

.resources-week-cls .rbc-allday-cell {
  border: none !important;

  .rbc-row {
    border-left: 1.5px solid #dadcde;
    border-right: 1.5px solid #dadcde;
  }
}

.resources-week-cls .rbc-time-header-cell {
  border: none !important;
}

.resources-week-cls .rbc-time-view-resources .rbc-header {
  border-left: 1.5px solid #dadcde !important;
  border-right: 1.5px solid #dadcde !important;
}

.calendar-widget.hide-view-switcher {
  .rbc-toolbar {
    .rbc-btn-group:nth-of-type(3) {
      display: none;
    }
  }
}

.calendar-widget.dark-mode {
  background-color: #1d2a39;

  .rbc-toolbar {
    button {
      color: white;
    }

    button:hover,
    button.rbc-active {
      color: black;
    }
  }

  .rbc-off-range-bg {
    background-color: #2b394b;
  }

  .rbc-selected-cell {
    background-color: #22242d;
  }

  .rbc-today {
    background-color: #5a7ca8;
  }
}

.calendar-widget.dark-mode.dont-highlight-today {
  .rbc-today {
    background-color: inherit;
  }
}

.navbar-brand-image {
  height: 1.2rem;
}

.navbar .navbar-brand:hover,
.theme-dark .navbar .navbar-brand:hover {
  opacity: 1;
}

.nav-tabs .nav-link.active {
  font-weight: 400 !important;
  margin-bottom: -1px !important;
}

.nav-tabs .nav-link {
  font-weight: 400 !important;
  margin: 0 !important;
  height: 100%;
}

.code-editor-widget {
  border-radius: 0;

  .CodeMirror {
    border-radius: 0 !important;
    margin-top: -1px !important;
  }
}

.jet-listview {
  overflow-y: overlay;
  overflow-x: hidden;
}

.jet-listview::-webkit-scrollbar-track {
  background: transparent;

}

.jet-listview::-webkit-scrollbar-thumb {
  background: transparent;

}

.code-hinter-wrapper .popup-btn {
  position: absolute;
  display: none;
  cursor: pointer;
}

.code-hinter-wrapper:hover {
  .popup-btn {
    display: block !important;
    z-index: 1;
  }
}

.popup-btn {
  cursor: pointer !important;
  display: block;
}

.preview-icons {
  margin-top: -5px;
  width: 12px;
}

.resize-modal-portal {
  z-index: 3;

  .resize-modal {
    .modal-content {
      width: 100% !important;
      height: 100%;
      background-color: var(--slate3) !important;
      border: none !important;

      .modal-body {
        width: 100% !important;
        height: calc(100% - 44px) !important;
        border: none !important;

        .editor-container {
          height: 100%;

          .CodeMirror {
            height: 100% !important;
            border: 1px solid var(--slate5, #26292B);
            border-bottom-left-radius: 6px;
            border-bottom-right-radius: 6px;
          }

          .CodeMirror-scroll,
          .CodeMirror-gutters,
          .CodeMirror {
            background-color: var(--slate3) !important;
          }
        }
      }
    }

    .portal-header {
      width: 100% !important;
      border-bottom: 1px solid var(--slate5, #26292B);
      outline: 1px solid var(--slate5, #26292B);
      background-color: var(--slate1) !important;
    }

    .resize-handle {
      cursor: move;
    }
  }
}

.modal-portal-wrapper {
  justify-content: center;
  align-items: center;
  position: fixed;
  position: absolute;
  left: 50%;
  top: 5%;

  .modal-body {
    width: 500px !important;
    height: 300px !important;
    padding: 0px !important;
  }

  transform: translate(-60%, 0%);
  height: 350px;
  width: auto;
  max-height: 500px;
  padding: 0px;

  .modal-content {
    border-radius: 5px !important;
  }

  .modal-body {
    width: 500px !important;
    height: 302px !important;
    padding: 0px !important;
    margin: 0px !important;
    margin-left: -1px !important; //fix the modal body code mirror margin

    border-top-left-radius: 0;
    border-top-right-radius: 0;
    border-bottom-left-radius: 5px;
    border-bottom-right-radius: 5px;
    border-bottom: 0.75px solid;
    border-left: 0.75px solid;
    border-right: 0.75px solid;

    @include theme-border($light-theme: true);

    &.dark-mode-border {
      @include theme-border($light-theme: false);
    }
  }

  .modal-dialog {
    margin-top: 4%;
  }

  .modal-header {
    padding: 0;
    font-size: 14px;
  }

  .editor-container {
    padding: 0px;

    .CodeMirror {
      border-radius: 0;
      margin: 0;
      width: 100% !important;
    }
  }

  .query-hinter {
    .CodeMirror-line {
      margin-left: 2rem !important;
    }

    .CodeMirror-cursors .CodeMirror-cursor {
      margin-left: 2rem !important;
    }
  }
}

.preview-block-portal {
  .bg-light {
    border-radius: 0 0 5px 5px;
    outline: 0.75px solid $light-green;
  }

  .bg-dark {
    margin-top: 1px;
    border-radius: 0 0 5px 5px;
    outline: 0.75px solid $light-green;
  }

  .dynamic-variable-preview {
    padding: 4px !important;
  }
}

.portal-header {
  display: flex;
  align-items: center;
  padding: 0.5rem 0.75rem;
  color: #656d77;
  background-color: #ffffffd9;
  background-clip: padding-box;
  border-top-left-radius: 5px !important;
  border-top-right-radius: 5px !important;
  width: 498px !important;
  outline: 0.75px solid;

  @include theme-border($light-theme: true, $outline: true);

  &.dark-mode-border {
    @include theme-border($light-theme: false, $outline: true);
  }
}

// close icon in inpector
[data-rb-event-key="close-inpector"] {
  position: absolute;
  right: -80px;
  background-color: #232e3c !important;
  width: 10% !important;
}

[data-rb-event-key="close-inpector-light"] {
  position: absolute;
  right: -80px;
  background-color: #ffffff !important;
  width: 10% !important;
}

.tabs-inspector {
  position: sticky;
  top: 0;

  .nav-item {
    width: 50%;
  }

  .nav-item:hover {
    border: 1px solid transparent;
  }

  .nav-item:not(.active) {
    border-bottom: 1px solid #e7eaef;
  }

  .nav-link.active {
    border: 1px solid transparent;
    border-bottom: 1px solid $primary;
    background: white;
  }
}

.tabs-inspector.dark {
  .nav-link.active {
    border-bottom: 1px solid $primary  !important;
  }
}

.tabs-inspector {
  z-index: 2;
  background: white;

  &.dark {
    @extend .bg-dark;
  }
}

.close-icon {
  position: fixed;
  top: 84px;
  right: 3px;
  width: 60px;
  height: 22;
  border-bottom: 1px solid #e7eaef;
  display: flex;
  align-items: center;
  background-color: white;
  z-index: 2;

  .svg-wrapper {
    width: 100%;
    height: 70%;
    display: flex;
    align-items: center;
    justify-content: center;
    border-left: 1px solid #e7eaef;
    margin-left: 20px;

    .close-svg {
      cursor: pointer;
    }
  }
}

.tabs-inspector.nav-tabs {
  border: 0;
  width: 100%;
  padding: 8px 16px;
}

.bg-primary-lt {
  color: #ffffff !important;
  background: #6383db !important;
}

.tabbed-navbar .nav-item.active:after {
  margin-bottom: -0.25rem;
}

.app-name {
  width: 190px;
  margin-left: 12px;

  .form-control-plaintext {
    background-color: var(--base)
  }

}

.app-name:hover {
  background: $bg-light;

  &.dark {
    @extend .bg-dark;
  }
}

.nav-auto-save {
  width: 325px;
  left: 485px;
  position: absolute;
  color: #36af8b;
}

.editor-header-actions {
  display: flex;
  color: #868aa5;
  white-space: nowrap;
  font-weight: 400;
  font-size: 12px;
  letter-spacing: 0.5px;

}

.undo-button,
.redo-button {
  display: flex;
  flex-direction: row;
  justify-content: center;
  align-items: center;
  padding: 6px;
  gap: 10px;
  width: 28px;
  height: 28px;
  background: #ECEEF0;
  border-radius: 6px;
  margin-right: 5px;
  flex: none;
  order: 0;
  flex-grow: 0;
}

.theme-dark {

  .undo-button,
  .redo-button {
    background: 0;
  }
}

.app-version-menu {
  position: absolute;
  right: 220px;
  padding: 4px 8px;
  min-width: 100px;
  max-width: 300px;
}

.app-version-menu-sm {
  height: 30px;
  display: flex;
  font-size: 12px;
}

.app-version-menu .dropdown-menu {
  left: -65px;
  width: 283px;
}

.app-version-menu .released {
  color: #36af8b;
}

.app-version-menu .released-subtext {
  font-size: 12px;
  color: #36af8b;
  padding: 0 8px;
}

.app-version-menu .create-link {
  margin: auto;
  width: 50%;
  padding-left: 10px;
}

.canvas-background-holder {
  display: flex;
  min-width: 120px;
  margin: auto;
}

.canvas-background-picker {
  position: fixed;
}

/**
 * Timer Widget
 */
.timer-wrapper {
  padding: 10px;

  .counter-container {
    font-size: 3em;
    padding-bottom: 5px;
    text-align: center;
  }
}

/**
 * Search Box
 */
.search-box-wrapper {
  input {
    width: 200px;
    border-radius: 5px !important;
    color: var(--slate12);
    background-color: var(--base);
  }

  .input-icon .form-control:not(:first-child),
  .input-icon .form-select:not(:last-child) {
    padding-left: 28px !important;
  }

  input:focus {
    width: 200px;
    background-color: var(--base);
  }

  .input-icon .input-icon-addon {
    display: flex;
  }

  .input-icon .input-icon-addon.end {
    pointer-events: auto;

    .tj-common-search-input-clear-icon {
      display: flex;
      flex-direction: row;
      justify-content: center;
      align-items: center;
      padding: 4px;
      width: 20px;
      height: 20px;
      background: var(--indigo3) !important;
      border-radius: 4px;
    }

    div {
      border-radius: 12px;
      color: #ffffff;
      padding: 1px;
      cursor: pointer;

      svg {
        height: 14px;
        width: 14px;
      }
    }
  }
}

.searchbox-wrapper {
  margin-top: 0 !important;

  .search-icon {
    margin: 0.30rem
  }

  input {
    border-radius: $border-radius  !important;
    padding-left: 1.75rem !important;
    border-radius: $border-radius  !important;
  }
}

.fixedHeader {
  table thead {
    position: -webkit-sticky; // this is for all Safari (Desktop & iOS), not for Chrome
    position: sticky;
    top: 0;
    border-top: 0;
    z-index: 1; // any positive value, layer order is global
  }
}

/**
 * Folder List
 */
.folder-list {
  overflow-y: auto;

  .list-group-transparent .list-group-item.active {
    color: $primary;
    background-color: #edf1ff;

    .folder-ico {
      filter: invert(29%) sepia(84%) saturate(4047%) hue-rotate(215deg) brightness(98%) contrast(111%);
    }
  }

  .folder-ico.dark {
    filter: invert(1);
  }

  .list-group-item {
    padding: 0.5rem 0.75rem;
    overflow: hidden;
  }

  .list-group-item.all-apps-link {
    display: flex;
    align-items: center;
    color: var(--slate12);
    border-radius: 6px;

    &:active {
      background: var(--indigo4);
    }

    &:focus {
      box-shadow: 0px 0px 0px 4px #DFE3E6;
    }
  }

  .folder-info {
    display: contents;
    font-weight: 500 !important;
    display: flex;
    align-items: center;
    letter-spacing: -0.02em;
    text-transform: uppercase;
    color: var(--slate9);
  }

  .folder-create-btn {
    width: 28px;
    height: 28px;
    background: var(--base);
    border: 1px solid;
    border-color: var(--slate7);
    cursor: pointer;
    border-radius: 6px;
    display: flex;
    justify-content: center;
    align-items: center;
  }

  .menu-ico {
    cursor: pointer;
    border-radius: 13px;

    img {
      padding: 0px;
      height: 14px;
      width: 14px;
      vertical-align: unset;
    }
  }
}

/**
 * Home page modal
 */
.home-modal-backdrop {
  z-index: 9991;
}

.modal-content.home-modal-component {
  border-radius: 8px;
  overflow: hidden;
  background-color: var(--base);
  color: var(--slate12);
  box-shadow: 0px 12px 16px -4px rgba(16, 24, 40, 0.08), 0px 4px 6px -2px rgba(16, 24, 40, 0.03);

  .modal-header {
    border-bottom: 1px solid var(--slate5) !important;
  }

  .modal-header,
  .modal-body {
    padding: 16px 28px;
    background: var(--base);
  }

  .modal-title {
    font-size: 16px;
    font-weight: 500;
  }

  input {
    border-radius: 5px !important;
    background: var(--base);
    color: var(--slate12);
  }

  .modal-main {
    padding-bottom: 32px;
  }

  .modal-footer-btn {
    justify-content: end;

    button {
      margin-left: 16px;
    }
  }
}

.home-modal-component-editor.dark {

  .modal-header,
  .modal-body {
    background-color: #232e3c;
    color: #fff;
  }

  .form-control {
    color: #fff;
    background-color: #232e3c !important;
  }

  .btn-close {
    filter: brightness(0) invert(1);
  }
}

.modal-content.home-modal-component.dark-theme {
  .btn-close {
    filter: brightness(0) invert(1);
  }
}

.home-modal-component {
  .btn-close {
    opacity: 1 !important;
  }
}

.modal-content.home-modal-component.dark {
  background-color: $bg-dark-light  !important;
  color: $white  !important;

  .modal-title {
    color: $white !important;
  }

  .tj-version-wrap-sub-footer {
    background-color: $bg-dark-light !important;
    border-top: 1px solid #3A3F42 !important;


    p {
      color: $white !important;
    }
  }


  .current-version-wrap,
  .other-version-wrap {
    background: transparent !important;
  }

  .modal-header {
    background-color: $bg-dark-light !important;
    color: $white !important;
    border-bottom: 2px solid #3A3F42 !important;
  }

  .btn-close {
    filter: brightness(0) invert(1);
  }

  .form-control {
    border-color: $border-grey-dark  !important;
    color: inherit;
  }

  input {
    background-color: $bg-dark-light  !important;
  }

  .form-select {
    background-color: $bg-dark  !important;
    color: $white  !important;
    border-color: $border-grey-dark  !important;
  }

  .text-muted {
    color: $white  !important;
  }
}

.inspector-align-buttons {
  .ToggleGroupItem {
    padding: 2px 10px !important;
  }

  .ToggleGroupItem[data-state='on'] {
    padding: 2px 9px !important;
  }
}

.radio-img {
  input {
    display: none;
  }

  .action-icon {
    width: 28px;
    height: 28px;
    background-position: center center;
    border-radius: 4px;
    display: flex;
    align-items: center;
    justify-content: center;
  }

  .action-icon {
    cursor: pointer;
    border: 1px solid $light-gray;
  }

  .action-icon:hover {
    background-color: #d2ddec;
  }

  input:checked+.action-icon {
    border-color: $primary;
    background-color: #7a95fb;
  }

  .tooltiptext {
    visibility: hidden;
    font-size: 12px;
    background-color: $black;
    color: #ffffff;
    text-align: center;
    padding: 5px 10px;
    position: absolute;
    border-radius: 15px;
    margin-top: 2px;
    z-index: 1;
    margin-left: -10px;
  }

  .tooltiptext::after {
    content: "";
    position: absolute;
    bottom: 100%;
    left: 50%;
    margin-left: -5px;
    border-width: 5px;
    border-style: solid;
    border-color: transparent transparent black transparent;
  }

  .action-icon:hover+.tooltiptext {
    visibility: visible;
  }

  input:checked+.action-icon:hover {
    background-color: #3650af;
  }
}

.icon-change-modal {
  ul {
    list-style-type: none;
    margin: 0 auto;
    text-align: center;
    display: grid;
    grid-template-columns: 1fr 1fr 1fr 1fr;

    li {
      float: left;
      border: 2px solid #8991a0;
      border-radius: 1.75px;
      cursor: pointer;

      img {
        width: 22px;
        height: 22px;
        filter: invert(59%) sepia(27%) saturate(160%) hue-rotate(181deg) brightness(91%) contrast(95%);
      }
    }

    li.selected {
      border: 2px solid $primary;

      img {
        filter: invert(27%) sepia(84%) saturate(5230%) hue-rotate(212deg) brightness(102%) contrast(100%);
      }
    }
  }
}

/**
 * Spinner Widget
 */
.spinner-container {
  display: flex;
  justify-content: center;
  align-items: center;
}

.animation-fade {
  animation-name: fade;
  animation-duration: 0.3s;
  animation-timing-function: ease-in;
}

@keyframes fade {
  0% {
    opacity: 0;
  }

  100% {
    opacity: 1;
  }
}

/**
 * Query panel
 */
.query-btn {
  cursor: pointer;
  height: 24px;
  width: 24px;
  padding: 0;
}

.query-btn.dark {
  filter: brightness(0) invert(1);
}

.button-family-secondary {
  @include button-outline($light-theme: true);
  height: 32px;
  width: 112px;
}

.button-family-secondary.dark {
  @include button-outline($light-theme: false);
}

// ** Query Panel: REST API Tabs **
.group-header {
  background: #d2ddec;
  border-radius: 4px;
  height: 28px !important;

  span {
    display: flex;
    justify-content: left;
    align-items: center;
  }
}

.raw-container.dark {
  background: #272822;
  padding: 5px;
}

// **Alert component**
.alert-component {
  border: 1px solid rgba(101, 109, 119, 0.16);
  background: var(--base);
  border-radius: 6px;

  a {
    color: $primary;
  }
}

.theme-dark .alert-component {
  background: var(--slate2) !important;
  border-color: var(--slate4) !important;

  a {
    color: $primary;
  }
}



.codehinter-plugins.code-hinter {
  @extend .codehinter-default-input;

  .popup-btn {
    margin-top: 0.65rem !important;
  }

  .CodeMirror-placeholder,
  .CodeMirror pre.CodeMirror-line {
    height: 21px !important;
    position: absolute !important;
    margin-top: 3px !important;
  }

  .CodeMirror-cursor {
    height: inherit !important;
  }

  .CodeMirror-lines {
    height: 32px !important;
  }
}

//*button loading with spinner with primary color*//
.button-loading {
  position: relative;
  color: transparent !important;
  text-shadow: none !important;
  pointer-events: none;

  &:after {
    content: "";
    display: inline-block;
    vertical-align: text-bottom;
    border: 1.5px solid currentColor;
    border-right-color: transparent;
    border-radius: 50%;
    color: $primary;
    position: absolute;
    width: 12px;
    height: 12px;
    animation: spinner-border 0.75s linear infinite;
  }
}

.query-icon.dark {
  filter: brightness(0) invert(1);
}

//Rest-API Tab Panes
.tab-pane-body {
  margin-left: -2.5% !important;
}

//CodeMirror padding
.CodeMirror pre.CodeMirror-line,
.CodeMirror pre.CodeMirror-line-like {
  padding: 0 10px !important;
}

.comment-notification-nav-item {
  background: transparent;
  border: 0;
  font-size: 12px;
  font-weight: 500;
  opacity: 0.6;
  height: 28px;
  border-radius: 6px;
}

// comment styles ::override
.editor-sidebar {
  .nav-tabs {
    border-bottom: 1px solid var(--slate5) !important;
  }

  .nav-tabs .nav-link.active {
    background-color: transparent !important;
  }

  .inspector-nav-item {
    background: transparent;
    border: 0;
    font-size: 12px;
    font-weight: 500;
    opacity: 0.6;
    height: 28px;
    border-radius: 6px;
  }

  .inspector-component-title-input-holder {
    padding: 4px 12px;
    margin: 0;
    display: flex;
    align-items: center;
  }
}

.comment-card-wrapper {
  border-top: 0.5px solid var(--slate5) !important;
  margin-top: -1px !important;

  .card {
    background-color: var(--base);
  }
}

div#driver-highlighted-element-stage,
div#driver-page-overlay {
  background: transparent !important;
  outline: 5000px solid rgba(0, 0, 0, 0.75);
}

.dark-theme-walkthrough#driver-popover-item {
  background-color: $bg-dark-light  !important;
  border-color: rgba(101, 109, 119, 0.16) !important;

  .driver-popover-title {
    color: var(--slate12) !important;
  }

  .driver-popover-tip {
    border-color: transparent transparent transparent $bg-dark-light  !important;
  }

  .driver-popover-description {
    color: #d9dcde !important;
  }

  .driver-popover-footer .driver-close-btn {
    color: #ffffff !important;
    text-shadow: none !important;
  }

  .driver-prev-btn,
  .driver-next-btn {
    text-shadow: none !important;
  }
}

#driver-popover-item {
  padding: 20px !important;

  .driver-prev-btn,
  .driver-next-btn,
  .driver-close-btn {
    border: none !important;
    background: none !important;
    padding-left: 0 !important;
    font-size: 14px !important;
  }

  .driver-next-btn,
  .driver-prev-btn {
    color: $primary  !important;
  }

  .driver-disabled {
    color: $primary;
    opacity: 0.5;
  }

  .driver-popover-footer {
    margin-top: 20px !important;
  }
}

.pointer-events-none {
  pointer-events: none;
}

.popover.popover-dark-themed {
  background-color: $bg-dark-light;
  border-color: rgba(101, 109, 119, 0.16);


  .popover-body {
    color: #d9dcde !important;
  }

  .popover-header {
    background-color: var(--slate2);
    color: var(--slate11);
    border-bottom-color: var
  }
}

.toast-dark-mode {
  .btn-close {
    filter: brightness(0) invert(1);
  }
}

.editor .editor-sidebar .inspector .inspector-edit-widget-name {
  padding: 4px 8px;
  color: var(--slate12);
  border: 1px solid transparent;
  border-radius: 6px;
  background-color: var(--base);

  &:hover {
    background-color: var(--slate4);
    border: 1px solid var(--slate7);
  }

  &:focus {
    border: 1px solid var(--indigo9) !important;
    background-color: var(--indigo2);
    box-shadow: 0px 0px 0px 1px #C6D4F9;
  }
}

.tablr-gutter-x-0 {
  --tblr-gutter-x: 0 !important;
}

.widget-button>.btn-loading:after {
  border: 1px solid var(--loader-color);
  border-right-color: transparent;
}

.flip-dropdown-help-text {
  padding: 10px 5px 0 0;
  float: left;
  font-size: 14px;
  color: $light-gray;
}

.dynamic-form-row {
  margin-top: 20px !important;
  margin-bottom: 20px !important;
}

#transformation-popover-container {
  margin-bottom: -2px !important;
}

.canvas-codehinter-container {
  display: flex;
  flex-direction: row;
  width: 158px;
}

.hinter-canvas-input {
  display: flex;
  width: 120px;
  height: auto !important;
  margin-top: 1px;

  .canvas-hinter-wrap {
    width: 126x;
    border: 1px solid var(--slate7);
  }
}

.hinter-canvas-input {
  display: flex;
  padding: 4px;
  margin-top: 1px;

  .CodeMirror-sizer {
    border-right-width: 1px !important;
  }

  .cm-propert {
    color: #ffffff !important;
  }
}

.canvas-codehinter-container {
  .code-hinter-col {
    margin-bottom: 1px !important;
    width: 136px;
    height: auto !important;
  }
}

.fx-canvas {
  background:var(--slate4);
  padding: 0px;
  display: flex;
  height: 32px;
  width: 32px;
  border: solid 1px rgba(255, 255, 255, 0.09) !important;
  border-radius: 4px;
  justify-content: center;
  font-weight: 400;
  align-items: center;

  div {
    background:var(--slate4) !important;
    display: flex;
    justify-content: center;
    align-items: center;
    height: 30px;
    padding: 0px;
  }
}
.org-name {
  color: var(--slate12) !important;
  font-size: 12px;
}


.organization-list {
  margin-top: 4px;

  .btn {
    border: 0px;
  }

  .dropdown-toggle div {
    max-width: 200px;
    text-overflow: ellipsis;
    overflow: hidden;
  }

  .org-name {
    text-overflow: ellipsis;
    overflow: hidden;
    white-space: nowrap;
    width: 100%;
    font-weight: bold;
  }

  .org-actions div {
    color: $primary;
    cursor: pointer;
    font-size: 12px;
  }

  .dropdown-menu {
    min-width: 14rem;
  }

  .org-avatar {
    display: block;
  }

  .org-avatar:hover {
    .avatar {
      background: #fcfcfc no-repeat center/cover;
    }

    .arrow-container {
      svg {
        filter: invert(35%) sepia(17%) saturate(238%) hue-rotate(153deg) brightness(94%) contrast(89%);
      }
    }
  }

  .arrow-container {
    padding: 5px 0px;
  }

  .arrow-container {
    svg {
      cursor: pointer;
      height: 30px;
      width: 30px;
      padding: 0px 0px;
      filter: invert(50%) sepia(13%) saturate(208%) hue-rotate(153deg) brightness(99%) contrast(86%);
    }
  }

  .org-edit {
    span {
      color: $primary;
      cursor: pointer;
      font-size: 10px;
    }
  }

  .organization-switchlist {
    .back-btn {
      font-size: 12px;
      padding: 2px 0px;
      cursor: pointer;
    }

    .back-ico {
      cursor: pointer;

      svg {
        height: 20px;
        width: 20px;
        filter: invert(84%) sepia(13%) saturate(11%) hue-rotate(352deg) brightness(90%) contrast(91%);
      }
    }

    .dd-item-padding {
      padding: 0.5rem 0.75rem 0rem 0.75rem;
    }

    .search-box {
      margin-top: 10px;
    }

    .org-list {
      max-height: 60vh;
      overflow: auto;
    }

    .tick-ico {
      filter: invert(50%) sepia(13%) saturate(208%) hue-rotate(153deg) brightness(99%) contrast(86%);
    }

    .org-list-item {
      cursor: pointer;
    }

    .org-list-item:hover {
      .avatar {
        background: #fcfcfc no-repeat center/cover;
      }

      .tick-ico {
        filter: invert(35%) sepia(17%) saturate(238%) hue-rotate(153deg) brightness(94%) contrast(89%);
      }
    }
  }
}

.sso-button-footer-wrap {
  display: flex !important;
  justify-content: center;
  width: 100%;
}

.tj-icon {
  cursor: pointer;
}

#login-url,
#redirect-url {
  margin-bottom: 0px !important;
}

.git-encripted-label {
  color: var(--green9);
}

.card-header {
  border-bottom: 1px solid var(--slate5) !important;
}

.manage-sso-container {
  position: relative;
}

.sso-card-wrapper {
  background: var(--base);
  min-height: 100%;
  height: calc(100vh - 156px) !important;

  display: grid;
  grid-template-rows: auto 1fr auto;

  .card-header {
    border-bottom: 1px solid var(--slate5) !important;
  }

  .form-control {
    background: var(--base);
  }

  .sso-card-footer {
    display: flex;
    flex-direction: row;
    justify-content: flex-end;
    align-items: center;
    padding: 24px 32px;
    gap: 8px;
    width: 660px;
    height: 88px;
    border-top: 1px solid var(--slate5) !important;
    background: var(--base);
    margin-top: 0px !important;
  }
}

// Left Menu
.left-menu {
  background: var(--base);

  .tj-list-item {
    gap: 40px;
    width: 187px;
    height: 32px;
    white-space: nowrap;
    overflow: hidden;
    text-overflow: ellipsis;
  }

  .folder-list-selected {
    background-color: var(--indigo4);
  }

  ul {
    margin: 0px;
    padding: 0px;

    li {
      float: left;
      list-style: none;
      width: 100%;
      padding: 6px 8px;
      border-radius: 6px;
      cursor: pointer;
      margin: 3px 0px;
      color: var(--base-black) !important;
    }

    li.active {
      background-color: $primary;
      color: #ffffff;
    }

    li:not(.active):hover {
      background: var(--slate4);
      border-radius: 6px;
    }
  }
}

.enabled-tag {
  padding: 4px 16px;
  gap: 10px;
  width: 77px;
  height: 28px;
  background: var(--grass3);
  border-radius: 100px;
  color: var(--grass9);
  font-weight: 500;
}

.disabled-tag {
  padding: 4px 16px;
  gap: 10px;
  color: var(--tomato9);
  width: 81px;
  height: 28px;
  background: var(--tomato3);
  border-radius: 100px;
  font-weight: 500;
}

.manage-sso {
  .title-with-toggle {
    width: 100%;
    font-weight: 500;

    .card-title {
      color: var(--slate12) !important;
      font-weight: 500;
    }

    .form-check-input {
      width: 28px;
      height: 16px;
    }

    input[type="checkbox"] {
      /* Double-sized Checkboxes */
      -ms-transform: scale(1.5);
      /* IE */
      -moz-transform: scale(1.5);
      /* FF */
      -webkit-transform: scale(1.5);
      /* Safari and Chrome */
      -o-transform: scale(1.5);
      /* Opera */
      transform: scale(1.5);
      margin-top: 5px;
    }
  }
}

.help-text {
  overflow: auto;

  div {
    color: var(--slate11);
    font-style: normal;
    font-weight: 400;
    font-size: 12px;
    line-height: 20px;
  }
}


.org-invite-or {
  padding: 1rem 0rem;

  h2 {
    width: 100%;
    text-align: center;
    border-bottom: 1px solid #000;
    line-height: 0.1em;
    margin: 10px 0 20px;
  }

  h2 span {
    background: #ffffff;
    padding: 0 10px;
  }
}

.theme-dark .json-tree-container {
  .json-tree-node-icon {
    svg {
      filter: invert(89%) sepia(2%) saturate(127%) hue-rotate(175deg) brightness(99%) contrast(96%);
    }
  }

  .json-tree-svg-icon.component-icon {
    filter: brightness(0) invert(1);
  }

  .node-key-outline {
    height: 1rem !important;
    border: 1px solid transparent !important;
    color: #ccd4df;
  }

  .selected-node {
    border-color: $primary-light  !important;
  }

  .json-tree-icon-container .selected-node>svg:first-child {
    filter: invert(65%) sepia(62%) saturate(4331%) hue-rotate(204deg) brightness(106%) contrast(97%);
  }

  .node-length-color {
    color: #b8c7fd;
  }

  .node-type {
    color: #8a96a6;
  }

  .group-border {
    border-color: rgb(97, 101, 111);
  }

  .action-icons-group {

    img,
    svg {
      filter: invert(89%) sepia(2%) saturate(127%) hue-rotate(175deg) brightness(99%) contrast(96%);
    }
  }

  .hovered-node.node-key.badge {
    color: #8092ab !important;
    border-color: #8092ab !important;
  }
}

.json-tree-container {
  .json-tree-svg-icon.component-icon {
    height: 16px;
    width: 16px;
  }

  .json-tree-icon-container {
    max-width: 20px;
    margin-right: 6px;
    font-family: 'IBM Plex Sans';
  }

  .node-type {
    color: var(--slate11);
    padding-top: 2px;
  }

  .json-tree-valuetype {
    font-size: 10px;
    padding-top: 2px;
  }

  .node-length-color {
    color: var(--indigo10);
    padding-top: 3px;
  }

  .json-tree-node-value {
    font-size: 11px;
  }

  .json-tree-node-string {
    color: var(--orange9);
  }

  .json-tree-node-boolean {
    color: var(--green9);
  }

  .json-tree-node-number {
    color: var(--orange9);
  }

  .json-tree-node-null {
    color: red;
  }

  .json-tree-node-date {
    color: rgb(98, 107, 103);
  }

  .group-border {
    border-left: 0.5px solid #dadcde;
    margin-top: 16px;
    margin-left: -12px;
  }

  .selected-node {
    border-color: $primary-light  !important;
  }

  .selected-node .group-object-container .badge {
    font-weight: 400 !important;
    height: 1rem !important;
  }

  .group-object-container {
    margin-left: 0.72rem;
    margin-top: -16px;
  }

  .json-node-element {
    cursor: pointer;
  }

  .hide-show-icon {
    cursor: pointer;
    margin-left: 1rem;

    &:hover {
      color: $primary;
    }
  }


  .action-icons-group {
    cursor: pointer;
  }

  .hovered-node {
    font-weight: 400 !important;
    height: 1rem !important;
    color: #8092ab;
  }

  .node-key {
    font-weight: 400 !important;
    margin-left: -0.25rem !important;
    justify-content: start !important;
    min-width: fit-content !important;
  }

  .node-key-outline {
    height: 1rem !important;
    border: 1px solid transparent !important;
    color: var(--slate12);
  }
}

.popover-more-actions {
  font-weight: 400 !important;

  &:hover {
    background: #d2ddec !important;
  }
}

.popover-dark-themed .popover-more-actions {
  color: #ccd4df;

  &:hover {
    background-color: #324156 !important;
  }
}

#json-tree-popover {
  padding: 0.25rem !important;
}

// Font sizes
.fs-9 {
  font-size: 9px !important;
}

.fs-10 {
  font-size: 10px !important;
}

.fs-12 {
  font-size: 12px !important;
}

.realtime-avatars {
  padding: 0px;
  margin-left: 8px;
}

.widget-style-field-header {
  font-family: "Inter";
  font-style: normal;
  font-weight: 500;
  font-size: 12px;
  line-height: 20px;
  color: #61656c;
}

.maintenance_container {
  width: 100%;
  height: 100vh;
  display: flex;
  justify-content: center;
  align-items: center;

  .card {
    .card-body {
      display: flex;
      height: 200px !important;
      align-items: center;
    }
  }
}

.list-timeline:not(.list-timeline-simple) .list-timeline-time {
  top: auto;
}

.widget-buttongroup {
  display: flex;
  flex-direction: column;
  justify-content: left;
  overflow: hidden !important;
}

.group-button {
  margin: 0px 10px 10px 0px;
  line-height: 1.499;
  font-weight: 400;
  white-space: nowrap;
  text-align: center;
  cursor: pointer;
  padding: 0 15px;
  font-size: 12px;
  border-radius: 4px;
  color: rgba(0, 0, 0, .65);
  background-color: #ffffff;
  border: 1px solid #d9d9d9;
  min-width: 40px;
  width: auto !important;
  height: 30px,
}

.widget-buttongroup-label {
  font-weight: 600;
  margin-right: 10px;
  color: #3e525b;
}

.editor-actions {
  border-bottom: 1px solid #eee;
  padding: 5px;
  display: flex;
  justify-content: end;
}

.autosave-indicator {
  color: var(--slate10, #7E868C);
}


.zoom-buttons {
  width: 20px !important;
  height: 25px !important;
  margin-left: 2px;

  span {
    transform: rotate(60deg);
  }
}

.zoom-button-wrapper {
  position: fixed;
  right: 0px;
  bottom: 5px;
}

.zoom-buttons {
  opacity: 0;
  visibility: hidden;
}

.image-widget-wrapper:hover button {
  opacity: 1 !important;
  visibility: visible;
}

.pdf-page-controls {
  background: white;
  border-radius: 4px;

  button {
    width: 36px;
    height: 36px;
    background: white;
    border: 0;
    font-size: 1.2em;
    border-radius: 4px;

    &:first-child {
      border-top-right-radius: 0;
      border-bottom-right-radius: 0;
    }

    &:last-child {
      border-top-left-radius: 0;
      border-bottom-left-radius: 0;
    }

    &:hover {
      background-color: #e6e6e6;
    }
  }

  span {
    font-family: inherit;
    font-size: 1em;
    padding: 0 0.5em;
    color: #000;
  }
}

//download button in pdf widget
.download-icon-outer-wrapper:hover {
  background-color: #e6e6e6 !important
}

.pdf-document {
  canvas {
    margin: 0px auto;
  }

  &:hover {
    .pdf-page-controls {
      opacity: 1;
    }
  }
}

.org-variables-page {
  .btn-org-env {
    width: 36px;
  }

  .encryption-input {
    width: fit-content;
  }

  .no-vars-text {
    display: block;
    text-align: center;
    margin-top: 100px;
  }
}

.org-constant-page {
  .card-footer {
    background: var(--base);
    color: var(--slate12);
  }
}

.tj-input-error-state {
  border: 1px solid var(--tomato9) !important;
}



.tj-input-element {
  gap: 16px;
  background: var(--base);
  border: 1px solid var(--slate7);
  border-radius: 6px;
  margin-bottom: 4px;
  display: block;
  width: 100%;
  padding: .4375rem .75rem;
  font-size: .875rem;
  font-weight: 400;
  line-height: 1.4285714;
  color: var(--slate12);
  background-clip: padding-box;
  -webkit-appearance: none;
  -moz-appearance: none;
  appearance: none;
  transition: border-color .15s ease-in-out, box-shadow .15s ease-in-out;

  &:hover {
    background: var(--slate1);
    border: 1px solid var(--slate8);
    -webkit-box-shadow: none;
    box-shadow: none;
    outline: none;
  }

  &:focus-visible {
    background: var(--slate1);
    border: 1px solid var(--slate8);
    outline: none;
  }

  &:active {
    background: var(--indigo2);
    border: 1px solid var(--indigo9);
    box-shadow: none;
  }

  &:disabled {
    background: var(--slate3);
    border: 1px solid var(--slate8);
    color: var(--slate9);
    cursor: not-allowed;
  }
}


//Kanban board
.kanban-container.dark-themed {
  background-color: $bg-dark-light  !important;

  .kanban-column {
    .card-header {
      background-color: #324156 !important;
    }
  }
}

.kanban-container {
  background-color: #fefefe;

  .kanban-column {
    background-color: #f4f4f4;
    padding: 0 !important;
    height: fit-content !important;

    .card-body {
      &:hover {
        overflow-y: auto !important;

        &::-webkit-scrollbar {
          width: 0 !important;
          height: 0 !important;
        }
      }
    }

    .card-header {
      background-color: #fefefe;

      .badge {
        font-size: 12px !important;
      }
    }

    .card-body .dnd-card {
      border-radius: 5px !important;
    }

    .dnd-card.card {
      height: 52px !important;
      padding: 5px !important;
    }

    .dnd-card.card.card-dark {
      background-color: $bg-dark  !important;
    }
  }

  .kanban-board-add-group {
    justify-content: center;
    align-items: center;
    cursor: pointer;
    color: rgba(0, 0, 0, 0.5);
    background-color: transparent;
    border-style: dashed;
    border-color: rgba(0, 0, 0, 0.08);
    display: flex;
    flex-direction: column;
    grid-auto-rows: max-content;
    overflow: hidden;
    box-sizing: border-box;
    appearance: none;
    outline: none;
    margin: 10px;
    border-radius: 5px;
    min-width: 350px;
    height: 200px;
    font-size: 1em;
  }

  .add-card-btn {
    font-size: 1em;
    font-weight: 400;
    color: #3e525b;
    border-radius: 5px;
    padding: 5px;
    margin: 5px;
    background-color: transparent;
    border-style: dashed;
    border-color: rgba(0, 0, 0, 0.08);
    cursor: pointer;
    transition: all 0.2s ease-in-out;

    &:hover {
      background-color: #e6e6e6;
    }
  }
}

.cursor-pointer {
  cursor: pointer;
}

.cursor-text {
  cursor: text;
}

.cursor-not-allowed {
  cursor: none;
}

.bade-component {
  display: inline-flex;
  justify-content: center;
  align-items: center;
  overflow: hidden;
  user-select: none;
  padding: calc(0.25rem - 1px) 0.25rem;
  height: 1.25rem;
  border: 1px solid transparent;
  min-width: 1.25rem;
  font-weight: 600;
  font-size: .625rem;
  letter-spacing: .04em;
  text-transform: uppercase;
  vertical-align: bottom;
  border-radius: 4px;
}

// sso-helper-page
.sso-helper-container {
  width: 60vw;
  padding: 30px;
  box-shadow: rgba(0, 0, 0, 0.16) 0px 1px 4px;
  margin: 0 auto;
}

.sso-copy {
  margin-left: 10px;
  cursor: pointer;
}

#git-url,
#google-url {
  color: $primary;
  margin-left: 4px;
  word-break: break-all;
}

@media only screen and (max-width: 768px) {
  .sso-helper-container {
    width: 96vw;
    padding: 20px;
  }
}

.sso-helper-doc {
  line-height: 24px;
}

.sso-content-wrapper {
  margin: 0 auto;
  display: flex;
  flex-direction: column;
  align-items: self-start;
  padding: 20px;
  box-shadow: rgba(0, 0, 0, 0.02) 0px 1px 3px 0px, rgba(27, 31, 35, 0.15) 0px 0px 0px 1px;
  border-radius: 4px;
}

.workspace-status {
  display: flex;
  font-weight: 800;
  margin-bottom: 6px;
}

.sso-type {
  font-weight: 600;
  margin-bottom: 4px !important;
  display: flex;

  span {
    margin-right: 10px;
  }

  a {
    margin-left: 6px;

  }
}

.gg-album {
  box-sizing: border-box;
  position: relative;
  display: block;
  width: 18px;
  height: 18px;
  transform: scale(var(--ggs, 1));
  border-left: 7px solid transparent;
  border-right: 3px solid transparent;
  border-bottom: 8px solid transparent;
  box-shadow: 0 0 0 2px,
    inset 6px 4px 0 -4px,
    inset -6px 4px 0 -4px;
  border-radius: 3px
}

.gg-album::after,
.gg-album::before {
  content: "";
  display: block;
  box-sizing: border-box;
  position: absolute;
  width: 2px;
  height: 5px;
  background: currentColor;
  transform: rotate(46deg);
  top: 5px;
  right: 4px
}

.gg-album::after {
  transform: rotate(-46deg);
  right: 2px
}

.sso-helper-header {
  display: flex;
  align-items: center;

  span {
    margin-right: 10px;
  }
}

// sso end

// steps-widget
a.step-item-disabled {
  text-decoration: none;
}

.steps {
  overflow: hidden;
  margin: 0rem !important;
}

.step-item.active~.step-item:after,
.step-item.active~.step-item:before {
  background: #f3f5f5 !important;
}

.step-item.active:before {
  background: #ffffff !important;
}

.steps .step-item.active:before {
  border-color: #b4b2b2 !important;
}

.steps-item {
  color: var(--textColor) !important;
}

.step-item:before {
  background: var(--bgColor) !important;
  // remaining code
}

.step-item:after {
  background: var(--bgColor) !important;
}

.step-item.active~.step-item {
  color: var(--textColor) !important;
  ;
}

.notification-center-badge {

  margin-top: 0px;
  margin-left: 10px;
  margin-bottom: 15px;
  position: absolute;
  right: 6px;
}

.notification-center {
  max-height: 500px;
  overflow: auto;
  margin-left: 11px !important;

  .empty {
    padding: 0 !important;

    .empty-img {
      font-size: 2.5em;
    }
  }

  .card {
    min-width: 400px;
    background: var(--base);
    color: var(--slate12);
    box-shadow: 0px 12px 16px -4px rgba(16, 24, 40, 0.08), 0px 4px 6px -2px rgba(16, 24, 40, 0.03);
  }

  .card-footer {
    background: var(--base);
    color: var(--slate12);
  }

  .spinner {
    min-height: 220px;
  }
}

// profile-settings css
.confirm-input {
  padding-right: 8px !important;
}

.user-group-actions {
  display: flex;
  gap: 8px;
}

input.hide-input-arrows {
  -moz-appearance: none;

  &::-webkit-outer-spin-button,
  &::-webkit-inner-spin-button {
    -webkit-appearance: none;
  }
}

.btn-org-env {
  width: 36px;
}

.custom-checkbox-tree {
  overflow-y: scroll;
  color: #3e525b;

  .react-checkbox-tree label:hover {
    background: none !important;
  }

  .rct-icons-fa4 {

    .rct-icon-expand-open,
    .rct-icon-expand-close {
      &::before {
        content: url("data:image/svg+xml,%3Csvg xmlns='http://www.w3.org/2000/svg' viewBox='0 0 1024 1024' focusable='false' data-icon='caret-down' width='12px' height='12px' fill='currentColor' aria-hidden='true'%3E%3Cpath d='M840.4 300H183.6c-19.7 0-30.7 20.8-18.5 35l328.4 380.8c9.4 10.9 27.5 10.9 37 0L858.9 335c12.2-14.2 1.2-35-18.5-35z'%3E%3C/path%3E%3C/svg%3E") !important;
      }
    }

    .rct-icon-expand-close {
      transform: rotate(-90deg);
      -webkit-transform: rotate(-90deg);
    }
  }
}

// sso enable/disable box
.tick-cross-info {
  .main-box {
    margin-right: 10px;
    border-radius: 5px;
  }

  .icon-box {
    padding: 7px 5px 7px 2px;
    color: #ffffff;

    .icon {
      stroke-width: 4.5px;
    }
  }

  .tick-box {
    border: 3px solid var(--indigo9);

    .icon-box {
      background: var(--indigo9);
    }
  }

  .cross-box {
    border: 3px solid $disabled;

    .icon-box {
      background: $disabled;
    }
  }
}

.oidc-button {
  .btn-loading:after {
    color: $primary;
  }
}

.icon-widget-popover {
  &.theme-dark {
    .popover-header {
      background-color: #232e3c;
      border-bottom: 1px solid #324156;
    }
  }

  .popover-header {
    padding-bottom: 0;
    background-color: #ffffff;

    .input-icon {
      margin-bottom: 0.5rem !important;
    }
  }

  .popover-body {
    padding: 0 0.5rem;

    .row {
      >div {
        overflow-x: hidden !important;
      }
    }

    .icon-list-wrapper {
      display: grid;
      grid-template-columns: repeat(10, 1fr);
      margin: 0.5rem 1rem 0.5rem 0.5rem;
    }

    .icon-element {
      cursor: pointer;
      border: 1px solid transparent;
      border-radius: $border-radius;

      &:hover {
        border: 1px solid $primary;
      }
    }
  }
}

.dark-theme-placeholder::placeholder {
  color: #C8C6C6;
}

.dark-multiselectinput {
  input {
    color: white;

    &::placeholder {
      color: #C8C6C6;
    }
  }
}


.dark-multiselectinput {
  input {
    color: white;

    &::placeholder {
      color: #C8C6C6;
    }
  }
}

// Language Selection Modal
.lang-selection-modal {
  font-weight: 500;

  .list-group {
    padding: 1rem 1.5rem;
    padding-top: 0;
    overflow-y: scroll;
    height: calc(100% - 68px);
  }

  .list-group-item {
    border: 0;

    p {
      margin-bottom: 0px;
      margin-top: 2px;
    }
  }

  .list-group-item.active {
    background-color: var(--indigo4);
    color: var(--slate12);
    font-weight: 600;
    margin-top: 0px;
  }

  .modal-body {
    height: 50vh;
    padding: 0;
  }

  .lang-list {
    height: 100%;

    .search-box {
      position: relative;
      margin: 1rem 1.5rem;
    }

    input {
      border-radius: 5px !important;
    }

    .input-icon {
      display: flex;
    }

    .input-icon {
      .search-icon {
        display: block;
        position: absolute;
        left: 0;
        margin-right: 0.5rem;
      }

      .clear-icon {
        cursor: pointer;
        display: block;
        position: absolute;
        right: 0;
        margin-right: 0.5rem;
      }
    }

    .list-group-item.active {
      color: $primary;
    }
  }
}

.lang-selection-modal.dark {
  .modal-header {
    border-color: #232e3c !important;
  }

  .modal-body,
  .modal-footer,
  .modal-header,
  .modal-content {
    color: white;
    background-color: #2b394a;
  }

  .list-group-item {
    color: white;
    border: 0;
  }

  .list-group-item:hover {
    background-color: #232e3c;
  }

  .list-group-item.active {
    background-color: #4d72fa;
    color: white;
    font-weight: 600;
  }

  .no-results-item {
    background-color: #2b394a;
    color: white;
  }

  input {
    background-color: #2b394a;
    border-color: #232e3c;
    color: white;
  }
}

// Language Selection Modal
.lang-selection-modal {
  font-weight: 500;

  .list-group {
    padding: 1rem 1.5rem;
    padding-top: 0;
    overflow-y: scroll;
    height: calc(100% - 68px);
  }

  .list-group-item {
    border: 0;

    p {
      margin-bottom: 0px;
      margin-top: 2px;
    }
  }

  .list-group-item.active {
    background-color: #edf1ff;
    color: #4d72fa;
    font-weight: 600;
    margin-top: 0px;
  }

  .modal-body {
    height: 50vh;
    padding: 0;
  }

  .lang-list {
    height: 100%;

    .search-box {
      position: relative;
      margin: 1rem 1.5rem;
    }

    input {
      border-radius: 5px !important;
    }

    .input-icon {
      display: flex;
    }

    .input-icon {
      .search-icon {
        display: block;
        position: absolute;
        left: 0;
        margin-right: 0.5rem;
      }

      .clear-icon {
        cursor: pointer;
        display: block;
        position: absolute;
        right: 0;
        margin-right: 0.5rem;
      }
    }

    .list-group-item.active {
      color: $primary;
    }
  }
}

.lang-selection-modal.dark {
  .modal-header {
    border-color: #232e3c !important;
  }

  .modal-body,
  .modal-footer,
  .modal-header,
  .modal-content {
    color: white;
    background-color: #2b394a;
  }

  .list-group-item {
    color: white;
    border: 0;
  }

  .list-group-item:hover {
    background-color: #232e3c;
  }

  .list-group-item.active {
    background-color: #4d72fa;
    color: white;
    font-weight: 600;
  }

  .no-results-item {
    background-color: #2b394a;
    color: white;
  }

  input {
    background-color: #2b394a;
    border-color: #232e3c;
    color: white;
  }
}

.org-users-page {
  .page-body {
    height: 100%;
  }
}

.user-group-container-wrap {
  margin: 20px auto 0 auto;
}

.dragged-column {
  z-index: 1001;
}

#storage-sort-popover {
  max-width: 800px;
  width: 800px;
  background-color: var(--base);
  box-sizing: border-box;
  box-shadow: 0px 12px 16px -4px rgba(16, 24, 40, 0.08), 0px 4px 6px -2px rgba(16, 24, 40, 0.03);
  border-radius: 4px;
  border: 1px solid var(--slate3) !important;
  // left: 109px !important;
  // top: 8px !important;
  // position: absolute !important;


  .card-body,
  .card-footer {
    background: var(--base);
  }
}


#storage-filter-popover {
  max-width: 800px;
  width: 800px;
  background-color: var(--base);
  box-sizing: border-box;
  box-shadow: 0px 12px 16px -4px rgba(16, 24, 40, 0.08), 0px 4px 6px -2px rgba(16, 24, 40, 0.03);
  border-radius: 4px;
  border: 1px solid var(--slate3) !important;
  // left: 193px !important;
  // top: 10px !important;
  // position: absolute !important;


  .card-body,
  .card-footer {
    background: var(--base);
  }
}

tbody {
  width: 100% !important;
  flex-grow: 1;

  tr {
    width: 100% !important;

    td:last-child {
      flex: 1 1 auto;
    }
  }
}

.datepicker-widget.theme-dark {
  .react-datepicker__tab-loop {
    .react-datepicker__header {
      background-color: #232e3c;

      .react-datepicker__current-month,
      .react-datepicker__day-name,
      .react-datepicker__month-select,
      .react-datepicker__year-select {
        color: white;
      }

      .react-datepicker__month-select,
      .react-datepicker__year-select {
        background-color: transparent;
      }
    }

    .react-datepicker__month {
      background-color: #232e3c;

      .react-datepicker__day {
        color: white;

        &:hover {
          background-color: #636466;
        }
      }

      .react-datepicker__day--outside-month {
        opacity: 0.5;
      }
    }

    .react-datepicker {
      background-color: #232e3c;
    }
  }
}

.theme-dark .list-group-item {
  &:hover {
    background-color: #232e3c;
  }
}

.theme-dark {

  .CalendarMonth,
  .DayPickerNavigation_button,
  .CalendarDay,
  .CalendarMonthGrid,
  .DayPicker_focusRegion,
  .DayPicker {
    background-color: #232e3c;
  }

  .DayPicker_weekHeader_ul,
  .CalendarMonth_caption,
  .CalendarDay {
    color: white;
  }

  .CalendarDay__selected_span,
  .CalendarDay__selected_start,
  .CalendarDay__selected_end {
    background-color: #4D72FA;
    color: white;
  }

  .CalendarDay {
    border-color: transparent; //hiding the border around days in the dark theme

    &:hover {
      background-color: #636466;
    }
  }

  .DateInput_fangStroke {
    stroke: #232E3C;
    fill: #232E3C;
  }

  .DayPickerNavigation_svg__horizontal {
    fill: white;
  }

  .DayPicker__withBorder {
    border-radius: 0;
  }

  .DateRangePicker_picker {
    background-color: transparent;
  }
}

.link-widget {
  display: flex;
  align-items: center;
  overflow: auto;

  &.hover {
    a {
      &:hover {
        text-decoration: underline;
      }
    }
  }

  &.no-underline {
    a {
      text-decoration: none !important;
    }
  }

  &.underline {
    a {
      text-decoration: underline;
    }
  }

  &::-webkit-scrollbar {
    width: 0;
    height: 0;
    background: transparent;
  }
}

.import-export-footer-btns {
  margin: 0px !important;
}

.home-version-modal-component {
  border-bottom-right-radius: 0px !important;
  border-bottom-left-radius: 0px !important;
  box-shadow: 0px 12px 16px -4px rgba(16, 24, 40, 0.08),
    0px 4px 6px -2px rgba(16, 24, 40, 0.03) !important;
}

.current-version-label,
.other-version-label {
  color: var(--slate11);
}

.home-modal-component.modal-version-lists {
  width: 466px;
  height: 668px;
  background: var(--base);
  box-shadow: 0px 12px 16px -4px rgba(16, 24, 40, 0.08), 0px 4px 6px -2px rgba(16, 24, 40, 0.03);
  border-top-right-radius: 6px;
  border-top-right-radius: 6px;


  .modal-header {
    .btn-close {
      top: auto;
    }
  }
}

.modal-version-lists {
  max-height: 80vh;

  .modal-body {
    height: 80%;
    overflow: auto;
  }

  .export-creation-date {
    color: var(--slate11);
  }

  .modal-footer,
  .modal-header {
    padding-bottom: 24px;
    padding: 12px 28px;
    gap: 10px;
    width: 466px;
    height: 56px;
    background-color: var(--base);
  }

  .modal-footer {
    padding: 24px 32px;
    gap: 8px;
    width: 466px;
    height: 88px;
  }

  .tj-version-wrap-sub-footer {
    display: flex;
    flex-direction: row;
    padding: 16px 28px;
    gap: 10px;
    height: 52px;
    background: var(--base);
    border-top: 1px solid var(--slate5);
    border-bottom: 1px solid var(--slate5);



    p {
      font-weight: 400;
      font-size: 14px;
      line-height: 20px;
      color: var(--slate12);
    }
  }

  .version-wrapper {
    display: flex;
    justify-content: flex-start;
    padding: 0.75rem 0.25rem;
  }

  .current-version-wrap,
  .other-version-wrap {

    span:first-child {
      color: var(--slate12) !important;
    }
  }

  .current-version-wrap {
    background: var(--indigo3) !important;
    margin-bottom: 24px;
    border-radius: 6px;
    margin-top: 8px;
  }
}

.rest-methods-url {
  .cm-s-default {
    .cm-string-2 {
      color: #000;
    }
  }
}

.tooljet-database {

  .table-header,
  .table-name,
  .table-cell {
    white-space: nowrap;
    overflow: hidden;
    text-overflow: ellipsis;
  }

  .table-name {
    color: #000;
    width: 250px;
  }

  .table-left-sidebar {
    max-width: 288px;
  }

  .add-table-btn {
    height: 32px;
  }

  .table-header {
    background: #ECEEF0;
  }

  .table-header,
  .table-cell {
    max-width: 230px;
  }

  .add-more-columns-btn {
    background: var(--indigo3);
    font-weight: 500;
    color: var(--indigo9);
    font-size: 12px;
    border-radius: 600;
  }

  .delete-row-btn {
    max-width: 140px;
  }
}

.apploader {
  height: 100vh;

  .app-container {
    height: 100%;
    display: flex;
    flex-direction: column;
    justify-content: space-between;
  }

  .editor-header {
    height: 5%;
    background-color: #EEEEEE;
    display: flex;
    align-items: center;
    justify-content: space-between;

    .app-title-skeleton {
      width: 100px;
      height: 100%;
      display: flex;
      align-items: center;
      margin-left: 120px;
    }

    .right-buttons {
      display: flex;
      gap: 5px;
      align-items: center;
      margin-right: 10px;
    }
  }

  .editor-body {
    height: 100%;
  }

  .skeleton {
    padding: 5px;
  }

  .editor-left-panel {
    width: 48px;
    background-color: #EEEEEE;
    margin: 3px 0px 3px 3px;
    display: flex;
    flex-direction: column;
    justify-content: space-between;
    border-radius: 5px;

    .left-menu-items {
      display: flex;
      flex-direction: column;
      justify-content: space-between;
      gap: 5px;
      margin-top: 10px;
    }

    .bottom-items {
      margin-bottom: 10px;
    }
  }

  .editor-center {
    height: 100%;
    display: flex;
    flex-direction: column;
    gap: 5px;
    justify-content: space-between;

    .canvas {
      height: 100vh;
      background-color: var(--base);
      border-radius: 5px;
      display: flex;
      justify-content: center;
    }

    .query-panel {
      height: 30%;
      display: flex;
      justify-content: space-between;
      gap: 5px;

      .queries {
        width: 30%;
        display: flex;
        flex-direction: column;
        gap: 5px;

        .queries-title {
          background-color: #EEEEEE;
          border-radius: 5px;
          height: 20%;
          padding: 5px 10px;
          display: flex;
          justify-content: space-between;
          align-items: center;
        }

        .query-list {
          background-color: #EEEEEE;
          border-radius: 5px;
          height: 80%;

          .query-list-item {
            margin: 10px;
            height: 35px;
          }
        }
      }

      .query-editor {
        width: 70%;
        height: 100%;
        display: flex;
        flex-direction: column;
        gap: 5px;

        .query-editor-header {
          background-color: #EEEEEE;
          border-radius: 5px;
          height: 20%;
          padding: 5px 10px;
          display: flex;
          justify-content: space-between;

          .query-actions {
            display: flex;
            align-items: center;
          }
        }

        .query-editor-body {
          background-color: #EEEEEE;
          height: 80%;
          border-radius: 5px;

          .button {
            margin-right: 10px;
          }
        }
      }
    }
  }

  .wrapper {
    padding: 3px 3px 3px 0px;
  }


  .right-bar {
    height: 100%;
    padding: 3px 3px 3px 0px;
    display: flex;
    flex-direction: column;
    justify-content: space-between;
    gap: 5px;

    .widget-list-header {
      height: 5%;
      background-color: #EEEEEE;
      border-radius: 5px;
    }

    .widget-list {
      height: 95%;
      background-color: #EEEEEE;
      border-radius: 5px;
      padding: 10px;

      .widgets {
        display: flex;
        justify-content: space-between;
      }
    }
  }
}

.subheader {
  margin-bottom: 12px;
}

.theme-dark {
  .layout-sidebar-icon {
    &:hover {
      background-color: #273342;
    }
  }

  .tooljet-database {

    .table-name,
    .subheader {
      color: var(--slate9);
    }

    .list-group-item.active {
      .table-name {
        color: #000;
      }
    }
  }

  .editor-header {
    background-color: #1F2936;
  }

  .editor-left-panel {
    background-color: #1F2936;
  }


  .query-panel {
    .queries {
      .queries-title {
        background-color: #1F2936 !important;
      }

      .query-list {
        background-color: #1F2936 !important;
      }
    }

    .query-editor {
      .query-editor-header {
        background-color: #1F2936 !important;
      }

      .query-editor-body {
        background-color: #1F2936 !important;
      }
    }
  }

  .right-bar {
    .widget-list-header {
      background-color: #1F2936;
    }

    .widget-list {
      background-color: #1F2936;
    }
  }
}

:root {
  --tblr-breadcrumb-item-active-font-weight: 500;
  --tblr-breadcrumb-item-active-color: inherit;
}

.application-brand {
  a{
    height: 48px;
    position: relative;
    display: flex;
    justify-content: center;
    align-items: center;
  }
}

.breadcrumb-item.active {
  font-weight: var(--tblr-breadcrumb-item-active-font-weight);
  color: var(--tblr-breadcrumb-item-active-color);
}

.app-icon-main {
  background: var(--indigo3) !important;
  border-radius: 6px !important;
  display: flex;
  justify-content: center;
  align-items: center;
  width: 48px;
  height: 48px;
}

.user-avatar-nav-item,
.audit-log-nav-item,
.notification-center-nav-item {
  border-radius: 4px;
}

.audit-log-nav-item {
  bottom: 40px;
}

.workspace-content-wrapper,
.database-page-content-wrap,
.instance-settings-wrapper {
  // background: var(--slate2);
}

.audit-logs-nav-item {
  position: fixed;
  bottom: 100px;
  left: 8px;
}

.home-page-sidebar,
.workspace-variable-table-card,
.org-wrapper {
  margin: 0 auto;
  width: 880px;
}

.organization-page-sidebar {
  height: calc(100vh - 64px);
  max-width: 288px;
  background-color: var(--base);
  border-right: 1px solid var(--slate5) !important;
  display: grid !important;
  grid-template-rows: auto 1fr auto !important;
  position: relative;

  .trial-banner {
    position: absolute;
    bottom: 50px;
    max-height: 130px;
    min-width: 255px;

    svg {
      width: 48px;
    }
  }
}
.marketplace-page-sidebar {
  height: calc(100vh - 64px);
  max-width: 288px;
  background-color: var(--base);
  border-right: 1px solid var(--slate5) !important;
  display: grid !important;
  grid-template-rows: auto 1fr auto !important;
}

.marketplace-page-sidebar {
  height: calc(100vh - 64px);
  max-width: 288px;
  background-color: var(--base);
  border-right: 1px solid var(--slate5) !important;
  display: grid !important;
  grid-template-rows: auto 1fr auto !important;
}

.home-page-sidebar {
  max-width: 288px;
  background-color: var(--base);
  border-right: 1px solid var(--slate5);
  display: grid;
  grid-template-rows: auto 1fr auto;
}

.empty-home-page-image {
  margin-top: 14px;
}

.create-new-table-btn {
  width: 248px;

  button {
    height: 40px !important;

  }
}

.tooljet-database-sidebar {
  max-width: 288px;
  background: var(--base);
  border-right: 1px solid var(--slate5);


  .sidebar-container {
    height: 40px !important;
    padding-top: 1px !important;
    margin: 0 auto;
    display: flex;
    justify-content: center;
  }

  .sidebar-container-with-banner{
    height: 140px !important;
    padding-top: 1px !important;
    margin: 0 auto;
    display: flex;
    justify-content: center;
  }
}

.create-new-app-dropdown {
  width: 248px !important;


  .dropdown-toggle-split {
    border-left: 1px solid var(--indigo11) !important;
    &:disabled {
      background-color: var(--slate6) !important;
      border-left: 1px solid var(--slate6) !important;
    }
  }

  button {
    background-color: var(--indigo9) !important;
  }
}

.create-new-app-button {
  font-weight: 500;
  font-size: 14px;
  height: 40px;
  border-top-left-radius: 6px;
  border-bottom-left-radius: 6px;
  &:disabled {
    background-color: var(--slate6) !important;
    color: var(--slate9) !important;
  }
}

.create-new-app-button+.dropdown-toggle {
  height: 40px;
  border-top-right-radius: 6px;
  border-bottom-right-radius: 6px;
}

.custom-select {
  .select-search-dark__value::after {
    content: none;
  }

  .select-search-dark__select,
  .select-search__select {
    min-width: fit-content;
    max-width: 100% !important;
  }
}

.jet-data-table td .textarea-dark-theme.text-container:focus {
  background-color: transparent !important; 
}

.app-environment-menu {
  display: flex;
  align-items: center;
  min-width: 170px;
  max-width: 180px;
  height: 28px;
  font-size: 12px;
  margin-left: 1rem;

  .app-environment-list-item {
    white-space: nowrap;
    overflow: hidden;
    text-overflow: ellipsis;
  }
  
  .app-environment-name {
    font-weight: 400;
    font-size: 12px;
    line-height: 20px;
  }
}

.tooljet-logo-loader {
  height: 100vh;
  display: flex;
  align-items: center;
  justify-content: center;

  .loader-spinner {
    margin: 10px 87px;
  }
}

.page-body {
  height: calc(100vh - 1.25rem - 48px);
  min-height: 500px;
}

// buttons
.default-secondary-button {
  background-color: $color-light-indigo-03;
  color: $color-light-indigo-09;
  max-height: 28px;
  width: 76px;
  display: flex;
  flex-direction: row;
  justify-content: center;
  align-items: center;
  padding: 4px 16px;
  gap: 6px;
  font-weight: 500;
  border: 0 !important;

  .query-manager-btn-svg-wrapper {
    width: 16px !important;
    height: 16px !important;
    padding: 2.67px;
  }

  .query-manager-btn-name {
    min-width: 22px;
  }

  &:hover {
    background-color: $color-light-indigo-04;
    color: $color-light-indigo-10;
  }

  &:active {
    background-color: $color-light-indigo-04;
    color: $color-light-indigo-10;
    box-shadow: 0px 0px 0px 4px #C6D4F9;
    border-radius: 6px;
    border: 1px solid;
    outline: 0 !important;

    svg {
      path {
        fill: $color-light-indigo-10;
      }
    }
  }

  &:disabled {
    cursor: not-allowed;
    pointer-events: none;
    opacity: .65;
  }

  .query-run-svg {
    padding: 4px 2.67px;
  }
}

.default-secondary-button.theme-dark {
  background-color: #4D72FA !important;
  color: #F4F6FA !important;

  svg {
    path {
      fill: #F4F6FA !important;
    }
  }

  &:hover {
    border: 1px solid #4D72FA !important;
    background-color: #4D5EF0 !important;
    color: #FFFFFC !important;

    svg {
      path {
        fill: #FFFFFC !important;
      }
    }
  }

  &:active {
    border: 1px solid #4D72FA !important;
    background-color: #4D5EF0 !important;
    box-shadow: 0px 0px 0px 4px #4D72FA;
    border-radius: 6px;
  }
}

.default-tertiary-button {
  background-color: $color-light-base;
  color: $color-light-slate-12;
  border: 1px solid $color-light-slate-07;
  display: flex;
  flex-direction: row;
  justify-content: center;
  align-items: center;
  padding: 4px 16px;
  gap: 6px;
  max-height: 28px;
  font-weight: 500;
  height: 28px;
  cursor: pointer;
  white-space: nowrap;

  .query-btn-svg-wrapper {
    width: 16px !important;
    height: 16px !important;
    padding: 2.67px;
  }

  .query-btn-name {
    min-width: 22px;

  }

  &:hover {
    border: 1px solid $color-light-slate-08;
    color: $color-light-slate-11;

    svg {
      path {
        fill: $color-light-slate-11;
      }
    }
  }

  .query-create-run-svg {
    padding: 2px;
  }

  .query-preview-svg {
    padding: 2.67px 0.067px;
    width: 16px;
    height: 16px;
    margin: 6px 0;
  }

  &:active {
    border: 1px solid #C1C8CD;
    box-shadow: 0px 0px 0px 4px #DFE3E6;
    color: $color-light-slate-11;
    outline: 0;
  }
}

.default-tertiary-button.theme-dark {
  background-color: transparent;
  color: #4D5EF0 !important;
  border: 1px solid #4D5EF0 !important;

  svg {
    path {
      fill: #4D5EF0 !important;
    }
  }

  &:hover {
    border: 1px solid $color-dark-slate-08;
    color: #FFFFFC !important;
    background-color: #4D5EF0 !important;

    svg {
      path {
        fill: #FFFFFC !important;
      }
    }
  }

  &:active {
    border: 1px solid inherit;
    box-shadow: none;
    outline: 0;
  }
}

.default-tertiary-button.theme-dark.btn-loading {
  background-color: #4D5EF0 !important;
  color: transparent !important;

  svg {
    path {
      fill: transparent !important;
    }
  }
}

.default-tertiary-button.button-loading {
  background-color: transparent !important;
  color: transparent !important;

  svg {
    path {
      fill: transparent !important;
    }
  }
}

.disable-tertiary-button {
  color: $color-light-slate-08;
  background-color: $color-light-slate-03;
  pointer-events: none !important;

  svg {
    path {
      fill: $color-light-slate-08;
    }
  }

}

.disable-tertiary-button.theme-dark {
  color: $color-dark-slate-08;
  background-color: $color-dark-slate-03;
  pointer-events: none !important;

  svg {
    path {
      fill: $color-dark-slate-08;
    }
  }
}

.font-weight-500 {
  font-weight: 500;
}

.font-size-12 {
  font-size: 12px;
}

.toggle-query-editor-svg {
  width: 16px;
  height: 16px;
  padding: 2.88px 5.22px;
  display: flex;
  cursor: pointer;
}

.theme-dark {
  .org-avatar:hover {
    .avatar {
      background: #10141A no-repeat center/cover;
    }
  }
}

.app-creation-time {
  color: var(--slate11) !important;
  white-space: nowrap;
  overflow: hidden;
  text-overflow: ellipsis;
}

.font-weight-400 {
  font-weight: 400;
}

.font-weight-600 {
  font-weight: 600;
}

.border-indigo-09 {
  border: 1px solid $color-light-indigo-09;
}

.dark-theme-toggle-btn {
  height: 32px;
  display: flex;
  align-items: center;
  justify-content: center;

}

.dark-theme-toggle-btn-text {
  font-size: 14px;
  margin: 12px;
}

.maximum-canvas-height-input-field {
  width: 156px;
  height: 32px;
  padding: 6px 10px;
  gap: 17px;
  background: #FFFFFF;
  border: 1px solid #D7DBDF;
  border-radius: 6px;

}

.layout-header {
  position: fixed;
  right: 0;
  left: 48px;
  z-index: 1;
  background: var(--base);
  height: 64px;
}

.layout-sidebar-icon {
  &:hover {
    background: #ECEEF0;
  }

  &:focus {
    outline: #ECEEF0 auto 5px;
    background: #3756C5;
    box-shadow: none;
  }

  &:disabled,
  &[disabled] {
    background: linear-gradient(0deg, #F3F4F6, #F3F4F6);
    box-shadow: none;
    color: #D1D5DB;
  }
}

.tj-text-input-error-state {
  font-weight: 400;
  font-size: 11px;
  line-height: 16px;
  margin-top: 2px !important;
  color: #EB1414;
}

.onboarding-radio-checked {
  border: 1px solid #466BF2 !important;
  box-shadow: none;
}

.onboarding-bubbles {
  width: 8px !important;
  height: 8px !important;
  background: #D1D5DB !important;
  margin-right: 8px;
  border-radius: 100%;
}

.onboarding-bubbles-selected {
  width: 8px !important;
  height: 8px !important;
  background: #466BF2 !important;
  margin-right: 8px;
  border-radius: 100%;
}

.onboarding-bubbles-active {
  background: #466BF2 !important;
  width: 16px !important;
  height: 16px !important;
  margin-right: 8px;
  border-radius: 100%;
}

.onboarding-bubbles-completed {
  background: #D1D5DB;
}

.onboarding-bubbles-wrapper {
  display: flex;
  flex-direction: row;
  align-items: center;
}

.onboarding-progress-cloud {
  margin-bottom: 32px;
  display: flex;
  align-items: center;
}

.onboarding-progress {
  margin-bottom: 32px;
  display: grid;
}

.onboarding-progress-layout-cloud {
  grid-template-columns: 3fr 6fr 3fr;
  margin-bottom: 40px;
  display: grid;
}

.onboarding-progress-layout {
  grid-template-columns: 12fr;
  margin-bottom: 40px;
  display: grid;
}

.onboarding-bubbles-container {
  margin-left: auto;
  margin-right: auto;
}

.onboarding-header-wrapper {
  display: flex;
  flex-direction: column;
  align-items: center;
}

.onboarding-back-button,
.onboarding-front-button {

  font-size: 12px;
  line-height: 20px;
  color: #6B7380;
  display: flex !important;
  flex-direction: row !important;
  align-items: center;
  cursor: pointer;

  .onboarding-back-text {
    margin-left: 12px;
    color: #D7DBDF;
  }

  p,
  .onboarding-skip-text {
    margin-bottom: 0 !important;
    color: #D7DBDF;
    font-weight: 600;
    font-size: 14px;
  }

  .onboarding-skip-text {
    margin-right: 12px !important;
  }
}

// .home-page {
//   height: 100vh;
// }

.info-screen-description {
  margin-bottom: 0px !important;
  font-style: normal;
  font-weight: 400;
  font-size: 14px;
  line-height: 24px;
  color: #4B5563;
  line-height: 24px;
}

.separator-onboarding,
.separator-signup {
  .separator {
    width: 100%;

    h2 {
      width: 100%;
      text-align: center;
      border-bottom: 1px solid #E4E7EB;
      line-height: 0.1em;
      font-size: 14px;
      margin: 26px 0 26px;
    }

    h2 span {
      color: #9BA3AF;
      background: #fff;
      padding: 0 18px;
    }
  }
}

// login ,signin
.separator-signup {
  .separator {
    width: 100%;

    h2 {
      margin: 36px 0 36px !important;
    }
  }
}


.common-auth-section-whole-wrapper {
  display: flex;
  flex-direction: row;

  .common-auth-section-right-wrapper {
    width: 29.16%;
    border-left: 1px solid #E4E7EB;
    overflow: hidden;
  }

  .common-auth-section-left-wrapper {
    width: 70.83%;
    position: relative;

    .common-auth-section-left-wrapper-grid {
      display: grid;
      height: calc(100% - 64px);

      form {
        display: flex !important;
        justify-content: center;
        align-items: center !important;
      }
    }

  }

  .common-auth-container-wrapper {
    display: flex;
    flex-direction: column;
    align-items: center;
    width: 352px;
    margin: 0px auto 0px auto;
  }

  .login-sso-wrapper {
    padding: 6px 16px;
    gap: 5px;
    width: 352px;
    height: 40px;
    display: flex;
    flex-direction: row;
    justify-content: center;
    align-items: center;
    margin-bottom: 12px;
    background: #FFFFFF;
    border: 1px solid #D1D5DB;
    border-radius: 4px;

    &:hover {
      border: 1px solid #D1D5DB;
      box-shadow: 0px 0px 0px 4px #E4E7EB;
    }
  }
}

.sso-info-text {
  font-weight: 600;
  font-size: 14px;
  line-height: 24px;
  margin-left: 11px;
}

.sso-button {
  background-color: #fff;
  cursor: pointer;

  img {
    width: 32px;
  }
}


.tj-dashboard-section-header {
  max-width: 288px;
  max-height: 64px;
  padding-top: 20px;
  padding-left: 20px;
  padding-bottom: 24px;
  border-right: 1px solid var(--slate5);
}

.layout-sidebar-icon {
  &:hover {
    background: #ECEEF0;
    border-radius: 4px;
  }

  &:focus {
    outline: #ECEEF0 auto 5px;
  }
}

.folder-menu-icon {
  visibility: hidden !important;
}

.folder-list-group-item:hover .folder-menu-icon {
  visibility: visible !important;
}

.folder-list-group-item {
  &:hover {
    background: #ECEEF0;
  }

  &:active {
    background: var(--indigo4);
  }

  &:focus {
    box-shadow: 0px 0px 0px 4px #DFE3E6;
  }

  .tj-text-xsm {
    white-space: nowrap;
    overflow: hidden;
    text-overflow: ellipsis;
  }

  .tj-folder-list {
    display: block;
  }
}


.app-versions-selector {
  display: inline-flex;
  align-items: center;
  width: 176px;
  height: 28px;
  border-radius: 6px;

  .react-select__control {
    border: none !important;
  }
}

.app-version-list-item {
  white-space: nowrap;
  overflow: hidden;
  text-overflow: ellipsis;
}

.app-version-name,
.app-version-released {
  font-weight: 400;
  font-size: 12px;
  line-height: 20px;
}

.app-version-name {
  max-width: 80px;
}

.custom-version-selector__option:hover .app-version-delete {
  display: block;
}

.editor .navbar-brand {
  border-right: 1px solid var(--slate5);
  width: 48px;
  display: flex;
  justify-content: center;
}


.modal-backdrop {
  opacity: 0.5;
}

.canvas-area>.modal-backdrop {
  width: 100% !important;
  height: 100% !important;
}

.ds-delete-btn {
  display: none;
  border: none;
  background: none;
}

.ds-list-item:hover .ds-delete-btn {
  display: block;
}

.toojet-db-table-footer,
.home-page-footer {
  position: fixed;
  bottom: 0px;
  right: 0;
  left: 336px;
}

.home-page-footer {
  height: 52px;
  background-color: var(--base) !important;
  border-top: 1px solid var(--slate5) !important;
}

.pagination-container {
  display: flex;
  padding: 0px;
  height: 20px;

  .form-control {
    padding: 0 4px;
    width: fit-content;
    max-width: 30px;
    text-align: center;
  }
}

.profile-card {
  box-shadow: 0px 12px 16px -4px rgba(16, 24, 40, 0.08), 0px 4px 6px -2px rgba(16, 24, 40, 0.03);
  border-radius: 6px;
  padding: 4px 0px;
  width: 84px;
  height: 86px;
  margin-left: 10px;
  background-color: var(--base);

  .dropdown-item {
    width: 84px;
    height: 36px;
    min-width: 84px !important;
  }

  svg {
    margin-left: 2px;
  }

  a {
    span {
      margin-left: 4px;
    }
  }
}

.theme-dark {
  .editor-header-actions {
    .current-layout {
      .bg-white {
        background-color: #151718 !important;
      }
    }
  }

  .icon-tabler-x {
    stroke: white;
  }
}

.img-invert {
  img {
    filter: invert(1);
  }
}

.user-group-table {
  .selected-row {
    background-color: #ECEEF0;
  }

  .selected-row.dark {
    background-color: #232E3C;
  }
}

.notification-center.theme-dark {

  .empty-subtitle,
  .card-footer>span,
  .empty-title {
    color: white !important;
  }
}


// DASHBOARD SCROLL STYLES--->
.create-new-app-license-wrapper {
  display: flex;
  align-items: center;
  flex-direction: column;
}

.create-new-app-wrapper {
  margin: 0 auto;
  display: flex;
  justify-content: center;
  flex-direction: column;
  align-items: center;
  padding-top: 4px;
}

.home-page-sidebar {
  height: calc(100vh - 64px) !important; //64 is navbar height

  .folder-list-user {
    height: calc(100vh - 116px) !important; //64 is navbar height + 52 px footer
  }
}

.home-page-content {
  height: calc(100vh - 64px) !important;
  overflow-y: auto;
  // background: var(--slate2);
}

.application-folders-list {
  height: 64px;
}

// DASHBOARD STYLES END

// TABLE
.table-left-sidebar {
  height: calc(100vh - 104px) !important; // 62px [navbar] +  40px [ add table and search ] + extra 2 px(border)
  overflow-y: auto;
}

.toojet-db-table-footer {
  height: 52px;
  background: var(--base) !important;
}

.home-app-card-header {
  margin-bottom: 32px;
}

.homepage-app-card {
  height: 166px;
  outline: 1px solid var(--slate3);
  box-shadow: 0px 1px 2px rgba(16, 24, 40, 0.05);
  border-radius: 6px;
  padding: 16px;
  background-color: var(--base) !important;

  .appcard-buttons-wrap {
    display: none;
  }

  .home-app-card-header {
    .menu-ico {
      visibility: hidden !important;
    }
  }

  &:hover {
    box-shadow: 0px 12px 16px -4px rgba(16, 24, 40, 0.08), 0px 4px 6px -2px rgba(16, 24, 40, 0.03);

    .home-app-card-header {
      margin-bottom: 12px;

      .menu-ico {
        visibility: visible !important;
      }
    }

    .app-creation-time-container {
      margin-bottom: 0px;
    }

    .app-card-name {
      margin-bottom: 0px;
    }

    .app-creation-time {
      display: none;
    }


    .appcard-buttons-wrap {
      display: flex;
      padding: 0px;
      gap: 12px;
      width: 240px;
      height: 28px;
      flex-direction: row;
      div{
        a{
          text-decoration: none;
        }
      }

    }

    .app-icon-main {
      width: 36px;
      height: 36px;

    }
  }
}

.app-creation-time-container {
  height: 16px;
}

.release-buttons {
  height: 48px;
  gap: 4px;
}

.global-settings-app-wrapper {
  max-width: 190px;
}

.version-manager-container {
  padding: 0.6rem;
}

.env-version-container{
  padding-right: 100px;
}

// tooljet db fields styles [ query manager ]
.tj-db-field-wrapper {
  .code-hinter-wrapper {
    ::-webkit-scrollbar {
      display: none;
    }
  }

  .CodeMirror-sizer {
    min-height: 32px !important;
    width: 100%;
    border-right-width: 0px !important;
    padding: 0 !important;
    overflow-y: auto;

    .CodeMirror-lines {
      margin-top: 0px !important;
      min-height: 32px !important;
      padding: 0 !important;
    }
  }
}

.table-list-items#popover-contained {
  .popover-body {
    outline: 1px solid var(--slate3);
    background: var(--base);
    overflow: hidden;
  }

}

.table-list-item-popover.dark {
  svg {
    path {
      fill: white;
    }
  }
}

.theme-dark{
  .audit-log{
    .rdtPicker{
      background-color: #2B394A;
      color: #fff;
      .rdtDay:hover{
        background-color: #636466;
      }
    }
    .card-body{
      .count-main{
       background-color: inherit !important;
       color: #fff !important;
     }
    }
  }
  .react-loading-skeleton {
    background-color: #2F3C4C !important;
    background-image: linear-gradient(90deg, #2F3C4C, #2F3C4C, #2F3C4C) !important;
  }
}

@keyframes up-and-down {
  to {
    opacity: 0.2;
    transform: translateY(-20px);

  }
}

.spin-loader {
  position: fixed;
  width: 100%;

  .load {
    display: flex;
    justify-content: center;
    margin: 200px auto;
  }

  .load div {
    width: 20px;
    height: 20px;
    background-color: var(--indigo9);
    border-radius: 50%;
    margin: 0 5px;
    animation-name: #{up-and-down};
    animation-duration: 0.8s;
    animation-iteration-count: infinite;
    animation-direction: alternate;
  }

  .load .two {
    animation-delay: 0.3s;
  }

  .load .three {
    animation-delay: 0.6s;
  }
}

.organization-switch-modal {
  font-family: 'IBM Plex Sans';

  .modal-dialog {
    width: 376px;
  }

  .modal-content {
    background: linear-gradient(0deg, #FFFFFF, #FFFFFF),
      linear-gradient(0deg, #DFE3E6, #DFE3E6);
  }

  .modal-header {
    justify-content: center !important;
    flex-direction: column;
    padding: 40px 32px 20px 32px;

    .header-text {
      font-style: normal;
      font-weight: 600;
      font-size: 20px;
      line-height: 36px;
      margin: 24px 0 5px 0;
    }

    p {
      font-style: normal;
      font-weight: 400;
      font-size: 14px;
      line-height: 20px;
      color: #687076;
      text-align: Center;
      margin-bottom: 0px;
    }
  }

  .modal-body {
    padding: 18px 32px;

    .org-list {
      display: flex;
      flex-direction: column;

      .org-item {
        height: 50px;
        display: flex;
        align-items: center;
        padding: 0px 12px;
        cursor: default;

        input[type=radio] {
          margin-right: 16px;
          width: 16px;
          height: 16px;
        }

        .avatar {
          margin-right: 11px;
          color: #11181C;
          background-color: #F8FAFF;
          width: 34px !important;
          height: 34px !important;
        }

        span {
          font-style: normal;
          font-weight: 400;
          font-size: 12px;
          line-height: 20px;
          color: #11181C;
        }
      }

      .selected-item {
        border-radius: 6px;
        background-color: #F0F4FF;
      }
    }
  }

  .modal-footer {
    justify-content: center;
    padding: 24px 32px;
    border-top: 1px solid #DFE3E6;

    button {
      width: 100%;
      font-style: normal;
      font-weight: 600;
      font-size: 14px;
      line-height: 20px;
    }
  }
}

.organization-switch-modal.dark-mode {

  .modal-footer,
  .modal-header {
    border-color: #232e3c !important;

    p {
      color: rgba(255, 255, 255, 0.5) !important;
    }
  }

  .modal-body,
  .modal-footer,
  .modal-header,
  .modal-content {
    color: white;
    background-color: #2b394a;
  }

  .modal-content {
    border: none;
  }


  .modal-body {
    .org-list {
      span {
        color: white;
      }

      .selected-item {
        background-color: #232e3c;
      }
    }
  }
}

.datasources-category {
  color: var(--slate10);
}

.react-tooltip {
  font-size: .765625rem !important;
}

.tooltip {
  z-index: 10000;
}

.add-new-workspace-icon-wrap {
  display: flex;
  flex-direction: row;
  align-items: center;
  padding: 8px;
  width: 34px;
  height: 34px;
  background: var(--indigo3);
  border-radius: 6px;
}

.add-new-workspace-icon-old-wrap {
  display: none;
}

.add-workspace-button {
  padding: 8px 12px;
  gap: 11px;
  height: 50px;

  &:hover {
    background: var(--indigo3);
    margin: 0 auto;
    border-radius: 6px;
    padding-bottom: 10px;

    .add-new-workspace-icon-old-wrap {
      padding: 8px;
      width: 34px;
      height: 34px;
      background: var(--indigo9);
      border-radius: 6px;
      display: flex;
      justify-content: center;
      align-items: center;

    }

    .add-new-workspace-icon-wrap {
      display: none;

    }
  }

}

.tj-folder-list {
  display: flex;
  align-items: center;
  color: var(—-slate12) !important;
}

.app-card-name {
  color: var(—-slate12);
  margin-bottom: 2px;
  white-space: nowrap;
  overflow: hidden;
  text-overflow: ellipsis;
}

.dashboard-breadcrumb-header {
  display: flex;
  align-items: center;
}

.tj-version {
  margin-right: 44px;
  display: flex;
  align-items: center;
  color: var(--slate9);

}

.folder-list {
  color: var(—-slate9) !important;
}

.tj-folder-header {
  margin-bottom: 12px;
  height: 37px;
  cursor: pointer;
}

.tj-dashboard-header-title-wrap {
  display: flex;
  justify-content: center;
  align-items: center;
  color: var(--slate11);

  a {
    text-decoration: none;
  }
}

.theme-dark {
  .tj-onboarding-phone-input-wrapper {
    .flag-dropdown {
      background-color: #1f2936 !important;

      .country-list {
        background-color: #1f2936 !important;
        background: #1f2936;

        li {
          .country .highlight {
            background-color: #3a3f42;
            color: #000 !important;

            div {
              .country-name {
                color: #6b6b6b !important;
              }
            }

          }

          &:hover {
            background-color: #2b2f31;
          }

        }
      }
    }

  }

  .react-tel-input .country-list .country.highlight {
    color: #6b6b6b;
  }
}

.dashboard-breadcrumb-header-name {
  font-weight: 500 !important;
  color: var(—-slate12) !important;
}

.tj-dashboard-header-wrap {
  padding-top: 22px;
  padding-bottom: 22px;
  padding-left: 40px;
  height: 64px;
  border-bottom: 1px solid var(--slate5);
}

.dashboard-breadcrumb-header-name:hover {
  text-decoration: none !important;
}


.tj-avatar {
  border-radius: 6px;
  width: 36px;
  height: 36px;
  display: flex;
  justify-content: center;
  align-items: center;
  background-color: var(--slate3) !important;
  color: var(--slate11) !important;
  text-transform: uppercase;
  font-weight: 500;

  &:hover {
    background-color: var(--slate4);
  }

  &:focus {
    box-shadow: 0px 0px 0px 4px var(--indigo6);
    outline: 0;
  }

  &:active {
    box-shadow: none;
  }
}

.tj-current-org {
  span {
    color: var(--slate12);

  }
}


.sidebar-inner {
  align-items: center;
}

.workspace-drawer-wrap {
  background: var(--base);
}

.theme-dark {
  .drawer-wrap {
    background: var(--base);
  }
}

.users-table {
  background: var(--base);
  padding: 16px;
  width: 848px;
  margin: 0 auto;
  padding: 16px;

  tbody {

    tr>td>span,
    tr>td>a {
      white-space: nowrap;
      overflow: hidden;
      text-overflow: ellipsis;
      max-width: 140px;
    }
  }

  thead {
    tr {
      padding: 0px 6px;
      gap: 90px;
      width: 848px;
      height: 40px;
      display: flex;
      align-items: center;
      margin-top: 6px;
    }

    tr>th {
      background: var(--base) !important;
      border-bottom: none !important;
      padding: 0 !important;
      width: 282px;
    }
  }

  tr {
    background: var(--base);
    height: 66px;
    padding: 13px 0px;
    border-bottom: 1px solid var(--slate7);
    display: flex;
    justify-content: space-between;
  }

  tr>td {
    border-bottom-width: 0px !important;
    display: flex;
    align-items: center;
    flex: 16%;
    padding-left: 0px !important;
    padding-right: 0px !important;
    white-space: nowrap;
    overflow: hidden;
    text-overflow: ellipsis;
  }
}

.tj-input {
  padding: 6px 10px;
  gap: 17px;
  width: 161.25px;
  height: 32px;
  background: var(--base);
  border: 1px solid var(--slate7);
  border-radius: 6px;

  ::placeholder {
    color: var(--slate9) !important;
  }

}

.workspace-setting-buttons-wrap {
  display: flex;
  gap: 12px;
}

.workspace-settings-table-wrap {
  max-width: 880px;
  margin: 0 auto;
}

.workspace-settings-filters {
  display: flex;
  gap: 12px;
  flex-direction: row;
  align-items: center;
  position: relative;
}

.workspace-setting-table-wrapper {
  box-shadow: 0px 1px 2px rgba(16, 24, 40, 0.05);
  outline: 1px solid var(--slate7);
  background: var(--base);
  width: 880px;
  margin: 0 auto;
  border-radius: 6px;
  height: calc(100vh - 223px);
  position: relative;

}

.workspace-filter-text {
  color: var(--slate11);
  margin-bottom: 14px;
}

.singleuser-btn {
  padding: 6px 16px;
  gap: 6px;
  width: 152px;
  height: 32px;
  border-radius: 6px;

}

.multiuser-btn {
  padding: 6px 16px;
  gap: 6px;
  width: 189px;
  height: 32px;
  border-radius: 6px;

}

.workspace-page-header {
  width: 880px;
  margin: 0 auto !important;

  div:first-child {
    margin: 0 auto !important;
    width: 880px;

  }

  .user-limits {
    column-gap: 8px;
    .limit {
      width: 100px !important;
      display: flex;
      flex-direction: column;
      align-items: center;
      padding: 5px;
      background-color: var(--base);
      border-radius: 5px;
      border: 1px solid var(--slate5);
      font-size: 12px;

      .count {
        font-weight: 500;
        font-size: 14px;
      }

      div {
        width: unset !important;
        font-size: 11px;
      }
    }
  }
}

.workspace-constant-header {
  width: 880px;
  margin: 0 auto !important;
}

.workspace-constant-header {
  width: 880px;
  margin: 0 auto !important;
}

.workspace-user-archive-btn {
  width: 95px;
  height: 28px;
}

.workspace-clear-filter {
  margin-left: 8px;
  color: var(--indigo9);
  font-weight: 600 !important;
}

.workspace-clear-filter-wrap {
  display: flex;
  align-items: center;
  width: 130px;
  justify-content: flex-end;
  position: absolute;
  right: 16px;
}

.tj-checkbox {
  border-color: var(--slate7);
}

.workspace-clipboard-wrap {
  display: flex;
  align-items: center;
  width: 162.67px;
  cursor: pointer;

  p {
    font-weight: 500 !important;
    margin-left: 5px;
  }

  span {
    display: flex;
    align-items: center;
  }
}

.workspace-user-status {
  margin-right: 22px;
  margin-left: 5px;
}

.worskpace-setting-table-gap {
  margin-top: 20px;
}

.tj-active {
  background: #46A758;
}

.tj-invited {
  background: #FFB224;
}

.tj-archive {
  background: #E54D2E;
}

.liner {
  height: 1px;
  background: var(--slate5);
  width: 880px;
  margin-top: 22px;
}

.edit-button {
  display: flex;
  flex-direction: row;
  justify-content: center;
  align-items: center;
  height: 28px;
  text-decoration: none;
}

.launch-button {
  display: flex;
  height: 28px;
  align-items: center;
  color: var(--slate12);
  justify-content: center;
  text-decoration: none;
}

.launch-button.tj-disabled-btn {
  cursor: not-allowed;
}

.breadcrumb-item {
  a {
    text-decoration: none !important;
    color: var(--slate12);
  }
}

.table-list-item {
  width: 248px;
}

.workspace-settings-filter-items {
  width: 161.25px;

  .css-13mf2tf-control {
    width: 161.25px !important;

  }

  .css-10lvx9i-Input {
    margin: 0 !important;
    padding: 0 !important;
  }

  .css-1bugkci-control,
  .css-42vs31,
  .css-ob45yj-menu {
    background-color: var(--base) !important;
    width: 161.25px !important;
  }

  .css-6t9fnh-control {
    border: 1px solid var(--slate7) !important;
    background: var(--base);
    color: var(--slate9);
    width: 161.25px;
    height: 32px;

    .css-1opnhvy-singleValue {
      color: var(--slate9) !important;

    }
  }

  input.tj-checkbox {
    background: var(--base) !important;
    color: var(--slate9);
    border: 1px solid var(--slate7) !important;

    ::placeholder {
      color: var(--slate9);
    }
  }
}


.tj-db-dataype {
  margin-left: 8px;
  color: var(--slate11);
}

.tj-database-column-header {
  color: var(--slate12);
  padding: 4px 4px 4px 8px !important;
  text-transform: capitalize !important;
  line-height: 0px !important;
  font-weight: 500 !important;
  font-size: 12px !important;
  line-height: 20px !important;
  color: var(--slate12) !important;

  &:first-child {
    display: flex !important;
    align-items: center !important;
    padding-left: 1rem !important;
  }

}

.tj-database-column-row {
  margin: 0;

  th:first-child {
    height: 28px;
  }

  th:first-child>div {
    height: 16px;
    width: 16px;
    display: flex;
    align-items: center;
    height: 28px;

    input {
      border-radius: 4px;
    }

  }
}

.tj-db-operations-header {
  height: 48px;
  padding: 0 !important;
  display: flex;
  align-items: center;
  background-color: var(--base);

  .row {
    margin-left: 0px;
    width: 98%;
  }

  .col-8 {
    padding-left: 0px;
    display: flex;
    gap: 12px;
    align-items: center;
  }
}

.add-new-column-btn {
  margin-left: 16px;
  height: 28px;
  border-radius: 6px;
  padding: 0 !important;
  display: flex;
  align-items: center;
  justify-content: center;
  background: transparent;
  color: var(--slate12);
  border: none;
}

.tj-db-filter-btn {
  width: 100%;
  height: 28px;
  border-radius: 6px;
  background: transparent;
  color: var(--slate12);
  border: none;
  display: flex;
  align-items: center;
  justify-content: center;
}

.tj-db-filter-btn-applied,
.tj-db-sort-btn-applied {
  display: flex !important;
  flex-direction: row !important;
  justify-content: center !important;
  align-items: center !important;
  padding: 4px 16px !important;
  width: 100% !important;
  height: 28px !important;
  background: var(--grass2) !important;
  border-radius: 6px !important;
}

.tj-db-filter-btn-active,
.tj-db-sort-btn-active {
  display: flex !important;
  flex-direction: row !important;
  justify-content: center !important;
  align-items: center !important;
  padding: 4px 16px !important;
  width: 100% !important;
  height: 28px !important;
  border-radius: 6px !important;
  background: var(--indigo4) !important;
  //border: 1px solid var(--indigo9) !important;
  color: var(--indigo9) !important;
}

.tj-db-header-add-new-row-btn {
  height: 28px;
  background: transparent;
  border-radius: 6px !important;
  display: flex;
  flex-direction: row;
  justify-content: center;
  align-items: center;
  gap: 6px;
  border: none;

  padding: span {
    //color: var(--indigo9);
  }
}

.tj-db-sort-btn {
  width: 100%;
  height: 28px;
  background: transparent;
  color: var(--slate12);
  border: none;
  display: flex;
  align-items: center;
  justify-content: center;
  margin: 0
}

.edit-row-btn {
  background: transparent;
  color: var(--slate12);
  border: none;
  display: flex;
  align-items: center;
  justify-content: center;
}

.workspace-variable-header {
  width: 880px;
  ;
  margin: 0 auto;
  display: flex;
  padding: 0;
}

.workspace-variables-alert-banner {
  width: inherit;
  background-color: #FFF9ED;
  border-color: #FFE3A2;
}

.codehinter.alert-component.workspace-variables-alert-banner {
  color: var(--amber8);
  border-color: var(--amber3);
}

.add-new-variables-button {
  margin-bottom: 20px;
  width: 169px;
  height: 32px;
}

.org-users-page-sidebar,
.left-menu {
  padding: 16px;
  gap: 7px;
  width: 220px;
  border-right: 1px solid var(--slate5);
  overflow-y: auto;
  overflow-x: hidden;

  .group-banner {
    svg {
      display: none;
    }
  }
}

.groups-header-wrap {
  display: flex;
  height: 36px;
  border-bottom: 1px solid var(--slate5);
}

.org-users-page-container {
  width: 880px;
  margin: 0 auto;
}

.groups-main-header-wrap {
  padding: 20px 0px 8px;
  gap: 10px;
  width: 612px;
  height: 56px;
  margin: 0 auto;
  display: flex;
  justify-content: space-between;

  p {
    white-space: nowrap;
    overflow: hidden;
    text-overflow: ellipsis;
  }

  .nav-tabs .nav-link.active {
    border-bottom: 2px solid var(--indigo9) !important;
  }
}

.form-check-input:disabled {
  background-color: var(--slate8) !important;
}

.manage-groups-body {
  padding: 24px;
  font-size: 12px;
  overflow-y: auto;
  height: calc(100vh - 300px);

}

.groups-sub-header-wrap {
  width: 612px;
  height: 36px;
  border-bottom: 1px solid var(--slate5) !important;

  .nav-link.active {
    border-bottom: 2px solid var(--indigo9) !important;
    border-color: var(--indigo9) !important;
  }

  .nav-item {
    font-weight: 500 !important;
    font-size: 12px !important;
  }


  p {
    width: 205px;
  }
}

.groups-btn-container {
  width: 880px;
  justify-content: space-between;
  margin: 0 auto;
  margin-bottom: 20px;
  height: 32px;
  align-items: center;

}

.org-users-page {
  margin: 0 auto;
}

.org-users-page-card-wrap {
  height: calc(100vh - 208px);
}

.org-users-page-card-wrap,
.org-settings-wrapper-card {
  display: flex;
  flex-direction: row;
  background: var(--base);
  width: 880px;
  outline: 1px solid var(--slate5);
  box-shadow: 0px 1px 2px rgba(16, 24, 40, 0.05);
  border-radius: 6px;
  max-height: calc(100vh - 156px);
}

.org-settings-wrapper-card {
  margin: 0 auto;

  .card-body {
    overflow-y: auto;
    padding: 40px;
  }

  .card-header {
    padding: 0px 24px;
    width: 660px;
    height: 72px;
    border-bottom: 1px solid var(--slate5);

  }

  .form-check {
    margin-bottom: 0px !important;
    line-height: 24px;
    font-size: 16px;
  }
}

.groups-sidebar-nav {
  display: flex;
  flex-direction: row;
  align-items: center;
  padding: 6px 8px;
  gap: 40px;
  width: 188px;
  height: 32px;
  background: var(--base);
  border-radius: 6px;
  cursor: pointer;
}

.org-users-page-card-body {
  width: 660px;
}

.org-users-page {
  .nav-tabs .nav-link.active {
    background-color: transparent !important;
  }

  .nav-tabs .nav-item.show .nav-link,
  .nav-tabs .nav-link.active {
    border-color: var(--indigo9) !important;

  }

  .nav-link:hover {
    border-right: none !important;
    border-left: none !important;
    border-top: none !important;

    color: var(--indigo9);
  }
}

.groups-selected-row {
  background-color: var(--indigo4);
}

.add-apps-btn {
  width: 160px;
  height: 32px;
}

.groups-app-body-header,
.groups-datasource-body-header {
  border-bottom: 1px solid var(--slate5);

  p {
    height: 36px;
    display: flex;
    align-items: center;
    width: 286px;
    color: var(--slate11);

  }

  p:first-child {
    width: 205px !important;
    margin-left: 12px;
  }

}

.manage-group-tab-icons {
  margin-right: 6px;
}

.manage-groups-no-apps-wrap {
  display: flex;
  justify-content: center;
  flex-direction: column;
  align-items: center;
  width: 602px;

  p {
    margin-top: 12px;
  }

  span {
    color: var(--slate11);
    margin-top: 4px;
  }

  div {
    width: 64px;
    height: 64px;
    background: var(--indigo3);
    border-radius: 12px;
    display: flex;
    justify-content: center;
    align-items: center;
    margin-top: 88px;
  }
}

.apps-permission-wrap {
  height: 72px;
  justify-content: center;
  gap: 12px;
}

.apps-folder-permission-wrap,
.apps--variable-permission-wrap {
  height: 44px;
}

.manage-group-permision-header {
  border-bottom: 1px solid var(--slate5);
  display: flex;

  p {
    padding: 8px 12px;
    gap: 10px;
    width: 206px;
    height: 36px;
    font-weight: 500;
    color: var(--slate11) !important;
  }

}

.permission-body {
  .form-check {
    margin-bottom: 0px !important;
  }

  tr {
    border-bottom: 1px solid var(--slate5);
    width: 612px !important;

  }

  td {
    font-size: 12px;
    font-weight: 500;
    line-height: 20px;
    letter-spacing: 0em;
    text-align: left;
    width: 206px !important;
    padding-left: 12px;

    div {
      padding-left: 12px;
    }
  }
}


.default-option-text {
  margin-left: 10px;
  margin-right: 16px;
  font-size: 11px !important;
}

.git-sso-help-text {
  color: var(--slate11);
}

.default-group-wrap {
  gap: 10px;
  width: 119px;
  height: 28px;
  display: flex;
  align-items: center;
  justify-content: center;
  background: var(--grass3);
  border-radius: 100px;
}

.sso-icon-wrapper {
  display: flex;
  flex-direction: row;
  justify-content: center;
  align-items: center;
  padding: 8px 8px 8px 16px;
  width: 251px;
  height: 56px;
  background: var(--slate3);
  border-radius: 6px;
  margin-top: 12px;
}

.sso-main-box {
  justify-content: center;
  background: var(--slate6);
  padding: 8px 16px;
  width: 96px;
  height: 40px;
  border-radius: 6px;
}

.default-danger-tag-wrap {
  gap: 10px;
  width: 113px;
  height: 28px;
  display: flex;
  align-items: center;
  justify-content: center;
  background: var(--tomato6);
  border-radius: 100px;
  margin-bottom: 16px;
}

.manage-group-users-info {
  height: 48px;
  width: 612px;
  border-radius: 6px;
  padding: 12px 24px 12px 24px;
  background: var(--slate3);
  border: 1px solid var(--slate5);
  border-radius: 6px;
  margin-bottom: 16px;

  p {
    color: var(--slate12);
    gap: 14px;
    display: flex;
    align-items: center;

  }
}

.name-avatar {
  display: flex;
  flex-direction: column;
  justify-content: center;
  align-items: center;
  gap: 10px;
  width: 36px;
  height: 36px;
  background-color: var(--slate3) !important;
  border-radius: 6px;
  color: var(--slate11);
  margin-right: 12px;
  text-transform: capitalize;
}

.manage-group-users-row {
  display: flex;
  flex-direction: row;
  align-items: baseline;
  padding: 12px 6px;
  width: 612px !important;
  height: 64px;
  border-bottom: 1px solid var(--slate5);

  p {
    width: 272px;
    white-space: nowrap;
    overflow: hidden;
    text-overflow: ellipsis;

    span {
      max-width: 150px;
      white-space: nowrap;
      overflow: hidden;
      text-overflow: ellipsis;
    }
  }

  &:hover .apps-remove-btn,
  .datasources-remove-btn {
    display: flex;
  }
}

.manage-group-app-table-body,
.manage-group-datasource-table-body {
  width: 602px !important;

  tr {
    display: flex;
    font-family: 'IBM Plex Sans';
    font-style: normal;
    font-weight: 400;
    font-size: 12px;
    line-height: 20px;
    color: var(--slate12);
  }
}

.apps-view-edit-wrap,
.datasources-view-edit-wrap {
  display: flex;
  flex-direction: column;
  width: 51px;
  margin-right: 32px;
}

.apps-table-row,
.datasources-table-row {
  display: grid !important;
  grid-template-columns: 205px 286px 115px;

  td {
    padding: 12px;
    white-space: nowrap;
    overflow: hidden;
    text-overflow: ellipsis;
  }

  &:hover .apps-remove-btn,
  .datasources-remove-btn {
    display: flex;
  }
}

.apps-remove-btn,
.datasources-remove-btn {
  width: 97px;
  height: 28px;
  font-weight: 600 !important;
}

.faded-text {
  color: var(--slate8);
}

.manage-groups-app-dropdown,
.manage-groups-datasource-dropdown {
  width: 440px;
}

.create-new-group-button {
  width: 169px;
  height: 32px;
  border-radius: 6px;
}

.faded-input {
  background: var(--slate5);
}

.manage-group-table-head {
  display: flex;
  border-bottom: 1px solid var(--slate5);
  width: 612px;
  height: 36px;
  padding: 8px 12px;
  align-items: center;


  p {
    width: 272px !important;
    color: var(--slate11);
    font-weight: 500;
  }

}

.manage-groups-permission-apps,
.apps-constant-permission-wrap {
  border-bottom: 1px solid var(--slate5);
}

.manage-groups-permission-apps,
.apps-folder-permission-wrap,
.datasource-permissions-wrap,
.apps-variable-permission-wrap,
.apps-constant-permission-wrap {
  display: flex;
  align-items: center;
  padding: 12px;
  gap: 10px;

  div {
    width: 206px;
  }
}

.manage-groups-permission-apps,
.apps-variable-permission-wrap,
.apps-constant-permission-wrap {
  gap: 10px;
  height: 72px;
}

.datasource-permissions-wrap {
  border-top: 1px solid var(--slate5);
}

.apps-folder-permission-wrap,
.apps-variable-permission-wrap {
  height: 44px;
  border-bottom: 1px solid var(--slate5);
}

.delete-group {
  text-decoration: none !important;
  color: var(--tomato9) !important;
}

.delete-link,
.remove-decoration {
  text-decoration: none !important;
}

.edit-group {
  text-decoration: none !important;
  color: var(--slate12) !important;
}

.removed-decoration {
  text-decoration: none !important;
}

.rmsc .select-item.selected {
  color: var(--slate12) !important;
  background-color: var(--base) !important;
}

.manage-groups-app-dropdown,
.manage-constants-dropdown,
.manage-groups-datasource-dropdown {
  .rmsc.multi-select {
    .dropdown-container {
      gap: 17px;
      height: 32px;
      background: var(--base);
      border: 1px solid var(--slate7);
      border-radius: 6px;
      display: flex;
      justify-content: center;
      align-items: center;
      margin-right: 12px;
    }

    .dropdown-content {
      .panel-content {
        background: var(--base);
        border: 1px solid var(--slate3);
        box-shadow: 0px 12px 16px -4px rgba(16, 24, 40, 0.08), 0px 4px 6px -2px rgba(16, 24, 40, 0.03);
        border-radius: 6px;
        align-items: center;


        .select-item:hover {
          background-color: var(--slate3);
        }

        .item-renderer {
          align-items: center;

          span {
            font-size: 12px;
            color: var(--slate12)
          }
        }
      }
    }
  }
}




.manage-groups-app-dropdown {
  margin-right: 12px;

  .rmsc .dropdown-container:focus-within {
    border: 1px solid var(--indigo9) !important;
    box-shadow: 0px 0px 0px 2px #C6D4F9 !important;
  }

  .dropdown-heading-value {
    span {
      color: var(--slate12) !important;

    }
  }

  .multi-select {
    .dropdown-container {
      gap: 17px;
      width: 440px;
      height: 32px;
      background: var(--base);
      border: 1px solid var(--slate7);
      border-radius: 6px;
      display: flex;
      justify-content: center;
      align-items: center;
      margin-right: 12px;
    }

  }

  .dropdown-content {
    .panel-content {
      background: var(--base);
      border: 1px solid var(--slate3);
      box-shadow: 0px 12px 16px -4px rgba(16, 24, 40, 0.08), 0px 4px 6px -2px rgba(16, 24, 40, 0.03);
      border-radius: 6px;

      .select-panel {
        .search {
          border-bottom: 1px solid var(--slate5);
        }

        .search,
        input {
          background-color: var(--base) !important;
        }
      }

      input[type='checkbox'] {
        border: 1px solid red !important;
      }

      .select-item:hover {
        background-color: var(--slate3);
      }


      .item-renderer {
        align-items: center !important;

        span {
          font-size: 12px;
          color: var(--slate12)
        }
      }

    }
  }
}

.manage-constants-dropdown {
  .rmsc.multi-select {
    .dropdown-container {
      gap: 17px;
      height: 32px;
      background: var(--base);
      border: 1px solid var(--slate7);
      border-radius: 6px;
      display: flex;
      justify-content: center;
      align-items: center;
      margin-right: 12px;
    }

    .dropdown-content {
      .panel-content {
        background: var(--base);
        border: 1px solid var(--slate3);
        box-shadow: 0px 12px 16px -4px rgba(16, 24, 40, 0.08), 0px 4px 6px -2px rgba(16, 24, 40, 0.03);
        border-radius: 6px;
        align-items: center;

      
        .select-item:hover {
          background-color: var(--slate3);
        }

        .item-renderer {
          align-items: center;
          span {
            font-size: 12px;
            color: var(--slate12)
          }
        }
      }
    }
  }
}


.sso-form-wrap {
  .form-label {
    font-size: 12px;
    font-weight: 500px;
    margin-bottom: 4px !important;
    color: var(--slate12);
  }

  .form-check-label {
    font-size: 12px;
    font-size: 12px;
    line-height: 20px;
    color: var(--slate12);
  }
}

.allow-default-sso-helper-text {
  white-space: pre-line;
}

.password-disable-danger-wrap {
  padding: 16px;
  gap: 16px;
  width: 574px;
  height: 116px;
  background: var(--tomato3);
  border: 1px solid var(--tomato5);
  border-radius: 6px;
}

.sso-footer-save-btn {
  height: 40px;
}

.sso-footer-cancel-btn {

  width: 85px;
  height: 40px;
}

.danger-text-login {
  padding-left: 40px !important;
}

.tick-icon {
  width: 20px;
  height: 20px;
  background: var(--indigo9);
  border-radius: 4px;
}

.invite-user-drawer-wrap {
  display: grid;
  grid-template-rows: auto 1fr auto;
  height: 100vh;
}

.manage-users-drawer-footer {
  padding: 24px 32px;
  height: 88px;
  border-top: 1px solid var(--slate5) !important;
  display: flex;
  gap: 8px;
  justify-content: end;

  .invite-btn {
    width: 140px;
    height: 40px;
  }

  .cancel-btn {
    width: 85px;
    height: 40px;
  }
}


.tj-drawer-tabs-wrap {
  display: flex;
}

.invite-user-drawer-wrap {
  .card-header {
    flex-direction: column;
    display: flex;
    justify-content: space-between;
    padding: 0px !important;
  }

  .card-header-inner-wrap {
    justify-content: space-between;
    width: 100%;
    padding: 16px 20px;
    height: 64px;

  }

  .card-header-inner-wrap,
  .tj-drawer-tabs-container {
    display: flex;
  }

  .tj-drawer-tabs-container-outer {
    padding-top: 0px;
    gap: 10px;
    height: 68px;
  }

  .tj-drawer-tabs-container {
    padding: 2px;
    gap: 2px;

    width: 502px;
    height: 36px;
    background: var(--slate4);
    border-radius: 6px;

  }
}

.tj-drawer-tabs-btn {
  padding: 2px 4px;
  gap: 6px;
  width: 248px;
  height: 32px;
  box-shadow: 0px 1px 2px rgba(16, 24, 40, 0.05);
  border-radius: 4px;
  border: none;
  color: var(--slate11);
  display: flex;
  align-items: center;
  justify-content: center;
  background: var(--slate4);


  span {
    margin-left: 4px !important;
    font-weight: 500;

  }
}

.tj-drawer-tabs-btn-active {
  background: var(--base);
  color: var(--slate12);
}

.user-number-wrap {
  display: flex;
  flex-direction: column;
  align-items: center;
  padding: 8px;
  gap: 10px;
  width: 36px;
  height: 36px;
  background: var(--slate3);
  border-radius: 1000px;
}

.user-csv-template-wrap {
  display: flex;
  padding: 24px;
  gap: 14px;

  width: 486px;
  height: 152px;

  background: var(--orange3);

  border: 1px solid var(--orange6);
  border-radius: 6px;

  div {
    display: flex;
    flex-direction: column;

    p {
      margin-bottom: 12px;
    }

  }
}

.upload-user-form {
  display: flex;
  flex-direction: column;
  justify-content: center;
  align-items: center;
  padding: 60px 0px;
  gap: 36px;
  width: 486px;
  border: 2px dashed var(--indigo9);
  border-radius: 6px;
  align-items: center;
  margin: 24px auto;
  text-align: center;

  .select-csv-text {
    color: var(--indigo9);
    margin-bottom: 4px;
  }

  span {
    color: var(--slate11) !important;
  }
}

.download-template-btn {
  width: 184px;
  height: 32px;
  padding: 0px !important;
}

.csv-upload-icon-wrap {
  display: flex;
  flex-direction: row;
  justify-content: center;
  align-items: center;
  padding: 10px;
  gap: 10px;
  width: 64px;
  height: 64px;
  background: var(--indigo3);
  border-radius: 12px;
  margin: 0px auto 12px auto;
  cursor: pointer;
}

.user-csv-template-wrap {
  margin-top: 24px;
}


.manage-users-drawer-content-bulk {
  margin: 24px 15px;
  
  form {
    display: flex;
    flex-direction: column;
    justify-content: center;
    align-items: center;
  }

  .manage-users-drawer-content-bulk-download-prompt {
    display: flex;
    flex-direction: row !important;
    justify-content: center;
    align-items: flex-start !important;
  }
}


.manage-users-drawer-content {
  margin: 24px 15px;

  .invite-user-by-email {
    display: flex;
    flex-direction: column;
    justify-content: center;
    align-items: top;
  }

  .invite-user-by-email {
    display: flex;
  }

  .invite-email-body {
    width: 452px;

    input:not([type="checkbox"]) {
      padding: 6px 10px;
      height: 32px;
      color: var(--slate12);
    }
  }
}

.rmsc .item-renderer {
  align-items: center !important;
}

.tj-db-table {
  overflow-y: auto;
  height: 110px;

  table {
    border-collapse: collapse;
    width: 100%;
  }
}

.bounded-box {
  .sc-iwsKbI.lmGPCf {
    height: 100%;
    margin: auto;
    width: max-content;
    max-width: 100% !important;

    img {
      height: 100% !important;
    }

    .gVmiLs {
      width: auto !important;
    }
  }

  .css-tlfecz-indicatorContainer,
  .css-1gtu0rj-indicatorContainer {
    svg {
      width: 12px !important;
      height: 12px !important;
    }
  }

}

.sso-type-header {
  margin-left: 10px;
}

.groups-folder-list {
  padding: 6px 8px;
  gap: 40px;
  max-width: 188px;
  height: 32px;

  span {
    white-space: nowrap !important;
    overflow: hidden !important;
    text-overflow: ellipsis !important;
  }
}

.create-group-modal-footer {
  display: flex;
  align-items: center;
  gap: 8px;
  justify-content: end;
}

.add-users-button {
  width: 160px;
  height: 32px;
}

.sso-page-inputs {
  padding: 6px 10px;
  gap: 17px;
  width: 612px;
  height: 32px;
}

.workspace-settings-filter-wrap {
  background: var(--slate3);
  padding: 15px 16px;
  gap: 12px;
  width: 880px;
  height: 62px;
  border-right: 1px solid var(--slate7);
  border-top: 1px solid var(--slate7);
  border-left: 1px solid var(--slate7);
  box-shadow: 0px 1px 2px rgba(16, 24, 40, 0.05);
  border-top-left-radius: 6px;
  border-top-right-radius: 6px;
}


// users page
.css-1i2tit0-menu {
  margin: 0px !important;
  background: var(--base);
  box-shadow: 0px 4px 6px -2px #10182808 !important;

  .css-2kg7t4-MenuList {
    margin: 0px !important;
    padding: 0px !important;
    background: var(--base);
  }
}

.workspace-settings-nav-items {
  padding: 6px 8px;
  gap: 40px;
  width: 248px;
  height: 32px;
}

.new-app-dropdown {
  background: var(--base) !important;
  color: var(--slate12);
}

.workspace-variable-container-wrap {

  .card,
  thead {
    background: var(--base) !important;

    tr>th,
    tbody>tr>td {
      background: var(--base) !important;
    }
  }

}

.move-selected-app-to-text {
  p {
    white-space: nowrap;
    overflow: hidden;
    text-overflow: ellipsis;

    span {
      font-weight: 600;
    }
  }
}

.tj-org-dropdown {
  .dashboard-org-avatar {
    margin-right: 11px;
    display: flex;
    flex-direction: row;
    justify-content: center;
    align-items: center;
    padding: 7px 8px;
    gap: 10px;
    width: 34px;
    height: 34px;
    background: var(--slate4) !important;
    color: var(--slate9);
    border-radius: 6px;
  }

  .org-name {
    color: var(--slate12) !important;
    white-space: nowrap;
    overflow: hidden;
    text-overflow: ellipsis;
  }
}

.css-1q0xftk-menu {
  background-color: var(--base-black) !important;
  border: 1px solid hsl(197, 6.8%, 13.6%) !important;
  box-shadow: 0px 12px 16px -4px rgba(16, 24, 40, 0.08), 0px 4px 6px -2px rgba(16, 24, 40, 0.03) !important;

}

.css-4yo7x8-menu {
  background-color: var(--base) !important;
  border: 1px solid var(--slate3) !important;
  box-shadow: 0px 12px 16px -4px rgba(16, 24, 40, 0.08), 0px 4px 6px -2px rgba(16, 24, 40, 0.03) !important;
  border-radius: 6px !important;
}


.org-custom-select-header-wrap {
  border-bottom: 1px solid var(--slate5);
}

.btn-close:focus {
  box-shadow: none !important;
}

.template-card {
  padding: 16px;
  gap: 16px;
  width: 272px;
  height: 184px;
  background: var(--base);
  border: 1px solid var(--slate3);
  box-shadow: 0px 1px 2px rgba(16, 24, 40, 0.05);
  border-radius: 6px;
}

.see-all-temlplates-link {
  color: var(--indigo9) !important;
}

.template-card-img {
  padding: 0px;
  width: 240px;
  height: 112px;
  border-radius: 4px;
}

.confirm-dialogue-body {
  background: var(--base);
  color: var(--slate12);
}

.folder-header-icons-wrap {
  gap: 4px;
}

.tj-common-search-input {
  .input-icon-addon {
    padding-right: 8px;
    padding-left: 8px;

  }

  input {
    box-sizing: border-box;
    display: flex;
    flex-direction: row;
    align-items: center;
    padding: 4px 8px !important;
    gap: 16px;
    width: 248px !important;
    height: 28px !important;
    background: var(--base);
    border: 1px solid var(--slate7);
    border-radius: 6px;
    color: var(--slate12);
    padding-left: 33px !important;


    ::placeholder {
      color: var(--slate9);
      margin-left: 5px !important;
      padding-left: 5px !important;
      background-color: red !important;
    }

    &:hover {
      background: var(--slate2);
      border: 1px solid var(--slate8);
    }

    &:active {
      background: var(--indigo2);
      border: 1px solid var(--indigo9);
      box-shadow: 0px 0px 0px 2px #C6D4F9;
      outline: none;
    }

    &:focus-visible {
      background: var(--slate2);
      border: 1px solid var(--slate8);
      border-radius: 6px;
      outline: none;
      padding-left: 12px !important;
    }

    &:disabled {
      background: var(--slate3);
      border: 1px solid var(--slate7);
    }
  }


}

.search-icon-wrap {
  display: flex;
  flex-direction: row;
  justify-content: center;
  align-items: center;
  padding: 7px;
  gap: 8px;
  width: 28px;
  height: 28px;
  background: var(--base);
  border: 1px solid var(--slate7);
  border-radius: 6px;
  cursor: pointer;
}

.sidebar-list-wrap {
  margin-top: 24px;
  padding: 0px 20px 20px 20px;
  height: calc(100vh - 180px);
  overflow: auto;

  span {
    letter-spacing: -0.02em;
  }
}

.sidebar-list-wrap-with-banner {
  margin-top: 24px;
  padding: 0px 20px 20px 20px;
  height: calc(100vh - 280px);
  overflow: auto;

  span {
    letter-spacing: -0.02em;
  }
}

.drawer-footer-btn-wrap,
.variable-form-footer {
  display: flex;
  flex-direction: row;
  justify-content: flex-end;
  align-items: center;
  padding: 24px 32px;
  gap: 8px;
  height: 88px;
  border-top: 1px solid var(--slate5);
  background: var(--base);
}

.drawer-card-title {
  padding: 16px;
  border-bottom: 1px solid var(--slate5);

  h3 {
    margin-bottom: 0px !important;
  }
}

.drawer-card-wrapper,
.variable-form-wrap {
  min-height: 100vh;
  display: grid;
  grid-template-rows: auto 1fr auto;
}

.add-new-datasource-header-container {
  margin-bottom: 24px;
  padding-top: 4px;
}

.folder-list-group-item {
  color: var(--slate12) !important;
}

.table-list-item,
.table-name {
  color: var(--slate12) !important;
}

// targetting all react select dropdowns

.css-1i2tit0-menu .css-2kg7t4-MenuList {
  div {
    background-color: var(--base-black);

    &:hover {
      background-color: hsl(198, 6.6%, 15.8%);
      ;
    }
  }
}

.css-ob45yj-menu .css-2kg7t4-MenuList {
  div {
    background-color: var(--base);

    &:hover {
      background-color: var(--slate4);
      ;
    }
  }
}

.selected-ds.row>img {
  padding: 0 !important;
}

.tj-user-table-wrapper {
  height: calc(100vh - 392px); //52+64+40+32+20+62
  overflow-y: auto;
  background: var(--base);
  border-right: 1px solid var(--slate7);
  border-bottom: 1px solid var(--slate7);
  border-left: 1px solid var(--slate7);
  box-shadow: 0px 1px 2px rgba(16, 24, 40, 0.05);
  border-bottom-left-radius: 6px;
  border-bottom-right-radius: 6px;

}

.user-filter-search {
  padding: 6px 10px;
  gap: 16px;
  width: 312px;
  height: 32px;
  background: var(--base);
  border: 1px solid var(--slate7);
  border-radius: 6px;

  &::placeholder {
    color: var(--slate9);
  }
}



//TJ APP INPUT
.tj-app-input {
  display: flex;
  flex-direction: column;
  font-family: 'IBM Plex Sans';
  font-style: normal;

  .text-danger {
    font-weight: 400 !important;
    font-size: 10px !important;
    line-height: 16px !important;
    color: var(--tomato10) !important;
  }

  label {
    font-family: 'IBM Plex Sans';
    font-style: normal;
    font-weight: 500;
    font-size: 12px;
    line-height: 20px;
    display: flex;
    align-items: center;
    color: var(--slate12);
    margin-bottom: 4px;
  }

  input.form-control,
  textarea,
  .form-control {
    gap: 16px !important;
    background: var(--base) !important;
    border: 1px solid var(--slate7) !important;
    border-radius: 6px !important;
    margin-bottom: 4px !important;
    color: var(--slate12) !important;
    transition:none;


    &:hover {
      background: var(--slate1) !important;
      border: 1px solid var(--slate8) !important;
      -webkit-box-shadow: none !important;
      box-shadow: none !important;
      outline: none;
    }

    &:focus-visible {
      background: var(--indigo2) !important;
      border: 1px solid var(--indigo9) !important;
      box-shadow: none !important;
    }

    &:-webkit-autofill {
      box-shadow: 0 0 0 1000px var(--base) inset !important;
      -webkit-text-fill-color: var(--slate12) !important;

       &:hover {
         box-shadow: 0 0 0 1000px var(--slate1) inset !important;
        -webkit-text-fill-color: var(--slate12) !important;}

       &:focus-visible { 
        box-shadow: 0 0 0 1000px var(--indigo2) inset !important;
        -webkit-text-fill-color: var(--slate12) !important;}
    }


  }

}



.tj-sub-helper-text {
  font-weight: 400;
  font-size: 10px;
  line-height: 16px;
}

.tj-input-success {
  color: var(--grass10);
}

.tj-input-warning {
  color: var(--orange10);
}

.tj-input-helper {
  color: var(--slate11);
}

.tj-input-error {
  color: var(--tomato10);
}

.tj-input-error-state {
  border: 1px solid var(--tomato9);
}

// TJ APP INPUT END

.search-input-container {
  display: flex;
}

// sidebar styles inside editor :: temporary
.theme-dark,
.dark-theme {
  .codehinter.alert-component.workspace-variables-alert-banner {
    color: #ffecbb !important;
    background-color: #3a3f41 !important;
    border-color: #4d5156 !important;
  }
}

.tj-db-table {
  table {
    max-width: calc(100% - 28px);
  }

  .datatable {
    position: relative;
  }
}

.add-row-btn-database {
  position: absolute;
  top: 0;
  right: -28px;
  width: 28px;
  height: 28px;
  background: var(--slate7);
  border-width: 0px 1px 1px 1px;
  border-style: solid;
  border-color: var(--slate4);
  border-radius: 0px !important;
}

.add-col-btn-database {
  position: absolute;
  top: 28;
  left: 0px;
  width: 28px;
  height: 28px;
  background: var(--slate7);
  border-width: 0px 1px 1px 1px;
  border-style: solid;
  border-color: var(--slate4);
  border-radius: 0px !important;
}

// custom styles for users multiselect in manage users
.manage-groups-users-multiselect {
  gap: 17px;
  width: 440px;
  height: 32px;
  background: var(--base);
  border-radius: 6px;

  .dropdown-heading {
    height: 32px;
    padding: 6px 10px;
  }

  .dropdown-container {
    background: var(--base);
    border: 1px solid var(--slate7) !important;
  }

  .dropdown-content {
    border: 1px solid var(--slate3);
    box-shadow: 0px 12px 16px -4px rgba(16, 24, 40, 0.08), 0px 4px 6px -2px rgba(16, 24, 40, 0.03);
    border-radius: 6px;

    .search {
      input {
        background-color: var(--base);
        color: var(--slate12);
      }
    }
  }

  .rmsc,
  .dropdown-content,
  .panel-content,
  .search {
    background: var(--base) !important;
  }

  .options {
    .select-item {
      color: var(--slate12);

      &:hover {
        background: var(--slate4);
        border-radius: 6px;
      }
    }
  }
}

.select-search__options {
  .item-renderer {
    display: flex !important;
    justify-content: space-between;
    padding: 20px;
    cursor: pointer;
    flex-direction: row;

    div:first-child {
      display: flex;
    }

    p {
      margin-bottom: 0px !important;
      color: var(--slate12);
    }

    span {
      color: var(--slate11);
    }

    p,
    span {
      font-weight: 400;
      font-size: 12px;
      line-height: 20px;
    }
  }
}

.create-new-app-dropdown {
  .button:first-child {
    padding: 0 !important;
  }

  .dropdown-toggle::after {
    border: none !important;
    content: url("data:image/svg+xml,%3Csvg width='25' height='25' viewBox='0 0 25 25' fill='none' xmlns='http://www.w3.org/2000/svg'%3E%3Cpath fill-rule='evenodd' clip-rule='evenodd' d='M10.5 7.03906C10.5 6.34871 11.0596 5.78906 11.75 5.78906C12.4404 5.78906 13 6.34871 13 7.03906C13 7.72942 12.4404 8.28906 11.75 8.28906C11.0596 8.28906 10.5 7.72942 10.5 7.03906ZM10.5 12.0391C10.5 11.3487 11.0596 10.7891 11.75 10.7891C12.4404 10.7891 13 11.3487 13 12.0391C13 12.7294 12.4404 13.2891 11.75 13.2891C11.0596 13.2891 10.5 12.7294 10.5 12.0391ZM11.75 15.7891C11.0596 15.7891 10.5 16.3487 10.5 17.0391C10.5 17.7294 11.0596 18.2891 11.75 18.2891C12.4404 18.2891 13 17.7294 13 17.0391C13 16.3487 12.4404 15.7891 11.75 15.7891Z' fill='%23fff'/%3E%3C/svg%3E%0A");
    transform: rotate(360deg);
    width: 14px;
    margin: 0 !important;
    display: flex;
    align-items: center;
    justify-content: center;
    padding: 8px 0px 0px 0px;
  }
}

.sso-page-loader-card {
  background-color: var(--slate2) !important;
  height: 100%;

  .card-header {
    background-color: var(--slate2) !important;
  }
}

.workspace-nav-list-wrap {
  padding: 4px 20px 20px 20px;
  height: calc(100vh - 116px) !important;
}

.upload-user-form span.file-upload-error {
  color: var(--tomato10) !important;
  margin-top: 12px 0px 0px 0px;
}

.tj-onboarding-phone-input {
  width: 392px !important;
  height: 40px;
  padding: 8px 12px;
  gap: 8px;
  margin-bottom: 12px;
  background: #FFFFFF;
  border: 1px solid #D7DBDF !important;
  border-radius: 0px 4px 4px 0px !important;

  &:hover {
    border: 1px solid #466BF2 !important;
  }
}

.tj-onboarding-phone-input-wrapper {
  margin-bottom: 12px;
}

.theme-dark {
  .tj-onboarding-phone-input-wrapper {
    .flag-dropdown {
      background-color: #1f2936 !important;

      .country-list {
        background-color: #1f2936 !important;
        background: #1f2936;

        li {
          .country .highlight {
            background-color: #3a3f42;
            color: #000 !important;

            div {
              .country-name {
                color: #6b6b6b !important;
              }
            }

          }

          &:hover {
            background-color: #2b2f31;
          }

        }
      }
    }

  }

  .react-tel-input .country-list .country.highlight {
    color: #6b6b6b;
  }
}

.maximum-canvas-width-input-select {
  padding: 6px 10px;
  gap: 17px;
  width: 60px;
  height: 32px;
  background: #FFFFFF;
  border: 1px solid #D7DBDF;
  border-radius: 0px 6px 6px 0px;
}

.maximum-canvas-width-input-field {
  padding: 6px 10px;
  gap: 17px;
  width: 97px;
  height: 32px;
  background: #FFFFFF;
  border: 1px solid #D7DBDF;
  border-top-left-radius: 6px;
  border-bottom-left-radius: 6px;
  border-right: none !important;


}

.canvas-background-holder {
  padding: 6px 10px;
  gap: 6px;
  width: 120px;
  height: 32px;
  background: #FFFFFF;
  display: flex;
  align-items: center;
  border: 1px solid #D7DBDF;
  border-radius: 6px;
  flex-direction: row;
}

.export-app-btn {
  flex-direction: row;
  justify-content: center;
  align-items: center;
  padding: 6px 16px;
  gap: 6px;
  width: 158px;
  height: 32px;
  font-family: 'IBM Plex Sans';
  font-style: normal;
  font-weight: 600;
  font-size: 14px;
  line-height: 20px;
  color: #3E63DD;
  background: #F0F4FF;
  border-radius: 6px;
  border: none;
}

.tj-btn-tertiary {
  padding: 10px 20px;
  gap: 8px;
  width: 112px;
  height: 40px;
  background: #FFFFFF;
  border: 1px solid #D7DBDF;
  border-radius: 6px;

  &:hover {
    border: 1px solid #C1C8CD;
    color: #687076;
  }

  &:active {
    border: 1px solid #11181C;
    color: #11181C;
  }
}

.export-table-button {

  display: flex;
  align-items: center;
  justify-content: center;
}


#global-settings-popover.theme-dark {
  background-color: $bg-dark-light !important;
  border: 1px solid #2B2F31;

  .maximum-canvas-width-input-select {
    background-color: $bg-dark-light !important;
    border: 1px solid #324156;
    color: $white;
  }

  .export-app-btn {
    background: #192140;
  }

  .fx-canvas div {
    background-color: transparent !important;
  }
}

.released-version-popup-container {
  width: 100%;
  position: absolute;
  display: flex;
  justify-content: center;
  top: 55px;

  .released-version-popup-cover {
    width: 250px;
    height: fit-content;
    margin: 0;
    z-index: 1;

    .popup-content {
      background-color: #121212;
      padding: 16px 18px 0px 16px;
      border-radius: 6px;
      p {
        font-size: 14px;
        font-family: IBM Plex Sans;
        color: #ECEDEE;
      }
    }
  }

  .error-shake {
    animation: shake 0.82s cubic-bezier(.36, .07, .19, .97) both;
    transform: translate3d(0, 0, 0);
    backface-visibility: hidden;
    perspective: 10000px;
  }

  @keyframes shake {

    10%,
    90% {
      transform: translate3d(-1px, 0, 0);
    }

    20%,
    80% {
      transform: translate3d(2px, 0, 0);
    }

    30%,
    50%,
    70% {
      transform: translate3d(-4px, 0, 0);
    }

    40%,
    60% {
      transform: translate3d(4px, 0, 0);
    }
  }

}
.profile-page-content-wrap {
  background-color: var(--slate2);
  padding-top: 40px;
}

.profile-page-card {
  background-color: var(--base);
  border-radius: 6px;
}

.all-apps-link-cotainer {
  border-radius: 6px !important;
}

.workspace-variable-table-card {
  height: calc(100vh - 208px);
}

.workspace-constant-table-card {
  margin: 0 auto;
  width: 880px;
  min-height: calc(100vh - 308px);

  .manage-constant-wrapper-card {
    max-height: calc(100vh - 260px);
  }

  .empty-state-org-constants {
    padding-top: 5rem;
  }

  .workspace-constant-card-body {
    height: calc(100vh - 295px);
    min-height: calc(100vh - 408px);
    background: var(--base);
  }

  .constant-table-wrapper {
    height: calc(100vh - 403px);
    overflow-y: auto;
  }

  .constant-table-card {
    min-height: 370px;
  }

  .card-footer {
    border-top: none !important;
  }

  .left-menu .tj-list-item {
    width: 148px
  }
}



.variables-table-wrapper {
  tr {
    border-width: 0px !important;
  }
}

.constant-table-wrapper {
  tr {
    border-width: 0px !important;
  }
}

.home-page-content-container {
  max-width: 880px;
}

@media only screen and (min-width: 1584px) and (max-width: 1727px) {

  .edit-button,
  .launch-button {
    width: 113px !important;
  }
}



@media only screen and (max-width: 1583px) and (min-width: 1312px) {

  .homepage-app-card-list-item {
    max-width: 264px;

    .edit-button,
    .launch-button {
      width: 109px !important;
    }
  }

}

@media only screen and (min-width: 1728px) {

  .homepage-app-card-list-item {
    max-width: 304px;

    .edit-button,
    .launch-button {
      width: 129px !important;
    }
  }

  .home-page-content-container {
    max-width: 976px;
  }

  .liner {
    width: 976px;
  }
}

@media only screen and (max-width: 992px) {
  .homepage-app-card-list-item-wrap {
    display: flex;
    justify-content: center;
    margin-left: auto;
    margin-right: auto;
    width: 100%;
    margin-top: 22px;
  }

  .homepage-app-card-list-item {
    max-width: 304px !important;
    flex-basis: 100%;

    .edit-button,
    .launch-button {
      width: 129px !important;
    }
  }
}

@media only screen and (min-width: 993px) and (max-width: 1311px) {
  .home-page-content-container {
    max-width: 568px;
  }

  .homepage-app-card-list-item-wrap {
    row-gap: 20px;
  }

  .homepage-app-card-list-item {
    max-width: 269px;
    flex-basis: 100%;

    .edit-button,
    .launch-button {
      width: 111.5px !important;
    }
  }

  .liner {
    width: 568px;
  }
}

.tj-docs-link {
  color: var(--indigo9) !important;
  text-decoration: none;
  list-style: none;
}

.datasource-copy-button {
  width: 87px;
  height: 32px;
}

.datasource-edit-btn {
  height: 27px;
  margin-left: 12px;
}

.datasource-edit-modal {

  .modal-content,
  .modal-body,
  .modal-header,
  .modal-title,
  .modal-body-content,
  .modal-sidebar,
  .card {
    background-color: var(--base) !important;
    color: var(--slate12) !important;
    border-color: var(--slate5) !important;
  }

  .datasource-modal-sidebar-footer {
    .footer-text {
      color: var(--slate12) !important;
    }
  }

  .form-control-plaintext {
    color: var(--slate12) !important;
  }

  .card {
    &:hover {
      background-color: var(--slate2) !important;
    }
  }
}

.org-edit-icon {
  width: 28px;
  height: 28px;
  border-radius: 6px;
  display: flex;
  justify-content: center;
  align-items: center;

  svg {
    height: 14px;
    width: 14px;
  }
}

.marketplace-page-sidebar {
  height: calc(100vh - 64px);
  max-width: 288px;
  background-color: var(--base);
  border-right: 1px solid var(--slate5) !important;
  display: grid !important;
  grid-template-rows: auto 1fr auto !important;
}

.marketplace-body {
  height: calc(100vh - 64px) !important;
  overflow-y: auto;
  // background: var(--slate2);
}

.plugins-card {
  background-color: var(--base);
  border: 1px solid var(--slate3);
  box-shadow: 0px 1px 2px rgba(16, 24, 40, 0.05);
  border-radius: 6px;

  .card-body-alignment {
    min-height: 145px;
    display: flex;
    flex-direction: column;
    justify-content: space-between;
  }
}

.template-source-name {
  color: var(--slate12) !important;
}

.marketplace-install {
  color: var(--indigo9);
}

.popover {
  .popover-arrow {
    display: none;
  }
}

.shareable-link {
  .input-group {
    .input-group-text {
      border-color: var(--slate7);
      color: var(--slate12);
      background-color: var(--base);
    }

    .app-name-slug-input {
      input {
        border-color: var(--grass9);
      }
    }
  }

  .input-group {
    display: flex;
    align-items: center;

    .tj-app-input textarea {
      width: 600px;
      border-radius: 0px !important;
      margin-bottom: 0px !important;
      background-color: #efefef4d;
      color: #545454;
    }
  }
}

.confirm-dialogue-modal {
  background: var(--base);

  .modal-header {
    background: var(--base);
    color: var(--slate12);
    border-bottom: 1px solid var(--slate5);
  }
}

.theme-dark {
  .icon-widget-popover {
    .search-box-wrapper input {
      color: #f4f6fa !important;
    }

    .search-box-wrapper input:focus {
      background-color: #1c252f !important;
    }
  }

  .shareable-link {
    .tj-app-input textarea {
      background-color: #5e656e !important;
      color: #f4f6fa !important;
      border: none !important;
    }
  }

  .icon-widget-popover {
    .search-box-wrapper .input-icon-addon {
      min-width: 2.5rem !important;
    }

    .search-box-wrapper input {
      color: var(--slate12) !important;
    }
  }
}

.instance-all-users{
  .users-table {
    tbody {
      tr>td>span,
      tr>td>a {
        max-width: 140px;
      }
    }

    thead {
      tr {
        gap: 0px;
      }
  
      tr>th {
        min-width: 140px;
      }
    }
  
    tr>td {
      max-width: 140px;
    }

  }
}

.audit-log {
  width: 880px;
  margin: 0 auto;

  .card {
    background: var(--base);
    border: 1px solid var(--slate7) !important;
    box-shadow: 0px 1px 2px rgba(16, 24, 40, 0.05) !important;

    .card-header {
      background: var(--slate3);
      padding: 15px 16px;
      gap: 12px;
      height: 62px;
      border-top-left-radius: 6px;
      border-top-right-radius: 6px;
    }

    .form-label {
      font-size: 12px;
      font-weight: 500px;
      margin-bottom: 4px !important;
      color: var(--slate12);
    }
  }
}

.instance-settings-page {
  width: 880px;
  margin: 0 auto;
  background: var(--base);

  .card {
    background: var(--base);
    border: 1px solid var(--slate7) !important;
    box-shadow: 0px 1px 2px rgba(16, 24, 40, 0.05) !important;
    width: 880px;

    .card-header {
      padding: 24px 24px;
      gap: 12px;
      height: 72px;
      border-top-left-radius: 6px;
      border-top-right-radius: 6px;

      .title-banner-wrapper {
        display: flex;
        align-items: center;
        justify-content: space-between;
        width: 878px;
      }

    }

    .form-label {
      font-size: 12px;
      font-weight: 500px;
      margin-bottom: 4px !important;
      color: var(--slate12);
    }

    .card-footer {
      display: flex;
      justify-content: flex-end;
      align-items: center;
      padding: 24px 32px;
      gap: 8px;
      border-top: 1px solid var(--slate5) !important;
      background: var(--base);
      margin-top: 0px !important;
      align-Self: 'stretch';
      height: 88px;
    }
    .card-body {
      height: 499px;
      padding: 24px;
      .form-group{
        .tj-app-input{
          .form-control{
            &:disabled{
              background: var(--slate3) !important;
            }
          }
        }
      }
    }
  }
}


.workspace-folder-modal {
  .tj-app-input {
    padding-bottom: 0px !important;
  }

  .tj-input-error {
    height: 32px;
    color: #ED5F00;
    font-weight: 400;
    font-size: 10px;
    height: 0px;
    padding: 4px 0px 20px 0px;
  }
}

.confirm-dialogue-modal {
  background: var(--base);
}

.confirm-dialogue-modal {
  background: var(--base);
}

.table-editor-component-row {
  .rdt.cell-type-datepicker {
    margin-top: 0;
  }

  .has-multiselect {
    .select-search-input {
      margin-bottom: 0;
    }
  }
}

.audit-log {
  background-color: var(--slate2);
  width: unset;

  .tj-ms {
    width: unset;
  }

  .filter-by-section {
    height: 90px;
  }

  .select-search__select{
    .select-search__options {
      margin-left: -24px;
      margin-bottom: 0px;

      .select-search__row {
        button {
          overflow: hidden !important;
          text-overflow: ellipsis !important;
          white-space: nowrap;
          border-radius: 0;
        }
        :hover {
          background-color: var(--slate3) !important;
        }
      }
    }
  }

  .select-search-dark__select {
    padding: 0px;
    border: none;

    .select-search-dark__options {
      margin-bottom: 0px;

    .select-search-dark__option,
      .select-search-dark__not-found {
        background-color: var(--base);
        color: var(--slate12);
        border: 1px solid var(--slate5);
        box-shadow: 0px 32px 64px -12px rgba(16, 24, 40, 0.14);
        margin: 0 auto;
      }
    }
  }
}
.theme-dark .card-container {
  background-color: #121212 !important
}

.version-select {
  .react-select__menu {
    .react-select__menu-list {
      max-height: 150px;
    }
  }
}

.generate-cell-value-component-div-wrapper {

  .form-control-plaintext:focus-visible {
    outline-color: #dadcde;
    border-radius: 4px;
  }

  .form-control-plaintext:hover {
    outline-color: #dadcde;
    border-radius: 4px;
  }
}

.dark-theme {
  .generate-cell-value-component-div-wrapper {

    .form-control-plaintext:focus-visible {
      filter: invert(-1);
    }

    .form-control-plaintext:hover {
      filter: invert(-1);
    }
  }
}

.progress-bar {
  width: 100%;
  height: 6px;
  background-color: var(--amber4);
  border-radius: 10px;
  overflow: hidden;
}

.progress {
  height: 100%;
  transition: width 0.5s ease-in-out;
}

.workspace-folder-modal {
  .tj-app-input {
    padding-bottom: 0px !important;
  }

  .tj-input-error {
    height: 32px;
    color: #ED5F00;
    font-weight: 400;
    font-size: 10px;
    height: 0px;
    padding: 4px 0px 20px 0px;
  }
}

.jet-container-loading {
  margin: 0 auto;
  justify-content: center;
  align-items: center;
}

.jet-container-json-form {
  padding: 20px;

  .DateRangePickerInput {
    width: 100% !important;
  }

  .dropzone {
    aside {
      width: 100% !important;
    }
  }

  fieldset {
    width: 100%;

    .json-form-wrapper {
      margin-bottom: 4px;

      .widget-button {
        button {
          width: auto !important;
          min-width: 140px !important;
        }
      }
    }
  }
}

.freeze-scroll {
  #real-canvas {
    overflow: hidden;
  }
}
.custom-css-input-container span.cm-error {
  background-color: transparent;
  text-decoration: underline;
  text-decoration-color: red;
  text-decoration-style: dashed;
}

.custom-styles-wrapper {
  height: calc(100vh - 156px);
  overflow: auto;
}

.org-settings-info {
  background-color: var(--slate2);
  border: 1px solid var(--slate3);
}

.badge-warning {
  background-color: var(--amber7) !important;
}

.workspace-variables-alert-banner {
  width: inherit;
  background-color: #FFF9ED;
  border-color: #FFE3A2;
  margin-bottom: 0px;
  padding: 8px 16px;
  border-radius: 0px;
  display: flex;
  justify-content: space-between;
  align-items: center;
  color: var(--amber8);
  font-size: 12px;
  font-weight: 500;
  line-height: 16px;
  letter-spacing: 0.4px;
  text-align: left;
  box-shadow: 0px 1px 2px rgba(16, 24, 40, 0.05);
  border-radius: 6px;
}

.alert-banner-type-text {
  font-size: 12px;
  font-weight: 500;
  line-height: 16px;
  letter-spacing: 0.4px;
  text-align: left;
}

.tj-app-input .alert-component.workspace-variables-alert-banner {
  color: var(--amber8);
  border-color: var(--amber3);
}

.form-label-restricted {
  display: none;
}

.ldap-login-page{
  .common-auth-signup-container-wrapper {
    margin-top: 150px;
  }

  .ldap-login-header {
    margin-bottom: 10px;
    h2{
      color: #111827;
      font-size: 44px;
      font-weight: 400;
    }
  }

  .signup-password-hide-img {
    top: 24%;
  }

  .ldap-form {
    display: flex;
    flex-direction: column;
    align-items: center;
  }
}

#tooltip-for-org-constant-cell,
#tooltip-for-org-input-disabled {
  padding: 12px 16px !important;
  white-space: pre-line !important;
  max-width: 500px !important;
  z-index: 1 !important;

  .react-tooltip-arrow {
    background: inherit !important;
  }
}

.query-rename-input {

  &:focus,
  &:active {
    box-shadow: 0px 0px 0px 2px #C6D4F9;
    border: 1px solid var(--light-indigo-09, var(--indigo9));
  }
}

.btn-query-panel-header {
  height: 28px;
  width: 28px;
  display: flex;
  align-items: center;
  justify-content: center;
  border-radius: 6px;
  background-color: transparent;
  border: none;

  &.active {
    background-color: var(--slate5) !important;
  }

  &:hover,
  &:focus {
    background-color: var(--slate4) !important;
  }
}

.tj-scrollbar {

  ::-webkit-scrollbar,
  &::-webkit-scrollbar {
    width: 16px;
    border-radius: 8px;
  }

  ::-webkit-scrollbar-thumb,
  &::-webkit-scrollbar-thumb {
    border: 4px solid var(--base);
    border-radius: 8px;
    background-color: var(--slate4) !important;
  }

  ::-webkit-scrollbar-track,
  &::-webkit-scrollbar-track {
    background-color: var(--base);
  }

}

.form-check>.form-check-input:not(:checked) {
  background-color: var(--base);
  border-color: var(--slate7);
}

/*
* remove this once whole app is migrated to new styles. use only `theme-dark` class everywhere. 
* This is added since some of the pages are in old theme and making changes to `theme-dark` styles can break UI style somewhere else 
*/
.tj-dark-mode {
  background-color: var(--base) !important;
  color: var(--base-black) !important;
}

.tj-list-btn {
  border-radius: 6px;

  &:hover {
    background-color: var(--slate4);
  }

  &.active {
    background-color: var(--slate5);
  }
}

.tj-list-option {
  &.active {
    background-color: var(--indigo2);
  }
}

.runjs-parameter-badge {
  max-width: 140px;
}

.release-buttons {
  .release-button {
    display: flex;
    padding: 4px 12px;
    align-items: center;
    gap: 8px;
    flex: 1 0 0;
    width: 84px;
    height: 28px;
    cursor: pointer;
  }

  .released-button {
    background-color: #F1F3F5;
    color: #C1C8CD;
  }

  .nav-item {
    background-color: transparent !important;
  }
}

.share-disabled {
  opacity: 0.4;
}

.license-tooltip {
  .nav-item {
    line-height: 0px;
  }
}

// Editor revamp styles
.main-wrapper {
  .editor {
    .header>.navbar {
      background-color: var(--base) !important;
      border-bottom: 1px solid var(--slate5);
      z-index: 10;
    }
  }
}

.component-image-wrapper {
  background-color: var(--slate3) !important;
  border-radius: 6px;
}

.components-container {
  margin-left: 16px;
  margin-right: 16px;
}

.draggable-box-wrapper {
  height: 86px;
  width: 72px;
  margin-bottom: 4px;
}

.component-card-group-wrapper {
  display: flex;
  flex-wrap: wrap;
  column-gap: 22px;
}

.component-card-group-container {
  display: flex;
  row-gap: 12px;
  flex-direction: column;
  padding-bottom: 12px;
  padding-top: 12px;
}

.widgets-manager-header {
  color: var(--slate12);
  font-size: 14px;
  font-style: normal;
  font-weight: 500;
  line-height: 20px;
  /* 142.857% */
  margin-top: 16px;
  margin-bottom: 12px;
}

.components-container {
  .tj-input {
    margin-bottom: 16px;
  }
}

.tj-widgets-search-input {
  width: 266px;
  height: 32px;
  border-radius: 6px;
  background-color: var(--base) !important;
  font-size: 12px;
  font-style: normal;
  font-weight: 400;
  line-height: 20px;
}

.release-button {
  color: var(--indigo-01, #FDFDFE);
  font-family: IBM Plex Sans;
  font-size: 12px;
  font-style: normal;
  font-weight: 600;
  line-height: 20px;
  /* 166.667% */
  display: flex;
  padding: 4px 12px;
  align-items: center;
  gap: 8px;
  flex: 1 0 0;
}

.editor-header-icon {
  border-radius: 6px;
  border: 1px solid var(--bases-transparent, rgba(255, 255, 255, 0.00));
  background: var(--indigo3);
  display: flex;
  padding: 7px;
  justify-content: center;
  align-items: center;
  gap: 8px;
  height: 28px;
  width: 28px;
}

.tj-header-avatar {
  display: flex;
  font-weight: 500;
  width: 27px;
  height: 26px;
  padding: 4px 6px;
  flex-direction: column;
  justify-content: center;
  align-items: center;
  gap: 10px;
  flex-shrink: 0;
  margin-bottom: 0px !important;
  border-radius: 100% !important;
  margin-left: -8px;
  background-color: var(--slate5) !important;
  color: var(--slate10) !important
}

.undo-redo-container {
  position: absolute;
  top: 10px;
  display: flex;
  right: 222px;
  justify-content: center;
  align-items: center;
  height: 28px;
  gap: 2px;

  div {
    display: flex;
    justify-content: center;
    align-items: center;
    height: 28px;
    width: 28px;
    border-radius: 6px;
  }
}

.sidebar-panel-header {
  color: var(--slate12);
  padding-left: 4px;
}

.modal-content {
  background: var(--base);
  color: var(--slate12);
}

.main-editor-canvas {
  background-color: var(--base);
}

.event-manager-popover {
  border: none;
  /* Shadow/03 */
  box-shadow: 0px 4px 6px -2px rgba(16, 24, 40, 0.03), 0px 12px 16px -4px rgba(16, 24, 40, 0.08);

  .popover-body {
    background-color: var(--base);
    color: var(--slate12);
    border: 1px solid var(--slate3, #F1F3F5);
    border-radius: 6px;
  }

}

.copilot-toggle {
  font-family: IBM Plex Sans;
  font-size: 12px;
  font-style: normal;
  font-weight: 500;
  background-color: transparent !important;
  display: flex;
  align-items: center;
}

.copilot-codehinter-wrap {
  .CodeMirror.cm-s-monokai.CodeMirror-wrap {
    border-radius: 0px;
  }
}

.avatar-list-stacked {
  display: flex;
}

.avatar-list-stacked .avatar {
  margin-right: 0px !important;
}

.navbar-right-section {
  border-left: 1px solid var(--slate5);
}

.modal-header {
  background-color: var(--base);
  border-bottom: 1px solid var(--slate5);
}

.sidebar-debugger {
  .nav-item {
    button:hover {
      border-top-color: transparent;
      border-left-color: transparent;
      border-right-color: transparent;
    }
  }
}

.tj-app-version-text {
  color: var(--pink9);
}

.left-sidebar-comments {
  position: absolute;
  left: 0;
  bottom: 48px;
}

.popover-body {
  background-color: var(--base);
  color: var(--slate12);
  border-radius: 6px;
}

.popover {
  border: none;
  border-radius: 6px;
  border: 1px solid var(--slate3, #F1F3F5);
  background: var(--slate1, #FBFCFD);
  box-shadow: 0px 2px 4px -2px rgba(16, 24, 40, 0.06), 0px 4px 8px -2px rgba(16, 24, 40, 0.10);
}

.canvas-codehinter-container {
  .sketch-picker {
    left: 70px !important;
    top: 207px;
  }
}

.debugger-card-body {
  margin-top: 8px;
  margin-bottom: 16px;
  padding: 0px 16px;
}

.left-sidebar-header-btn {
  background-color: var(--base) !important;
  width: 28px;
  height: 28px;
  padding: 7px !important;

  &:focus-visible {
    border: none !important;
    outline: none !important;
    box-shadow: none !important;
  }
}

.navbar-seperator {
  border: 1px solid var(--slate5, #2B2F31);
  background: var(--slate1, #151718);
  width: 1px;
  height: 19px;
  margin-left: 8px;
  margin-right: 8px;
}

.CodeMirror {
  background: var(--base);
}

.color-picker-input {
  border: solid 1px #333c48;
  height: 36px;
  background-color: var(--slate1);
  border: 1px solid var(--slate7);

  &:hover {
    background-color: var(--slate4);
    border: 1px solid var(--slate8);

  }
}

#popover-basic-2 {
  z-index: 10 !important;

  .sketch-picker {
    left: 7px;
    width: 170px !important;
  }
}
.custom-gap-8{
  gap: 8px;
}
.color-slate-11{
  color: var(--slate11) !important;
}
.custom-gap-6{
  gap:6px
}
.custom-gap-2{
  gap:2px
}
.custom-gap-4{
  gap: 4px;
}
.text-black-000{
  color: var(--text-black-000) !important;
}
.custom-gap-12{
  gap:12px
}
#inspector-tabpane-properties{
  .accordion {
    .accordion-item:last-child{
      border-bottom: none !important;
    }
  }
}

// Editor revamp styles
.main-wrapper {
  .editor {
    .header>.navbar {
      background-color: var(--base) !important;
      border-bottom: 1px solid var(--slate5);
      z-index: 10;
    }
  }
}

.component-image-wrapper {
  background-color: var(--slate3) !important;
  border-radius: 6px;
}

.components-container {
  margin-left: 16px;
  margin-right: 16px;
}

.draggable-box-wrapper {
  height: 86px;
  width: 72px;
  margin-bottom: 4px;
}

.component-card-group-wrapper {
  display: flex;
  flex-wrap: wrap;
  column-gap: 22px;
}

.component-card-group-container {
  display: flex;
  row-gap: 12px;
  flex-direction: column;
  padding-bottom: 12px;
  padding-top: 12px;
}

.widgets-manager-header {
  color: var(--slate12);
  font-size: 14px;
  font-style: normal;
  font-weight: 500;
  line-height: 20px;
  /* 142.857% */
  margin-top: 16px;
  margin-bottom: 12px;
}

.components-container {
  .tj-input {
    margin-bottom: 16px;
  }
}

.tj-widgets-search-input {
  width: 266px;
  height: 32px;
  border-radius: 6px;
  background-color: var(--base) !important;
  font-size: 12px;
  font-style: normal;
  font-weight: 400;
  line-height: 20px;
}

.release-button {
  color: var(--indigo-01, #FDFDFE);
  font-family: IBM Plex Sans;
  font-size: 12px;
  font-style: normal;
  font-weight: 600;
  line-height: 20px;
  /* 166.667% */
  display: flex;
  padding: 4px 12px;
  align-items: center;
  gap: 8px;
  flex: 1 0 0;
}

.editor-header-icon {
  border-radius: 6px;
  border: 1px solid var(--bases-transparent, rgba(255, 255, 255, 0.00));
  background: var(--indigo3);
  display: flex;
  padding: 7px;
  justify-content: center;
  align-items: center;
  gap: 8px;
  height: 28px;
  width: 28px;
}

.tj-header-avatar {
  display: flex;
  font-weight: 500;
  width: 27px;
  height: 26px;
  padding: 4px 6px;
  flex-direction: column;
  justify-content: center;
  align-items: center;
  gap: 10px;
  flex-shrink: 0;
  margin-bottom: 0px !important;
  border-radius: 100% !important;
  margin-left: -8px;
  background-color: var(--slate5) !important;
  color: var(--slate10) !important
}

.undo-redo-container {
  position: absolute;
  top: 10px;
  display: flex;
  right: 222px;
  justify-content: center;
  align-items: center;
  height: 28px;
  gap: 2px;

  div {
    display: flex;
    justify-content: center;
    align-items: center;
    height: 28px;
    width: 28px;
    border-radius: 6px;
  }
}

.sidebar-panel-header {
  color: var(--slate12);
  padding-left: 4px;
}

.modal-content {
  background: var(--base);
  color: var(--slate12);
}

.main-editor-canvas {
  background-color: var(--base);
}

.event-manager-popover {
  border: none;
  /* Shadow/03 */
  box-shadow: 0px 4px 6px -2px rgba(16, 24, 40, 0.03), 0px 12px 16px -4px rgba(16, 24, 40, 0.08);

  .popover-body {
    background-color: var(--base);
    color: var(--slate12);
    border: 1px solid var(--slate3, #F1F3F5);
    border-radius: 6px;
  }

}

.copilot-toggle {
  font-family: IBM Plex Sans;
  font-size: 12px;
  font-style: normal;
  font-weight: 500;
  background-color: transparent !important;
  display: flex;
  align-items: center;
}

.copilot-codehinter-wrap {
  .CodeMirror.cm-s-monokai.CodeMirror-wrap {
    border-radius: 0px;
  }
}

.avatar-list-stacked {
  display: flex;
}

.avatar-list-stacked .avatar {
  margin-right: 0px !important;
}

.navbar-right-section {
  border-left: 1px solid var(--slate5);
}

.modal-header {
  background-color: var(--base);
  border-bottom: 1px solid var(--slate5);
}

.sidebar-debugger {
  .nav-item {
    button:hover {
      border-top-color: transparent;
      border-left-color: transparent;
      border-right-color: transparent;
    }
  }
}

.tj-app-version-text {
  color: var(--pink9);
}

.left-sidebar-comments {
  position: absolute;
  left: 0;
  bottom: 48px;
}

.popover-body {
  background-color: var(--base);
  color: var(--slate12);
  border-radius: 6px;
}

.popover {
  border: none;
  border-radius: 6px;
  border: 1px solid var(--slate3, #F1F3F5);
  background: var(--slate1, #FBFCFD);
  box-shadow: 0px 2px 4px -2px rgba(16, 24, 40, 0.06), 0px 4px 8px -2px rgba(16, 24, 40, 0.10);
}

.canvas-codehinter-container {
  .sketch-picker {
    left: 70px !important;
    top: 207px;
  }
}

.debugger-card-body {
  margin-top: 8px;
  margin-bottom: 16px;
  padding: 0px 16px;
}

.left-sidebar-header-btn {
  background-color: var(--base) !important;
  width: 28px;
  height: 28px;
  padding: 7px !important;

  &:focus-visible {
    border: none !important;
    outline: none !important;
    box-shadow: none !important;
  }
}

.navbar-seperator {
  border: 1px solid var(--slate5, #2B2F31);
  background: var(--slate1, #151718);
  width: 1px;
  height: 19px;
  margin-left: 8px;
  margin-right: 8px;
}

.CodeMirror {
  background: var(--base);
}

.color-picker-input {
  border: solid 1px #333c48;
  height: 36px;
  background-color: var(--slate1);
  border: 1px solid var(--slate7);

  &:hover {
    background-color: var(--slate4);
    border: 1px solid var(--slate8);

  }
}

#popover-basic-2 {
  z-index: 10 !important;

  .sketch-picker {
    left: 7px;
    width: 170px !important;
  }
}
.custom-gap-8{
  gap: 8px;
}
.color-slate-11{
  color: var(--slate11) !important;
}
.custom-gap-6{
  gap:6px
}

// ToolJet Database buttons

.ghost-black-operation {
  border: 1px solid transparent !important;
  padding: 4px 10px;
}

.custom-gap-2{
  gap:2px
}
.custom-gap-4{
  gap: 4px;
}
.text-black-000{
  color: var(--text-black-000) !important;
}
.custom-gap-12{
  gap:12px
}
#inspector-tabpane-properties{
  .accordion {
    .accordion-item:last-child{
      border-bottom: none !important;
    }
  }
}
<<<<<<< HEAD
.bold-text {
  font-weight: 500;
=======

.saml-sso-conf {
  .saml-footer {
    display: block !important;
  }

  .text-indigo-09 {
    color: $color-light-indigo-09;
  }

  .card-body {
    padding-bottom: 0px !important;
  }
>>>>>>> b1bae742
}<|MERGE_RESOLUTION|>--- conflicted
+++ resolved
@@ -12688,10 +12688,9 @@
     }
   }
 }
-<<<<<<< HEAD
 .bold-text {
   font-weight: 500;
-=======
+}
 
 .saml-sso-conf {
   .saml-footer {
@@ -12705,5 +12704,4 @@
   .card-body {
     padding-bottom: 0px !important;
   }
->>>>>>> b1bae742
 }