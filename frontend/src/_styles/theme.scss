@import "./tabler.scss";
@import "./colors.scss";
@import "./z-index.scss";
@import "./mixins.scss";
@import "./queryManager.scss";
@import "./onboarding.scss";
@import "./components.scss";
@import "./global-datasources.scss";
@import "./typography.scss";
@import "./designtheme.scss";
@import "./dropdown-custom.scss";
@import "./ui-operations.scss";
@import 'react-loading-skeleton/dist/skeleton.css';
@import './table-component.scss';
@import './pages-sidebar.scss';

/* ibm-plex-sans-100 - latin */
@font-face {
  font-display: swap;
  /* Check https://developer.mozilla.org/en-US/docs/Web/CSS/@font-face/font-display for other options. */
  font-family: 'IBM Plex Sans';
  font-style: normal;
  font-weight: 100;
  src: url('/assets/fonts/ibm-plex-sans-v19-latin/ibm-plex-sans-v19-latin-100.woff2') format('woff2');
  /* Chrome 36+, Opera 23+, Firefox 39+, Safari 12+, iOS 10+ */
}

/* ibm-plex-sans-100italic - latin */
@font-face {
  font-display: swap;
  /* Check https://developer.mozilla.org/en-US/docs/Web/CSS/@font-face/font-display for other options. */
  font-family: 'IBM Plex Sans';
  font-style: italic;
  font-weight: 100;
  src: url('/assets/fonts/ibm-plex-sans-v19-latin/ibm-plex-sans-v19-latin-100italic.woff2') format('woff2');
  /* Chrome 36+, Opera 23+, Firefox 39+, Safari 12+, iOS 10+ */
}

/* ibm-plex-sans-200 - latin */
@font-face {
  font-display: swap;
  /* Check https://developer.mozilla.org/en-US/docs/Web/CSS/@font-face/font-display for other options. */
  font-family: 'IBM Plex Sans';
  font-style: normal;
  font-weight: 200;
  src: url('/assets/fonts/ibm-plex-sans-v19-latin/ibm-plex-sans-v19-latin-200.woff2') format('woff2');
  /* Chrome 36+, Opera 23+, Firefox 39+, Safari 12+, iOS 10+ */
}

/* ibm-plex-sans-200italic - latin */
@font-face {
  font-display: swap;
  /* Check https://developer.mozilla.org/en-US/docs/Web/CSS/@font-face/font-display for other options. */
  font-family: 'IBM Plex Sans';
  font-style: italic;
  font-weight: 200;
  src: url('/assets/fonts/ibm-plex-sans-v19-latin/ibm-plex-sans-v19-latin-200italic.woff2') format('woff2');
  /* Chrome 36+, Opera 23+, Firefox 39+, Safari 12+, iOS 10+ */
}

/* ibm-plex-sans-300 - latin */
@font-face {
  font-display: swap;
  /* Check https://developer.mozilla.org/en-US/docs/Web/CSS/@font-face/font-display for other options. */
  font-family: 'IBM Plex Sans';
  font-style: normal;
  font-weight: 300;
  src: url('/assets/fonts/ibm-plex-sans-v19-latin/ibm-plex-sans-v19-latin-300.woff2') format('woff2');
  /* Chrome 36+, Opera 23+, Firefox 39+, Safari 12+, iOS 10+ */
}

/* ibm-plex-sans-300italic - latin */
@font-face {
  font-display: swap;
  /* Check https://developer.mozilla.org/en-US/docs/Web/CSS/@font-face/font-display for other options. */
  font-family: 'IBM Plex Sans';
  font-style: italic;
  font-weight: 300;
  src: url('/assets/fonts/ibm-plex-sans-v19-latin/ibm-plex-sans-v19-latin-300italic.woff2') format('woff2');
  /* Chrome 36+, Opera 23+, Firefox 39+, Safari 12+, iOS 10+ */
}

/* ibm-plex-sans-regular - latin */
@font-face {
  font-display: swap;
  /* Check https://developer.mozilla.org/en-US/docs/Web/CSS/@font-face/font-display for other options. */
  font-family: 'IBM Plex Sans';
  font-style: normal;
  font-weight: 400;
  src: url('/assets/fonts/ibm-plex-sans-v19-latin/ibm-plex-sans-v19-latin-regular.woff2') format('woff2');
  /* Chrome 36+, Opera 23+, Firefox 39+, Safari 12+, iOS 10+ */
}

/* ibm-plex-sans-italic - latin */
@font-face {
  font-display: swap;
  /* Check https://developer.mozilla.org/en-US/docs/Web/CSS/@font-face/font-display for other options. */
  font-family: 'IBM Plex Sans';
  font-style: italic;
  font-weight: 400;
  src: url('/assets/fonts/ibm-plex-sans-v19-latin/ibm-plex-sans-v19-latin-italic.woff2') format('woff2');
  /* Chrome 36+, Opera 23+, Firefox 39+, Safari 12+, iOS 10+ */
}

/* ibm-plex-sans-500 - latin */
@font-face {
  font-display: swap;
  /* Check https://developer.mozilla.org/en-US/docs/Web/CSS/@font-face/font-display for other options. */
  font-family: 'IBM Plex Sans';
  font-style: normal;
  font-weight: 500;
  src: url('/assets/fonts/ibm-plex-sans-v19-latin/ibm-plex-sans-v19-latin-500.woff2') format('woff2');
  /* Chrome 36+, Opera 23+, Firefox 39+, Safari 12+, iOS 10+ */
}

/* ibm-plex-sans-500italic - latin */
@font-face {
  font-display: swap;
  /* Check https://developer.mozilla.org/en-US/docs/Web/CSS/@font-face/font-display for other options. */
  font-family: 'IBM Plex Sans';
  font-style: italic;
  font-weight: 500;
  src: url('/assets/fonts/ibm-plex-sans-v19-latin/ibm-plex-sans-v19-latin-500italic.woff2') format('woff2');
  /* Chrome 36+, Opera 23+, Firefox 39+, Safari 12+, iOS 10+ */
}

/* ibm-plex-sans-600 - latin */
@font-face {
  font-display: swap;
  /* Check https://developer.mozilla.org/en-US/docs/Web/CSS/@font-face/font-display for other options. */
  font-family: 'IBM Plex Sans';
  font-style: normal;
  font-weight: 600;
  src: url('/assets/fonts/ibm-plex-sans-v19-latin/ibm-plex-sans-v19-latin-600.woff2') format('woff2');
  /* Chrome 36+, Opera 23+, Firefox 39+, Safari 12+, iOS 10+ */
}

/* ibm-plex-sans-600italic - latin */
@font-face {
  font-display: swap;
  /* Check https://developer.mozilla.org/en-US/docs/Web/CSS/@font-face/font-display for other options. */
  font-family: 'IBM Plex Sans';
  font-style: italic;
  font-weight: 600;
  src: url('/assets/fonts/ibm-plex-sans-v19-latin/ibm-plex-sans-v19-latin-600italic.woff2') format('woff2');
  /* Chrome 36+, Opera 23+, Firefox 39+, Safari 12+, iOS 10+ */
}

/* ibm-plex-sans-700 - latin */
@font-face {
  font-display: swap;
  /* Check https://developer.mozilla.org/en-US/docs/Web/CSS/@font-face/font-display for other options. */
  font-family: 'IBM Plex Sans';
  font-style: normal;
  font-weight: 700;
  src: url('/assets/fonts/ibm-plex-sans-v19-latin/ibm-plex-sans-v19-latin-700.woff2') format('woff2');
  /* Chrome 36+, Opera 23+, Firefox 39+, Safari 12+, iOS 10+ */
}

/* ibm-plex-sans-700italic - latin */
@font-face {
  font-display: swap;
  /* Check https://developer.mozilla.org/en-US/docs/Web/CSS/@font-face/font-display for other options. */
  font-family: 'IBM Plex Sans';
  font-style: italic;
  font-weight: 700;
  src: url('/assets/fonts/ibm-plex-sans-v19-latin/ibm-plex-sans-v19-latin-700italic.woff2') format('woff2');
  /* Chrome 36+, Opera 23+, Firefox 39+, Safari 12+, iOS 10+ */
}

// variables
$border-radius: 4px;


body {
  font-family: 'IBM Plex Sans';
}

input,
button {
  border-radius: 4px;
}

.btn:hover {
  border-color: $primary;
}

.btn-sm {
  padding: 4px 8px;
}

.padding-0 {
  padding: 0;
}

.float-right {
  float: right;
}

.font-500 {
  font-weight: 500;
}

.color-inherit {
  color: inherit;
}

.text-right {
  text-align: right;
}

.navbar {
  max-height: 48px;
  min-height: auto;
  background-color: var(--base) !important;
  border-bottom: 1px solid var(--slate5);

  .nav-item.active:after {
    bottom: 0 !important;
  }
}

.rc-slider-track {
  background-color: $primary;
}

.rc-slider-handle {
  border-color: $primary;
}

.auth-main {
  height: 1000px;
  padding-top: calc(0.25 * 100vh);
  overflow: hidden;

  svg,
  img {
    height: 50px;
    width: 50px;
  }

  svg {
    color: #000000;
  }

  .col-4 {
    z-index: 1;
  }

  .horizontal-line {
    width: 100%;
    position: relative;
    border: 1px solid #b1b1b1;
    top: 25px;
    margin: 0px auto;
    z-index: 0;
  }

  .sso-ico {
    div {
      background-color: #ffffff;
    }
  }
}

.emoji-mart-scroll {
  border-bottom: 0;
  margin-bottom: 6px;
}

.emoji-mart-scroll+.emoji-mart-bar {
  display: none;
}

.accordion-item {
  border: solid var(--slate5);
  border-width: 0px 0px 1px 0px;
}


.accordion-item,
.accordion-button {
  background-color: inherit;
}

.accordion-button {
  font-size: 14px;
  font-weight: 500 !important;
  box-shadow: none !important;
  color: var(--slate12) !important;
  padding: 16px 16px !important;
}

.accordion-button::after {
  background-image: url('data:image/svg+xml,<svg xmlns="http://www.w3.org/2000/svg" width="13" height="12" viewBox="0 0 13 12" fill="none"><path d="M8.83684 3L4.4484 3C3.86955 3 3.5089 3.62791 3.80056 4.1279L5.99478 7.88943C6.28419 8.38556 7.00104 8.38556 7.29045 7.88943L9.48467 4.1279C9.77634 3.62791 9.41568 3 8.83684 3Z" fill="%2311181C"/></svg>');
}

.accordion-button:not(.collapsed)::after {
  background-image: url('data:image/svg+xml,<svg xmlns="http://www.w3.org/2000/svg" width="13" height="12" viewBox="0 0 13 12" fill="none"><path d="M8.83684 3L4.4484 3C3.86955 3 3.5089 3.62791 3.80056 4.1279L5.99478 7.88943C6.28419 8.38556 7.00104 8.38556 7.29045 7.88943L9.48467 4.1279C9.77634 3.62791 9.41568 3 8.83684 3Z" fill="%2311181C"/></svg>');
}

.accordion-button:not(.collapsed) {
  // padding-bottom: 0 !important;
}

.accordion-body {
  padding: 4px 16px 16px 16px !important;

  .form-label {
    font-weight: 400;
    font-size: 12px;
    color: var(--slate12);
  }

  .style-fx {
    margin-top: 3px !important;
  }
}

.editor {
  header {
    position: fixed;
    width: 100%;
    top: 0px;
    left: 0px;
  }

  .header-container {
    max-width: 100%;
    padding: 0px;
  }

  .resizer-select,
  .resizer-active {
    outline: solid 1px $primary !important;


    .top-right,
    .top-left,
    .bottom-right,
    .bottom-left {
      background: white;
      border-radius: 10px;
      border: solid 1px $primary;
    }
  }

  .resizer-selected {
    outline-width: thin;
    outline-style: solid;
    outline-color: #ffda7e;
  }

  // query data source card style start

  .query-datasource-card-container,
  .header-query-datasource-card-container {
    display: flex;
    flex-direction: row;
    gap: 10px;
    flex-wrap: wrap;
  }

  .datasource-picker {
    margin-bottom: 24px;
    width: 475px;
    margin: auto;

    a {
      color: var(--indigo9);
      text-decoration: none;
    }
  }

  .header-query-datasource-card-container {
    margin-top: -10px;
  }

  .header-query-datasource-card {
    position: relative;
    display: flex;
    min-width: 0;
    word-wrap: break-word;
    background-color: rgba(66, 153, 225, 0.1) !important;
    background-clip: border-box;
    border-radius: 4px;
    height: 32px;
    width: 140px;
    padding: 6px;
    align-items: center;
    text-transform: capitalize;
    font-weight: 400 !important;
    background-color: #4299e11a;

    p {
      margin: 0 8px 0 12px;
    }
  }

  .query-datasource-card {
    position: relative;
    display: flex;
    min-width: 0;
    word-wrap: break-word;
    background-color: #ffffff;
    background-clip: border-box;
    border: 1px solid rgba(101, 109, 119, 0.16);
    border-radius: 4px;
    height: 46px;
    width: 200px;
    padding: 10px;
    align-items: center;
    cursor: pointer;
    transition: transform .2s;

    p {
      margin: 0 8px 0 15px;
    }

    &:hover {
      transform: scale(1.02);
      box-shadow: 0.1px 0.1px 0.1px 0.1px rgba(0, 0, 0, 0.3);
    }
  }

  // end :: data source card style

  .header-query-datasource-name {
    font-size: 0.8rem !important;
    padding-top: 0px !important;
  }

  .datasource-heading {
    display: flex;
    height: 32px;
    gap: 10px;
    align-items: center;

    p {
      font-size: 12px;
      padding-top: 0px;
      cursor: pointer;
    }
  }


  .left-sidebar {
    scrollbar-width: none;
  }

  .left-sidebar::-webkit-scrollbar {
    width: 0;
    background: transparent;
  }

  .left-sidebar-layout {
    display: flex;
    justify-content: center;
    font-size: 11px;
    align-items: center;
    letter-spacing: 0.2px;

    p {
      margin-bottom: 0px;
      margin-top: 8px;
    }
  }

  .left-sidebar {
    height: 100%;
    width: 48px;
    position: fixed;
    z-index: 2;
    left: 0;
    overflow-x: hidden;
    flex: 1 1 auto;
    background-color: var(--base) !important;
    background-clip: border-box;
    margin-top: 48px;
    padding-top: 8px;

    .accordion-item {
      border: solid var(--slate5);
      border-width: 1px 0px 1px 0px;
    }

    .datasources-container {
      height: 50%;
      overflow-y: scroll;

      tr {
        border-color: #f1f1f1;
      }
    }

    .variables-container {
      height: 50%;
      overflow-y: scroll;
    }

    .variables-container::-webkit-scrollbar-thumb,
    .datasources-container::-webkit-scrollbar-thumb {
      background: transparent;
      height: 0;
      width: 0;
    }

    .variables-container::-webkit-scrollbar,
    .datasources-container::-webkit-scrollbar {
      width: 0;
      background: transparent;
      height: 0;
    }

    .variables-container,
    .datasources-container {
      scrollbar-width: none;
    }

    .datasources-container {
      bottom: 0;
      height: 500px;
      border: solid rgba(101, 109, 119, 0.16);
      border-width: 1px 0px 1px 0px;

      .datasources-header {
        border: solid rgba(0, 0, 0, 0.125);
        border-width: 0px 0px 1px 0px;
      }
    }

    .left-sidebar-inspector {
      .card-body {
        padding: 1rem 0rem 1rem 1rem;
      }
    }

    .left-sidebar-page-selector {
      .add-new-page-button-container {
        width: 100%;
        margin-top: 10px;
      }
    }
  }

  .editor-sidebar {
    position: fixed;
    right: 0;
    overflow: hidden;
    width: 300px;
    flex: 1 1 auto;
    top: 48px;
    border-left: 1px solid var(--slate5);
    background-color: var(--base);
    background-clip: border-box;
    height: 100vh;


    .inspector {
      .form-control-plaintext {
        padding: 0;
        color: var(--slate12);
      }

      .header {
        padding-left: 20px;
        padding-right: 20px;
        border: solid rgba(0, 0, 0, 0.125);
        border-width: 0px 0px 1px 0px;
        height: 40px;

        .component-name {
          font-weight: 500;
        }

        .component-action-button {
          top: 8px;
          right: 10px;
          position: absolute;
        }
      }

      .properties-container {
        .field {
          .form-label {
            font-size: 12px;
          }

          .text-field {
            height: 30px;
            font-size: 12px;
          }

          .form-select {
            height: 30px;
            font-size: 12px;
          }

          .select-search__input {
            padding: 0.2375rem 0.75rem;
            font-size: 0.825rem;
          }
        }
      }
    }

    .components-container::-webkit-scrollbar {
      width: 0;
      height: 0;
      background: transparent;
    }

    .components-container::-webkit-scrollbar-thumb {
      background: transparent;
    }

    .components-container {
      scrollbar-width: none;
    }

    .components-container {
      height: 100%;
      overflow: auto;
      overflow-x: hidden;
      padding-bottom: 20%;

      ::placeholder {
        color: var(--slate9);

      }

      .component-image-holder {
        border-radius: 0;
        transition: all 0.3s cubic-bezier(0.25, 0.8, 0.25, 1);
        box-sizing: border-box;
        border-radius: 4px;
        background-color: var(--slate3);

        img {
          margin: 0 auto;
        }

        &:hover {
          background-color: var(--slate4);
          border: 1px solid var(--slate4, #E6E8EB);

        }

        &:active {
          background-color: var(--slate4);
          border: 1px solid var(--slate6, #DFE3E6);
        }
      }

      .component-title {
        margin-top: 4px;
        max-width: 100%;
        text-align: center;
        word-wrap: break-word;
        color: var(--slate12);
        text-align: center;
        font-size: 10px;
        font-style: normal;
        font-weight: 400;
        line-height: 13px;
        height: 26px;
        width: 72px;
      }

      .component-description {
        color: grey;
        font-size: 0.7rem;
      }
    }
  }

  .main {
    top: 0;
    height: calc(100vh - 84px);

    &.hide-scrollbar {
      .canvas-container::-webkit-scrollbar {
        height: 0;
      }
    }

    .canvas-container::-webkit-scrollbar {
      width: 0;
      background: transparent;
    }

    .canvas-container::-webkit-scrollbar-track {
      background: transparent !important;
    }

    .canvas-container {
      scrollbar-width: none;
    }

    .canvas-container {
      height: 100%;
      top: 48px;
      position: fixed;
      right: 300px;
      left: 48px;
      overflow-y: scroll;
      overflow-x: auto;
      -webkit-box-pack: center;
      justify-content: center;
      -webkit-box-align: center;
      align-items: center;

      .real-canvas {
        outline: 1px dotted transparent;
      }

      .show-grid {
        outline: 1px dotted #4d72da;
        background-image: linear-gradient(to right,
            rgba(194, 191, 191, 0.2) 1px,
            transparent 1px),
          linear-gradient(to bottom,
            rgba(194, 191, 191, 0.2) 1px,
            transparent 1px);

      }

      .canvas-area {
        // background: #F9F9FB;
        margin: 0px auto;

        .resizer {
          outline: solid 1px transparent;
        }
      }
    }
  }

  @media screen and (max-height: 450px) {
    .sidebar {
      padding-top: 15px;
    }

    .sidebar a {
      font-size: 18px;
    }
  }
}

.viewer {
  .header-container {
    max-width: 100%;
  }

  .main {
    padding: 0px 10px;

    .canvas-container {
      scrollbar-width: auto;
      width: 100%;
    }

    .canvas-container::-webkit-scrollbar {
      background: transparent;
    }

    .canvas-container {
      height: 100%;
      position: fixed;
      left: 0;
      overflow-y: auto;
      overflow-x: auto;
      -webkit-box-pack: center;
      justify-content: center;
      -webkit-box-align: center;
      align-items: center;

      .canvas-area {
        width: 1280px;
        // background: #F9F9FB;
        margin: 0px auto;
        background-size: 80px 80px;
        background-repeat: repeat;
      }

      .navigation-area {
        background: var(--base, #FFF);
        padding: 1rem;

        a.page-link {
          border-radius: 0;
          border: 0;
        }

        a.page-link:hover {
          color: white;
          background-color: #4D72FA;
        }

        a.page-link.active {
          color: white;
          background-color: #4D72FA;
        }
      }

    }
  }
}

.modal-header {
  padding: 0 1.5rem 0 1.5rem;
}

.page-body,
.homepage-body {
  height: 100vh;

  .list-group.list-group-transparent.dark .all-apps-link,
  .list-group-item-action.dark.active {
    background-color: $dark-background !important;
  }
}

.home-search-holder {
  height: 20px;
  width: 100%;
  margin-top: 32px;

  .search-box-wrapper {
    .input-icon {
      .input-icon-addon {
        padding-right: 6px;
      }
    }
  }

  .homepage-search {
    background: none !important;
    color: var(--slate12);
    height: 20px;
    border: none !important;

    &:focus {
      background: none !important;
      border: none !important;
    }

    &:hover {
      background: none !important;
      border: none !important;
      color: var(--slate12);
    }
  }
}

.homepage-app-card-list-item-wrap {
  row-gap: 16px;
  column-gap: 32px;
  display: flex;
  margin-top: 22px;
}

.homepage-app-card-list-item {
  max-width: 272px;
  flex-basis: 33%;
  padding: 0 !important;
}

.homepage-dropdown-style {
  min-width: 11rem;
  display: block;
  align-items: center;
  margin: 0;
  line-height: 1.4285714;
  width: 100%;
  padding: 0.5rem 0.75rem !important;
  font-weight: 400;
  white-space: nowrap;
  border: 0;
  cursor: pointer;
  font-size: 12px;
}

.homepage-dropdown-style:hover {
  background: rgba(101, 109, 119, 0.06);
}

.card-skeleton-container {
  border: 0.5px solid #b4bbc6;
  padding: 1rem;
  border-radius: 8px;
  height: 180px;
}

.app-icon-skeleton {
  background-color: #ECEEF0 !important;
  border-radius: 4px;
  margin-bottom: 20px;
  height: 40px;
  width: 40px;
}

.folder-icon-skeleton {
  display: inline-block;
  background-color: #858896;
  border-radius: 4px;
  height: 14px;
  width: 14px;
}

.folders-skeleton {
  padding: 9px 12px;
  height: 34px;
  margin-bottom: 4px;
}

.card-skeleton-button {
  height: 20px;
  width: 60px;
  background: #91a4f6;
  margin-top: 1rem;
  border-radius: 4px;
}

@media (min-height: 641px) and (max-height: 899px) {
  .homepage-pagination {
    position: fixed;
    bottom: 2rem;
    width: 63%;
  }
}

@media (max-height: 640px) {
  .homepage-pagination {
    position: fixed;
    bottom: 2rem;
    width: 71%;
  }
}

@media (max-width: 1056px) {
  .homepage-app-card-list-item {
    flex-basis: 50%;
  }
}

.homepage-body {
  overflow-y: hidden;

  a {
    color: inherit;
  }

  a:hover {
    color: inherit;
    text-decoration: none;
  }

  button.create-new-app-button {
    background-color: var(--indigo9);

  }




  .app-list {
    .app-card {
      height: 180px;
      max-height: 180px;
      border: 0.5px solid #b4bbc6;
      box-sizing: border-box;
      border-radius: 8px;
      overflow: hidden;

      .app-creation-time {
        span {
          color: var(--slate11) !important;
        }
      }

      .app-creator {
        font-weight: 500;
        font-size: 0.625rem;
        line-height: 12px;
        color: #292d37;
        white-space: nowrap;
        overflow: hidden;
        text-overflow: ellipsis;
      }

      .app-icon-main {
        background-color: $primary;

        .app-icon {
          img {
            height: 24px;
            width: 24px;
            filter: invert(100%) sepia(0%) saturate(0%) hue-rotate(17deg) brightness(104%) contrast(104%);
            vertical-align: middle;
          }
        }
      }

      .app-template-card-wrapper {
        .card-body {
          padding-left: 0px !important;
        }
      }

      .app-title {
        line-height: 20px;
        font-size: 1rem;
        font-weight: 400;
        color: #000000;
        overflow: hidden;
        max-height: 40px;
        text-overflow: ellipsis;
        display: -webkit-box;
        -webkit-line-clamp: 2;
        /* number of lines to show */
        line-clamp: 2;
        -webkit-box-orient: vertical;
      }

      button {
        font-size: 0.6rem;
        width: 100%;
      }

      .menu-ico {
        cursor: pointer;

        img {
          padding: 0px;
          height: 14px;
          width: 14px;
          vertical-align: unset;
        }
      }
    }

    .app-card.highlight {
      background-color: #f8f8f8;
      box-shadow: 0px 4px 4px rgba(0, 0, 0, 0.25);
      border: 0.5px solid $primary;

      .edit-button {
        box-sizing: border-box;
        border-radius: 6px;
        color: $primary-light;
        width: 113px;
        height: 28px;
        background: var(--indigo11) !important;
        border: none;
        color: var(--indigo4);
        padding: 4px 16px;
        gap: 6px;
        height: 28px;


        &:hover {
          background: var(--indigo10);

        }

        &:focus {
          box-shadow: 0px 0px 0px 4px var(--indigo6);
          background: var(--indigo10);
          outline: 0;
        }


        &:active {
          background: var(--indigo11);
          box-shadow: none;
        }
      }

      .launch-button {
        box-sizing: border-box;
        border-radius: 6px;
        color: var(--slate12);
        width: 113px;
        height: 28px;
        background: var(--base);
        border: 1px solid var(--slate7);
        color: var(--slate12);
        padding: 4px 16px;
        gap: 6px;
        height: 28px !important;


        &:hover {
          background: var(--slate8);
          color: var(--slate11);
          border: 1px solid var(--slate8);
          background: var(--base);
        }

        &:active {
          background: var(--base);
          box-shadow: none;
          border: 1px solid var(--slate12);
          color: var(--slate12);
        }

        &:focus {
          background: var(--base);
          color: var(--slate11);
          border: 1px solid var(--slate8);
          box-shadow: 0px 0px 0px 4px var(--slate6);
        }
      }

      .app-title {
        height: 20px;
        -webkit-line-clamp: 1;
        /* number of lines to show */
        line-clamp: 1;
      }
    }
  }
}


.template-library-modal {
  font-weight: 500;

  .modal-header {
    background-color: var(--base) !important;
    border-bottom: 1px solid var(--slate5);

  }

  .modal-dialog {
    max-width: 90%;
    height: 80%;

    .modal-content {
      height: 100%;
      padding: 0;


      .modal-body {
        height: 80%;
        padding: 0 10px;
        background-color: var(--base) !important;


        .container-fluid {
          height: 100%;
          padding: 0;

          .row {
            height: 100%;
          }
        }
      }
    }

    .modal-body,
    .modal-footer {
      background-color: #ffffff;
    }
  }

  .template-categories {
    .list-group-item {
      border: 0;
    }

    .list-group-item.active {
      background-color: #edf1ff;
      color: $primary-light;
      font-weight: 600;
    }
  }

  .template-app-list {
    .list-group-item {
      border: 0;
    }

    .list-group-item.active {
      background-color: #edf1ff;
      color: black;
    }
  }

  .template-display {
    display: flex;
    flex-direction: row;
    align-items: center;
    height: 100%;

    h3.title {
      font-weight: 600;
      line-height: 17px;
    }

    p.description {
      font-weight: 500;
      font-size: 13px;
      line-height: 15px;
      letter-spacing: -0.1px;
      color: #8092ab;
    }

    img.template-image {
      height: 75%;
      width: 85%;
      border: 0;
      padding: 0;
      object-fit: contain;
    }

    .template-spinner {
      width: 3rem;
      height: 3rem;
      margin: auto;
      position: absolute;
      top: 0;
      bottom: 0;
      left: 0;
      right: 0;
    }

    .row {
      margin-bottom: 0;
    }
  }

  .template-list {
    padding-top: 16px;

    .template-search-box {
      input {
        border-radius: 5px !important;
      }

      .input-icon {
        display: flex;
      }
    }

    .input-icon {
      .search-icon {
        display: block;
        position: absolute;
        left: 0;
        margin-right: 0.5rem;
      }

      .clear-icon {
        cursor: pointer;
        display: block;
        position: absolute;
        right: 0;
        margin-right: 0.5rem;
      }
    }

    .list-group-item.active {
      color: $primary;
    }
  }
}

.template-library-modal.dark-mode {

  .template-modal-control-column,
  .template-list-column,
  .categories-column,
  .modal-header {
    border-color: var(--slate5) !important;
  }

  .modal-body {
    height: 80%;
    padding: 0 10px;
    background-color: var(--base) !important;

    .container-fluid {
      height: 100%;
      padding: 0;

      .row {
        height: 100%;
      }
    }
  }

  .modal-footer,
  .modal-header,
  .modal-content {
    color: white;
    background-color: #2b394a;
  }

  .template-categories {
    .list-group-item {
      color: white;
      border: 0;
    }

    .list-group-item:hover {
      background-color: #232e3c;
    }

    .list-group-item.active {
      background-color: $primary-light;
      color: white;
      font-weight: 600;
    }
  }

  .template-app-list {
    .list-group-item {
      border: 0;
      color: white;
    }

    .list-group-item:hover {
      border: 0;
      background-color: #232e3c;
    }

    .list-group-item.active {
      background-color: $primary-light;
      color: white;
    }

    .no-results-item {
      background-color: var(--slate4);
      color: white;
    }
  }

  .template-list {
    .template-search-box {
      input {
        background-color: #2b394a;
        border-color: #232e3c;
        color: white;
      }
    }
  }
}

.fx-container {
  position: relative;
}

.fx-common {
  margin-right: 12px;
}

.fx-button {
  border-radius: 6px;

  svg {
    margin: 2px 4px;
  }
}

.fx-button:hover {
  background-color: var(--slate4);
  cursor: pointer;
}

.fx-button.active {
  background-color: var(--indigo5);
  cursor: pointer;
}



.fx-container-eventmanager {
  position: relative;
}

.fx-container-eventmanager * .fx-outer-wrapper {
  position: absolute !important;
  top: 7px !important;
  right: -26px;
}

// targeting select component library class

.component-action-select *.css-1nfapid-container {
  width: 184px !important;
}

.component-action-select {
  .css-zz6spl-container {
    width: inherit;
  }

  &.fx-container-eventmanager {
    .fx-common {
      right: 0;
    }

    .custom-row {
      width: 100%
    }
  }

  .codeShow-active {
    display: flex;
    flex-direction: row-reverse;
    justify-content: space-between;

    .custom-row {
      width: 75%;
    }
  }

  .row.fx-container {
    .col {
      display: flex;
    }
  }
}

.fx-container-eventmanager *.fx-common {
  top: 6px !important;
  right: -34px;
}

.fx-container-eventmanager-code {
  padding-right: 15px !important;
}

.unselectable {
  -webkit-touch-callout: none;
  -webkit-user-select: none;
  -khtml-user-select: none;
  -moz-user-select: none;
  -ms-user-select: none;
  user-select: none;
}

.layout-buttons {
  span {
    color: $primary;
  }
}

.inspector {
  .tab-content {
    overflow-y: auto;
    // TAB HEADER HEIGHT + FOOTER HEIGHT + Extra padding = 120px
    height: calc(100vh - 7.5rem);
    // Hide scrollbar
    -ms-overflow-style: none;
    /* IE and Edge */
    scrollbar-width: none;
    /* Firefox */
    border-top: 1px solid var(--slate5) !important;
  }

  /* Hide scrollbar for Chrome, Safari and Opera */
  .tab-content::-webkit-scrollbar {
    display: none;
  }

  .accordion:last-child {
    margin-bottom: 45px !important;
  }

  .field-type-vertical-line {
    position: relative;
    width: 0;
    height: 2rem;
    border-left: 1px solid var(--slate5);
    content: '';
    margin-right: -2.75rem;

  }

  .code-hinter-vertical-line {
    position: relative;
    width: 0;
    border-left: 1px solid var(--slate5);
    content: '';
    margin-right: 1rem;
  }

  .code-hinter-wrapper {
    min-width: 0;
  }

  .inspector-field-number {
    background-color: var(--slate1);
    border: none;
    color: var(--slate12);
    width: 8.063rem; //129px
    border: 1px solid var(--slate7);
    padding: 6px 10px;
  }
}


.theme-dark {
  .accordion-button::after {
    background-image: url('data:image/svg+xml,<svg xmlns="http://www.w3.org/2000/svg" width="12" height="13" viewBox="0 0 12 13" fill="none"><path d="M8.19426 3.5L3.80582 3.5C3.22697 3.5 2.86632 4.12791 3.15798 4.6279L5.35221 8.38943C5.64161 8.88556 6.35846 8.88556 6.64787 8.38943L8.8421 4.6279C9.13376 4.12791 8.77311 3.5 8.19426 3.5Z" fill="%23ffffff"/></svg>');
  }

  .homepage-body {
    .app-list {
      .app-title {
        line-height: 20px;
        font-size: 16px;
        font-weight: 400;
      }
    }
  }

  .layout-buttons {
    svg {
      filter: invert(89%) sepia(2%) saturate(127%) hue-rotate(175deg) brightness(99%) contrast(96%);
    }
  }

  .organization-list {
    margin-top: 5px;

    .btn {
      border: 0px;
    }

    .dropdown-toggle div {
      max-width: 200px;
      text-overflow: ellipsis;
      overflow: hidden;
    }
  }

  .left-menu {
    ul {
      li:not(.active):hover {
        color: $black;
      }
    }
  }

  .menu-ico,
  .folder-menu-icon {
    svg {
      path {
        fill: white !important;
      }
    }
  }
}

.pagination {
  .page-item.active {
    a.page-link {
      background-color: $primary-light;
    }
  }
}

.datasource-picker,
.stripe-operation-options {

  .select-search,
  .select-search-dark,
  .select-search__value input,
  .select-search-dark input {
    width: 224px !important;
    height: 32px !important;
    border-radius: $border-radius !important;
  }
}

.openapi-operation-options {

  .select-search,
  .select-search-dark,
  .select-search__value input,
  .select-search-dark input {
    height: 32px !important;
    border-radius: $border-radius !important;
  }
}

.openapi-operations-desc {
  padding-top: 12px;
}

.select-search {
  width: 100%;
  position: relative;
  box-sizing: border-box;
}

.select-search *,
.select-search *::after,
.select-search *::before {
  box-sizing: inherit;
}

.select-search-dark {
  .select-search-dark__input::placeholder {
    color: #E0E0E0;
  }
}

/**
 * Value wrapper
 */
.select-search__value {
  position: relative;
  // z-index: 1;
}

.select-search__value::after {
  content: "";
  display: inline-block;
  position: absolute;
  top: calc(50% - 9px);
  right: 19px;
  width: 11px;
  height: 11px;
}

/**
 * Input
 */
.select-search__input {
  display: block;
  width: 100%;
  padding: 0.4375rem 0.75rem;
  font-size: 0.875rem;
  font-weight: 400;
  line-height: 1.4285714;
  color: var(--slate12);
  background-color: var(--base);
  background-clip: padding-box;
  border: 1px solid var(--slate7);
  -webkit-appearance: none;
  -moz-appearance: none;
  appearance: none;
  border-radius: $border-radius !important;
  transition: border-color 0.15s ease-in-out, box-shadow 0.15s ease-in-out;
}

.select-search__input::-webkit-search-decoration,
.select-search__input::-webkit-search-cancel-button,
.select-search__input::-webkit-search-results-button,
.select-search__input::-webkit-search-results-decoration {
  -webkit-appearance: none;
}

.select-search__input:not([readonly]):focus {
  cursor: initial;
}

/**
 * Options wrapper
 */
.select-search__select {
  background: #ffffff;
  box-shadow: 0 0.0625rem 0.125rem rgba(0, 0, 0, 0.15);
}

/**
 * Options
 */
.select-search__options {
  list-style: none;
}

/**
 * Option row
 */
.select-search__row:not(:first-child) {
  border-top: 1px solid #eee;
}

/**
 * Option
 */
.select-search__option,
.select-search__not-found {
  display: block;
  height: 36px;
  width: 100%;
  padding: 0 16px;
  background: var(--base);
  border: none;
  outline: none;
  font-family: "Roboto", sans-serif;
  font-size: 14px;
  text-align: left;
  cursor: pointer;
}

.select-search--multiple .select-search__option {
  height: 48px;
}

.select-search__option.is-highlighted,
.select-search__option:not(.is-selected):hover {
  background: rgba(47, 204, 139, 0.1);
}

.select-search__option.is-highlighted.is-selected,
.select-search__option.is-selected:hover {
  background: #2eb378;
  color: #ffffff;
}

/**
 * Group
 */
.select-search__group-header {
  font-size: 10px;
  text-transform: uppercase;
  background: #eee;
  padding: 8px 16px;
}

/**
 * States
 */
.select-search.is-disabled {
  opacity: 0.5;
}

.select-search.is-loading .select-search__value::after {
  background-image: url("data:image/svg+xml,%3Csvg xmlns='http://www.w3.org/2000/svg' width='50' height='50' viewBox='0 0 50 50'%3E%3Cpath fill='%232F2D37' d='M25,5A20.14,20.14,0,0,1,45,22.88a2.51,2.51,0,0,0,2.49,2.26h0A2.52,2.52,0,0,0,50,22.33a25.14,25.14,0,0,0-50,0,2.52,2.52,0,0,0,2.5,2.81h0A2.51,2.51,0,0,0,5,22.88,20.14,20.14,0,0,1,25,5Z'%3E%3CanimateTransform attributeName='transform' type='rotate' from='0 25 25' to='360 25 25' dur='0.6s' repeatCount='indefinite'/%3E%3C/path%3E%3C/svg%3E");
  background-size: 11px;
}

.select-search:not(.is-disabled) .select-search__input {
  cursor: pointer;
}

/**
 * Modifiers
 */
.select-search--multiple {
  border-radius: 3px;
  overflow: hidden;
}

.select-search:not(.is-loading):not(.select-search--multiple) .select-search__value::after {
  transform: rotate(45deg);
  border-right: 1px solid #000;
  border-bottom: 1px solid #000;
  pointer-events: none;
}

.select-search--multiple .select-search__input {
  cursor: initial;
}

.select-search--multiple .select-search__input {
  border-radius: 3px 3px 0 0;
}

.select-search--multiple:not(.select-search--search) .select-search__input {
  cursor: default;
}

.select-search:not(.select-search--multiple) .select-search__input:hover {
  border-color: #2fcc8b;
}

.select-search:not(.select-search--multiple) .select-search__select {
  position: absolute;
  z-index: 2;
  right: 0;
  left: 0;
  border-radius: 3px;
  overflow: auto;
  max-height: 360px;
}

.select-search--multiple .select-search__select {
  position: relative;
  overflow: auto;
  max-height: 260px;
  border-top: 1px solid #eee;
  border-radius: 0 0 3px 3px;
}

.select-search__not-found {
  height: auto;
  padding: 16px;
  text-align: center;
  color: #888;
}

/**
* Select Search Dark Mode
*/
.select-search-dark {
  width: 100%;
  position: relative;
  box-sizing: border-box;
}

.select-search-dark *,
.select-search-dark *::after,
.select-search-dark *::before {
  box-sizing: inherit;
}

/**
 * Value wrapper
 */
.select-search-dark__value {
  position: relative;
  z-index: 1;
}

.select-search-dark__value::after {
  content: "";
  display: inline-block;
  position: absolute;
  top: calc(50% - 4px);
  right: 13px;
  width: 6px;
  height: 6px;
  filter: brightness(0) invert(1);
}

/**
 * Input
 */
.select-search-dark__input {
  display: block;
  width: 100%;
  font-size: 0.875rem;
  font-weight: 400;
  line-height: 1.4285714;
  color: #ffffff;
  background-color: #2b3547;
  background-clip: padding-box;
  border: 1px solid #232e3c;
  -webkit-appearance: none;
  -moz-appearance: none;
  appearance: none;
  border-radius: 0;
  transition: border-color 0.15s ease-in-out, box-shadow 0.15s ease-in-out;
}

.select-search-dark__input::-webkit-search-decoration,
.select-search-dark__input::-webkit-search-cancel-button,
.select-search-dark__input::-webkit-search-results-button,
.select-search-dark__input::-webkit-search-results-decoration {
  -webkit-appearance: none;
}

.select-search-dark__input:not([readonly]):focus {
  cursor: initial;
}

/**
 * Options
 */
.select-search-dark__options {
  list-style: none;
  padding: 0;
}

/**
 * Option row
 */
.select-search-dark__row:not(:first-child) {
  border-top: none;
}

/**
 * Option
 */
.select-search-dark__option,
.select-search-dark__not-found {
  display: block;
  height: 36px;
  width: 100%;
  padding: 0 16px;
  background-color: var(--base) !important;
  color: #ffffff !important;
  outline: none;
  font-family: "Roboto", sans-serif;
  font-size: 14px;
  text-align: left;
  cursor: pointer;
  border-radius: 0;

  &:hover {
    background-color: #2b3546 !important;
  }
}

.select-search-dark--multiple .select-search-dark__option {
  height: 48px;
}

/**
 * Group
 */
.select-search-dark__group-header {
  font-size: 10px;
  text-transform: uppercase;
  background: #eee;
  padding: 8px 16px;
}

/**
 * States
 */
.select-search-dark.is-disabled {
  opacity: 0.5;
}

.select-search-dark.is-loading .select-search-dark__value::after {
  background-image: url("data:image/svg+xml,%3Csvg xmlns='http://www.w3.org/2000/svg' width='50' height='50' viewBox='0 0 50 50'%3E%3Cpath fill='%232F2D37' d='M25,5A20.14,20.14,0,0,1,45,22.88a2.51,2.51,0,0,0,2.49,2.26h0A2.52,2.52,0,0,0,50,22.33a25.14,25.14,0,0,0-50,0,2.52,2.52,0,0,0,2.5,2.81h0A2.51,2.51,0,0,0,5,22.88,20.14,20.14,0,0,1,25,5Z'%3E%3CanimateTransform attributeName='transform' type='rotate' from='0 25 25' to='360 25 25' dur='0.6s' repeatCount='indefinite'/%3E%3C/path%3E%3C/svg%3E");
  background-size: 11px;
}

.select-search-dark:not(.is-disabled) .select-search-dark__input {
  cursor: pointer;
}

/**
 * Modifiers
 */
.select-search-dark--multiple {
  border-radius: 3px;
  overflow: hidden;
}

.select-search-dark:not(.is-loading):not(.select-search-dark--multiple) .select-search-dark__value::after {
  transform: rotate(45deg);
  border-right: 1px solid #000;
  border-bottom: 1px solid #000;
  pointer-events: none;
}

.select-search-dark--multiple .select-search-dark__input {
  cursor: initial;
}

.select-search-dark--multiple .select-search-dark__input {
  border-radius: 3px 3px 0 0;
}

.select-search-dark--multiple:not(.select-search-dark--search) .select-search-dark__input {
  cursor: default;
}

.select-search-dark:not(.select-search-dark--multiple) .select-search-dark__input:hover {
  border-color: #ffffff;
}

.select-search-dark:not(.select-search-dark--multiple) .select-search-dark__select {
  position: absolute;
  z-index: 2;
  right: 0;
  left: 0;
  border-radius: 3px;
  overflow: auto;
  max-height: 360px;
}

.select-search-dark--multiple .select-search-dark__select {
  position: relative;
  overflow: auto;
  max-height: 260px;
  border-top: 1px solid #eee;
  border-radius: 0 0 3px 3px;
}

.select-search-dark__not-found {
  height: auto;
  padding: 16px;
  text-align: center;
  color: #888;
}

// jet-table-footer is common class used in other components other than table
.jet-table-footer {
  .table-footer {
    width: 100%;
  }
}

.btn-primary {
  --tblr-btn-color: #{$primary-rgb};
  --tblr-btn-color-darker: #{$primary-rgb-darker};
  border-color: none;
}

.form-check-input:checked {
  background-color: var(--indigo9);
  border-color: rgba(101, 109, 119, 0.24);
}

#passwordLogin:checked {
  background-color: #E54D2E;
  border-color: rgba(101, 109, 119, 0.24);
}

.btn:focus,
.btn:active,
.form-check-input:focus,
.form-check-input:active,
.form-control:focus,
th:focus,
tr:focus {
  outline: none !important;
  box-shadow: none;
}

.show-password-field {
  width: fit-content;

  .form-check-input {
    cursor: pointer;
  }

  .show-password-label {
    cursor: pointer;
  }
}

.select-search__option {
  color: rgb(90, 89, 89);
}

.select-search__option.is-selected {
  background: rgba(176, 176, 176, 0.07);
  color: #4d4d4d;
}

.select-search__option.is-highlighted.is-selected,
.select-search__option.is-selected:hover {
  background: rgba(66, 153, 225, 0.1);
  color: rgb(44, 43, 43);
}

.select-search__option.is-highlighted,
.select-search__option:hover {
  background: rgba(66, 153, 225, 0.1);
}

.select-search__options {
  margin-left: -33px;
}

.select-search__option.is-highlighted,
.select-search__option:not(.is-selected):hover {
  background: rgba(66, 153, 225, 0.1);
}

.select-search:not(.select-search--multiple) .select-search__input:hover {
  border-color: rgba(66, 153, 225, 0.1);
}

.DateInput_input {
  font-weight: 300;
  font-size: 14px;
  padding: 4px 7px 2px;
  padding: 4px 7px 2px;
  width: 100px !important;
  margin-left: 10px;
}

.no-components-box {
  border: 1px dashed #3e525b;
}

.form-control-plaintext:focus-visible {
  outline: none;
  outline-width: thin;
  outline-style: solid;
  outline-color: $primary;
}

.form-control-plaintext:hover {
  outline: none;
  outline-width: thin;
  outline-style: solid;
  outline-color: rgba(66, 153, 225, 0.8);
}

.select-search__input:focus-visible {
  outline: none;
  outline-color: #4ac4d6;
}

.form-control-plaintext {
  padding: 5px;
}

.code-builder {
  border: solid 1px #dadcde;
  border-radius: 2px;
  padding-top: 4px;

  .variables-dropdown {
    position: fixed;
    right: 0;
    width: 400px;
    z-index: 200;
    border: solid 1px #dadcde;

    .group-header {
      background: #f4f6fa;
    }
  }
}

.__react_component_tooltip {
  z-index: 10000;
}

.select-search__value::after {
  top: calc(50% - 2px);
  right: 15px;
  width: 5px;
  height: 5px;
}

.progress-bar {
  background-color: rgba(66, 153, 225, 0.7);
}

.popover-header {
  background-color: #f4f6fa;
  border-bottom: 0;
}

.popover-body {
  background-color: var(--base);
  color: var(--slate12);
  border-radius: 6px;

  .form-label {
    font-size: 12px;
  }
}

/**
 * Home page app menu
 */
#popover-app-menu {
  border-radius: 4px;
  width: 150px;
  box-shadow: 0px 12px 16px -4px rgba(16, 24, 40, 0.08), 0px 4px 6px -2px rgba(16, 24, 40, 0.03);
  background: var(--base);
  color: var(--slate12);
  border: 1px solid var(--slate3);

  .popover-arrow {
    display: none;
  }

  .popover-body {
    padding: 16px 12px 0px 12px;
    color: var(--slate12);

    .field {
      font-weight: 500;
      font-size: 0.7rem;

      &__danger {
        color: var(--tomato9);
      }
    }
  }
}

.input-icon {
  .input-icon-addon {
    display: none;
  }
}

.input-icon:hover {
  .input-icon-addon {
    display: flex;
  }
}

.input-icon:focus {
  .input-icon-addon {
    display: flex;
  }
}

.sub-section {
  width: 100%;
  display: block;
}

.text-muted {
  color: #3e525b !important;
}

body {
  color: #3e525b;
}

.RichEditor-root {
  background: #ffffff;
  border: 1px solid #ddd;
  font-family: "Georgia", serif;
  font-size: 14px;
  padding: 15px;
  height: 100%;
}

.RichEditor-editor {
  border-top: 1px solid #ddd;
  cursor: text;
  font-size: 16px;
  margin-top: 10px;
}

.RichEditor-editor .public-DraftEditorPlaceholder-root,
.RichEditor-editor .public-DraftEditor-content {
  margin: 0 -15px -15px;
  padding: 15px;
}

.RichEditor-editor .public-DraftEditor-content {
  min-height: 100px;
  overflow-y: scroll;
}

.RichEditor-hidePlaceholder .public-DraftEditorPlaceholder-root {
  display: none;
}

.RichEditor-editor .RichEditor-blockquote {
  border-left: 5px solid #eee;
  color: #666;
  font-family: "Hoefler Text", "Georgia", serif;
  font-style: italic;
  margin: 16px 0;
  padding: 10px 20px;
}

.RichEditor-editor .public-DraftStyleDefault-pre {
  background-color: rgba(0, 0, 0, 0.05);
  font-family: "Inconsolata", "Menlo", "Consolas", monospace;
  font-size: 16px;
  padding: 20px;
}

.RichEditor-controls {
  font-family: "Helvetica", sans-serif;
  font-size: 14px;
  margin-bottom: 5px;
  user-select: none;
}

.dropmenu {
  position: relative;
  display: inline-block;
  margin-right: 16px;

  .dropdownbtn {
    color: #999;
    background: none;
    cursor: pointer;
    outline: none;
    border: none;
  }

  .dropdown-content {
    display: none;
    position: absolute;
    z-index: 2;
    width: 100%;
    align-items: center;
    border: 1px solid transparent;
    border-radius: 4px;
    box-shadow: 0 2px 6px 2px rgba(47, 54, 59, 0.15);

    a {
      text-decoration: none;
      width: 100%;
      position: relative;
      display: block;

      span {
        text-align: center;
        width: 100%;
        text-align: center;
        padding: 3px 0px;
      }
    }
  }
}

.dropmenu .dropdown-content a:hover {
  background-color: rgba(0, 0, 0, 0.05);
}

.dropmenu:hover {
  .dropdownbtn {
    color: #5890ff;
    background-color: rgba(0, 0, 0, 0.05);
    border-radius: 4px;
  }

  .dropdown-content {
    display: block;
  }
}

.RichEditor-styleButton {
  color: #999;
  cursor: pointer;
  margin-right: 16px;
  padding: 2px 0;
  display: inline-block;
}

.RichEditor-activeButton {
  color: #5890ff;
}

.transformation-editor {
  .CodeMirror {
    min-height: 70px;
  }
}

.chart-data-input {
  .CodeMirror {
    min-height: 370px;
    font-size: 0.8rem;
  }

  .code-hinter {
    min-height: 370px;
  }
}

.map-location-input {
  .CodeMirror {
    min-height: 120px;
    font-size: 0.8rem;
  }

  .code-hinter {
    min-height: 120px;
  }
}

.rdt {
  .form-control {
    height: 100%;
  }
}

.DateInput_input__focused {
  border-bottom: 2px solid $primary;
}

.CalendarDay__selected,
.CalendarDay__selected:active,
.CalendarDay__selected:hover {
  background: $primary;
  border: 1px double $primary;
}

.CalendarDay__selected_span {
  background: $primary;
  border: $primary;
}

.CalendarDay__selected_span:active,
.CalendarDay__selected_span:hover {
  background: $primary;
  border: 1px double $primary;
  color: #ffffff;
}

.CalendarDay__hovered_span:active,
.CalendarDay__hovered_span:hover {
  background: $primary;
  border: 1px double $primary;
  color: #ffffff;
}

.CalendarDay__hovered_span {
  background: #83b8e7;
  border: 1px double #83b8e7;
  color: #ffffff;
}

.table-responsive {
  margin-bottom: 0rem;
}

.code-hinter::-webkit-scrollbar {
  width: 0;
  height: 0;
  background: transparent;
}

.codehinter-query-editor-input {
  .CodeMirror {
    font-family: "Roboto", sans-serif;
    color: #263136;
    overflow: hidden;
    height: 50px !important;
  }

  .CodeMirror-vscrollbar {
    overflow: hidden;
  }

  .CodeMirror-focused {
    padding-top: 0;
    height: 50px;
  }

  .CodeMirror-scroll {
    position: absolute;
    top: 0;
    width: 100%;
  }
}

.field {
  .CodeMirror-scroll {
    position: static;
    top: 0;
  }

  .form-check {
    display: inline-block;
  }
}

.code-hinter {
  .form-control {
    .CodeMirror {
      font-family: "Roboto", sans-serif;
      height: 50px !important;
      max-height: 300px;
    }
  }

  .CodeMirror-vscrollbar,
  .CodeMirror-hscrollbar {
    background: transparent;
    height: 0;
    width: 0;
  }

  .CodeMirror-scroll {
    overflow: hidden !important;
    position: static;
    width: 100%;
  }
}

.CodeMirror-hints {
  font-family: "Roboto", sans-serif;
  font-size: 0.9rem;
  padding: 0px;
  z-index: $hints-z-index;

  li.CodeMirror-hint-active {
    background: $primary;
  }

  .CodeMirror-hint {
    padding: 4px;
    padding-left: 10px;
    padding-right: 10px;
  }
}

.cm-matchhighlight {
  color: #4299e1 !important;
  background: rgba(66, 153, 225, 0.1) !important;
}

.nav-tabs .nav-link {
  color: #3e525b;
  border-top-left-radius: 0px;
  border-top-right-radius: 0px;
}

.transformation-popover {
  padding: 14px;
  font-weight: 500;
  margin-bottom: 0px;
}

.transformation-editor {
  .CodeMirror {
    min-height: 220px;
  }
}

hr {
  margin: 1rem 0;
}

.query-hinter {
  min-height: 150px;
}

.codehinter-default-input {
  font-family: "Roboto", sans-serif;
  // padding: 0.0475rem 0rem !important;
  display: block;
  width: 100%;
  font-size: 0.875rem;
  font-weight: 400;
  color: var(--slate9);
  background-color: var(--base) !important;
  background-clip: padding-box;
  border: 1px solid var(--slate7);
  -webkit-appearance: none;
  -moz-appearance: none;
  appearance: none;
  border-radius: 4px;
  transition: border-color 0.15s ease-in-out, box-shadow 0.15s ease-in-out;
  height: 30px;

  .CodeMirror {
    font-family: "Roboto", sans-serif;
  }

  .CodeMirror-placeholder {
    height: inherit !important;
    position: absolute !important;
    margin-top: 3px;
  }
}

.codehinter-query-editor-input {
  font-family: "Roboto", sans-serif;
  padding: 0.1775rem 0rem;
  display: block;
  width: 100%;
  font-size: 0.875rem;
  font-weight: 400;
  color: #232e3c;
  background-color: #ffffff;
  background-clip: padding-box;
  border: 1px solid #dadcde;
  border-radius: $border-radius;
  appearance: none;
  transition: border-color 0.15s ease-in-out, box-shadow 0.15s ease-in-out;
  height: 28px !important;
}

.editor {
  .modal-dialog {
    overflow-y: initial !important
  }

  .modal-dialog-scrollable .modal-content {
    max-height: 88% !important;
  }

}


.modal-component {


  .modal-body {
    padding: 0;
  }

  .modalWidget-config-handle {
    position: relative !important;
  }
}

.draggable-box {
  .config-handle {
    top: -20px;
    position: fixed;
    max-height: 10px;
    z-index: 100;
    min-width: 108px;

    .handle-content {
      cursor: move;
      color: #ffffff;
      background: $primary;
    }

    .badge {
      font-size: 9px;
      border-bottom-left-radius: 0;
      border-bottom-right-radius: 0;

      .delete-part {
        margin-left: 10px;
        float: right;
      }

      .delete-part::before {
        height: 12px;
        display: inline-block;
        width: 2px;
        background-color: rgba(255, 255, 255, 0.8);
        opacity: 0.5;
        content: "";
        vertical-align: middle;
      }
    }
  }
}

.draggable-box-in-editor:hover {
  z-index: 3 !important;
}

.modal-content {
  .config-handle {
    position: absolute;

    .badge {
      font-size: 9px;
    }
  }
}

.config-handle {
  display: block;
}

.apps-table {
  .app-title {
    font-size: 1rem;
  }

  .row {
    --tblr-gutter-x: 0rem;
  }
}


.theme-dark .wrapper {

  .navbar .navbar-nav .active>.nav-link,
  .navbar .navbar-nav .nav-link.active,
  .navbar .navbar-nav .nav-link.show,
  .navbar .navbar-nav .show>.nav-link {
    color: rgba(255, 255, 255, 0.7);
  }
}

.home-page,
.org-users-page {

  .navbar .navbar-nav .active>.nav-link,
  .navbar .navbar-nav .nav-link.active,
  .navbar .navbar-nav .nav-link.show,
  .navbar .navbar-nav .show>.nav-link {
    color: rgba(35, 46, 60, 0.7);
  }

  .nav-item {
    font-size: 0.9rem;
  }

  img.svg-icon {
    cursor: pointer;
    padding-left: 2px;
    border-radius: 10px;
  }

  img.svg-icon:hover {
    background-color: rgba(224, 214, 214, 0.507);
  }
}

.CodeMirror-placeholder {
  color: #9e9e9e !important;
  font-size: 0.7rem !important;
  // margin-top: 2px !important;
  font-size: 12px !important;
}

.CodeMirror-code {
  font-weight: 300;
}

.btn-primary {
  border-color: transparent;
}

.text-widget {
  overflow: auto;
}

.text-widget::-webkit-scrollbar {
  width: 0;
  height: 0;
  background: transparent;
}

.input-group-flat:focus-within {
  box-shadow: none;
}

.map-widget {
  .place-search-input {
    box-sizing: border-box;
    border: 1px solid transparent;
    width: 240px;
    height: 32px;
    padding: 0 12px;
    border-radius: 3px;
    box-shadow: 0 2px 6px rgba(0, 0, 0, 0.3);
    font-size: 14px;
    outline: none;
    text-overflow: ellipses;
    position: absolute;
    left: 50%;
    margin-left: -120px;
  }

  .map-center {
    position: fixed;
    z-index: 1000;
  }
}

.events-toggle-active {
  .toggle-icon {
    transform: rotate(180deg);
  }
}

.events-toggle {
  .toggle-icon {
    display: inline-block;
    margin-left: auto;
    transition: 0.3s transform;
  }

  .toggle-icon:after {
    content: "";
    display: inline-block;
    vertical-align: 0.306em;
    width: 0.46em;
    height: 0.46em;
    border-bottom: 1px solid;
    border-left: 1px solid;
    margin-right: 0.1em;
    margin-left: 0.4em;
    transform: rotate(-45deg);
  }
}

.nav-link-title {
  font-weight: 500;
  font-size: 0.9rem;
}

.navbar-nav {
  .dropdown:hover {
    .dropdown-menu {
      display: block;
    }
  }
}

.app-version-container {
  min-height: 200px;
  height: 100%;
  display: flex !important;
  flex-direction: column;
}

.app-version-content {
  flex: 1;
  overflow: auto;
}

.query-manager-header {
  .nav-item {
    border-right: solid 1px #dadcde;
    background: 0 0;
  }

  .nav-link {
    height: 39px;
  }
}

input:focus-visible {
  outline: none;
}

.navbar-expand-md.navbar-light .nav-item.active:after {
  border: 1px solid $primary;
}

.org-users-page {
  .select-search__input {
    color: #617179;
  }

  .select-search-role {
    position: absolute;
    margin-top: -1rem;
  }

  .has-focus>.select-search__select>ul {
    margin-bottom: 0;
  }

  .select-search__option.is-selected {
    background: $primary;
    color: #ffffff;
  }
}

.encrypted-icon {
  margin-bottom: 0.25rem;
}

.widget-documentation-link {
  position: fixed;
  bottom: 0;
  background: var(--indigo3);
  width: 18.75rem; // 300px
  z-index: 999;
  padding: 12px 18px;
  display: flex;
  justify-content: space-between;
  cursor: pointer;

  .widget-documentation-link-text {
    margin-left: 10px;
    font-weight: 500;
    color: var(--slate12);
  }

  &:hover {
    background: var(--indigo4);
  }

  a {
    &:hover {
      text-decoration: none;
    }
  }
}

.components-container {
  .draggable-box {
    cursor: move;
  }
}

.column-sort-row {
  border-radius: 6px;
  background-color: var(--slate3);

  .event-handler-text {
    font-size: 12px;
    line-height: 20px;
    color: var(--slate12);
    font-weight: 500;
  }

  .event-name-text {
    font-size: 12px;
    line-height: 20px;
    color: var(--slate11);
    font-weight: 400;
    border-radius: 4px;
  }

  .card-body {
    color: var(--slate12);
  }
}

.jet-outline-button {
  outline: none;
  border: 1px solid;


  &.btn-custom:hover {
    background: var(--tblr-btn-color-darker) !important;
  }

  &.btn-custom:active {
    background: var(--tblr-btn-color-clicked) !important;

  }

}

.jet-button {
  outline: none;
  border: 1px solid;

  &.btn-custom:hover {
    background: var(--tblr-btn-color-darker) !important;
  }

  &.btn-custom:active {
    background: var(--tblr-btn-color-clicked) !important;
  }
}

.editor-sidebar::-webkit-scrollbar {
  width: 0;
  height: 0;
  background: transparent;
  -ms-overflow-style: none;
}

.editor-sidebar {
  max-width: 300px;
  scrollbar-width: none;
  -ms-overflow-style: none;
}

.sketch-picker {
  position: relative;
  top: 0px;
  border-radius: 6px !important;
  border: 1px solid var(--slate5, #E6E8EB) !important;
  background: var(--slate1, #FBFCFD) !important;
  width: 210px !important; //adjusted with padding
  box-shadow: 0px 4px 6px -2px rgba(16, 24, 40, 0.03), 0px 12px 16px -4px rgba(16, 24, 40, 0.08) !important;
  color: var(--slate12);

  .flexbox-fix:nth-child(3) {
    div:nth-child(1) {
      input {
        width: 100% !important;
      }

      label {
        color: var(--slate12) !important;
      }
    }
  }
}

.boxshadow-picker {
  .sketch-picker {
    left: -209px !important;
    position: absolute !important;
  }
}


.color-picker-input {
  border: solid 1px rgb(223, 223, 223);
  cursor: pointer;
}

.app-sharing-modal {

  .form-control.is-invalid,
  .was-validated .form-control:invalid {
    border-color: #ffb0b0;
  }

  .form-check-input {
    cursor: pointer;
  }
}

.widgets-list {
  --tblr-gutter-x: 0px !important;
  padding-right: 4px;
  padding-left: 3px;
}

.global-settings-width-input-container {
  position: relative;
  display: flex;
  flex: 1;

  input,
  .dropdown-max-canvas-width-type {
    border: 1px solid var(--slate7, #3A3F42);
    background: var(--slate1, #151718);
    color: var(--slate12);
    padding: 6px 10px;
  }

  input {
    border-radius: 6px 0px 0px 6px;

    &:focus {
      background-color: var(--base);
    }
  }

  .dropdown-max-canvas-width-type {
    border-radius: 0px 6px 6px 0px;
    gap: 17px;


    &:focus-visible {
      outline: none;
    }

  }
}

.input-with-icon {
  position: relative;
  display: flex;
  flex: 1;

  input {
    border-radius: 0px 6px 6px 0px !important;
    color: var(--slate12);
    background-color: var(--base);

    &:focus-visible {
      background-color: var(--base);

    }

  }

  .icon-container {
    position: absolute;
    right: 10px;
    top: calc(50% - 10px);
    z-index: 3;
  }
}

.dynamic-variable-preview {
  min-height: 20px;
  max-height: 500px;
  overflow: auto;
  line-height: 20px;
  font-size: 12px;
  margin-top: -2px;
  word-wrap: break-word;
  border-bottom-left-radius: 3px;
  border-bottom-right-radius: 3px;
  box-sizing: border-box;
  font-family: "Source Code Pro", monospace;
  word-break: break-all;

  .heading {
    font-weight: 700;
    white-space: pre;
    text-transform: capitalize;
  }
}

.user-email:hover {
  text-decoration: none;
  cursor: text;
}

.theme-dark {
  .nav-item {
    background: 0 0;
  }

  .navbar .navbar-nav .active>.nav-link,
  .theme-dark .navbar .navbar-nav .nav-link.active,
  .theme-dark .navbar .navbar-nav .nav-link.show,
  .theme-dark .navbar .navbar-nav .show>.nav-link {
    color: #ffffff;
  }


  .form-check-label {
    color: white;
  }

  .nav-tabs .nav-link {
    color: #c3c3c3 !important;
  }

  .card-body> :last-child {
    color: #ffffff !important;
  }

  .card .table tbody td a {
    color: inherit;
  }

  .DateInput {
    background: #1f2936;
  }

  .DateInput_input {
    background-color: #1f2936;
    color: #ffffff;
  }

  &.daterange-picker-widget {
    .DateRangePickerInput_arrow_svg {
      fill: #ffffff;
    }
  }

  .DateRangePickerInput {
    background-color: #1f2936;
  }

  .DateInput_input__focused {
    background: #1f2936;
  }

  .DateRangePickerInput__withBorder {
    border: 1px solid #1f2936;
  }

  .main .canvas-container .canvas-area {
    // background: #2f3c4c;
  }


  .main .navigation-area {

    a.page-link {
      border-radius: 0;
      border: 0;
      color: white;
    }

    a.page-link:hover {
      color: white;
      background-color: #4D72FA;
    }

    a.page-link.active {
      color: white;
      background-color: #4D72FA;
    }
  }

  .rdtOpen .rdtPicker {
    color: black;
  }

  .editor .editor-sidebar .components-container .component-image-holder {
    background: hsl(200, 7.0%, 8.8%); //slate1
    border-radius: 6px;
    margin-bottom: 4px;
  }

  .nav-tabs .nav-link:hover {
    border-left-color: transparent !important;
    border-top-color: transparent !important;
    border-right-color: transparent !important;

  }

  .modal-content,
  .modal-header {
    background-color: #1f2936;

    .text-muted {
      color: var(--slate9) !important;
    }
  }

  .modal-header {
    border-bottom: 1px solid rgba(255, 255, 255, 0.09) !important;
  }

  .no-components-box {
    background-color: var(--slate4) !important;

    center {
      color: white !important;
    }
  }

  .query-list {
    .text-muted {
      color: #ffffff !important;
    }

    .mute-text {
      color: #8092AB;
    }
  }

  .editor .editor-sidebar .nav-tabs .nav-link {
    color: #ffffff;

    img {
      filter: brightness(0) invert(1);
    }
  }

  .jet-container {
    background-color: #1f2936;
  }

  .nav-tabs .nav-item.show .nav-link,
  .nav-tabs .nav-link.active {
    background-color: #2f3c4c;
  }


  .left-sidebar {
    .text-muted {
      color: #ffffff !important;
    }

    .left-sidebar-page-selector {
      .list-group {
        .list-group-item {
          border: solid #1d2a39 1px;
          color: white;
        }

        .list-group-item:hover {
          background-color: #1F2936;
        }

        .list-group-item.active {
          background-color: #1F2936;
        }
      }
    }
  }

  .app-title {
    color: var(--slate12) !important;
  }

  .RichEditor-root {
    background: #1f2936;
    border: 1px solid #2f3c4c;
  }

  .app-description {
    color: #ffffff !important;
  }

  .btn-light,
  .btn-outline-light {
    background-color: #42546a;
    --tblr-btn-color-text: #ffffff;

    img {
      filter: brightness(0) invert(1);
    }
  }

  .editor .left-sidebar .datasources-container tr {
    border-bottom: solid 1px rgba(255, 255, 255, 0.09);
  }

  .editor .left-sidebar .datasources-container .datasources-header {
    border: solid rgba(255, 255, 255, 0.09) !important;
    border-width: 0px 0px 1px 0px !important;
  }

  .query-manager-header .nav-item {
    border-right: solid 1px rgba(255, 255, 255, 0.09);

    .nav-link {
      color: #c3c3c3;
    }
  }

  .input-group-text {
    border: solid 1px rgba(255, 255, 255, 0.09) !important;
  }

  .app-users-list {
    .text-muted {
      color: #ffffff !important;
    }
  }

  .main .query-pane .data-pane .queries-container .queries-header {
    border-width: 0px 0px 1px 0px !important;

    .text-muted {
      color: #ffffff !important;
    }
  }

  .query-pane {
    border-top: 1px solid var(--slate5) !important;
  }

  .input-icon .input-icon-addon img {
    filter: invert(1);
  }

  .svg-icon {
    filter: brightness(0) invert(1);
  }

  .badge {
    .svg-icon {
      filter: brightness(1) invert(0);
    }
  }

  .alert {
    background: transparent;

    .text-muted {
      color: #ffffff !important;
    }
  }

  .home-page-content {
    .hr-text {
      color: var(--slate11) !important;
      text-transform: lowercase !important;
      font-weight: 400;
      font-size: 12px;
      line-height: 20px;
    }
  }

  .hr-text {
    color: #ffffff !important;
  }

  .skeleton-line::after {
    background-image: linear-gradient(to right,
        #121212 0,
        #121212 40%,
        #121212 80%);
  }

  .app-icon-skeleton::after {
    background-image: linear-gradient(to right,
        #566177 0,
        #5a6170 40%,
        #4c5b79 80%);
  }

  .app-icon-skeleton {
    background-color: #3A4251 !important;
  }

  .folder-icon-skeleton::after {
    background-image: linear-gradient(to right,
        #566177 0,
        #5a6170 40%,
        #4c5b79 80%);
  }

  .select-search__input {
    color: rgb(224, 224, 224);
    background-color: #2b3547;
    border: 1px solid #2b3547;
  }

  .select-search__select {
    background: #ffffff;
    box-shadow: 0 0.0625rem 0.125rem rgba(0, 0, 0, 0.15);
  }

  .select-search__row:not(:first-child) {
    border-top: 1px solid #eee;
  }

  .select-search__option,
  .select-search__not-found {
    background: #ffffff;
  }

  .select-search__option.is-highlighted,
  .select-search__option:not(.is-selected):hover {
    background: rgba(47, 204, 139, 0.1);
  }

  .select-search__option.is-highlighted.is-selected,
  .select-search__option.is-selected:hover {
    background: #2eb378;
    color: #ffffff;
  }

  .org-users-page {

    .user-email,
    .user-status {
      color: var(--slate12) !important;
    }
  }

  .org-users-page {
    .select-search__option.is-selected {
      background: $primary;
      color: #ffffff;
    }

    .select-search__option:not(.is-selected):hover {
      background: rgba(66, 153, 225, 0.1);
    }
  }

  .org-variables-page {

    .user-email,
    .user-status {
      filter: brightness(0) invert(1);
    }

    .btn-org-env {
      background: transparent;
    }
  }

  .org-variables-page {
    .select-search__option.is-selected {
      background: $primary;
      color: #ffffff;
    }

    .select-search__option:not(.is-selected):hover {
      background: rgba(66, 153, 225, 0.1);
    }
  }

  .react-json-view {
    background-color: transparent !important;
  }

  .codehinter-query-editor-input .CodeMirror {
    height: 31px !important;
  }

  .select-search:not(.is-loading):not(.select-search--multiple) .select-search__value::after {
    transform: rotate(45deg);
    border-right: 1px solid #ffffff;
    border-bottom: 1px solid #ffffff;
  }

  .app-version-name.form-select {
    border-color: $border-grey-dark;
  }

  .organization-list {
    .btn {
      background-color: #273342;
      color: #656d77;
    }
  }

  .page-item {
    a.page-link {
      color: white;
    }
  }
}

.main-wrapper {
  position: relative;
  min-height: 100%;
  min-width: 100%;
  background-color: white;
}

.main-wrapper.theme-dark {
  background-color: #2b394b;
}

.jet-table {
  .global-search-field {
    background: transparent;
  }
}

.jet-table-image-column {
  width: 100%;
}

.modal-backdrop.show {
  opacity: 0.74;
}

.gui-select-wrappper .select-search__input {
  height: 30px;
}

.theme-dark .input-group-text,
.theme-dark .markdown>table thead th,
.theme-dark .table thead th {
  background: #1c252f;
  color: #ffffff;
}

.sketch-picker {
  z-index: 1000;
}

.no-padding {
  padding: 0;
}

.nav-tabs {
  font-weight: 300;
}

.nav-tabs .nav-link.active {
  border: 0;
  border-bottom: 1px solid $primary;
  font-weight: 400;
}

.table-no-divider {
  td {
    border-bottom-width: 0px;
    padding-left: 0;
  }
}

.no-border {
  border: 0 !important;
}

input[type="text"] {
  outline-color: #dadcde !important;
}

.widget-header {
  text-transform: capitalize;
  color: var(--slate11, #687076);
  font-size: 12px;
  font-style: normal;
  font-weight: 500;
  line-height: 20px;
  color: var(--slate11);
}

.query-manager-events {
  max-width: 400px;
}

.validation-without-icon {
  background-image: none !important;
}

.multiselect-widget {
  label.select-item {
    width: max-content;
    min-width: 100%;

    div.item-renderer {
      align-items: center;
      line-height: 15px;

      input {
        height: 15px;
        width: 15px;
      }
    }
  }

  .rmsc .dropdown-container {
    height: 100%;
    display: flex;
    align-items: center;
    border-radius: inherit;
  }

  .rmsc {
    height: 100%;
    border-radius: inherit;
  }

  .rmsc.dark {
    --rmsc-main: $primary-light;
    --rmsc-hover: #283647;
    --rmsc-selected: #1f2936;
    --rmsc-border: #333333;
    --rmsc-gray: #555555;
    --rmsc-bg: #1f2936;
    color: #ffffff;
  }
}

/* Hide scrollbar for Chrome, Safari and Opera */
.invitation-page::-webkit-scrollbar {
  display: none;
}

/* Hide scrollbar for IE, Edge and Firefox */
.invitation-page {
  -ms-overflow-style: none;
  /* IE and Edge */
  scrollbar-width: none;
  /* Firefox */
}

.show {
  display: block;
}

.hide {
  display: none;
}

.draggable-box:focus-within {
  z-index: 2 !important;
}

.cursor-wait {
  cursor: wait;
}

.cursor-text {
  cursor: text;
}

.cursor-none {
  cursor: none;
}

.disabled {
  pointer-events: none;
  opacity: 0.4;
}

.DateRangePicker {
  padding: 1.25px 5px;
}

.datepicker-widget {
  .input-field {
    min-height: 26px;
    padding: 0;
    padding-left: 2px;
  }

  td.rdtActive,
  td.rdtActive:hover {
    background-color: $primary;
  }

  .react-datepicker__day--selected {
    background-color: $primary-light;
  }
}

.daterange-picker-widget {
  .DateInput_input {
    min-height: 24px;
    line-height: normal;
    border-bottom: 0px;
    font-size: 0.85rem;
  }

  .DateRangePicker {
    padding: 0;
  }

  .DateRangePickerInput_arrow_svg {
    height: 17px;
  }

  .DateRangePickerInput {
    overflow: hidden;
    display: flex;
    justify-content: space-around;
    align-items: center;
  }

  .DateInput_fang {
    position: fixed;
    top: 57px !important;
  }
}

.fw-400 {
  font-weight: 400;
}

.fw-500 {
  font-weight: 500;
}

.ligh-gray {
  color: #656d77;
}

.nav-item {
  background: #ffffff;
  font-size: 14px;
  font-style: normal;
  font-weight: 400;
  line-height: 22px;
  letter-spacing: -0.1px;
  text-align: left;
}

.w-min-100 {
  min-width: 100px;
}

.nav-link {
  min-width: 100px;
  justify-content: center;
}

.nav-tabs .nav-link.active {
  font-weight: 400 !important;
  color: $primary !important;
}

.empty {
  padding-top: 1.5rem !important;
}

.empty-img {
  margin-bottom: 0 !important;

  img {
    height: 220px !important;
    width: 260.83px !important;
  }
}

.empty-action {
  margin-top: 0 !important;

  a+a.btn-loading::after {
    color: $primary;
  }
}

.empty-action a {
  height: 36px;
  border-radius: 4px;
  font-style: normal;
  font-weight: normal;
  font-size: 14px;
  line-height: 20px;
}

.empty-action a:first-child {
  margin-right: 24px;
}

.empty-action a:first-child:hover {
  color: #ffffff !important;
}

.empty-import-button {
  background: #ffffff !important;
  cursor: pointer;

  &:hover {
    border-color: rgba(101, 109, 119, 0.24) !important;
  }
}

.empty-welcome-header {
  font-style: normal;
  font-weight: 500;
  font-size: 32px;
  line-height: 40px;
  margin-bottom: 16px;
  margin-top: 40px;
  color: var(--slate12);
  font-family: Inter;
}

.homepage-empty-image {
  width: 100%;
}

.empty-title {
  font-style: normal;
  font-weight: 400;
  font-size: 14px;
  line-height: 20px;
  display: flex;
  align-items: center;
  color: var(--slate11) !important;
}

// template card styles
.template-card-wrapper {
  display: flex;
  flex-direction: row;
  background: #fffffc;
  border: 1px solid #d2ddec;
  box-sizing: border-box;
  border-radius: 8px;
  width: 299px;
  height: 100px;
}

.template-action-wrapper {
  display: flex;
  flex-direction: row !important;
  font-family: Inter;
  font-style: normal;
  font-weight: 500;
  font-size: 16px;
  line-height: 19px;
  color: $primary-light;

  p {
    margin-right: 16px;
  }
}

.template-card-title {
  font-family: Inter;
  font-style: normal;
  font-weight: 600;
  font-size: 18px;
  line-height: 22px;
  display: flex;
  align-items: center;
  color: #000000;
  margin-bottom: 3px !important;
  margin-top: 20px;
}

.template-card-details {
  align-items: center;
  display: flex;
  flex-direction: column;
  justify-content: center;
}

.template-icon-wrapper {
  width: 61.44px;
  height: 60px;
  top: 685px;
  background: #d2ddec;
  border-radius: 4px;
  margin: 20px 16.36px;
}

// template style end

.calendar-widget.compact {
  .rbc-time-view-resources .rbc-time-header-content {
    min-width: auto;
  }

  .rbc-time-view-resources .rbc-day-slot {
    min-width: 50px;
  }

  .rbc-time-view-resources .rbc-header,
  .rbc-time-view-resources .rbc-day-bg {
    width: 50px;
  }
}

.calendar-widget.dont-highlight-today {
  .rbc-today {
    background-color: inherit;
  }

  .rbc-current-time-indicator {
    display: none;
  }
}

.calendar-widget {
  padding: 10px;
  background-color: white;

  .rbc-day-slot .rbc-event,
  .rbc-day-slot .rbc-background-event {
    border-left: 3px solid #26598533;
  }

  .rbc-toolbar {
    font-size: 14px;
  }

  .rbc-event {
    .rbc-event-label {
      display: none;
    }
  }

  .rbc-off-range-bg {
    background-color: #f4f6fa;
  }

  .rbc-toolbar {
    .rbc-btn-group {
      button {
        box-shadow: none;
        border-radius: 0;
        border-width: 1px;
      }
    }
  }
}

//!for calendar widget week view with compact/spacious mode border fix
.resources-week-cls .rbc-time-column:nth-last-child(7n) {
  border-left: none !important;

  .rbc-timeslot-group {
    border-left: 2.5px solid #dadcde !important;
  }
}

.resources-week-cls .rbc-allday-cell {
  border: none !important;

  .rbc-row {
    border-left: 1.5px solid #dadcde;
    border-right: 1.5px solid #dadcde;
  }
}

.resources-week-cls .rbc-time-header-cell {
  border: none !important;
}

.resources-week-cls .rbc-time-view-resources .rbc-header {
  border-left: 1.5px solid #dadcde !important;
  border-right: 1.5px solid #dadcde !important;
}

.calendar-widget.hide-view-switcher {
  .rbc-toolbar {
    .rbc-btn-group:nth-of-type(3) {
      display: none;
    }
  }
}

.calendar-widget.dark-mode {
  background-color: #1d2a39;

  .rbc-toolbar {
    button {
      color: white;
    }

    button:hover,
    button.rbc-active {
      color: black;
    }
  }

  .rbc-off-range-bg {
    background-color: #2b394b;
  }

  .rbc-selected-cell {
    background-color: #22242d;
  }

  .rbc-today {
    background-color: #5a7ca8;
  }
}

.calendar-widget.dark-mode.dont-highlight-today {
  .rbc-today {
    background-color: inherit;
  }
}

.navbar-brand-image {
  height: 1.2rem;
}

.navbar .navbar-brand:hover,
.theme-dark .navbar .navbar-brand:hover {
  opacity: 1;
}

.nav-tabs .nav-link.active {
  font-weight: 400 !important;
  margin-bottom: -1px !important;
}

.nav-tabs .nav-link {
  font-weight: 400 !important;
  margin: 0 !important;
  height: 100%;
}

.code-editor-widget {
  border-radius: 0;

  .CodeMirror {
    border-radius: 0 !important;
    margin-top: -1px !important;
  }
}

.jet-listview {
  overflow-y: overlay;
  overflow-x: hidden;
}

.jet-listview::-webkit-scrollbar-track {
  background: transparent;

}

.jet-listview::-webkit-scrollbar-thumb {
  background: transparent;

}

.code-hinter-wrapper .popup-btn {
  position: absolute;
  display: none;
  cursor: pointer;
}

.code-hinter-wrapper:hover {
  .popup-btn {
    display: block !important;
    z-index: 1;
  }
}

.popup-btn {
  cursor: pointer !important;
  display: block;
}

.preview-icons {
  margin-top: -5px;
  width: 12px;
}

.resize-modal-portal {
  z-index: 3;

  .resize-modal {
    .modal-content {
      width: 100% !important;
      height: 100%;
      background-color: var(--slate3) !important;
      border: none !important;

      .modal-body {
        width: 100% !important;
        height: calc(100% - 44px) !important;
        border: none !important;

        .editor-container {
          height: 100%;

          .CodeMirror {
            height: 100% !important;
            border: 1px solid var(--slate5, #26292B);
            border-bottom-left-radius: 6px;
            border-bottom-right-radius: 6px;
          }

          .CodeMirror-scroll,
          .CodeMirror-gutters,
          .CodeMirror {
            background-color: var(--slate3) !important;
          }
        }
      }
    }

    .portal-header {
      width: 100% !important;
      border-bottom: 1px solid var(--slate5, #26292B);
      outline: 1px solid var(--slate5, #26292B);
      background-color: var(--slate1) !important;
    }

    .resize-handle {
      cursor: move;
    }
  }
}

.modal-portal-wrapper {
  justify-content: center;
  align-items: center;
  position: fixed;
  position: absolute;
  left: 50%;
  top: 5%;

  .modal-body {
    width: 500px !important;
    height: 300px !important;
    padding: 0px !important;
  }

  transform: translate(-60%, 0%);
  height: 350px;
  width: auto;
  max-height: 500px;
  padding: 0px;

  .modal-content {
    border-radius: 5px !important;
  }

  .modal-body {
    width: 500px !important;
    height: 302px !important;
    padding: 0px !important;
    margin: 0px !important;
    margin-left: -1px !important; //fix the modal body code mirror margin

    border-top-left-radius: 0;
    border-top-right-radius: 0;
    border-bottom-left-radius: 5px;
    border-bottom-right-radius: 5px;
    border-bottom: 0.75px solid;
    border-left: 0.75px solid;
    border-right: 0.75px solid;

    @include theme-border($light-theme: true);

    &.dark-mode-border {
      @include theme-border($light-theme: false);
    }
  }

  .modal-dialog {
    margin-top: 4%;
  }

  .modal-header {
    padding: 0;
    font-size: 14px;
  }

  .editor-container {
    padding: 0px;

    .CodeMirror {
      border-radius: 0;
      margin: 0;
      width: 100% !important;
    }
  }

  .query-hinter {
    .CodeMirror-line {
      margin-left: 2rem !important;
    }

    .CodeMirror-cursors .CodeMirror-cursor {
      margin-left: 2rem !important;
    }
  }
}

.preview-block-portal {
  .bg-light {
    border-radius: 0 0 5px 5px;
    outline: 0.75px solid $light-green;
  }

  .bg-dark {
    margin-top: 1px;
    border-radius: 0 0 5px 5px;
    outline: 0.75px solid $light-green;
  }

  .dynamic-variable-preview {
    padding: 4px !important;
  }
}

.portal-header {
  display: flex;
  align-items: center;
  padding: 0.5rem 0.75rem;
  color: #656d77;
  background-color: #ffffffd9;
  background-clip: padding-box;
  border-top-left-radius: 5px !important;
  border-top-right-radius: 5px !important;
  width: 498px !important;
  outline: 0.75px solid;

  @include theme-border($light-theme: true, $outline: true);

  &.dark-mode-border {
    @include theme-border($light-theme: false, $outline: true);
  }
}

// close icon in inpector
[data-rb-event-key="close-inpector"] {
  position: absolute;
  right: -80px;
  background-color: #232e3c !important;
  width: 10% !important;
}

[data-rb-event-key="close-inpector-light"] {
  position: absolute;
  right: -80px;
  background-color: #ffffff !important;
  width: 10% !important;
}

.tabs-inspector {
  position: sticky;
  top: 0;

  .nav-item {
    width: 50%;
  }

  .nav-item:hover {
    border: 1px solid transparent;
  }

  .nav-item:not(.active) {
    border-bottom: 1px solid #e7eaef;
  }

  .nav-link.active {
    border: 1px solid transparent;
    border-bottom: 1px solid $primary;
    background: white;
  }
}

.tabs-inspector.dark {
  .nav-link.active {
    border-bottom: 1px solid $primary !important;
  }
}

.tabs-inspector {
  z-index: 2;
  background: white;

  &.dark {
    @extend .bg-dark;
  }
}

.close-icon {
  position: fixed;
  top: 84px;
  right: 3px;
  width: 60px;
  height: 22;
  border-bottom: 1px solid #e7eaef;
  display: flex;
  align-items: center;
  background-color: white;
  z-index: 2;

  .svg-wrapper {
    width: 100%;
    height: 70%;
    display: flex;
    align-items: center;
    justify-content: center;
    border-left: 1px solid #e7eaef;
    margin-left: 20px;

    .close-svg {
      cursor: pointer;
    }
  }
}

.tabs-inspector.nav-tabs {
  border: 0;
  width: 100%;
  padding: 8px 16px;
}

.bg-primary-lt {
  color: #ffffff !important;
  background: #6383db !important;
}

.tabbed-navbar .nav-item.active:after {
  margin-bottom: -0.25rem;
}

.app-name {
  width: 200px;
  margin-left: 12px;

  .form-control-plaintext {
    background-color: var(--base);
    border: none !important;
  }

  .form-control-plaintext:hover {
    outline: none;
    border: 1px solid var(--slate6) !important;
    background: var(--slate2);
  }

  .form-control-plaintext:focus {
    outline: none;
    border: 1px solid var(--indigo9) !important;
    background: var(--slate2);
  }

}

.app-name:hover {
  background: $bg-light;

  &.dark {
    @extend .bg-dark;
  }
}

.nav-auto-save {
  width: 325px;
  left: 485px;
  position: absolute;
  color: #36af8b;
}

.editor-header-actions {
  display: flex;
  color: #868aa5;
  white-space: nowrap;
  font-weight: 400;
  font-size: 12px;
  letter-spacing: 0.5px;

}

.undo-button,
.redo-button {
  display: flex;
  flex-direction: row;
  justify-content: center;
  align-items: center;
  padding: 6px;
  gap: 10px;
  width: 28px;
  height: 28px;
  background: #ECEEF0;
  border-radius: 6px;
  margin-right: 5px;
  flex: none;
  order: 0;
  flex-grow: 0;
}

.theme-dark {

  .undo-button,
  .redo-button {
    background: 0;
  }
}

.app-version-menu {
  position: absolute;
  right: 220px;
  padding: 4px 8px;
  min-width: 100px;
  max-width: 300px;
}

.app-version-menu-sm {
  height: 30px;
  display: flex;
  font-size: 12px;
}

.app-version-menu .dropdown-menu {
  left: -65px;
  width: 283px;
}

.app-version-menu .released {
  color: #36af8b;
}

.app-version-menu .released-subtext {
  font-size: 12px;
  color: #36af8b;
  padding: 0 8px;
}

.app-version-menu .create-link {
  margin: auto;
  width: 50%;
  padding-left: 10px;
}

.canvas-background-holder {
  display: flex;
  min-width: 120px;
  margin: auto;
}

.canvas-background-picker {
  position: fixed;
}

/**
 * Timer Widget
 */
.timer-wrapper {
  padding: 10px;

  .counter-container {
    font-size: 3em;
    padding-bottom: 5px;
    text-align: center;
  }
}

/**
 * Search Box
 */
.search-box-wrapper {
  input {
    width: 200px;
    border-radius: 5px !important;
    color: var(--slate12);
    background-color: var(--base);
  }

  .input-icon .form-control:not(:first-child),
  .input-icon .form-select:not(:last-child) {
    padding-left: 28px !important;
  }

  input:focus {
    width: 200px;
    background-color: var(--base);
  }

  .input-icon .input-icon-addon {
    display: flex;
  }

  .input-icon .input-icon-addon.end {
    pointer-events: auto;

    .tj-common-search-input-clear-icon {
      display: flex;
      flex-direction: row;
      justify-content: center;
      align-items: center;
      padding: 4px;
      width: 20px;
      height: 20px;
      background: var(--indigo3) !important;
      border-radius: 4px;
    }

    div {
      border-radius: 12px;
      color: #ffffff;
      padding: 1px;
      cursor: pointer;

      svg {
        height: 14px;
        width: 14px;
      }
    }
  }
}

.searchbox-wrapper {
  margin-top: 0 !important;

  .search-icon {
    margin: 0.30rem
  }

  input {
    border-radius: $border-radius !important;
    padding-left: 1.75rem !important;
  }
}

.fixedHeader {
  table thead {
    position: -webkit-sticky; // this is for all Safari (Desktop & iOS), not for Chrome
    position: sticky;
    top: 0;
    border-top: 0;
    z-index: 1; // any positive value, layer order is global
  }
}

/**
 * Folder List
 */
.folder-list {
  overflow-y: auto;

  .list-group-transparent .list-group-item.active {
    color: $primary;
    background-color: #edf1ff;

    .folder-ico {
      filter: invert(29%) sepia(84%) saturate(4047%) hue-rotate(215deg) brightness(98%) contrast(111%);
    }
  }

  .folder-ico.dark {
    filter: invert(1);
  }

  .list-group-item {
    padding: 0.5rem 0.75rem;
    overflow: hidden;
  }

  .list-group-item.all-apps-link {
    display: flex;
    align-items: center;
    color: var(--slate12);
    border-radius: 6px;

    &:active {
      background: var(--indigo4);
    }

    &:focus {
      box-shadow: 0px 0px 0px 4px #DFE3E6;
    }
  }

  .folder-info {
    display: contents;
    font-weight: 500 !important;
    display: flex;
    align-items: center;
    letter-spacing: -0.02em;
    text-transform: uppercase;
    color: var(--slate9);
  }

  .folder-create-btn {
    width: 28px;
    height: 28px;
    background: var(--base);
    border: 1px solid;
    border-color: var(--slate7);
    cursor: pointer;
    border-radius: 6px;
    display: flex;
    justify-content: center;
    align-items: center;
  }

  .menu-ico {
    cursor: pointer;
    border-radius: 13px;

    img {
      padding: 0px;
      height: 14px;
      width: 14px;
      vertical-align: unset;
    }
  }
}

/**
 * Home page modal
 */
.home-modal-backdrop {
  z-index: 9991;
}

.modal-content.home-modal-component {
  border-radius: 8px;
  overflow: hidden;
  background-color: var(--base);
  color: var(--slate12);
  box-shadow: 0px 12px 16px -4px rgba(16, 24, 40, 0.08), 0px 4px 6px -2px rgba(16, 24, 40, 0.03);

  .modal-header {
    border-bottom: 1px solid var(--slate5) !important;
  }

  .modal-header,
  .modal-body {
    padding: 16px 28px;
    background: var(--base);
  }

  .modal-title {
    font-size: 16px;
    font-weight: 500;
  }

  input {
    border-radius: 5px !important;
    background: var(--base);
    color: var(--slate12);
  }

  .modal-main {
    padding-bottom: 32px;
  }

  .modal-footer-btn {
    justify-content: end;

    button {
      margin-left: 16px;
    }
  }
}

.home-modal-component-editor.dark {

  .modal-header,
  .modal-body {
    background-color: #232e3c;
    color: #fff;
  }

  .form-control {
    color: #fff;
    background-color: #232e3c !important;
  }

  .btn-close {
    filter: brightness(0) invert(1);
  }
}

.modal-content.home-modal-component.dark-theme {
  .btn-close {
    filter: brightness(0) invert(1);
  }
}

.home-modal-component {
  .btn-close {
    opacity: 1 !important;
  }
}

.modal-content.home-modal-component.dark {
  background-color: $bg-dark-light !important;
  color: $white !important;

  .modal-title {
    color: $white !important;
  }

  .tj-version-wrap-sub-footer {
    background-color: $bg-dark-light !important;
    border-top: 1px solid #3A3F42 !important;


    p {
      color: $white !important;
    }
  }


  .current-version-wrap,
  .other-version-wrap {
    background: transparent !important;
  }

  .modal-header {
    background-color: $bg-dark-light !important;
    color: $white !important;
    border-bottom: 2px solid #3A3F42 !important;
  }

  .btn-close {
    filter: brightness(0) invert(1);
  }

  .form-control {
    border-color: $border-grey-dark !important;
    color: inherit;
  }

  input {
    background-color: $bg-dark-light !important;
  }

  .form-select {
    background-color: $bg-dark !important;
    color: $white !important;
    border-color: $border-grey-dark !important;
  }

  .text-muted {
    color: $white !important;
  }
}

.radio-img {
  input {
    display: none;
  }

  .action-icon {
    width: 28px;
    height: 28px;
    background-position: center center;
    border-radius: 4px;
    display: flex;
    align-items: center;
    justify-content: center;
  }

  .action-icon {
    cursor: pointer;
    border: 1px solid $light-gray;
  }

  .action-icon:hover {
    background-color: #d2ddec;
  }

  input:checked+.action-icon {
    border-color: $primary;
    background-color: #7a95fb;
  }

  .tooltiptext {
    visibility: hidden;
    font-size: 12px;
    background-color: $black;
    color: #ffffff;
    text-align: center;
    padding: 5px 10px;
    position: absolute;
    border-radius: 15px;
    margin-top: 2px;
    z-index: 1;
    margin-left: -10px;
  }

  .tooltiptext::after {
    content: "";
    position: absolute;
    bottom: 100%;
    left: 50%;
    margin-left: -5px;
    border-width: 5px;
    border-style: solid;
    border-color: transparent transparent black transparent;
  }

  .action-icon:hover+.tooltiptext {
    visibility: visible;
  }

  input:checked+.action-icon:hover {
    background-color: #3650af;
  }
}

.icon-change-modal {
  ul {
    list-style-type: none;
    margin: 0 auto;
    text-align: center;
    display: grid;
    grid-template-columns: 1fr 1fr 1fr 1fr;

    li {
      float: left;
      border: 2px solid #8991a0;
      border-radius: 1.75px;
      cursor: pointer;

      img {
        width: 22px;
        height: 22px;
        filter: invert(59%) sepia(27%) saturate(160%) hue-rotate(181deg) brightness(91%) contrast(95%);
      }
    }

    li.selected {
      border: 2px solid $primary;

      img {
        filter: invert(27%) sepia(84%) saturate(5230%) hue-rotate(212deg) brightness(102%) contrast(100%);
      }
    }
  }
}

/**
 * Spinner Widget
 */
.spinner-container {
  display: flex;
  justify-content: center;
  align-items: center;
}

.animation-fade {
  animation-name: fade;
  animation-duration: 0.3s;
  animation-timing-function: ease-in;
}

@keyframes fade {
  0% {
    opacity: 0;
  }

  100% {
    opacity: 1;
  }
}

/**
 * Query panel
 */
.query-btn {
  cursor: pointer;
  height: 24px;
  width: 24px;
  padding: 0;
}

.query-btn.dark {
  filter: brightness(0) invert(1);
}

.button-family-secondary {
  @include button-outline($light-theme: true);
  height: 32px;
  width: 112px;
}

.button-family-secondary.dark {
  @include button-outline($light-theme: false);
}

// ** Query Panel: REST API Tabs **
.group-header {
  background: #d2ddec;
  border-radius: 4px;
  height: 28px !important;

  span {
    display: flex;
    justify-content: left;
    align-items: center;
  }
}

.raw-container.dark {
  background: #272822;
  padding: 5px;
}

// **Alert component**
.alert-component {
  border: 1px solid rgba(101, 109, 119, 0.16);
  background: var(--base);
  border-radius: 6px;

  a {
    color: $primary;
  }
}

.theme-dark .alert-component {
  background: var(--slate2) !important;
  border-color: var(--slate4) !important;

  a {
    color: $primary;
  }
}



.codehinter-plugins.code-hinter {
  @extend .codehinter-default-input;

  .popup-btn {
    margin-top: 0.65rem !important;
  }

  .CodeMirror-placeholder,
  .CodeMirror pre.CodeMirror-line {
    height: 21px !important;
    position: absolute !important;
    margin-top: 3px !important;
  }

  .CodeMirror-cursor {
    height: inherit !important;
  }

  .CodeMirror-lines {
    height: 32px !important;
    padding: 7px 0px !important;
  }
}

//*button loading with spinner with primary color*//
.button-loading {
  position: relative;
  color: transparent !important;
  text-shadow: none !important;
  pointer-events: none;

  &:after {
    content: "";
    display: inline-block;
    vertical-align: text-bottom;
    border: 1.5px solid currentColor;
    border-right-color: transparent;
    border-radius: 50%;
    color: $primary;
    position: absolute;
    width: 12px;
    height: 12px;
    animation: spinner-border 0.75s linear infinite;
  }
}

.query-icon.dark {
  filter: brightness(0) invert(1);
}

//Rest-API Tab Panes
.tab-pane-body {
  margin-left: -2.5% !important;
}

//CodeMirror padding
.CodeMirror pre.CodeMirror-line,
.CodeMirror pre.CodeMirror-line-like {
  padding: 0 10px !important;
}

.comment-notification-nav-item {
  background: transparent;
  border: 0;
  font-size: 12px;
  font-weight: 500;
  opacity: 0.6;
  height: 28px;
  border-radius: 6px;
}

// comment styles ::override
.editor-sidebar {
  .nav-tabs .nav-link.active {
    background-color: transparent !important;
  }

  .inspector-nav-item {
    background: transparent;
    border: 0;
    font-size: 12px;
    font-weight: 500;
    opacity: 0.6;
    height: 28px;
    border-radius: 6px;
  }

  .inspector-component-title-input-holder {
    padding: 4px 12px;
    margin: 0;
    display: flex;
    align-items: center;
    height: 36px;
  }
}

.comment-card-wrapper {
  border-top: 0.5px solid var(--slate5) !important;
  margin-top: -1px !important;

  .card {
    background-color: var(--base);
  }
}

div#driver-highlighted-element-stage,
div#driver-page-overlay {
  background: transparent !important;
  outline: 5000px solid rgba(0, 0, 0, 0.75);
}

.dark-theme-walkthrough#driver-popover-item {
  background-color: $bg-dark-light !important;
  border-color: rgba(101, 109, 119, 0.16) !important;

  .driver-popover-title {
    color: var(--slate12) !important;
  }

  .driver-popover-tip {
    border-color: transparent transparent transparent $bg-dark-light !important;
  }

  .driver-popover-description {
    color: #d9dcde !important;
  }

  .driver-popover-footer .driver-close-btn {
    color: #ffffff !important;
    text-shadow: none !important;
  }

  .driver-prev-btn,
  .driver-next-btn {
    text-shadow: none !important;
  }
}

#driver-popover-item {
  padding: 20px !important;

  .driver-prev-btn,
  .driver-next-btn,
  .driver-close-btn {
    border: none !important;
    background: none !important;
    padding-left: 0 !important;
    font-size: 14px !important;
  }

  .driver-next-btn,
  .driver-prev-btn {
    color: $primary !important;
  }

  .driver-disabled {
    color: $primary;
    opacity: 0.5;
  }

  .driver-popover-footer {
    margin-top: 20px !important;
  }
}

.pointer-events-none {
  pointer-events: none;
}

.popover.popover-dark-themed {
  background-color: $bg-dark-light;
  border-color: rgba(101, 109, 119, 0.16);


  .popover-body {
    color: #d9dcde !important;
  }

  .popover-header {
    background-color: var(--slate2);
    color: var(--slate11);
    border-bottom-color: var
  }
}

.toast-dark-mode {
  .btn-close {
    filter: brightness(0) invert(1);
  }
}

.editor .editor-sidebar .inspector .inspector-edit-widget-name {
  padding: 4px 8px;
  color: var(--slate12);
  border: 1px solid transparent;
  border-radius: 6px;
  background-color: var(--base);

  &:hover {
    background-color: var(--slate4);
    border: 1px solid var(--slate7);
  }

  &:focus {
    border: 1px solid var(--indigo9) !important;
    background-color: var(--indigo2);
    box-shadow: 0px 0px 0px 1px #C6D4F9;
  }
}

.tablr-gutter-x-0 {
  --tblr-gutter-x: 0 !important;
}

.widget-button>.btn-loading:after {
  border: 1px solid var(--loader-color);
  border-right-color: transparent;
}

.flip-dropdown-help-text {
  padding: 10px 5px 0 0;
  float: left;
  font-size: 14px;
  color: $light-gray;
}

.dynamic-form-row {
  margin-top: 20px !important;
  margin-bottom: 20px !important;
}

#transformation-popover-container {
  margin-bottom: -2px !important;
}

.canvas-codehinter-container {
  display: flex;
  flex-direction: row;
  width: 158px;
}

.hinter-canvas-input {
  display: flex;
  width: 120px;
  height: auto !important;
  margin-top: 1px;

  .canvas-hinter-wrap {
    width: 126x;
    border: 1px solid var(--slate7);
  }
}

.hinter-canvas-input {
  display: flex;
  padding: 4px;
  margin-top: 1px;

  .CodeMirror-sizer {
    border-right-width: 1px !important;
  }

  .cm-propert {
    color: #ffffff !important;
  }
}

.canvas-codehinter-container {
  .code-hinter-col {
    margin-bottom: 1px !important;
    width: 136px;
    height: auto !important;
  }
}

.fx-canvas {
  background: var(--slate4);
  padding: 0px;
  display: flex;
  height: 32px;
  width: 32px;
  border: solid 1px rgba(255, 255, 255, 0.09) !important;
  border-radius: 4px;
  justify-content: center;
  font-weight: 400;
  align-items: center;

  div {
    background: var(--slate4) !important;
    display: flex;
    justify-content: center;
    align-items: center;
    height: 30px;
    padding: 0px;
  }
}

.org-name {
  color: var(--slate12) !important;
  font-size: 12px;
}


.organization-list {
  margin-top: 4px;

  .btn {
    border: 0px;
  }

  .dropdown-toggle div {
    max-width: 200px;
    text-overflow: ellipsis;
    overflow: hidden;
  }

  .org-name {
    text-overflow: ellipsis;
    overflow: hidden;
    white-space: nowrap;
    width: 100%;
    font-weight: bold;
  }

  .org-actions div {
    color: $primary;
    cursor: pointer;
    font-size: 12px;
  }

  .dropdown-menu {
    min-width: 14rem;
  }

  .org-avatar {
    display: block;
  }

  .org-avatar:hover {
    .avatar {
      background: #fcfcfc no-repeat center/cover;
    }

    .arrow-container {
      svg {
        filter: invert(35%) sepia(17%) saturate(238%) hue-rotate(153deg) brightness(94%) contrast(89%);
      }
    }
  }

  .arrow-container {
    padding: 5px 0px;
  }

  .arrow-container {
    svg {
      cursor: pointer;
      height: 30px;
      width: 30px;
      padding: 0px 0px;
      filter: invert(50%) sepia(13%) saturate(208%) hue-rotate(153deg) brightness(99%) contrast(86%);
    }
  }

  .org-edit {
    span {
      color: $primary;
      cursor: pointer;
      font-size: 10px;
    }
  }

  .organization-switchlist {
    .back-btn {
      font-size: 12px;
      padding: 2px 0px;
      cursor: pointer;
    }

    .back-ico {
      cursor: pointer;

      svg {
        height: 20px;
        width: 20px;
        filter: invert(84%) sepia(13%) saturate(11%) hue-rotate(352deg) brightness(90%) contrast(91%);
      }
    }

    .dd-item-padding {
      padding: 0.5rem 0.75rem 0rem 0.75rem;
    }

    .search-box {
      margin-top: 10px;
    }

    .org-list {
      max-height: 60vh;
      overflow: auto;
    }

    .tick-ico {
      filter: invert(50%) sepia(13%) saturate(208%) hue-rotate(153deg) brightness(99%) contrast(86%);
    }

    .org-list-item {
      cursor: pointer;
    }

    .org-list-item:hover {
      .avatar {
        background: #fcfcfc no-repeat center/cover;
      }

      .tick-ico {
        filter: invert(35%) sepia(17%) saturate(238%) hue-rotate(153deg) brightness(94%) contrast(89%);
      }
    }
  }
}

.sso-button-footer-wrap {
  display: flex !important;
  justify-content: center;
  width: 100%;
}

.tj-icon {
  cursor: pointer;
}

#login-url,
#redirect-url {
  margin-bottom: 0px !important;
}

.git-encripted-label {
  color: var(--green9);
}

.card-header {
  border-bottom: 1px solid var(--slate5) !important;
}

.manage-sso-container {
  position: relative;
}

.sso-card-wrapper {
  background: var(--base);
  min-height: 100%;
  // height: calc(100vh - 156px) !important;

  display: grid;
  grid-template-rows: auto 1fr auto;

  .card-header {
    border-bottom: 1px solid var(--slate5) !important;
  }

  .form-control {
    background: var(--base);
  }

  .sso-card-footer {
    display: flex;
    flex-direction: row;
    justify-content: flex-end;
    align-items: center;
    padding: 24px 32px;
    gap: 8px;
    width: 400px;
    height: 88px;
    border-top: 1px solid var(--slate5) !important;
    background: var(--base);
    margin-top: 0px !important;
  }

}

.workspace-settings-page {
  width: 880px;
  margin: 0 auto;
  background: var(--base);

  .card {
    background: var(--base);
    border: 1px solid var(--slate7) !important;
    box-shadow: 0px 1px 2px rgba(16, 24, 40, 0.05) !important;
    width: 880px;

    .card-header {
      padding: 24px 24px;
      gap: 12px;
      height: 72px;
      border-top-left-radius: 6px;
      border-top-right-radius: 6px;

      .title-banner-wrapper {
        display: flex;
        align-items: center;
        justify-content: space-between;
        width: 878px;
      }

    }

    .form-label {
      font-size: 12px;
      font-weight: 500px;
      margin-bottom: 4px !important;
      color: var(--slate12);
    }

    .card-footer {
      display: flex;
      justify-content: flex-end;
      align-items: center;
      padding: 24px 32px;
      gap: 8px;
      border-top: 1px solid var(--slate5) !important;
      background: var(--base);
      margin-top: 0px !important;
      align-Self: 'stretch';
      height: 88px;
    }

    .card-body {
      height: 467px;
      padding: 24px;

      .form-group {
        .tj-app-input {
          .form-control {
            &:disabled {
              background: var(--slate3) !important;
            }
          }
        }
      }
    }
  }
}

// Left Menu
.left-menu {
  background: var(--base);

  .tj-list-item {
    gap: 40px;
    width: 187px;
    height: 32px;
    white-space: nowrap;
    overflow: hidden;
    text-overflow: ellipsis;
  }

  .folder-list-selected {
    background-color: var(--indigo4);
  }

  ul {
    margin: 0px;
    padding: 0px;

    li {
      float: left;
      list-style: none;
      width: 100%;
      padding: 6px 8px;
      border-radius: 6px;
      cursor: pointer;
      margin: 3px 0px;
      color: var(--base-black) !important;
    }

    li.active {
      background-color: $primary;
      color: #ffffff;
    }

    li:not(.active):hover {
      background: var(--slate4);
      border-radius: 6px;
    }
  }
}

.enabled-tag {
  padding: 4px 16px;
  gap: 10px;
  width: 77px;
  height: 28px;
  background: var(--grass3);
  border-radius: 100px;
  color: var(--grass9);
  font-weight: 500;
}

.disabled-tag {
  padding: 4px 16px;
  gap: 10px;
  color: var(--tomato9);
  width: 81px;
  height: 28px;
  background: var(--tomato3);
  border-radius: 100px;
  font-weight: 500;
}

.manage-sso {
  .title-with-toggle {
    width: 100%;
    font-weight: 500;

    .card-title {
      color: var(--slate12) !important;
      font-weight: 500;
    }

    .form-check-input {
      width: 28px;
      height: 16px;
    }

    input[type="checkbox"] {
      /* Double-sized Checkboxes */
      -ms-transform: scale(1.5);
      /* IE */
      -moz-transform: scale(1.5);
      /* FF */
      -webkit-transform: scale(1.5);
      /* Safari and Chrome */
      -o-transform: scale(1.5);
      /* Opera */
      transform: scale(1.5);
      margin-top: 5px;
    }
  }
}

.help-text {
  overflow: auto;

  div {
    color: var(--slate11);
    font-style: normal;
    font-weight: 400;
    font-size: 12px;
    line-height: 20px;
  }
}


.org-invite-or {
  padding: 1rem 0rem;

  h2 {
    width: 100%;
    text-align: center;
    border-bottom: 1px solid #000;
    line-height: 0.1em;
    margin: 10px 0 20px;
  }

  h2 span {
    background: #ffffff;
    padding: 0 10px;
  }
}

.theme-dark .json-tree-container {
  .json-tree-node-icon {
    svg {
      filter: invert(89%) sepia(2%) saturate(127%) hue-rotate(175deg) brightness(99%) contrast(96%);
    }
  }

  .json-tree-svg-icon.component-icon {
    filter: brightness(0) invert(1);
  }

  .node-key-outline {
    height: 1rem !important;
    border: 1px solid transparent !important;
    color: #ccd4df;
  }

  .selected-node {
    border-color: $primary-light !important;
  }

  .json-tree-icon-container .selected-node>svg:first-child {
    filter: invert(65%) sepia(62%) saturate(4331%) hue-rotate(204deg) brightness(106%) contrast(97%);
  }

  .node-length-color {
    color: #b8c7fd;
  }

  .node-type {
    color: #8a96a6;
  }

  .group-border {
    border-color: rgb(97, 101, 111);
  }

  .action-icons-group {

    img,
    svg {
      filter: invert(89%) sepia(2%) saturate(127%) hue-rotate(175deg) brightness(99%) contrast(96%);
    }
  }

  .hovered-node.node-key.badge {
    color: #8092ab !important;
    border-color: #8092ab !important;
  }
}

.json-tree-container {
  .json-tree-svg-icon.component-icon {
    height: 16px;
    width: 16px;
  }

  .json-tree-icon-container {
    max-width: 20px;
    margin-right: 6px;
    font-family: 'IBM Plex Sans';
  }

  .node-type {
    color: var(--slate11);
    padding-top: 2px;
  }

  .json-tree-valuetype {
    font-size: 10px;
    padding-top: 2px;
  }

  .node-length-color {
    color: var(--indigo10);
    padding-top: 3px;
  }

  .json-tree-node-value {
    font-size: 11px;
  }

  .json-tree-node-string {
    color: var(--orange9);
  }

  .json-tree-node-boolean {
    color: var(--green9);
  }

  .json-tree-node-number {
    color: var(--orange9);
  }

  .json-tree-node-null {
    color: red;
  }

  .json-tree-node-date {
    color: rgb(98, 107, 103);
  }

  .group-border {
    border-left: 0.5px solid #dadcde;
    margin-top: 16px;
    margin-left: -12px;
  }

  .selected-node {
    border-color: $primary-light !important;
  }

  .selected-node .group-object-container .badge {
    font-weight: 400 !important;
    height: 1rem !important;
  }

  .group-object-container {
    margin-left: 0.72rem;
    margin-top: -16px;
  }

  .json-node-element {
    cursor: pointer;
  }

  .hide-show-icon {
    cursor: pointer;
    margin-left: 1rem;

    &:hover {
      color: $primary;
    }
  }


  .action-icons-group {
    cursor: pointer;
  }

  .hovered-node {
    font-weight: 400 !important;
    height: 1rem !important;
    color: #8092ab;
  }

  .node-key {
    font-weight: 400 !important;
    margin-left: -0.25rem !important;
    justify-content: start !important;
    min-width: fit-content !important;
  }

  .node-key-outline {
    height: 1rem !important;
    border: 1px solid transparent !important;
    color: var(--slate12);
  }
}

.popover-more-actions {
  font-weight: 400 !important;

  &:hover {
    background: #d2ddec !important;
  }
}

.popover-dark-themed .popover-more-actions {
  color: #ccd4df;

  &:hover {
    background-color: #324156 !important;
  }
}

#json-tree-popover {
  padding: 0.25rem !important;
}

// Font sizes
.fs-9 {
  font-size: 9px !important;
}

.fs-10 {
  font-size: 10px !important;
}

.fs-12 {
  font-size: 12px !important;
}

.realtime-avatars {
  padding: 0px;
  margin-left: 8px;
}

.widget-style-field-header {
  font-family: "Inter";
  font-style: normal;
  font-weight: 500;
  font-size: 12px;
  line-height: 20px;
  color: #61656c;
}

.maintenance_container {
  width: 100%;
  height: 100vh;
  display: flex;
  justify-content: center;
  align-items: center;

  .card {
    .card-body {
      display: flex;
      height: 200px !important;
      align-items: center;
    }
  }
}

.list-timeline:not(.list-timeline-simple) .list-timeline-time {
  top: auto;
}

.widget-buttongroup {
  display: flex;
  flex-direction: column;
  justify-content: left;
  overflow: hidden !important;
}

.group-button {
  margin: 0px 10px 10px 0px;
  line-height: 1.499;
  font-weight: 400;
  white-space: nowrap;
  text-align: center;
  cursor: pointer;
  padding: 0 15px;
  font-size: 12px;
  border-radius: 4px;
  color: rgba(0, 0, 0, .65);
  background-color: #ffffff;
  border: 1px solid #d9d9d9;
  min-width: 40px;
  width: auto !important;
  height: 30px,
}

.widget-buttongroup-label {
  font-weight: 600;
  margin-right: 10px;
  color: #3e525b;
}

.editor-actions {
  border-bottom: 1px solid #eee;
  padding: 5px;
  display: flex;
  justify-content: end;
}

.autosave-indicator {
  color: var(--slate10, #7E868C);
}


.zoom-buttons {
  width: 20px !important;
  height: 25px !important;
  margin-left: 2px;

  span {
    transform: rotate(60deg);
  }
}

.zoom-button-wrapper {
  position: fixed;
  right: 0px;
  bottom: 5px;
}

.zoom-buttons {
  opacity: 0;
  visibility: hidden;
}

.image-widget-wrapper:hover button {
  opacity: 1 !important;
  visibility: visible;
}

.pdf-page-controls {
  background: white;
  border-radius: 4px;

  button {
    width: 36px;
    height: 36px;
    background: white;
    border: 0;
    font-size: 1.2em;
    border-radius: 4px;

    &:first-child {
      border-top-right-radius: 0;
      border-bottom-right-radius: 0;
    }

    &:last-child {
      border-top-left-radius: 0;
      border-bottom-left-radius: 0;
    }

    &:hover {
      background-color: #e6e6e6;
    }
  }

  span {
    font-family: inherit;
    font-size: 1em;
    padding: 0 0.5em;
    color: #000;
  }
}

//download button in pdf widget
.download-icon-outer-wrapper:hover {
  background-color: #e6e6e6 !important
}

.pdf-document {
  canvas {
    margin: 0px auto;
  }

  &:hover {
    .pdf-page-controls {
      opacity: 1;
    }
  }
}

.org-variables-page {
  .btn-org-env {
    width: 36px;
  }

  .encryption-input {
    width: fit-content;
  }

  .no-vars-text {
    display: block;
    text-align: center;
    margin-top: 100px;
  }
}

.org-constant-page {
  .card-footer {
    background: var(--base);
    color: var(--slate12);
  }
}

.tj-input-error-state {
  border: 1px solid var(--tomato9) !important;
}



.tj-input-element {
  gap: 16px;
  background: var(--base);
  border: 1px solid var(--slate7);
  border-radius: 6px;
  margin-bottom: 4px;
  display: block;
  width: 100%;
  padding: .4375rem .75rem;
  font-size: .875rem;
  font-weight: 400;
  line-height: 1.4285714;
  color: var(--slate12);
  background-clip: padding-box;
  -webkit-appearance: none;
  -moz-appearance: none;
  appearance: none;
  transition: border-color .15s ease-in-out, box-shadow .15s ease-in-out;

  &:hover {
    background: var(--slate1);
    border: 1px solid var(--slate8);
    -webkit-box-shadow: none;
    box-shadow: none;
    outline: none;
  }

  &:focus-visible {
    background: var(--slate1);
    border: 1px solid var(--slate8);
    outline: none;
  }

  &:active {
    background: var(--indigo2);
    border: 1px solid var(--indigo9);
    box-shadow: none;
  }

  &:disabled {
    background: var(--slate3);
    border: 1px solid var(--slate8);
    color: var(--slate9);
    cursor: not-allowed;
  }
}


//Kanban board
.kanban-container.dark-themed {
  background-color: $bg-dark-light !important;

  .kanban-column {
    .card-header {
      background-color: #324156 !important;
    }
  }
}

.kanban-container {
  background-color: #fefefe;

  .kanban-column {
    background-color: #f4f4f4;
    padding: 0 !important;
    height: fit-content !important;

    .card-body {
      &:hover {
        overflow-y: auto !important;

        &::-webkit-scrollbar {
          width: 0 !important;
          height: 0 !important;
        }
      }
    }

    .card-header {
      background-color: #fefefe;

      .badge {
        font-size: 12px !important;
      }
    }

    .card-body .dnd-card {
      border-radius: 5px !important;
    }

    .dnd-card.card {
      height: 52px !important;
      padding: 5px !important;
    }

    .dnd-card.card.card-dark {
      background-color: $bg-dark !important;
    }
  }

  .kanban-board-add-group {
    justify-content: center;
    align-items: center;
    cursor: pointer;
    color: rgba(0, 0, 0, 0.5);
    background-color: transparent;
    border-style: dashed;
    border-color: rgba(0, 0, 0, 0.08);
    display: flex;
    flex-direction: column;
    grid-auto-rows: max-content;
    overflow: hidden;
    box-sizing: border-box;
    appearance: none;
    outline: none;
    margin: 10px;
    border-radius: 5px;
    min-width: 350px;
    height: 200px;
    font-size: 1em;
  }

  .add-card-btn {
    font-size: 1em;
    font-weight: 400;
    color: #3e525b;
    border-radius: 5px;
    padding: 5px;
    margin: 5px;
    background-color: transparent;
    border-style: dashed;
    border-color: rgba(0, 0, 0, 0.08);
    cursor: pointer;
    transition: all 0.2s ease-in-out;

    &:hover {
      background-color: #e6e6e6;
    }
  }
}

.cursor-pointer {
  cursor: pointer;
}

.cursor-text {
  cursor: text;
}

.cursor-not-allowed {
  cursor: none;
}

.bade-component {
  display: inline-flex;
  justify-content: center;
  align-items: center;
  overflow: hidden;
  user-select: none;
  padding: calc(0.25rem - 1px) 0.25rem;
  height: 1.25rem;
  border: 1px solid transparent;
  min-width: 1.25rem;
  font-weight: 600;
  font-size: .625rem;
  letter-spacing: .04em;
  text-transform: uppercase;
  vertical-align: bottom;
  border-radius: 4px;
}

// sso-helper-page
.sso-helper-container {
  width: 60vw;
  padding: 30px;
  box-shadow: rgba(0, 0, 0, 0.16) 0px 1px 4px;
  margin: 0 auto;
}

.sso-copy {
  margin-left: 10px;
  cursor: pointer;
}

#git-url,
#google-url {
  color: $primary;
  margin-left: 4px;
  word-break: break-all;
}

@media only screen and (max-width: 768px) {
  .sso-helper-container {
    width: 96vw;
    padding: 20px;
  }
}

.sso-helper-doc {
  line-height: 24px;
}

.sso-content-wrapper {
  margin: 0 auto;
  display: flex;
  flex-direction: column;
  align-items: self-start;
  padding: 20px;
  box-shadow: rgba(0, 0, 0, 0.02) 0px 1px 3px 0px, rgba(27, 31, 35, 0.15) 0px 0px 0px 1px;
  border-radius: 4px;
}

.workspace-status {
  display: flex;
  font-weight: 800;
  margin-bottom: 6px;
}

.sso-type {
  font-weight: 600;
  margin-bottom: 4px !important;
  display: flex;

  span {
    margin-right: 10px;
  }

  a {
    margin-left: 6px;

  }
}

.gg-album {
  box-sizing: border-box;
  position: relative;
  display: block;
  width: 18px;
  height: 18px;
  transform: scale(var(--ggs, 1));
  border-left: 7px solid transparent;
  border-right: 3px solid transparent;
  border-bottom: 8px solid transparent;
  box-shadow: 0 0 0 2px,
    inset 6px 4px 0 -4px,
    inset -6px 4px 0 -4px;
  border-radius: 3px
}

.gg-album::after,
.gg-album::before {
  content: "";
  display: block;
  box-sizing: border-box;
  position: absolute;
  width: 2px;
  height: 5px;
  background: currentColor;
  transform: rotate(46deg);
  top: 5px;
  right: 4px
}

.gg-album::after {
  transform: rotate(-46deg);
  right: 2px
}

.sso-helper-header {
  display: flex;
  align-items: center;

  span {
    margin-right: 10px;
  }
}

// sso end

// steps-widget
a.step-item-disabled {
  text-decoration: none;
}

.steps {
  overflow: hidden;
  margin: 0rem !important;
}

.step-item.active~.step-item:after,
.step-item.active~.step-item:before {
  background: #f3f5f5 !important;
}

.step-item.active:before {
  background: #ffffff !important;
}

.steps .step-item.active:before {
  border-color: #b4b2b2 !important;
}

.steps-item {
  color: var(--textColor) !important;
}

.step-item:before {
  background: var(--bgColor) !important;
  // remaining code
}

.step-item:after {
  background: var(--bgColor) !important;
}

.step-item.active~.step-item {
  color: var(--textColor) !important;
  ;
}

.notification-center-badge {
  top: 0;
  right: 6px;
  position: absolute;
}

.notification-center {
  max-height: 500px;
  min-width: 420px;
  overflow: auto;
  margin-left: 11px !important;

  .empty {
    padding: 0 !important;

    .empty-img {
      font-size: 2.5em;
    }
  }

  .card {
    min-width: 400px;
    background: var(--base);
    color: var(--slate12);
    box-shadow: 0px 12px 16px -4px rgba(16, 24, 40, 0.08), 0px 4px 6px -2px rgba(16, 24, 40, 0.03);
  }

  .card-footer {
    background: var(--base);
    color: var(--slate12);
  }

  .spinner {
    min-height: 220px;
  }
}

// profile-settings css
.confirm-input {
  padding-right: 8px !important;
}

.user-group-actions {
  display: flex;
  gap: 8px;
  justify-content: right;
}

input.hide-input-arrows {
  -moz-appearance: none;

  &::-webkit-outer-spin-button,
  &::-webkit-inner-spin-button {
    -webkit-appearance: none;
  }
}

.btn-org-env {
  width: 36px;
}

.custom-checkbox-tree {
  overflow-y: scroll;
  color: #3e525b;

  .react-checkbox-tree label:hover {
    background: none !important;
  }

  .rct-icons-fa4 {

    .rct-icon-expand-open,
    .rct-icon-expand-close {
      &::before {
        content: url("data:image/svg+xml,%3Csvg xmlns='http://www.w3.org/2000/svg' viewBox='0 0 1024 1024' focusable='false' data-icon='caret-down' width='12px' height='12px' fill='currentColor' aria-hidden='true'%3E%3Cpath d='M840.4 300H183.6c-19.7 0-30.7 20.8-18.5 35l328.4 380.8c9.4 10.9 27.5 10.9 37 0L858.9 335c12.2-14.2 1.2-35-18.5-35z'%3E%3C/path%3E%3C/svg%3E") !important;
      }
    }

    .rct-icon-expand-close {
      transform: rotate(-90deg);
      -webkit-transform: rotate(-90deg);
    }
  }
}

// sso enable/disable box
.tick-cross-info {
  .main-box {
    margin-right: 10px;
    border-radius: 5px;
  }

  .icon-box {
    padding: 7px 5px 7px 2px;
    color: #ffffff;

    .icon {
      stroke-width: 4.5px;
    }
  }

  .tick-box {
    border: 3px solid var(--indigo9);

    .icon-box {
      background: var(--indigo9);
    }
  }

  .cross-box {
    border: 3px solid $disabled;

    .icon-box {
      background: $disabled;
    }
  }
}

.icon-widget-popover {
  &.theme-dark {
    .popover-header {
      background-color: #232e3c;
      border-bottom: 1px solid #324156;
    }

    .popover-body {
      background-color: #232e3c;
      border-radius: 6px;
    }
  }

  .popover-header {
    padding-bottom: 0;
    background-color: #ffffff;

    .input-icon {
      margin-bottom: 0.5rem !important;
    }
  }

  .popover-body {
    padding: 0 0.5rem;

    .row {
      >div {
        overflow-x: hidden !important;
      }
    }

    .icon-list-wrapper {
      display: grid;
      grid-template-columns: repeat(10, 1fr);
      margin: 0.5rem 1rem 0.5rem 0.5rem;
    }

    .icon-element {
      cursor: pointer;
      border: 1px solid transparent;
      border-radius: $border-radius;

      &:hover {
        border: 1px solid $primary;
      }
    }
  }
}

.dark-theme-placeholder::placeholder {
  color: #C8C6C6;
}

.dark-multiselectinput {
  input {
    color: white;

    &::placeholder {
      color: #C8C6C6;
    }
  }
}


.dark-multiselectinput {
  input {
    color: white;

    &::placeholder {
      color: #C8C6C6;
    }
  }
}

// Language Selection Modal
.lang-selection-modal {
  font-weight: 500;

  .list-group {
    padding: 1rem 1.5rem;
    padding-top: 0;
    overflow-y: scroll;
    height: calc(100% - 68px);
  }

  .list-group-item {
    border: 0;

    p {
      margin-bottom: 0px;
      margin-top: 2px;
    }
  }

  .list-group-item.active {
    background-color: var(--indigo4);
    color: var(--slate12);
    font-weight: 600;
    margin-top: 0px;
  }

  .modal-body {
    height: 50vh;
    padding: 0;
  }

  .lang-list {
    height: 100%;

    .search-box {
      position: relative;
      margin: 1rem 1.5rem;
    }

    input {
      border-radius: 5px !important;
    }

    .input-icon {
      display: flex;
    }

    .input-icon {
      .search-icon {
        display: block;
        position: absolute;
        left: 0;
        margin-right: 0.5rem;
      }

      .clear-icon {
        cursor: pointer;
        display: block;
        position: absolute;
        right: 0;
        margin-right: 0.5rem;
      }
    }

    .list-group-item.active {
      color: $primary;
    }
  }
}

.lang-selection-modal.dark {
  .modal-header {
    border-color: #232e3c !important;
  }

  .modal-body,
  .modal-footer,
  .modal-header,
  .modal-content {
    color: white;
    background-color: #2b394a;
  }

  .list-group-item {
    color: white;
    border: 0;
  }

  .list-group-item:hover {
    background-color: #232e3c;
  }

  .list-group-item.active {
    background-color: #4d72fa;
    color: white;
    font-weight: 600;
  }

  .no-results-item {
    background-color: #2b394a;
    color: white;
  }

  input {
    background-color: #2b394a;
    border-color: #232e3c;
    color: white;
  }
}

// Language Selection Modal
.lang-selection-modal {
  font-weight: 500;

  .list-group {
    padding: 1rem 1.5rem;
    padding-top: 0;
    overflow-y: scroll;
    height: calc(100% - 68px);
  }

  .list-group-item {
    border: 0;

    p {
      margin-bottom: 0px;
      margin-top: 2px;
    }
  }

  .list-group-item.active {
    background-color: #edf1ff;
    color: #4d72fa;
    font-weight: 600;
    margin-top: 0px;
  }

  .modal-body {
    height: 50vh;
    padding: 0;
  }

  .lang-list {
    height: 100%;

    .search-box {
      position: relative;
      margin: 1rem 1.5rem;
    }

    input {
      border-radius: 5px !important;
    }

    .input-icon {
      display: flex;
    }

    .input-icon {
      .search-icon {
        display: block;
        position: absolute;
        left: 0;
        margin-right: 0.5rem;
      }

      .clear-icon {
        cursor: pointer;
        display: block;
        position: absolute;
        right: 0;
        margin-right: 0.5rem;
      }
    }

    .list-group-item.active {
      color: $primary;
    }
  }
}

.lang-selection-modal.dark {
  .modal-header {
    border-color: #232e3c !important;
  }

  .modal-body,
  .modal-footer,
  .modal-header,
  .modal-content {
    color: white;
    background-color: #2b394a;
  }

  .list-group-item {
    color: white;
    border: 0;
  }

  .list-group-item:hover {
    background-color: #232e3c;
  }

  .list-group-item.active {
    background-color: #4d72fa;
    color: white;
    font-weight: 600;
  }

  .no-results-item {
    background-color: #2b394a;
    color: white;
  }

  input {
    background-color: #2b394a;
    border-color: #232e3c;
    color: white;
  }
}

.org-users-page {
  .page-body {
    height: 100%;
  }
}

.user-group-container-wrap {
  margin: 20px auto 0 auto;
}

.dragged-column {
  z-index: 1001;
}

#storage-sort-popover {
  max-width: 800px;
  width: 800px;
  background-color: var(--base);
  box-sizing: border-box;
  box-shadow: 0px 12px 16px -4px rgba(16, 24, 40, 0.08), 0px 4px 6px -2px rgba(16, 24, 40, 0.03);
  border-radius: 4px;
  border: 1px solid var(--slate3) !important;
  // left: 109px !important;
  // top: 8px !important;
  // position: absolute !important;


  .card-body,
  .card-footer {
    background: var(--base);
  }
}


#storage-filter-popover {
  max-width: 800px;
  width: 800px;
  background-color: var(--base);
  box-sizing: border-box;
  box-shadow: 0px 12px 16px -4px rgba(16, 24, 40, 0.08), 0px 4px 6px -2px rgba(16, 24, 40, 0.03);
  border-radius: 4px;
  border: 1px solid var(--slate3) !important;
  // left: 193px !important;
  // top: 10px !important;
  // position: absolute !important;


  .card-body,
  .card-footer {
    background: var(--base);
  }
}

tbody {
  width: 100% !important;
  flex-grow: 1;

  tr {
    width: 100% !important;

    td:last-child {
      flex: 1 1 auto;
    }
  }
}

.datepicker-widget.theme-dark {
  .react-datepicker__tab-loop {
    .react-datepicker__header {
      background-color: #232e3c;

      .react-datepicker__current-month,
      .react-datepicker__day-name,
      .react-datepicker__month-select,
      .react-datepicker__year-select {
        color: white;
      }

      .react-datepicker__month-select,
      .react-datepicker__year-select {
        background-color: transparent;
      }
    }

    .react-datepicker__month {
      background-color: #232e3c;

      .react-datepicker__day {
        color: white;

        &:hover {
          background-color: #636466;
        }
      }

      .react-datepicker__day--outside-month {
        opacity: 0.5;
      }
    }

    .react-datepicker {
      background-color: #232e3c;
    }
  }
}

.theme-dark .list-group-item {
  &:hover {
    background-color: #232e3c;
  }
}

.theme-dark {

  .CalendarMonth,
  .DayPickerNavigation_button,
  .CalendarDay,
  .CalendarMonthGrid,
  .DayPicker_focusRegion,
  .DayPicker {
    background-color: #232e3c;
  }

  .DayPicker_weekHeader_ul,
  .CalendarMonth_caption,
  .CalendarDay {
    color: white;
  }

  .CalendarDay__selected_span,
  .CalendarDay__selected_start,
  .CalendarDay__selected_end {
    background-color: #4D72FA;
    color: white;
  }

  .CalendarDay {
    border-color: transparent; //hiding the border around days in the dark theme

    &:hover {
      background-color: #636466;
    }
  }

  .DateInput_fangStroke {
    stroke: #232E3C;
    fill: #232E3C;
  }

  .DayPickerNavigation_svg__horizontal {
    fill: white;
  }

  .DayPicker__withBorder {
    border-radius: 0;
  }

  .DateRangePicker_picker {
    background-color: transparent;
  }
}

.link-widget {
  display: flex;
  align-items: center;
  overflow: auto;

  &.hover {
    a {
      &:hover {
        text-decoration: underline;
      }
    }
  }

  &.no-underline {
    a {
      text-decoration: none !important;
    }
  }

  &.underline {
    a {
      text-decoration: underline;
    }
  }

  &::-webkit-scrollbar {
    width: 0;
    height: 0;
    background: transparent;
  }
}

.import-export-footer-btns {
  margin: 0px !important;
}

.home-version-modal-component {
  border-bottom-right-radius: 0px !important;
  border-bottom-left-radius: 0px !important;
  box-shadow: 0px 12px 16px -4px rgba(16, 24, 40, 0.08),
    0px 4px 6px -2px rgba(16, 24, 40, 0.03) !important;
}

.current-version-label,
.other-version-label {
  color: var(--slate11);
}

.home-modal-component.modal-version-lists {
  width: 466px;
  height: 668px;
  background: var(--base);
  box-shadow: 0px 12px 16px -4px rgba(16, 24, 40, 0.08), 0px 4px 6px -2px rgba(16, 24, 40, 0.03);
  border-top-right-radius: 6px;
  border-top-right-radius: 6px;


  .modal-header {
    .btn-close {
      top: auto;
    }
  }
}

.modal-version-lists {
  max-height: 80vh;

  .modal-body {
    height: 80%;
    overflow: auto;
  }

  .export-creation-date {
    color: var(--slate11);
  }

  .modal-footer,
  .modal-header {
    padding-bottom: 24px;
    padding: 12px 28px;
    gap: 10px;
    width: 466px;
    height: 56px;
    background-color: var(--base);
  }

  .modal-footer {
    padding: 24px 32px;
    gap: 8px;
    width: 466px;
    height: 88px;
  }

  .tj-version-wrap-sub-footer {
    display: flex;
    flex-direction: row;
    padding: 16px 28px;
    gap: 10px;
    height: 52px;
    background: var(--base);
    border-top: 1px solid var(--slate5);
    border-bottom: 1px solid var(--slate5);



    p {
      font-weight: 400;
      font-size: 14px;
      line-height: 20px;
      color: var(--slate12);
    }
  }

  .version-wrapper {
    display: flex;
    justify-content: flex-start;
    padding: 0.75rem 0.25rem;
  }

  .current-version-wrap,
  .other-version-wrap {

    span:first-child {
      color: var(--slate12) !important;
    }
  }

  .current-version-wrap {
    background: var(--indigo3) !important;
    margin-bottom: 24px;
    border-radius: 6px;
    margin-top: 8px;
  }
}

.rest-methods-url {
  .cm-s-default {
    .cm-string-2 {
      color: #000;
    }
  }
}

.tooljet-database {

  .tj-db-headerText {
    white-space: nowrap;
    overflow: hidden;
    text-overflow: ellipsis;
    width: 80%;
  }

  .table-header,
  .table-name,
  .table-cell {
    white-space: nowrap;
    overflow: hidden;
    text-overflow: ellipsis;
    cursor: pointer;

    input.form-control {
      border: none;
      padding: 0px !important;
    }
  }

  .table-cell-dark {
    color: #ffffff;
  }

  .table-cell-hover-background {
    background-color: #F8F9FA;
    padding: 0rem;
    max-width: 230px;

    input.form-control {
      border: none;
      padding: 0px !important;
      background-color: #F8F9FA;
    }
  }

  .table-cell-hover-background-dark {
    background-color: #242f3c;
    padding: 0rem;
    max-width: 230px;
    color: #ffffff;

    input.form-control {
      border: none;
      padding: 0px !important;
      background-color: #242f3c;
    }
  }

  .table-editable-parent-cell {
    max-width: 230px;
    background-color: var(--indigo2) !important;
    cursor: pointer;
    padding: 0rem;

    .form-control {
      background-color: var(--indigo2) !important;
      border: none;
      padding: 0;
      border-radius: 0px;
    }

    .popover-body {
      margin-top: 10px;
    }
  }

  .tjdb-cell-error {
    padding: 0rem;
    border-color: var(--Tomato-09, #E54D2E) !important;
  }

  .tjdb-column-select-border {
    border-left: 1px solid transparent;
    border-right: 1px solid transparent;
  }

  .table-columnHeader-click {
    background-color: #F8F9FA;
    padding: 0;
    max-width: 230px;

    .tjdb-column-select-border {
      border-left-color: #3E63DD !important;
      border-right-color: #3E63DD !important;
    }

    input.form-control {
      border: none;
      padding: 0px !important;
      background-color: #F8F9FA;
    }
  }

  .table-columnHeader-click-dark {
    background-color: #242f3c;
    padding: 0;
    max-width: 230px;
    color: #ffffff;

    .tjdb-column-select-border {
      border-left-color: white !important;
      border-right-color: white !important;
    }

    input.form-control {
      border: none;
      padding: 0px !important;
      background-color: #242f3c;
    }
  }

  .row-tj:first-child {
    .tjdb-column-select-border {
      border-top: 1px solid transparent;
    }

    .table-columnHeader-click {
      .tjdb-column-select-border {
        border-top-color: #3E63DD !important;
      }
    }

    .table-columnHeader-click-dark {
      .tjdb-column-select-border {
        border-top-color: white !important;
      }
    }
  }

  .row-tj:last-of-type {
    .tjdb-column-select-border {
      border-bottom: 1px solid transparent;
    }

    .table-columnHeader-click {
      .tjdb-column-select-border {
        border-bottom-color: #3E63DD !important;
      }
    }

    .table-columnHeader-click-dark {
      .tjdb-column-select-border {
        border-bottom-color: white !important;
      }
    }
  }

  .table-name {
    color: #000;
    width: 250px;
  }

  .table-left-sidebar {
    max-width: 288px;
  }

  .add-table-btn {
    height: 32px;
  }

  .table-header-click {
    background: #DFE3E6;

    .tjdb-menu-icon-parent {
      background: #E6E8EB !important;
      border-radius: 10px !important;

      .tjdb-menu-icon {
        display: block;
        cursor: pointer;
      }
    }
  }

  .table-header {
    background: #ECEEF0;
  }

  .table-header:hover {
    background: #E6E8EB;

    .tjdb-menu-icon {
      display: block;
      cursor: pointer;
    }
  }

  .table-header-dark:hover {

    .tjdb-menu-icon {
      display: block;
      cursor: pointer;
    }
  }

  .table-header,
  .table-cell {
    max-width: 230px !important;
  }

  .table-cell {
    padding: 0;
  }

  .add-more-columns-btn {
    background: var(--indigo3);
    font-weight: 500;
    color: var(--indigo9);
    font-size: 12px;
    border-radius: 600;
  }

  .delete-row-btn {
    max-width: 140px;
  }

  .tjdb-table-row {
    height: 36px;

    &:not(.table-row-selected):hover {
      background: var(--Slate-02, #F8F9FA);

      td:nth-child(1),
      td:nth-child(2) {
        background: var(--Slate-02, #F8F9FA);
      }

      .tjdb-checkbox-cell {
        display: block !important;
      }
    }

  }
}

.apploader {
  height: 100vh;

  .app-container {
    height: 100%;
    display: flex;
    flex-direction: column;
    justify-content: space-between;
  }

  .editor-header {
    height: 5%;
    background-color: #EEEEEE;
    display: flex;
    align-items: center;
    justify-content: space-between;

    .app-title-skeleton {
      width: 100px;
      height: 100%;
      display: flex;
      align-items: center;
      margin-left: 120px;
    }

    .right-buttons {
      display: flex;
      gap: 5px;
      align-items: center;
      margin-right: 10px;
    }
  }

  .editor-body {
    height: 100%;
  }

  .skeleton {
    padding: 5px;
  }

  .editor-left-panel {
    width: 48px;
    background-color: #EEEEEE;
    margin: 3px 0px 3px 3px;
    display: flex;
    flex-direction: column;
    justify-content: space-between;
    border-radius: 5px;

    .left-menu-items {
      display: flex;
      flex-direction: column;
      justify-content: space-between;
      gap: 5px;
      margin-top: 10px;
    }

    .bottom-items {
      margin-bottom: 10px;
    }
  }

  .editor-center {
    height: 100%;
    display: flex;
    flex-direction: column;
    gap: 5px;
    justify-content: space-between;

    .canvas {
      height: 100vh;
      background-color: var(--base);
      border-radius: 5px;
      display: flex;
      justify-content: center;
    }

    .query-panel {
      height: 30%;
      display: flex;
      justify-content: space-between;
      gap: 5px;

      .queries {
        width: 30%;
        display: flex;
        flex-direction: column;
        gap: 5px;

        .queries-title {
          background-color: #EEEEEE;
          border-radius: 5px;
          height: 20%;
          padding: 5px 10px;
          display: flex;
          justify-content: space-between;
          align-items: center;
        }

        .query-list {
          background-color: #EEEEEE;
          border-radius: 5px;
          height: 80%;

          .query-list-item {
            margin: 10px;
            height: 35px;
          }
        }
      }

      .query-editor {
        width: 70%;
        height: 100%;
        display: flex;
        flex-direction: column;
        gap: 5px;

        .query-editor-header {
          background-color: #EEEEEE;
          border-radius: 5px;
          height: 20%;
          padding: 5px 10px;
          display: flex;
          justify-content: space-between;

          .query-actions {
            display: flex;
            align-items: center;
          }
        }

        .query-editor-body {
          background-color: #EEEEEE;
          height: 80%;
          border-radius: 5px;

          .button {
            margin-right: 10px;
          }
        }
      }
    }
  }

  .wrapper {
    padding: 3px 3px 3px 0px;
  }



  .right-bar {
    height: 100%;
    padding: 3px 3px 3px 0px;
    display: flex;
    flex-direction: column;
    justify-content: space-between;
    gap: 5px;

    .widget-list-header {
      height: 5%;
      background-color: #EEEEEE;
      border-radius: 5px;
    }

    .widget-list {
      height: 95%;
      background-color: #EEEEEE;
      border-radius: 5px;
      padding: 10px;

      .widgets {
        display: flex;
        justify-content: space-between;
      }
    }
  }
}

.subheader {
  margin-bottom: 12px;
}

.theme-dark {
  .layout-sidebar-icon {
    &:hover {
      background-color: #273342;
    }
  }

  .tooljet-database {

    .table-name,
    .subheader {
      color: var(--slate9);
    }

    .list-group-item.active {
      .table-name {
        color: #000;
      }
    }
  }

  .editor-header {
    background-color: #1F2936;
  }

  .editor-left-panel {
    background-color: #1F2936;
  }


  .query-panel {
    .queries {
      .queries-title {
        background-color: #1F2936 !important;
      }

      .query-list {
        background-color: #1F2936 !important;
      }
    }

    .query-editor {
      .query-editor-header {
        background-color: #1F2936 !important;
      }

      .query-editor-body {
        background-color: #1F2936 !important;
      }
    }
  }

  .right-bar {
    .widget-list-header {
      background-color: #1F2936;
    }

    .widget-list {
      background-color: #1F2936;
    }
  }
}

:root {
  --tblr-breadcrumb-item-active-font-weight: 500;
  --tblr-breadcrumb-item-active-color: inherit;
}

.application-brand {
  a {
    height: 48px;
    position: relative;
    display: flex;
    justify-content: center;
    align-items: center;
  }
}

.breadcrumb-item.active {
  font-weight: var(--tblr-breadcrumb-item-active-font-weight);
  color: var(--tblr-breadcrumb-item-active-color);
}

.app-icon-main {
  background: var(--indigo3) !important;
  border-radius: 6px !important;
  display: flex;
  justify-content: center;
  align-items: center;
  width: 48px;
  height: 48px;
}

.settings-nav-item,
.audit-log-nav-item,
.notification-center-nav-item {
  border-radius: 4px;
}

.settings-nav-item {
  height: 32px;
  width: 32px;

  &.active {
    background-color: var(--indigo4);
  }
}

.audit-log-nav-item {
  bottom: 40px;
}

.workspace-content-wrapper,
.database-page-content-wrap {
  height: calc(100vh - 64px) !important;
}

.workspace-variable-table-card {
  margin: 0 auto;
  width: 880px;
}

.organization-page-sidebar {
  height: calc(100vh - 64px);
  max-width: 288px;
  background-color: var(--base);
  border-right: 1px solid var(--slate5) !important;
  display: grid !important;
  grid-template-rows: auto 1fr auto !important;
}

.marketplace-page-sidebar {
  height: calc(100vh - 64px);
  max-width: 288px;
  background-color: var(--base);
  border-right: 1px solid var(--slate5) !important;
  display: grid !important;
  grid-template-rows: auto 1fr auto !important;
}

.home-page-sidebar {
  max-width: 288px;
  background-color: var(--base);
  border-right: 1px solid var(--slate5);
  display: grid;
  grid-template-rows: auto 1fr auto;

  @media only screen and (max-width: 767px) {
    display: none;
  }
}

.empty-home-page-image {
  margin-top: 14px;
}

.create-new-table-btn {
  width: 248px;

  button {
    height: 40px !important;

  }
}

.tooljet-database-sidebar {
  max-width: 288px;
  background: var(--base);
  border-right: 1px solid var(--slate5);
  height: calc(100vh - 64px) !important;


  .sidebar-container {
    height: 40px !important;
    padding-top: 1px !important;
    margin: 0 auto;
    display: flex;
    justify-content: center;
  }
}

.create-new-app-dropdown {
  width: 248px !important;


  .dropdown-toggle-split {
    border-left: 1px solid var(--indigo11) !important;
  }

  button {
    background-color: var(--indigo9) !important;
  }
}

.create-new-app-button {
  font-weight: 500;
  font-size: 14px;
  height: 40px;
  border-top-left-radius: 6px;
  border-bottom-left-radius: 6px;
}

.create-new-app-button+.dropdown-toggle {
  height: 40px;
  border-top-right-radius: 6px;
  border-bottom-right-radius: 6px;
}

.custom-select {
  .select-search-dark__value::after {
    content: none;
  }

  .select-search-dark__select,
  .select-search__select {
    min-width: fit-content;
    max-width: 100% !important;
  }
}

// .jet-data-table td .textarea-dark-theme.text-container:focus {
//   background-color: transparent !important;
// }

.tooljet-logo-loader {
  height: 100vh;
  display: flex;
  align-items: center;
  justify-content: center;

  .loader-spinner {
    margin: 10px 87px;
  }
}

.page-body {
  height: calc(100vh - 1.25rem - 48px);
  min-height: 500px;
}

// buttons
.default-secondary-button {
  background-color: $color-light-indigo-03;
  color: $color-light-indigo-09;
  max-height: 28px;
  width: 76px;
  display: flex;
  flex-direction: row;
  justify-content: center;
  align-items: center;
  padding: 4px 16px;
  gap: 6px;
  font-weight: 500;
  border: 0 !important;

  .query-manager-btn-svg-wrapper {
    width: 16px !important;
    height: 16px !important;
    padding: 2.67px;
  }

  .query-manager-btn-name {
    min-width: 22px;
  }

  &:hover {
    background-color: $color-light-indigo-04;
    color: $color-light-indigo-10;
  }

  &:active {
    background-color: $color-light-indigo-04;
    color: $color-light-indigo-10;
    box-shadow: 0px 0px 0px 4px #C6D4F9;
    border-radius: 6px;
    border: 1px solid;
    outline: 0 !important;

    svg {
      path {
        fill: $color-light-indigo-10;
      }
    }
  }

  &:disabled {
    cursor: not-allowed;
    pointer-events: none;
    opacity: .65;
  }

  .query-run-svg {
    padding: 4px 2.67px;
  }
}

.default-secondary-button.theme-dark {
  background-color: #4D72FA !important;
  color: #F4F6FA !important;

  svg {
    path {
      fill: #F4F6FA !important;
    }
  }

  &:hover {
    border: 1px solid #4D72FA !important;
    background-color: #4D5EF0 !important;
    color: #FFFFFC !important;

    svg {
      path {
        fill: #FFFFFC !important;
      }
    }
  }

  &:active {
    border: 1px solid #4D72FA !important;
    background-color: #4D5EF0 !important;
    box-shadow: 0px 0px 0px 4px #4D72FA;
    border-radius: 6px;
  }
}

.default-tertiary-button {
  background-color: $color-light-base;
  color: $color-light-slate-12;
  border: 1px solid $color-light-slate-07;
  display: flex;
  flex-direction: row;
  justify-content: center;
  align-items: center;
  padding: 4px 16px;
  gap: 6px;
  max-height: 28px;
  font-weight: 500;
  height: 28px;
  cursor: pointer;
  white-space: nowrap;

  .query-btn-svg-wrapper {
    width: 16px !important;
    height: 16px !important;
    padding: 2.67px;
  }

  .query-btn-name {
    min-width: 22px;

  }

  &:hover {
    border: 1px solid $color-light-slate-08;
    color: $color-light-slate-11;

    svg {
      path {
        fill: $color-light-slate-11;
      }
    }
  }

  .query-create-run-svg {
    padding: 2px;
  }

  .query-preview-svg {
    padding: 2.67px 0.067px;
    width: 16px;
    height: 16px;
    margin: 6px 0;
  }

  &:active {
    border: 1px solid #C1C8CD;
    box-shadow: 0px 0px 0px 4px #DFE3E6;
    color: $color-light-slate-11;
    outline: 0;
  }
}

.default-tertiary-button.theme-dark {
  background-color: transparent;
  color: #4D5EF0 !important;
  border: 1px solid #4D5EF0 !important;

  svg {
    path {
      fill: #4D5EF0 !important;
    }
  }

  &:hover {
    border: 1px solid $color-dark-slate-08;
    color: #FFFFFC !important;
    background-color: #4D5EF0 !important;

    svg {
      path {
        fill: #FFFFFC !important;
      }
    }
  }

  &:active {
    border: 1px solid inherit;
    box-shadow: none;
    outline: 0;
  }
}

.default-tertiary-button.theme-dark.btn-loading {
  background-color: #4D5EF0 !important;
  color: transparent !important;

  svg {
    path {
      fill: transparent !important;
    }
  }
}

.default-tertiary-button.button-loading {
  background-color: transparent !important;
  color: transparent !important;

  svg {
    path {
      fill: transparent !important;
    }
  }
}

.disable-tertiary-button {
  color: $color-light-slate-08;
  background-color: $color-light-slate-03;
  pointer-events: none !important;

  svg {
    path {
      fill: $color-light-slate-08;
    }
  }

}

.disable-tertiary-button.theme-dark {
  color: $color-dark-slate-08;
  background-color: $color-dark-slate-03;
  pointer-events: none !important;

  svg {
    path {
      fill: $color-dark-slate-08;
    }
  }
}

.font-weight-500 {
  font-weight: 500;
}

.font-size-12 {
  font-size: 12px;
}

.toggle-query-editor-svg {
  width: 16px;
  height: 16px;
  padding: 2.88px 5.22px;
  display: flex;
  cursor: pointer;
}

.theme-dark {
  .org-avatar:hover {
    .avatar {
      background: #10141A no-repeat center/cover;
    }
  }
}

.app-creation-time {
  color: var(--slate11) !important;
  white-space: nowrap;
  overflow: hidden;
  text-overflow: ellipsis;
}

.font-weight-400 {
  font-weight: 400;
}

.border-indigo-09 {
  border: 1px solid $color-light-indigo-09;
}

.dark-theme-toggle-btn {
  height: 32px;
  display: flex;
  align-items: center;
  justify-content: center;

}

.dark-theme-toggle-btn-text {
  font-size: 14px;
  margin: 12px;
}

.maximum-canvas-height-input-field {
  width: 156px;
  height: 32px;
  padding: 6px 10px;
  gap: 17px;
  background: #FFFFFF;
  border: 1px solid #D7DBDF;
  border-radius: 6px;

}

.layout-header {
  position: fixed;
  right: 0;
  left: 48px;
  z-index: 1;
  background: var(--base);
  height: 64px;

  @media only screen and (max-width: 767px) {
    border-bottom: 1px solid var(--slate5);

    .row {
      display: flex;

      .tj-dashboard-section-header {
        width: unset;
        border-right: none;
      }

      .app-header-label {
        display: none;
      }
    }
  }
}

.layout-sidebar-icon {
  &:hover {
    background: #ECEEF0;
  }

  &:focus {
    outline: #ECEEF0 auto 5px;
  }
}


.tj-dashboard-section-header {
  max-width: 288px;
  max-height: 64px;
  padding-top: 20px;
  padding-left: 20px;
  padding-bottom: 24px;
  border-right: 1px solid var(--slate5);

  &[data-name="Profile settings"],
  &[data-name="Workspace constants"] {
    border-right: none;
    border-bottom: 1px solid var(--slate5);
  }
}

.layout-sidebar-icon {
  &:hover {
    background: #ECEEF0;
    border-radius: 4px;
  }

  &:focus {
    outline: #ECEEF0 auto 5px;
  }
}

.folder-menu-icon {
  visibility: hidden !important;
}

.folder-list-group-item:hover .folder-menu-icon {
  visibility: visible !important;
}

.folder-list-group-item {
  &:hover {
    background: #ECEEF0;
  }

  &:active {
    background: var(--indigo4);
  }

  &:focus {
    box-shadow: 0px 0px 0px 4px #DFE3E6;
  }

  .tj-text-xsm {
    white-space: nowrap;
    overflow: hidden;
    text-overflow: ellipsis;
  }

  .tj-folder-list {
    display: block;
  }
}


.app-versions-selector {
  display: inline-flex;
  align-items: center;
  width: 176px;
  height: 28px;
  border-radius: 6px;

  .react-select__control {
    border: none !important;
  }
}

.app-version-list-item {
  white-space: nowrap;
  overflow: hidden;
  text-overflow: ellipsis;
}

.app-version-name,
.app-version-released {
  font-weight: 400;
  font-size: 12px;
  line-height: 20px;
}

.app-version-name {
  max-width: 80px;
}

.custom-version-selector__option:hover .app-version-delete {
  display: block;
}

.editor .navbar-brand {
  border-right: 1px solid var(--slate5);
  width: 48px;
  display: flex;
  justify-content: center;
}


.modal-backdrop {
  opacity: 0.5;
}

.canvas-area>.modal-backdrop {
  width: 100% !important;
  height: 100% !important;
}

.ds-delete-btn {
  display: none;
  border: none;
  background: none;
}

.ds-list-item:hover .ds-delete-btn {
  display: block;
}

.toojet-db-table-footer,
.toojet-db-table-footer-collapse,
.home-page-footer {
  position: fixed;
  bottom: 0px;
}

.home-page-footer {
  height: 52px;
  background-color: var(--base) !important;
  border-top: 1px solid var(--slate5) !important;
  width: calc(100% - 336px) !important;

  @media only screen and (max-width: 768px) {
    position: unset;
    width: 100%;

    .col-4,
    .col-5 {
      display: none;
    }

    .pagination-container {
      display: flex !important;
      align-items: center;
      justify-content: center;
    }
  }
}

.pagination-container {
  display: flex;
  padding: 0px;
  height: 20px !important;

  .form-control {
    padding: 0 4px;
    width: fit-content;
    width: 30px !important;
    height: 20px !important;
    text-align: center;
  }

  @media only screen and (max-width: 768px) {
    .unstyled-button {
      height: unset;
      width: unset;

      img {
        width: 20px;
        height: 20px
      }
    }
  }
}

.settings-card {
  box-shadow: 0px 12px 16px -4px rgba(16, 24, 40, 0.08), 0px 4px 6px -2px rgba(16, 24, 40, 0.03);
  border-radius: 6px;
  margin-left: 10px;
  background-color: var(--base);
  min-width: 170px;
  z-index: 3;

  .dropdown-item {
    padding: 8px;
    height: 36px;
    min-width: 84px !important;
  }

  svg {
    margin-left: 2px;
  }

  a {
    span {
      margin-left: 4px;
    }
  }
}

.logo-nav-card {
  transform: translate(5px, 50px) !important;
  z-index: 101;
}

.theme-dark {
  .editor-header-actions {
    .current-layout {
      .bg-white {
        background-color: #151718 !important;
      }
    }
  }

  .icon-tabler-x {
    stroke: white;
  }
}

.img-invert {
  img {
    filter: invert(1);
  }
}

.user-group-table {
  .selected-row {
    background-color: #ECEEF0;
  }

  .selected-row.dark {
    background-color: #232E3C;
  }
}

.notification-center.theme-dark {

  .empty-subtitle,
  .card-footer>span,
  .empty-title {
    color: white !important;
  }
}


// DASHBOARD SCROLL STYLES--->
.create-new-app-wrapper {
  margin: 0 auto;
  display: flex;
  justify-content: center;
  padding-top: 4px;
}

.home-page-sidebar {
  height: calc(100vh - 64px) !important; //64 is navbar height

  .folder-list-user {
    height: calc(100vh - 116px) !important; //64 is navbar height + 52 px footer
  }
}

.home-page-content {
  height: calc(100vh - 64px) !important;
  overflow-y: auto;
  position: relative;
  // background: var(--slate2);

  .filter-container {
    display: none;
  }

  .org-selector-mobile {
    display: none;
  }

  @media only screen and (max-width: 768px) {
    .filter-container {
      display: flex;
      align-items: center;
      justify-content: space-between;
      margin: 2rem 1rem;
    }

    .footer-container {
      position: absolute;
      width: 100%;
      bottom: 0px;
      right: unset;
      left: unset;

      .org-selector-mobile {
        display: block;
        background-color: var(--slate1);

        .tj-org-select {
          width: 100%;
          padding: 0px 10px;

          .react-select__control {
            width: 100%;
          }
        }
      }
    }
  }
}

.application-folders-list {
  height: 64px;
}

// DASHBOARD STYLES END

// TABLE
.table-left-sidebar {
  height: calc(100vh - 104px) !important; // 62px [navbar] +  40px [ add table and search ] + extra 2 px(border)
  overflow-y: auto;
}

.toojet-db-table-footer {
  height: 52px;
  background: var(--base) !important;
  width: calc(100vw - 336px);
}

.toojet-db-table-footer-collapse {
  height: 52px;
  background: var(--base) !important;
  width: calc(100vw - 48px);
}

.toojet-db-table-footer-collapse {
  height: 52px;
  background: var(--base) !important;
  width: calc(100vw - 48px);
}

.home-app-card-header {
  margin-bottom: 32px;
}

.homepage-app-card {
  height: 166px;
  outline: 1px solid var(--slate3);
  box-shadow: 0px 1px 2px rgba(16, 24, 40, 0.05);
  border-radius: 6px;
  padding: 16px;
  background-color: var(--base) !important;

  .appcard-buttons-wrap {
    display: none;
  }

  .home-app-card-header {
    .menu-ico {
      visibility: hidden !important;
    }
  }

  &:hover {
    box-shadow: 0px 12px 16px -4px rgba(16, 24, 40, 0.08), 0px 4px 6px -2px rgba(16, 24, 40, 0.03);

    .home-app-card-header {
      margin-bottom: 12px;

      .menu-ico {
        visibility: visible !important;
      }
    }

    .app-creation-time-container {
      margin-bottom: 0px;
    }

    .app-card-name {
      margin-bottom: 0px;
    }

    .app-creation-time {
      display: none;
    }


    .appcard-buttons-wrap {
      display: flex;
      padding: 0px;
      gap: 12px;
      width: 240px;
      height: 28px;
      flex-direction: row;

      div {
        a {
          text-decoration: none;
        }
      }

    }

    .app-icon-main {
      width: 36px;
      height: 36px;

    }
  }
}

.app-creation-time-container {
  height: 16px;
}

.release-buttons {
  height: 48px;
  gap: 4px;
}

.global-settings-app-wrapper {
  max-width: 190px;
}

.version-manager-container {
  padding: 0.6rem;
  width: 158px;
}

// tooljet db fields styles [ query manager ]
.tj-db-field-wrapper {
  .code-hinter-wrapper {
    ::-webkit-scrollbar {
      display: none;
    }
  }

  .CodeMirror-sizer {
    min-height: 32px !important;
    width: 100%;
    border-right-width: 0px !important;
    padding: 0 !important;
    overflow-y: auto;

    .CodeMirror-lines {
      margin-top: 0px !important;
      min-height: 32px !important;
    }
  }
}

.table-list-items#popover-contained {
  .popover-body {
    outline: 1px solid var(--slate3);
    background: var(--base);
    overflow: hidden;
  }

}

.table-list-item-popover.dark {
  svg {
    path {
      fill: white;
    }
  }
}

.theme-dark {
  .react-loading-skeleton {
    background-color: #2F3C4C !important;
    background-image: linear-gradient(90deg, #2F3C4C, #2F3C4C, #2F3C4C) !important;
  }
  .react-loading-skeleton::after {
    background-image: linear-gradient(90deg, #2F3C4C, #3A4251, #2F3C4C) !important;
  }
}

@keyframes up-and-down {
  to {
    opacity: 0.2;
    transform: translateY(-20px);

  }
}

.spin-loader {
  position: fixed;
  width: 100%;

  .load {
    display: flex;
    justify-content: center;
  }

  .load div {
    width: 20px;
    height: 20px;
    background-color: var(--indigo9);
    border-radius: 50%;
    margin: 0 5px;
    animation-name: #{up-and-down};
    animation-duration: 0.8s;
    animation-iteration-count: infinite;
    animation-direction: alternate;
  }

  .load .two {
    animation-delay: 0.3s;
  }

  .load .three {
    animation-delay: 0.6s;
  }
}

.organization-switch-modal {
  font-family: 'IBM Plex Sans';

  .modal-dialog {
    width: 376px;
  }

  .modal-content {
    background: linear-gradient(0deg, #FFFFFF, #FFFFFF),
      linear-gradient(0deg, #DFE3E6, #DFE3E6);
  }

  .modal-header {
    justify-content: center !important;
    flex-direction: column;
    padding: 40px 32px 20px 32px;

    .header-text {
      font-style: normal;
      font-weight: 600;
      font-size: 20px;
      line-height: 36px;
      margin: 24px 0 5px 0;
    }

    p {
      font-style: normal;
      font-weight: 400;
      font-size: 14px;
      line-height: 20px;
      color: #687076;
      text-align: Center;
      margin-bottom: 0px;
    }
  }

  .modal-body {
    padding: 18px 32px;

    .org-list {
      display: flex;
      flex-direction: column;

      .org-item {
        height: 50px;
        display: flex;
        align-items: center;
        padding: 0px 12px;
        cursor: default;

        input[type=radio] {
          margin-right: 16px;
          width: 16px;
          height: 16px;
        }

        .avatar {
          margin-right: 11px;
          color: #11181C;
          background-color: #F8FAFF;
          width: 34px !important;
          height: 34px !important;
        }

        span {
          font-style: normal;
          font-weight: 400;
          font-size: 12px;
          line-height: 20px;
          color: #11181C;
        }
      }

      .selected-item {
        border-radius: 6px;
        background-color: #F0F4FF;
      }
    }
  }

  .modal-footer {
    justify-content: center;
    padding: 24px 32px;
    border-top: 1px solid #DFE3E6;

    button {
      width: 100%;
      font-style: normal;
      font-weight: 600;
      font-size: 14px;
      line-height: 20px;
    }
  }
}

.organization-switch-modal.dark-mode {

  .modal-footer,
  .modal-header {
    border-color: #232e3c !important;

    p {
      color: rgba(255, 255, 255, 0.5) !important;
    }
  }

  .modal-body,
  .modal-footer,
  .modal-header,
  .modal-content {
    color: white;
    background-color: #2b394a;
  }

  .modal-content {
    border: none;
  }


  .modal-body {
    .org-list {
      span {
        color: white;
      }

      .selected-item {
        background-color: #232e3c;
      }
    }
  }
}

.datasources-category {
  color: var(--slate10);
}

.react-tooltip {
  font-size: .765625rem !important;
}

.tooltip {
  z-index: 10000;
}

.add-new-workspace-icon-wrap {
  display: flex;
  flex-direction: row;
  align-items: center;
  padding: 8px;
  width: 34px;
  height: 34px;
  background: var(--indigo3);
  border-radius: 6px;
}

.add-new-workspace-icon-old-wrap {
  display: none;
}

.add-workspace-button {
  padding: 8px 12px;
  gap: 11px;
  height: 50px;

  &:hover {
    background: var(--indigo3);
    margin: 0 auto;
    border-radius: 6px;
    padding-bottom: 10px;

    .add-new-workspace-icon-old-wrap {
      padding: 8px;
      width: 34px;
      height: 34px;
      background: var(--indigo9);
      border-radius: 6px;
      display: flex;
      justify-content: center;
      align-items: center;

    }

    .add-new-workspace-icon-wrap {
      display: none;

    }
  }

}

.tj-folder-list {
  display: flex;
  align-items: center;
  color: var(—-slate12) !important;
}

.app-card-name {
  color: var(—-slate12);
  margin-bottom: 2px;
  white-space: nowrap;
  overflow: hidden;
  text-overflow: ellipsis;
}

.dashboard-breadcrumb-header {
  display: flex;
  align-items: center;
}

.tj-version {
  margin-right: 44px;
  display: flex;
  align-items: center;
  color: var(--slate9);

}

.folder-list {
  color: var(—-slate9) !important;
}

.tj-folder-header {
  margin-bottom: 12px;
  height: 37px;
  cursor: pointer;
}

.tj-dashboard-header-title-wrap {
  display: flex;
  justify-content: center;
  align-items: center;
  color: var(--slate11);

  .with-border {
    border-bottom: 1px solid var(--slate5) !important;
  }

  a {
    text-decoration: none;
  }
}

.theme-dark {
  .tj-onboarding-phone-input-wrapper {
    .flag-dropdown {
      background-color: #1f2936 !important;

      .country-list {
        background-color: #1f2936 !important;
        background: #1f2936;

        li {
          .country .highlight {
            background-color: #3a3f42;
            color: #000 !important;

            div {
              .country-name {
                color: #6b6b6b !important;
              }
            }

          }

          &:hover {
            background-color: #2b2f31;
          }

        }
      }
    }

  }

  .react-tel-input .country-list .country.highlight {
    color: #6b6b6b;
  }
}

.dashboard-breadcrumb-header-name {
  font-weight: 500 !important;
  color: var(—-slate12) !important;
}

.tj-dashboard-header-wrap {
  padding-top: 22px;
  padding-bottom: 22px;
  padding-left: 40px;
  height: 64px;
  border-bottom: 1px solid var(--slate5);

  @media only screen and (max-width: 768px) {
    border-bottom: none;
  }
}

.dashboard-breadcrumb-header-name:hover {
  text-decoration: none !important;
}


.tj-avatar {
  border-radius: 6px;
  width: 36px;
  height: 36px;
  display: flex;
  justify-content: center;
  align-items: center;
  background-color: var(--slate3) !important;
  color: var(--slate11) !important;
  text-transform: uppercase;
  font-weight: 500;

  &:hover {
    background-color: var(--slate4);
  }

  &:focus {
    box-shadow: 0px 0px 0px 4px var(--indigo6);
    outline: 0;
  }

  &:active {
    box-shadow: none;
  }
}

.tj-current-org {
  span {
    color: var(--slate12);

  }
}


.sidebar-inner {
  align-items: center;
}

.workspace-drawer-wrap {
  background: var(--base);
}

.theme-dark {
  .drawer-wrap {
    background: var(--base);
  }
}

.users-table {
  background: var(--base);
  padding: 16px;
  width: 848px;
  margin: 0 auto;
  padding: 16px;

  tbody {

    tr>td>span,
    tr>td>a {
      white-space: nowrap;
      overflow: hidden;
      text-overflow: ellipsis;
      max-width: 140px;
    }
  }

  thead {
    tr {
      padding: 0px 6px;
      gap: 8px;
      width: 848px;
      height: 40px;
      display: flex;
      align-items: center;
      margin-top: 6px;
    }

    tr>th {
      background: var(--base) !important;
      border-bottom: none !important;
      padding: 0 !important;
      width: 282px;
    }
  }

  tr {
    background: var(--base);
    height: 66px;
    padding: 13px 6px;
    border-bottom: 1px solid var(--slate7);
    display: flex;
    justify-content: space-between;
    gap: 8px;
  }

  tr>td {
    border-bottom-width: 0px !important;
    display: flex;
    align-items: center;
    flex: 9%;
    padding-left: 0px !important;
    padding-right: 0px !important;
    white-space: nowrap;
    overflow: hidden;
    text-overflow: ellipsis;
  }
}

.user-actions-button {
  justify-content: flex-end !important;
  flex: 0 0 auto !important;
}

.tj-input {
  padding: 6px 10px;
  gap: 17px;
  width: 161.25px;
  height: 32px;
  background: var(--base);
  border: 1px solid var(--slate7);
  border-radius: 6px;

  ::placeholder {
    color: var(--slate9) !important;
  }

}

.workspace-setting-buttons-wrap {
  display: flex;
  gap: 12px;
}

.workspace-settings-table-wrap {
  max-width: 880px;
  margin: 0 auto;
}

.workspace-settings-filters {
  display: flex;
  gap: 12px;
  flex-direction: row;
  align-items: center;
  position: relative;
}

.workspace-setting-table-wrapper {
  box-shadow: 0px 1px 2px rgba(16, 24, 40, 0.05);
  outline: 1px solid var(--slate7);
  background: var(--base);
  width: 880px;
  margin: 0 auto;
  border-radius: 6px;
  height: calc(100vh - 223px);
  position: relative;

}

.workspace-filter-text {
  color: var(--slate11);
  margin-bottom: 14px;
}

.singleuser-btn {
  padding: 6px 16px;
  gap: 6px;
  width: 152px;
  height: 32px;
  border-radius: 6px;

}

.multiuser-btn {
  padding: 6px 16px;
  gap: 6px;
  width: 189px;
  height: 32px;
  border-radius: 6px;

}

.workspace-page-header {
  width: 880px;
  margin: 0 auto !important;

  div:first-child {
    margin: 0 auto !important;
    width: 880px;

  }
}

.workspace-constant-header {
  width: 880px;
  margin: 0 auto !important;
}

.workspace-user-archive-btn {
  width: 95px;
  height: 28px;
}

.workspace-clear-filter {
  margin-left: 8px;
  color: var(--indigo9);
  font-weight: 600 !important;
}

.workspace-clear-filter-wrap {
  display: flex;
  align-items: center;
  width: 130px;
  justify-content: flex-end;
  position: absolute;
  right: 16px;
}

.tj-checkbox {
  border-color: var(--slate7);
}

.workspace-clipboard-wrap {
  display: flex;
  align-items: center;
  width: 162.67px;
  cursor: pointer;

  p {
    font-weight: 500 !important;
    margin-left: 5px;
    color: var(--slate11);
  }

  span {
    display: flex;
    align-items: center;
  }
}

.workspace-user-status {
  margin-right: 22px;
  margin-left: 5px;
  color: var(--slate12);
}

.worskpace-setting-table-gap {
  margin-top: 20px;
}

.tj-active {
  background: #46A758;
}

.tj-invited {
  background: #FFB224;
}

.tj-archive {
  background: #E54D2E;
}

.liner {
  height: 1px;
  background: var(--slate5);
  width: 880px;
  margin-top: 22px;
}

.edit-button {
  display: flex;
  flex-direction: row;
  justify-content: center;
  align-items: center;
  height: 28px;
  text-decoration: none;
}

.launch-button {
  display: flex;
  height: 28px;
  align-items: center;
  color: var(--slate12);
  justify-content: center;
  text-decoration: none;
}

.launch-button.tj-disabled-btn {
  cursor: not-allowed;
}

.breadcrumb-item {
  a {
    text-decoration: none !important;
    color: var(--slate12);
  }
}

.table-list-item {
  width: 248px;
}

.workspace-settings-filter-items {
  width: 161.25px;

  .css-13mf2tf-control {
    width: 161.25px !important;

  }

  .css-10lvx9i-Input {
    margin: 0 !important;
    padding: 0 !important;
  }

  .css-1bugkci-control,
  .css-42vs31,
  .css-ob45yj-menu {
    background-color: var(--base) !important;
    width: 161.25px !important;
  }

  .css-6t9fnh-control {
    border: 1px solid var(--slate7) !important;
    background: var(--base);
    color: var(--slate9);
    width: 161.25px;
    height: 32px;

    .css-1opnhvy-singleValue {
      color: var(--slate9) !important;

    }
  }

  input.tj-checkbox {
    background: var(--base) !important;
    color: var(--slate9);
    border: 1px solid var(--slate7) !important;

    ::placeholder {
      color: var(--slate9);
    }
  }
}


.tj-db-dataype {
  color: var(--slate11);
}

.tj-database-column-header {
  color: var(--slate12);
  padding: 4px 4px 4px 8px !important;
  text-transform: none !important;
  line-height: 0px !important;
  font-weight: 500 !important;
  font-size: 12px !important;
  line-height: 20px !important;
  color: var(--slate12) !important;

  &:first-child {
    // display: flex !important;
    // align-items: center !important;
    padding-left: 1rem !important;
  }

}

.tj-database-column-row {
  margin: 0;
  width: 300px;


  th:first-child>div {
    height: 16px;
    width: 16px;
    display: flex;
    align-items: center;

    input {
      border-radius: 4px;
    }

  }
}

.tj-db-operations-header {
  height: 48px;
  padding: 0 !important;
  display: flex;
  align-items: center;
  background-color: var(--base);

  .row {
    margin-left: 0px;
    width: 98%;
  }

  .col-8 {
    padding-left: 0px;
    display: flex;
    gap: 12px;
    align-items: center;
  }
}

.add-new-column-btn {
  margin-left: 16px;
  height: 28px;
  border-radius: 6px;
  padding: 0 !important;
  display: flex;
  align-items: center;
  justify-content: center;
  background: transparent;
  color: var(--slate12);
  border: none;
}

.tj-db-filter-btn {
  width: 100%;
  height: 28px;
  border-radius: 6px;
  background: transparent;
  color: var(--slate12);
  border: none;
  display: flex;
  align-items: center;
  justify-content: center;
}

.tj-db-filter-btn-applied,
.tj-db-sort-btn-applied {
  display: flex !important;
  flex-direction: row !important;
  justify-content: center !important;
  align-items: center !important;
  //padding: 4px 16px !important;
  width: 100% !important;
  height: 28px !important;
  background: var(--grass2) !important;
  border-radius: 6px !important;
}

.tj-db-filter-btn-active,
.tj-db-sort-btn-active {
  display: flex !important;
  flex-direction: row !important;
  justify-content: center !important;
  align-items: center !important;
  //padding: 4px 16px !important;
  width: 100% !important;
  height: 28px !important;
  border-radius: 6px !important;
  background: var(--indigo4) !important;
  //border: 1px solid var(--indigo9) !important;
  color: var(--indigo9) !important;
}

.tj-db-header-add-new-row-btn {
  height: 28px;
  background: transparent;
  border-radius: 6px !important;
  display: flex;
  flex-direction: row;
  justify-content: center;
  align-items: center;
  gap: 6px;
  border: none;

  padding: span {
    //color: var(--indigo9);
  }
}

.tj-db-sort-btn {
  width: 100%;
  height: 28px;
  background: transparent;
  color: var(--slate12);
  border: none;
  display: flex;
  align-items: center;
  justify-content: center;
  margin: 0
}

.edit-row-btn {
  background: transparent;
  color: var(--slate12);
  border: none;
  display: flex;
  align-items: center;
  justify-content: center;
}

.workspace-variable-header {
  width: 880px;
  ;
  margin: 0 auto;
  display: flex;
  padding: 0;
}

.workspace-variables-alert-banner {
  width: inherit;
  background-color: #FFF9ED;
  border-color: #FFE3A2;
}

.codehinter.alert-component.workspace-variables-alert-banner {
  color: var(--amber8);
  border-color: var(--amber3);
}

.add-new-variables-button {
  margin-bottom: 20px;
  width: 169px;
  height: 32px;
}

.org-users-page-sidebar,
.left-menu {
  padding: 16px;
  gap: 7px;
  width: 220px;
  border-right: 1px solid var(--slate5);
  overflow-y: auto;
  overflow-x: hidden;
}

.groups-header-wrap {
  display: flex;
  height: 36px;
  border-bottom: 1px solid var(--slate5);
}

.org-users-page-container {
  width: 880px;
  margin: 0 auto;


}

.group-duplcate-modal-body {
  margin-top: 20px;

  .check-row {
    margin-left: 5px;
    margin-bottom: 10px;
  }
}

.groups-main-header-wrap {
  padding: 20px 0px 8px;
  gap: 10px;
  width: 612px;
  height: 56px;
  margin: 0 auto;
  display: flex;
  justify-content: space-between;

  p {
    white-space: nowrap;
    overflow: hidden;
    text-overflow: ellipsis;
  }

  .nav-tabs .nav-link.active {
    border-bottom: 2px solid var(--indigo9) !important;
  }
}

.form-check-input:disabled {
  background-color: var(--slate8) !important;
}

.manage-groups-body {
  padding: 24px;
  font-size: 12px;
  overflow-y: auto;
  height: calc(100vh - 300px);

}

.groups-sub-header-wrap {
  width: 612px;
  height: 36px;
  border-bottom: 1px solid var(--slate5) !important;

  .nav-link.active {
    border-bottom: 2px solid var(--indigo9) !important;
    border-color: var(--indigo9) !important;
  }

  .nav-item {
    font-weight: 500 !important;
    font-size: 12px !important;
  }


  p {
    width: 205px;
  }
}

.groups-btn-container {
  width: 880px;
  justify-content: space-between;
  margin: 0 auto;
  margin-bottom: 20px;
  height: 32px;
  align-items: center;

}

.org-users-page {
  margin: 0 auto;
}

.org-users-page-card-wrap {
  height: calc(100vh - 208px);
}

.org-users-page-card-wrap,
.manage-sso-wrapper-card {
  display: flex;
  flex-direction: row;
  background: var(--base);
  width: 880px;
  outline: 1px solid var(--slate5);
  box-shadow: 0px 1px 2px rgba(16, 24, 40, 0.05);
  border-radius: 6px;
}

.manage-sso-wrapper-card {
  margin: 0 auto;

  .card-body {
    overflow-y: auto;
    padding: 40px;
  }

  .card-header {
    padding: 0px 24px;
    width: 660px;
    height: 72px;
    border-bottom: 1px solid var(--slate5);

  }

  .form-check {
    margin-bottom: 0px !important;
    line-height: 24px;
    font-size: 16px;
  }
}

.groups-sidebar-nav {
  display: flex;
  flex-direction: row;
  align-items: center;
  padding: 6px 8px;
  gap: 40px;
  width: 188px;
  height: 32px;
  background: var(--base);
  border-radius: 6px;
  cursor: pointer;
}

.org-users-page-card-body {
  width: 660px;
}

.org-users-page {
  .nav-tabs .nav-link.active {
    background-color: transparent !important;
  }

  .nav-tabs .nav-item.show .nav-link,
  .nav-tabs .nav-link.active {
    border-color: var(--indigo9) !important;

  }

  .nav-link:hover {
    border-right: none !important;
    border-left: none !important;
    border-top: none !important;

    color: var(--indigo9);
  }
}

.groups-selected-row {
  background-color: var(--indigo4);
}

.add-apps-btn {
  width: 160px;
  height: 32px;
}

.groups-app-body-header {
  border-bottom: 1px solid var(--slate5);

  p {
    height: 36px;
    display: flex;
    align-items: center;
    width: 286px;
    color: var(--slate11);

  }

  p:first-child {
    width: 205px !important;
    margin-left: 12px;
  }

}

.manage-group-tab-icons {
  margin-right: 6px;
}

.manage-groups-no-apps-wrap {
  display: flex;
  justify-content: center;
  flex-direction: column;
  align-items: center;
  width: 602px;

  p {
    margin-top: 12px;
  }

  span {
    color: var(--slate11);
    margin-top: 4px;
  }

  div {
    width: 64px;
    height: 64px;
    background: var(--indigo3);
    border-radius: 12px;
    display: flex;
    justify-content: center;
    align-items: center;
    margin-top: 88px;
  }
}

.apps-permission-wrap {
  height: 72px;
  justify-content: center;
  gap: 12px;
}

.apps-folder-permission-wrap,
.apps--variable-permission-wrap {
  height: 44px;
}

.manage-group-permision-header {
  border-bottom: 1px solid var(--slate5);
  display: flex;

  p {
    padding: 8px 12px;
    gap: 10px;
    width: 206px;
    height: 36px;
    font-weight: 500;
    color: var(--slate11) !important;
  }

}

.permission-body {
  .form-check {
    margin-bottom: 0px !important;
  }

  tr {
    border-bottom: 1px solid var(--slate5);
    width: 612px !important;

  }

  td {
    font-size: 12px;
    font-weight: 500;
    line-height: 20px;
    letter-spacing: 0em;
    text-align: left;
    width: 206px !important;
    padding-left: 12px;

    div {
      padding-left: 12px;
    }
  }
}


.default-option-text {
  margin-left: 10px;
  margin-right: 16px;
  font-size: 11px !important;
}

.git-sso-help-text {
  color: var(--slate11);
}

.default-group-wrap {
  gap: 10px;
  width: 119px;
  height: 28px;
  display: flex;
  align-items: center;
  justify-content: center;
  background: var(--grass3);
  border-radius: 100px;
}

.sso-icon-wrapper {
  display: flex;
  flex-direction: row;
  justify-content: center;
  align-items: center;
  padding: 8px 8px 8px 16px;
  width: 251px;
  height: 56px;
  background: var(--slate3);
  border-radius: 6px;
  margin-top: 12px;
}

.sso-main-box {
  justify-content: center;
  background: var(--slate6);
  padding: 8px 16px;
  width: 96px;
  height: 40px;
  border-radius: 6px;
}

.default-danger-tag-wrap {
  gap: 10px;
  width: 113px;
  height: 28px;
  display: flex;
  align-items: center;
  justify-content: center;
  background: var(--tomato6);
  border-radius: 100px;
  margin-bottom: 16px;
}

.manage-group-users-info {
  height: 48px;
  width: 612px;
  border-radius: 6px;
  padding: 12px 24px 12px 24px;
  background: var(--slate3);
  border: 1px solid var(--slate5);
  border-radius: 6px;
  margin-bottom: 16px;

  p {
    color: var(--slate12);
    gap: 14px;
    display: flex;
    align-items: center;

  }
}

.name-avatar {
  display: flex;
  flex-direction: column;
  justify-content: center;
  align-items: center;
  gap: 10px;
  width: 36px;
  height: 36px;
  background-color: var(--slate3) !important;
  border-radius: 6px;
  color: var(--slate11);
  margin-right: 12px;
  text-transform: capitalize;
}

.manage-group-users-row {
  display: flex;
  flex-direction: row;
  align-items: baseline;
  padding: 12px 6px;
  width: 612px !important;
  height: 64px;
  border-bottom: 1px solid var(--slate5);

  p {
    width: 272px;
    white-space: nowrap;
    overflow: hidden;
    text-overflow: ellipsis;

    span {
      max-width: 150px;
      white-space: nowrap;
      overflow: hidden;
      text-overflow: ellipsis;
    }
  }

  &:hover .apps-remove-btn {
    display: flex;
  }
}

.manage-group-app-table-body {
  width: 602px !important;

  tr {
    display: flex;
    font-family: 'IBM Plex Sans';
    font-style: normal;
    font-weight: 400;
    font-size: 12px;
    line-height: 20px;
    color: var(--slate12);
  }
}

.apps-view-edit-wrap {
  display: flex;
  flex-direction: column;
  width: 51px;
  margin-right: 32px;
}

.apps-table-row {
  display: grid !important;
  grid-template-columns: 205px 286px 115px;

  td {
    padding: 12px;
    white-space: nowrap;
    overflow: hidden;
    text-overflow: ellipsis;
  }

  &:hover .apps-remove-btn {
    display: flex;
  }
}

.apps-remove-btn {
  width: 97px;
  height: 28px;
  font-weight: 600 !important;
}

.faded-text {
  color: var(--slate8);
}

.manage-groups-app-dropdown {
  width: 440px;
}

.create-new-group-button {
  width: 169px;
  height: 32px;
  border-radius: 6px;
}

.faded-input {
  background: var(--slate5);
}

.manage-group-table-head {
  display: flex;
  border-bottom: 1px solid var(--slate5);
  width: 612px;
  height: 36px;
  padding: 8px 12px;
  align-items: center;


  p {
    width: 272px !important;
    color: var(--slate11);
    font-weight: 500;
  }

}

.manage-groups-permission-apps,
.apps-constant-permission-wrap {
  border-bottom: 1px solid var(--slate5);
}

.manage-groups-permission-apps,
.apps-folder-permission-wrap,
.apps-variable-permission-wrap,
.apps-constant-permission-wrap {
  display: flex;
  align-items: center;
  padding: 12px;
  gap: 10px;

  div {
    width: 206px;
  }
}

.manage-groups-permission-apps,
.apps-variable-permission-wrap,
.apps-constant-permission-wrap {
  gap: 10px;
  height: 72px;
}

.apps-folder-permission-wrap,
.apps-variable-permission-wrap {
  height: 44px;
  border-bottom: 1px solid var(--slate5);
}

.delete-group {
  text-decoration: none !important;
  color: var(--tomato9) !important;
}

.delete-link,
.remove-decoration {
  text-decoration: none !important;
}

.edit-group {
  text-decoration: none !important;
  color: var(--slate12) !important;
}

.removed-decoration {
  text-decoration: none !important;
}

.rmsc .select-item.selected {
  color: var(--slate12) !important;
  background-color: var(--base) !important;
}

.manage-constants-dropdown {
  .rmsc.multi-select {
    .dropdown-container {
      gap: 17px;
      height: 32px;
      background: var(--base);
      border: 1px solid var(--slate7);
      border-radius: 6px;
      display: flex;
      justify-content: center;
      align-items: center;
      margin-right: 12px;
    }

    .dropdown-content {
      .panel-content {
        background: var(--base);
        border: 1px solid var(--slate3);
        box-shadow: 0px 12px 16px -4px rgba(16, 24, 40, 0.08), 0px 4px 6px -2px rgba(16, 24, 40, 0.03);
        border-radius: 6px;
        align-items: center;


        .select-item:hover {
          background-color: var(--slate3);
        }

        input {
          color: var(--slate11);

          &:focus {
            background: unset !important
          }
        }

        .item-renderer {
          align-items: center;

          span {
            font-size: 12px;
            color: var(--slate12)
          }
        }
      }
    }
  }
}




.manage-groups-app-dropdown {
  margin-right: 12px;

  .rmsc .dropdown-container:focus-within {
    border: 1px solid var(--indigo9) !important;
    box-shadow: 0px 0px 0px 2px #C6D4F9 !important;
  }

  input {
    color: var(--slate12);
    background-color: unset !important;
  }

  .dropdown-heading-value {
    span {
      color: var(--slate12) !important;

    }
  }

  .multi-select {
    .dropdown-container {
      gap: 17px;
      width: 440px;
      height: 32px;
      background: var(--base);
      border: 1px solid var(--slate7);
      border-radius: 6px;
      display: flex;
      justify-content: center;
      align-items: center;
      margin-right: 12px;
    }

  }

  .dropdown-content {
    .panel-content {
      background: var(--base);
      border: 1px solid var(--slate3);
      box-shadow: 0px 12px 16px -4px rgba(16, 24, 40, 0.08), 0px 4px 6px -2px rgba(16, 24, 40, 0.03);
      border-radius: 6px;

      .select-panel {
        .search {
          border-bottom: 1px solid var(--slate5);
        }

        .search,
        input {
          background-color: var(--base) !important;
        }
      }

      input[type='checkbox'] {
        border: 1px solid red !important;
      }

      .select-item:hover {
        background-color: var(--slate3);
      }


      .item-renderer {
        align-items: center !important;

        span {
          font-size: 12px;
          color: var(--slate12)
        }
      }

    }
  }
}

.sso-form-wrap {
  .form-label {
    font-size: 12px;
    font-weight: 500px;
    margin-bottom: 4px !important;
    color: var(--slate12);
  }

  .form-check-label {
    font-size: 12px;
    font-size: 12px;
    line-height: 20px;
    color: var(--slate12);
  }
}

.allow-default-sso-helper-text {
  white-space: pre-line;
}

.password-disable-danger-wrap {
  padding: 16px;
  gap: 16px;
  width: 574px;
  height: 116px;
  background: var(--tomato3);
  border: 1px solid var(--tomato5);
  border-radius: 6px;
}

.sso-footer-save-btn {
  height: 40px;
}

.sso-footer-cancel-btn {

  width: 85px;
  height: 40px;
}

.danger-text-login {
  padding-left: 40px !important;
}

.tick-icon {
  width: 20px;
  height: 20px;
  background: var(--indigo9);
  border-radius: 4px;
}

.invite-user-drawer-wrap {
  display: grid;
  grid-template-rows: auto 1fr auto;
  height: 100vh;
}

.manage-users-drawer-footer {
  padding: 24px 32px;
  height: 88px;
  border-top: 1px solid var(--slate5) !important;
  display: flex;
  gap: 8px;
  justify-content: end;

  .invite-btn {
    width: 140px;
    height: 40px;
  }

  .cancel-btn {
    width: 85px;
    height: 40px;
  }
}


.tj-drawer-tabs-wrap {
  display: flex;
}

.invite-user-drawer-wrap {
  .card-header {
    flex-direction: column;
    display: flex;
    justify-content: space-between;
    padding: 0px !important;
  }

  .card-header-inner-wrap {
    justify-content: space-between;
    width: 100%;
    padding: 16px 20px;
    height: 64px;

  }

  .card-header-inner-wrap,
  .tj-drawer-tabs-container {
    display: flex;
  }

  .tj-drawer-tabs-container-outer {
    padding-top: 0px;
    gap: 10px;
    height: 68px;
  }

  .tj-drawer-tabs-container {
    padding: 2px;
    gap: 2px;

    width: 502px;
    height: 36px;
    background: var(--slate4);
    border-radius: 6px;

  }
}

.tj-drawer-tabs-btn {
  padding: 2px 4px;
  gap: 6px;
  width: 248px;
  height: 32px;
  box-shadow: 0px 1px 2px rgba(16, 24, 40, 0.05);
  border-radius: 4px;
  border: none;
  color: var(--slate11);
  display: flex;
  align-items: center;
  justify-content: center;
  background: var(--slate4);


  span {
    margin-left: 4px !important;
    font-weight: 500;

  }
}

.tj-drawer-tabs-btn-active {
  background: var(--base);
  color: var(--slate12);
}

.user-number-wrap {
  display: flex;
  flex-direction: column;
  align-items: center;
  padding: 8px;
  gap: 10px;
  width: 36px;
  height: 36px;
  background: var(--slate3);
  border-radius: 1000px;
}

.user-csv-template-wrap {
  display: flex;
  padding: 24px;
  gap: 14px;

  width: 486px;
  height: 152px;

  background: var(--orange3);

  border: 1px solid var(--orange6);
  border-radius: 6px;

  div {
    display: flex;
    flex-direction: column;

    p {
      margin-bottom: 12px;
    }

  }
}

.upload-user-form {
  display: flex;
  flex-direction: column;
  justify-content: center;
  align-items: center;
  padding: 60px 0px;
  gap: 36px;
  width: 486px;
  border: 2px dashed var(--indigo9);
  border-radius: 6px;
  align-items: center;
  margin: 24px auto;
  text-align: center;

  .select-csv-text {
    color: var(--indigo9);
    margin-bottom: 4px;
  }

  span {
    color: var(--slate11) !important;
  }
}

.download-template-btn {
  width: 184px;
  height: 32px;
  padding: 0px !important;
}

.csv-upload-icon-wrap {
  display: flex;
  flex-direction: row;
  justify-content: center;
  align-items: center;
  padding: 10px;
  gap: 10px;
  width: 64px;
  height: 64px;
  background: var(--indigo3);
  border-radius: 12px;
  margin: 0px auto 12px auto;
  cursor: pointer;
}

.user-csv-template-wrap {
  margin-top: 24px;
}


.manage-users-drawer-content-bulk {
  margin: 24px 15px;

  form {
    display: flex;
    flex-direction: column;
    justify-content: center;
    align-items: center;
  }

  .manage-users-drawer-content-bulk-download-prompt {
    display: flex;
    flex-direction: row !important;
    justify-content: center;
    align-items: flex-start !important;
  }
}


.manage-users-drawer-content {
  margin: 24px 32px;

  .invite-user-by-email {
    display: flex;
    flex-direction: column;
    justify-content: center;
    align-items: top;
  }

  .invite-user-by-email {
    display: flex;
  }

  input[name="email"]:disabled,
  input[name="fullName"]:disabled {
    background-color: var(--slate3) !important;
    color: var(--slate9) !important
  }

  .invite-email-body {
    width: 452px;

    input:not([type="checkbox"]) {
      padding: 6px 10px;
      height: 32px;
      color: var(--slate12);
    }
  }
}

.rmsc .item-renderer {
  align-items: center !important;
}

.tj-db-table {
  overflow-y: auto;
  height: 110px;

  table {
    border-collapse: separate;
    border-spacing: 0;
    width: max-content;

    .row-tj {
      border-width: 0px !important;
    }
  }
}

.bounded-box {
  .sc-iwsKbI.lmGPCf {
    height: 100%;
    margin: auto;
    width: max-content;
    max-width: 100% !important;

    img {
      height: 100% !important;
    }

    .gVmiLs {
      width: auto !important;
    }
  }

  .css-tlfecz-indicatorContainer,
  .css-1gtu0rj-indicatorContainer {
    svg {
      width: 12px !important;
      height: 12px !important;
    }
  }

}

.sso-type-header {
  margin-left: 10px;
}

.groups-folder-list {
  padding: 6px 8px;
  gap: 40px;
  max-width: 188px;
  height: 32px;

  span {
    white-space: nowrap !important;
    overflow: hidden !important;
    text-overflow: ellipsis !important;
  }

  .tooltip {
    opacity: 0.7;
  }

  .groups-list-option-button {
    background-color: var(--base) !important;
    width: 24px;
    height: 24px;
    padding: 7px 0px 7px 0px;

    &:focus-visible {
      border: none !important;
      outline: none !important;
      box-shadow: none !important;
    }
  }



}

.create-group-modal-footer {
  display: flex;
  align-items: center;
  gap: 8px;
  justify-content: end;
}

.add-users-button {
  width: 160px;
  height: 32px;
}

.sso-page-inputs {
  padding: 6px 10px;
  gap: 17px;
  width: 612px;
  height: 32px;
}

.popover-group-menu {
  border-radius: 4px;
  width: 190px;
  box-shadow: 0px 12px 16px -4px rgba(16, 24, 40, 0.08), 0px 4px 6px -2px rgba(16, 24, 40, 0.03);
  background: var(--base);
  color: var(--slate12);
  border: 1px solid var(--slate3);

  .popover-arrow {
    display: none;
  }

  .popover-body {
    padding: 6px;
    color: var(--slate12);

    .field {

      width: 100%;
      margin: 0 0 0 0;
      height: 36px;
      justify-content: center;
      align-items: center;
      display: flex;

      .option-row {
        width: 100%;
        height: 100%;
        font-weight: 400;
        font-size: 12px;
        justify-content: left;
        align-items: center;
        display: flex;
        z-index: 999999999;
      }

      .disable {
        color: var(--slate7);
      }

      &__danger {
        color: var(--tomato9);
      }

      :hover {
        background-color: var(--slate3);
      }
    }
  }
}

.workspace-settings-filter-wrap {
  background: var(--slate3);
  padding: 15px 16px;
  gap: 12px;
  width: 880px;
  height: 62px;
  border-right: 1px solid var(--slate7);
  border-top: 1px solid var(--slate7);
  border-left: 1px solid var(--slate7);
  box-shadow: 0px 1px 2px rgba(16, 24, 40, 0.05);
  border-top-left-radius: 6px;
  border-top-right-radius: 6px;
}


// users page
.css-1i2tit0-menu {
  margin: 0px !important;
  background: var(--base);
  box-shadow: 0px 4px 6px -2px #10182808 !important;

  .css-2kg7t4-MenuList {
    margin: 0px !important;
    padding: 0px !important;
    background: var(--base);
  }
}

.workspace-settings-nav-items {
  padding: 6px 8px;
  gap: 40px;
  width: 248px;
  height: 32px;
}

.new-app-dropdown {
  background: var(--base) !important;
  color: var(--slate12);
}

.workspace-variable-container-wrap {

  .card,
  thead {
    background: var(--base) !important;

    tr>th,
    tbody>tr>td {
      background: var(--base) !important;
    }
  }

}

.move-selected-app-to-text {
  p {
    white-space: nowrap;
    overflow: hidden;
    text-overflow: ellipsis;

    span {
      font-weight: 600;
    }
  }
}

.tj-org-dropdown {
  .dashboard-org-avatar {
    margin-right: 11px;
    display: flex;
    flex-direction: row;
    justify-content: center;
    align-items: center;
    padding: 7px 8px;
    gap: 10px;
    width: 34px;
    height: 34px;
    background: var(--slate4) !important;
    color: var(--slate9);
    border-radius: 6px;
  }

  .org-name {
    color: var(--slate12) !important;
    white-space: nowrap;
    overflow: hidden;
    text-overflow: ellipsis;
  }
}

.css-1q0xftk-menu {
  background-color: var(--base-black) !important;
  border: 1px solid hsl(197, 6.8%, 13.6%) !important;
  box-shadow: 0px 12px 16px -4px rgba(16, 24, 40, 0.08), 0px 4px 6px -2px rgba(16, 24, 40, 0.03) !important;

}

.css-4yo7x8-menu {
  background-color: var(--base) !important;
  border: 1px solid var(--slate3) !important;
  box-shadow: 0px 12px 16px -4px rgba(16, 24, 40, 0.08), 0px 4px 6px -2px rgba(16, 24, 40, 0.03) !important;
  border-radius: 6px !important;
}


.org-custom-select-header-wrap {
  border-bottom: 1px solid var(--slate5);
}

.btn-close:focus {
  box-shadow: none !important;
}

.template-card {
  padding: 16px;
  gap: 16px;
  min-width: 280px;
  max-width: 100%;
  height: 210px;
  background: var(--base);
  border: 1px solid var(--slate3);
  box-shadow: 0px 1px 2px rgba(16, 24, 40, 0.05);
  border-radius: 6px;
}

.see-all-temlplates-link {
  color: var(--indigo9) !important;
}

.template-card-img {
  padding: 0px;
  width: 100%;
  height: 77.5%;
  border-radius: 4px;
}

.confirm-dialogue-body {
  background: var(--base);
  color: var(--slate12);
}

.folder-header-icons-wrap {
  gap: 4px;
}

.tj-common-search-input {
  .input-icon-addon {
    padding-right: 8px;
    padding-left: 8px;

  }

  input {
    box-sizing: border-box;
    display: flex;
    flex-direction: row;
    align-items: center;
    padding: 4px 8px !important;
    gap: 16px;
    width: 248px !important;
    height: 28px !important;
    background: var(--base);
    border: 1px solid var(--slate7);
    border-radius: 6px;
    color: var(--slate12);
    padding-left: 33px !important;


    ::placeholder {
      color: var(--slate9);
      margin-left: 5px !important;
      padding-left: 5px !important;
      background-color: red !important;
    }

    &:hover {
      background: var(--slate2);
      border: 1px solid var(--slate8);
    }

    &:active {
      background: var(--indigo2);
      border: 1px solid var(--indigo9);
      box-shadow: 0px 0px 0px 2px #C6D4F9;
      outline: none;
    }

    &:focus-visible {
      background: var(--slate2);
      border: 1px solid var(--slate8);
      border-radius: 6px;
      outline: none;
      padding-left: 12px !important;
    }

    &:disabled {
      background: var(--slate3);
      border: 1px solid var(--slate7);
    }
  }


}

.search-icon-wrap {
  display: flex;
  flex-direction: row;
  justify-content: center;
  align-items: center;
  padding: 7px;
  gap: 8px;
  width: 28px;
  height: 28px;
  background: var(--base);
  border: 1px solid var(--slate7);
  border-radius: 6px;
  cursor: pointer;
}

.sidebar-list-wrap {
  margin-top: 24px;
  padding: 0px 20px 20px 20px;
  height: calc(100vh - 180px);
  overflow: auto;

  span {
    letter-spacing: -0.02em;
  }
}

.drawer-footer-btn-wrap,
.variable-form-footer {
  display: flex;
  flex-direction: row;
  justify-content: flex-end;
  align-items: center;
  padding: 16px 24px;
  gap: 8px;
  height: 72px;
  border-top: 1px solid var(--slate5);
  background: var(--base);
}

.drawer-card-title {
  padding: 16px 20px;
  border-bottom: 1px solid var(--slate5);
  height: 64px;

  h3 {
    margin-bottom: 0px !important;
    font-size: 18px;
    font-weight: 500;
    line-height: 28px;
  }
}

.drawer-card-wrapper,
.variable-form-wrap {
  min-height: 100vh;
  display: grid;
  grid-template-rows: auto 1fr auto;
}

.add-new-datasource-header-container {
  margin-bottom: 24px;
  padding-top: 4px;
}

.folder-list-group-item {
  color: var(--slate12) !important;
}

.table-list-item,
.table-name {
  color: var(--slate12) !important;
}

// targetting all react select dropdowns

.css-1i2tit0-menu .css-2kg7t4-MenuList {
  div {
    background-color: var(--base-black);

    &:hover {
      background-color: hsl(198, 6.6%, 15.8%);
      ;
    }
  }
}

.css-ob45yj-menu .css-2kg7t4-MenuList {
  div {
    background-color: var(--base);

    &:hover {
      background-color: var(--slate4);
      ;
    }
  }
}

.selected-ds.row>img {
  padding: 0 !important;
}

.tj-user-table-wrapper {
  height: calc(100vh - 270px); //52+64+40+32+20+62
  overflow-y: auto;
  background: var(--base);
  border-right: 1px solid var(--slate7);
  border-bottom: 1px solid var(--slate7);
  border-left: 1px solid var(--slate7);
  box-shadow: 0px 1px 2px rgba(16, 24, 40, 0.05);
  border-bottom-left-radius: 6px;
  border-bottom-right-radius: 6px;

}

.user-filter-search {
  padding: 6px 10px;
  gap: 16px;
  width: 312px;
  height: 32px;
  background: var(--base);
  border: 1px solid var(--slate7);
  border-radius: 6px;

  &::placeholder {
    color: var(--slate9);
  }
}



//TJ APP INPUT
.tj-app-input,
.edit-row-container {
  display: flex;
  flex-direction: column;
  font-family: 'IBM Plex Sans';
  font-style: normal;
  position: relative;

  .text-danger {
    font-weight: 400 !important;
    font-size: 10px !important;
    line-height: 16px !important;
    color: var(--tomato10) !important;
  }

  label {
    font-family: 'IBM Plex Sans';
    font-style: normal;
    font-weight: 500;
    font-size: 12px;
    line-height: 20px;
    display: flex;
    align-items: center;
    color: var(--slate12);
    margin-bottom: 4px;
  }

  input.form-control,
  textarea,
  .form-control {
    gap: 16px !important;
    background: var(--base) !important;
    border: 1px solid var(--slate7) !important;
    border-radius: 6px !important;
    margin-bottom: 4px !important;
    color: var(--slate12) !important;
    transition: none;
    font-weight: 400;

    &:hover {
      background: var(--slate1) !important;
      border: 1px solid var(--slate8) !important;
      -webkit-box-shadow: none !important;
      box-shadow: none !important;
      outline: none;
    }

    &:focus-visible {
      background: var(--indigo2) !important;
      border: 1px solid var(--indigo9) !important;
      box-shadow: none !important;
    }

    &.input-error-border {
      border-color: #DB4324 !important;
    }

    &:-webkit-autofill {
      box-shadow: 0 0 0 1000px var(--base) inset !important;
      -webkit-text-fill-color: var(--slate12) !important;

      &:hover {
        box-shadow: 0 0 0 1000px var(--slate1) inset !important;
        -webkit-text-fill-color: var(--slate12) !important;
      }

      &:focus-visible {
        box-shadow: 0 0 0 1000px var(--indigo2) inset !important;
        -webkit-text-fill-color: var(--slate12) !important;
      }
    }

    &::placeholder {
      font-size: 12px;
      line-height: 20px;
    }

  }

}

.tj-app-input-wrapper {
  display: flex;

  .eye-icon {
    position: absolute;
    right: 8px;
    top: 5px;
    cursor: pointer;
  }

  .copy-icon {
    position: absolute;
    right: 8px;
    top: 5px;
    cursor: pointer;
  }

  .form-control {
    padding-right: 2.2rem;
  }
}



.tj-sub-helper-text {
  font-weight: 400;
  font-size: 10px;
  line-height: 16px;
}

.tj-input-success {
  color: var(--grass10);
}

.tj-input-warning {
  color: var(--orange10);
}

.tj-input-helper {
  color: var(--slate11);
}

.tj-input-error {
  color: var(--tomato10);
}

.tj-input-error-state {
  border: 1px solid var(--tomato9);
}

// TJ APP INPUT END

.search-input-container {
  display: flex;
}

// sidebar styles inside editor :: temporary
.theme-dark,
.dark-theme {
  .codehinter.alert-component.workspace-variables-alert-banner {
    color: #ffecbb !important;
    background-color: #3a3f41 !important;
    border-color: #4d5156 !important;
  }
}

.add-icon-column {
  position: sticky;
  top: 0;
  z-index: 1;
  right: 0;
  padding: 0px !important;
  width: 30px;
  height: 31px;
  border-radius: 0px !important;
  background: var(--slate7) !important;
  cursor: pointer;

  .icon-styles {
    font-size: 14px !important;
    font-weight: 400;
    color: black;
  }
}

.add-icon-column-dark {
  position: sticky;
  top: 0;
  z-index: 1;
  right: 0;
  padding: 0px !important;
  width: 30px;
  height: 31px;
  border-radius: 0px !important;
  cursor: pointer;

  .icon-styles {
    width: 100% !important;
    height: 100% !important;
    background: #1c252f !important;
    border: 1px solid #374150 !important;
    font-size: 14px !important;
    font-weight: 400;
    color: white;
  }
}

.add-icon-row {
  position: sticky;
  bottom: 0;
  left: 0px;
  width: 29px;
  height: 31px;
  background: var(--slate7);
  border-width: 0px 1px 1px 1px;
  border-style: solid;
  border-radius: 0px;
  border-color: var(--slate4);
  border-radius: 0px !important;
  font-size: 14px !important;
  font-weight: 400;
  display: flex;
  align-items: center;
  justify-content: center;
  cursor: pointer;
}

.add-icon-row-dark {
  position: sticky;
  bottom: 0;
  left: 0px;
  width: 29px;
  height: 31px;
  background: var(--slate7);
  border-width: 0px 1px 1px 1px;
  border-style: solid;
  border-radius: 0px;
  background: #1c252f !important;
  border: 1px solid #374150 !important;
  font-size: 14px !important;
  font-weight: 400;
  color: white;
  display: flex;
  align-items: center;
  justify-content: center;
  cursor: pointer;
  z-index: 2;
}

// custom styles for users multiselect in manage users
.manage-groups-users-multiselect {
  gap: 17px;
  width: 440px;
  height: 32px;
  background: var(--base);
  border-radius: 6px;

  .dropdown-heading {
    height: 32px;
    padding: 6px 10px;
  }

  .dropdown-container {
    background: var(--base);
    border: 1px solid var(--slate7) !important;
  }

  .dropdown-content {
    border: 1px solid var(--slate3);
    box-shadow: 0px 12px 16px -4px rgba(16, 24, 40, 0.08), 0px 4px 6px -2px rgba(16, 24, 40, 0.03);
    border-radius: 6px;

    .search {
      input {
        background-color: var(--base);
        color: var(--slate12);
      }
    }
  }

  .rmsc,
  .dropdown-content,
  .panel-content,
  .search {
    background: var(--base) !important;
  }

  .options {
    .select-item {
      color: var(--slate12);

      &:hover {
        background: var(--slate4);
        border-radius: 6px;
      }
    }
  }
}

.select-search__options {
  .item-renderer {
    display: flex !important;
    justify-content: space-between;
    padding: 20px;
    cursor: pointer;
    flex-direction: row;

    div:first-child {
      display: flex;
    }

    p {
      margin-bottom: 0px !important;
      color: var(--slate12);
    }

    span {
      color: var(--slate11);
    }

    p,
    span {
      font-weight: 400;
      font-size: 12px;
      line-height: 20px;
    }
  }
}

.create-new-app-dropdown {
  .button:first-child {
    padding: 0 !important;
  }

  .dropdown-toggle::after {
    border: none !important;
    content: url("data:image/svg+xml,%3Csvg width='25' height='25' viewBox='0 0 25 25' fill='none' xmlns='http://www.w3.org/2000/svg'%3E%3Cpath fill-rule='evenodd' clip-rule='evenodd' d='M10.5 7.03906C10.5 6.34871 11.0596 5.78906 11.75 5.78906C12.4404 5.78906 13 6.34871 13 7.03906C13 7.72942 12.4404 8.28906 11.75 8.28906C11.0596 8.28906 10.5 7.72942 10.5 7.03906ZM10.5 12.0391C10.5 11.3487 11.0596 10.7891 11.75 10.7891C12.4404 10.7891 13 11.3487 13 12.0391C13 12.7294 12.4404 13.2891 11.75 13.2891C11.0596 13.2891 10.5 12.7294 10.5 12.0391ZM11.75 15.7891C11.0596 15.7891 10.5 16.3487 10.5 17.0391C10.5 17.7294 11.0596 18.2891 11.75 18.2891C12.4404 18.2891 13 17.7294 13 17.0391C13 16.3487 12.4404 15.7891 11.75 15.7891Z' fill='%23fff'/%3E%3C/svg%3E%0A");
    transform: rotate(360deg);
    width: 14px;
    margin: 0 !important;
    display: flex;
    align-items: center;
    justify-content: center;
    padding: 8px 0px 0px 0px;
  }
}

.sso-page-loader-card {
  background-color: var(--slate2) !important;
  height: 100%;

  .card-header {
    background-color: var(--slate2) !important;
  }
}

.workspace-nav-list-wrap {
  padding: 4px 20px 20px 20px;
  height: calc(100vh - 116px) !important;
}

.upload-user-form span.file-upload-error {
  color: var(--tomato10) !important;
  margin-top: 12px 0px 0px 0px;
}

.tj-onboarding-phone-input {
  width: 392px !important;
  height: 40px;
  padding: 8px 12px;
  gap: 8px;
  margin-bottom: 12px;
  background: #FFFFFF;
  border: 1px solid #D7DBDF !important;
  border-radius: 0px 4px 4px 0px !important;

  &:hover {
    border: 1px solid #466BF2 !important;
  }
}

.tj-onboarding-phone-input-wrapper {
  margin-bottom: 12px;
}

.theme-dark {
  .tj-onboarding-phone-input-wrapper {
    .flag-dropdown {
      background-color: #1f2936 !important;

      .country-list {
        background-color: #1f2936 !important;
        background: #1f2936;

        li {
          .country .highlight {
            background-color: #3a3f42;
            color: #000 !important;

            div {
              .country-name {
                color: #6b6b6b !important;
              }
            }

          }

          &:hover {
            background-color: #2b2f31;
          }

        }
      }
    }

  }

  .react-tel-input .country-list .country.highlight {
    color: #6b6b6b;
  }
}

#global-settings-popover {
  padding: 24px;
  gap: 20px;
  max-width: 377px !important;
  height: 316px !important;
  background: #FFFFFF;
  border: 1px solid #E6E8EB;
  box-shadow: 0px 32px 64px -12px rgba(16, 24, 40, 0.14);
  border-radius: 6px;
  margin-top: -13px;


  .input-with-icon {
    justify-content: end;
  }

  .form-check-input {
    padding-right: 8px;
  }

  .global-popover-div-wrap-width {
    width: 156px !important;
  }

  .form-switch {
    margin-bottom: 20px;
  }

  .global-popover-div-wrap {
    padding: 0px;
    gap: 75px;
    width: 329px;
    height: 32px;
    margin-bottom: 20px !important;
    justify-content: space-between;

    &:last-child {
      margin-bottom: 0px !important;
    }
  }
}

.global-popover-text {
  font-family: 'IBM Plex Sans';
  font-style: normal;
  font-weight: 500;
  font-size: 12px;
  line-height: 20px;
  color: #11181C;


}

.maximum-canvas-width-input-select {
  padding: 6px 10px;
  gap: 17px;
  width: 60px;
  height: 32px;
  background: #FFFFFF;
  border: 1px solid #D7DBDF;
  border-radius: 0px 6px 6px 0px;
}

.maximum-canvas-width-input-field {
  padding: 6px 10px;
  gap: 17px;
  width: 97px;
  height: 32px;
  background: #FFFFFF;
  border: 1px solid #D7DBDF;
  border-top-left-radius: 6px;
  border-bottom-left-radius: 6px;
  border-right: none !important;


}

.canvas-background-holder {
  padding: 6px 10px;
  gap: 6px;
  width: 120px;
  height: 32px;
  background: #FFFFFF;
  display: flex;
  align-items: center;
  border: 1px solid #D7DBDF;
  border-radius: 6px;
  flex-direction: row;
}

.export-app-btn {
  flex-direction: row;
  justify-content: center;
  align-items: center;
  padding: 6px 16px;
  gap: 6px;
  width: 158px;
  height: 32px;
  font-family: 'IBM Plex Sans';
  font-style: normal;
  font-weight: 600;
  font-size: 14px;
  line-height: 20px;
  color: #3E63DD;
  background: #F0F4FF;
  border-radius: 6px;
  border: none;
}

.tj-btn-tertiary {
  padding: 10px 20px;
  gap: 8px;
  width: 112px;
  height: 40px;
  background: #FFFFFF;
  border: 1px solid #D7DBDF;
  border-radius: 6px;

  &:hover {
    border: 1px solid #C1C8CD;
    color: #687076;
  }

  &:active {
    border: 1px solid #11181C;
    color: #11181C;
  }
}

.export-table-button {

  display: flex;
  align-items: center;
  justify-content: center;
}


#global-settings-popover.theme-dark {
  background-color: $bg-dark-light !important;
  border: 1px solid #2B2F31;

  .global-popover-text {
    color: #fff !important;
  }

  .maximum-canvas-width-input-select {
    background-color: $bg-dark-light !important;
    border: 1px solid #324156;
    color: $white;
  }

  .export-app-btn {
    background: #192140;
  }

  .fx-canvas div {
    background-color: transparent !important;
  }
}

.released-version-popup-container {
  width: 100%;
  position: absolute;
  display: flex;
  justify-content: center;
  top: 55px;

  .released-version-popup-cover {
    width: 250px;
    height: fit-content;
    margin: 0;
    z-index: 1;

    .popup-content {
      background-color: #121212;
      padding: 16px 18px 0px 16px;
      border-radius: 6px;

      p {
        font-size: 14px;
        font-family: IBM Plex Sans;
        color: #ECEDEE;
      }
    }
  }

  .error-shake {
    animation: shake 0.82s cubic-bezier(.36, .07, .19, .97) both;
    transform: translate3d(0, 0, 0);
    backface-visibility: hidden;
    perspective: 10000px;
  }

  @keyframes shake {

    10%,
    90% {
      transform: translate3d(-1px, 0, 0);
    }

    20%,
    80% {
      transform: translate3d(2px, 0, 0);
    }

    30%,
    50%,
    70% {
      transform: translate3d(-4px, 0, 0);
    }

    40%,
    60% {
      transform: translate3d(4px, 0, 0);
    }
  }

}

.profile-page-content-wrap {
  background-color: var(--slate2);
  padding-top: 40px;
}

.profile-page-card {
  background-color: var(--base);
  border-radius: 6px;
}

.all-apps-link-cotainer {
  border-radius: 6px !important;
}

.workspace-variable-table-card {
  height: calc(100vh - 208px);
}

.workspace-constant-table-card {
  margin: 0 auto;
  width: 880px;
  min-height: calc(100vh - 308px);

  .empty-state-org-constants {
    padding-top: 5rem;

    .info {
      color: var(--slate11);
    }
  }

  .workspace-constant-card-body {
    height: 100%;
  }

  .constant-table-card {
    min-height: 370px;
  }

  .card-footer {
    border-top: none !important;
  }

  .left-menu .tj-list-item {
    width: 148px
  }
}



.variables-table-wrapper {
  tr {
    border-width: 0px !important;
  }
}

.constant-table-wrapper {
  tr {
    border-width: 0px !important;
  }
}

.home-page-content-container {
  max-width: 880px;

  @media only screen and (max-width: 768px) {
    margin-bottom: 0rem !important;

    .liner {
      width: unset !important;
    }

    .app-list {
      overflow-y: auto;
      height: calc(100vh - 23rem);

      .skeleton-container {
        display: flex;
        flex-direction: column;

        .col {
          display: flex;
          justify-content: center;
          margin-bottom: 1rem;
        }

        .card-skeleton-container {
          width: 304px;

        }
      }
    }

    .menu-ico {
      display: none !important;
    }
  }
}

@media only screen and (min-width: 1584px) and (max-width: 1727px) {

  .edit-button,
  .launch-button {
    width: 113px !important;
  }
}



@media only screen and (max-width: 1583px) and (min-width: 1312px) {

  .homepage-app-card-list-item {
    max-width: 264px;

    .edit-button,
    .launch-button {
      width: 109px !important;
    }
  }

}

@media only screen and (min-width: 1728px) {

  .homepage-app-card-list-item {
    max-width: 304px;

    .edit-button,
    .launch-button {
      width: 129px !important;
    }
  }

  .home-page-content-container {
    max-width: 976px;
  }

  .liner {
    width: 976px;
  }
}

@media only screen and (max-width: 992px) {
  .homepage-app-card-list-item-wrap {
    display: flex;
    justify-content: center;
    margin-left: auto;
    margin-right: auto;
    width: 100%;
    margin-top: 22px;
  }

  .homepage-app-card-list-item {
    max-width: 304px !important;
    flex-basis: 100%;

    .edit-button,
    .launch-button {
      width: 129px !important;
    }
  }
}

@media only screen and (min-width: 993px) and (max-width: 1311px) {
  .home-page-content-container {
    max-width: 568px;
  }

  .homepage-app-card-list-item-wrap {
    row-gap: 20px;
  }

  .homepage-app-card-list-item {
    max-width: 269px;
    flex-basis: 100%;

    .edit-button,
    .launch-button {
      width: 111.5px !important;
    }
  }

  .liner {
    width: 568px;
  }
}

.tj-docs-link {
  color: var(--indigo9) !important;
  text-decoration: none;
  list-style: none;
}

.datasource-copy-button {
  width: 87px;
  height: 32px;
}

.datasource-edit-btn {
  height: 27px;
  margin-left: 12px;
}

.datasource-edit-modal {

  .modal-content,
  .modal-body,
  .modal-header,
  .modal-title,
  .modal-body-content,
  .modal-sidebar,
  .card {
    background-color: var(--base) !important;
    color: var(--slate12) !important;
    border-color: var(--slate5) !important;
  }

  .datasource-modal-sidebar-footer {
    .footer-text {
      color: var(--slate12) !important;
    }
  }

  .form-control-plaintext {
    color: var(--slate12) !important;
  }

  .card {
    &:hover {
      background-color: var(--slate2) !important;
    }
  }
}

.org-edit-icon {
  width: 28px;
  height: 28px;
  border-radius: 6px;
  display: flex;
  justify-content: center;
  align-items: center;

  svg {
    height: 14px;
    width: 14px;
  }
}

.marketplace-body {
  height: calc(100vh - 64px) !important;
  overflow-y: auto;
  // background: var(--slate2);
}

.plugins-card {
  background-color: var(--base);
  border: 1px solid var(--slate3);
  box-shadow: 0px 1px 2px rgba(16, 24, 40, 0.05);
  border-radius: 6px;

  .card-body-alignment {
    min-height: 145px;
    display: flex;
    flex-direction: column;
    justify-content: space-between;
  }
}

.template-source-name {
  color: var(--slate12) !important;
}

.marketplace-install {
  color: var(--indigo9);
}

.popover {
  .popover-arrow {
    display: none;
  }
}

.shareable-link {
  .input-group {
    .input-group-text {
      border-color: var(--slate7);
      color: var(--slate12);
      background-color: var(--slate3);
    }

    .app-name-slug-input {
      input {
        border-color: var(--grass9);
      }
    }
  }

  .input-group {
    display: flex;

    .tj-app-input textarea {
      width: 600px;
      border-radius: 0px !important;
      margin-bottom: 0px !important;
      background-color: #efefef4d;
      color: #545454;
    }
  }
}

.confirm-dialogue-modal {
  background: var(--base);

  .modal-header {
    background: var(--base);
    color: var(--slate12);
    border-bottom: 1px solid var(--slate5);
  }
}

.theme-dark {
  .icon-widget-popover {
    .search-box-wrapper input {
      color: #f4f6fa !important;
    }

    .search-box-wrapper input:focus {
      background-color: #1c252f !important;
    }
  }

  .shareable-link {
    .tj-app-input textarea {
      background-color: #5e656e !important;
      color: #f4f6fa !important;
      border: none !important;
    }
  }

  .icon-widget-popover {
    .search-box-wrapper .input-icon-addon {
      min-width: 2.5rem !important;
    }

    .search-box-wrapper input {
      color: var(--slate12) !important;
    }
  }

  .shareable-link-container,
  .app-slug-container {
    .field-name {
      color: var(--slate-12) !important;
    }

    input.slug-input {
      background: #1f2936 !important;
      color: #f4f6fa !important;
      border-color: #324156 !important;
    }

    .applink-text {
      background-color: #2b394b !important;
    }

    .input-group-text {
      background-color: #2b394b !important;
    }

    .tj-text-input {
      border-color: #324156 !important;
    }

    .input-with-icon {
      .form-control {
        background-color: #1f2936 !important;
        border-color: #3E4B5A !important;
        color: #fff !important;
      }
    }
  }

}

.dark-theme {
  .manage-app-users-footer {
    .default-secondary-button {
      background-color: var(--indigo9);
      color: var(--base-black);
    }
  }
}

.break-all {
  word-break: break-all;
}

.workspace-folder-modal {
  .tj-text-input.dark {
    background: #202425;
    border-color: var(--slate7) !important;
  }
}

.slug-ellipsis {
  white-space: nowrap;
  overflow: hidden;
  text-overflow: ellipsis;
  width: 150px;
}

.app-slug-container,
.shareable-link-container,
.workspace-folder-modal {
  .tj-app-input {
    padding-bottom: 0px !important;
  }

  .label {
    font-weight: 400;
    font-size: 10px;
    height: 0px;
    padding: 4px 0px 16px 0px;
  }

  .tj-input-error {
    color: var(--tomato10);
  }

  .tj-text-input {
    width: auto !important;
    background: var(--slate3);
    color: var(--slate9);
    height: auto !important;
    margin-bottom: 5px;
    border-color: var(--slate7);

    &:hover {
      box-shadow: none;
    }

    &:active {
      border: 1px solid #D7DBDF;
      box-shadow: none;
    }
  }

  .input-with-icon {
    flex: none;

    .icon-container {
      right: 20px;
      top: calc(50% - 13px);
    }
  }

  .label-info {
    color: #687076;
  }

  .label-success {
    color: #3D9A50;
  }


  .workspace-spinner {
    color: #889096 !important;
    width: 16px;
    height: 16px;
    align-self: center;
  }

  .cancel-btn {
    color: var(--indigo9);
  }
}

.confirm-dialogue-modal {
  background: var(--base);
}

.table-editor-component-row {
  .rdt.cell-type-datepicker {
    margin-top: 0;
  }

  .has-multiselect {
    .select-search-input {
      margin-bottom: 0;
    }
  }
}

.theme-dark .card-container {
  background-color: #121212 !important
}

.version-select {
  .react-select__menu {
    .react-select__menu-list {
      max-height: 150px;
    }
  }
}

.generate-cell-value-component-div-wrapper {

  .form-control-plaintext:focus-visible {
    outline-color: #dadcde;
    border-radius: 4px;
  }

  .form-control-plaintext:hover {
    outline-color: #dadcde;
    border-radius: 4px;
  }
}

.dark-theme {
  .generate-cell-value-component-div-wrapper {

    .form-control-plaintext:focus-visible {
      filter: invert(-1);
    }

    .form-control-plaintext:hover {
      filter: invert(-1);
    }
  }
}

.app-slug-container,
.workspace-folder-modal {
  .tj-app-input {
    padding-bottom: 0px !important;

    .is-invalid {
      border-color: var(--tomato10) !important;
    }

    .is-invalid:focus {
      border-color: var(--tomato10) !important;
    }
  }

  .tj-input-error {
    height: 32px;
    color: var(--tomato10);
    font-weight: 400;
    font-size: 10px;
    height: 0px;
    padding: 4px 0px 16px 0px;
  }
}

.jet-container-loading {
  margin: 0 auto;
  justify-content: center;
  align-items: center;
}

.jet-container-json-form {
  padding: 20px;

  .DateRangePickerInput {
    width: 100% !important;
  }

  .dropzone {
    aside {
      width: 100% !important;
    }
  }

  fieldset {
    width: 100%;

    .json-form-wrapper {
      margin-bottom: 4px;

      // overrides properties of text widget in custom schema form
      .text-widget {
        height: 100% !important;
      }

      .text-widget[style*="font-size: 14px;"] {
        height: 21px !important;

        div {
          overflow-y: visible !important;
        }
      }

      .text-widget[style*="font-size: 20px;"] {
        height: 30px !important;
        background-color: red;

        div {
          overflow-y: visible !important;
        }
      }


      .widget-button {
        button {
          width: auto !important;
          min-width: 140px !important;
        }
      }
    }
  }
}

.freeze-scroll {
  #real-canvas {
    overflow: hidden;
  }
}

.badge-warning {
  background-color: var(--amber7) !important;
}

.workspace-variables-alert-banner {
  width: inherit;
  background-color: #FFF9ED;
  border-color: #FFE3A2;
  margin-bottom: 0px;
  padding: 8px 16px;
  border-radius: 0px;
  display: flex;
  justify-content: space-between;
  align-items: center;
  color: var(--amber8);
  font-size: 12px;
  font-weight: 500;
  line-height: 16px;
  letter-spacing: 0.4px;
  text-align: left;
  box-shadow: 0px 1px 2px rgba(16, 24, 40, 0.05);
  border-radius: 6px;
}

.alert-banner-type-text {
  font-size: 12px;
  font-weight: 500;
  line-height: 16px;
  letter-spacing: 0.4px;
  text-align: left;
}

.tj-app-input .alert-component.workspace-variables-alert-banner {
  color: var(--amber8);
  border-color: var(--amber3);
}

.form-label-restricted {
  display: none;
}


#tooltip-for-org-constant-cell,
#tooltip-for-org-input-disabled {
  padding: 12px 16px !important;
  white-space: pre-line !important;
  max-width: 500px !important;
  z-index: 1 !important;

  .react-tooltip-arrow {
    background: inherit !important;
  }
}

.query-rename-input {

  &:focus,
  &:active {
    box-shadow: 0px 0px 0px 2px #C6D4F9;
    border: 1px solid var(--light-indigo-09, var(--indigo9));
  }
}

.btn-query-panel-header {
  height: 28px;
  width: 28px;
  display: flex;
  align-items: center;
  justify-content: center;
  border-radius: 6px;
  background-color: transparent;
  border: none;

  &.active {
    background-color: var(--slate5) !important;
  }

  &:hover,
  &:focus {
    background-color: var(--slate4) !important;
  }
}

<<<<<<< HEAD
=======
.tjdb-dashboard-scrollbar {
  width: 403px !important;

  .action-description {
    color: var(--slate9);
    font-size: 12px;
    margin-left: 20px;
  }

  .tj-foreignKey {
    .tj-secondary-btn {
      font-size: 12px;
      background: transparent !important;
      display: flex;
      justify-content: flex-end;
    }
  }

}

.tjdb-rowForm-scrollbar {
  width: 494px !important;

  .action-description {
    color: var(--slate9);
    font-size: 12px;
    margin-left: 20px;
  }

  .tj-foreignKey {
    .tj-secondary-btn {
      svg {
        path {
          fill: #3e63dd !important
        }
      }

      font-size: 12px;
      background: transparent !important;
      display: flex;
      justify-content: flex-end;
    }
  }
}


.tjdb-mainCellEdit-scrollbar {
  width: 300px !important;

  .tjdb-cellmenu-error,
  .tjdb-cellmenu-loader {
    height: 177px;
  }

  .action-description {
    color: var(--slate9);
    font-size: 12px;
    margin-left: 20px;
  }

  .tj-foreignKey {
    .tj-secondary-btn {
      svg {
        path {
          fill: #3e63dd !important
        }
      }

      font-size: 12px;
      background: transparent !important;
      display: flex;
      justify-content: flex-end;
    }
  }
}


.tjdb-cellEdit-scrollbar {
  width: 266px !important;

  .action-description {
    color: var(--slate9);
    font-size: 12px;
    margin-left: 20px;
  }

  .tj-foreignKey {
    .tj-secondary-btn {
      svg {
        path {
          fill: #3e63dd !important
        }
      }

      font-size: 12px;
      background: transparent !important;
      display: flex;
      justify-content: flex-end;
    }
  }
}

>>>>>>> 1311b5ab
.tj-scrollbar {

  ::-webkit-scrollbar,
  &::-webkit-scrollbar {
    width: 16px;
    border-radius: 8px;
  }

  ::-webkit-scrollbar-thumb,
  &::-webkit-scrollbar-thumb {
    border: 4px solid var(--base);
    border-radius: 8px;
    background-color: var(--slate4) !important;
  }

  ::-webkit-scrollbar-track,
  &::-webkit-scrollbar-track {
    background-color: var(--base);
  }

}

.form-check>.form-check-input:not(:checked) {
  background-color: var(--base);
  border-color: var(--slate7);
}

/*
* remove this once whole app is migrated to new styles. use only `theme-dark` class everywhere. 
* This is added since some of the pages are in old theme and making changes to `theme-dark` styles can break UI style somewhere else 
*/
.tj-dark-mode {
  background-color: var(--base) !important;
  color: var(--base-black) !important;
}

.tj-list-btn {
  border-radius: 6px;

  &:hover {
    background-color: var(--slate4);
  }

  &.active {
    background-color: var(--slate5);
  }
}

.tj-list-option {
  &.active {
    background-color: var(--indigo2);
  }
}

.runjs-parameter-badge {
  max-width: 104px;
  height: 24px !important;
  padding: 2px 6px !important;
}

.release-buttons {
  .release-button {
    display: flex;
    padding: 4px 12px;
    align-items: center;
    gap: 8px;
    flex: 1 0 0;
    width: 84px;
    height: 28px;
    cursor: pointer;
  }

  .released-button {
    background-color: #F1F3F5;
    color: #C1C8CD;
  }
}

.modal-divider {
  border-top: 1px solid #dee2e6;
  padding: 10px;
}

.dark-theme-modal-divider {
  border-top: 1px solid var(--slate5) !important;
  padding: 10px;

  .nav-item {
    background-color: transparent !important;
  }
}

.app-slug-container {
  .label {
    font-size: 9px !important;
  }
}

.shareable-link-container {
  .copy-container {
    width: 0px;
    margin-right: -12px;
  }

  .form-check-label {
    font-size: 12px;
    margin-left: 8px;
    color: var(--base-slate-12);
  }

  .label-success,
  .label-updated,
  .tj-input-error,
  .label-info {
    font-size: 10px;
    padding-top: 10px;
  }

  .input-with-icon {
    .form-control {
      height: 100%;
      border-radius: 0px !important;
      padding-right: 40px;
    }

    .is-invalid:focus {
      border-color: var(--tomato9) !important;
    }

    .icon-container {
      right: 12px;
      top: calc(50% - 11px);

      .spinner-border {
        width: 20px;
        height: 20px;
      }
    }
  }

  .input-group-text {
    background: var(--slate3);
    color: var(--slate9);
  }
}

.manage-app-users-footer {
  padding-bottom: 20px;
  margin-top: 18px;

  .default-secondary-button {
    width: auto !important;
    padding: 18px;
  }

}

.share-disabled {
  opacity: 0.4;
}

// Editor revamp styles
.main-wrapper {
  .editor {
    .header>.navbar {
      background-color: var(--base) !important;
      border-bottom: 1px solid var(--slate5);
      z-index: 10;
    }
  }
}

.component-image-wrapper {
  background-color: var(--slate3) !important;
  border-radius: 6px;
}

.components-container {
  margin-left: 16px;
  margin-right: 16px;
}

.draggable-box-wrapper {
  height: 86px;
  width: 72px;
  margin-bottom: 4px;
}

.component-card-group-wrapper {
  display: flex;
  flex-wrap: wrap;
  column-gap: 22px;
}

.component-card-group-container {
  display: flex;
  row-gap: 12px;
  flex-direction: column;
  padding-bottom: 12px;
  padding-top: 12px;
}

.widgets-manager-header {
  color: var(--slate12);
  font-size: 14px;
  font-style: normal;
  font-weight: 500;
  line-height: 20px;
  /* 142.857% */
  margin-top: 16px;
  margin-bottom: 12px;
}

.components-container {
  .tj-input {
    margin-bottom: 16px;
  }
}

.tj-widgets-search-input {
  width: 266px;
  height: 32px;
  border-radius: 6px;
  background-color: var(--base) !important;
  font-size: 12px;
  font-style: normal;
  font-weight: 400;
  line-height: 20px;
}

.release-button {
  color: var(--indigo-01, #FDFDFE);
  font-family: IBM Plex Sans;
  font-size: 12px;
  font-style: normal;
  font-weight: 600;
  line-height: 20px;
  /* 166.667% */
  display: flex;
  padding: 4px 12px;
  align-items: center;
  gap: 8px;
  flex: 1 0 0;
}

.editor-header-icon {
  border-radius: 6px;
  border: 1px solid var(--bases-transparent, rgba(255, 255, 255, 0.00));
  background: var(--indigo3);
  display: flex;
  padding: 7px;
  justify-content: center;
  align-items: center;
  gap: 8px;
  height: 28px;
  width: 28px;
}

.tj-header-avatar {
  display: flex;
  font-weight: 500;
  width: 27px;
  height: 26px;
  padding: 4px 6px;
  flex-direction: column;
  justify-content: center;
  align-items: center;
  gap: 10px;
  flex-shrink: 0;
  margin-bottom: 0px !important;
  border-radius: 100% !important;
  margin-left: -8px;
  background-color: var(--slate5) !important;
  color: var(--slate10) !important
}

.undo-redo-container {
  position: absolute;
  top: 10px;
  display: flex;
  right: 222px;
  justify-content: center;
  align-items: center;
  height: 28px;
  gap: 2px;

  div {
    display: flex;
    justify-content: center;
    align-items: center;
    height: 28px;
    width: 28px;
    border-radius: 6px;
  }
}

.sidebar-panel-header {
  color: var(--slate12);
  padding-left: 4px;
}

.modal-content {
  background: var(--base);
  color: var(--slate12);
}

.main-editor-canvas {
  background-color: var(--base);
}

.event-manager-popover {
  border: none;
  /* Shadow/03 */
  box-shadow: 0px 4px 6px -2px rgba(16, 24, 40, 0.03), 0px 12px 16px -4px rgba(16, 24, 40, 0.08);

  .popover-body {
    background-color: var(--base);
    color: var(--slate12);
    border: 1px solid var(--slate3, #F1F3F5);
    border-radius: 6px;
  }

}

.copilot-toggle {
  font-family: IBM Plex Sans;
  font-size: 12px;
  font-style: normal;
  font-weight: 500;
  background-color: transparent !important;
  display: flex;
  align-items: center;
}

.copilot-codehinter-wrap {
  .CodeMirror.cm-s-monokai.CodeMirror-wrap {
    border-radius: 0px;
  }
}

.avatar-list-stacked {
  display: flex;
}

.avatar-list-stacked .avatar {
  margin-right: 0px !important;
}

.navbar-right-section {
  border-left: 1px solid var(--slate5);
}

.modal-header {
  background-color: var(--base);
  border-bottom: 1px solid var(--slate5);
}

.sidebar-debugger {
  .nav-item {
    button:hover {
      border-top-color: transparent;
      border-left-color: transparent;
      border-right-color: transparent;
    }
  }
}

.tj-app-version-text {
  color: var(--pink9);
}

.left-sidebar-comments {
  position: absolute;
  left: 0;
  bottom: 48px;
}

.popover-body {
  background-color: var(--base);
  color: var(--slate12);
  border-radius: 6px;
}

.popover {
  border: none;
  border-radius: 6px;
  border: 1px solid var(--slate3, #F1F3F5);
  background: var(--slate1, #FBFCFD);
  box-shadow: 0px 2px 4px -2px rgba(16, 24, 40, 0.06), 0px 4px 8px -2px rgba(16, 24, 40, 0.10);
}

.canvas-codehinter-container {
  .sketch-picker {
    left: 70px !important;
    top: 207px;
    position: absolute !important;
  }
}

.debugger-card-body {
  margin-top: 8px;
  margin-bottom: 16px;
  padding: 0px 16px;
}

.left-sidebar-header-btn {
  background-color: var(--base) !important;
  width: 28px;
  height: 28px;
  padding: 7px !important;

  &:focus-visible {
    border: none !important;
    outline: none !important;
    box-shadow: none !important;
  }
}

.navbar-seperator {
  border: 1px solid var(--slate5, #2B2F31);
  background: var(--slate1, #151718);
  width: 1px;
  height: 19px;
  margin-left: 8px;
  margin-right: 8px;
}

.CodeMirror {
  background: var(--base);
  font-size: 12px;
}

.color-picker-input {
  position: relative;
  height: 36px;
  background-color: var(--slate1);
  border: 1px solid var(--slate7);
  border-radius: 6px;

  &:hover {
    background-color: var(--slate4);
    border: 1px solid var(--slate8);

  }
}

#popover-basic-2 {

  .sketch-picker {
    left: 7px;
    width: 170px !important;
    position: absolute !important;

  }
}

.custom-gap-8 {
  gap: 8px;
}

.color-slate-11 {
  color: var(--slate11) !important;
}

.custom-gap-6 {
  gap: 6px
}

.custom-gap-2 {
  gap: 2px
}

// ToolJet Database buttons

.ghost-black-operation {
  border: 1px solid transparent !important;
  padding: 4px 10px;
}

.custom-gap-2 {
  gap: 2px
}

.custom-gap-3 {
  gap: 3px;
}

.custom-gap-4 {
  gap: 4px;
}

.text-black-000 {
  color: var(--text-black-000) !important;
}

.custom-gap-12 {
  gap: 12px
}

.custom-gap-16 {
  gap: 16px;
}

.text-black-000 {
  color: var(--text-black-000) !important;
}

.overflow-tooltip {
  .tooltip-inner {
    max-width: 100%;
  }
}

.tooltip-inner {
  border-radius: 8px;
}

#inspector-tabpane-properties {
  .accordion {
    .accordion-item:last-child {
      border-bottom: none !important;
    }
  }
}

.custom-gap-7 {
  gap: 7px
}

.card-table {
  overflow: visible;
}

.groups-name-cell {
  transition: 0.3s all;
  border-radius: 6px;
  position: relative !important;
  overflow: visible !important;

  .groups-name-container {
    display: flex;
    column-gap: 8px;
    text-overflow: ellipsis;
    overflow: hidden;
    white-space: nowrap;
    max-width: 185px;
  }

  .group-chip {
    padding: 2px 8px;
    margin: 0;
    border-radius: 6px;
    background-color: var(--slate3);
    color: var(--slate11);
    min-height: 24px;
    text-overflow: ellipsis;
    overflow: hidden;
    white-space: nowrap;
    max-width: 95px;
  }

  .all-groups-list {
    position: absolute;
    width: 100%;
    top: 41px;
    display: flex;
    flex-direction: column;
    background: var(--slate1);
    align-items: flex-start;
    border-radius: 6px;
    border: 1px solid var(--slate1);
    box-shadow: 0px 4px 6px -2px rgba(16, 24, 40, 0.03), 0px 12px 16px -4px rgba(16, 24, 40, 0.08);
    padding: 9px 10px;
    gap: 10px;
    cursor: default;
    max-height: 240px;
    overflow: auto;
    left: 0px;
    z-index: 1;
  }
}

.groups-name-cell[data-active="true"] {
  background: var(--gray5) !important;

  .groups-name-container {
    padding-left: 6px;
  }

  .group-chip {
    max-width: unset !important;
  }
}

.groups-hover {
  &:hover {
    background: var(--slate3);
    cursor: pointer;
  }
}

.user-actions-menu-container {
  border: 1px solid var(--slate8);
  border-radius: 6px;

  &:hover {
    background: var(--slate4);
  }

  .actions-menu-icon {
    fill: var(--slate8);
    width: 20px !important;
    height: 20px !important;
    cursor: pointer;

    path {
      fill: var(--slate12) !important;
    }
  }
}

#popover-user-menu {
  box-shadow: 0px 2px 4px -2px var(--indigo1), 0px 4px 8px -2px var(--indigo1);

  .popover-body {
    padding: 0rem 0.8rem;
    min-width: 160px;
  }

  button {
    color: var(--slate12);
    border: none !important;

    &:hover {
      background: none !important;
    }
  }

  .edit-user-btn {
    svg {
      fill: var(--slate9);

      path {
        fill: var(--slate9);
      }
    }
  }

  .user-archive {
    color: var(--tomato9);

    &:hover {
      color: var(--tomato9) !important;
    }
  }
}

.divider {
  border-top: 1px solid var(--slate6);
}

.workspace-constants-wrapper {
  height: calc(100vh - 64px);
  display: flex;
  align-items: center;
  justify-content: center;
  padding-top: 1.5rem;
}

.blank-page-wrapper {
  @media only screen and (max-width: 768px) {
    display: none;
  }
}

.blank-page-wrapper-mobile {
  display: none;

  @media only screen and (max-width: 768px) {
    transform: translateY(80%);
    display: flex;
    align-items: center;
    justify-content: center;
  }
}

.modal-custom-height {
  height: 700px !important;
  /* Set the desired width */
}

.tj-text-input-widget {
  border: 1px solid var(--borders-default);
  background-color: var(--surfaces-surface-01);
  width: 100%;
  padding: 0px;
  z-index: 2;

  &:disabled {
    background-color: var(--surfaces-surface-03);
  }

  &:hover:not(:focus) {
    border: 1px solid var(--tblr-input-border-color-darker) !important;
  }

  &.is-invalid {
    border: 1px solid var(--status-error-strong) !important; // For example, a red border for invalid input
  }

  &:focus {
    outline: none !important;
    border: 1px solid var(--primary-accent-strong);

  }

  &:active {
    outline: none !important;
  }

  &::placeholder {
    color: var(--text-placeholder) !important;
  }
}

.icon-style-container {
  width: 142px;
  height: 32px;
  display: flex;
  align-items: center;
  border-radius: 6px;
  padding: 2px;
}

.visibility-eye {
  position: absolute;
  top: 50%;
  right: -5px;
  transform: translate(-50%, -50%);
}

.label-hinter-margin {
  margin-bottom: 4px;
}

.accordion-header {
  height: 52px;
}


.CodeMirror-placeholder {
  min-width: 265px !important;
}

.tj-number-input-element {

  // Remove increment/decrement arrows
  input::-webkit-outer-spin-button,
  input::-webkit-inner-spin-button {
    -webkit-appearance: none;
    margin: 0;
  }

  /* Firefox */
  input[type=number] {
    -moz-appearance: textfield;
  }
}

.inspector-color-input-popover {
  left: -96px !important;
}

.tj-number-input-widget {
  input[type="number"] {
    -moz-appearance: textfield !important;
  }
}

<<<<<<< HEAD
=======
.rest-api-url-codehinter {
  .cm-content>.cm-line {
    max-width: 505px !important;
  }
}

.rest-api-options-codehinter {
  .cm-content>.cm-line {
    max-width: 357px !important;
  }
}

.rest-api-codehinter-key-field {
  .cm-content>.cm-line {
    max-width: 184px !important;
  }
}

.rest-api-codehinter-key-field,
.rest-api-url-codehinter,
.rest-api-options-codehinter {
  .cm-content>.cm-line {
    white-space: pre-wrap;
    word-wrap: break-word;
  }
}

.fx-button-container {
  opacity: 0;
  transition: opacity 0.3s ease;
}

.show-fx-button-container {
  opacity: 1 !important;
}

.wrapper-div-code-editor:hover .fx-button-container {
  opacity: 1;
}

.action-description-highlighter {
  color: var(--indigo9) !important;
}

.read-docs-fk {

  .tooltip-inner {
    padding: 8px 10px 8px 10px !important;
    font-size: 12px;
    line-height: 20px;
    font-weight: 400;
    text-align: center;
  }

  .tooltip-outer {
    // box-shadow: 0px 4px 6px -2px #10182808 ,0px 12px 16px -4px #10182814 !important;
  }
}

>>>>>>> 1311b5ab
.change-margin {
  margin-bottom: 10px !important;
}

.inspector-validation-date-picker {
  .react-datepicker-wrapper {
    input {
      width: 100%;
      border: 1px solid var(--slate7);
      padding: 5px 5px;
      background-color: var(--base);
      color: var(--slate12)
    }
  }

  .dark-theme {
    .react-datepicker__day {
      color: white;
    }
  }
}

.canvas-container {
  scrollbar-color: transparent;
  scrollbar-width: thin;

  &::-webkit-scrollbar {
    background-color: transparent;
    width: 6px;
    scrollbar-width: thin;
  }

  &::-webkit-scrollbar-track {
    background-color: transparent;
    scrollbar-width: thin;
  }

  &::-webkit-scrollbar-thumb {
    background-color: transparent;
  }

  &:hover {
    scrollbar-color: #6a727c4d;

    &::-webkit-scrollbar-thumb {
      background-color: #6a727c4d !important;
    }
  }
}

.jet-listview {
  &:hover {
    scrollbar-color: #6a727c4d;

    &::-webkit-scrollbar-thumb {
      background-color: #6a727c4d !important;
    }
  }
}

.dark-theme {
  .canvas-container {
    &:hover {
      scrollbar-color: #6a727c4d;

      &::-webkit-scrollbar-thumb {
        background-color: #6a727c4d !important;
      }
    }
  }

  .jet-listview {
    &:hover {
      scrollbar-color: #6a727c4d;

      &::-webkit-scrollbar-thumb {
        background-color: #6a727c4d !important;
      }
    }
  }
}

.number-input-arrow {
  &:hover {
    background-color: var(--interactive-overlays-fill-hover) !important;
  }

  &:active {
    background-color: var(--interactive-overlays-fill-pressed) !important;
  }
}

<<<<<<< HEAD
=======
.widget-version-identifier {
  position: absolute;
  right: 0px;
  top: 0px;
  border-radius: 0px 8px 0px 8px;
  height: 16px;
  width: 35px;
  font-size: 10px;
  color: var(--text-on-solid) !important;
  font-weight: 500;
}

.widget-version-old-identifier {
  background-color: #BF4F03;
  @extend .widget-version-identifier
}

.widget-version-new-identifier {
  background-color: #1E823B;
  @extend .widget-version-identifier
}

.tjdb-table-tooltip {
  width: max-content !important;

  .tooltip-inner {
    max-width: max-content !important;
    width: max-content !important;

    .foreignKey-relation-tooltip {
      span {
        text-align: left;
      }
    }

  }
}

.tjdb-cell-tooltip {
  max-width: 420px !important;

  .tooltip-inner {
    max-width: 100% !important;
  }
}

>>>>>>> 1311b5ab
div.ds-svg-container svg {
  padding: 2px;
}<|MERGE_RESOLUTION|>--- conflicted
+++ resolved
@@ -12065,8 +12065,6 @@
   }
 }
 
-<<<<<<< HEAD
-=======
 .tjdb-dashboard-scrollbar {
   width: 403px !important;
 
@@ -12169,7 +12167,6 @@
   }
 }
 
->>>>>>> 1311b5ab
 .tj-scrollbar {
 
   ::-webkit-scrollbar,
@@ -12949,8 +12946,6 @@
   }
 }
 
-<<<<<<< HEAD
-=======
 .rest-api-url-codehinter {
   .cm-content>.cm-line {
     max-width: 505px !important;
@@ -13010,7 +13005,6 @@
   }
 }
 
->>>>>>> 1311b5ab
 .change-margin {
   margin-bottom: 10px !important;
 }
@@ -13103,8 +13097,6 @@
   }
 }
 
-<<<<<<< HEAD
-=======
 .widget-version-identifier {
   position: absolute;
   right: 0px;
@@ -13151,7 +13143,6 @@
   }
 }
 
->>>>>>> 1311b5ab
 div.ds-svg-container svg {
   padding: 2px;
 }