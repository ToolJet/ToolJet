@import "./tabler.scss";
@import "./colors.scss";
@import "./z-index.scss";
@import "./mixins.scss";
@import "./queryManager.scss";
@import "./onboarding.scss";
@import "./components.scss";

// variables
$border-radius: 4px;

body {
  font-family: "Roboto", sans-serif;
}

input,
button {
  border-radius: 4px;
}

.btn:hover {
  border-color: $primary;
}

.btn-sm {
  padding: 4px 8px;
}

.padding-0 {
  padding: 0;
}

.float-right {
  float: right;
}

.font-500 {
  font-weight: 500;
}

.color-inherit {
  color: inherit;
}

.text-right {
  text-align: right;
}

.navbar {
  max-height: 45px;
  min-height: auto;

  .nav-item.active:after {
    bottom: 0 !important;
  }
}

.rc-slider-track {
  background-color: $primary;
}

.rc-slider-handle {
  border-color: $primary;
}

.auth-main {
  height: 1000px;
  padding-top: calc(0.25 * 100vh);
  overflow: hidden;

  svg,
  img {
    height: 50px;
    width: 50px;
  }

  svg {
    color: #000000;
  }

  .col-4 {
    z-index: 1;
  }

  .horizontal-line {
    width: 100%;
    position: relative;
    border: 1px solid #b1b1b1;
    top: 25px;
    margin: 0px auto;
    z-index: 0;
  }

  .sso-ico {
    div {
      background-color: #ffffff;
    }
  }
}

.emoji-mart-scroll {
  border-bottom: 0;
  margin-bottom: 6px;
}

.emoji-mart-scroll+.emoji-mart-bar {
  display: none;
}

.accordion-item,
.accordion-button {
  background-color: inherit;
}

.accordion-button {
  font-weight: 400 !important;
  box-shadow: none !important;
}

.accordion-button:not(.collapsed) {
  padding-bottom: 0 !important;
}

.accordion-body {
  .form-label {
    font-weight: 400;
    font-size: 12px;
    color: #61656c;
  }

  .style-fx {
    margin-top: 3px !important;
  }
}

.editor {
  .header-container {
    max-width: 100%;
    padding: 0 10px;
  }

  .resizer-select,
  .resizer-active {
    border: solid 1px $primary  !important;

    .top-right,
    .top-left,
    .bottom-right,
    .bottom-left {
      background: white;
      border-radius: 10px;
      border: solid 1px $primary;
    }
  }

  .resizer-selected {
    outline-width: thin;
    outline-style: solid;
    outline-color: #ffda7e;
  }

  // query data source card style start

  .query-datasource-card-container,
  .header-query-datasource-card-container {
    display: flex;
    flex-direction: row;
    gap: 10px;
    flex-wrap: wrap;
  }

  .datasource-picker {
    margin-bottom: 24px;
    padding: 0 32px;
  }

  .header-query-datasource-card-container {
    margin-top: -10px;
  }

  .header-query-datasource-card {
    position: relative;
    display: flex;
    min-width: 0;
    word-wrap: break-word;
    background-color: rgba(66, 153, 225, 0.1) !important;
    background-clip: border-box;
    border-radius: 4px;
    height: 32px;
    width: 140px;
    padding: 6px;
    align-items: center;
    text-transform: capitalize;
    font-weight: 400 !important;
    background-color: #4299e11a;

    p {
      margin: 0 8px 0 12px;
    }
  }

  .query-datasource-card {
    position: relative;
    display: flex;
    min-width: 0;
    word-wrap: break-word;
    background-color: #fff;
    background-clip: border-box;
    border: 1px solid rgba(101, 109, 119, 0.16);
    border-radius: 4px;
    height: 46px;
    width: 200px;
    padding: 10px;
    align-items: center;
    cursor: pointer;
    transition: transform .2s;

    p {
      margin: 0 8px 0 15px;
    }

    &:hover {
      transform: scale(1.02);
      box-shadow: 0.1px 0.1px 0.1px 0.1px rgba(0, 0, 0, 0.3);
    }
  }

  // end :: data source card style

  .header-query-datasource-name {
    font-size: 0.8rem !important;
    padding-top: 0px !important;
  }

  .datasource-heading {
    display: flex;
    height: 32px;
    gap: 10px;
    align-items: center;

    p {
      font-size: 12px;
      padding-top: 0px;
      cursor: pointer;
    }
  }


  .left-sidebar {
    scrollbar-width: none;
  }

  .left-sidebar::-webkit-scrollbar {
    width: 0;
    background: transparent;
  }

  .left-sidebar-layout {
    display: flex;
    justify-content: center;
    font-size: 11px;
    align-items: center;
    letter-spacing: 0.2px;

    p {
      margin-bottom: 0px;
      margin-top: 8px;
    }
  }

  .left-sidebar {
    height: 100%;
    width: 48px;
    position: fixed;
    z-index: 2;
    left: 0;
    overflow-x: hidden;
    flex: 1 1 auto;
    background-color: #fff;
    background-clip: border-box;
    border: solid rgba(0, 0, 0, 0.125);
    border-width: 0px 1px 3px 0px;
    margin-top: 0px;

    .accordion-item {
      border: solid rgba(101, 109, 119, 0.16);
      border-width: 1px 0px 1px 0px;
    }

    .datasources-container {
      height: 50%;
      overflow-y: scroll;

      tr {
        border-color: #f1f1f1;
      }
    }

    .variables-container {
      height: 50%;
      overflow-y: scroll;
    }

    .variables-container::-webkit-scrollbar-thumb,
    .datasources-container::-webkit-scrollbar-thumb {
      background: transparent;
      height: 0;
      width: 0;
    }

    .variables-container::-webkit-scrollbar,
    .datasources-container::-webkit-scrollbar {
      width: 0;
      background: transparent;
      height: 0;
    }

    .variables-container,
    .datasources-container {
      scrollbar-width: none;
    }

    .datasources-container {
      bottom: 0;
      height: 500px;
      border: solid rgba(101, 109, 119, 0.16);
      border-width: 1px 0px 1px 0px;

      .datasources-header {
        border: solid rgba(0, 0, 0, 0.125);
        border-width: 0px 0px 1px 0px;
      }
    }

    .left-sidebar-inspector {
      .card-body {
        padding: 1rem 0rem 1rem 1rem;
      }
    }

    .left-sidebar-page-selector {
      .add-new-page-button-container {
        width: 100%;
        margin-top: 10px;
      }
    }
  }

  .editor-sidebar {
    height: 100%;
    position: fixed;
    right: 0;
    overflow-x: hidden;
    width: 300px;
    flex: 1 1 auto;
    top: 45px;
    border-top: 1px solid #E6E8EB;
    background-color: #fff;
    background-clip: border-box;
    border: solid rgba(0, 0, 0, 0.125);
    border-width: 0px 0px 0px 1px;

    .nav-tabs .nav-link {
      color: #3e525b;
      border-top-left-radius: 0px;
      border-top-right-radius: 0px;
    }

    .inspector {
      .inspector-add-button {
        background: inherit;
      }

      .inspector-add-button:hover {
        color: $primary;
        background: #eef3f9;
        border-radius: 4px;
      }

      .form-control-plaintext {
        padding: 0;
      }

      .header {
        padding-left: 20px;
        padding-right: 20px;
        border: solid rgba(0, 0, 0, 0.125);
        border-width: 0px 0px 1px 0px;
        height: 40px;

        .component-name {
          font-weight: 500;
        }

        .component-action-button {
          top: 8px;
          right: 10px;
          position: absolute;
        }
      }

      .properties-container {
        .field {
          .form-label {
            font-size: 12px;
          }

          .text-field {
            height: 30px;
            font-size: 12px;
          }

          .form-select {
            height: 30px;
            font-size: 12px;
          }

          .select-search__input {
            padding: 0.2375rem 0.75rem;
            font-size: 0.825rem;
          }
        }
      }
    }

    .components-container::-webkit-scrollbar {
      width: 0;
      height: 0;
      background: transparent;
    }

    .components-container::-webkit-scrollbar-thumb {
      background: transparent;
    }

    .components-container {
      scrollbar-width: none;
    }

    .components-container {
      height: 100%;
      overflow: auto;
      overflow-x: hidden;
      padding-bottom: 20%;

      .component-image-holder {
        border-radius: 0;
        transition: all 0.3s cubic-bezier(0.25, 0.8, 0.25, 1);
        border: 1px solid #d2ddec;
        box-sizing: border-box;
        border-radius: 4px;

        img {
          margin: 0 auto;
        }

        &:hover {
          background: rgba(66, 153, 225, 0.1);
        }
      }

      .component-title {
        display: block;
        margin-top: 10px;
        color: #3e525b;
        font-size: 10px;
        max-width: 100%;
        text-align: center;
        word-wrap: break-word;
      }

      .component-description {
        color: grey;
        font-size: 0.7rem;
      }
    }
  }

  .main {
    margin-left: 3%;
    width: 82%;
    top: 0;

    .canvas-container::-webkit-scrollbar {
      width: 0;
      background: transparent;
      height: 0;
    }

    .canvas-container {
      scrollbar-width: none;
    }

    .canvas-container::-webkit-scrollbar {
      width: 0;
      background: transparent;
    }

    .canvas-container {
      height: 100%;
      top: 45px;
      position: fixed;
      right: 300px;
      left: 48px;
      overflow-y: auto;
      overflow-x: scroll;
      -webkit-box-pack: center;
      justify-content: center;
      -webkit-box-align: center;
      align-items: center;

      .real-canvas {
        outline: 1px dotted transparent;
      }

      .show-grid {
        outline: 1px dotted #4d72da;
        background-image: linear-gradient(to right,
            rgba(194, 191, 191, 0.2) 1px,
            transparent 1px),
          linear-gradient(to bottom,
            rgba(194, 191, 191, 0.2) 1px,
            transparent 1px);
      }

      .canvas-area {
        min-height: 2400px;
        background: #edeff5;
        margin: 0px auto;

        .resizer {
          border: solid 1px transparent;
        }
      }
    }
  }

  @media screen and (max-height: 450px) {
    .sidebar {
      padding-top: 15px;
    }

    .sidebar a {
      font-size: 18px;
    }
  }
}

.viewer {
  .header-container {
    max-width: 100%;
  }

  .main {
    padding: 0px 10px;

    .canvas-container {
      scrollbar-width: none;
      width: 100%;
      // margin-left: 10%;
    }

    .canvas-container::-webkit-scrollbar {
      width: 0;
      background: transparent;
    }

    .canvas-container {
      height: 100%;
      position: fixed;
      left: 0;
      overflow-y: auto;
      overflow-x: auto;
      -webkit-box-pack: center;
      justify-content: center;
      -webkit-box-align: center;
      align-items: center;

      .canvas-area {
        width: 1280px;
        min-height: 2400px;
        background: #edeff5;
        margin: 0px auto;
        background-size: 80px 80px;
        background-repeat: repeat;
      }

      .navigation-area {
        background-color: #ECEEF0;
        padding: 1rem;

        a.page-link {
          border-radius: 0;
          border: 0;
        }

        a.page-link:hover {
          color: white;
          background-color: #4D72FA;
        }

        a.page-link.active {
          color: white;
          background-color: #4D72FA;
        }
      }

      .navigation-area.dark {
        background-color: #2b3546 !important;
      }
    }
  }
}

.modal-header {
  padding: 0 1.5rem 0 1.5rem;
}

.page-body,
.homepage-body {
  height: 100vh;

  .list-group.list-group-transparent.dark .all-apps-link,
  .list-group-item-action.dark.active {
    background-color: $dark-background  !important;
  }
}

.home-search-holder {
  height: 36px;
  width: 272px;

  .homepage-search {
    &:focus {
      background: none;
    }
  }
}

.homepage-app-card-list-item {
  max-width: 290px;
  flex-basis: 33%;
}

.homepage-dropdown-style {
  min-width: 11rem;
  display: block;
  align-items: center;
  margin: 0;
  line-height: 1.4285714;
  width: 100%;
  padding: 0.5rem 0.75rem;
  font-weight: 400;
  white-space: nowrap;
  border: 0;
  cursor: pointer;
}

.homepage-dropdown-style:hover {
  background: rgba(101, 109, 119, 0.06);
}

.card-skeleton-container {
  border: 0.5px solid #b4bbc6;
  padding: 1rem;
  border-radius: 8px;
  height: 180px;
}

.app-icon-skeleton {
  background-color: #91a4f6;
  border-radius: 4px;
  margin-bottom: 20px;
  height: 40px;
  width: 40px;
}

.folder-icon-skeleton {
  display: inline-block;
  background-color: #858896;
  border-radius: 4px;
  height: 14px;
  width: 14px;
}

.folders-skeleton {
  padding: 9px 12px;
  height: 34px;
  margin-bottom: 4px;
}

.card-skeleton-button {
  height: 20px;
  width: 60px;
  background: #91a4f6;
  margin-top: 1rem;
  border-radius: 4px;
}

@media (min-height: 641px) and (max-height: 899px) {
  .homepage-pagination {
    position: fixed;
    bottom: 2rem;
    width: 63%;
  }
}

@media (max-height: 640px) {
  .homepage-pagination {
    position: fixed;
    bottom: 2rem;
    width: 71%;
  }
}

@media (max-width: 1056px) {
  .homepage-app-card-list-item {
    flex-basis: 50%;
  }
}

.homepage-body {
  overflow-y: hidden;

  a {
    color: inherit;
  }

  a:hover {
    color: inherit;
    text-decoration: none;
  }

  button.create-new-app-button {
    background-color: $primary-light;
  }

  .app-list {
    .app-card {
      height: 180px;
      max-height: 180px;
      border: 0.5px solid #b4bbc6;
      box-sizing: border-box;
      border-radius: 8px;
      overflow: hidden;

      .app-creation-time {
        font-size: 12px;
        line-height: 12px;
        color: #61656f;
      }

      .app-creator {
        font-weight: 500;
        font-size: 0.625rem;
        line-height: 12px;
        color: #292d37;
        white-space: nowrap;
        overflow: hidden;
        text-overflow: ellipsis;
      }

      .app-icon-main {
        background-color: $primary;
        border-radius: 4px;

        .app-icon {
          img {
            height: 24px;
            width: 24px;
            filter: invert(100%) sepia(0%) saturate(0%) hue-rotate(17deg) brightness(104%) contrast(104%);
            vertical-align: middle;
          }
        }
      }

      .app-title {
        line-height: 20px;
        font-size: 1rem;
        font-weight: 400;
        color: #000000;
        overflow: hidden;
        max-height: 40px;
        text-overflow: ellipsis;
        display: -webkit-box;
        -webkit-line-clamp: 2;
        /* number of lines to show */
        line-clamp: 2;
        -webkit-box-orient: vertical;
      }

      button {
        font-size: 0.6rem;
        width: 100%;
      }

      .menu-ico {
        cursor: pointer;

        // &__open {
        //   background-color: #d2ddec;
        // }

        img {
          padding: 0px;
          height: 14px;
          width: 14px;
          vertical-align: unset;
        }
      }

      // .menu-ico:hover {
      //   background-color: #d2ddec;
      // }
    }

    .app-card.highlight {
      background-color: #f8f8f8;
      box-shadow: 0px 4px 4px rgba(0, 0, 0, 0.25);
      border: 0.5px solid $primary;

      button.edit-button {
        background: #ffffff;
        border: 1px solid $primary-light;
        box-sizing: border-box;
        border-radius: 4px;
        color: $primary-light;
      }

      button.launch-button {
        background: $primary-light;
        border: 1px solid $primary-light;
        box-sizing: border-box;
        border-radius: 4px;
        color: #ffffff;
      }

      .app-title {
        height: 20px;
        -webkit-line-clamp: 1;
        /* number of lines to show */
        line-clamp: 1;
      }
    }
  }
}

.template-library-modal {
  font-weight: 500;

  .modal-dialog {
    max-width: 90%;
    height: 80%;

    .modal-content {
      height: 100%;
      padding: 0;

      .modal-body {
        height: 100%;
        padding: 0 10px;

        .container-fluid {
          height: 100%;
          padding: 0;

          .row {
            height: 100%;
          }
        }
      }
    }

    .modal-body,
    .modal-footer {
      background-color: #ffffff;
    }
  }

  .template-categories {
    .list-group-item {
      border: 0;
      // padding-bottom: 3px;
    }

    .list-group-item.active {
      background-color: #edf1ff;
      color: $primary-light;
      font-weight: 600;
    }
  }

  .template-app-list {
    .list-group-item {
      border: 0;
      // padding-bottom: 3px;
    }

    .list-group-item.active {
      background-color: #edf1ff;
      color: black;
    }
  }

  .template-display {
    display: flex;
    flex-direction: row;
    align-items: center;
    height: 100%;

    h3.title {
      font-weight: 600;
      line-height: 17px;
    }

    p.description {
      font-weight: 500;
      font-size: 13px;
      line-height: 15px;
      letter-spacing: -0.1px;
      color: #8092ab;
    }

    img.template-image {
      height: 75%;
      width: 85%;
      border: 0;
      padding: 0;
      object-fit: contain;
    }

    .template-spinner {
      width: 3rem;
      height: 3rem;
      margin: auto;
      position: absolute;
      top: 0;
      bottom: 0;
      left: 0;
      right: 0;
    }

    .row {
      margin-bottom: 0;
    }
  }

  .template-list {
    padding-top: 16px;

    .template-search-box {
      input {
        border-radius: 5px !important;
      }

      .input-icon {
        display: flex;
      }
    }

    .input-icon {
      .search-icon {
        display: block;
        position: absolute;
        left: 0;
        margin-right: 0.5rem;
      }

      .clear-icon {
        cursor: pointer;
        display: block;
        position: absolute;
        right: 0;
        margin-right: 0.5rem;
      }
    }

    .list-group-item.active {
      color: $primary;
    }
  }
}

.template-library-modal.dark-mode {

  .template-modal-control-column,
  .template-list-column,
  .categories-column,
  .modal-header {
    border-color: #232e3c !important;
  }

  .modal-body,
  .modal-footer,
  .modal-header,
  .modal-content {
    color: white;
    background-color: #2b394a;
  }

  .template-categories {
    .list-group-item {
      color: white;
      border: 0;
      // padding-bottom: 3px;
    }

    .list-group-item:hover {
      background-color: #232e3c;
    }

    .list-group-item.active {
      background-color: $primary-light;
      color: white;
      font-weight: 600;
    }
  }

  .template-app-list {
    .list-group-item {
      border: 0;
      color: white;
      // padding-bottom: 3px;
    }

    .list-group-item:hover {
      border: 0;
      // color: red;
      background-color: #232e3c;
      // padding-bottom: 3px;
    }

    .list-group-item.active {
      background-color: $primary-light;
      color: white;
    }

    .no-results-item {
      background-color: #2b394a;
      color: white;
    }
  }

  .template-list {
    .template-search-box {
      input {
        background-color: #2b394a;
        border-color: #232e3c;
        color: white;
      }
    }
  }
}

.fx-container {
  position: relative;
}

.fx-common {
  position: absolute;
  top: -37.5px;
  right: 0px;
}

.fx-button {
  font-weight: 400;
  font-size: 13px;
  color: #61656c;
}

.fx-button:hover,
.fx-button.active {
  font-weight: 600;
  color: $primary-light;
  cursor: pointer;
}

.fx-container-eventmanager {
  position: relative;
}

.fx-container-eventmanager * .fx-outer-wrapper {
  position: absolute !important;
  top: 7px !important;
  right: -26px;
}

// targeting select component library class

.component-action-select *.css-1nfapid-container {
  width: 184px !important;
}

.fx-container-eventmanager *.fx-common {
  top: 6px !important;
  right: -34px;
}

.fx-container-eventmanager-code {
  padding-right: 15px !important;
}

.unselectable {
  -webkit-touch-callout: none;
  -webkit-user-select: none;
  -khtml-user-select: none;
  -moz-user-select: none;
  -ms-user-select: none;
  user-select: none;
}

.layout-buttons {
  span {
    color: $primary;
  }
}

.theme-dark {
  .accordion-button::after {
    background-image: url("data:image/svg+xml,%3Csvg id='SvgjsSvg1001' width='288' height='288' xmlns='http://www.w3.org/2000/svg' version='1.1' xmlns:xlink='http://www.w3.org/1999/xlink' xmlns:svgjs='http://svgjs.com/svgjs'%3E%3Cdefs id='SvgjsDefs1002'%3E%3C/defs%3E%3Cg id='SvgjsG1008' transform='matrix(1,0,0,1,0,0)'%3E%3Csvg xmlns='http://www.w3.org/2000/svg' fill='/fffff' viewBox='0 0 16 16' width='288' height='288'%3E%3Cpath fill-rule='evenodd' d='M1.646 4.646a.5.5 0 0 1 .708 0L8 10.293l5.646-5.647a.5.5 0 0 1 .708.708l-6 6a.5.5 0 0 1-.708 0l-6-6a.5.5 0 0 1 0-.708z' fill='%23ffffff' class='color000 svgShape'%3E%3C/path%3E%3C/svg%3E%3C/g%3E%3C/svg%3E");
  }

  .inspector {
    border: 1px solid $dark-background;
  }

  .homepage-body {
    .app-list {
      .app-card {
        .app-creation-time {
          color: #afb0b2;
        }

        .app-creator {
          color: #c3c4cb;
        }
      }

      .app-card.highlight {
        background-color: #2c405c;

        button.edit-button {
          background: transparent;
          border: 1px solid #ffffff;
          color: #ffffff;
        }

        button.launch-button {
          background: $primary-light;
          border: 1px solid $primary-light;
          color: #ffffff;
        }
      }

      .app-title {
        line-height: 20px;
        font-size: 16px;
        font-weight: 400;
      }
    }
  }

  .layout-buttons {
    svg {
      filter: invert(89%) sepia(2%) saturate(127%) hue-rotate(175deg) brightness(99%) contrast(96%);
    }
  }

  .organization-list {
    margin-top: 5px;

    .btn {
      border: 0px;
    }

    .dropdown-toggle div {
      max-width: 200px;
      text-overflow: ellipsis;
      overflow: hidden;
    }
  }

  .left-menu {
    ul {
      li:not(.active):hover {
        color: $black;
      }
    }
  }

  .menu-ico,
  .folder-menu-icon {
    svg {
      path {
        fill: white !important;
      }
    }
  }
}

.pagination {
  .page-item.active {
    a.page-link {
      background-color: $primary-light;
    }
  }
}

.datasource-picker,
.stripe-operation-options {

  .select-search,
  .select-search-dark,
  .select-search__value input,
  .select-search-dark input {
    width: 224px !important;
    height: 32px !important;
    border-radius: $border-radius  !important;
  }
}

.openapi-operation-options {

  .select-search,
  .select-search-dark,
  .select-search__value input,
  .select-search-dark input {
    height: 32px !important;
    border-radius: $border-radius  !important;
  }
}

.openapi-operations-desc {
  padding-top: 12px;
}

.select-search {
  width: 100%;
  position: relative;
  box-sizing: border-box;
}

.select-search *,
.select-search *::after,
.select-search *::before {
  box-sizing: inherit;
}

.select-search-dark {
  .select-search-dark__input::placeholder {
    color: #E0E0E0;
  }
}

/**
 * Value wrapper
 */
.select-search__value {
  position: relative;
  z-index: 1;
}

.select-search__value::after {
  content: "";
  display: inline-block;
  position: absolute;
  top: calc(50% - 9px);
  right: 19px;
  width: 11px;
  height: 11px;
}

/**
 * Input
 */
.select-search__input {
  display: block;
  width: 100%;
  padding: 0.4375rem 0.75rem;
  font-size: 0.875rem;
  font-weight: 400;
  line-height: 1.4285714;
  color: #232e3c;
  background-color: #fff;
  background-clip: padding-box;
  border: 1px solid #dadcde;
  -webkit-appearance: none;
  -moz-appearance: none;
  appearance: none;
  // border-radius: 0;
  border-radius: $border-radius  !important;
  transition: border-color 0.15s ease-in-out, box-shadow 0.15s ease-in-out;
}

.select-search__input::-webkit-search-decoration,
.select-search__input::-webkit-search-cancel-button,
.select-search__input::-webkit-search-results-button,
.select-search__input::-webkit-search-results-decoration {
  -webkit-appearance: none;
}

.select-search__input:not([readonly]):focus {
  cursor: initial;
}

/**
 * Options wrapper
 */
.select-search__select {
  background: #fff;
  box-shadow: 0 0.0625rem 0.125rem rgba(0, 0, 0, 0.15);
}

/**
 * Options
 */
.select-search__options {
  list-style: none;
}

/**
 * Option row
 */
.select-search__row:not(:first-child) {
  border-top: 1px solid #eee;
}

/**
 * Option
 */
.select-search__option,
.select-search__not-found {
  display: block;
  height: 36px;
  width: 100%;
  padding: 0 16px;
  background: #fff;
  border: none;
  outline: none;
  font-family: "Roboto", sans-serif;
  font-size: 14px;
  text-align: left;
  cursor: pointer;
}

.select-search--multiple .select-search__option {
  height: 48px;
}

.select-search__option.is-highlighted,
.select-search__option:not(.is-selected):hover {
  background: rgba(47, 204, 139, 0.1);
}

.select-search__option.is-highlighted.is-selected,
.select-search__option.is-selected:hover {
  background: #2eb378;
  color: #fff;
}

/**
 * Group
 */
.select-search__group-header {
  font-size: 10px;
  text-transform: uppercase;
  background: #eee;
  padding: 8px 16px;
}

/**
 * States
 */
.select-search.is-disabled {
  opacity: 0.5;
}

.select-search.is-loading .select-search__value::after {
  background-image: url("data:image/svg+xml,%3Csvg xmlns='http://www.w3.org/2000/svg' width='50' height='50' viewBox='0 0 50 50'%3E%3Cpath fill='%232F2D37' d='M25,5A20.14,20.14,0,0,1,45,22.88a2.51,2.51,0,0,0,2.49,2.26h0A2.52,2.52,0,0,0,50,22.33a25.14,25.14,0,0,0-50,0,2.52,2.52,0,0,0,2.5,2.81h0A2.51,2.51,0,0,0,5,22.88,20.14,20.14,0,0,1,25,5Z'%3E%3CanimateTransform attributeName='transform' type='rotate' from='0 25 25' to='360 25 25' dur='0.6s' repeatCount='indefinite'/%3E%3C/path%3E%3C/svg%3E");
  background-size: 11px;
}

.select-search:not(.is-disabled) .select-search__input {
  cursor: pointer;
}

/**
 * Modifiers
 */
.select-search--multiple {
  border-radius: 3px;
  overflow: hidden;
}

.select-search:not(.is-loading):not(.select-search--multiple) .select-search__value::after {
  transform: rotate(45deg);
  border-right: 1px solid #000;
  border-bottom: 1px solid #000;
  pointer-events: none;
}

.select-search--multiple .select-search__input {
  cursor: initial;
}

.select-search--multiple .select-search__input {
  border-radius: 3px 3px 0 0;
}

.select-search--multiple:not(.select-search--search) .select-search__input {
  cursor: default;
}

.select-search:not(.select-search--multiple) .select-search__input:hover {
  border-color: #2fcc8b;
}

.select-search:not(.select-search--multiple) .select-search__select {
  position: absolute;
  z-index: 2;
  right: 0;
  left: 0;
  border-radius: 3px;
  overflow: auto;
  max-height: 360px;
}

.select-search--multiple .select-search__select {
  position: relative;
  overflow: auto;
  max-height: 260px;
  border-top: 1px solid #eee;
  border-radius: 0 0 3px 3px;
}

.select-search__not-found {
  height: auto;
  padding: 16px;
  text-align: center;
  color: #888;
}

/**
* Select Search Dark Mode
*/
.select-search-dark {
  width: 100%;
  position: relative;
  box-sizing: border-box;
}

.select-search-dark *,
.select-search-dark *::after,
.select-search-dark *::before {
  box-sizing: inherit;
}

/**
 * Value wrapper
 */
.select-search-dark__value {
  position: relative;
  z-index: 1;
}

.select-search-dark__value::after {
  content: "";
  display: inline-block;
  position: absolute;
  top: calc(50% - 4px);
  right: 13px;
  width: 6px;
  height: 6px;
  filter: brightness(0) invert(1);
}

/**
 * Input
 */
.select-search-dark__input {
  display: block;
  width: 100%;
  padding: 0.4375rem 0.75rem;
  font-size: 0.875rem;
  font-weight: 400;
  line-height: 1.4285714;
  color: #fff;
  background-color: #2b3547;
  background-clip: padding-box;
  border: 1px solid #232e3c;
  -webkit-appearance: none;
  -moz-appearance: none;
  appearance: none;
  border-radius: 0;
  transition: border-color 0.15s ease-in-out, box-shadow 0.15s ease-in-out;
}

.select-search-dark__input::-webkit-search-decoration,
.select-search-dark__input::-webkit-search-cancel-button,
.select-search-dark__input::-webkit-search-results-button,
.select-search-dark__input::-webkit-search-results-decoration {
  -webkit-appearance: none;
}

.select-search-dark__input:not([readonly]):focus {
  cursor: initial;
}

/**
 * Options
 */
.select-search-dark__options {
  list-style: none;
  padding: 0;
}

/**
 * Option row
 */
.select-search-dark__row:not(:first-child) {
  border-top: none;
}

/**
 * Option
 */
.select-search-dark__option,
.select-search-dark__not-found {
  display: block;
  height: 36px;
  width: 100%;
  padding: 0 16px;
  background-color: $dark-background  !important;
  color: #fff !important;
  border: none;
  outline: none;
  font-family: "Roboto", sans-serif;
  font-size: 14px;
  text-align: left;
  cursor: pointer;
  border-radius: 0;

  &:hover {
    background-color: #2b3546 !important;
  }
}

.select-search-dark--multiple .select-search-dark__option {
  height: 48px;
}

/**
 * Group
 */
.select-search-dark__group-header {
  font-size: 10px;
  text-transform: uppercase;
  background: #eee;
  padding: 8px 16px;
}

/**
 * States
 */
.select-search-dark.is-disabled {
  opacity: 0.5;
}

.select-search-dark.is-loading .select-search-dark__value::after {
  background-image: url("data:image/svg+xml,%3Csvg xmlns='http://www.w3.org/2000/svg' width='50' height='50' viewBox='0 0 50 50'%3E%3Cpath fill='%232F2D37' d='M25,5A20.14,20.14,0,0,1,45,22.88a2.51,2.51,0,0,0,2.49,2.26h0A2.52,2.52,0,0,0,50,22.33a25.14,25.14,0,0,0-50,0,2.52,2.52,0,0,0,2.5,2.81h0A2.51,2.51,0,0,0,5,22.88,20.14,20.14,0,0,1,25,5Z'%3E%3CanimateTransform attributeName='transform' type='rotate' from='0 25 25' to='360 25 25' dur='0.6s' repeatCount='indefinite'/%3E%3C/path%3E%3C/svg%3E");
  background-size: 11px;
}

.select-search-dark:not(.is-disabled) .select-search-dark__input {
  cursor: pointer;
}

/**
 * Modifiers
 */
.select-search-dark--multiple {
  border-radius: 3px;
  overflow: hidden;
}

.select-search-dark:not(.is-loading):not(.select-search-dark--multiple) .select-search-dark__value::after {
  transform: rotate(45deg);
  border-right: 1px solid #000;
  border-bottom: 1px solid #000;
  pointer-events: none;
}

.select-search-dark--multiple .select-search-dark__input {
  cursor: initial;
}

.select-search-dark--multiple .select-search-dark__input {
  border-radius: 3px 3px 0 0;
}

.select-search-dark--multiple:not(.select-search-dark--search) .select-search-dark__input {
  cursor: default;
}

.select-search-dark:not(.select-search-dark--multiple) .select-search-dark__input:hover {
  border-color: #fff;
}

.select-search-dark:not(.select-search-dark--multiple) .select-search-dark__select {
  position: absolute;
  z-index: 2;
  right: 0;
  left: 0;
  border-radius: 3px;
  overflow: auto;
  max-height: 360px;
}

.select-search-dark--multiple .select-search-dark__select {
  position: relative;
  overflow: auto;
  max-height: 260px;
  border-top: 1px solid #eee;
  border-radius: 0 0 3px 3px;
}

.select-search-dark__not-found {
  height: auto;
  padding: 16px;
  text-align: center;
  color: #888;
}

.jet-table-footer {
  .table-footer {
    width: 100%;
  }
}

.jet-data-table-header {
  max-height: 50px;
}

.jet-data-table {
  thead {
    z-index: 2;
  }

  .table thead th {
    display: flex !important;
  }

  .table-row:hover,
  .table-row:focus {
    background: rgba(lightBlue, 0.25);
  }

  .table-row.selected {
    --tblr-table-accent-bg: rgba(lightBlue, 0.25);
    background: rgba(lightBlue, 0.25);
    font-weight: 500;
  }

  td {
    min-height: 40px;
    overflow-x: initial;

    .text-container {
      padding: 0;
      margin: 0;
      border: 0;
      height: 100%;
      outline: none;
    }
  }

  td.spacious {
    min-height: 47px;
  }

  td.compact {
    min-height: 40px;
  }

  .has-dropdown,
  .has-multiselect,
  .has-text,
  .has-datepicker,
  .has-actions {
    padding: 0 5px;
  }

  .has-text,
  .has-actions {
    margin: 0;
  }

  .wrap-wrapper {
    white-space: normal !important;
    word-break: break-all;
  }

  .scroll-wrapper {
    overflow-x: auto;
  }

  .hide-wrapper {
    overflow-x: hidden !important;
  }

  td {

    .text-container:focus-visible,
    .text-container:focus,
    .text-container:focus-within,
    .text-container:hover {
      outline: none;
      height: 100%;
    }

    display: flex !important;

    .td-container {
      margin-top: auto;
      margin-bottom: auto;
    }
  }

  td {
    .text-container:focus {
      position: sticky;
      height: 120px;
      overflow-y: scroll;
      margin-top: -10px;
      padding: 10px;
      margin-left: -9px;
      background: white;
      box-shadow: rgba(15, 15, 15, 0/05) 0px 0px 0px 1px,
        rgba(15, 15, 15, 0.1) 0px 3px 6px, rgba(15, 15, 15, 0.2) 0px 9px 24px;
      white-space: initial;
    }

    .text-container:focus-visible,
    .text-container:focus,
    .text-container:focus-within,
    .text-container:hover {
      outline: none;
    }
  }

  td {
    .text-container::-webkit-scrollbar {
      background: transparent;
      height: 0;
      width: 0;
    }
  }

  td::-webkit-scrollbar {
    background: transparent;
    height: 0;
    width: 0;
  }

  td:hover::-webkit-scrollbar {
    height: 4px;
    width: 4px;
  }

  .th {
    white-space: normal;
  }

  th:after {
    content: " ";
    position: relative;
    height: 0;
    width: 0;
  }

  .sort-desc:after {
    border-left: 5px solid transparent;
    border-right: 5px solid transparent;
    border-top: 5px solid #767676;
    border-bottom: 5px solid transparent;
    left: 0px;
    top: 7px;
  }

  .sort-asc:after {
    border-left: 5px solid transparent;
    border-right: 5px solid transparent;
    border-top: 0px solid transparent;
    border-bottom: 5px solid #767676;
    left: 0px;
    top: 7px;
  }
}

.jet-data-table::-webkit-scrollbar {
  background: transparent;
}

.jet-data-table::-webkit-scrollbar-track {
  background: transparent;
}

.jet-data-table:hover {
  overflow-x: auto;
  overflow-y: auto;
}

.jet-data-table {
  overflow: hidden;

  .form-check {
    margin-bottom: 0;
  }

  .form-check-inline {
    margin-right: 0;
  }

  .table-row {
    cursor: pointer;
  }

  thead {
    position: sticky;
    top: 0px;
    display: inline-block;

    tr {
      border-top: none;
    }
  }

  tbody {
    display: inline-block;
  }
}

.btn-primary {
  --tblr-btn-color: #{$primary-rgb};
  --tblr-btn-color-darker: #{$primary-rgb-darker};
  border-color: none;
}

.form-check-input:checked {
  background-color: $primary;
  border-color: rgba(101, 109, 119, 0.24);
}

.btn:focus,
.btn:active,
.form-check-input:focus,
.form-check-input:active,
.form-control:focus,
th:focus,
tr:focus {
  outline: none !important;
  box-shadow: none;
}

.show-password-field {
  width: fit-content;

  .form-check-input {
    cursor: pointer;
  }

  .show-password-label {
    cursor: pointer;
  }
}

// .jet-container {
//   // width: 100%;
// }

.select-search__option {
  color: rgb(90, 89, 89);
}

.select-search__option.is-selected {
  background: rgba(176, 176, 176, 0.07);
  color: #4d4d4d;
}

.select-search__option.is-highlighted.is-selected,
.select-search__option.is-selected:hover {
  background: rgba(66, 153, 225, 0.1);
  color: rgb(44, 43, 43);
}

.select-search__option.is-highlighted,
.select-search__option:hover {
  background: rgba(66, 153, 225, 0.1);
}

.select-search__options {
  margin-left: -33px;
}

.select-search__option.is-highlighted,
.select-search__option:not(.is-selected):hover {
  background: rgba(66, 153, 225, 0.1);
}

.select-search:not(.select-search--multiple) .select-search__input:hover {
  border-color: rgba(66, 153, 225, 0.1);
}

.DateInput_input {
  font-weight: 300;
  font-size: 14px;
  padding: 4px 7px 2px;
  padding: 4px 7px 2px;
  width: 100px !important;
  margin-left: 10px;
}

.jet-data-table {
  display: inline-block;
  height: 100%;

  thead {
    width: 100%;
  }

  .select-search:not(.is-loading):not(.select-search--multiple) .select-search__value::after {
    display: none;
  }

  .custom-select {
    .select-search:not(.select-search--multiple) .select-search__select {
      top: 0px;
      border: solid #9fa0a1 1px;
    }
  }

  .tags {
    width: 100%;
    min-height: 20px;

    .add-tag-button {
      display: none;
    }

    .tag {
      font-weight: 400;
      font-size: 0.85rem;
      letter-spacing: 0.04em;
      text-transform: none;

      .remove-tag-button {
        margin-left: 5px;
        margin-right: -7px;
        display: none;
      }
    }

    .form-control-plaintext {
      font-size: 12px;
    }

    .form-control-plaintext:hover,
    .form-control-plaintext:focus-visible {
      outline: none;
    }
  }

  .tags:hover {
    .add-tag-button {
      display: inline-flex;
    }
  }

  .tag:hover {
    .remove-tag-button {
      display: inline-flex;
    }
  }

  .th,
  .td {
    .resizer {
      display: inline-block;
      height: 100%;
      position: absolute;
      right: 0;
      top: 0;
      transform: translateX(50%);
      z-index: 1;
      touch-action: none;
      width: 2px;

      &.isResizing {
        background: rgb(179, 173, 173);
        width: 5px;
      }
    }
  }
}

.no-components-box {
  border: 1px dashed #3e525b;
}

.form-control-plaintext:focus-visible {
  outline: none;
  outline-width: thin;
  outline-style: solid;
  outline-color: $primary;
}

.form-control-plaintext:hover {
  outline: none;
  outline-width: thin;
  outline-style: solid;
  outline-color: rgba(66, 153, 225, 0.8);
}

.select-search__input:focus-visible {
  outline: none;
  outline-color: #4ac4d6;
}

.form-control-plaintext {
  padding: 5px;
}

.table-filters {
  position: absolute;
  top: 2.85rem;
  width: 80%;
  max-width: 700px;
  margin-right: 10%;
  right: 0;
  height: 300px;
  z-index: 100;
}

.code-builder {
  border: solid 1px #dadcde;
  border-radius: 2px;
  padding-top: 4px;

  .variables-dropdown {
    position: fixed;
    right: 0;
    width: 400px;
    z-index: 200;
    border: solid 1px #dadcde;

    .group-header {
      background: #f4f6fa;
    }
  }
}

.__react_component_tooltip {
  z-index: 10000;
}

.select-search__value::after {
  top: calc(50% - 2px);
  right: 15px;
  width: 5px;
  height: 5px;
}

.progress-bar {
  background-color: rgba(66, 153, 225, 0.7);
}

.popover-header {
  background-color: #f4f6fa;
}

.popover-body {
  .form-label {
    font-size: 12px;
  }
}

/**
 * Home page app menu
 */
#popover-app-menu {
  border-radius: 4px;
  width: 150px;
  box-shadow: 0px 3px 2px rgba(0, 0, 0, 0.25);

  .popover-body {
    padding: 16px 12px 0px 12px;

    .field {
      font-weight: 500;
      font-size: 0.7rem;

      &__danger {
        color: #ff6666;
      }
    }
  }
}

.input-icon {
  .input-icon-addon {
    display: none;
  }
}

.input-icon:hover {
  .input-icon-addon {
    display: flex;
  }
}

.input-icon:focus {
  .input-icon-addon {
    display: flex;
  }
}

.sub-section {
  width: 100%;
  display: block;
}

.text-muted {
  color: #3e525b !important;
}

body {
  color: #3e525b;
}

.RichEditor-root {
  background: #fff;
  border: 1px solid #ddd;
  font-family: "Georgia", serif;
  font-size: 14px;
  padding: 15px;
  height: 100%;
}

.RichEditor-editor {
  border-top: 1px solid #ddd;
  cursor: text;
  font-size: 16px;
  margin-top: 10px;
}

.RichEditor-editor .public-DraftEditorPlaceholder-root,
.RichEditor-editor .public-DraftEditor-content {
  margin: 0 -15px -15px;
  padding: 15px;
}

.RichEditor-editor .public-DraftEditor-content {
  min-height: 100px;
  overflow-y: scroll;
}

.RichEditor-hidePlaceholder .public-DraftEditorPlaceholder-root {
  display: none;
}

.RichEditor-editor .RichEditor-blockquote {
  border-left: 5px solid #eee;
  color: #666;
  font-family: "Hoefler Text", "Georgia", serif;
  font-style: italic;
  margin: 16px 0;
  padding: 10px 20px;
}

.RichEditor-editor .public-DraftStyleDefault-pre {
  background-color: rgba(0, 0, 0, 0.05);
  font-family: "Inconsolata", "Menlo", "Consolas", monospace;
  font-size: 16px;
  padding: 20px;
}

.RichEditor-controls {
  font-family: "Helvetica", sans-serif;
  font-size: 14px;
  margin-bottom: 5px;
  user-select: none;
}

.dropmenu {
  position: relative;
  display: inline-block;
  margin-right: 16px;

  .dropdownbtn {
    color: #999;
    background: none;
    cursor: pointer;
    outline: none;
    border: none;
  }

  .dropdown-content {
    display: none;
    position: absolute;
    z-index: 2;
    width: 100%;
    align-items: center;
    border: 1px solid transparent;
    border-radius: 4px;
    box-shadow: 0 2px 6px 2px rgba(47, 54, 59, 0.15);

    a {
      text-decoration: none;
      width: 100%;
      position: relative;
      display: block;

      span {
        text-align: center;
        width: 100%;
        text-align: center;
        padding: 3px 0px;
      }
    }
  }
}

.dropmenu .dropdown-content a:hover {
  background-color: rgba(0, 0, 0, 0.05);
}

.dropmenu:hover {
  .dropdownbtn {
    color: #5890ff;
    background-color: rgba(0, 0, 0, 0.05);
    border-radius: 4px;
  }

  .dropdown-content {
    display: block;
  }
}

.RichEditor-styleButton {
  color: #999;
  cursor: pointer;
  margin-right: 16px;
  padding: 2px 0;
  display: inline-block;
}

.RichEditor-activeButton {
  color: #5890ff;
}

.transformation-editor {
  .CodeMirror {
    min-height: 70px;
  }
}

.chart-data-input {
  .CodeMirror {
    min-height: 370px;
    font-size: 0.8rem;
  }

  .code-hinter {
    min-height: 370px;
  }
}

.map-location-input {
  .CodeMirror {
    min-height: 120px;
    font-size: 0.8rem;
  }

  .code-hinter {
    min-height: 120px;
  }
}

.rdt {
  .form-control {
    height: 100%;
  }
}

.DateInput_input__focused {
  border-bottom: 2px solid $primary;
}

.CalendarDay__selected,
.CalendarDay__selected:active,
.CalendarDay__selected:hover {
  background: $primary;
  border: 1px double $primary;
}

.CalendarDay__selected_span {
  background: $primary;
  border: $primary;
}

.CalendarDay__selected_span:active,
.CalendarDay__selected_span:hover {
  background: $primary;
  border: 1px double $primary;
  color: #fff;
}

.CalendarDay__hovered_span:active,
.CalendarDay__hovered_span:hover {
  background: $primary;
  border: 1px double $primary;
  color: #fff;
}

.CalendarDay__hovered_span {
  background: #83b8e7;
  border: 1px double #83b8e7;
  color: #fff;
}

.table-responsive {
  margin-bottom: 0rem;
}

.code-hinter::-webkit-scrollbar {
  width: 0;
  height: 0;
  background: transparent;
}

.codehinter-query-editor-input {
  .CodeMirror {
    font-family: "Roboto", sans-serif;
    color: #263136;
    overflow: hidden;
    height: 50px !important;
  }

  .CodeMirror-vscrollbar {
    overflow: hidden;
  }

  .CodeMirror-focused {
    padding-top: 0;
    height: 50px;
  }

  .CodeMirror-scroll {
    position: absolute;
    top: 0;
    width: 100%;
  }
}

.field {
  .CodeMirror-scroll {
    position: static;
    top: 0;
  }
}

.code-hinter {
  height: 36px;

  .form-control {
    .CodeMirror {
      font-family: "Roboto", sans-serif;
      height: 50px !important;
      max-height: 300px;
    }
  }

  .CodeMirror-vscrollbar,
  .CodeMirror-hscrollbar {
    background: transparent;
    height: 0;
    width: 0;
  }

  .CodeMirror-scroll {
    overflow: hidden !important;
    position: static;
    width: 100%;
  }
}

.CodeMirror-hints {
  font-family: "Roboto", sans-serif;
  font-size: 0.9rem;
  padding: 0px;
  z-index: $hints-z-index;

  li.CodeMirror-hint-active {
    background: $primary;
  }

  .CodeMirror-hint {
    padding: 4px;
    padding-left: 10px;
    padding-right: 10px;
  }
}

.cm-matchhighlight {
  color: #4299e1 !important;
  background: rgba(66, 153, 225, 0.1) !important;
}

.nav-tabs .nav-link {
  color: #3e525b;
  border-top-left-radius: 0px;
  border-top-right-radius: 0px;
}

.transformation-popover {
  padding: 14px;
  font-weight: 500;
  margin-bottom: 0px;
}

.transformation-editor {
  .CodeMirror {
    min-height: 220px;
  }
}

hr {
  margin: 1rem 0;
}

.query-hinter {
  min-height: 150px;
}

.codehinter-default-input {
  font-family: "Roboto", sans-serif;
  padding: 0.0475rem 0rem !important;
  display: block;
  width: 100%;
  font-size: 0.875rem;
  font-weight: 400;
  color: #232e3c;
  background-color: #fff;
  background-clip: padding-box;
  border: 1px solid #dadcde;
  -webkit-appearance: none;
  -moz-appearance: none;
  appearance: none;
  border-radius: 4px;
  transition: border-color 0.15s ease-in-out, box-shadow 0.15s ease-in-out;
  height: 30px;

  .CodeMirror {
    font-family: "Roboto", sans-serif;
  }

  .CodeMirror-placeholder {
    height: inherit !important;
    position: absolute !important;
    margin-top: 3px;
  }
}

.codehinter-query-editor-input {
  font-family: "Roboto", sans-serif;
  padding: 0.1775rem 0rem;
  display: block;
  width: 100%;
  font-size: 0.875rem;
  font-weight: 400;
  color: #232e3c;
  background-color: #fff;
  background-clip: padding-box;
  border: 1px solid #dadcde;
  border-radius: $border-radius;
  appearance: none;
  transition: border-color 0.15s ease-in-out, box-shadow 0.15s ease-in-out;
  height: 28px !important;
}

.modal-component {
  margin-top: 150px;

  .modal-body {
    padding: 0;
  }

  .modalWidget-config-handle {
    position: relative !important;
  }
}

.draggable-box {
  .config-handle {
    top: -20px;
    position: fixed;
    max-height: 10px;
    z-index: 100;
    min-width: 108px;

    .handle-content {
      cursor: move;
      color: $white;
      background: $primary;
    }

    .badge {
      font-size: 9px;
      border-bottom-left-radius: 0;
      border-bottom-right-radius: 0;

      .delete-part {
        margin-left: 10px;
        float: right;
      }

      .delete-part::before {
        height: 12px;
        display: inline-block;
        width: 2px;
        background-color: rgba(255, 255, 255, 0.8);
        opacity: 0.5;
        content: "";
        vertical-align: middle;
      }
    }
  }
}

.draggable-box-in-editor:hover {
  z-index: 3 !important;
}

.modal-content {
  .config-handle {
    position: absolute;

    .badge {
      font-size: 9px;
    }
  }
}

.config-handle {
  display: block;
}

.apps-table {
  .app-title {
    font-size: 1rem;
  }

  .row {
    --tblr-gutter-x: 0rem;
  }
}


.theme-dark .wrapper {

  .navbar .navbar-nav .active>.nav-link,
  .navbar .navbar-nav .nav-link.active,
  .navbar .navbar-nav .nav-link.show,
  .navbar .navbar-nav .show>.nav-link {
    color: rgba(255, 255, 255, 0.7);
  }
}

.home-page,
.org-users-page {

  .navbar .navbar-nav .active>.nav-link,
  .navbar .navbar-nav .nav-link.active,
  .navbar .navbar-nav .nav-link.show,
  .navbar .navbar-nav .show>.nav-link {
    color: rgba(35, 46, 60, 0.7);
  }

  .nav-item {
    font-size: 0.9rem;
  }

  img.svg-icon {
    cursor: pointer;
    padding-left: 2px;
    border-radius: 10px;
  }

  img.svg-icon:hover {
    background-color: rgba(224, 214, 214, 0.507);
  }
}

.CodeMirror-placeholder {
  color: #9e9e9e !important;
  font-size: 0.7rem !important;
  margin-top: 2px !important;
  font-size: 12px !important;
}

.CodeMirror-code {
  font-weight: 300;
}

.btn-primary {
  border-color: transparent;
}

.text-widget {
  overflow: auto;
}

.text-widget::-webkit-scrollbar {
  width: 0;
  height: 0;
  background: transparent;
}

.input-group-flat:focus-within {
  box-shadow: none;
}

.map-widget {
  .place-search-input {
    box-sizing: border-box;
    border: 1px solid transparent;
    width: 240px;
    height: 32px;
    padding: 0 12px;
    border-radius: 3px;
    box-shadow: 0 2px 6px rgba(0, 0, 0, 0.3);
    font-size: 14px;
    outline: none;
    text-overflow: ellipses;
    position: absolute;
    left: 50%;
    margin-left: -120px;
  }

  .map-center {
    position: fixed;
    z-index: 1000;
  }
}

.events-toggle-active {
  .toggle-icon {
    transform: rotate(180deg);
  }
}

.events-toggle {
  .toggle-icon {
    display: inline-block;
    margin-left: auto;
    transition: 0.3s transform;
  }

  .toggle-icon:after {
    content: "";
    display: inline-block;
    vertical-align: 0.306em;
    width: 0.46em;
    height: 0.46em;
    border-bottom: 1px solid;
    border-left: 1px solid;
    margin-right: 0.1em;
    margin-left: 0.4em;
    transform: rotate(-45deg);
  }
}

.nav-link-title {
  font-weight: 500;
  font-size: 0.9rem;
}

.navbar-nav {
  .dropdown:hover {
    .dropdown-menu {
      display: block;
    }
  }
}

.app-version-container {
  min-height: 200px;
  height: 100%;
  display: flex !important;
  flex-direction: column;
}

.app-version-content {
  flex: 1;
  overflow: auto;
}

.query-manager-header {
  .nav-item {
    border-right: solid 1px #dadcde;
    background: 0 0;
  }

  .nav-link {
    height: 39px;
  }
}

input:focus-visible {
  outline: none;
}

.navbar-expand-md.navbar-light .nav-item.active:after {
  border: 1px solid $primary;
}

.org-users-page {
  .select-search__input {
    color: #617179;
  }

  .select-search-role {
    position: absolute;
    margin-top: -1rem;
  }

  .has-focus>.select-search__select>ul {
    margin-bottom: 0;
  }

  .select-search__option.is-selected {
    background: $primary;
    color: $white;
  }
}

.encrypted-icon {
  margin-bottom: 0.25rem;
}

.widget-documentation-link {
  position: fixed;
  bottom: 0;
  background: $white;
  width: 100%;
  z-index: 1;
}

.components-container {
  .draggable-box {
    cursor: move;
  }
}

.column-sort-row {
  border-radius: 4px;
}

.jet-button {
  &.btn-custom:hover {
    background: var(--tblr-btn-color-darker) !important;
  }
}

.editor-sidebar::-webkit-scrollbar {
  width: 0;
  height: 0;
  background: transparent;
  -ms-overflow-style: none;
}

.editor-sidebar {
  max-width: 300px;
  scrollbar-width: none;
  -ms-overflow-style: none;
}

.sketch-picker {
  position: absolute;
}

.color-picker-input {
  border: solid 1px rgb(223, 223, 223);
  cursor: pointer;
}

.app-sharing-modal {

  .form-control.is-invalid,
  .was-validated .form-control:invalid {
    border-color: #ffb0b0;
  }
}

.widgets-list {
  --tblr-gutter-x: 0px !important;
}

.input-with-icon {
  position: relative;
  display: flex;
  flex: 1;

  .icon-container {
    position: absolute;
    right: 10px;
    top: calc(50% - 10px);
    z-index: 3;
  }
}

.dynamic-variable-preview {
  min-height: 20px;
  max-height: 500px;
  overflow: auto;
  line-height: 20px;
  font-size: 12px;
  margin-top: -2px;
  word-wrap: break-word;
  border-bottom-left-radius: 3px;
  border-bottom-right-radius: 3px;
  box-sizing: border-box;
  font-family: "Source Code Pro", monospace;

  .heading {
    font-weight: 700;
    white-space: pre;
    text-transform: capitalize;
  }
}

.user-email:hover {
  text-decoration: none;
  cursor: text;
}

.theme-dark {
  .nav-item {
    background: 0 0;
  }

  .navbar .navbar-nav .active>.nav-link,
  .theme-dark .navbar .navbar-nav .nav-link.active,
  .theme-dark .navbar .navbar-nav .nav-link.show,
  .theme-dark .navbar .navbar-nav .show>.nav-link {
    color: #fff;
  }

  .form-check>.form-check-input:not(:checked) {
    background-color: #fff;
  }

  .form-switch>.form-check-input:not(:checked) {
    background-color: #47505d !important;
  }

  .form-check-label {
    color: white;
  }

  .left-sidebar .active {
    background: #333c48;
  }

  .left-sidebar .left-sidebar-item {
    border-bottom: 1px solid #333c48;
  }

  .nav-tabs .nav-link.active {
    color: #fff !important;
  }

  .nav-tabs .nav-link {
    color: #c3c3c3 !important;
  }

  .card-body> :last-child {
    color: #fff !important;
  }

  .form-control {
    border: 1px solid #324156;
  }

  .card {
    background-color: #324156;
  }

  .card .table tbody td a {
    color: inherit;
  }

  .DateInput {
    background: #1f2936;
  }

  .DateInput_input {
    background-color: #1f2936;
    color: #fff;
  }

  &.daterange-picker-widget {
    .DateRangePickerInput_arrow_svg {
      fill: #fff;
    }
  }

  .DateRangePickerInput {
    background-color: #1f2936;
  }

  .DateInput_input__focused {
    background: #1f2936;
  }

  .DateRangePickerInput__withBorder {
    border: 1px solid #1f2936;
  }

  .main .canvas-container .canvas-area {
    background: #2f3c4c;
  }

  .main .canvas-container {
    background-color: #2f3c4c;
  }

  .main .navigation-area {
    background-color: #2f3c4c !important;

    a.page-link {
      border-radius: 0;
      border: 0;
      color: white;
    }

    a.page-link:hover {
      color: white;
      background-color: #4D72FA;
    }

    a.page-link.active {
      color: white;
      background-color: #4D72FA;
    }
  }

  .rdtOpen .rdtPicker {
    color: black;
  }

  .editor .editor-sidebar .components-container .component-image-holder {
    background: #2f3c4c !important;
    border: 1px solid #2f3c4c !important;

    center,
    .component-title {
      filter: brightness(0) invert(1);
    }
  }

  .nav-tabs .nav-link:focus,
  .nav-tabs .nav-link:hover {
    border-color: transparent !important;
  }

  .modal-content,
  .modal-header {
    background-color: #1f2936;

    .text-muted {
      color: #fff !important;
    }
  }

  .modal-header {
    border-bottom: 1px solid rgba(255, 255, 255, 0.09) !important;
  }

  .canvas-container {
    background-color: #1f2936;
  }

  .editor .main .query-pane {
    border: solid rgba(255, 255, 255, 0.09) !important;
    border-width: 1px 0px 0px 0px !important;
  }

  .no-components-box {
    background-color: #1f2936 !important;

    center {
      color: white !important;
    }
  }

  .query-list {
    .text-muted {
      color: #fff !important;
    }

    .mute-text {
      color: #8092AB;
    }
  }

  .left-sidebar,
  .editor-sidebar {
    background-color: #1f2936 !important;
  }

  .editor-sidebar {
    border: solid rgba(255, 255, 255, 0.09);
    border-width: 0px 0px 0px 0px !important;

    .nav-tabs {
      border-bottom: 1px solid rgba(255, 255, 255, 0.09) !important;
    }
  }

  .editor .editor-sidebar .nav-tabs .nav-link {
    color: #fff;

    img {
      filter: brightness(0) invert(1);
    }
  }

  .jet-table {
    background-color: #1f2936 !important;
  }

  .jet-container {
    background-color: #1f2936;
  }

  .nav-tabs .nav-item.show .nav-link,
  .nav-tabs .nav-link.active {
    background-color: #2f3c4c;
    border-color: transparent !important;
  }

  .editor .main .query-pane .query-definition-pane .header {
    border: solid #ffffff17;
    border-width: 0px 0px 1px 0px !important;
    background: #1f2936;
  }

  .left-sidebar {
    border: solid rgba(255, 255, 255, 0.09);
    border-width: 0px 1px 3px 0px;

    .text-muted {
      color: #fff !important;
    }

    .left-sidebar-page-selector {
      .list-group {
        .list-group-item {
          border: solid #1d2a39 1px;
          color: white;
        }

        .list-group-item:hover {
          background-color: #1F2936;
        }

        .list-group-item.active {
          background-color: #1F2936;
        }
      }
    }
  }

  .folder-list {
    color: #fff !important;
    overflow: scroll;
  }

  .app-title {
    color: #fff !important;
  }

  .RichEditor-root {
    background: #1f2936;
    border: 1px solid #2f3c4c;
  }

  .app-description {
    color: #fff !important;
  }

  .btn-light,
  .btn-outline-light {
    background-color: #42546a;
    --tblr-btn-color-text: #ffffff;

    img {
      filter: brightness(0) invert(1);
    }
  }

  .editor .left-sidebar .datasources-container tr {
    border-bottom: solid 1px rgba(255, 255, 255, 0.09);
  }

  .editor .left-sidebar .datasources-container .datasources-header {
    border: solid rgba(255, 255, 255, 0.09) !important;
    border-width: 0px 0px 1px 0px !important;
  }

  .query-manager-header .nav-item {
    border-right: solid 1px rgba(255, 255, 255, 0.09);

    .nav-link {
      color: #c3c3c3;
    }
  }

  .input-group-text {
    border: solid 1px rgba(255, 255, 255, 0.09) !important;
  }

  .app-users-list {
    .text-muted {
      color: #fff !important;
    }
  }

  .data-pane {
    border: solid #ffffff17 !important;
    border-width: 0px 1px 0px 0px !important;
  }

  .main .query-pane .data-pane .queries-container .queries-header {
    border: solid #ffffff17 !important;
    border-width: 0px 0px 1px 0px !important;

    .text-muted {
      color: #fff !important;
    }
  }

  .query-pane {
    background-color: #1f2936 !important;
  }

  .input-icon .input-icon-addon img {
    filter: invert(1);
  }

  .svg-icon {
    filter: brightness(0) invert(1);
  }

  .launch-btn {
    filter: brightness(0.4) !important;
    background: #8d9095;
  }

  .badge {
    .svg-icon {
      filter: brightness(1) invert(0);
    }
  }

  .alert {
    background: transparent;

    .text-muted {
      color: #fff !important;
    }
  }

  .editor .editor-sidebar .inspector .header {
    border: solid rgba(255, 255, 255, 0.09) !important;
    border-width: 0px 0px 1px 0px !important;
  }

  .hr-text {
    color: #fff !important;
  }

  .skeleton-line::after {
    background-image: linear-gradient(to right,
        #566177 0,
        #5a6170 40%,
        #4c5b79 80%);
  }

  .app-icon-skeleton::after {
    background-image: linear-gradient(to right,
        #566177 0,
        #5a6170 40%,
        #4c5b79 80%);
  }

  .folder-icon-skeleton::after {
    background-image: linear-gradient(to right,
        #566177 0,
        #5a6170 40%,
        #4c5b79 80%);
  }

  .select-search__input {
    color: rgb(224, 224, 224);
    background-color: #2b3547;
    border: 1px solid #2b3547;
  }

  .select-search__select {
    background: #fff;
    box-shadow: 0 0.0625rem 0.125rem rgba(0, 0, 0, 0.15);
  }

  .select-search__row:not(:first-child) {
    border-top: 1px solid #eee;
  }

  .select-search__option,
  .select-search__not-found {
    background: #fff;
  }

  .select-search__option.is-highlighted,
  .select-search__option:not(.is-selected):hover {
    background: rgba(47, 204, 139, 0.1);
  }

  .select-search__option.is-highlighted.is-selected,
  .select-search__option.is-selected:hover {
    background: #2eb378;
    color: #fff;
  }

  .org-users-page {

    .user-email,
    .user-status {
      filter: brightness(0) invert(1);
    }
  }

  .org-users-page {
    .select-search__option.is-selected {
      background: $primary;
      color: $white;
    }

    .select-search__option:not(.is-selected):hover {
      background: rgba(66, 153, 225, 0.1);
    }
  }

  .org-variables-page {

    .user-email,
    .user-status {
      filter: brightness(0) invert(1);
    }

    .btn-org-env {
      background: transparent;
    }
  }

  .org-variables-page {
    .select-search__option.is-selected {
      background: $primary;
      color: $white;
    }

    .select-search__option:not(.is-selected):hover {
      background: rgba(66, 153, 225, 0.1);
    }
  }

  .react-json-view {
    background-color: transparent !important;
  }

  .codehinter-default-input {
    background-color: transparent;
    border: 1px solid #333c48;
  }

  .color-picker-input {
    border: solid 1px #333c48;
    height: 36px;
  }

  .codehinter-query-editor-input {
    background-color: #272822;
    border: 1px solid #2c3a4c;
    border-radius: 0;
  }

  .codehinter-query-editor-input .CodeMirror {
    height: 31px !important;
  }

  .codehinter-query-editor-input .CodeMirror {
    color: #c3c3c3 !important;
  }

  .select-search:not(.is-loading):not(.select-search--multiple) .select-search__value::after {
    transform: rotate(45deg);
    border-right: 1px solid #fff;
    border-bottom: 1px solid #fff;
  }

  .widget-documentation-link {
    background-color: #1f2936;
  }

  .widget-documentation-link a {
    color: rgb(66, 153, 225);
  }

  .app-version-name.form-select {
    border-color: $border-grey-dark;
  }

  .organization-list {
    .btn {
      background-color: #273342;
      color: #656d77;
    }
  }

  .page-item {
    a.page-link {
      color: white;
    }
  }
}

.main-wrapper {
  position: relative;
  min-height: 100%;
  min-width: 100%;
  background-color: white;
}

.main-wrapper.theme-dark {
  background-color: #2b394b;
}

.jet-table {
  .global-search-field {
    background: transparent;
  }
}

.jet-table-image-column {
  margin: 0 auto;
}

.modal-backdrop.show {
  opacity: 0.74;
}

.gui-select-wrappper .select-search__input {
  height: 30px;
}

.theme-dark .input-group-text,
.theme-dark .markdown>table thead th,
.theme-dark .table thead th {
  background: #1c252f;
  color: #fff;
}

.sketch-picker {
  z-index: 1000;
}

.no-padding {
  padding: 0;
}

.nav-tabs {
  font-weight: 300;
}

.nav-tabs .nav-link.active {
  border: 0;
  border-bottom: 1px solid $primary;
  font-weight: 400;
}

.table-no-divider {
  td {
    border-bottom-width: 0px;
    padding-left: 0;
  }
}

.no-border {
  border: 0 !important;
}

input[type="text"] {
  outline-color: #dadcde !important;
}

.widget-header {
  text-transform: capitalize;
  margin-top: 12px !important;
  font-weight: 500;
  font-size: 12px;
  line-height: 12px;
}

.query-manager-events {
  max-width: 400px;
}

.validation-without-icon {
  background-image: none !important;
}

.multiselect-widget {
  label.select-item {
    width: max-content;
    min-width: 100%;

    div.item-renderer {
      align-items: center;
      line-height: 15px;

      input {
        height: 15px;
        width: 15px;
      }
    }
  }

  .rmsc .dropdown-container {
    height: 100%;
    display: flex;
    align-items: center;
    border-radius: inherit;
  }

  .rmsc {
    height: 100%;
    border-radius: inherit;
  }

  .rmsc.dark {
    --rmsc-main: $primary-light;
    --rmsc-hover: #283647;
    --rmsc-selected: #1f2936;
    --rmsc-border: #333333;
    --rmsc-gray: #555555;
    --rmsc-bg: #1f2936;
    color: #fff;
  }
}

/* Hide scrollbar for Chrome, Safari and Opera */
.invitation-page::-webkit-scrollbar {
  display: none;
}

/* Hide scrollbar for IE, Edge and Firefox */
.invitation-page {
  -ms-overflow-style: none;
  /* IE and Edge */
  scrollbar-width: none;
  /* Firefox */
}

.show {
  display: block;
}

.hide {
  display: none;
}

.draggable-box:focus-within {
  z-index: 2 !important;
}

.cursor-wait {
  cursor: wait;
}

.cursor-text {
  cursor: text;
}

.cursor-none {
  cursor: none;
}

.theme-dark .event-action {
  filter: brightness(0) invert(1);
}

.event-action {
  filter: brightness(0) invert(0);
}

.disabled {
  pointer-events: none;
  opacity: 0.4;
}

.DateRangePicker {
  padding: 1.25px 5px;
}

.datepicker-widget {
  .input-field {
    min-height: 26px;
    padding: 0;
    padding-left: 2px;
  }

  td.rdtActive,
  td.rdtActive:hover {
    background-color: $primary;
  }

  .react-datepicker__day--selected {
    background-color: $primary-light;
  }
}

.daterange-picker-widget {
  .DateInput_input {
    min-height: 24px;
    line-height: normal;
    border-bottom: 0px;
    font-size: 0.85rem;
  }

  .DateRangePicker {
    padding: 0;
  }

  .DateRangePickerInput_arrow_svg {
    height: 17px;
  }

  .DateRangePickerInput {
    overflow: hidden;
    display: flex;
    justify-content: space-around;
    align-items: center;
  }

  .DateInput_fang {
    position: fixed;
    top: 57px !important;
  }
}

.fw-400 {
  font-weight: 400;
}

.fw-500 {
  font-weight: 500;
}

.ligh-gray {
  color: #656d77;
}

.nav-item {
  background: #fff;
  font-size: 14px;
  font-style: normal;
  font-weight: 400;
  line-height: 22px;
  letter-spacing: -0.1px;
  text-align: left;
}

.w-min-100 {
  min-width: 100px;
}

.nav-link {
  min-width: 100px;
  justify-content: center;
}

.nav-tabs .nav-link.active {
  font-weight: 400 !important;
  color: $primary  !important;
}

.empty {
  padding-top: 1.5rem !important;
}

.empty-img {
  margin-bottom: 0 !important;

  img {
    height: 220px !important;
    width: 260.83px !important;
  }
}

.empty-action {
  margin-top: 0 !important;

  a+a.btn-loading::after {
    color: $primary;
  }
}

.empty-action a {
  height: 36px;
  border-radius: 4px;
  font-style: normal;
  font-weight: normal;
  font-size: 14px;
  line-height: 20px;
}

.empty-action a:first-child {
  margin-right: 24px;
}

.empty-action a:first-child:hover {
  color: #ffffff !important;
}

.empty-import-button {
  background: #ffffff !important;
  cursor: pointer;

  &:hover {
    border-color: rgba(101, 109, 119, 0.24) !important;
  }
}

.empty-welcome-header {
  font-style: normal;
  font-weight: 500;
  font-size: 32px;
  line-height: 40px;
  margin-bottom: 16px;
  margin-top: 40px;
  color: #000;
  font-family: Inter;
}

.homepage-empty-image {
  width: 100%;
}

.empty-title {
  font-style: normal;
  font-weight: 400;
  font-size: 14px;
  line-height: 20px;
  display: flex;
  align-items: center;
  color: #687076;
}

// template card styles
.template-card-wrapper {
  display: flex;
  flex-direction: row;
  background: #fffffc;
  border: 1px solid #d2ddec;
  box-sizing: border-box;
  border-radius: 8px;
  width: 299px;
  height: 100px;
}

.template-action-wrapper {
  display: flex;
  flex-direction: row !important;
  font-family: Inter;
  font-style: normal;
  font-weight: 500;
  font-size: 16px;
  line-height: 19px;
  color: $primary-light;

  p {
    margin-right: 16px;
  }
}

.template-card-title {
  font-family: Inter;
  font-style: normal;
  font-weight: 600;
  font-size: 18px;
  line-height: 22px;
  display: flex;
  align-items: center;
  color: #000000;
  margin-bottom: 3px !important;
  margin-top: 20px;
}

.template-card-details {
  align-items: center;
  display: flex;
  flex-direction: column;
  justify-content: center;
}

.template-icon-wrapper {
  width: 61.44px;
  height: 60px;
  top: 685px;
  background: #d2ddec;
  border-radius: 4px;
  margin: 20px 16.36px;
}

// template style end

.calendar-widget.compact {
  .rbc-time-view-resources .rbc-time-header-content {
    min-width: auto;
  }

  .rbc-time-view-resources .rbc-day-slot {
    min-width: 50px;
  }

  .rbc-time-view-resources .rbc-header,
  .rbc-time-view-resources .rbc-day-bg {
    width: 50px;
  }
}

.calendar-widget.dont-highlight-today {
  .rbc-today {
    background-color: inherit;
  }

  .rbc-current-time-indicator {
    display: none;
  }
}

.calendar-widget {
  padding: 10px;
  background-color: white;

  .rbc-day-slot .rbc-event,
  .rbc-day-slot .rbc-background-event {
    border-left: 3px solid #26598533;
  }

  .rbc-toolbar {
    font-size: 14px;
  }

  .rbc-event {
    .rbc-event-label {
      display: none;
    }
  }

  .rbc-off-range-bg {
    background-color: #f4f6fa;
  }

  .rbc-toolbar {
    .rbc-btn-group {
      button {
        box-shadow: none;
        border-radius: 0;
        border-width: 1px;
      }
    }
  }
}

//!for calendar widget week view with compact/spacious mode border fix
.resources-week-cls .rbc-time-column:nth-last-child(7n) {
  border-left: none !important;

  .rbc-timeslot-group {
    border-left: 2.5px solid #dadcde !important;
  }
}

.resources-week-cls .rbc-allday-cell {
  border: none !important;

  .rbc-row {
    border-left: 1.5px solid #dadcde;
    border-right: 1.5px solid #dadcde;
  }
}

.resources-week-cls .rbc-time-header-cell {
  border: none !important;
}

.resources-week-cls .rbc-time-view-resources .rbc-header {
  border-left: 1.5px solid #dadcde !important;
  border-right: 1.5px solid #dadcde !important;
}

.calendar-widget.hide-view-switcher {
  .rbc-toolbar {
    .rbc-btn-group:nth-of-type(3) {
      display: none;
    }
  }
}

.calendar-widget.dark-mode {
  background-color: #1d2a39;

  .rbc-toolbar {
    button {
      color: white;
    }

    button:hover,
    button.rbc-active {
      color: black;
    }
  }

  .rbc-off-range-bg {
    background-color: #2b394b;
  }

  .rbc-selected-cell {
    background-color: #22242d;
  }

  .rbc-today {
    background-color: #5a7ca8;
  }
}

.calendar-widget.dark-mode.dont-highlight-today {
  .rbc-today {
    background-color: inherit;
  }
}

.navbar .navbar-nav {
  min-height: 2rem;
}

.navbar-brand-image {
  height: 1.2rem;
}

.navbar .navbar-brand:hover,
.theme-dark .navbar .navbar-brand:hover {
  opacity: 1;
}

.nav-tabs .nav-link.active {
  font-weight: 400 !important;
  margin-bottom: -1px !important;
}

.nav-tabs .nav-link {
  font-weight: 400 !important;
  margin: 0 !important;
  height: 100%;
}

.code-editor-widget {
  border-radius: 0;

  .CodeMirror {
    border-radius: 0 !important;
    margin-top: -1px !important;
  }
}

.jet-listview {
  overflow-y: overlay;
  overflow-x: hidden;

  // .rows {
  // }

  // .list-item {
  // }
}

.jet-listview::-webkit-scrollbar-track {
  background: transparent;
}

.jet-listview::-webkit-scrollbar-thumb {
  background: transparent;
}

.code-hinter-wrapper .popup-btn {
  position: absolute;
  display: none;
  cursor: pointer;
}

.code-hinter-wrapper:hover {
  .popup-btn {
    display: block !important;
    z-index: 1;
  }
}

.popup-btn {
  cursor: pointer !important;
  display: block;
}

.preview-icons {
  margin-top: -5px;
  width: 12px;
}

.resize-modal-portal {
  z-index: 3;

  .resize-modal {
    .modal-content {
      width: 100% !important;
      height: 100%;

      .modal-body {
        width: 100% !important;
        height: calc(100% - 44px) !important;

        .editor-container {
          height: 100%;

          .CodeMirror {
            height: 100% !important;
          }
        }
      }
    }

    .portal-header {
      width: 100% !important;
    }

    .resize-handle {
      cursor: move;
    }
  }
}

.modal-portal-wrapper {
  justify-content: center;
  align-items: center;
  position: fixed;
  position: absolute;
  left: 50%;
  top: 5%;

  .modal-body {
    width: 500px !important;
    height: 300px !important;
    padding: 0px !important;
  }

  transform: translate(-60%, 0%);
  height: 350px;
  width: auto;
  max-height: 500px;
  padding: 0px;

  .modal-content {
    border-radius: 5px !important;
  }

  .modal-body {
    width: 500px !important;
    height: 302px !important;
    padding: 0px !important;
    margin: 0px !important;
    margin-left: -1px !important; //fix the modal body code mirror margin

    border-top-left-radius: 0;
    border-top-right-radius: 0;
    border-bottom-left-radius: 5px;
    border-bottom-right-radius: 5px;
    border-bottom: 0.75px solid;
    border-left: 0.75px solid;
    border-right: 0.75px solid;

    @include theme-border($light-theme: true);

    &.dark-mode-border {
      @include theme-border($light-theme: false);
    }
  }

  .modal-dialog {
    margin-top: 4%;
  }

  .modal-header {
    padding: 0;
    font-size: 14px;
  }

  .editor-container {
    padding: 0px;

    .CodeMirror {
      border-radius: 0;
      margin: 0;
      width: 100% !important;
    }
  }

  .query-hinter {
    .CodeMirror-line {
      margin-left: 2rem !important;
    }

    .CodeMirror-cursors .CodeMirror-cursor {
      margin-left: 2rem !important;
    }
  }
}

.preview-block-portal {
  .bg-light {
    border-radius: 0 0 5px 5px;
    outline: 0.75px solid $light-green;
  }

  .bg-dark {
    margin-top: 1px;
    border-radius: 0 0 5px 5px;
    outline: 0.75px solid $light-green;
  }

  .dynamic-variable-preview {
    padding: 4px !important;
  }
}

.portal-header {
  display: flex;
  align-items: center;
  padding: 0.5rem 0.75rem;
  color: #656d77;
  background-color: #ffffffd9;
  background-clip: padding-box;
  border-top-left-radius: 5px !important;
  border-top-right-radius: 5px !important;
  width: 498px !important;
  outline: 0.75px solid;

  @include theme-border($light-theme: true, $outline: true);

  &.dark-mode-border {
    @include theme-border($light-theme: false, $outline: true);
  }
}

// close icon in inpector
[data-rb-event-key="close-inpector"] {
  position: absolute;
  right: -80px;
  background-color: #232e3c !important;
  width: 10% !important;
}

[data-rb-event-key="close-inpector-light"] {
  position: absolute;
  right: -80px;
  background-color: #fff !important;
  width: 10% !important;
}

.tabs-inspector {
  position: sticky;
  top: 0;

  .nav-item {
    width: 50%;
  }

  .nav-item:hover {
    border: 1px solid transparent;
  }

  .nav-item:not(.active) {
    border-bottom: 1px solid #e7eaef;
  }

  .nav-link.active {
    border: 1px solid transparent;
    border-bottom: 1px solid $primary;
    background: white;
  }
}

.tabs-inspector.dark {
  .nav-link.active {
    border-bottom: 1px solid $primary  !important;
  }
}

.tabs-inspector {
  z-index: 2;
  background: white;

  &.dark {
    @extend .bg-dark;
  }
}

.close-icon {
  position: fixed;
  top: 84px;
  right: 3px;
  width: 60px;
  height: 22;
  border-bottom: 1px solid #e7eaef;
  display: flex;
  align-items: center;
  background-color: white;
  z-index: 2;

  .svg-wrapper {
    width: 100%;
    height: 70%;
    display: flex;
    align-items: center;
    justify-content: center;
    border-left: 1px solid #e7eaef;
    margin-left: 20px;

    .close-svg {
      cursor: pointer;
    }
  }
}

.tabs-inspector.nav-tabs {
  border: 0;
  width: 100%;
  padding: 8px 16px;
}

.bg-primary-lt {
  color: #fff !important;
  background: #6383db !important;
}

.tabbed-navbar .nav-item.active:after {
  margin-bottom: -0.25rem;
}

.app-name {
  width: 200px;
  left: 84px;
  position: absolute;
}

.app-name:hover {
  background: $bg-light;

  &.dark {
    @extend .bg-dark;
  }
}

.nav-auto-save {
  width: 325px;
  left: 485px;
  position: absolute;
  color: #36af8b;
}

.editor-header-actions {
  display: flex;
  align-items: center;
  position: absolute;
  left: 25%;
  color: #868aa5;
  white-space: nowrap;
  font-weight: 400;
  font-size: 12px;
  letter-spacing: 0.5px;

}

.undo-button,
.redo-button {
  display: flex;
  flex-direction: row;
  justify-content: center;
  align-items: center;
  padding: 6px;
  gap: 10px;
  width: 28px;
  height: 28px;
  background: #ECEEF0;
  border-radius: 6px;
  margin-right: 5px;
  flex: none;
  order: 0;
  flex-grow: 0;
}

.theme-dark {

  .undo-button,
  .redo-button {
    background: 0;
  }
}

.app-version-menu {
  position: absolute;
  right: 220px;
  padding: 4px 8px;
  min-width: 100px;
  max-width: 300px;
}

.app-version-menu-sm {
  height: 30px;
  display: flex;
  font-size: 12px;
}

.app-version-menu .dropdown-menu {
  left: -65px;
  width: 283px;
}

.app-version-menu .released {
  color: #36af8b;
}

.app-version-menu .released-subtext {
  font-size: 12px;
  color: #36af8b;
  padding: 0 8px;
}

.app-version-menu .create-link {
  margin: auto;
  width: 50%;
  padding-left: 10px;
}

.canvas-background-holder {
  display: flex;
  justify-content: space-between;
  min-width: 120px;
  margin: auto;
  padding: 10px;
}

.canvas-background-picker {
  position: fixed;
}

/**
 * Timer Widget
 */
.timer-wrapper {
  padding: 10px;

  .counter-container {
    font-size: 3em;
    padding-bottom: 5px;
    text-align: center;
  }
}

/**
 * Search Box
 */
.search-box-wrapper {
  input {
    width: 200px;
    border-radius: 5px !important;
  }

  input:focus {
    width: 300px;
  }

  .input-icon .input-icon-addon {
    display: flex;
  }

  .input-icon .input-icon-addon.end {
    pointer-events: auto;

    div {
      background-color: #a6b6cc;
      border-radius: 12px;
      color: #ffffff;
      padding: 1px;
      cursor: pointer;

      svg {
        height: 14px;
        width: 14px;
      }
    }
  }
}

.searchbox-wrapper {
  margin-top: 0 !important;

  .search-icon {
    margin: 0.30rem
  }

  input {
    border-radius: $border-radius  !important;
    padding-left: 1.75rem !important;
  }
}

.fixedHeader {
  table thead {
    position: -webkit-sticky; // this is for all Safari (Desktop & iOS), not for Chrome
    position: sticky;
    top: 0;
    border-top: 0;
    z-index: 1; // any positive value, layer order is global
  }
}

/**
 * Folder List
 */
.folder-list {
  color: #292d37;
  overflow-y: scroll;
  height: 76vh;

  .list-group-transparent .list-group-item.active {
    color: $primary;
    background-color: #edf1ff;

    .folder-ico {
      filter: invert(29%) sepia(84%) saturate(4047%) hue-rotate(215deg) brightness(98%) contrast(111%);
    }
  }

  .folder-ico.dark {
    filter: invert(1);
  }

  .list-group-item {
    padding: 0.5rem 0.75rem;
    overflow: hidden;
  }

  .list-group-item.all-apps-link {
    font-weight: 400;
  }

  .folder-info {
    color: #8991a0;
    font-size: 0.75rem;
    display: contents;
  }

  .folder-create-btn {
    color: $primary;
    cursor: pointer;
  }

  .menu-ico {
    cursor: pointer;
    // padding: 3px;
    border-radius: 13px;

    // &__open {
    //   background-color: #d2ddec;
    // }

    img {
      padding: 0px;
      height: 14px;
      width: 14px;
      vertical-align: unset;
    }
  }

  // .menu-ico:hover {
  //   background-color: #d2ddec;
  // }
}

/**
 * Home page modal
 */
.modal-content.home-modal-component {
  border-radius: 8px;
  overflow: hidden;
  background-color: #fefeff;
  color: #000000;

  .modal-header, .modal-body {
    padding: 16px 28px;
  }

  .modal-title {
    font-size: 16px;
    font-weight: 500;
  }

  // .btn-close {
  //   width: 3.5rem;
  //   height: 2.5rem;
  // }

  // .modal-body {
  //   padding-top: 0px;
  // }

  input {
    border-radius: 5px !important;
  }

  .modal-main {
    padding-bottom: 32px;
  }

  .modal-footer-btn {
    justify-content: end;

    button {
      margin-left: 16px;
    }
  }
}

.onboarding-modal.dark .modal-content {
  @extend .modal-content.home-modal-component.dark;
}

.modal-content.home-modal-component.dark {
  background-color: $bg-dark-light  !important;
  color: $white  !important;

  .modal-header {
    background-color: $bg-dark-light  !important;
  }

  .btn-close {
    filter: brightness(0) invert(1);
  }

  .form-control {
    border-color: $border-grey-dark  !important;
    color: inherit;
  }

  input {
    background-color: $bg-dark-light  !important;
  }

  .form-select {
    background-color: $bg-dark  !important;
    color: $white  !important;
    border-color: $border-grey-dark  !important;
  }

  .text-muted {
    color: $white  !important;
  }
}

.radio-img {
  input {
    display: none;
  }

  .action-icon {
    width: 28px;
    height: 28px;
    background-position: center center;
    border-radius: 4px;
    display: flex;
    align-items: center;
    justify-content: center;
  }

  .action-icon {
    cursor: pointer;
    border: 1px solid $light-gray;
  }

  .action-icon:hover {
    background-color: #d2ddec;
  }

  input:checked+.action-icon {
    border-color: $primary;
    background-color: #7a95fb;
  }

  .tooltiptext {
    visibility: hidden;
    font-size: 12px;
    background-color: $black;
    color: $white;
    text-align: center;
    padding: 5px 10px;
    position: absolute;
    border-radius: 15px;
    margin-top: 2px;
    z-index: 1;
    margin-left: -10px;
  }

  .tooltiptext::after {
    content: "";
    position: absolute;
    bottom: 100%;
    left: 50%;
    margin-left: -5px;
    border-width: 5px;
    border-style: solid;
    border-color: transparent transparent black transparent;
  }

  .action-icon:hover+.tooltiptext {
    visibility: visible;
  }

  input:checked+.action-icon:hover {
    background-color: #3650af;
  }
}

.icon-change-modal {
  ul {
    list-style-type: none;

    li {
      float: left;
      border: 2px solid #8991a0;
      border-radius: 1.75px;
      cursor: pointer;

      img {
        width: 22px;
        height: 22px;
        filter: invert(59%) sepia(27%) saturate(160%) hue-rotate(181deg) brightness(91%) contrast(95%);
      }
    }

    li.selected {
      border: 2px solid $primary;

      img {
        filter: invert(27%) sepia(84%) saturate(5230%) hue-rotate(212deg) brightness(102%) contrast(100%);
      }
    }
  }
}

/**
 * Spinner Widget
 */
.spinner-container {
  display: flex;
  justify-content: center;
  align-items: center;
}

.animation-fade {
  animation-name: fade;
  animation-duration: 0.3s;
  animation-timing-function: linear;
}

@keyframes fade {
  0% {
    opacity: 0;
  }

  100% {
    opacity: 1;
  }
}

/**
 * Query panel
 */
.query-btn {
  cursor: pointer;
  height: 24px;
  width: 24px;
  padding: 0;
}

.query-btn.dark {
  filter: brightness(0) invert(1);
}

.button-family-secondary {
  @include button-outline($light-theme: true);
  height: 32px;
  width: 112px;
}

.button-family-secondary.dark {
  @include button-outline($light-theme: false);
}

// ** Query Panel: REST API Tabs **
.group-header {
  background: #d2ddec;
  border-radius: 4px;
  height: 28px !important;

  span {
    display: flex;
    justify-content: left;
    align-items: center;
  }
}

.raw-container.dark {
  background: #272822;
  padding: 5px;
}

// **Alert component**
.alert-component {
  border: 1px solid rgba(101, 109, 119, 0.16);
  background: #f5f7f9;

  a {
    color: $primary;
  }
}

.alert-component.dark {
  border: none !important;
  background-color: #333c48 !important;

  span {
    filter: brightness(0) invert(1);
  }
}

.codehinter-plugins.code-hinter {
  @extend .codehinter-default-input;

  .popup-btn {
    margin-top: 0.65rem !important;
  }

  .CodeMirror-placeholder,
  .CodeMirror pre.CodeMirror-line {
    height: 21px !important;
    position: absolute !important;
    margin-top: 3px !important;
  }

  .CodeMirror-cursor {
    height: inherit !important;
  }

  .CodeMirror-lines {
    height: 32px !important;
  }
}

//*button loading with spinner with primary color*//
.button-loading {
  position: relative;
  color: transparent !important;
  text-shadow: none !important;
  pointer-events: none;

  &:after {
    content: "";
    display: inline-block;
    vertical-align: text-bottom;
    border: 1.5px solid currentColor;
    border-right-color: transparent;
    border-radius: 50%;
    color: $primary;
    position: absolute;
    width: 12px;
    height: 12px;
    // left: calc(50% - .5rem);
    // top: calc(50% - .5rem);
    animation: spinner-border 0.75s linear infinite;
  }
}

.query-icon.dark {
  filter: brightness(0) invert(1);
}

//Rest-API Tab Panes
.tab-pane-body {
  margin-left: -2.5% !important;
}

//CodeMirror padding
.CodeMirror pre.CodeMirror-line,
.CodeMirror pre.CodeMirror-line-like {
  padding: 0 10px !important;
}

.comment-notification-nav-item {
  background: transparent;
  border: 0;
  font-size: 12px;
  font-weight: 500;
  opacity: 0.6;
  height: 28px;
  border-radius: 6px;
}

// comment styles ::override
.editor-sidebar {
  .nav-tabs {
    border-bottom: none !important;
  }

  .nav-tabs .nav-link.active {
    background-color: transparent !important;
  }

  .inspector-nav-item {
    background: transparent;
    border: 0;
    font-size: 12px;
    font-weight: 500;
    opacity: 0.6;
    height: 28px;
    border-radius: 6px;
  }

  .inspector-component-title-input-holder {
    padding: 16px 8px;
    margin: 0;
    padding-bottom: 0;
    display: flex;
    align-items: center;
  }
}

.comment-card-wrapper {
  border-top: 0.5px solid #e1e1e1 !important;
  margin-top: -1px !important;
}

div#driver-highlighted-element-stage,
div#driver-page-overlay {
  background: transparent !important;
  outline: 5000px solid rgba(0, 0, 0, 0.75);
}

.dark-theme-walkthrough#driver-popover-item {
  background-color: $bg-dark-light  !important;
  border-color: rgba(101, 109, 119, 0.16) !important;

  .driver-popover-title {
    color: #fff !important;
  }

  .driver-popover-tip {
    border-color: transparent transparent transparent $bg-dark-light  !important;
  }

  .driver-popover-description {
    color: #d9dcde !important;
  }

  .driver-popover-footer .driver-close-btn {
    color: #fff !important;
    text-shadow: none !important;
  }

  .driver-prev-btn,
  .driver-next-btn {
    text-shadow: none !important;
  }
}

#driver-popover-item {
  padding: 20px !important;

  .driver-prev-btn,
  .driver-next-btn,
  .driver-close-btn {
    border: none !important;
    background: none !important;
    padding-left: 0 !important;
    font-size: 14px !important;
  }

  .driver-next-btn,
  .driver-prev-btn {
    color: $primary  !important;
  }

  .driver-disabled {
    color: $primary;
    opacity: 0.5;
  }

  .driver-popover-footer {
    margin-top: 20px !important;
  }
}

.pointer-events-none {
  pointer-events: none;
}

.popover.popover-dark-themed {
  background-color: $bg-dark-light;
  border-color: rgba(101, 109, 119, 0.16);

  .popover-body {
    color: #d9dcde !important;
  }
}

.toast-dark-mode {
  .btn-close {
    filter: brightness(0) invert(1);
  }
}

.editor .editor-sidebar .inspector .form-control-plaintext {
  padding: 2px 4px;
}

.tablr-gutter-x-0 {
  --tblr-gutter-x: 0 !important;
}

.widget-button>.btn-loading:after {
  border: 1px solid var(--loader-color);
  border-right-color: transparent;
}

.flip-dropdown-help-text {
  padding: 10px 5px 0 0;
  float: left;
  font-size: 14px;
  color: $light-gray;
}

#transformation-popover-container {
  margin-left: 80px !important;
  margin-bottom: -2px !important;
}

.canvas-codehinter-container {
  display: flex;
  flex-direction: row;
}

.hinter-canvas-input {
  .canvas-hinter-wrap {
    width: 135px;
    height: 42px !important;
  }
}

.hinter-canvas-input {
  width: 180px !important;
  display: flex;
  padding: 4px;
  height: 41.2px !important;
  margin-top: 1px;

  .CodeMirror-sizer {
    border-right-width: 1px !important;
  }

  .cm-propert {
    color: #ffffff !important;
  }
}

.canvas-codehinter-container {
  .code-hinter-col {
    margin-bottom: 1px !important;
  }
}

.fx-canvas {
  background: #1c252f;
  padding: 2px;
  display: flex;
  height: 41px;
  border: solid 1px rgba(255, 255, 255, 0.09) !important;
  border-radius: 4px;
  justify-content: center;
  font-weight: 400;

  div {
    background: #1c252f !important;
    width: 35px !important;
    display: flex;
    justify-content: center;
    align-items: center;
    height: 36px;
  }
}

.fx-canvas-light {
  background: #f4f6fa !important;
  border: 1px solid #dadcde !important;

  div {
    background: #f4f6fa !important;
  }
}

.organization-list {
  margin-top: 5px;

  .btn {
    border: 0px;
  }

  .dropdown-toggle div {
    max-width: 200px;
    text-overflow: ellipsis;
    overflow: hidden;
  }

  .org-name {
    text-overflow: ellipsis;
    overflow: hidden;
    white-space: nowrap;
    width: 100%;
    font-weight: bold;
  }

  .org-actions div {
    color: $primary;
    cursor: pointer;
    font-size: 12px;
  }

  .dropdown-menu {
    min-width: 14rem;
  }

  .org-avatar {
    display: block;
  }

  .org-avatar:hover {
    .avatar {
      background: #fcfcfc no-repeat center/cover;
    }

    .arrow-container {
      svg {
        filter: invert(35%) sepia(17%) saturate(238%) hue-rotate(153deg) brightness(94%) contrast(89%);
      }
    }
  }

  .arrow-container {
    padding: 5px 0px;
  }

  .arrow-container {
    svg {
      cursor: pointer;
      height: 30px;
      width: 30px;
      padding: 0px 0px;
      filter: invert(50%) sepia(13%) saturate(208%) hue-rotate(153deg) brightness(99%) contrast(86%);
    }
  }

  .org-edit {
    span {
      color: $primary;
      cursor: pointer;
      font-size: 10px;
    }
  }

  .organization-switchlist {
    .back-btn {
      font-size: 12px;
      padding: 2px 0px;
      cursor: pointer;
    }

    .back-ico {
      cursor: pointer;

      svg {
        height: 20px;
        width: 20px;
        filter: invert(84%) sepia(13%) saturate(11%) hue-rotate(352deg) brightness(90%) contrast(91%);
      }
    }

    .dd-item-padding {
      padding: 0.5rem 0.75rem 0rem 0.75rem;
    }

    .search-box {
      margin-top: 10px;
    }

    .org-list {
      max-height: 60vh;
      overflow: auto;
    }

    .tick-ico {
      filter: invert(50%) sepia(13%) saturate(208%) hue-rotate(153deg) brightness(99%) contrast(86%);
    }

    .org-list-item {
      cursor: pointer;
    }

    .org-list-item:hover {
      .avatar {
        background: #fcfcfc no-repeat center/cover;
      }

      .tick-ico {
        filter: invert(35%) sepia(17%) saturate(238%) hue-rotate(153deg) brightness(94%) contrast(89%);
      }
    }
  }
}

// Left Menu
.left-menu {
  padding: 1rem 0.5rem;
  border-radius: 5px;

  ul {
    overflow: auto;
    margin: 0px;
    padding: 0px;

    li {
      float: left;
      list-style: none;
      width: 100%;
      padding: 5px 10px;
      font-weight: bold;
      border-radius: 5px;
      cursor: pointer;
      margin: 3px 0px;
    }

    li.active {
      background-color: $primary;
      color: $white;
    }

    li:not(.active):hover {
      background-color: #d2daf0;
    }
  }
}

.manage-sso {
  .title-with-toggle {
    width: 100%;

    input[type="checkbox"] {
      /* Double-sized Checkboxes */
      -ms-transform: scale(1.5);
      /* IE */
      -moz-transform: scale(1.5);
      /* FF */
      -webkit-transform: scale(1.5);
      /* Safari and Chrome */
      -o-transform: scale(1.5);
      /* Opera */
      transform: scale(1.5);
      margin-top: 5px;
    }
  }
}

.help-text {
  overflow: auto;

  div {
    margin: 0px 0px 5px 0px;
    background-color: #eaeaea;
    float: left;
    padding: 2px 10px;
    font-size: 11px;
    border-radius: 5px;
    border: 1px solid #e1e1e1;
  }
}

.theme-dark .help-text div {
  background-color: $dark-background;
  border: 1px solid $dark-background;
}

.org-invite-or {
  padding: 1rem 0rem;

  h2 {
    width: 100%;
    text-align: center;
    border-bottom: 1px solid #000;
    line-height: 0.1em;
    margin: 10px 0 20px;
  }

  h2 span {
    background: #fff;
    padding: 0 10px;
  }
}

.theme-dark .json-tree-container {
  .json-tree-node-icon {
    svg {
      filter: invert(89%) sepia(2%) saturate(127%) hue-rotate(175deg) brightness(99%) contrast(96%);
    }
  }

  .json-tree-svg-icon.component-icon {
    filter: brightness(0) invert(1);
  }

  .node-key-outline {
    height: 1rem !important;
    border: 1px solid transparent !important;
    color: #ccd4df;
  }

  .selected-node {
    border-color: $primary-light  !important;
  }

  .json-tree-icon-container .selected-node>svg:first-child {
    filter: invert(65%) sepia(62%) saturate(4331%) hue-rotate(204deg) brightness(106%) contrast(97%);
  }

  .node-length-color {
    color: #b8c7fd;
  }

  .node-type {
    color: #8a96a6;
  }

  .group-border {
    border-color: rgb(97, 101, 111);
  }

  .action-icons-group {

    img,
    svg {
      filter: invert(89%) sepia(2%) saturate(127%) hue-rotate(175deg) brightness(99%) contrast(96%);
    }
  }

  .hovered-node.node-key.badge {
    color: #8092ab !important;
    border-color: #8092ab !important;
  }
}

.json-tree-container {
  .json-tree-svg-icon.component-icon {
    height: 16px;
    width: 16px;
  }

  .json-tree-icon-container {
    max-width: 20px;
    margin-right: 6px;
  }

  .node-type {
    color: #a6b6cc;
    padding-top: 2px;
  }

  .json-tree-valuetype {
    font-size: 10px;
    padding-top: 2px;
  }

  .node-length-color {
    color: #3650af;
    padding-top: 3px;
  }

  .json-tree-node-value {
    font-size: 11px;
  }

  .json-tree-node-string {
    color: #f6820c;
  }

  .json-tree-node-boolean {
    color: #3eb25f;
  }

  .json-tree-node-number {
    color: #f4b2b0;
  }

  .json-tree-node-null {
    color: red;
  }

  .json-tree-node-date {
    color: rgb(98, 107, 103);
  }

  .group-border {
    border-left: 0.5px solid #dadcde;
    margin-top: 16px;
    margin-left: -12px;
  }

  .selected-node {
    border-color: $primary-light  !important;
  }

  .selected-node .group-object-container .badge {
    font-weight: 400 !important;
    height: 1rem !important;
  }

  .group-object-container {
    margin-left: 0.72rem;
    margin-top: -16px;
  }

  .json-node-element {
    cursor: pointer;
  }

  .hide-show-icon {
    cursor: pointer;
    margin-left: 1rem;

    &:hover {
      color: $primary;
    }
  }

  .action-icons-group {
    margin-right: 4rem !important;
    margin-left: 2rem !important;
  }

  .action-icons-group {
    cursor: pointer;
  }

  .hovered-node {
    font-weight: 400 !important;
    height: 1rem !important;
    color: #8092ab;
  }

  .node-key {
    font-weight: 400 !important;
    margin-left: -0.25rem !important;
    justify-content: start !important;
    min-width: fit-content !important;
  }

  .node-key-outline {
    height: 1rem !important;
    border: 1px solid transparent !important;
    color: #3e525b;
  }
}

.popover-more-actions {
  font-weight: 400 !important;

  &:hover {
    background: #d2ddec !important;
  }
}

.popover-dark-themed .popover-more-actions {
  color: #ccd4df;

  &:hover {
    background-color: #324156 !important;
  }
}

#json-tree-popover {
  padding: 0.25rem !important;
}

// Font sizes
.fs-9 {
  font-size: 9px !important;
}

.fs-10 {
  font-size: 10px !important;
}

.fs-12 {
  font-size: 12px !important;
}

.realtime-avatars {
  position: absolute;
  min-width: 118px;
  right: 307px;
  border-right: 1px solid #E6E8EB;
  padding: 16px;
}

.widget-style-field-header {
  font-family: "Inter";
  font-style: normal;
  font-weight: 500;
  font-size: 12px;
  line-height: 20px;
  color: #61656c;
}

.maintenance_container {
  width: 100%;
  height: 100vh;
  display: flex;
  justify-content: center;
  align-items: center;

  .card {
    .card-body {
      display: flex;
      height: 200px !important;
      align-items: center;
    }
  }
}

.list-timeline:not(.list-timeline-simple) .list-timeline-time {
  top: auto;
}

.widget-buttongroup {
  display: flex;
  flex-direction: column;
  justify-content: left;
  overflow: hidden !important;
}

.group-button {
  margin: 0px 10px 10px 0px;
  line-height: 1.499;
  font-weight: 400;
  white-space: nowrap;
  text-align: center;
  cursor: pointer;
  padding: 0 15px;
  font-size: 12px;
  border-radius: 4px;
  color: rgba(0, 0, 0, .65);
  background-color: #fff;
  border: 1px solid #d9d9d9;
  min-width: 40px;
  width: auto !important;
  height: 30px,
}

.widget-buttongroup-label {
  font-weight: 600;
  margin-right: 10px;
  color: #3e525b;
}

.editor-actions {
  border-bottom: 1px solid #eee;
  padding: 5px;
  display: flex;
  justify-content: end;
}

.autosave-indicator {
  position: absolute;
  left: 44%;
  color: #868aa5;
  white-space: nowrap;
  font-weight: 400;
  font-size: 12px;
  letter-spacing: 0.5px;
}

.autosave-indicator-saving {
  left: 44%;
}

.zoom-buttons {
  width: 20px !important;
  height: 25px !important;
  margin-left: 2px;

  span {
    transform: rotate(60deg);
  }
}

.zoom-button-wrapper {
  position: fixed;
  right: 0px;
  bottom: 5px;
}

.zoom-buttons {
  opacity: 0;
  visibility: hidden;
}

.image-widget-wrapper:hover button {
  opacity: 1 !important;
  visibility: visible;
}

.pdf-page-controls {
  background: white;
  border-radius: 4px;

  button {
    width: 36px;
    height: 36px;
    background: white;
    border: 0;
    font-size: 1.2em;
    border-radius: 4px;

    &:first-child {
      border-top-right-radius: 0;
      border-bottom-right-radius: 0;
    }

    &:last-child {
      border-top-left-radius: 0;
      border-bottom-left-radius: 0;
    }

    &:hover {
      background-color: #e6e6e6;
    }
  }

  span {
    font-family: inherit;
    font-size: 1em;
    padding: 0 0.5em;
    color: #000;
  }
}

//download button in pdf widget
.download-icon-outer-wrapper:hover {
  background-color: #e6e6e6 !important
}

.pdf-document {
  canvas {
    margin: 0px auto;
  }

  &:hover {
    .pdf-page-controls {
      opacity: 1;
    }
  }
}

.org-variables-page {
  .btn-org-env {
    width: 36px;
  }

  .encryption-input {
    width: fit-content;
  }

  .no-vars-text {
    display: block;
    text-align: center;
    margin-top: 100px;
  }
}

//Kanban board
.kanban-container.dark-themed {
  background-color: $bg-dark-light  !important;

  .kanban-column {
    .card-header {
      background-color: #324156 !important;
    }
  }
}

.kanban-container {
  background-color: #fefefe;

  .kanban-column {
    background-color: #f4f4f4;
    padding: 0 !important;
    height: fit-content !important;

    .card-body {
      &:hover {
        overflow-y: auto !important;

        &::-webkit-scrollbar {
          width: 0 !important;
          height: 0 !important;
        }
      }
    }

    .card-header {
      background-color: #fefefe;

      .badge {
        font-size: 12px !important;
      }
    }

    .card-body .dnd-card {
      border-radius: 5px !important;
    }

    .dnd-card.card {
      height: 52px !important;
      padding: 5px !important;
    }

    .dnd-card.card.card-dark {
      background-color: $bg-dark  !important;
    }
  }

  .kanban-board-add-group {
    justify-content: center;
    align-items: center;
    cursor: pointer;
    color: rgba(0, 0, 0, 0.5);
    background-color: transparent;
    border-style: dashed;
    border-color: rgba(0, 0, 0, 0.08);
    display: flex;
    flex-direction: column;
    grid-auto-rows: max-content;
    overflow: hidden;
    box-sizing: border-box;
    appearance: none;
    outline: none;
    margin: 10px;
    border-radius: 5px;
    min-width: 350px;
    height: 200px;
    font-size: 1em;
  }

  .add-card-btn {
    font-size: 1em;
    font-weight: 400;
    color: #3e525b;
    border-radius: 5px;
    padding: 5px;
    margin: 5px;
    background-color: transparent;
    border-style: dashed;
    border-color: rgba(0, 0, 0, 0.08);
    cursor: pointer;
    transition: all 0.2s ease-in-out;

    &:hover {
      background-color: #e6e6e6;
    }
  }
}

.cursor-pointer {
  cursor: pointer;
}

.cursor-text {
  cursor: text;
}

.cursor-not-allowed {
  cursor: none;
}

.bade-component {
  display: inline-flex;
  justify-content: center;
  align-items: center;
  overflow: hidden;
  user-select: none;
  padding: calc(0.25rem - 1px) 0.25rem;
  height: 1.25rem;
  border: 1px solid transparent;
  min-width: 1.25rem;
  font-weight: 600;
  font-size: .625rem;
  letter-spacing: .04em;
  text-transform: uppercase;
  vertical-align: bottom;
  border-radius: 4px;
}

// sso-helper-page
.sso-helper-container {
  width: 60vw;
  padding: 30px;
  box-shadow: rgba(0, 0, 0, 0.16) 0px 1px 4px;
  margin: 0 auto;
}

.sso-copy {
  margin-left: 10px;
  cursor: pointer;
}

#git-url,
#google-url {
  color: $primary;
  margin-left: 4px;
  word-break: break-all;
}

@media only screen and (max-width: 768px) {
  .sso-helper-container {
    width: 96vw;
    padding: 20px;
  }
}

.sso-helper-doc {
  line-height: 24px;
}

.sso-content-wrapper {
  margin: 0 auto;
  display: flex;
  flex-direction: column;
  align-items: self-start;
  padding: 20px;
  box-shadow: rgba(0, 0, 0, 0.02) 0px 1px 3px 0px, rgba(27, 31, 35, 0.15) 0px 0px 0px 1px;
  border-radius: 4px;
}

.workspace-status {
  display: flex;
  font-weight: 800;
  margin-bottom: 6px;
}

.sso-type {
  font-weight: 600;
  margin-bottom: 4px !important;
  display: flex;

  span {
    margin-right: 10px;
  }

  a {
    margin-left: 6px;

  }
}

.gg-album {
  box-sizing: border-box;
  position: relative;
  display: block;
  width: 18px;
  height: 18px;
  transform: scale(var(--ggs, 1));
  border-left: 7px solid transparent;
  border-right: 3px solid transparent;
  border-bottom: 8px solid transparent;
  box-shadow: 0 0 0 2px,
    inset 6px 4px 0 -4px,
    inset -6px 4px 0 -4px;
  border-radius: 3px
}

.gg-album::after,
.gg-album::before {
  content: "";
  display: block;
  box-sizing: border-box;
  position: absolute;
  width: 2px;
  height: 5px;
  background: currentColor;
  transform: rotate(46deg);
  top: 5px;
  right: 4px
}

.gg-album::after {
  transform: rotate(-46deg);
  right: 2px
}

.sso-helper-header {
  display: flex;
  align-items: center;

  span {
    margin-right: 10px;
  }
}

// sso end

// steps-widget
a.step-item-disabled {
  text-decoration: none;
}

.steps {
  overflow: hidden;
  margin: 0rem !important;
}

.step-item.active~.step-item:after,
.step-item.active~.step-item:before {
  background: #f3f5f5 !important;
}

.step-item.active:before {
  background: #fff !important;
}

.steps .step-item.active:before {
  border-color: #b4b2b2 !important;
}

.steps-item {
  color: var(--textColor) !important;
}

.step-item:before {
  background: var(--bgColor) !important;
  // remaining code
}

.step-item:after {
  background: var(--bgColor) !important;
}

.step-item.active~.step-item {
  color: var(--textColor) !important;
  ;
}

.notification-center-badge {
  top: 10;
  right: 10;
}

.notification-center {
  max-height: 500px;
  overflow: auto;

  .empty {
    padding: 0 !important;

    .empty-img {
      font-size: 2.5em;
    }
  }

  .card {
    min-width: 400px;
  }

  .spinner {
    min-height: 220px;
  }
}

// steps-widget end

// profile-settings css
.confirm-input {
  padding-right: 8px !important;
}

.user-group-actions {
  display: flex;
  gap: 8px;
}

input.hide-input-arrows {
  -moz-appearance: none;

  &::-webkit-outer-spin-button,
  &::-webkit-inner-spin-button {
    -webkit-appearance: none;
  }
}

.btn-org-env {
  width: 36px;
}

.custom-checkbox-tree {
  overflow-y: scroll;
  color: #3e525b;

  .react-checkbox-tree label:hover {
    background: none !important;
  }

  .rct-icons-fa4 {

    .rct-icon-expand-open,
    .rct-icon-expand-close {
      &::before {
        content: url("data:image/svg+xml,%3Csvg xmlns='http://www.w3.org/2000/svg' viewBox='0 0 1024 1024' focusable='false' data-icon='caret-down' width='12px' height='12px' fill='currentColor' aria-hidden='true'%3E%3Cpath d='M840.4 300H183.6c-19.7 0-30.7 20.8-18.5 35l328.4 380.8c9.4 10.9 27.5 10.9 37 0L858.9 335c12.2-14.2 1.2-35-18.5-35z'%3E%3C/path%3E%3C/svg%3E") !important;
      }
    }

    .rct-icon-expand-close {
      transform: rotate(-90deg);
      -webkit-transform: rotate(-90deg);
    }
  }
}

// sso enable/disable box
.tick-cross-info {
  .main-box {
    margin-right: 10px;
    border-radius: 5px;
  }

  .icon-box {
    padding: 7px 5px 7px 2px;
    color: #fff;

    .icon {
      stroke-width: 4.5px;
    }
  }

  .tick-box {
    border: 3px solid $primary;

    .icon-box {
      background: $primary;
    }
  }

  .cross-box {
    border: 3px solid $disabled;

    .icon-box {
      background: $disabled;
    }
  }
}

.icon-widget-popover {
  &.theme-dark {
    .popover-header {
      background-color: #232e3c;
      border-bottom: 1px solid #324156;
      ;
    }
  }

  .popover-header {
    padding-bottom: 0;
    background-color: #fff;

    .input-icon {
      margin-bottom: 0.5rem !important;
    }
  }

  .popover-body {
    padding: 0 0.5rem;

    .row {
      >div {
        overflow-x: hidden !important;
      }
    }

    .icon-list-wrapper {
      display: grid;
      grid-template-columns: repeat(10, 1fr);
      margin: 0.5rem 1rem 0.5rem 0.5rem;
    }

    .icon-element {
      cursor: pointer;
      border: 1px solid transparent;
      border-radius: $border-radius;

      &:hover {
        border: 1px solid $primary;
      }
    }
  }
}

.dark-theme-placeholder::placeholder {
  color: #C8C6C6;
}

.dark-multiselectinput {
  input {
    color: white;

    &::placeholder {
      color: #C8C6C6;
    }
  }
}


.dark-theme-placeholder::placeholder {
  color: #C8C6C6;
}

.dark-multiselectinput {
  input {
    color: white;

    &::placeholder {
      color: #C8C6C6;
    }
  }
}

// Language Selection Modal
.lang-selection-modal {
  font-weight: 500;

  .list-group {
    padding: 1rem 1.5rem;
    padding-top: 0;
    overflow-y: scroll;
    height: calc(100% - 68px);
  }

  .list-group-item {
    border: 0;

    p {
      margin-bottom: 0px;
      margin-top: 2px;
    }
  }

  .list-group-item.active {
    background-color: #edf1ff;
    color: #4d72fa;
    font-weight: 600;
    margin-top: 0px;
  }

  .modal-body {
    height: 50vh;
    padding: 0;
  }

  .lang-list {
    height: 100%;

    .search-box {
      position: relative;
      margin: 1rem 1.5rem;
    }

    input {
      border-radius: 5px !important;
    }

    .input-icon {
      display: flex;
    }

    .input-icon {
      .search-icon {
        display: block;
        position: absolute;
        left: 0;
        margin-right: 0.5rem;
      }

      .clear-icon {
        cursor: pointer;
        display: block;
        position: absolute;
        right: 0;
        margin-right: 0.5rem;
      }
    }

    .list-group-item.active {
      color: $primary;
    }
  }
}

.lang-selection-modal.dark {
  .modal-header {
    border-color: #232e3c !important;
  }

  .modal-body,
  .modal-footer,
  .modal-header,
  .modal-content {
    color: white;
    background-color: #2b394a;
  }

  .list-group-item {
    color: white;
    border: 0;
  }

  .list-group-item:hover {
    background-color: #232e3c;
  }

  .list-group-item.active {
    background-color: #4d72fa;
    color: white;
    font-weight: 600;
  }

  .no-results-item {
    background-color: #2b394a;
    color: white;
  }

  input {
    background-color: #2b394a;
    border-color: #232e3c;
    color: white;
  }
}

// Language Selection Modal
.lang-selection-modal {
  font-weight: 500;

  .list-group {
    padding: 1rem 1.5rem;
    padding-top: 0;
    overflow-y: scroll;
    height: calc(100% - 68px);
  }

  .list-group-item {
    border: 0;

    p {
      margin-bottom: 0px;
      margin-top: 2px;
    }
  }

  .list-group-item.active {
    background-color: #edf1ff;
    color: #4d72fa;
    font-weight: 600;
    margin-top: 0px;
  }

  .modal-body {
    height: 50vh;
    padding: 0;
  }

  .lang-list {
    height: 100%;

    .search-box {
      position: relative;
      margin: 1rem 1.5rem;
    }

    input {
      border-radius: 5px !important;
    }

    .input-icon {
      display: flex;
    }

    .input-icon {
      .search-icon {
        display: block;
        position: absolute;
        left: 0;
        margin-right: 0.5rem;
      }

      .clear-icon {
        cursor: pointer;
        display: block;
        position: absolute;
        right: 0;
        margin-right: 0.5rem;
      }
    }

    .list-group-item.active {
      color: $primary;
    }
  }
}

.lang-selection-modal.dark {
  .modal-header {
    border-color: #232e3c !important;
  }

  .modal-body,
  .modal-footer,
  .modal-header,
  .modal-content {
    color: white;
    background-color: #2b394a;
  }

  .list-group-item {
    color: white;
    border: 0;
  }

  .list-group-item:hover {
    background-color: #232e3c;
  }

  .list-group-item.active {
    background-color: #4d72fa;
    color: white;
    font-weight: 600;
  }

  .no-results-item {
    background-color: #2b394a;
    color: white;
  }

  input {
    background-color: #2b394a;
    border-color: #232e3c;
    color: white;
  }
}

.org-users-page {
  min-height: 100vh;

  .page-body {
    height: 100%;
  }
}

.dragged-column {
  z-index: 1001;
}

#storage-filter-popover {
  max-width: 800px;
  width: 800px;
  background-color: $white;
  box-sizing: border-box;
  box-shadow: 0px 2px 4px rgba(40, 57, 72, 0.06), 0px 4px 6px rgba(40, 57, 72, 0.1);
  border-radius: 4px;
}

#storage-filter-popover.theme-dark {
  background-color: #22272E;
}

// Table set to full width
.jet-data-table thead {
  display: flex !important;

  tr {
    flex-grow: 1;

    th:last-child {
      flex: 1 1 auto;
    }
  }
}

tbody {
  width: 100% !important;
  flex-grow: 1;

  tr {
    width: 100% !important;

    td:last-child {
      flex: 1 1 auto;
    }
  }
}

.datepicker-widget.theme-dark {
  .react-datepicker__tab-loop {
    .react-datepicker__header {
      background-color: #232e3c;

      .react-datepicker__current-month,
      .react-datepicker__day-name,
      .react-datepicker__month-select,
      .react-datepicker__year-select {
        color: white;
      }

      .react-datepicker__month-select,
      .react-datepicker__year-select {
        background-color: transparent;
      }
    }

    .react-datepicker__month {
      background-color: #232e3c;

      .react-datepicker__day {
        color: white;

        &:hover {
          background-color: #636466;
        }
      }

      .react-datepicker__day--outside-month {
        opacity: 0.5;
      }
    }

    .react-datepicker {
      background-color: #232e3c;
    }
  }
}

.theme-dark .list-group-item {
  &:hover {
    background-color: #232e3c;
  }
}

.theme-dark {

  .CalendarMonth,
  .DayPickerNavigation_button,
  .CalendarDay,
  .CalendarMonthGrid,
  .DayPicker_focusRegion,
  .DayPicker {
    background-color: #232e3c;
  }

  .DayPicker_weekHeader_ul,
  .CalendarMonth_caption,
  .CalendarDay {
    color: white;
  }

  .CalendarDay__selected_span,
  .CalendarDay__selected_start,
  .CalendarDay__selected_end {
    background-color: #4D72FA;
    color: white;
  }

  .CalendarDay {
    border-color: transparent; //hiding the border around days in the dark theme

    &:hover {
      background-color: #636466;
    }
  }

  .DateInput_fangStroke {
    stroke: #232E3C;
    fill: #232E3C;
  }

  .DayPickerNavigation_svg__horizontal {
    fill: white;
  }

  .DayPicker__withBorder {
    border-radius: 0;
  }

  .DateRangePicker_picker {
    background-color: transparent;
  }
}

.link-widget {
  display: flex;
  align-items: center;
  overflow: auto;

  &.hover {
    a {
      &:hover {
        text-decoration: underline;
      }
    }
  }

  &.no-underline {
    a {
      text-decoration: none !important;
    }
  }

  &.underline {
    a {
      text-decoration: underline;
    }
  }

  &::-webkit-scrollbar {
    width: 0;
    height: 0;
    background: transparent;
  }
}

.home-modal-component.modal-version-lists {
  .modal-header {
    .btn-close {
      top: auto;
    }
  }
}

.modal-version-lists {
  max-height: 80vh;

  .modal-body {
    height: 80%;
    overflow: auto;
  }

  .modal-footer,
  .modal-header {
    height: 10%;
  }

  .version-wrapper {
    display: flex;
    justify-content: flex-start;
    padding: 0.75rem 0.25rem;
    border: 1px solid $border-grey-light;
  }
}

.dropdown-table-column-hide-common {
  position: absolute;
  z-index: 10;
  right: 0;
  border-radius: 3px;
  height: auto;
  overflow-y: scroll;
  padding: 8px 16px;
  width: 20rem;
  top: 20px;
  max-height: 200px;
}

.dropdown-table-column-hide {
  background-color: #fff;
  box-shadow: 0 0 0 2px #0000001a;
}

.dropdown-table-column-hide-dark-themed {
  color: #fff !important;
  background-color: #1f2936 !important;
  box-shadow: 0 0 0 2px #9292921a;
}

.hide-column-table-text {
  margin: 0 !important;
}

.hide-column-name {
  padding-left: 10px !important;
}

.rest-methods-url {
  .cm-s-default {
    .cm-string-2 {
      color: #000;
    }
  }
}

.tooljet-database {

  .table-header,
  .table-name,
  .table-cell {
    white-space: nowrap;
    overflow: hidden;
    text-overflow: ellipsis;
  }

  .table-name {
    color: #000;
    width: 250px;
  }

  .table-left-sidebar {
    min-height: 100vh;
    max-width: 288px;
  }

  .add-table-btn {
    height: 32px;
  }

  .table-header {
    background: #ECEEF0;
  }

  .table-header,
  .table-cell {
    max-width: 230px;
  }

  .add-more-columns-btn {
    background: #F0F4FF;
    font-weight: 500;
    color: #3E63DD;
    font-size: 12px;
    border-radius: 600;
  }

  .delete-row-btn {
    max-width: 140px;
  }

  .table-list-item-popover {
    display: none;
  }

  .table-list-item:hover .table-list-item-popover {
    display: block;
  }
}

// download pop-up in the table widget
.table-widget-download-popup {
  .cursor-pointer {
    width: 130px;

    &:hover {
      font-weight: bolder;
    }
  }
}

.apploader {
  height: 100vh;

  .app-container {
    height: 100%;
    display: flex;
    flex-direction: column;
    justify-content: space-between;
  }

  .editor-header {
    height: 5%;
    background-color: #EEEEEE;
    display: flex;
    align-items: center;
    justify-content: space-between;

    .app-title-skeleton {
      width: 100px;
      height: 100%;
      display: flex;
      align-items: center;
      margin-left: 120px;
    }

    .right-buttons {
      display: flex;
      gap: 5px;
      align-items: center;
      margin-right: 10px;
    }
  }

  .editor-body {
    height: 100%;
  }

  .skeleton {
    padding: 5px;
  }

  .editor-left-panel {
    width: 48px;
    background-color: #EEEEEE;
    margin: 3px 0px 3px 3px;
    display: flex;
    flex-direction: column;
    justify-content: space-between;
    border-radius: 5px;

    .left-menu-items {
      display: flex;
      flex-direction: column;
      justify-content: space-between;
      gap: 5px;
      margin-top: 10px;
    }

    .bottom-items {
      margin-bottom: 10px;
    }
  }

  .editor-center {
    height: 100%;
    display: flex;
    flex-direction: column;
    gap: 5px;
    justify-content: space-between;

    .canvas {
      height: 100vh;
      background-color: #e6e6e6;
      border-radius: 5px;
      display: flex;
      justify-content: center;
    }

    .query-panel {
      height: 30%;
      display: flex;
      justify-content: space-between;
      gap: 5px;

      .queries {
        width: 30%;
        display: flex;
        flex-direction: column;
        gap: 5px;

        .queries-title {
          background-color: #EEEEEE;
          border-radius: 5px;
          height: 20%;
          padding: 5px 10px;
          display: flex;
          justify-content: space-between;
          align-items: center;
        }

        .query-list {
          background-color: #EEEEEE;
          border-radius: 5px;
          height: 80%;

          .query-list-item {
            margin: 10px;
            height: 35px;
          }
        }
      }

      .query-editor {
        width: 70%;
        height: 100%;
        display: flex;
        flex-direction: column;
        gap: 5px;

        .query-editor-header {
          background-color: #EEEEEE;
          border-radius: 5px;
          height: 20%;
          padding: 5px 10px;
          display: flex;
          justify-content: space-between;

          .query-actions {
            display: flex;
            align-items: center;
          }
        }

        .query-editor-body {
          background-color: #EEEEEE;
          height: 80%;
          border-radius: 5px;

          .button {
            margin-right: 10px;
          }
        }
      }
    }
  }

  .wrapper {
    padding: 3px 3px 3px 0px;
  }

  .editor-center-wrapper {}

  .right-bar {
    height: 100%;
    padding: 3px 3px 3px 0px;
    display: flex;
    flex-direction: column;
    justify-content: space-between;
    gap: 5px;

    .widget-list-header {
      height: 5%;
      background-color: #EEEEEE;
      border-radius: 5px;
    }

    .widget-list {
      height: 95%;
      background-color: #EEEEEE;
      border-radius: 5px;
      padding: 10px;

      .widgets {
        display: flex;
        justify-content: space-between;
      }
    }
  }
}

.theme-dark {
  .layout-sidebar-icon {
    &:hover {
      background-color: #273342;
    }
  }

  .tooljet-database {
    .btn {
      background-color: #273342;
      color: #fff;
    }

    .table-name,
    .subheader {
      color: #fff;
    }

    .list-group-item.active {
      .table-name {
        color: #000;
      }
    }
  }

  .editor-header {
    background-color: #1F2936;
  }

  .editor-left-panel {
    background-color: #1F2936;
  }

  .editor-center {
    .canvas {
      background-color: #1F2936;
    }
  }

  .query-panel {
    .queries {
      .queries-title {
        background-color: #1F2936 !important;
      }

      .query-list {
        background-color: #1F2936 !important;
      }
    }

    .query-editor {
      .query-editor-header {
        background-color: #1F2936 !important;
      }

      .query-editor-body {
        background-color: #1F2936 !important;
      }
    }
  }

  .right-bar {
    .widget-list-header {
      background-color: #1F2936;
    }

    .widget-list {
      background-color: #1F2936;
    }
  }

  .app-icon-main {
    background: #2F3C4C !important;
  }

  .launch-button {
    svg {
      path {
        fill: white !important;
      }
    }
  }

  .breadcrumb-item {
    a {

      color: white !important;
    }
  }
}

:root {
  --tblr-breadcrumb-item-active-font-weight: 500;
  --tblr-breadcrumb-item-active-color: inherit;
}

.application-brand {
  position: relative;
  display: flex;
  padding: 6px;
  margin-bottom: 6px;
  justify-content: center;
}

.breadcrumb-item.active {
  font-weight: var(--tblr-breadcrumb-item-active-font-weight);
  color: var(--tblr-breadcrumb-item-active-color);
}

.app-icon-main {
  background: #F0F4FF;
}

.user-avatar-nav-item,
.audit-log-nav-item,
.notification-center-nav-item {
  border-radius: 4px;
  position: fixed;
  bottom: 8px;
  left: 8px;
}

.audit-log-nav-item {
  bottom: 40px;
}

.notification-center-nav-item {
  bottom: 60px;
}

.home-page-sidebar,
.organization-page-sidebar {
<<<<<<< HEAD
  // min-height: 93vh;
=======
  min-height: 100vh;
>>>>>>> f1e915e6
  max-width: 288px;
}

.tooljet-database-sidebar {
  max-width: 288px;

  .sidebar-container {
    padding: 16px 24px;
  }
}

.all-apps-link {
  font-weight: 400;
  font-size: 14px;
  height: 32px;
}

.create-new-app-button {
  // max-width: 195px;
  font-weight: 500;
  font-size: 14px;
  height: 32px;
}

.create-new-app-button+.dropdown-toggle {
  height: 32px;
}

.custom-select {
  .select-search-dark__value::after {
    content: none;
  }
}

.jet-data-table td .textarea-dark-theme.text-container:focus {
  background-color: transparent !important;
}

.tooljet-logo-loader {
  height: 100vh;
  display: flex;
  align-items: center;
  justify-content: center;

  .loader-spinner {
    margin: 10px 87px;
  }
}

.page-body {
  height: calc(100vh - 1.25rem - 48px);
  min-height: 500px;
}

// buttons
.default-secondary-button {
  background-color: $color-light-indigo-03;
  color: $color-light-indigo-09;
  max-height: 28px;
  width: 76px;
  display: flex;
  flex-direction: row;
  justify-content: center;
  align-items: center;
  padding: 4px 16px;
  gap: 6px;
  font-weight: 500;
  border: 0 !important;

  .query-manager-btn-svg-wrapper {
    width: 16px !important;
    height: 16px !important;
    padding: 2.67px;
  }

  .query-manager-btn-name {
    min-width: 22px;
  }

  &:hover {
    background-color: $color-light-indigo-04;
    color: $color-light-indigo-10;
  }

  &:active {
    background-color: $color-light-indigo-04;
    color: $color-light-indigo-10;
    box-shadow: 0px 0px 0px 4px #C6D4F9;
    border-radius: 6px;
    border: 1px solid;
    outline: 0 !important;

    svg {
      path {
        fill: $color-light-indigo-10;
      }
    }
  }

  .query-run-svg {
    padding: 4px 2.67px;
  }
}

.default-secondary-button.theme-dark {
  background-color: #4D72FA !important;
  color: #F4F6FA !important;

  svg {
    path {
      fill: #F4F6FA !important;
    }
  }

  &:hover {
    border: 1px solid #4D72FA !important;
    background-color: #4D5EF0 !important;
    color: #FFFFFC !important;

    svg {
      path {
        fill: #FFFFFC !important;
      }
    }
  }

  &:active {
    border: 1px solid #4D72FA !important;
    background-color: #4D5EF0 !important;
    box-shadow: 0px 0px 0px 4px #4D72FA;
    border-radius: 6px;
  }
}

.default-tertiary-button {
  background-color: $color-light-base;
  color: $color-light-slate-12;
  border: 1px solid $color-light-slate-07;
  display: flex;
  flex-direction: row;
  justify-content: center;
  align-items: center;
  padding: 4px 16px;
  gap: 6px;
  max-height: 28px;
  font-weight: 500;
  height: 28px;
  cursor: pointer;

  .query-btn-svg-wrapper {
    width: 16px !important;
    height: 16px !important;
    padding: 2.67px;
  }

  .query-btn-name {
    min-width: 22px;

  }

  &:hover {
    border: 1px solid $color-light-slate-08;
    color: $color-light-slate-11;

    svg {
      path {
        fill: $color-light-slate-11;
      }
    }
  }

  .query-create-run-svg {
    padding: 2px;
  }

  .query-preview-svg {
    padding: 2.67px 0.067px;
  }

  &:active {
    border: 1px solid #C1C8CD;
    box-shadow: 0px 0px 0px 4px #DFE3E6;
    color: $color-light-slate-11;
    outline: 0;
  }
}

.default-tertiary-button.theme-dark {
  background-color: transparent;
  color: #4D5EF0 !important;
  border: 1px solid #4D5EF0 !important;

  svg {
    path {
      fill: #4D5EF0 !important;
    }
  }

  &:hover {
    border: 1px solid $color-dark-slate-08;
    color: #FFFFFC !important;
    background-color: #4D5EF0 !important;

    svg {
      path {
        fill: #FFFFFC !important;
      }
    }
  }

  &:active {
    border: 1px solid inherit;
    box-shadow: none;
    outline: 0;
  }
}

.default-tertiary-button.theme-dark.btn-loading {
  background-color: #4D5EF0 !important;
  color: transparent !important;

  svg {
    path {
      fill: transparent !important;
    }
  }
}

.default-tertiary-button.button-loading {
  background-color: transparent !important;
  color: transparent !important;

  svg {
    path {
      fill: transparent !important;
    }
  }
}

.disable-tertiary-button {
  color: $color-light-slate-08;
  background-color: $color-light-slate-03;
  pointer-events: none !important;

  svg {
    path {
      fill: $color-light-slate-08;
    }
  }

}

.disable-tertiary-button.theme-dark {
  color: $color-dark-slate-08;
  background-color: $color-dark-slate-03;
  pointer-events: none !important;

  svg {
    path {
      fill: $color-dark-slate-08;
    }
  }
}

.font-weight-500 {
  font-weight: 500;
}

.font-size-12 {
  font-size: 12px;
}

.toggle-query-editor-svg {
  width: 16px;
  height: 16px;
  padding: 2.88px 5.22px;
}

.theme-dark {
  .org-avatar:hover {
    .avatar {
      background: #10141A no-repeat center/cover;
    }
  }
}

.app-creation-time {
  font-size: 12px;
}

.font-weight-400 {
  font-weight: 400;
}

.border-indigo-09 {
  border: 1px solid $color-light-indigo-09;
}

.dark-theme-toggle-btn {
  height: 32px;
  display: flex;
  align-items: center;
  justify-content: center;

}

.dark-theme-toggle-btn-text {
  font-size: 14px;
  margin: 12px;
}

.maximum-canvas-height-input-field {
  width: 90px;
}

.layout-header {
  position: fixed;
  right: 0;
  left: 48px;
  z-index: 1;
  background: #ffff;
}

.theme-dark {
  .layout-header {
    background: #1f2936 !important;
  }
}

.organization-selector {
  max-width: 288px;
}

.organization-avatar {
  max-width: 34px;
  margin-right: 10px;
}

.layout-sidebar-icon {
  &:hover {
    background: #ECEEF0;
  }

  &:focus {
    outline: #ECEEF0 auto 5px;
  }
}

.folder-menu-icon {
  display: none;
}

.organization-selector {
  max-width: 288px;
  max-height: 48px;
  padding: 8px 16px;
}

.organization-avatar {
  max-width: 34px;
  margin-right: 10px;
}

.layout-sidebar-icon {
  &:hover {
    background: #ECEEF0;
    border-radius: 6px;
  }

  &:focus {
    outline: #ECEEF0 auto 5px;
  }
}

.folder-menu-icon {
  display: none;
}

.folder-list-group-item:hover .folder-menu-icon {
  display: block;
}

.app-versions-selector {
  display: inline-flex;
  align-items: center;
  width: 176px;
  height: 28px;
  position: absolute;
  left: 58%;
  border-radius: 6px;
}

.app-version-list-item {
  white-space: nowrap;
  overflow: hidden;
  text-overflow: ellipsis;
}

.app-version-name,
.app-version-released {
  font-weight: 400;
  font-size: 12px;
  line-height: 20px;
}

.app-version-delete {
  display: none;
}

.custom-version-selector__option:hover .app-version-delete {
  display: block;
}

.editor .editor-sidebar {
  border-top: 1px solid #E6E8EB;
}

.editor .navbar-brand {
  border-right: 1px solid #E6E8EB;
  padding-right: 12px !important;
  padding-left: 4px;
  padding-top: 1rem;
  padding-bottom: 1rem;
}

.theme-dark {
  .editor .navbar-brand {
    border-right: 1px solid #333c48;
  }

  .realtime-avatars {
    border-right: 1px solid #333c48;
  }
}

.modal-backdrop {
  // background-color: hsla(0, 0%, 0%, 0.439);
  opacity: 0.5;
}

.ds-delete-btn {
  display: none;
  border: none;
  background: none;
}

.ds-list-item:hover .ds-delete-btn {
  display: block;
}

.toojet-db-table-footer,
.home-page-footer {
  position: fixed;
  bottom: 0px;
  width: -webkit-fill-available;
}

.pagination-container {
  display: flex;
  padding: 0px;
  height: 20px;

  .form-control {
    padding: 0 4px;
    width: fit-content;
    max-width: 30px;
    text-align: center;
  }
}

.profile-card.dark.card {
  background-color: #1F2936;
  color: #C0C8CC;
}

.theme-dark {
  .editor-header-actions {
    .current-layout {
      .bg-white {
        background-color: #232E3C !important;
      }

      svg {
        path {
          fill: white;
        }
      }
    }
  }
<<<<<<< HEAD
}

// DASHBOARD SCROLL STYLES--->
.create-new-app-wrapper {
  height: 64px;
}

.home-page-sidebar {
  height: calc(100vh - 48px) !important;
}

.folder-list {
  height: 20px;
  height: calc(100vh - 222px) !important; // 48px [navbar] +  64px + 64px for create app and all apps box + margin (30 +16 [1rem] = 46px)
}

.home-page-content {
  height: calc(100vh - 48px) !important;
  overflow-y: scroll;
}

.application-folders-list {
  height: 64px;
}

// DASHBOARD STYLES END
=======
  .icon-tabler-x{
    stroke: white ;
  }
}
.img-invert{
  img{
    filter: invert(1);
  }
  
}
>>>>>>> f1e915e6
<|MERGE_RESOLUTION|>--- conflicted
+++ resolved
@@ -4426,7 +4426,8 @@
   background-color: #fefeff;
   color: #000000;
 
-  .modal-header, .modal-body {
+  .modal-header,
+  .modal-body {
     padding: 16px 28px;
   }
 
@@ -6833,11 +6834,7 @@
 
 .home-page-sidebar,
 .organization-page-sidebar {
-<<<<<<< HEAD
-  // min-height: 93vh;
-=======
   min-height: 100vh;
->>>>>>> f1e915e6
   max-width: 288px;
 }
 
@@ -7327,7 +7324,16 @@
       }
     }
   }
-<<<<<<< HEAD
+
+  .icon-tabler-x {
+    stroke: white;
+  }
+}
+
+.img-invert {
+  img {
+    filter: invert(1);
+  }
 }
 
 // DASHBOARD SCROLL STYLES--->
@@ -7353,16 +7359,4 @@
   height: 64px;
 }
 
-// DASHBOARD STYLES END
-=======
-  .icon-tabler-x{
-    stroke: white ;
-  }
-}
-.img-invert{
-  img{
-    filter: invert(1);
-  }
-  
-}
->>>>>>> f1e915e6
+// DASHBOARD STYLES END