@import "./tabler.scss";
@import "./colors.scss";
@import "./z-index.scss";
@import "./mixins.scss";

// variables
$border-radius: 4px;

body {
  font-family: "Roboto", sans-serif;
}

input,
button {
  border-radius: 4px;
}

.btn:hover {
  border-color: $primary;
}

.btn-sm {
  padding: 4px 8px;
}

.padding-0 {
  padding: 0;
}

.font-500 {
  font-weight: 500;
}

.color-inherit {
  color: inherit;
}

.text-right {
  text-align: right;
}

.navbar {
  max-height: 48px;
  min-height: auto;

  .nav-item.active:after {
    bottom: 0 !important;
  }
}

.rc-slider-track {
  background-color: $primary;
}

.rc-slider-handle {
  border-color: $primary;
}

.auth-main {
  height: 1000px;
  padding-top: calc(0.25 * 100vh);
  overflow: hidden;

  svg,
  img {
    height: 50px;
    width: 50px;
  }

  svg {
    color: #000000;
  }

  .col-4 {
    z-index: 1;
  }

  .horizontal-line {
    width: 100%;
    position: relative;
    border: 1px solid #b1b1b1;
    top: 25px;
    margin: 0px auto;
    z-index: 0;
  }

  .sso-ico {
    div {
      background-color: #ffffff;
    }
  }
}

.emoji-mart-scroll {
  border-bottom: 0;
  margin-bottom: 6px;
}

.emoji-mart-scroll+.emoji-mart-bar {
  display: none;
}

.accordion-item,
.accordion-button {
  background-color: inherit;
}

.accordion-button {
  font-weight: 400 !important;
  box-shadow: none !important;
}

.accordion-button:not(.collapsed) {
  padding-bottom: 0 !important;
}

.accordion-body {
  .form-label {
    font-weight: 400;
    font-size: 12px;
    color: #61656c;
  }

  .style-fx {
    margin-top: 3px !important;
  }
}

.editor {
  .header-container {
    max-width: 100%;
    padding: 0 10px;
  }

  .resizer-select,
  .resizer-active {
    border: solid 1px $primary !important;

    .top-right,
    .top-left,
    .bottom-right,
    .bottom-left {
      background: white;
      border-radius: 10px;
      border: solid 1px $primary;
    }
  }

  .resizer-selected {
    outline-width: thin;
    outline-style: solid;
    outline-color: #ffda7e;
  }

  // query data source card style start

  .query-datasource-card-container,
  .header-query-datasource-card-container {
    display: flex;
    flex-direction: row;
    gap: 10px;
    flex-wrap: wrap;
  }

  .header-query-datasource-card-container {
    margin-top: -10px;
  }

  .header-query-datasource-card {
    position: relative;
    display: flex;
    min-width: 0;
    word-wrap: break-word;
    background-color: rgba(66, 153, 225, 0.1) !important;
    background-clip: border-box;
    border-radius: 4px;
    height: 32px;
    width: 140px;
    padding: 6px;
    align-items: center;
    text-transform: capitalize;
    font-weight: 400 !important;
    background-color: #4299e11a;

    p {
      margin: 0 8px 0 12px;
    }
  }

  .query-datasource-card {
    position: relative;
    display: flex;
    min-width: 0;
    word-wrap: break-word;
    background-color: #fff;
    background-clip: border-box;
    border: 1px solid rgba(101, 109, 119, 0.16);
    border-radius: 4px;
    height: 46px;
    width: 200px;
    padding: 10px;
    align-items: center;
    cursor: pointer;
    transition: transform .2s;

    p {
      margin: 0 8px 0 15px;
    }
    &:hover{
      transform: scale(1.02);
      box-shadow: 0.1px 0.1px 0.1px 0.1px rgba(0,0,0,0.3);
    }
  }

  // end :: data source card style

  .header-query-datasource-name {
    font-size: 0.8rem !important;
    padding-top: 0px !important;
  }

  .datasource-heading {
    display: flex;
    height: 40px !important;
    gap: 10px;
    align-items: center;

    p {
      font-size: 1.4rem;
      padding-top: 0px;
      cursor: pointer;
    }
  }

  .query-manager {
    user-select: none;

    // .row {
    //   width: 605px;
    // }
    .btn {
      height: 31px;
    }

    .header {
      --tblr-gutter-x: 0rem;
      position: sticky;
      top: 0;
    }

    .nav-header {
      color: #3e525b;

      .nav-tabs {
        border-bottom: 0;
      }
    }

    .query-details {
      margin-top: 25px;
    }

    .query-name-field input {
      max-width: 180px;
      font-weight: 600;
    }
  }

  .left-sidebar {
    scrollbar-width: none;
  }

  .left-sidebar::-webkit-scrollbar {
    width: 0;
    background: transparent;
  }

  .left-sidebar-layout {
    display: flex;
    justify-content: center;
    flex-direction: column;
    font-size: 11px;
    padding: 16px;
    align-items: center;
    letter-spacing: 0.2px;

    p {
      margin-bottom: 0px;
      margin-top: 8px;
    }
  }

  .left-sidebar {
    height: 100%;
    width: 76px;
    position: fixed;
    z-index: 2;
    left: 0;
    overflow-x: hidden;
    flex: 1 1 auto;
    background-color: #fff;
    background-clip: border-box;
    border: solid rgba(0, 0, 0, 0.125);
    border-width: 0px 1px 3px 0px;
    margin-top: 0px;

    .accordion-item {
      border: solid rgba(101, 109, 119, 0.16);
      border-width: 1px 0px 1px 0px;
    }

    .datasources-container {
      height: 50%;
      overflow-y: scroll;

      tr {
        border-color: #f1f1f1;
      }
    }

    .variables-container {
      height: 50%;
      overflow-y: scroll;
    }

    .variables-container::-webkit-scrollbar-thumb,
    .datasources-container::-webkit-scrollbar-thumb {
      background: transparent;
      height: 0;
      width: 0;
    }

    .variables-container::-webkit-scrollbar,
    .datasources-container::-webkit-scrollbar {
      width: 0;
      background: transparent;
      height: 0;
    }

    .variables-container,
    .datasources-container {
      scrollbar-width: none;
    }

    .datasources-container {
      bottom: 0;
      height: 500px;
      border: solid rgba(101, 109, 119, 0.16);
      border-width: 1px 0px 1px 0px;

      .datasources-header {
        border: solid rgba(0, 0, 0, 0.125);
        border-width: 0px 0px 1px 0px;
      }
    }

    .left-sidebar-inspector {
      .card-body {
        padding: 1rem 0rem 1rem 1rem;
      }
    }
  }

  .editor-sidebar {
    height: 100%;
    position: fixed;
    right: 0;
    overflow-x: hidden;
    width: 300px;
    flex: 1 1 auto;
    top: 45px;

    background-color: #fff;
    background-clip: border-box;
    border: solid rgba(0, 0, 0, 0.125);
    border-width: 0px 0px 0px 1px;

    .nav-tabs .nav-link {
      color: #3e525b;
      border-top-left-radius: 0px;
      border-top-right-radius: 0px;
    }

    .inspector {
      .inspector-add-button {
        background: inherit;
      }

      .inspector-add-button:hover {
        color: $primary;
        background: #eef3f9;
        border-radius: 4px;
      }

      .form-control-plaintext {
        padding: 0;
      }

      .header {
        padding-left: 20px;
        padding-right: 20px;
        border: solid rgba(0, 0, 0, 0.125);
        border-width: 0px 0px 1px 0px;
        height: 40px;

        .component-name {
          font-weight: 500;
        }

        .component-action-button {
          top: 8px;
          right: 10px;
          position: absolute;
        }
      }

      .properties-container {
        .field {
          .form-label {
            font-size: 12px;
          }

          .text-field {
            height: 30px;
            font-size: 12px;
          }

          .form-select {
            height: 30px;
            font-size: 12px;
          }

          .select-search__input {
            padding: 0.2375rem 0.75rem;
            font-size: 0.825rem;
          }
        }
      }
    }

    .components-container::-webkit-scrollbar {
      width: 0;
      height: 0;
      background: transparent;
    }

    .components-container::-webkit-scrollbar-thumb {
      background: transparent;
    }

    .components-container {
      scrollbar-width: none;
    }

    .components-container {
      height: 100%;
      overflow: auto;
      overflow-x: hidden;
      padding-bottom: 20%;

      .component-image-holder {
        border-radius: 0;
        transition: all 0.3s cubic-bezier(0.25, 0.8, 0.25, 1);
        border: 1px solid #d2ddec;
        box-sizing: border-box;
        border-radius: 4px;

        img {
          margin: 0 auto;
        }

        &:hover {
          background: rgba(66, 153, 225, 0.1);
        }
      }

      .component-title {
        display: block;
        margin-top: 10px;
        color: #3e525b;
        font-size: 10px;
        max-width: 100%;
        text-align: center;
        word-wrap: break-word;
      }

      .component-description {
        color: grey;
        font-size: 0.7rem;
      }
    }
  }

  .main {
    margin-left: 3%;
    width: 82%;
    top: 0;

    .canvas-container::-webkit-scrollbar {
      width: 0;
      background: transparent;
      height: 0;
    }

    .canvas-container {
      scrollbar-width: none;
    }

    .canvas-container::-webkit-scrollbar {
      width: 0;
      background: transparent;
    }

    .canvas-container {
      height: 100%;
      top: 45px;
      position: fixed;
      right: 300px;
      left: 76px;
      overflow-y: auto;
      overflow-x: scroll;
      -webkit-box-pack: center;
      justify-content: center;
      -webkit-box-align: center;
      align-items: center;

      .real-canvas {
        outline: 1px dotted transparent;
      }

      .show-grid {
        outline: 1px dotted #4d72da;
        background-image: linear-gradient(to right,
            rgba(194, 191, 191, 0.2) 1px,
            transparent 1px),
          linear-gradient(to bottom,
            rgba(194, 191, 191, 0.2) 1px,
            transparent 1px);
      }

      .canvas-area {
        min-height: 2400px;
        background: #edeff5;
        margin: 0px auto;

        .resizer {
          border: solid 1px transparent;
        }
      }
    }

    .query-pane {
      scrollbar-width: none;
    }

    .query-pane::-webkit-scrollbar {
      width: 0;
      background: transparent;
    }

    .query-pane {
      z-index: 1;
      height: 350px;
      position: fixed;
      left: 76px; //sidebar is 76px
      right: 300px;
      bottom: 0;
      overflow-x: hidden;
      flex: 1 1 auto;

      background-color: #fff;
      background-clip: border-box;
      border: solid rgba(0, 0, 0, 0.125);
      border-width: 1px 0px 0px 0px;

      .table-responsive {
        scrollbar-width: none;
      }

      .table-responsive::-webkit-scrollbar {
        width: 0;
        background: transparent;
      }

      .query-row {
        cursor: pointer;
        border-radius: $border-radius;
        --tblr-gutter-x: 0rem;

        &:hover {
          background: #edf1ff !important;
        }

        .query-copy-button {
          display: none;
        }

        .query-name {
          white-space: nowrap;
          overflow: hidden;
          text-overflow: ellipsis;
          width: 100%;
        }
      }

      .query-row-selected {
        background: #d2ddec !important;

        &:hover {
          background: #edf1ff !important;
        }
      }

      .query-row-selected.dark {
        background: #2b3546 !important;
      }

      .query-row.dark:hover {
        background: #404d66 !important;
      }

      .query-row:hover {
        .query-copy-button {
          display: inline-block;
        }
      }

      .main-row {
        height: 100%;
        --tblr-gutter-x: 0rem;
      }

      .query-definition-pane-wrapper {
        width: 72%;
        overflow-x: hidden;
        overflow-y: scroll;
        height: 100%;
        scrollbar-width: none;
        /* Firefox */
        -ms-overflow-style: none;
        /* Internet Explorer 10+ */

        &::-webkit-scrollbar {
          /* WebKit */
          width: 0;
          height: 0;
        }

        &::-webkit-scrollbar-thumb {
          background: transparent;
        }
      }

      .query-definition-pane {
        .header {
          border: solid rgba(0, 0, 0, 0.125);
          border-width: 0px 0px 1px 0px;
          background: white;
          z-index: 3;
          min-height: 41px;
        }

        .preview-header {
          border: solid rgba(0, 0, 0, 0.125);
          border-width: 0px 0px 1px 0px;
        }
      }

      .data-pane {
        width: 28%;
        border: solid rgba(0, 0, 0, 0.125);
        border-width: 0px 1px 0px 0px;
        overflow-x: hidden;
        overflow-y: scroll;
        height: 100%;
        min-height: 41px;
        scrollbar-width: none;
        /* Firefox */
        -ms-overflow-style: none;
        /* Internet Explorer 10+ */
        user-select: none;

        &::-webkit-scrollbar {
          /* WebKit */
          width: 0;
          height: 0;
        }

        &::-webkit-scrollbar-thumb {
          background: transparent;
        }

        .queries-container {
          width: 100%;

          .queries-header {
            border: solid rgba(0, 0, 0, 0.125);
            border-width: 0px 0px 1px 0px;
            height: 41px;
            padding-top: 1px;
            --tblr-gutter-x: 0rem;
          }

          .query-list::-webkit-scrollbar {
            width: 0;
            background: transparent;
          }

          tr {
            border-color: #f1f1f1;
          }
        }

        .header {
          height: 40px;
          text-align: center;
        }
      }
    }
  }

  @media screen and (max-height: 450px) {
    .sidebar {
      padding-top: 15px;
    }

    .sidebar a {
      font-size: 18px;
    }
  }
}

.viewer {
  .header-container {
    max-width: 100%;
  }

  .main {
    padding: 0px 10px;

    .canvas-container {
      scrollbar-width: none;
      width: 100%;
      // margin-left: 10%;
    }

    .canvas-container::-webkit-scrollbar {
      width: 0;
      background: transparent;
    }

    .canvas-container {
      height: 100%;
      position: fixed;
      left: 0;
      overflow-y: auto;
      overflow-x: auto;
      -webkit-box-pack: center;
      justify-content: center;
      -webkit-box-align: center;
      align-items: center;

      .canvas-area {
        width: 1280px;
        min-height: 2400px;
        background: #edeff5;
        margin: 0px auto;
        background-size: 80px 80px;
        background-repeat: repeat;
      }
    }
  }
}

.modal-header {
  padding: 0 1.5rem 0 1.5rem;
}

.page-body,
.homepage-body {
  height: 93vh;

  .list-group.list-group-transparent.dark .all-apps-link,
  .list-group-item-action.dark.active {
    background-color: $dark-background !important;
  }
}

.homepage-dropdown-style {
  min-width: 11rem;
  display: block;
  align-items: center;
  margin: 0;
  line-height: 1.4285714;
  width: 100%;
  padding: 0.5rem 0.75rem;
  font-weight: 400;
  white-space: nowrap;
  border: 0;
  cursor: pointer;
}

.homepage-dropdown-style:hover {
  background: rgba(101, 109, 119, 0.06);
}

.card-skeleton-container {
  border: 0.5px solid #b4bbc6;
  padding: 1rem;
  border-radius: 8px;
  height: 180px;
}

.app-icon-skeleton {
  background-color: #91a4f6;
  border-radius: 4px;
  margin-bottom: 20px;
  height: 40px;
  width: 40px;
}

.folder-icon-skeleton {
  display: inline-block;
  background-color: #858896;
  border-radius: 4px;
  height: 14px;
  width: 14px;
}

.folders-skeleton {
  padding: 9px 12px;
  height: 34px;
  margin-bottom: 4px;
}

.card-skeleton-button {
  height: 20px;
  width: 60px;
  background: #91a4f6;
  margin-top: 1rem;
  border-radius: 4px;
}

@media (min-height: 641px) and (max-height: 899px) {
  .homepage-pagination {
    position: fixed;
    bottom: 2rem;
    width: 63%;
  }
}

@media (max-height: 640px) {
  .homepage-pagination {
    position: fixed;
    bottom: 2rem;
    width: 71%;
  }
}

.homepage-body {
  overflow-y: hidden;

  a {
    color: inherit;
  }

  a:hover {
    color: inherit;
    text-decoration: none;
  }

  button.create-new-app-button {
    background-color: $primary-light;
  }

  .app-list {
    .app-card {
      height: 180px;
      max-height: 180px;
      border: 0.5px solid #b4bbc6;
      box-sizing: border-box;
      border-radius: 8px;
      overflow: hidden;

      .app-creation-time {
        font-size: 0.625rem;
        line-height: 12px;
        color: #61656f;
      }

      .app-creator {
        font-weight: 500;
        font-size: 0.625rem;
        line-height: 12px;
        color: #292d37;
        white-space: nowrap;
        overflow: hidden;
        text-overflow: ellipsis;
      }

      .app-icon-main {
        background-color: $primary;
        border-radius: 4px;

        .app-icon {
          img {
            height: 24px;
            width: 24px;
            filter: invert(100%) sepia(0%) saturate(0%) hue-rotate(17deg) brightness(104%) contrast(104%);
            vertical-align: middle;
          }
        }
      }

      .app-title {
        line-height: 20px;
        font-size: 1rem;
        font-weight: 400;
        color: #000000;
        overflow: hidden;
        max-height: 40px;
        text-overflow: ellipsis;
        display: -webkit-box;
        -webkit-line-clamp: 2;
        /* number of lines to show */
        line-clamp: 2;
        -webkit-box-orient: vertical;
      }

      button {
        font-size: 0.6rem;
        width: 100%;
      }

      .menu-ico {
        cursor: pointer;
        padding: 3px;
        border-radius: 13px;

        &__open {
          background-color: #d2ddec;
        }

        img {
          padding: 0px;
          height: 14px;
          width: 14px;
          vertical-align: unset;
        }
      }

      .menu-ico:hover {
        background-color: #d2ddec;
      }
    }

    .app-card.highlight {
      background-color: #f8f8f8;
      box-shadow: 0px 4px 4px rgba(0, 0, 0, 0.25);
      border: 0.5px solid $primary;

      button.edit-button {
        background: #ffffff;
        border: 1px solid $primary-light;
        box-sizing: border-box;
        border-radius: 4px;
        color: $primary-light;
      }

      button.launch-button {
        background: $primary-light;
        border: 1px solid $primary-light;
        box-sizing: border-box;
        border-radius: 4px;
        color: #ffffff;
      }

      .app-title {
        height: 20px;
        -webkit-line-clamp: 1;
        /* number of lines to show */
        line-clamp: 1;
      }
    }
  }
}

.template-library-modal {
  font-weight: 500;

  .modal-dialog {
    max-width: 90%;
    height: 80%;

    .modal-content {
      height: 100%;
      padding: 0;

      .modal-body {
        height: 100%;
        padding: 0 10px;

        .container-fluid {
          height: 100%;
          padding: 0;

          .row {
            height: 100%;
          }
        }
      }
    }

    .modal-body,
    .modal-footer {
      background-color: #ffffff;
    }
  }

  .template-categories {
    .list-group-item {
      border: 0;
      // padding-bottom: 3px;
    }

    .list-group-item.active {
      background-color: #edf1ff;
      color: $primary-light;
      font-weight: 600;
    }
  }

  .template-app-list {
    .list-group-item {
      border: 0;
      // padding-bottom: 3px;
    }

    .list-group-item.active {
      background-color: #edf1ff;
      color: black;
    }
  }

  .template-display {
    display: flex;
    flex-direction: row;
    align-items: center;
    height: 100%;

    h3.title {
      font-weight: 600;
      line-height: 17px;
    }

    p.description {
      font-weight: 500;
      font-size: 13px;
      line-height: 15px;
      letter-spacing: -0.1px;
      color: #8092ab;
    }

    img.template-image {
      height: 75%;
      width: 85%;
      border: 0;
      padding: 0;
      object-fit: contain;
    }

    .template-spinner {
      width: 3rem;
      height: 3rem;
      margin: auto;
      position: absolute;
      top: 0;
      bottom: 0;
      left: 0;
      right: 0;
    }

    .row {
      margin-bottom: 0;
    }
  }

  .template-list {
    padding-top: 16px;

    .template-search-box {
      input {
        border-radius: 5px !important;
      }

      .input-icon {
        display: flex;
      }
    }

    .input-icon {
      .search-icon {
        display: block;
        position: absolute;
        left: 0;
        margin-right: 0.5rem;
      }

      .clear-icon {
        cursor: pointer;
        display: block;
        position: absolute;
        right: 0;
        margin-right: 0.5rem;
      }
    }

    .list-group-item.active {
      color: $primary;
    }
  }
}

.template-library-modal.dark-mode {

  .template-modal-control-column,
  .template-list-column,
  .categories-column,
  .modal-header {
    border-color: #232e3c !important;
  }

  .modal-body,
  .modal-footer,
  .modal-header,
  .modal-content {
    color: white;
    background-color: #2b394a;
  }

  .template-categories {
    .list-group-item {
      color: white;
      border: 0;
      // padding-bottom: 3px;
    }

    .list-group-item:hover {
      background-color: #232e3c;
    }

    .list-group-item.active {
      background-color: $primary-light;
      color: white;
      font-weight: 600;
    }
  }

  .template-app-list {
    .list-group-item {
      border: 0;
      color: white;
      // padding-bottom: 3px;
    }

    .list-group-item:hover {
      border: 0;
      // color: red;
      background-color: #232e3c;
      // padding-bottom: 3px;
    }

    .list-group-item.active {
      background-color: $primary-light;
      color: white;
    }

    .no-results-item {
      background-color: #2b394a;
      color: white;
    }
  }

  .template-list {
    .template-search-box {
      input {
        background-color: #2b394a;
        border-color: #232e3c;
        color: white;
      }
    }
  }
}

.fx-container {
  position: relative;
}

.fx-common {
  position: absolute;
  top: -37.5px;
  right: 0px;
}

.fx-button {
  font-weight: 400;
  font-size: 13px;
  color: #61656c;
}

.fx-button:hover,
.fx-button.active {
  font-weight: 600;
  color: $primary-light;
  cursor: pointer;
}

.fx-container-eventmanager {
  position: relative;
}

.fx-container-eventmanager * .fx-outer-wrapper {
  position: absolute !important;
  top: 7px !important;
  right: -26px;
}

// targeting select component library class

.component-action-select *.css-1nfapid-container {
  width: 184px !important;
}

.fx-container-eventmanager *.fx-common {
  top: 6px !important;
  right: -34px;
}

.fx-container-eventmanager-code {
  padding-right: 15px !important;
}

.unselectable {
  -webkit-touch-callout: none;
  -webkit-user-select: none;
  -khtml-user-select: none;
  -moz-user-select: none;
  -ms-user-select: none;
  user-select: none;
}

.layout-buttons {
  span {
    color: $primary;
  }
}

.theme-dark {
  .accordion-button::after {
    background-image: url("data:image/svg+xml,%3Csvg id='SvgjsSvg1001' width='288' height='288' xmlns='http://www.w3.org/2000/svg' version='1.1' xmlns:xlink='http://www.w3.org/1999/xlink' xmlns:svgjs='http://svgjs.com/svgjs'%3E%3Cdefs id='SvgjsDefs1002'%3E%3C/defs%3E%3Cg id='SvgjsG1008' transform='matrix(1,0,0,1,0,0)'%3E%3Csvg xmlns='http://www.w3.org/2000/svg' fill='/fffff' viewBox='0 0 16 16' width='288' height='288'%3E%3Cpath fill-rule='evenodd' d='M1.646 4.646a.5.5 0 0 1 .708 0L8 10.293l5.646-5.647a.5.5 0 0 1 .708.708l-6 6a.5.5 0 0 1-.708 0l-6-6a.5.5 0 0 1 0-.708z' fill='%23ffffff' class='color000 svgShape'%3E%3C/path%3E%3C/svg%3E%3C/g%3E%3C/svg%3E");
  }

  .inspector {
    border: 1px solid $dark-background;
  }

  .user-avatar-nav-item {
    border-radius: 4px;
  }

  .homepage-body {
    .app-list {
      .app-card {
        .app-creation-time {
          color: #afb0b2;
        }

        .app-creator {
          color: #c3c4cb;
        }
      }

      .app-card.highlight {
        background-color: #2c405c;

        button.edit-button {
          background: transparent;
          border: 1px solid #ffffff;
          color: #ffffff;
        }

        button.launch-button {
          background: $primary-light;
          border: 1px solid $primary-light;
          color: #ffffff;
        }
      }

      .app-title {
        line-height: 20px;
        font-size: 16px;
        font-weight: 400;
      }
    }
  }

  .layout-buttons {
    svg {
      filter: invert(89%) sepia(2%) saturate(127%) hue-rotate(175deg) brightness(99%) contrast(96%);
    }
  }

  .organization-list {
    margin-top: 5px;

    .btn {
      border: 0px;
    }

    .dropdown-toggle div {
      max-width: 200px;
      text-overflow: ellipsis;
      overflow: hidden;
    }
  }

  .left-menu {
    ul {
      li:not(.active):hover {
        color: $black;
      }
    }
  }
}

.pagination {
  .page-item.active {
    a.page-link {
      background-color: $primary-light;
    }
  }
}

.ds-delete-btn {
  border: none;
  background: none;
}

.datasource-picker,
.stripe-operation-options {

  .select-search,
  .select-search-dark,
  .select-search__value input,
  .select-search-dark input {
    width: 224px !important;
    height: 32px !important;
    border-radius: $border-radius !important;
  }
}

.openapi-operation-options {

  .select-search,
  .select-search-dark,
  .select-search__value input,
  .select-search-dark input {
    height: 32px !important;
    border-radius: $border-radius !important;
  }
}

.openapi-operations-desc {
  padding: 10px;
}

.jet-table-footer {
  .table-footer {
    width: 100%;
  }
}

.jet-data-table-header {
  max-height: 50px;
}

.jet-data-table {
  thead {
    z-index: 2;
  }

  .table thead th {
    display: flex !important;
  }

  .table-row:hover,
  .table-row:focus {
    background: rgba(lightBlue, 0.25);
  }

  .table-row.selected {
    --tblr-table-accent-bg: rgba(lightBlue, 0.25);
    background: rgba(lightBlue, 0.25);
    font-weight: 500;
  }

  td {
    min-height: 40px;
    overflow-x: initial;

    .text-container {
      padding: 0;
      margin: 0;
      border: 0;
      height: 100%;
      outline: none;
    }
  }

  td.spacious {
    min-height: 47px;
  }

  td.compact {
    min-height: 40px;
  }

  .has-dropdown,
  .has-multiselect,
  .has-text,
  .has-datepicker,
  .has-actions {
    padding: 0 5px;
  }

  .has-text,
  .has-actions {
    margin: 0;
  }

  .wrap-wrapper {
    white-space: normal !important;
    word-break: break-all;
  }

  .scroll-wrapper {
    overflow-x: auto;
  }

  .hide-wrapper {
    overflow-x: hidden !important;
  }

  td {

    .text-container:focus-visible,
    .text-container:focus,
    .text-container:focus-within,
    .text-container:hover {
      outline: none;
      height: 100%;
    }

    display: flex !important;

    .td-container {
      margin-top: auto;
      margin-bottom: auto;
    }
  }

  td {
    .text-container:focus {
      position: sticky;
      height: 120px;
      overflow-y: scroll;
      margin-top: -10px;
      padding: 10px;
      margin-left: -9px;
      background: white;
      box-shadow: rgba(15, 15, 15, 0/05) 0px 0px 0px 1px,
        rgba(15, 15, 15, 0.1) 0px 3px 6px, rgba(15, 15, 15, 0.2) 0px 9px 24px;
      white-space: initial;
    }

    .text-container:focus-visible,
    .text-container:focus,
    .text-container:focus-within,
    .text-container:hover {
      outline: none;
    }
  }

  td {
    .text-container::-webkit-scrollbar {
      background: transparent;
      height: 0;
      width: 0;
    }
  }

  td::-webkit-scrollbar {
    background: transparent;
    height: 0;
    width: 0;
  }

  td:hover::-webkit-scrollbar {
    height: 4px;
    width: 4px;
  }

  .th {
    white-space: normal;
  }

  th:after {
    content: " ";
    position: relative;
    height: 0;
    width: 0;
  }

  .sort-desc:after {
    border-left: 5px solid transparent;
    border-right: 5px solid transparent;
    border-top: 5px solid #767676;
    border-bottom: 5px solid transparent;
    left: 0px;
    top: 7px;
  }

  .sort-asc:after {
    border-left: 5px solid transparent;
    border-right: 5px solid transparent;
    border-top: 0px solid transparent;
    border-bottom: 5px solid #767676;
    left: 0px;
    top: 7px;
  }
}

.jet-data-table::-webkit-scrollbar {
  background: transparent;
}

.jet-data-table::-webkit-scrollbar-track {
  background: transparent;
}

.jet-data-table:hover {
  overflow-x: auto;
  overflow-y: auto;
}

.jet-data-table {
  overflow: hidden;

  .form-check {
    margin-bottom: 0;
  }

  .form-check-inline {
    margin-right: 0;
  }

  .table-row {
    cursor: pointer;
  }

  thead {
    position: sticky;
    top: 0px;
    display: inline-block;

    tr {
      border-top: none;
    }
  }

  tbody {
    display: inline-block;
  }
}

.btn-primary {
  --tblr-btn-color: #{$primary-rgb};
  --tblr-btn-color-darker: #{$primary-rgb-darker};
  border-color: none;
}

.form-check-input:checked {
  background-color: $primary;
  border-color: rgba(101, 109, 119, 0.24);
}

.btn:focus,
.btn:active,
.form-check-input:focus,
.form-check-input:active,
.form-control:focus,
th:focus,
tr:focus {
  outline: none !important;
  box-shadow: none;
}

.show-password-field {
  width: fit-content;

  .form-check-input {
    cursor: pointer;
  }

  .show-password-label {
    cursor: pointer;
  }
}

// .jet-container {
//   // width: 100%;
// }

.select-search__option {
  color: rgb(90, 89, 89);
}

.select-search__option.is-selected {
  background: rgba(176, 176, 176, 0.07);
  color: #4d4d4d;
}

.select-search__option.is-highlighted.is-selected,
.select-search__option.is-selected:hover {
  background: rgba(66, 153, 225, 0.1);
  color: rgb(44, 43, 43);
}

.select-search__option.is-highlighted,
.select-search__option:hover {
  background: rgba(66, 153, 225, 0.1);
}

.select-search__options {
  margin-left: -33px;
}

.select-search__option.is-highlighted,
.select-search__option:not(.is-selected):hover {
  background: rgba(66, 153, 225, 0.1);
}

.select-search:not(.select-search--multiple) .select-search__input:hover {
  border-color: rgba(66, 153, 225, 0.1);
}

.DateInput_input {
  font-weight: 300;
  font-size: 14px;
  padding: 4px 7px 2px;
  padding: 4px 7px 2px;
  width: 100px !important;
  margin-left: 10px;
}

.jet-data-table {
  display: inline-block;
  height: 100%;

  thead {
    width: 100%;
  }

  .select-search:not(.is-loading):not(.select-search--multiple) .select-search__value::after {
    display: none;
  }

  .custom-select {
    .select-search:not(.select-search--multiple) .select-search__select {
      top: 0px;
      border: solid #9fa0a1 1px;
    }
  }

  .tags {
    width: 100%;
    min-height: 20px;

    .add-tag-button {
      display: none;
    }

    .tag {
      font-weight: 400;
      font-size: 0.85rem;
      letter-spacing: 0.04em;
      text-transform: none;

      .remove-tag-button {
        margin-left: 5px;
        margin-right: -7px;
        display: none;
      }
    }

    .form-control-plaintext {
      font-size: 12px;
    }

    .form-control-plaintext:hover,
    .form-control-plaintext:focus-visible {
      outline: none;
    }
  }

  .tags:hover {
    .add-tag-button {
      display: inline-flex;
    }
  }

  .tag:hover {
    .remove-tag-button {
      display: inline-flex;
    }
  }

  .th,
  .td {
    .resizer {
      display: inline-block;
      height: 100%;
      position: absolute;
      right: 0;
      top: 0;
      transform: translateX(50%);
      z-index: 1;
      touch-action: none;
      width: 2px;
      &.isResizing {
        background: rgb(179, 173, 173);
        width: 5px;
      }
    }
  }
}

.no-components-box {
  border: 1px dashed #3e525b;
}

.form-control-plaintext:focus-visible {
  outline: none;
  outline-width: thin;
  outline-style: solid;
  outline-color: $primary;
}

.form-control-plaintext:hover {
  outline: none;
  outline-width: thin;
  outline-style: solid;
  outline-color: rgba(66, 153, 225, 0.8);
}

.select-search__input:focus-visible {
  outline: none;
  outline-color: #4ac4d6;
}

.form-control-plaintext {
  padding: 5px;
}

.table-filters {
  position: absolute;
  top: 2.85rem;
  width: 80%;
  max-width: 700px;
  margin-right: 10%;
  right: 0;
  height: 300px;
  z-index: 100;
}

.code-builder {
  border: solid 1px #dadcde;
  border-radius: 2px;
  padding-top: 4px;

  .variables-dropdown {
    position: fixed;
    right: 0;
    width: 400px;
    z-index: 200;
    border: solid 1px #dadcde;

    .group-header {
      background: #f4f6fa;
    }
  }
}

.__react_component_tooltip {
  z-index: 10000;
}

.select-search__value::after {
  top: calc(50% - 4px);
  right: 15px;
  width: 10px;
  height: 10px;
}

.progress-bar {
  background-color: rgba(66, 153, 225, 0.7);
}

.popover-header {
  background-color: #f4f6fa;
}

.popover-body {
  .form-label {
    font-size: 12px;
  }
}

/**
 * Home page app menu
 */
#popover-app-menu {
  border-radius: 4px;
  width: 150px;
  box-shadow: 0px 3px 2px rgba(0, 0, 0, 0.25);

  .popover-body {
    padding: 16px 12px 0px 12px;

    .field {
      font-weight: 500;
      font-size: 0.7rem;

      &__danger {
        color: #ff6666;
      }
    }
  }
}

.input-icon {
  .input-icon-addon {
    display: none;
  }
}

.input-icon:hover {
  .input-icon-addon {
    display: flex;
  }
}

.input-icon:focus {
  .input-icon-addon {
    display: flex;
  }
}

.sub-section {
  width: 100%;
  display: block;
}

.text-muted {
  color: #3e525b !important;
}

body {
  color: #3e525b;
}

.RichEditor-root {
  background: #fff;
  border: 1px solid #ddd;
  font-family: "Georgia", serif;
  font-size: 14px;
  padding: 15px;
  height: 100%;
}

.RichEditor-editor {
  border-top: 1px solid #ddd;
  cursor: text;
  font-size: 16px;
  margin-top: 10px;
}

.RichEditor-editor .public-DraftEditorPlaceholder-root,
.RichEditor-editor .public-DraftEditor-content {
  margin: 0 -15px -15px;
  padding: 15px;
}

.RichEditor-editor .public-DraftEditor-content {
  min-height: 100px;
  overflow-y: scroll;
}

.RichEditor-hidePlaceholder .public-DraftEditorPlaceholder-root {
  display: none;
}

.RichEditor-editor .RichEditor-blockquote {
  border-left: 5px solid #eee;
  color: #666;
  font-family: "Hoefler Text", "Georgia", serif;
  font-style: italic;
  margin: 16px 0;
  padding: 10px 20px;
}

.RichEditor-editor .public-DraftStyleDefault-pre {
  background-color: rgba(0, 0, 0, 0.05);
  font-family: "Inconsolata", "Menlo", "Consolas", monospace;
  font-size: 16px;
  padding: 20px;
}

.RichEditor-controls {
  font-family: "Helvetica", sans-serif;
  font-size: 14px;
  margin-bottom: 5px;
  user-select: none;
}

.dropmenu {
  position: relative;
  display: inline-block;
  margin-right: 16px;

  .dropdownbtn {
    color: #999;
    background: none;
    cursor: pointer;
    outline: none;
    border: none;
  }

  .dropdown-content {
    display: none;
    position: absolute;
    z-index: 2;
    width: 100%;
    align-items: center;
    border: 1px solid transparent;
    border-radius: 4px;
    box-shadow: 0 2px 6px 2px rgba(47, 54, 59, 0.15);

    a {
      text-decoration: none;
      width: 100%;
      position: relative;
      display: block;

      span {
        text-align: center;
        width: 100%;
        text-align: center;
        padding: 3px 0px;
      }
    }
  }
}

.dropmenu .dropdown-content a:hover {
  background-color: rgba(0, 0, 0, 0.05);
}

.dropmenu:hover {
  .dropdownbtn {
    color: #5890ff;
    background-color: rgba(0, 0, 0, 0.05);
    border-radius: 4px;
  }

  .dropdown-content {
    display: block;
  }
}

.RichEditor-styleButton {
  color: #999;
  cursor: pointer;
  margin-right: 16px;
  padding: 2px 0;
  display: inline-block;
}

.RichEditor-activeButton {
  color: #5890ff;
}

.transformation-editor {
  .CodeMirror {
    min-height: 70px;
  }
}

.chart-data-input {
  .CodeMirror {
    min-height: 370px;
    font-size: 0.8rem;
  }

  .code-hinter {
    min-height: 370px;
  }
}

.map-location-input {
  .CodeMirror {
    min-height: 120px;
    font-size: 0.8rem;
  }

  .code-hinter {
    min-height: 120px;
  }
}

.rdt {
  .form-control {
    height: 100%;
  }
}

.DateInput_input__focused {
  border-bottom: 2px solid $primary;
}

.CalendarDay__selected,
.CalendarDay__selected:active,
.CalendarDay__selected:hover {
  background: $primary;
  border: 1px double $primary;
}

.CalendarDay__selected_span {
  background: $primary;
  border: $primary;
}

.CalendarDay__selected_span:active,
.CalendarDay__selected_span:hover {
  background: $primary;
  border: 1px double $primary;
  color: #fff;
}

.CalendarDay__hovered_span:active,
.CalendarDay__hovered_span:hover {
  background: $primary;
  border: 1px double $primary;
  color: #fff;
}

.CalendarDay__hovered_span {
  background: #83b8e7;
  border: 1px double #83b8e7;
  color: #fff;
}

.table-responsive {
  margin-bottom: 0rem;
}

.code-hinter::-webkit-scrollbar {
  width: 0;
  height: 0;
  background: transparent;
}

.codehinter-query-editor-input {
  .CodeMirror {
    font-family: "Roboto", sans-serif;
    color: #263136;
    overflow: hidden;
    height: 50px !important;
  }

  .CodeMirror-vscrollbar {
    overflow: hidden;
  }

  .CodeMirror-focused {
    padding-top: 0;
    height: 50px;
  }

  .CodeMirror-scroll {
    position: absolute;
    top: 0;
    width: 100%;
  }
}

.field {
  .CodeMirror-scroll {
    position: static;
    top: 0;
  }
}

.code-hinter {
  height: 36px;

  .form-control {
    .CodeMirror {
      font-family: "Roboto", sans-serif;
      height: 50px !important;
      max-height: 300px;
    }
  }

  .CodeMirror-vscrollbar,
  .CodeMirror-hscrollbar {
    background: transparent;
    height: 0;
    width: 0;
  }

  .CodeMirror-scroll {
    overflow: hidden !important;
    position: static;
    width: 100%;
  }
}

.CodeMirror-hints {
  font-family: "Roboto", sans-serif;
  font-size: 0.9rem;
  padding: 0px;
  z-index: $hints-z-index;

  li.CodeMirror-hint-active {
    background: $primary;
  }

  .CodeMirror-hint {
    padding: 4px;
    padding-left: 10px;
    padding-right: 10px;
  }
}

.cm-matchhighlight {
  color: #4299e1 !important;
  background: rgba(66, 153, 225, 0.1) !important;
}

.nav-tabs .nav-link {
  color: #3e525b;
  border-top-left-radius: 0px;
  border-top-right-radius: 0px;
}

.transformation-popover {
  padding: 14px;
  font-weight: 500;
  margin-bottom: 0px;
}

.transformation-editor {
  .CodeMirror {
    min-height: 220px;
  }
}

hr {
  margin: 1rem 0;
}

.query-hinter {
  min-height: 150px;
}

.codehinter-default-input {
  font-family: "Roboto", sans-serif;
  padding: 0.0475rem 0rem !important;
  display: block;
  width: 100%;
  font-size: 0.875rem;
  font-weight: 400;
  color: #232e3c;
  background-color: #fff;
  background-clip: padding-box;
  border: 1px solid #dadcde;
  -webkit-appearance: none;
  -moz-appearance: none;
  appearance: none;
  border-radius: 4px;
  transition: border-color 0.15s ease-in-out, box-shadow 0.15s ease-in-out;
  height: 30px;

  .CodeMirror {
    font-family: "Roboto", sans-serif;
  }

  .CodeMirror-placeholder {
    height: inherit !important;
    position: absolute !important;
    margin-top: 3px !important;
  }
}

.codehinter-query-editor-input {
  font-family: "Roboto", sans-serif;
  padding: 0.1775rem 0rem;
  display: block;
  width: 100%;
  font-size: 0.875rem;
  font-weight: 400;
  color: #232e3c;
  background-color: #fff;
  background-clip: padding-box;
  border: 1px solid #dadcde;
  border-radius: $border-radius;
  appearance: none;
  transition: border-color 0.15s ease-in-out, box-shadow 0.15s ease-in-out;
  height: 28px !important;
}

.modal-component {
  margin-top: 150px;

  .modal-body {
    padding: 0;
  }

  .modalWidget-config-handle {
    position: relative !important;
  }
}

.draggable-box {
  .config-handle {
    top: -20px;
    position: fixed;
    max-height: 10px;
    z-index: 100;
    min-width: 108px;

    .handle-content {
      cursor: move;
      color: $white;
      background: $primary;
    }

    .badge {
      font-size: 9px;
      border-bottom-left-radius: 0;
      border-bottom-right-radius: 0;

      .delete-part {
        margin-left: 10px;
        float: right;
      }

      .delete-part::before {
        height: 12px;
        display: inline-block;
        width: 2px;
        background-color: rgba(255, 255, 255, 0.8);
        opacity: 0.5;
        content: "";
        vertical-align: middle;
      }
    }
  }
}

.draggable-box-in-editor:hover {
  z-index: 3 !important;
}

.modal-content {
  .config-handle {
    position: absolute;

    .badge {
      font-size: 9px;
    }
  }
}

.config-handle {
  display: block;
}

.apps-table {
  .app-title {
    font-size: 1rem;
  }

  .row {
    --tblr-gutter-x: 0rem;
  }
}


.theme-dark .wrapper {

  .navbar .navbar-nav .active>.nav-link,
  .navbar .navbar-nav .nav-link.active,
  .navbar .navbar-nav .nav-link.show,
  .navbar .navbar-nav .show>.nav-link {
    color: rgba(255, 255, 255, 0.7);
  }
}

.home-page,
.org-users-page {

  .navbar .navbar-nav .active>.nav-link,
  .navbar .navbar-nav .nav-link.active,
  .navbar .navbar-nav .nav-link.show,
  .navbar .navbar-nav .show>.nav-link {
    color: rgba(35, 46, 60, 0.7);
  }

  .nav-item {
    font-size: 0.9rem;
  }

  img.svg-icon {
    cursor: pointer;
    padding-left: 2px;
    border-radius: 10px;
  }

  img.svg-icon:hover {
    background-color: rgba(224, 214, 214, 0.507);
  }
}

.CodeMirror-placeholder {
  color: #9e9e9e !important;
  font-size: 0.7rem !important;
  margin-top: 2px !important;
  font-size: 12px !important;
}

.CodeMirror-code {
  font-weight: 300;
}

.btn-primary {
  border-color: transparent;
}

.text-widget {
  overflow: auto;
}

.text-widget::-webkit-scrollbar {
  width: 0;
  height: 0;
  background: transparent;
}

.input-group-flat:focus-within {
  box-shadow: none;
}

.map-widget {
  .place-search-input {
    box-sizing: border-box;
    border: 1px solid transparent;
    width: 240px;
    height: 32px;
    padding: 0 12px;
    border-radius: 3px;
    box-shadow: 0 2px 6px rgba(0, 0, 0, 0.3);
    font-size: 14px;
    outline: none;
    text-overflow: ellipses;
    position: absolute;
    left: 50%;
    margin-left: -120px;
  }

  .map-center {
    position: fixed;
    z-index: 1000;
  }
}

.events-toggle-active {
  .toggle-icon {
    transform: rotate(180deg);
  }
}

.events-toggle {
  .toggle-icon {
    display: inline-block;
    margin-left: auto;
    transition: 0.3s transform;
  }

  .toggle-icon:after {
    content: "";
    display: inline-block;
    vertical-align: 0.306em;
    width: 0.46em;
    height: 0.46em;
    border-bottom: 1px solid;
    border-left: 1px solid;
    margin-right: 0.1em;
    margin-left: 0.4em;
    transform: rotate(-45deg);
  }
}

.nav-link-title {
  font-weight: 500;
  font-size: 0.9rem;
}

.navbar-nav {
  .dropdown:hover {
    .dropdown-menu {
      display: block;
    }
  }
}

.app-version-container {
  min-height: 200px;
  height: 100%;
  display: flex !important;
  flex-direction: column;
}

.app-version-content {
  flex: 1;
  overflow: auto;
}

.query-manager-header {
  .nav-item {
    border-right: solid 1px #dadcde;
    background: 0 0;
  }

  .nav-link {
    height: 39px;
  }
}

input:focus-visible {
  outline: none;
}

.navbar-expand-md.navbar-light .nav-item.active:after {
  border: 1px solid $primary;
}

.org-users-page {
  .select-search__input {
    color: #617179;
  }

  .select-search-role {
    position: absolute;
    margin-top: -1rem;
  }

  .has-focus>.select-search__select>ul {
    margin-bottom: 0;
  }

  .select-search__option.is-selected {
    background: $primary;
    color: $white;
  }
}

.encrypted-icon {
  margin-bottom: 0.25rem;
}

.widget-documentation-link {
  position: fixed;
  bottom: 0;
  background: $white;
  width: 100%;
  z-index: 1;
}

.components-container {
  .draggable-box {
    cursor: move;
  }
}

.column-sort-row {
  border-radius: 4px;
}

.jet-button {
  &.btn-custom:hover {
    background: var(--tblr-btn-color-darker) !important;
  }
}

.editor-sidebar::-webkit-scrollbar {
  width: 0;
  height: 0;
  background: transparent;
  -ms-overflow-style: none;
}

.editor-sidebar {
  max-width: 300px;
  scrollbar-width: none;
  -ms-overflow-style: none;
}

.sketch-picker {
  position: absolute;
}

.color-picker-input {
  border: solid 1px rgb(223, 223, 223);
  cursor: pointer;
}

.app-sharing-modal {

  .form-control.is-invalid,
  .was-validated .form-control:invalid {
    border-color: #ffb0b0;
  }
}

.widgets-list {
  --tblr-gutter-x: 0px !important;
}

.input-with-icon {
  position: relative;
  display: flex;
  flex: 1;

  .icon-container {
    position: absolute;
    right: 10px;
    top: calc(50% - 10px);
    z-index: 3;
  }
}

.dynamic-variable-preview {
  min-height: 20px;
  max-height: 500px;
  overflow: auto;
  line-height: 20px;
  font-size: 12px;
  margin-top: -2px;
  word-wrap: break-word;
  border-bottom-left-radius: 3px;
  border-bottom-right-radius: 3px;
  box-sizing: border-box;
  font-family: "Source Code Pro", monospace;

  .heading {
    font-weight: 700;
    white-space: pre;
    text-transform: capitalize;
  }
}

.user-email:hover {
  text-decoration: none;
  cursor: text;
}

.theme-dark {
  .nav-item {
    background: 0 0;
  }

  .navbar .navbar-nav .active>.nav-link,
  .theme-dark .navbar .navbar-nav .nav-link.active,
  .theme-dark .navbar .navbar-nav .nav-link.show,
  .theme-dark .navbar .navbar-nav .show>.nav-link {
    color: #fff;
  }

  .form-check>.form-check-input:not(:checked) {
    background-color: #fff;
  }

  .form-switch>.form-check-input:not(:checked) {
    background-color: #47505d !important;
  }

  .form-check-label {
    color: white;
  }

  .left-sidebar .active {
    background: #333c48;
  }

  .left-sidebar .left-sidebar-item {
    border-bottom: 1px solid #333c48;
  }

  .nav-tabs .nav-link.active {
    color: #fff !important;
  }

  .nav-tabs .nav-link {
    color: #c3c3c3 !important;
  }

  .card-body> :last-child {
    color: #fff !important;
  }

  .form-control {
    border: 1px solid #324156;
  }

  .card {
    background-color: #324156 !important;
  }

  .card .table tbody td a {
    color: inherit;
  }

  .DateInput {
    background: #1f2936;
  }

  .DateInput_input {
    background-color: #1f2936;
    color: #fff;
  }

  &.daterange-picker-widget {
    .DateRangePickerInput_arrow_svg {
      fill: #fff;
    }
  }

  .DateRangePickerInput {
    background-color: #1f2936;
  }

  .DateInput_input__focused {
    background: #1f2936;
  }

  .DateRangePickerInput__withBorder {
    border: 1px solid #1f2936;
  }

  .main .canvas-container .canvas-area {
    background: #2f3c4c;
  }

  .main .canvas-container {
    background-color: #2f3c4c;
  }

  .rdtOpen .rdtPicker {
    color: black;
  }

  .editor .editor-sidebar .components-container .component-image-holder {
    background: #2f3c4c !important;
    border: 1px solid #2f3c4c !important;

    center,
    .component-title {
      filter: brightness(0) invert(1);
    }
  }

  .nav-tabs .nav-link:focus,
  .nav-tabs .nav-link:hover {
    border-color: transparent !important;
  }

  .modal-content,
  .modal-header {
    background-color: #1f2936;

    .text-muted {
      color: #fff !important;
    }
  }

  .modal-header {
    border-bottom: 1px solid rgba(255, 255, 255, 0.09) !important;
  }

  .canvas-container {
    background-color: #1f2936;
  }

  .editor .main .query-pane {
    border: solid rgba(255, 255, 255, 0.09) !important;
    border-width: 1px 0px 0px 0px !important;
  }

  .no-components-box {
    background-color: #1f2936 !important;

    center {
      color: white !important;
    }
  }

  .query-list {
    .text-muted {
      color: #fff !important;
    }
  }

  .left-sidebar,
  .editor-sidebar {
    background-color: #1f2936 !important;
  }

  .editor-sidebar {
    border: solid rgba(255, 255, 255, 0.09);
    border-width: 0px 0px 0px 0px !important;

    .nav-tabs {
      border-bottom: 1px solid rgba(255, 255, 255, 0.09) !important;
    }
  }

  .editor .editor-sidebar .nav-tabs .nav-link {
    color: #fff;

    img {
      filter: brightness(0) invert(1);
    }
  }

  .jet-table {
    background-color: #1f2936 !important;
  }

  .jet-container {
    background-color: #1f2936;
  }

  .nav-tabs .nav-item.show .nav-link,
  .nav-tabs .nav-link.active {
    background-color: #2f3c4c;
    border-color: transparent !important;
  }

  .editor .main .query-pane .query-definition-pane .header {
    border: solid rgba(255, 255, 255, 0.09);
    border-width: 0px 0px 1px 0px !important;
    background: #1f2936;
  }

  .left-sidebar {
    border: solid rgba(255, 255, 255, 0.09);
    border-width: 0px 1px 3px 0px;

    .text-muted {
      color: #fff !important;
    }
  }

  .folder-list {
    color: #fff !important;
  }

  .app-title {
    color: #fff !important;
  }

  .RichEditor-root {
    background: #1f2936;
    border: 1px solid #2f3c4c;
  }

  .app-description {
    color: #fff !important;
  }

  .btn-light,
  .btn-outline-light {
    background-color: #42546a;
    --tblr-btn-color-text: #ffffff;

    img {
      filter: brightness(0) invert(1);
    }
  }

  .editor .left-sidebar .datasources-container tr {
    border-bottom: solid 1px rgba(255, 255, 255, 0.09);
  }

  .editor .left-sidebar .datasources-container .datasources-header {
    border: solid rgba(255, 255, 255, 0.09) !important;
    border-width: 0px 0px 1px 0px !important;
  }

  .query-manager-header .nav-item {
    border-right: solid 1px rgba(255, 255, 255, 0.09);

    .nav-link {
      color: #c3c3c3;
    }
  }

  .input-group-text {
    border: solid 1px rgba(255, 255, 255, 0.09) !important;
  }

  .app-users-list {
    .text-muted {
      color: #fff !important;
    }
  }

  .data-pane {
    border: solid rgba(255, 255, 255, 0.09) !important;
    border-width: 0px 1px 0px 0px !important;
  }

  .main .query-pane .data-pane .queries-container .queries-header {
    border: solid rgba(255, 255, 255, 0.09) !important;
    border-width: 0px 0px 1px 0px !important;

    .text-muted {
      color: #fff !important;
    }
  }

  .query-pane {
    background-color: #1f2936 !important;
  }

  .input-icon .input-icon-addon img {
    filter: invert(1);
  }

  .svg-icon {
    filter: brightness(0) invert(1);
  }

  .launch-btn {
    filter: brightness(0.4) !important;
    background: #8d9095;
  }

  .badge {
    .svg-icon {
      filter: brightness(1) invert(0);
    }
  }

  .alert {
    background: transparent;

    .text-muted {
      color: #fff !important;
    }
  }

  .editor .editor-sidebar .inspector .header {
    border: solid rgba(255, 255, 255, 0.09) !important;
    border-width: 0px 0px 1px 0px !important;
  }

  .hr-text {
    color: #fff !important;
  }

  .skeleton-line::after {
    background-image: linear-gradient(to right,
        #566177 0,
        #5a6170 40%,
        #4c5b79 80%);
  }

  .app-icon-skeleton::after {
    background-image: linear-gradient(to right,
        #566177 0,
        #5a6170 40%,
        #4c5b79 80%);
  }

  .folder-icon-skeleton::after {
    background-image: linear-gradient(to right,
        #566177 0,
        #5a6170 40%,
        #4c5b79 80%);
  }

  .select-search__input {
    color: rgb(224, 224, 224);
    background-color: #2b3547;
    border: 1px solid #2b3547;
  }

  .select-search__select {
    background: #fff;
    box-shadow: 0 0.0625rem 0.125rem rgba(0, 0, 0, 0.15);
  }

  .select-search__row:not(:first-child) {
    border-top: 1px solid #eee;
  }

  .select-search__option,
  .select-search__not-found {
    background: #fff;
  }

  .select-search__option.is-highlighted,
  .select-search__option:not(.is-selected):hover {
    background: rgba(47, 204, 139, 0.1);
  }

  .select-search__option.is-highlighted.is-selected,
  .select-search__option.is-selected:hover {
    background: #2eb378;
    color: #fff;
  }

  .org-users-page {

    .user-email,
    .user-status {
      filter: brightness(0) invert(1);
    }
  }

  .org-users-page {
    .select-search__option.is-selected {
      background: $primary;
      color: $white;
    }

    .select-search__option:not(.is-selected):hover {
      background: rgba(66, 153, 225, 0.1);
    }
  }

  .org-variables-page {

    .user-email,
    .user-status {
      filter: brightness(0) invert(1);
    }

    .btn-org-env {
      background: transparent;
    }
  }

  .org-variables-page {
    .select-search__option.is-selected {
      background: $primary;
      color: $white;
    }

    .select-search__option:not(.is-selected):hover {
      background: rgba(66, 153, 225, 0.1);
    }
  }

  .react-json-view {
    background-color: transparent !important;
  }

  .codehinter-default-input {
    background-color: transparent;
    border: 1px solid #333c48;
  }

  .color-picker-input {
    border: solid 1px #333c48;
    height: 36px;
  }

  .codehinter-query-editor-input {
    background-color: #272822;
    border: 1px solid #2c3a4c;
    border-radius: 0;
  }

  .codehinter-query-editor-input .CodeMirror {
    height: 31px !important;
  }

  .codehinter-query-editor-input .CodeMirror {
    color: #c3c3c3 !important;
  }

  .select-search:not(.is-loading):not(.select-search--multiple) .select-search__value::after {
    transform: rotate(45deg);
    border-right: 1px solid #fff;
    border-bottom: 1px solid #fff;
  }

  .widget-documentation-link {
    background-color: #1f2936;
  }

  .widget-documentation-link a {
    color: rgb(66, 153, 225);
  }

  .app-version-name.form-select {
    border-color: $border-grey-dark;
  }

  .organization-list {
    .btn {
      background-color: #273342;
      color: #656d77;
    }
  }

  .page-item {
    a.page-link {
      color: white;
    }
  }
}

.main-wrapper {
  position: relative;
  min-height: 100%;
  min-width: 100%;
  background-color: white;
}

.main-wrapper.theme-dark {
  background-color: #2b394b;
}

.jet-table {
  .global-search-field {
    background: transparent;
  }
}

.jet-table-image-column {
  margin: 0 auto;
}

.modal-backdrop.show {
  opacity: 0.74;
}

.gui-select-wrappper .select-search__input {
  height: 30px;
}

.theme-dark .input-group-text,
.theme-dark .markdown>table thead th,
.theme-dark .table thead th {
  background: #1c252f;
  color: #fff;
}

.sketch-picker {
  z-index: 1000;
}

.no-padding {
  padding: 0;
}

.nav-tabs {
  font-weight: 300;
}

.nav-tabs .nav-link.active {
  border: 0;
  border-bottom: 1px solid $primary;
  font-weight: 400;
}

.table-no-divider {
  td {
    border-bottom-width: 0px;
    padding-left: 0;
  }
}

.no-border {
  border-radius: 0 !important;
}

input[type="text"] {
  outline-color: #dadcde !important;
}

.widget-header {
  text-transform: capitalize;
  margin-top: 12px !important;
  font-weight: 500;
  font-size: 12px;
  line-height: 12px;
}

.query-manager-events {
  max-width: 400px;
}

.validation-without-icon {
  background-image: none !important;
}

.multiselect-widget {
  label.select-item {
    width: max-content;
    min-width: 100%;

    div.item-renderer {
      align-items: center;
      line-height: 15px;

      input {
        height: 15px;
        width: 15px;
      }
    }
  }

  .rmsc .dropdown-container {
    height: 100%;
    display: flex;
    align-items: center;
    border-radius: inherit;
  }

  .rmsc {
    height: 100%;
    border-radius: inherit;
  }

  .rmsc.dark {
    --rmsc-main: $primary-light;
    --rmsc-hover: #283647;
    --rmsc-selected: #1f2936;
    --rmsc-border: #333333;
    --rmsc-gray: #555555;
    --rmsc-bg: #1f2936;
    color: #fff;
  }
}

/* Hide scrollbar for Chrome, Safari and Opera */
.invitation-page::-webkit-scrollbar {
  display: none;
}

/* Hide scrollbar for IE, Edge and Firefox */
.invitation-page {
  -ms-overflow-style: none;
  /* IE and Edge */
  scrollbar-width: none;
  /* Firefox */
}

.show {
  display: block;
}

.hide {
  display: none;
}

.draggable-box:focus-within {
  z-index: 2 !important;
}

.cursor-wait {
  cursor: wait;
}

.cursor-text {
  cursor: text;
}

.cursor-none {
  cursor: none;
}

.theme-dark .event-action {
  filter: brightness(0) invert(1);
}

.event-action {
  filter: brightness(0) invert(0);
}

.disabled {
  pointer-events: none;
  opacity: 0.4;
}

.DateRangePicker {
  padding: 1.25px 5px;
}

.datepicker-widget {
  .input-field {
    min-height: 26px;
    padding: 0;
    padding-left: 2px;
  }

  td.rdtActive,
  td.rdtActive:hover {
    background-color: $primary;
  }

  .react-datepicker__day--selected {
    background-color: $primary-light;
  }
}

.daterange-picker-widget {
  .DateInput_input {
    min-height: 24px;
    line-height: normal;
    border-bottom: 0px;
    font-size: 0.85rem;
  }

  .DateRangePicker {
    padding: 0;
  }

  .DateRangePickerInput_arrow_svg {
    height: 17px;
  }

  .DateRangePickerInput {
    overflow: hidden;
    display: flex;
    justify-content: space-around;
    align-items: center;
  }

  .DateInput_fang {
    position: fixed;
    top: 57px !important;
  }
}

.fw-400 {
  font-weight: 400;
}

.fw-500 {
  font-weight: 500;
}

.ligh-gray {
  color: #656d77;
}

.nav-item {
  background: #fff;
  font-size: 14px;
  font-style: normal;
  font-weight: 400;
  line-height: 22px;
  letter-spacing: -0.1px;
  text-align: left;
}

.nav-link {
  min-width: 100px;
  justify-content: center;
}

.nav-tabs .nav-link.active {
  font-weight: 400 !important;
  color: $primary !important;
}

.empty {
  padding-top: 1.5rem !important;
}

.empty-img {
  margin-bottom: 0 !important;

  img {
    height: 220px !important;
    width: 260.83px !important;
  }
}

.empty-action {
  margin-top: 0 !important;

  a+a.btn-loading::after {
    color: $primary;
  }
}

.empty-action a {
  height: 36px;
  border-radius: 4px;
  font-style: normal;
  font-weight: normal;
  font-size: 14px;
  line-height: 20px;
}

.empty-action a:first-child {
  margin-right: 24px;
}

.empty-action a:first-child:hover {
  color: #ffffff !important;
}

.empty-import-button {
  color: $primary-light !important;
  background: #ffffff !important;
  border: 1px solid $primary-light !important;
  cursor: pointer;
  position: relative;

  &:hover {
    background-color: #f4f6fa !important;
  }
}

.empty-welcome-header {
  font-style: normal;
  font-weight: bold;
  font-size: 32px;
  line-height: 39px;
  margin-bottom: 12px;
  margin-top: 40px;
  color: #000;
  font-family: Inter;
}

.empty-title {
  font-style: normal;
  font-weight: normal;
  font-size: 16px;
  line-height: 19px;
  display: flex;
  align-items: center;
  color: #5e5e5e;
  margin-bottom: 24px;
}

// template card styles
.template-card-wrapper {
  display: flex;
  flex-direction: row;
  background: #fffffc;
  border: 1px solid #d2ddec;
  box-sizing: border-box;
  border-radius: 8px;
  width: 299px;
  height: 100px;
}

.template-action-wrapper {
  display: flex;
  flex-direction: row !important;
  font-family: Inter;
  font-style: normal;
  font-weight: 500;
  font-size: 16px;
  line-height: 19px;
  color: $primary-light;

  p {
    margin-right: 16px;
  }
}

.template-card-title {
  font-family: Inter;
  font-style: normal;
  font-weight: 600;
  font-size: 18px;
  line-height: 22px;
  display: flex;
  align-items: center;
  color: #000000;
  margin-bottom: 3px !important;
  margin-top: 20px;
}

.template-card-details {
  align-items: center;
  display: flex;
  flex-direction: column;
  justify-content: center;
}

.template-icon-wrapper {
  width: 61.44px;
  height: 60px;
  top: 685px;
  background: #d2ddec;
  border-radius: 4px;
  margin: 20px 16.36px;
}

// template style end

.calendar-widget.compact {
  .rbc-time-view-resources .rbc-time-header-content {
    min-width: auto;
  }

  .rbc-time-view-resources .rbc-day-slot {
    min-width: 50px;
  }

  .rbc-time-view-resources .rbc-header,
  .rbc-time-view-resources .rbc-day-bg {
    width: 50px;
  }
}

.calendar-widget.dont-highlight-today {
  .rbc-today {
    background-color: inherit;
  }

  .rbc-current-time-indicator {
    display: none;
  }
}

.calendar-widget {
  padding: 10px;
  background-color: white;

  .rbc-day-slot .rbc-event,
  .rbc-day-slot .rbc-background-event {
    border-left: 3px solid #26598533;
  }

  .rbc-toolbar {
    font-size: 14px;
  }

  .rbc-event {
    .rbc-event-label {
      display: none;
    }
  }

  .rbc-off-range-bg {
    background-color: #f4f6fa;
  }

  .rbc-toolbar {
    .rbc-btn-group {
      button {
        box-shadow: none;
        border-radius: 0;
        border-width: 1px;
      }
    }
  }
}

//!for calendar widget week view with compact/spacious mode border fix
.resources-week-cls .rbc-time-column:nth-last-child(7n) {
  border-left: none !important;

  .rbc-timeslot-group {
    border-left: 2.5px solid #dadcde !important;
  }
}

.resources-week-cls .rbc-allday-cell {
  border: none !important;

  .rbc-row {
    border-left: 1.5px solid #dadcde;
    border-right: 1.5px solid #dadcde;
  }
}

.resources-week-cls .rbc-time-header-cell {
  border: none !important;
}

.resources-week-cls .rbc-time-view-resources .rbc-header {
  border-left: 1.5px solid #dadcde !important;
  border-right: 1.5px solid #dadcde !important;
}

.calendar-widget.hide-view-switcher {
  .rbc-toolbar {
    .rbc-btn-group:nth-of-type(3) {
      display: none;
    }
  }
}

.calendar-widget.dark-mode {
  background-color: #1d2a39;

  .rbc-toolbar {
    button {
      color: white;
    }

    button:hover,
    button.rbc-active {
      color: black;
    }
  }

  .rbc-off-range-bg {
    background-color: #2b394b;
  }

  .rbc-selected-cell {
    background-color: #22242d;
  }

  .rbc-today {
    background-color: #5a7ca8;
  }
}

.calendar-widget.dark-mode.dont-highlight-today {
  .rbc-today {
    background-color: inherit;
  }
}

.navbar .navbar-nav {
  min-height: 2rem;
}

.navbar-brand-image {
  height: 1.2rem;
}

.navbar .navbar-brand:hover,
.theme-dark .navbar .navbar-brand:hover {
  opacity: 1;
}

.nav-tabs .nav-link.active {
  font-weight: 400 !important;
  margin-bottom: -1px !important;
}

.nav-tabs .nav-link {
  font-weight: 400 !important;
  margin: 0 !important;
  height: 100%;
}

.code-editor-widget {
  border-radius: 0;

  .CodeMirror {
    border-radius: 0 !important;
    margin-top: -1px !important;
  }
}

.jet-listview {
  overflow-y: overlay;
  overflow-x: hidden;

  // .rows {
  // }

  // .list-item {
  // }
}

.jet-listview::-webkit-scrollbar-track {
  background: transparent;
}

.jet-listview::-webkit-scrollbar-thumb {
  background: transparent;
}

.code-hinter-wrapper .popup-btn {
  position: absolute;
  display: none;
  cursor: pointer;
}

.code-hinter-wrapper:hover {
  .popup-btn {
    display: block !important;
    z-index: 1;
  }
}

.popup-btn {
  cursor: pointer !important;
  display: block;
}

.preview-icons {
  margin-top: -5px;
  width: 12px;
}

.resize-modal-portal {
  z-index: 3;

  .resize-modal {
    .modal-content {
      width: 100% !important;
      height: 100%;

      .modal-body {
        width: 100% !important;
        height: calc(100% - 44px) !important;

        .editor-container {
          height: 100%;

          .CodeMirror {
            height: 100% !important;
          }
        }
      }
    }

    .portal-header {
      width: 100% !important;
    }

    .resize-handle {
      cursor: move;
    }
  }
}

.modal-portal-wrapper {
  justify-content: center;
  align-items: center;
  position: fixed;
  position: absolute;
  left: 50%;
  top: 5%;

  .modal-body {
    width: 500px !important;
    height: 300px !important;
    padding: 0px !important;
  }

  transform: translate(-60%, 0%);
  height: 350px;
  width: auto;
  max-height: 500px;
  padding: 0px;

  .modal-content {
    border-radius: 5px !important;
  }

  .modal-body {
    width: 500px !important;
    height: 302px !important;
    padding: 0px !important;
    margin: 0px !important;
    margin-left: -1px !important; //fix the modal body code mirror margin

    border-top-left-radius: 0;
    border-top-right-radius: 0;
    border-bottom-left-radius: 5px;
    border-bottom-right-radius: 5px;
    border-bottom: 0.75px solid;
    border-left: 0.75px solid;
    border-right: 0.75px solid;

    @include theme-border($light-theme: true);

    &.dark-mode-border {
      @include theme-border($light-theme: false);
    }
  }

  .modal-dialog {
    margin-top: 4%;
  }

  .modal-header {
    padding: 0;
    font-size: 14px;
  }

  .editor-container {
    padding: 0px;

    .CodeMirror {
      border-radius: 0;
      margin: 0;
      width: 100% !important;
    }
  }

  .query-hinter {
    .CodeMirror-line {
      margin-left: 2rem !important;
    }

    .CodeMirror-cursors .CodeMirror-cursor {
      margin-left: 2rem !important;
    }
  }
}

.preview-block-portal {
  .bg-light {
    border-radius: 0 0 5px 5px;
    outline: 0.75px solid $light-green;
  }

  .bg-dark {
    margin-top: 1px;
    border-radius: 0 0 5px 5px;
    outline: 0.75px solid $light-green;
  }

  .dynamic-variable-preview {
    padding: 4px !important;
  }
}

.portal-header {
  display: flex;
  align-items: center;
  padding: 0.5rem 0.75rem;
  color: #656d77;
  background-color: #ffffffd9;
  background-clip: padding-box;
  border-top-left-radius: 5px !important;
  border-top-right-radius: 5px !important;
  width: 498px !important;
  outline: 0.75px solid;

  @include theme-border($light-theme: true, $outline: true);

  &.dark-mode-border {
    @include theme-border($light-theme: false, $outline: true);
  }
}

// close icon in inpector
[data-rb-event-key="close-inpector"] {
  position: absolute;
  right: -80px;
  background-color: #232e3c !important;
  width: 10% !important;
}

[data-rb-event-key="close-inpector-light"] {
  position: absolute;
  right: -80px;
  background-color: #fff !important;
  width: 10% !important;
}

.inspector-close-icon-wrapper {
  border-left: 1px solid #e7eaef;

  svg {
    margin-left: 10px;
  }

}

.tabs-inspector {
  position: sticky;
  top: 0;

  .nav-item {
    width: 50%;
  }

  .nav-item:hover {
    border: 1px solid transparent;
  }

  .nav-item:not(.active) {
    border-bottom: 1px solid #e7eaef;
  }

  .nav-link.active {
    border: 1px solid transparent;
    border-bottom: 1px solid $primary;
    background: white;
  }
}

.tabs-inspector.dark {
  .nav-link.active {
    border-bottom: 1px solid $primary !important;
  }
}

.tabs-inspector {
  z-index: 2;
  background: white;

  &.dark {
    @extend .bg-dark;
  }
}

.close-icon {
  position: fixed;
  top: 84px;
  right: 3px;
  width: 60px;
  height: 22;
  border-bottom: 1px solid #e7eaef;
  display: flex;
  align-items: center;
  background-color: white;
  z-index: 2;

  .svg-wrapper {
    width: 100%;
    height: 70%;
    display: flex;
    align-items: center;
    justify-content: center;
    border-left: 1px solid #e7eaef;
    margin-left: 20px;

    .close-svg {
      cursor: pointer;
    }
  }
}

.tabs-inspector.nav-tabs {
  border: 0;
  width: 81%;
}

.bg-primary-lt {
  color: #fff !important;
  background: #6383db !important;
}

.tabbed-navbar .nav-item.active:after {
  margin-bottom: -0.25rem;
}

.app-name {
  width: 250px;
  left: 150px;
  position: absolute;
}

.app-name:hover {
  background: $bg-light;

  &.dark {
    @extend .bg-dark;
  }
}

.nav-auto-save {
  width: 325px;
  left: 485px;
  position: absolute;
  color: #36af8b;
}

.undo-redo-buttons {
  flex: 1;
  padding-left: 0.5rem;
}

.app-version-menu {
  position: absolute;
  right: 220px;
  padding: 4px 8px;
  min-width: 100px;
  max-width: 300px;
}

.app-version-menu-sm {
  height: 30px;
  display: flex;
  font-size: 12px;
}

.app-version-menu .dropdown-menu {
  left: -65px;
  width: 283px;
}

.app-version-menu .released {
  color: #36af8b;
}

.app-version-menu .released-subtext {
  font-size: 12px;
  color: #36af8b;
  padding: 0 8px;
}

.app-version-menu .create-link {
  margin: auto;
  width: 50%;
  padding-left: 10px;
}

.canvas-background-holder {
  display: flex;
  justify-content: space-between;
  min-width: 120px;
  margin: auto;
  padding: 10px;
}

.canvas-background-picker {
  position: fixed;
}

/**
 * Timer Widget
 */
.timer-wrapper {
  padding: 10px;

  .counter-container {
    font-size: 3em;
    padding-bottom: 5px;
    text-align: center;
  }
}

/**
 * Search Box
 */
.search-box-wrapper {
  input {
    width: 200px;
    border-radius: 5px !important;
  }

  input:focus {
    width: 300px;
  }

  .input-icon .input-icon-addon {
    display: flex;
  }

  .input-icon .input-icon-addon.end {
    pointer-events: auto;

    div {
      background-color: #a6b6cc;
      border-radius: 12px;
      color: #ffffff;
      padding: 1px;
      cursor: pointer;

      svg {
        height: 14px;
        width: 14px;
      }
    }
  }
}

.searchbox-wrapper {
  margin-top: 0 !important;

  input {
    border-radius: $border-radius !important;
  }
}

.fixedHeader {
  table thead {
    position: -webkit-sticky; // this is for all Safari (Desktop & iOS), not for Chrome
    position: sticky;
    top: 0;
    border-top: 0;
    z-index: 1; // any positive value, layer order is global
  }
}

/**
 * Folder List
 */
.folder-list {
  color: #292d37;

  .list-group-transparent .list-group-item.active {
    color: $primary;
    background-color: #edf1ff;

    .folder-ico {
      filter: invert(29%) sepia(84%) saturate(4047%) hue-rotate(215deg) brightness(98%) contrast(111%);
    }
  }

  .folder-ico.dark {
    filter: invert(1);
  }

  .list-group-item {
    padding: 0.5rem 0.75rem;
    overflow: hidden;
  }

  .list-group-item.all-apps-link {
    font-weight: 500;
  }

  .folder-info {
    color: #8991a0;
    font-size: 0.75rem;
    display: contents;
  }

  .folder-create-btn {
    color: $primary;
    cursor: pointer;
  }

  .menu-ico {
    cursor: pointer;
    padding: 3px;
    border-radius: 13px;

    &__open {
      background-color: #d2ddec;
    }

    img {
      padding: 0px;
      height: 14px;
      width: 14px;
      vertical-align: unset;
    }
  }

  .menu-ico:hover {
    background-color: #d2ddec;
  }
}

/**
 * Home page modal
 */
.modal-content.home-modal-component {
  border-radius: 8px;
  overflow: hidden;
  background-color: #fefeff;
  color: #000000;

  .modal-header {
    border-bottom: 0px;
  }

  .modal-title {
    font-size: 1.1rem;
  }

  .btn-close {
    width: 3.5rem;
    height: 2.5rem;
  }

  .modal-body {
    padding-top: 0px;
  }

  input {
    border-radius: 5px !important;
  }

  .modal-main {
    padding-bottom: 5rem;
  }

  .modal-footer-btn {
    justify-content: end;

    button {
      margin-left: 16px;
    }
  }
}

.onboarding-modal.dark .modal-content {
  @extend .modal-content.home-modal-component.dark;
}

.modal-content.home-modal-component.dark {
  background-color: $bg-dark-light !important;
  color: $white !important;

  .modal-header {
    background-color: $bg-dark-light !important;
  }

  .btn-close {
    filter: brightness(0) invert(1);
  }

  .form-control {
    border-color: $border-grey-dark !important;
    color: inherit;
  }

  input {
    background-color: $bg-dark-light !important;
  }

  .form-select {
    background-color: $bg-dark !important;
    color: $white !important;
    border-color: $border-grey-dark !important;
  }

  .text-muted {
    color: $white !important;
  }
}

.radio-img {
  input {
    display: none;
  }

  .action-icon {
    width: 28px;
    height: 28px;
    background-position: center center;
    border-radius: 4px;
    display: flex;
    align-items: center;
    justify-content: center;
  }

  .action-icon {
    cursor: pointer;
    border: 1px solid $light-gray;
  }

  .action-icon:hover {
    background-color: #d2ddec;
  }

  input:checked+.action-icon {
    border-color: $primary;
    background-color: #7a95fb;
  }

  .tooltiptext {
    visibility: hidden;
    font-size: 12px;
    background-color: $black;
    color: $white;
    text-align: center;
    padding: 5px 10px;
    position: absolute;
    border-radius: 15px;
    margin-top: 2px;
    z-index: 1;
    margin-left: -10px;
  }

  .tooltiptext::after {
    content: "";
    position: absolute;
    bottom: 100%;
    left: 50%;
    margin-left: -5px;
    border-width: 5px;
    border-style: solid;
    border-color: transparent transparent black transparent;
  }

  .action-icon:hover+.tooltiptext {
    visibility: visible;
  }

  input:checked+.action-icon:hover {
    background-color: #3650af;
  }
}

.icon-change-modal {
  ul {
    list-style-type: none;

    li {
      float: left;
      border: 2px solid #8991a0;
      border-radius: 1.75px;
      cursor: pointer;

      img {
        width: 22px;
        height: 22px;
        filter: invert(59%) sepia(27%) saturate(160%) hue-rotate(181deg) brightness(91%) contrast(95%);
      }
    }

    li.selected {
      border: 2px solid $primary;

      img {
        filter: invert(27%) sepia(84%) saturate(5230%) hue-rotate(212deg) brightness(102%) contrast(100%);
      }
    }
  }
}

/**
 * Spinner Widget
 */
.spinner-container {
  display: flex;
  justify-content: center;
  align-items: center;
}

.animation-fade {
  animation-name: fade;
  animation-duration: 0.3s;
  animation-timing-function: linear;
}

@keyframes fade {
  0% {
    opacity: 0;
  }

  100% {
    opacity: 1;
  }
}

/**
 * Query panel
 */
.query-btn {
  cursor: pointer;
  height: 24px;
  width: 24px;
  padding: 0;
}

.query-btn.dark {
  filter: brightness(0) invert(1);
}

.button-family-secondary {
  @include button-outline($light-theme: true);
  height: 32px;
  width: 112px;
}

.button-family-secondary.dark {
  @include button-outline($light-theme: false);
}

.rest-methods-options {

  .select-search,
  .select-search-dark,
  .select-search__value input,
  .select-search-dark__value input {
    width: 90px !important;
    height: 32px !important;
    border-radius: $border-radius !important;
  }
}

.query-pane-restapi-tabs.dark {
  .list-group-item {
    color: $disabled !important;

    &:hover {
      color: #ffffff !important;
    }
  }

  .list-group-item.active {
    color: $white !important;
  }
}

.query-pane-restapi-tabs {
  box-sizing: border-box;
  height: fit-content;
  width: 100%;

  .row {
    height: inherit;

    .keys {
      min-height: 30px;
    }

    .rest-api-tab-content {
      .rest-api-tabpanes {
        display: none;
      }

      .rest-api-tabpanes.active {
        display: block;
      }

      .svg-plus {
        stroke: $primary;
      }

      .delete-btn-wrapper {
        display: flex;
        align-items: center;
        padding-top: 2px;
        padding-bottom: 2px;
        height: 32px;
      }

      .code-hinter-col {
        margin-bottom: 0px !important;
      }

      .tab-content-wrapper {
        display: flex;
        flex-direction: column;
        gap: 0.3rem;
      }

      .row-container {
        display: flex;
        width: 100%;
        justify-content: space-between;
        gap: 10px;
      }

      .fields-container {
        display: flex;
        justify-content: space-between;
        gap: 10px;
        width: 100%;
      }
    }
  }
}

.query-pane-rest-api-keys-list-group {
  width: 100%;
  display: flex;
  flex-direction: row;

  .list-group-item {
    border: none !important;
    cursor: pointer;
    font-weight: 600;
    font-size: 12px;
    padding: 0px !important;
    margin-right: 20px;
    height: 22px;
    color: #737373;

    span {
      display: flex;
      justify-content: left;
    }

    &:hover {
      color: #000;
    }
  }

  .list-group-item+.list-group-item.active {
    margin-top: 0;
  }

  .list-group-item.active {
    background-color: transparent !important;
    color: #000;
    z-index: inherit !important;
    border-bottom: 2px solid $primary !important;
  }
}

.query-pane-rest-api-keys-list-group.dark+.list-group-item {
  &:hover {
    color: #ffffff;
  }
}

.content-title {
  font-size: 12px;
  color: #a3a3a3;
  font-weight: 600;
}

// ** Query Panel: REST API Tabs **
.group-header {
  background: #d2ddec;
  border-radius: 4px;
  height: 28px !important;

  span {
    display: flex;
    justify-content: left;
    align-items: center;
  }
}

.query-preview-list-group {
  width: 100%;
  display: flex;
  flex-direction: row;
  gap: 5px;
  margin-top: 10px;

  .list-group-item {
    border: none !important;
    cursor: pointer;
    font-weight: 600;
    font-size: 12px;
    padding: 5px 10px !important;
    color: #737373;
    border-radius: 5px;

    span {
      display: flex;
      justify-content: left;
    }

    &:hover {
      color: #000;
    }
  }

  .list-group-item+.list-group-item.active {
    margin-top: 0;
  }

  .list-group-item.active {
    background-color: #f5f7f9 !important;
    color: $black;
    z-index: inherit !important;
  }
}

.query-preview-list-group.dark {
  .list-group-item {
    color: $disabled !important;

    &:hover {
      color: #ffffff !important;
    }
  }

  .list-group-item.active {
    color: $white !important;
    background-color: #333c48 !important;
  }
}

.raw-container.dark {
  background: #272822;
  padding: 5px;
}

// **Alert component**
.alert-component {
  border: 1px solid rgba(101, 109, 119, 0.16) !important;
  background: #f5f7f9;

  a {
    color: $primary;
  }
}

.alert-component.dark {
  border: none !important;
  background-color: #333c48 !important;

  span {
    filter: brightness(0) invert(1);
  }
}

.codehinter-plugins.code-hinter {
  @extend .codehinter-default-input;

  .popup-btn {
    margin-top: 0.65rem !important;
  }

  .CodeMirror-placeholder,
  .CodeMirror pre.CodeMirror-line {
    height: 21px !important;
    position: absolute !important;
    margin-top: 3px !important;
  }

  .CodeMirror-cursor {
    height: inherit !important;
  }

  .CodeMirror-lines {
    height: 32px !important;
  }
}

/**
 * *Stripe Query Select-search
 */

.stripe-operation-options .select-search__row .col-md-8 {
  margin-left: 45px !important;
}

.field-width-268 {
  width: 268px !important;

  input {
    border-radius: $border-radius !important;
  }
}

//*button loading with spinner with primary color*//
.button-loading {
  position: relative;
  color: transparent !important;
  text-shadow: none !important;
  pointer-events: none;

  &:after {
    content: "";
    display: inline-block;
    vertical-align: text-bottom;
    border: 1.5px solid currentColor;
    border-right-color: transparent;
    border-radius: 50%;
    color: $primary;
    position: absolute;
    width: 12px;
    height: 12px;
    // left: calc(50% - .5rem);
    // top: calc(50% - .5rem);
    animation: spinner-border 0.75s linear infinite;
  }
}

.query-icon.dark {
  filter: brightness(0) invert(1);
}

//Rest-API Tab Panes
.tab-pane-body {
  margin-left: -2.5% !important;
}

//CodeMirror padding
.CodeMirror pre.CodeMirror-line,
.CodeMirror pre.CodeMirror-line-like {
  padding: 0 8px !important;
}

// comment styles ::override
.editor-sidebar {
  .nav-tabs {
    border-bottom: none !important;
  }

  .nav-tabs .nav-link.active {
    background-color: transparent !important;
  }
}

.comment-card-wrapper {
  border-top: 0.5px solid #e1e1e1 !important;
  margin-top: -1px !important;
}

div#driver-highlighted-element-stage,
div#driver-page-overlay {
  background: transparent !important;
  outline: 5000px solid rgba(0, 0, 0, 0.75);
}

.dark-theme-walkthrough#driver-popover-item {
  background-color: $bg-dark-light !important;
  border-color: rgba(101, 109, 119, 0.16) !important;

  .driver-popover-title {
    color: #fff !important;
  }

  .driver-popover-tip {
    border-color: transparent transparent transparent $bg-dark-light !important;
  }

  .driver-popover-description {
    color: #d9dcde !important;
  }

  .driver-popover-footer .driver-close-btn {
    color: #fff !important;
    text-shadow: none !important;
  }

  .driver-prev-btn,
  .driver-next-btn {
    text-shadow: none !important;
  }
}

#driver-popover-item {
  padding: 20px !important;

  .driver-prev-btn,
  .driver-next-btn,
  .driver-close-btn {
    border: none !important;
    background: none !important;
    padding-left: 0 !important;
    font-size: 14px !important;
  }

  .driver-next-btn,
  .driver-prev-btn {
    color: $primary !important;
  }

  .driver-disabled {
    color: $primary;
    opacity: 0.5;
  }

  .driver-popover-footer {
    margin-top: 20px !important;
  }
}

.pointer-events-none {
  pointer-events: none;
}

.popover.popover-dark-themed {
  background-color: $bg-dark-light;
  border-color: rgba(101, 109, 119, 0.16);

  .popover-body {
    color: #d9dcde !important;
  }
}

.toast-dark-mode {
  .btn-close {
    filter: brightness(0) invert(1);
  }
}

.editor .editor-sidebar .inspector .form-control-plaintext {
  padding: 2px 4px;
}

.tablr-gutter-x-0 {
  --tblr-gutter-x: 0 !important;
}

.widget-button>.btn-loading:after {
  border: 1px solid var(--loader-color);
  border-right-color: transparent;
}

.flip-dropdown-help-text {
  padding: 10px 5px 0 0;
  float: left;
  font-size: 14px;
  color: $light-gray;
}

#transformation-popover-container {
  margin-left: 80px !important;
  margin-bottom: -2px !important;
}

.canvas-codehinter-container {
  display: flex;
  flex-direction: row;
}

.hinter-canvas-input {
  .canvas-hinter-wrap {
    width: 135px;
    height: 42px !important;
  }
}

.hinter-canvas-input {
  width: 180px !important;
  display: flex;
  padding: 4px;
  height: 41.2px !important;
  margin-top: 1px;

  .CodeMirror-sizer {
    border-right-width: 1px !important;
  }

  .cm-propert {
    color: #ffffff !important;
  }
}

.canvas-codehinter-container {
  .code-hinter-col {
    margin-bottom: 1px !important;
  }
}

.fx-canvas {
  background: #1c252f;
  padding: 2px;
  display: flex;
  height: 41px;
  border: solid 1px rgba(255, 255, 255, 0.09) !important;
  border-radius: 4px;
  justify-content: center;
  font-weight: 400;

  div {
    background: #1c252f !important;
    width: 35px !important;
    display: flex;
    justify-content: center;
    align-items: center;
    height: 36px;
  }
}

.fx-canvas-light {
  background: #f4f6fa !important;
  border: 1px solid #dadcde !important;

  div {
    background: #f4f6fa !important;
  }
}

.organization-list {
  margin-top: 5px;

  .btn {
    border: 0px;
  }

  .dropdown-toggle div {
    max-width: 200px;
    text-overflow: ellipsis;
    overflow: hidden;
  }

  .org-name {
    text-overflow: ellipsis;
    overflow: hidden;
    white-space: nowrap;
    width: 100%;
    font-weight: bold;
  }

  .org-actions div {
    color: $primary;
    cursor: pointer;
    font-size: 12px;
  }

  .dropdown-menu {
    min-width: 14rem;
  }

  .org-avatar {
    display: block;
  }
  .org-avatar:hover {
    .avatar {
      background: #fcfcfc no-repeat center/cover;
    }
    .arrow-container {
      svg {
        filter: invert(35%) sepia(17%) saturate(238%) hue-rotate(153deg) brightness(94%) contrast(89%);
      }
    }
  }

  .arrow-container {
    padding: 5px 0px;
  }

  .arrow-container {
    svg {
      cursor: pointer;
      height: 30px;
      width: 30px;
      padding: 0px 0px;
      filter: invert(50%) sepia(13%) saturate(208%) hue-rotate(153deg) brightness(99%) contrast(86%);
    }
  }

  .org-edit {
    span {
      color: $primary;
      cursor: pointer;
      font-size: 10px;
    }
  }

  .organization-switchlist {
    .back-btn {
      font-size: 12px;
      padding: 2px 0px;
      cursor: pointer;
    }

    .back-ico {
      cursor: pointer;

      svg {
        height: 20px;
        width: 20px;
        filter: invert(84%) sepia(13%) saturate(11%) hue-rotate(352deg) brightness(90%) contrast(91%);
      }
    }

    .dd-item-padding {
      padding: 0.5rem 0.75rem 0rem 0.75rem;
    }

    .search-box {
      margin-top: 10px;
    }

    .org-list {
      max-height: 60vh;
      overflow: auto;
    }

    .tick-ico {
      filter: invert(50%) sepia(13%) saturate(208%) hue-rotate(153deg) brightness(99%) contrast(86%);
    }

    .org-list-item {
      cursor: pointer;
    }

    .org-list-item:hover {
      .avatar {
        background: #fcfcfc no-repeat center/cover;
      }

      .tick-ico {
        filter: invert(35%) sepia(17%) saturate(238%) hue-rotate(153deg) brightness(94%) contrast(89%);
      }
    }
  }
}

// Left Menu
.left-menu {
  padding: 1rem 0.5rem;
  border-radius: 5px;

  ul {
    overflow: auto;
    margin: 0px;
    padding: 0px;

    li {
      float: left;
      list-style: none;
      width: 100%;
      padding: 5px 10px;
      font-weight: bold;
      border-radius: 5px;
      cursor: pointer;
      margin: 3px 0px;
    }

    li.active {
      background-color: $primary;
      color: $white;
    }

    li:not(.active):hover {
      background-color: #d2daf0;
    }
  }
}

.manage-sso {
  .title-with-toggle {
    width: 100%;

    input[type="checkbox"] {
      /* Double-sized Checkboxes */
      -ms-transform: scale(1.5);
      /* IE */
      -moz-transform: scale(1.5);
      /* FF */
      -webkit-transform: scale(1.5);
      /* Safari and Chrome */
      -o-transform: scale(1.5);
      /* Opera */
      transform: scale(1.5);
      margin-top: 5px;
    }
  }
}

.help-text {
  overflow: auto;

  div {
    margin: 0px 0px 5px 0px;
    background-color: #eaeaea;
    float: left;
    padding: 2px 10px;
    font-size: 11px;
    border-radius: 5px;
    border: 1px solid #e1e1e1;
  }
}

.theme-dark .help-text div {
  background-color: $dark-background;
  border: 1px solid $dark-background;
}

.org-invite-or {
  padding: 1rem 0rem;

  h2 {
    width: 100%;
    text-align: center;
    border-bottom: 1px solid #000;
    line-height: 0.1em;
    margin: 10px 0 20px;
  }

  h2 span {
    background: #fff;
    padding: 0 10px;
  }
}

.theme-dark .json-tree-container {
  .json-tree-node-icon {
    svg {
      filter: invert(89%) sepia(2%) saturate(127%) hue-rotate(175deg) brightness(99%) contrast(96%);
    }
  }

  .json-tree-svg-icon.component-icon {
    filter: brightness(0) invert(1);
  }

  .node-key-outline {
    height: 1rem !important;
    border: 1px solid transparent !important;
    color: #ccd4df;
  }

  .selected-node {
    border-color: $primary-light !important;
  }

  .json-tree-icon-container .selected-node>svg:first-child {
    filter: invert(65%) sepia(62%) saturate(4331%) hue-rotate(204deg) brightness(106%) contrast(97%);
  }

  .node-length-color {
    color: #b8c7fd;
  }

  .node-type {
    color: #8a96a6;
  }

  .group-border {
    border-color: rgb(97, 101, 111);
  }

  .action-icons-group {

    img,
    svg {
      filter: invert(89%) sepia(2%) saturate(127%) hue-rotate(175deg) brightness(99%) contrast(96%);
    }
  }

  .hovered-node.node-key.badge {
    color: #8092ab !important;
    border-color: #8092ab !important;
  }
}

.json-tree-container {
  .json-tree-svg-icon.component-icon {
    height: 16px;
    width: 16px;
  }

  .json-tree-icon-container {
    max-width: 20px;
    margin-right: 6px;
  }

  .node-type {
    color: #a6b6cc;
    padding-top: 2px;
  }

  .json-tree-valuetype {
    font-size: 10px;
    padding-top: 2px;
  }

  .node-length-color {
    color: #3650af;
    padding-top: 3px;
  }

  .json-tree-node-value {
    font-size: 11px;
  }

  .json-tree-node-string {
    color: #f6820c;
  }

  .json-tree-node-boolean {
    color: #3eb25f;
  }

  .json-tree-node-number {
    color: #f4b2b0;
  }

  .json-tree-node-null {
    color: red;
  }

  .json-tree-node-date {
    color: rgb(98, 107, 103);
  }

  .group-border {
    border-left: 0.5px solid #dadcde;
    margin-top: 16px;
    margin-left: -12px;
  }

  .selected-node {
    border-color: $primary-light !important;
  }

  .selected-node .group-object-container .badge {
    font-weight: 400 !important;
    height: 1rem !important;
  }

  .group-object-container {
    margin-left: 0.72rem;
    margin-top: -16px;
  }

  .json-node-element {
    cursor: pointer;
  }

  .hide-show-icon {
    cursor: pointer;
    margin-left: 1rem;

    &:hover {
      color: $primary;
    }
  }

  .action-icons-group {
    margin-right: 4rem !important;
    margin-left: 2rem !important;
  }

  .action-icons-group {
    cursor: pointer;
  }

  .hovered-node {
    font-weight: 400 !important;
    height: 1rem !important;
    color: #8092ab;
  }

  .node-key {
    font-weight: 400 !important;
    margin-left: -0.25rem !important;
    justify-content: start !important;
    min-width: fit-content !important;
  }

  .node-key-outline {
    height: 1rem !important;
    border: 1px solid transparent !important;
    color: #3e525b;
  }
}

.popover-more-actions {
  font-weight: 400 !important;

  &:hover {
    background: #d2ddec !important;
  }
}

.popover-dark-themed .popover-more-actions {
  color: #ccd4df;

  &:hover {
    background-color: #324156 !important;
  }
}

#json-tree-popover {
  padding: 0.25rem !important;
}

// Font sizes
.fs-9 {
  font-size: 9px !important;
}

.fs-10 {
  font-size: 10px !important;
}

.fs-12 {
  font-size: 12px !important;
}

.realtime-avatars {
  position: absolute;
  left: 50%;
}

.widget-style-field-header {
  font-family: "Inter";
  font-style: normal;
  font-weight: 500;
  font-size: 12px;
  line-height: 20px;
  color: #61656c;
}

.maintenance_container {
  width: 100%;
  height: 100vh;
  display: flex;
  justify-content: center;
  align-items: center;

  .card {
    .card-body {
      display: flex;
      height: 200px !important;
      align-items: center;
    }
  }
}

.list-timeline:not(.list-timeline-simple) .list-timeline-time {
  top: auto;
}

.widget-buttongroup {
  display: flex;
  flex-direction: column;
  justify-content: left;
  overflow: hidden !important;
}

.group-button {
  margin: 0px 10px 10px 0px;
  line-height: 1.499;
  font-weight: 400;
  white-space: nowrap;
  text-align: center;
  cursor: pointer;
  padding: 0 15px;
  font-size: 12px;
  border-radius: 4px;
  color: rgba(0, 0, 0, .65);
  background-color: #fff;
  border: 1px solid #d9d9d9;
  min-width: 40px;
  width: auto !important;
  height: 30px,
}

.widget-buttongroup-label {
  font-weight: 600;
  margin-right: 10px;
  color: #3e525b;
}

.editor-actions {
  border-bottom: 1px solid #eee;
  padding: 5px;
  display: flex;
  justify-content: end;
}

.autosave-indicator {
  position: absolute;
  left: 30%;
  color: #868aa5;
  white-space: nowrap;
  font-weight: 400;
  font-size: 12px;
  letter-spacing: 0.5px;
}

.autosave-indicator-saving {
  left: 34.5%;
}

.zoom-buttons {
  width: 20px !important;
  height: 25px !important;
  margin-left: 2px;

  span {
    transform: rotate(60deg);
  }
}

.zoom-button-wrapper {
  position: fixed;
  right: 0px;
  bottom: 5px;
}

.zoom-buttons {
  opacity: 0;
  visibility: hidden;
}

.image-widget-wrapper:hover button {
  opacity: 1 !important;
  visibility: visible;
}

.pdf-page-controls {
  background: white;
  border-radius: 4px;

  button {
    width: 36px;
    height: 36px;
    background: white;
    border: 0;
    font-size: 1.2em;
    border-radius: 4px;

    &:first-child {
      border-top-right-radius: 0;
      border-bottom-right-radius: 0;
    }

    &:last-child {
      border-top-left-radius: 0;
      border-bottom-left-radius: 0;
    }

    &:hover {
      background-color: #e6e6e6;
    }
  }

  span {
    font-family: inherit;
    font-size: 1em;
    padding: 0 0.5em;
    color: #000;
  }
}

//download button in pdf widget
.download-icon-outer-wrapper:hover {
  background-color: #e6e6e6 !important
}

.pdf-document {
  canvas {
    margin: 0px auto;
  }

  &:hover {
    .pdf-page-controls {
      opacity: 1;
    }
  }
}

.org-variables-page {
  .btn-org-env {
    width: 36px;
  }

  .encryption-input {
    width: fit-content;
  }

  .no-vars-text {
    display: block;
    text-align: center;
    margin-top: 100px;
  }
}

//Kanban board
.kanban-container.dark-themed {
  background-color: $bg-dark-light !important;

  .kanban-column {
    .card-header {
      background-color: #324156 !important;
    }
  }
}

.kanban-container {
  background-color: #fefefe;

  .kanban-column {
    background-color: #f4f4f4;
    padding: 0 !important;
    height: fit-content !important;

    .card-body {
      &:hover {
        overflow-y: auto !important;

        &::-webkit-scrollbar {
          width: 0 !important;
          height: 0 !important;
        }
      }
    }

    .card-header {
      background-color: #fefefe;

      .badge {
        font-size: 12px !important;
      }
    }

    .card-body .dnd-card {
      border-radius: 5px !important;
    }

    .dnd-card.card {
      height: 52px !important;
      padding: 5px !important;
    }

    .dnd-card.card.card-dark {
      background-color: $bg-dark !important;
    }
  }

  .kanban-board-add-group {
    justify-content: center;
    align-items: center;
    cursor: pointer;
    color: rgba(0, 0, 0, 0.5);
    background-color: transparent;
    border-style: dashed;
    border-color: rgba(0, 0, 0, 0.08);
    display: flex;
    flex-direction: column;
    grid-auto-rows: max-content;
    overflow: hidden;
    box-sizing: border-box;
    appearance: none;
    outline: none;
    margin: 10px;
    border-radius: 5px;
    min-width: 350px;
    height: 200px;
    font-size: 1em;
  }

  .add-card-btn {
    font-size: 1em;
    font-weight: 400;
    color: #3e525b;
    border-radius: 5px;
    padding: 5px;
    margin: 5px;
    background-color: transparent;
    border-style: dashed;
    border-color: rgba(0, 0, 0, 0.08);
    cursor: pointer;
    transition: all 0.2s ease-in-out;

    &:hover {
      background-color: #e6e6e6;
    }
  }
}

.cursor-pointer {
  cursor: pointer;
}

.cursor-text {
  cursor: text;
}

.bade-component {
  display: inline-flex;
  justify-content: center;
  align-items: center;
  overflow: hidden;
  user-select: none;
  padding: calc(0.25rem - 1px) 0.25rem;
  height: 1.25rem;
  border: 1px solid transparent;
  min-width: 1.25rem;
  font-weight: 600;
  font-size: .625rem;
  letter-spacing: .04em;
  text-transform: uppercase;
  vertical-align: bottom;
  border-radius: 4px;
}

// sso-helper-page
.sso-helper-container {
  width: 60vw;
  padding: 30px;
  box-shadow: rgba(0, 0, 0, 0.16) 0px 1px 4px;
  margin: 0 auto;
}

.flexer {
  display: flex;
}

.sso-copy {
  margin-left: 10px;
  cursor: pointer;
}

#git-url,
#google-url {
  color: $primary;
  margin-left: 4px;
  word-break: break-all;
}

@media only screen and (max-width: 768px) {
  .sso-helper-container {
    width: 96vw;
    padding: 20px;
  }
}

.sso-helper-doc {
  line-height: 24px;
}

.sso-content-wrapper {
  margin: 0 auto;
  display: flex;
  flex-direction: column;
  align-items: self-start;
  padding: 20px;
  box-shadow: rgba(0, 0, 0, 0.02) 0px 1px 3px 0px, rgba(27, 31, 35, 0.15) 0px 0px 0px 1px;
  border-radius: 4px;
}

.workspace-status {
  display: flex;
  font-weight: 800;
  margin-bottom: 6px;
}

.sso-type {
  font-weight: 600;
  margin-bottom: 4px !important;
  display: flex;

  span {
    margin-right: 10px;
  }

  a {
    margin-left: 6px;

  }
}

.gg-album {
  box-sizing: border-box;
  position: relative;
  display: block;
  width: 18px;
  height: 18px;
  transform: scale(var(--ggs, 1));
  border-left: 7px solid transparent;
  border-right: 3px solid transparent;
  border-bottom: 8px solid transparent;
  box-shadow: 0 0 0 2px,
    inset 6px 4px 0 -4px,
    inset -6px 4px 0 -4px;
  border-radius: 3px
}

.gg-album::after,
.gg-album::before {
  content: "";
  display: block;
  box-sizing: border-box;
  position: absolute;
  width: 2px;
  height: 5px;
  background: currentColor;
  transform: rotate(46deg);
  top: 5px;
  right: 4px
}

.gg-album::after {
  transform: rotate(-46deg);
  right: 2px
}

.sso-helper-header {
  display: flex;
  align-items: center;

  span {
    margin-right: 10px;
  }
}

// sso end

// steps-widget
a.step-item-disabled {
  text-decoration: none;
}

.steps {
  overflow: hidden;
  margin: 0rem !important;
}

.step-item.active~.step-item:after,
.step-item.active~.step-item:before {
  background: #f3f5f5 !important;
}

.step-item.active:before {
  background: #fff !important;
}

.steps .step-item.active:before {
  border-color: #b4b2b2 !important;
}

.steps-item {
  color: var(--textColor) !important;
}

.step-item:before {
  background: var(--bgColor) !important;
  // remaining code
}

.step-item:after {
  background: var(--bgColor) !important;
}

.step-item.active~.step-item {
  color: var(--textColor) !important;
  ;
}

.notification-center-badge {
  top: 10;
  right: 10;
}

.notification-center {
  max-height: 500px;
  overflow: auto;

  .empty {
    padding: 0 !important;

    .empty-img {
      font-size: 2.5em;
    }
  }

  .card {
    min-width: 400px;
  }

  .spinner {
    min-height: 220px;
  }
}

// steps-widget end

// profile-settings css
.confirm-input {
  padding-right: 8px !important;
}

.user-group-actions {
  display: flex;
  gap: 8px;
}

input.hide-input-arrows {
  -moz-appearance: none;

  &::-webkit-outer-spin-button,
  &::-webkit-inner-spin-button {
    -webkit-appearance: none;
  }
}

.btn-org-env {
  width: 36px;
}

.custom-checkbox-tree {
  overflow-y: scroll;
  color: #3e525b;

  .react-checkbox-tree label:hover {
    background: none !important;
  }

  .rct-icons-fa4 {

    .rct-icon-expand-open,
    .rct-icon-expand-close {
      &::before {
        content: url("data:image/svg+xml,%3Csvg xmlns='http://www.w3.org/2000/svg' viewBox='0 0 1024 1024' focusable='false' data-icon='caret-down' width='12px' height='12px' fill='currentColor' aria-hidden='true'%3E%3Cpath d='M840.4 300H183.6c-19.7 0-30.7 20.8-18.5 35l328.4 380.8c9.4 10.9 27.5 10.9 37 0L858.9 335c12.2-14.2 1.2-35-18.5-35z'%3E%3C/path%3E%3C/svg%3E") !important;
      }
    }

    .rct-icon-expand-close {
      transform: rotate(-90deg);
      -webkit-transform: rotate(-90deg);
    }
  }
}

// sso enable/disable box
.tick-cross-info {
  .main-box {
    margin-right: 10px;
    border-radius: 5px;
  }

  .icon-box {
    padding: 7px 5px 7px 2px;
    color: #fff;

    .icon {
      stroke-width: 4.5px;
    }
  }

  .tick-box {
    border: 3px solid $primary;

    .icon-box {
      background: $primary;
    }
  }

  .cross-box {
    border: 3px solid $disabled;

    .icon-box {
      background: $disabled;
    }
  }
}

.separator-bottom {
  .separator {
    width: 100%;

    h2 {
      width: 100%;
      text-align: center;
      border-bottom: 1px solid $primary;
      line-height: 0.1em;
      margin: 10px 0 20px;
    }

    h2 span {
      color: $primary;
      background: #fff;
      padding: 0 10px;
    }
  }
}

.icon-widget-popover {
  &.theme-dark {
    .popover-header {
      background-color: #232e3c;
      border-bottom: 1px solid #324156;
      ;
    }
  }

  .popover-header {
    padding-bottom: 0;
    background-color: #fff;

    .input-icon {
      margin-bottom: 0.5rem !important;
    }
  }

  .popover-body {
    padding: 0 0.5rem;

    .row {
      >div {
        overflow-x: hidden !important;
      }
    }

    .icon-list-wrapper {
      display: grid;
      grid-template-columns: repeat(10, 1fr);
      margin: 0.5rem 1rem 0.5rem 0.5rem;
    }

    .icon-element {
      cursor: pointer;
      border: 1px solid transparent;
      border-radius: $border-radius;

      &:hover {
        border: 1px solid $primary;
      }
    }
  }
}

.dark-theme-placeholder::placeholder {
  color: #C8C6C6;
}

.dark-multiselectinput {
  input {
    color: white;

    &::placeholder {
      color: #C8C6C6;
    }
  }
}

// Language Selection Modal
.lang-selection-modal {
  font-weight: 500;

  .list-group {
    padding: 1rem 1.5rem;
    padding-top: 0;
    overflow-y: scroll;
    height: calc(100% - 68px);
  }

  .list-group-item {
    border: 0;

    p {
      margin-bottom: 0px;
      margin-top: 2px;
    }
  }

  .list-group-item.active {
    background-color: #edf1ff;
    color: #4d72fa;
    font-weight: 600;
    margin-top: 0px;
  }

  .modal-body {
    height: 50vh;
    padding: 0;
  }

  .lang-list {
    height: 100%;

    .search-box {
      position: relative;
      margin: 1rem 1.5rem;
    }

    input {
      border-radius: 5px !important;
    }

    .input-icon {
      display: flex;
    }

    .input-icon {
      .search-icon {
        display: block;
        position: absolute;
        left: 0;
        margin-right: 0.5rem;
      }

      .clear-icon {
        cursor: pointer;
        display: block;
        position: absolute;
        right: 0;
        margin-right: 0.5rem;
      }
    }

    .list-group-item.active {
      color: $primary;
    }
  }
}

.lang-selection-modal.dark {
  .modal-header {
    border-color: #232e3c !important;
  }

  .modal-body,
  .modal-footer,
  .modal-header,
  .modal-content {
    color: white;
    background-color: #2b394a;
  }

  .list-group-item {
    color: white;
    border: 0;
  }

  .list-group-item:hover {
    background-color: #232e3c;
  }

  .list-group-item.active {
    background-color: #4d72fa;
    color: white;
    font-weight: 600;
  }

  .no-results-item {
    background-color: #2b394a;
    color: white;
  }

  input {
    background-color: #2b394a;
    border-color: #232e3c;
    color: white;
  }
}

// Language Selection Modal
.lang-selection-modal {
  font-weight: 500;

  .list-group {
    padding: 1rem 1.5rem;
    padding-top: 0;
    overflow-y: scroll;
    height: calc(100% - 68px);
  }

  .list-group-item {
    border: 0;

    p {
      margin-bottom: 0px;
      margin-top: 2px;
    }
  }

  .list-group-item.active {
    background-color: #edf1ff;
    color: #4d72fa;
    font-weight: 600;
    margin-top: 0px;
  }

  .modal-body {
    height: 50vh;
    padding: 0;
  }

  .lang-list {
    height: 100%;

    .search-box {
      position: relative;
      margin: 1rem 1.5rem;
    }

    input {
      border-radius: 5px !important;
    }

    .input-icon {
      display: flex;
    }

    .input-icon {
      .search-icon {
        display: block;
        position: absolute;
        left: 0;
        margin-right: 0.5rem;
      }

      .clear-icon {
        cursor: pointer;
        display: block;
        position: absolute;
        right: 0;
        margin-right: 0.5rem;
      }
    }

    .list-group-item.active {
      color: $primary;
    }
  }
}

.lang-selection-modal.dark {
  .modal-header {
    border-color: #232e3c !important;
  }

  .modal-body,
  .modal-footer,
  .modal-header,
  .modal-content {
    color: white;
    background-color: #2b394a;
  }

  .list-group-item {
    color: white;
    border: 0;
  }

  .list-group-item:hover {
    background-color: #232e3c;
  }

  .list-group-item.active {
    background-color: #4d72fa;
    color: white;
    font-weight: 600;
  }

  .no-results-item {
    background-color: #2b394a;
    color: white;
  }

  input {
    background-color: #2b394a;
    border-color: #232e3c;
    color: white;
  }
}

.org-users-page {
  min-height: 100vh;

  .page-body {
    height: 100%;
  }
}

// Table set to full width
.jet-data-table thead {
  display: flex !important;

  tr {
    flex-grow: 1;

    th:last-child {
      flex: 1 1 auto;
    }
  }
}

tbody {
  width: 100% !important;
  flex-grow: 1;

  tr {
    width: 100% !important;

    td:last-child {
      flex: 1 1 auto;
    }
  }
}

.datepicker-widget.theme-dark {
  .react-datepicker__tab-loop {
    .react-datepicker__header {
      background-color: #232e3c;

      .react-datepicker__current-month,
      .react-datepicker__day-name,
      .react-datepicker__month-select,
      .react-datepicker__year-select {
        color: white;
      }

      .react-datepicker__month-select,
      .react-datepicker__year-select {
        background-color: transparent;
      }
    }

    .react-datepicker__month {
      background-color: #232e3c;

      .react-datepicker__day {
        color: white;

        &:hover {
          background-color: #636466;
        }
      }

      .react-datepicker__day--outside-month {
        opacity: 0.5;
      }
    }

    .react-datepicker {
      background-color: #232e3c;
    }
  }
}

.theme-dark {

  .CalendarMonth,
  .DayPickerNavigation_button,
  .CalendarDay,
  .CalendarMonthGrid,
  .DayPicker_focusRegion,
  .DayPicker {
    background-color: #232e3c;
  }

  .DayPicker_weekHeader_ul,
  .CalendarMonth_caption,
  .CalendarDay {
    color: white;
  }

  .CalendarDay__selected_span,
  .CalendarDay__selected_start,
  .CalendarDay__selected_end {
    background-color: #4D72FA;
    color: white;
  }

  .CalendarDay {
    border-color: transparent; //hiding the border around days in the dark theme

    &:hover {
      background-color: #636466;
    }
  }

  .DateInput_fangStroke {
    stroke: #232E3C;
    fill: #232E3C;
  }

  .DayPickerNavigation_svg__horizontal {
    fill: white;
  }

  .DayPicker__withBorder {
    border-radius: 0;
  }

  .DateRangePicker_picker {
    background-color: transparent;
  }
}

.link-widget {
  display: flex;
  align-items: center;
  overflow: auto;

  &.hover {
    a {
      &:hover {
        text-decoration: underline;
      }
    }
  }

  &.no-underline {
    a {
      text-decoration: none !important;
    }
  }

  &.underline {
    a {
      text-decoration: underline;
    }
  }

  &::-webkit-scrollbar {
    width: 0;
    height: 0;
    background: transparent;
  }
}

<<<<<<< HEAD
.dropdown-table-column-hide-common {
=======
.home-modal-component.modal-version-lists{
  .modal-header {
    .btn-close {
      top: auto;
    }
  }
}
.modal-version-lists{
  max-height: 80vh;
  .modal-body{
    height: 80%;
    overflow: auto;
  }
  .modal-footer,.modal-header{
    height: 10%;
  }
  .version-wrapper{
    display: flex;
    justify-content: flex-start;
    padding: 0.75rem 0.25rem;
    border: 1px solid $border-grey-light;
  }
}
.dropdown-table-column-hide-common{
>>>>>>> c7251dcd
  position: absolute;
  z-index: 10;
  right: 0;
  border-radius: 3px;
  height: auto;
  overflow-y: scroll;
  padding: 8px 16px;
  width: 20rem;
  top: 20px;
  max-height: 200px;
}

.dropdown-table-column-hide {
  background-color: #fff;
  box-shadow: 0 0 0 2px #0000001a;
}

.dropdown-table-column-hide-dark-themed {
  color: #fff !important;
  background-color: #1f2936 !important;
  box-shadow: 0 0 0 2px #9292921a;
}

.hide-column-table-text {
  margin: 0 !important;
}

.hide-column-name {
  padding-left: 10px !important;
}

.rest-methods-url {
  .cm-s-default {
    .cm-string-2 {
      color: #000;
    }
  }
}

// download pop-up in the table widget
.table-widget-download-popup {
  .cursor-pointer {
    width: 130px;

    &:hover {
      font-weight: bolder;
    }
  }
}

.apploader {
  height: 100vh;

  .app-container {
    height: 100%;
    display: flex;
    flex-direction: column;
    justify-content: space-between;
  }

  .editor-header {
    height: 5%;
    background-color: #EEEEEE;
    display: flex;
    align-items: center;
    justify-content: space-between;

    .app-title-skeleton {
      width: 100px;
      height: 100%;
      display: flex;
      align-items: center;
      margin-left: 7px;
    }

    .right-buttons {
      display: flex;
      gap: 5px;
      align-items: center;
      margin-right: 10px;
    }
  }

  .editor-body {
    height: 100%;
  }

  .skeleton {
    padding: 5px;
  } 

  .editor-left-panel {
    width: 80px;
    background-color: #EEEEEE;
    margin: 3px 0px 3px 3px;
    display: flex;
    flex-direction: column;
    justify-content: space-between;
    border-radius: 5px;

    .left-menu-items {
      display: flex;
      flex-direction: column;
      justify-content: space-between;
      gap: 5px;
      margin-top: 10px;
    }

    .bottom-items {
      margin-bottom: 10px;
    }
  }

  .editor-center {
    height: 100%;
    display: flex;
    flex-direction: column;
    gap: 5px;
    justify-content: space-between;

    .canvas {
      height: 70%;
      background-color: #EEEEEE;
      border-radius: 5px;
      display: flex;
      justify-content: center;
    }

    .query-panel {
      height: 30%;
      display: flex;
      justify-content: space-between;
      gap: 5px;

      .queries {
        width: 30%;
        display: flex;
        flex-direction: column;
        gap: 5px;

        .queries-title {
          background-color: #EEEEEE;
          border-radius: 5px;
          height: 20%;
          padding: 5px 10px;
          display: flex;
          justify-content: space-between;
          align-items: center;
        }

        .query-list {
          background-color: #EEEEEE;
          border-radius: 5px;
          height: 80%;

          .query-list-item {
            margin: 10px;
            height: 35px;
          }
        }
      }

      .query-editor {
        width: 70%;
        height: 100%;
        display: flex;
        flex-direction: column;
        gap: 5px;

        .query-editor-header {
          background-color: #EEEEEE;
          border-radius: 5px;
          height: 20%;
          padding: 5px 10px;
          display: flex;
          justify-content: space-between;

          .query-actions {
            display: flex;
            align-items: center;
          }
        }

        .query-editor-body {
          background-color: #EEEEEE;
          height: 80%;
          border-radius: 5px;

          .button {
            margin-right: 10px;
          }
        }
      }
    }
  }

  .wrapper {
    padding: 3px 3px 3px 0px;
  }

  .editor-center-wrapper{
    padding: 3px 3px 3px 3px;
  }

  .right-bar {
    height: 100%;
    padding: 3px 3px 3px 0px;
    display: flex;
    flex-direction: column;
    justify-content: space-between;
    gap: 5px;

    .widget-list-header {
      height: 5%;
      background-color: #EEEEEE;
      border-radius: 5px;
    }

    .widget-list {
      height: 95%;
      background-color: #EEEEEE;
      border-radius: 5px;
      padding: 10px;

      .widgets {
        display: flex;
        justify-content: space-between;
      }
    }
  }
}

.theme-dark {
  .editor-header {
    background-color: #1F2936;
  }

  .editor-left-panel {
    background-color: #1F2936;
  }

  .editor-center {
    .canvas {
      background-color: #1F2936;
    }
  }

  .query-panel {
    .queries {
      .queries-title {
        background-color: #1F2936 !important;
      }
      .query-list {
        background-color: #1F2936 !important;
      }
    }

    .query-editor {
      .query-editor-header {
        background-color: #1F2936 !important;
      }

      .query-editor-body {
        background-color: #1F2936 !important;
      }
    }
  }

  .right-bar {
    .widget-list-header {
      background-color: #1F2936;
    }

    .widget-list {
      background-color: #1F2936;
    }
  }
}

<<<<<<< HEAD
.custom-select {
  .select-search-dark__value::after {
=======
.custom-select{
  .select-search-dark__value::after{
>>>>>>> c7251dcd
    content: none;
  }
}

.jet-data-table td .textarea-dark-theme.text-container:focus {
  background-color: transparent !important;
}

.tj-ms {
  position: relative;
  transition: border-color 0.15s ease-in-out, box-shadow 0.15s ease-in-out;
  border: 1px solid #dadcde;
  border-radius: 4px;

  &:hover {
    border-color: rgba(66, 153, 225, 0.1)
  }

  .tj-ms-preview {
    padding: 6px 3px;

    .count-main {
      padding: 1px 3px 1px 7px;
      border: 1px solid #eaeaea;
      border-radius: 5px;
      background-color: #f0f2f6;

      .selected-count {
        padding-right: 5px;
        font-size: .8rem;
        line-height: 20px;
        white-space: nowrap;
      }

      .select-close-btn {
        color: #9a9191;
        cursor: pointer;
      }
    }

    .count-main:hover {
      border: 1px solid #d1cccc;
    }

    svg {
      width: 1rem;
    }
  }

  .select-search,
  .select-search-dark {
    position: unset;

    input {
      border: none;
      text-overflow: ellipsis;
      white-space: nowrap;
      overflow: hidden;
    }
  }
}

.tj-ms-count {
  border-radius: 2px;
  display: flex;

  .tj-ms-preview {
    z-index: 2;
    padding: 6px;
  }
}

.theme-dark .tj-ms {
  background-color: #273342;
  border: 1px solid #232e3c;

  &:hover {
    border-color: $white;
  }

  .tj-ms-count {
    color: $white;
  }

  .tj-ms-preview {
    color: #273342;
  }
}

.selected-section {
  overflow: auto;

  .tj-ms {
    border: none;
    background-color: unset;
    float: left;
  }

  .selected-heading {
    padding: 1px 7px 1px 7px;
    margin: 6px 2px 6px 5px;
    border-radius: 6px;
    font-weight: 500;
    float: left;
  }

  .selected-text {
    line-height: 24px;
    font-weight: 300;
    margin: 6px 0px;
    white-space: nowrap;
    float: left;
  }
}

<<<<<<< HEAD
.page-body {
  height: calc(100vh - 1.25rem - 48px);
  min-height: 500px;
=======
.tooljet-logo-loader{
  height: 100vh;
  display: flex;
  align-items: center;
  justify-content: center;

  .loader-spinner {
    margin: 10px 87px;
  }
}
.page-body{
  height: calc(100vh - 1.25rem - 48px);
  min-height : 500px;
} 
.theme-dark{
  .org-avatar:hover{
    .avatar{
      background: #10141A no-repeat center/cover ;
    }
  }
  
>>>>>>> c7251dcd
}<|MERGE_RESOLUTION|>--- conflicted
+++ resolved
@@ -206,9 +206,10 @@
     p {
       margin: 0 8px 0 15px;
     }
-    &:hover{
+
+    &:hover {
       transform: scale(1.02);
-      box-shadow: 0.1px 0.1px 0.1px 0.1px rgba(0,0,0,0.3);
+      box-shadow: 0.1px 0.1px 0.1px 0.1px rgba(0, 0, 0, 0.3);
     }
   }
 
@@ -1737,6 +1738,7 @@
       z-index: 1;
       touch-action: none;
       width: 2px;
+
       &.isResizing {
         background: rgb(179, 173, 173);
         width: 5px;
@@ -4817,10 +4819,12 @@
   .org-avatar {
     display: block;
   }
+
   .org-avatar:hover {
     .avatar {
       background: #fcfcfc no-repeat center/cover;
     }
+
     .arrow-container {
       svg {
         filter: invert(35%) sepia(17%) saturate(238%) hue-rotate(153deg) brightness(94%) contrast(89%);
@@ -6201,34 +6205,36 @@
   }
 }
 
-<<<<<<< HEAD
-.dropdown-table-column-hide-common {
-=======
-.home-modal-component.modal-version-lists{
+.home-modal-component.modal-version-lists {
   .modal-header {
     .btn-close {
       top: auto;
     }
   }
 }
-.modal-version-lists{
+
+.modal-version-lists {
   max-height: 80vh;
-  .modal-body{
+
+  .modal-body {
     height: 80%;
     overflow: auto;
   }
-  .modal-footer,.modal-header{
+
+  .modal-footer,
+  .modal-header {
     height: 10%;
   }
-  .version-wrapper{
+
+  .version-wrapper {
     display: flex;
     justify-content: flex-start;
     padding: 0.75rem 0.25rem;
     border: 1px solid $border-grey-light;
   }
 }
-.dropdown-table-column-hide-common{
->>>>>>> c7251dcd
+
+.dropdown-table-column-hide-common {
   position: absolute;
   z-index: 10;
   right: 0;
@@ -6318,7 +6324,7 @@
 
   .skeleton {
     padding: 5px;
-  } 
+  }
 
   .editor-left-panel {
     width: 80px;
@@ -6429,7 +6435,7 @@
     padding: 3px 3px 3px 0px;
   }
 
-  .editor-center-wrapper{
+  .editor-center-wrapper {
     padding: 3px 3px 3px 3px;
   }
 
@@ -6481,6 +6487,7 @@
       .queries-title {
         background-color: #1F2936 !important;
       }
+
       .query-list {
         background-color: #1F2936 !important;
       }
@@ -6508,13 +6515,8 @@
   }
 }
 
-<<<<<<< HEAD
 .custom-select {
   .select-search-dark__value::after {
-=======
-.custom-select{
-  .select-search-dark__value::after{
->>>>>>> c7251dcd
     content: none;
   }
 }
@@ -6630,31 +6632,31 @@
   }
 }
 
-<<<<<<< HEAD
 .page-body {
   height: calc(100vh - 1.25rem - 48px);
   min-height: 500px;
-=======
-.tooljet-logo-loader{
-  height: 100vh;
-  display: flex;
-  align-items: center;
-  justify-content: center;
-
-  .loader-spinner {
-    margin: 10px 87px;
-  }
-}
-.page-body{
-  height: calc(100vh - 1.25rem - 48px);
-  min-height : 500px;
-} 
-.theme-dark{
-  .org-avatar:hover{
-    .avatar{
-      background: #10141A no-repeat center/cover ;
-    }
-  }
-  
->>>>>>> c7251dcd
+
+  .tooljet-logo-loader {
+    height: 100vh;
+    display: flex;
+    align-items: center;
+    justify-content: center;
+
+    .loader-spinner {
+      margin: 10px 87px;
+    }
+  }
+
+  .page-body {
+    height: calc(100vh - 1.25rem - 48px);
+    min-height: 500px;
+  }
+
+  .theme-dark {
+    .org-avatar:hover {
+      .avatar {
+        background: #10141A no-repeat center/cover;
+      }
+    }
+  }
 }