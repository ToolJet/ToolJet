@import "./tabler.scss";
@import "./colors.scss";
@import "./z-index.scss";
@import "./mixins.scss";

// variables
$border-radius: 4px;

body {
  font-family: "Roboto", sans-serif;
}

input,
button {
  border-radius: 4px;
}

.btn:hover {
  border-color: $primary;
}

.btn-sm {
  padding: 4px 8px;
}

.padding-0 {
  padding: 0;
}

.font-500 {
  font-weight: 500;
}

.text-right {
  text-align: right;
}

.navbar {
  max-height: 48px;
  min-height: auto;

  .nav-item.active:after {
    bottom: 0 !important;
  }
}

.auth-main {
  height: 1000px;
  padding-top: calc(0.25 * 100vh);
  overflow: hidden;

  svg,
  img {
    height: 50px;
    width: 50px;
  }

  svg {
    color: #000000;
  }

  .col-4 {
    z-index: 1;
  }

  .horizontal-line {
    width: 100%;
    position: relative;
    border: 1px solid #b1b1b1;
    top: 25px;
    margin: 0px auto;
    z-index: 0;
  }
  .sso-ico {
    div {
      background-color: #ffffff;
    }
  }
}

.emoji-mart-scroll {
  border-bottom: 0;
  margin-bottom: 6px;
}

.emoji-mart-scroll + .emoji-mart-bar {
  display: none;
}

.accordion-item,
.accordion-button {
  background-color: inherit;
}

.accordion-button {
  font-weight: 400 !important;
  box-shadow: none !important;
}

.accordion-button:not(.collapsed) {
  padding-bottom: 0 !important;
}

.accordion-body {
  .form-label {
    font-weight: 400;
    font-size: 12px;
    color: #61656c;
  }
  .style-fx {
    margin-top: 3px !important;
  }
}
.editor {
  .header-container {
    max-width: 100%;
    padding: 0 10px;
  }

  .resizer-active {
    border: solid 1px $primary !important;

    .top-right,
    .top-left,
    .bottom-right,
    .bottom-left {
      background: white;
      border-radius: 10px;
      border: solid 1px $primary;
    }
  }

  .resizer-selected {
    outline-width: thin;
    outline-style: solid;
    outline-color: #ffda7e;
  }

  // query data source card style start

  .query-datasource-card-container,
  .header-query-datasource-card-container {
    display: flex;
    flex-direction: row;
    gap: 10px;
    flex-wrap: wrap;
  }
  .header-query-datasource-card-container {
    margin-top: -10px;
  }

  .header-query-datasource-card {
    position: relative;
    display: flex;
    min-width: 0;
    word-wrap: break-word;
    background-color: rgba(66, 153, 225, 0.1) !important;
    background-clip: border-box;
    border-radius: 4px;
    height: 32px;
    width: 140px;
    padding: 6px;
    align-items: center;
    text-transform: capitalize;
    font-weight: 400 !important;
    background-color: #4299e11a;
    p {
      margin: 0 8px 0 12px;
    }
  }
  .query-datasource-card {
    position: relative;
    display: flex;
    min-width: 0;
    word-wrap: break-word;
    background-color: #fff;
    background-clip: border-box;
    border: 1px solid rgba(101, 109, 119, 0.16);
    border-radius: 4px;
    height: 46px;
    width: 200px;
    padding: 10px;
    align-items: center;
    cursor: pointer;

    p {
      margin: 0 8px 0 15px;
    }
  }
  // end :: data source card style

  .header-query-datasource-name {
    font-size: 0.8rem !important;
    padding-top: 0px !important;
  }
  .datasource-heading {
    display: flex;
    height: 40px !important;
    gap: 10px;
    align-items: center;
    p {
      font-size: 1.4rem;
      padding-top: 0px;
      cursor: pointer;
    }
  }
  .query-manager {
    user-select: none;

    // .row {
    //   width: 605px;
    // }
    .btn {
      height: 31px;
    }

    .header {
      --tblr-gutter-x: 0rem;
      position: sticky;
      top: 0;
    }

    .nav-header {
      color: #3e525b;
      .nav-tabs {
        border-bottom: 0;
      }
    }

    .query-details {
      margin-top: 25px;
    }

    .query-name-field input {
      max-width: 180px;
      font-weight: 600;
    }
  }
  .left-sidebar {
    scrollbar-width: none;
  }

  .left-sidebar::-webkit-scrollbar {
    width: 0;
    background: transparent;
  }
  .left-sidebar-layout {
    display: flex;
    justify-content: center;
    flex-direction: column;
    font-size: 11px;
    padding: 16px;
    align-items: center;
    letter-spacing: 0.2px;
    p {
      margin-bottom: 0px;
      margin-top: 8px;
    }
  }
  .left-sidebar {
    height: 100%;
    width: 76px;
    position: fixed;
    z-index: 2;
    left: 0;
    overflow-x: hidden;
    flex: 1 1 auto;
    background-color: #fff;
    background-clip: border-box;
    border: solid rgba(0, 0, 0, 0.125);
    border-width: 0px 1px 3px 0px;
    margin-top: 0px;

    .accordion-item {
      border: solid rgba(101, 109, 119, 0.16);
      border-width: 1px 0px 1px 0px;
    }

    .datasources-container {
      height: 50%;
      overflow-y: scroll;

      tr {
        border-color: #f1f1f1;
      }
    }

    .variables-container {
      height: 50%;
      overflow-y: scroll;
    }

    .variables-container::-webkit-scrollbar-thumb,
    .datasources-container::-webkit-scrollbar-thumb {
      background: transparent;
      height: 0;
      width: 0;
    }

    .variables-container::-webkit-scrollbar,
    .datasources-container::-webkit-scrollbar {
      width: 0;
      background: transparent;
      height: 0;
    }

    .variables-container,
    .datasources-container {
      scrollbar-width: none;
    }

    .datasources-container {
      bottom: 0;
      height: 500px;
      border: solid rgba(101, 109, 119, 0.16);
      border-width: 1px 0px 1px 0px;

      .datasources-header {
        border: solid rgba(0, 0, 0, 0.125);
        border-width: 0px 0px 1px 0px;
      }
    }
  }

  .editor-sidebar {
    height: 100%;
    position: fixed;
    z-index: 1;
    right: 0;
    overflow-x: hidden;
    width: 300px;
    flex: 1 1 auto;
    top: 45px;

    background-color: #fff;
    background-clip: border-box;
    border: solid rgba(0, 0, 0, 0.125);
    border-width: 0px 0px 0px 1px;

    .nav-tabs .nav-link {
      color: #3e525b;
      border-top-left-radius: 0px;
      border-top-right-radius: 0px;
    }

    .inspector {
      .inspector-add-button {
        background: inherit;
      }

      .inspector-add-button:hover {
        color: $primary;
        background: #eef3f9;
        border-radius: 4px;
      }

      .form-control-plaintext {
        padding: 0;
      }
      .header {
        padding-left: 20px;
        padding-right: 20px;
        border: solid rgba(0, 0, 0, 0.125);
        border-width: 0px 0px 1px 0px;
        height: 40px;

        .component-name {
          font-weight: 500;
        }

        .component-action-button {
          top: 8px;
          right: 10px;
          position: absolute;
        }
      }

      .properties-container {
        .field {
          .form-label {
            font-size: 12px;
          }

          .text-field {
            height: 30px;
            font-size: 12px;
          }

          .form-select {
            height: 30px;
            font-size: 12px;
          }

          .select-search__input {
            padding: 0.2375rem 0.75rem;
            font-size: 0.825rem;
          }
        }
      }
    }

    .components-container::-webkit-scrollbar {
      width: 0;
      height: 0;
      background: transparent;
    }

    .components-container::-webkit-scrollbar-thumb {
      background: transparent;
    }

    .components-container {
      scrollbar-width: none;
    }

    .components-container {
      height: 100%;
      overflow: auto;
      overflow-x: hidden;
      padding-bottom: 20%;

      .component-image-holder {
        border-radius: 0;
        transition: all 0.3s cubic-bezier(0.25, 0.8, 0.25, 1);
        border: 1px solid #d2ddec;
        box-sizing: border-box;
        border-radius: 4px;

        img {
          margin: 0 auto;
        }

        &:hover {
          background: rgba(66, 153, 225, 0.1);
        }
      }

      .component-title {
        display: block;
        margin-top: 10px;
        color: #3e525b;
        font-size: 10px;
        max-width: 100%;
        text-align: center;
        word-wrap: break-word;
      }

      .component-description {
        color: grey;
        font-size: 0.7rem;
      }
    }
  }

  .main {
    margin-left: 3%;
    width: 82%;
    top: 0;

    .canvas-container::-webkit-scrollbar {
      width: 0;
      background: transparent;
      height: 0;
    }

    .canvas-container {
      scrollbar-width: none;
    }

    .canvas-container::-webkit-scrollbar {
      width: 0;
      background: transparent;
    }

    .canvas-container {
      height: 100%;
      top: 45px;
      position: fixed;
      right: 300px;
      left: 76px;
      overflow-y: auto;
      overflow-x: scroll;
      -webkit-box-pack: center;
      justify-content: center;
      -webkit-box-align: center;
      align-items: center;

      .real-canvas {
        outline: 1px dotted transparent;
      }

      .show-grid {
        outline: 1px dotted #4d72da;
        background-image: linear-gradient(
            to right,
            rgba(194, 191, 191, 0.2) 1px,
            transparent 1px
          ),
          linear-gradient(
            to bottom,
            rgba(194, 191, 191, 0.2) 1px,
            transparent 1px
          );
      }

      .canvas-area {
        min-height: 2400px;
        background: #edeff5;
        margin: 0px auto;

        .resizer {
          border: solid 1px transparent;
        }
      }
    }

    .query-pane {
      scrollbar-width: none;
    }

    .query-pane::-webkit-scrollbar {
      width: 0;
      background: transparent;
    }
    .query-pane {
      z-index: 1;
      height: 350px;
      position: fixed;
      left: 76px; //sidebar is 76px
      right: 300px;
      bottom: 0;
      overflow-x: hidden;
      flex: 1 1 auto;

      background-color: #fff;
      background-clip: border-box;
      border: solid rgba(0, 0, 0, 0.125);
      border-width: 1px 0px 0px 0px;

      .create-save-button-dropdown-toggle {
        background-color: #4a6ce8;
      }

      .create-save-button-dropdown-toggle:hover {
        background-color: #4066f0;
      }

      .table-responsive {
        scrollbar-width: none;
      }

      .table-responsive::-webkit-scrollbar {
        width: 0;
        background: transparent;
      }

      .query-row {
        cursor: pointer;
        border-radius: $border-radius;
        --tblr-gutter-x: 0rem;
        &:hover {
          background: #edf1ff !important;
        }
        .query-copy-button {
          display: none;
        }
        .query-name {
          white-space: nowrap;
          overflow: hidden;
          text-overflow: ellipsis;
          width: 100%;
        }
      }

      .query-row-selected {
        background: #d2ddec !important;
        &:hover {
          background: #edf1ff !important;
        }
      }
      .query-row-selected.dark {
        background: #2b3546 !important;
      }
      .query-row.dark:hover {
        background: #404d66 !important;
      }

      .query-row:hover {
        .query-copy-button {
          display: inline-block;
        }
      }

      .main-row {
        height: 100%;
        --tblr-gutter-x: 0rem;
      }

      .query-definition-pane-wrapper {
        width: 72%;
        overflow-x: hidden;
        overflow-y: scroll;
        height: 100%;
        scrollbar-width: none; /* Firefox */
        -ms-overflow-style: none; /* Internet Explorer 10+ */

        &::-webkit-scrollbar {
          /* WebKit */
          width: 0;
          height: 0;
        }

        &::-webkit-scrollbar-thumb {
          background: transparent;
        }
      }

      .query-definition-pane {
        .header {
          border: solid rgba(0, 0, 0, 0.125);
          border-width: 0px 0px 1px 0px;
          background: white;
          z-index: 3;
          min-height: 41px;
        }

        .preview-header {
          border: solid rgba(0, 0, 0, 0.125);
          border-width: 0px 0px 1px 0px;
        }
      }

      .data-pane {
        width: 28%;
        border: solid rgba(0, 0, 0, 0.125);
        border-width: 0px 1px 0px 0px;
        overflow-x: hidden;
        overflow-y: scroll;
        height: 100%;
        min-height: 41px;
        scrollbar-width: none; /* Firefox */
        -ms-overflow-style: none; /* Internet Explorer 10+ */
        user-select: none;

        &::-webkit-scrollbar {
          /* WebKit */
          width: 0;
          height: 0;
        }

        &::-webkit-scrollbar-thumb {
          background: transparent;
        }

        .queries-container {
          width: 100%;
          .queries-header {
            border: solid rgba(0, 0, 0, 0.125);
            border-width: 0px 0px 1px 0px;
            height: 41px;
            padding-top: 1px;
            --tblr-gutter-x: 0rem;
          }

          .query-list::-webkit-scrollbar {
            width: 0;
            background: transparent;
          }

          tr {
            border-color: #f1f1f1;
          }
        }

        .header {
          height: 40px;
          text-align: center;
        }
      }
    }
  }

  @media screen and (max-height: 450px) {
    .sidebar {
      padding-top: 15px;
    }
    .sidebar a {
      font-size: 18px;
    }
  }
}

.viewer {
  .header-container {
    max-width: 100%;
  }

  .main {
    padding: 0px 10px;

    .canvas-container {
      scrollbar-width: none;
      width: 100%;
      // margin-left: 10%;
    }

    .canvas-container::-webkit-scrollbar {
      width: 0;
      background: transparent;
    }

    .canvas-container {
      height: 100%;
      position: fixed;
      left: 0;
      overflow-y: auto;
      overflow-x: auto;
      -webkit-box-pack: center;
      justify-content: center;
      -webkit-box-align: center;
      align-items: center;

      .canvas-area {
        width: 1280px;
        min-height: 2400px;
        background: #edeff5;
        margin: 0px auto;
        background-size: 80px 80px;
        background-repeat: repeat;
      }
    }
  }
}

.modal-header {
  padding: 0 1.5rem 0 1.5rem;
}

.page-body,
.homepage-body {
  height: 90.6vh;

  .list-group.list-group-transparent.dark .all-apps-link,
  .list-group-item-action.dark.active {
    background-color: $dark-background !important;
  }
}
.homepage-dropdown-style {
  min-width: 11rem;
  display: block;
  align-items: center;
  margin: 0;
  line-height: 1.4285714;
  width: 100%;
  padding: 0.5rem 0.75rem;
  font-weight: 400;
  white-space: nowrap;
  border: 0;
  cursor: pointer;
}
.homepage-dropdown-style:hover {
  background: rgba(101, 109, 119, 0.06);
}
.card-skeleton-container {
  border: 0.5px solid #b4bbc6;
  padding: 1rem;
  border-radius: 8px;
  height: 180px;
}

.app-icon-skeleton {
  background-color: #91a4f6;
  border-radius: 4px;
  margin-bottom: 20px;
  height: 40px;
  width: 40px;
}

.folder-icon-skeleton {
  display: inline-block;
  background-color: #858896;
  border-radius: 4px;
  height: 14px;
  width: 14px;
}

.folders-skeleton {
  padding: 9px 12px;
  height: 34px;
  margin-bottom: 4px;
}

.card-skeleton-button {
  height: 20px;
  width: 60px;
  background: #91a4f6;
  margin-top: 1rem;
  border-radius: 4px;
}
@media (min-height: 641px) and (max-height: 899px) {
  .homepage-pagination {
    position: fixed;
    bottom: 2rem;
    width: 63%;
  }
}
@media (max-height: 640px) {
  .homepage-pagination {
    position: fixed;
    bottom: 2rem;
    width: 71%;
  }
}
.homepage-body {
  overflow-y: hidden;
  a {
    color: inherit;
  }

  a:hover {
    color: inherit;
    text-decoration: none;
  }

  button.create-new-app-button {
    background-color: #4d72fa;
  }

  .app-list {
    .app-card {
      height: 180px;
      max-height: 180px;
      border: 0.5px solid #b4bbc6;
      box-sizing: border-box;
      border-radius: 8px;
      overflow: hidden;

      .app-creation-time {
        font-size: 0.625rem;
        line-height: 12px;
        color: #61656f;
      }

      .app-creator {
        font-weight: 500;
        font-size: 0.625rem;
        line-height: 12px;
        color: #292d37;
        white-space: nowrap;
        overflow: hidden;
        text-overflow: ellipsis;
      }

      .app-icon-main {
        background-color: $primary;
        border-radius: 4px;

        .app-icon {
          img {
            height: 24px;
            width: 24px;
            filter: invert(100%) sepia(0%) saturate(0%) hue-rotate(17deg)
              brightness(104%) contrast(104%);
            vertical-align: middle;
          }
        }
      }

      .app-title {
        line-height: 20px;
        font-size: 1rem;
        font-weight: 400;
        color: #000000;
        overflow: hidden;
        max-height: 40px;
        text-overflow: ellipsis;
        display: -webkit-box;
        -webkit-line-clamp: 2; /* number of lines to show */
        line-clamp: 2;
        -webkit-box-orient: vertical;
      }

      button {
        font-size: 0.6rem;
        width: 100%;
      }

      .menu-ico {
        cursor: pointer;
        padding: 3px;
        border-radius: 13px;
        &__open {
          background-color: #d2ddec;
        }
        img {
          padding: 0px;
          height: 14px;
          width: 14px;
          vertical-align: unset;
        }
      }
      .menu-ico:hover {
        background-color: #d2ddec;
      }
    }

    .app-card.highlight {
      background-color: #f8f8f8;
      box-shadow: 0px 4px 4px rgba(0, 0, 0, 0.25);
      border: 0.5px solid $primary;

      button.edit-button {
        background: #ffffff;
        border: 1px solid #4d72fa;
        box-sizing: border-box;
        border-radius: 4px;
        color: #4d72fa;
      }

      button.launch-button {
        background: #4d72fa;
        border: 1px solid #4d72fa;
        box-sizing: border-box;
        border-radius: 4px;
        color: #ffffff;
      }

      .app-title {
        height: 20px;
        -webkit-line-clamp: 1; /* number of lines to show */
        line-clamp: 1;
      }
    }
  }
}

.template-library-modal {
  font-weight: 500;

  .modal-dialog {
    max-width: 90%;
    height: 80%;

    .modal-content {
      height: 100%;
      padding: 0;

      .modal-body {
        height: 100%;
        padding: 0 10px;

        .container-fluid {
          height: 100%;
          padding: 0;

          .row {
            height: 100%;
          }
        }
      }
    }

    .modal-body,
    .modal-footer {
      background-color: #ffffff;
    }
  }

  .template-categories {
    .list-group-item {
      border: 0;
      // padding-bottom: 3px;
    }

    .list-group-item.active {
      background-color: #edf1ff;
      color: #4d72fa;
      font-weight: 600;
    }
  }

  .template-app-list {
    .list-group-item {
      border: 0;
      // padding-bottom: 3px;
    }

    .list-group-item.active {
      background-color: #edf1ff;
      color: black;
    }
  }

  .template-display {
    display: flex;
    flex-direction: row;
    align-items: center;
    height: 100%;

    h3.title {
      font-weight: 600;
      line-height: 17px;
    }

    p.description {
      font-weight: 500;
      font-size: 13px;
      line-height: 15px;
      letter-spacing: -0.1px;
      color: #8092ab;
    }

    img.template-image {
      height: 75%;
      width: 85%;
      border: 0;
      padding: 0;
      object-fit: contain;
    }

    .template-spinner {
      width: 3rem;
      height: 3rem;
      margin: auto;
      position: absolute;
      top: 0;
      bottom: 0;
      left: 0;
      right: 0;
    }

    .row {
      margin-bottom: 0;
    }
  }

  .template-list {
    padding-top: 16px;

    .template-search-box {
      input {
        border-radius: 5px !important;
      }
      .input-icon {
        display: flex;
      }
    }

    .input-icon {
      .search-icon {
        display: block;
        position: absolute;
        left: 0;
        margin-right: 0.5rem;
      }

      .clear-icon {
        cursor: pointer;
        display: block;
        position: absolute;
        right: 0;
        margin-right: 0.5rem;
      }
    }

    .list-group-item.active {
      color: $primary;
    }
  }
}

.template-library-modal.dark-mode {
  .template-modal-control-column,
  .template-list-column,
  .categories-column,
  .modal-header {
    border-color: #232e3c !important;
  }

  .modal-body,
  .modal-footer,
  .modal-header,
  .modal-content {
    color: white;
    background-color: #2b394a;
  }

  .template-categories {
    .list-group-item {
      color: white;
      border: 0;
      // padding-bottom: 3px;
    }

    .list-group-item:hover {
      background-color: #232e3c;
    }

    .list-group-item.active {
      background-color: #4d72fa;
      color: white;
      font-weight: 600;
    }
  }

  .template-app-list {
    .list-group-item {
      border: 0;
      color: white;
      // padding-bottom: 3px;
    }

    .list-group-item:hover {
      border: 0;
      // color: red;
      background-color: #232e3c;
      // padding-bottom: 3px;
    }

    .list-group-item.active {
      background-color: #4d72fa;
      color: white;
    }

    .no-results-item {
      background-color: #2b394a;
      color: white;
    }
  }

  .template-list {
    .template-search-box {
      input {
        background-color: #2b394a;
        border-color: #232e3c;
        color: white;
      }
    }
  }
}
.fx-container {
  position: relative;
}
.fx-common {
  position: absolute;
  top: -37.5px;
  right: 0px;
}

.fx-button {
  font-weight: 400;
  font-size: 13px;
  color: #61656c;
}

.fx-button:hover,
.fx-button.active {
  font-weight: 600;
  color: #4d72fa;
  cursor: pointer;
}
.fx-container-eventmanager{
  position: relative;
}
.fx-container-eventmanager  * .fx-outer-wrapper{
  position: absolute !important;
  top: 7px !important;
  right: -26px;
}
// targeting select component library class 

.component-action-select *.css-1nfapid-container
{
  width: 184px !important;
}

.fx-container-eventmanager  *.fx-common{
  top: 6px !important;
  right: -34px;
}
.fx-container-eventmanager-code
{
  padding-right: 15px !important;
}
.unselectable {
  -webkit-touch-callout: none;
  -webkit-user-select: none;
  -khtml-user-select: none;
  -moz-user-select: none;
  -ms-user-select: none;
  user-select: none;
}

.theme-dark {
  .accordion-button::after {
    background-image: url("data:image/svg+xml,%3Csvg id='SvgjsSvg1001' width='288' height='288' xmlns='http://www.w3.org/2000/svg' version='1.1' xmlns:xlink='http://www.w3.org/1999/xlink' xmlns:svgjs='http://svgjs.com/svgjs'%3E%3Cdefs id='SvgjsDefs1002'%3E%3C/defs%3E%3Cg id='SvgjsG1008' transform='matrix(1,0,0,1,0,0)'%3E%3Csvg xmlns='http://www.w3.org/2000/svg' fill='/fffff' viewBox='0 0 16 16' width='288' height='288'%3E%3Cpath fill-rule='evenodd' d='M1.646 4.646a.5.5 0 0 1 .708 0L8 10.293l5.646-5.647a.5.5 0 0 1 .708.708l-6 6a.5.5 0 0 1-.708 0l-6-6a.5.5 0 0 1 0-.708z' fill='%23ffffff' class='color000 svgShape'%3E%3C/path%3E%3C/svg%3E%3C/g%3E%3C/svg%3E");
  }

  .form-check-input:not(:checked) {
    background-image: url("data:image/svg+xml,%3csvg xmlns='http://www.w3.org/2000/svg' viewBox='-4 -4 8 8'%3e%3ccircle r='3' fill='%2390b5e2'/%3e%3c/svg%3e") !important;
  }

  .inspector {
    border: 1px solid $dark-background;
  }

  .user-avatar-nav-item {
    border-radius: 4px;
  }

  .homepage-body {
    .app-list {
      .app-card {
        .app-creation-time {
          color: #61656f;
        }

        .app-creator {
          color: #7c86a1;
        }
      }

      .app-card.highlight {
        background-color: #2c405c;

        button.edit-button {
          background: transparent;
          border: 1px solid #ffffff;
          color: #ffffff;
        }

        button.launch-button {
          background: #4d72fa;
          border: 1px solid #4d72fa;
          color: #ffffff;
        }
      }

      .app-title {
        line-height: 20px;
        font-size: 16px;
        font-weight: 400;
      }
    }
  }
  .layout-buttons {
    svg {
      filter: invert(89%) sepia(2%) saturate(127%) hue-rotate(175deg)
        brightness(99%) contrast(96%);
    }
  }
  .organization-list {
    margin-top: 5px;
    .btn {
      border: 0px;
    }
    .dropdown-toggle div {
      max-width: 200px;
      text-overflow: ellipsis;
      overflow: hidden;
    }
  }
}

.pagination {
  .page-item.active {
    a.page-link {
      background-color: #4d72fa;
    }
  }
}

.ds-delete-btn {
  border: none;
  background: none;
}

.datasource-picker,
.stripe-operation-options {
  .select-search,
  .select-search-dark,
  .select-search__value input,
  .select-search-dark input {
    width: 224px !important;
    height: 32px !important;
    border-radius: $border-radius !important;
  }
}

.openapi-operation-options {
  .select-search,
  .select-search-dark,
  .select-search__value input,
  .select-search-dark input {
    height: 32px !important;
    border-radius: $border-radius !important;
  }
}

.openapi-operations-desc {
  padding: 10px;
}

.select-search {
  width: 100%;
  position: relative;
  box-sizing: border-box;
}

.select-search *,
.select-search *::after,
.select-search *::before {
  box-sizing: inherit;
}

/**
 * Value wrapper
 */
.select-search__value {
  position: relative;
  z-index: 1;
}

.select-search__value::after {
  content: "";
  display: inline-block;
  position: absolute;
  top: calc(50% - 9px);
  right: 19px;
  width: 11px;
  height: 11px;
}

/**
 * Input
 */
.select-search__input {
  display: block;
  width: 100%;
  padding: 0.4375rem 0.75rem;
  font-size: 0.875rem;
  font-weight: 400;
  line-height: 1.4285714;
  color: #232e3c;
  background-color: #fff;
  background-clip: padding-box;
  border: 1px solid #dadcde;
  -webkit-appearance: none;
  -moz-appearance: none;
  appearance: none;
  // border-radius: 0;
  border-radius: $border-radius !important;
  transition: border-color 0.15s ease-in-out, box-shadow 0.15s ease-in-out;
}

.select-search__input::-webkit-search-decoration,
.select-search__input::-webkit-search-cancel-button,
.select-search__input::-webkit-search-results-button,
.select-search__input::-webkit-search-results-decoration {
  -webkit-appearance: none;
}

.select-search__input:not([readonly]):focus {
  cursor: initial;
}

/**
 * Options wrapper
 */
.select-search__select {
  background: #fff;
  box-shadow: 0 0.0625rem 0.125rem rgba(0, 0, 0, 0.15);
}

/**
 * Options
 */
.select-search__options {
  list-style: none;
}

/**
 * Option row
 */
.select-search__row:not(:first-child) {
  border-top: 1px solid #eee;
}

/**
 * Option
 */
.select-search__option,
.select-search__not-found {
  display: block;
  height: 36px;
  width: 100%;
  padding: 0 16px;
  background: #fff;
  border: none;
  outline: none;
  font-family: "Roboto", sans-serif;
  font-size: 14px;
  text-align: left;
  cursor: pointer;
}

.select-search--multiple .select-search__option {
  height: 48px;
}

.select-search__option.is-highlighted,
.select-search__option:not(.is-selected):hover {
  background: rgba(47, 204, 139, 0.1);
}

.select-search__option.is-highlighted.is-selected,
.select-search__option.is-selected:hover {
  background: #2eb378;
  color: #fff;
}

/**
 * Group
 */
.select-search__group-header {
  font-size: 10px;
  text-transform: uppercase;
  background: #eee;
  padding: 8px 16px;
}

/**
 * States
 */
.select-search.is-disabled {
  opacity: 0.5;
}

.select-search.is-loading .select-search__value::after {
  background-image: url("data:image/svg+xml,%3Csvg xmlns='http://www.w3.org/2000/svg' width='50' height='50' viewBox='0 0 50 50'%3E%3Cpath fill='%232F2D37' d='M25,5A20.14,20.14,0,0,1,45,22.88a2.51,2.51,0,0,0,2.49,2.26h0A2.52,2.52,0,0,0,50,22.33a25.14,25.14,0,0,0-50,0,2.52,2.52,0,0,0,2.5,2.81h0A2.51,2.51,0,0,0,5,22.88,20.14,20.14,0,0,1,25,5Z'%3E%3CanimateTransform attributeName='transform' type='rotate' from='0 25 25' to='360 25 25' dur='0.6s' repeatCount='indefinite'/%3E%3C/path%3E%3C/svg%3E");
  background-size: 11px;
}

.select-search:not(.is-disabled) .select-search__input {
  cursor: pointer;
}

/**
 * Modifiers
 */
.select-search--multiple {
  border-radius: 3px;
  overflow: hidden;
}

.select-search:not(.is-loading):not(.select-search--multiple)
  .select-search__value::after {
  transform: rotate(45deg);
  border-right: 1px solid #000;
  border-bottom: 1px solid #000;
  pointer-events: none;
}

.select-search--multiple .select-search__input {
  cursor: initial;
}

.select-search--multiple .select-search__input {
  border-radius: 3px 3px 0 0;
}

.select-search--multiple:not(.select-search--search) .select-search__input {
  cursor: default;
}

.select-search:not(.select-search--multiple) .select-search__input:hover {
  border-color: #2fcc8b;
}

.select-search:not(.select-search--multiple) .select-search__select {
  position: absolute;
  z-index: 2;
  right: 0;
  left: 0;
  border-radius: 3px;
  overflow: auto;
  max-height: 360px;
}

.select-search--multiple .select-search__select {
  position: relative;
  overflow: auto;
  max-height: 260px;
  border-top: 1px solid #eee;
  border-radius: 0 0 3px 3px;
}

.select-search__not-found {
  height: auto;
  padding: 16px;
  text-align: center;
  color: #888;
}

/**
* Select Search Dark Mode
*/
.select-search-dark {
  width: 100%;
  position: relative;
  box-sizing: border-box;
}

.select-search-dark *,
.select-search-dark *::after,
.select-search-dark *::before {
  box-sizing: inherit;
}

/**
 * Value wrapper
 */
.select-search-dark__value {
  position: relative;
  z-index: 1;
}

.select-search-dark__value::after {
  content: "";
  display: inline-block;
  position: absolute;
  top: calc(50% - 4px);
  right: 13px;
  width: 6px;
  height: 6px;
  filter: brightness(0) invert(1);
}

/**
 * Input
 */
.select-search-dark__input {
  display: block;
  width: 100%;
  padding: 0.4375rem 0.75rem;
  font-size: 0.875rem;
  font-weight: 400;
  line-height: 1.4285714;
  color: #fff;
  background-color: #2b3547;
  background-clip: padding-box;
  border: 1px solid #232e3c;
  -webkit-appearance: none;
  -moz-appearance: none;
  appearance: none;
  border-radius: 0;
  transition: border-color 0.15s ease-in-out, box-shadow 0.15s ease-in-out;
}

.select-search-dark__input::-webkit-search-decoration,
.select-search-dark__input::-webkit-search-cancel-button,
.select-search-dark__input::-webkit-search-results-button,
.select-search-dark__input::-webkit-search-results-decoration {
  -webkit-appearance: none;
}

.select-search-dark__input:not([readonly]):focus {
  cursor: initial;
}

/**
 * Options
 */
.select-search-dark__options {
  list-style: none;
  padding: 0;
}

/**
 * Option row
 */
.select-search-dark__row:not(:first-child) {
  border-top: none;
}

/**
 * Option
 */
.select-search-dark__option,
.select-search-dark__not-found {
  display: block;
  height: 36px;
  width: 100%;
  padding: 0 16px;
  background-color: $dark-background !important;
  color: #fff !important;
  border: none;
  outline: none;
  font-family: "Roboto", sans-serif;
  font-size: 14px;
  text-align: left;
  cursor: pointer;
  border-radius: 0;

  &:hover {
    background-color: #2b3546 !important;
  }
}

.select-search-dark--multiple .select-search-dark__option {
  height: 48px;
}

/**
 * Group
 */
.select-search-dark__group-header {
  font-size: 10px;
  text-transform: uppercase;
  background: #eee;
  padding: 8px 16px;
}

/**
 * States
 */
.select-search-dark.is-disabled {
  opacity: 0.5;
}

.select-search-dark.is-loading .select-search-dark__value::after {
  background-image: url("data:image/svg+xml,%3Csvg xmlns='http://www.w3.org/2000/svg' width='50' height='50' viewBox='0 0 50 50'%3E%3Cpath fill='%232F2D37' d='M25,5A20.14,20.14,0,0,1,45,22.88a2.51,2.51,0,0,0,2.49,2.26h0A2.52,2.52,0,0,0,50,22.33a25.14,25.14,0,0,0-50,0,2.52,2.52,0,0,0,2.5,2.81h0A2.51,2.51,0,0,0,5,22.88,20.14,20.14,0,0,1,25,5Z'%3E%3CanimateTransform attributeName='transform' type='rotate' from='0 25 25' to='360 25 25' dur='0.6s' repeatCount='indefinite'/%3E%3C/path%3E%3C/svg%3E");
  background-size: 11px;
}

.select-search-dark:not(.is-disabled) .select-search-dark__input {
  cursor: pointer;
}

/**
 * Modifiers
 */
.select-search-dark--multiple {
  border-radius: 3px;
  overflow: hidden;
}

.select-search-dark:not(.is-loading):not(.select-search-dark--multiple)
  .select-search-dark__value::after {
  transform: rotate(45deg);
  border-right: 1px solid #000;
  border-bottom: 1px solid #000;
  pointer-events: none;
}

.select-search-dark--multiple .select-search-dark__input {
  cursor: initial;
}

.select-search-dark--multiple .select-search-dark__input {
  border-radius: 3px 3px 0 0;
}

.select-search-dark--multiple:not(.select-search-dark--search)
  .select-search-dark__input {
  cursor: default;
}

.select-search-dark:not(.select-search-dark--multiple)
  .select-search-dark__input:hover {
  border-color: #fff;
}

.select-search-dark:not(.select-search-dark--multiple)
  .select-search-dark__select {
  position: absolute;
  z-index: 2;
  right: 0;
  left: 0;
  border-radius: 3px;
  overflow: auto;
  max-height: 360px;
}

.select-search-dark--multiple .select-search-dark__select {
  position: relative;
  overflow: auto;
  max-height: 260px;
  border-top: 1px solid #eee;
  border-radius: 0 0 3px 3px;
}

.select-search-dark__not-found {
  height: auto;
  padding: 16px;
  text-align: center;
  color: #888;
}

.jet-table-footer {
  .table-footer {
    width: 100%;
  }
}

.jet-data-table-header {
  max-height: 50px;
}

.jet-data-table {
  thead {
    z-index: 2;
  }

  .table-row:hover,
  .table-row:focus {
    background: rgba(lightBlue, 0.25);
  }

  .table-row.selected {
    --tblr-table-accent-bg: rgba(lightBlue, 0.25);
    background: rgba(lightBlue, 0.25);
    font-weight: 500;
  }

  td {
    min-height: 40px;
    overflow-x: initial;

    .text-container {
      padding: 0;
      margin: 0;
      border: 0;
      height: 100%;
      outline: none;
    }
  }

  td.spacious {
    min-height: 47px;
  }

  td.compact {
    min-height: 40px;
  }

  .has-dropdown,
  .has-multiselect,
  .has-text,
  .has-datepicker,
  .has-actions {
    padding: 0 5px;
  }

  .has-text,
  .has-actions {
    margin: 0;
  }
  .wrap-wrapper {
    white-space: normal !important;
    word-break: break-all;
  }
  .scroll-wrapper {
    overflow-x: auto;
  }
  .hide-wrapper {
    overflow-x: hidden !important;
  }
  td {
    .text-container:focus-visible,
    .text-container:focus,
    .text-container:focus-within,
    .text-container:hover {
      outline: none;
      height: 100%;
    }

    display: flex !important;

    .td-container {
      margin-top: auto;
      margin-bottom: auto;
    }
  }

  td {
    .text-container:focus {
      position: sticky;
      height: 120px;
      overflow-y: scroll;
      margin-top: -10px;
      padding: 10px;
      margin-left: -9px;
      background: white;
      box-shadow: rgba(15, 15, 15, 0/05) 0px 0px 0px 1px,
        rgba(15, 15, 15, 0.1) 0px 3px 6px, rgba(15, 15, 15, 0.2) 0px 9px 24px;
      white-space: initial;
    }

    .text-container:focus-visible,
    .text-container:focus,
    .text-container:focus-within,
    .text-container:hover {
      outline: none;
    }
  }

  td {
    .text-container::-webkit-scrollbar {
      background: transparent;
      height: 0;
      width: 0;
    }
  }

  td::-webkit-scrollbar {
    background: transparent;
    height: 0;
    width: 0;
  }
  td:hover::-webkit-scrollbar {
    height: 4px;
    width: 4px;
  }
  .th {
    white-space: normal;
  }

  th:after {
    content: " ";
    position: relative;
    height: 0;
    width: 0;
  }

  .sort-desc:after {
    border-left: 5px solid transparent;
    border-right: 5px solid transparent;
    border-top: 5px solid #767676;
    border-bottom: 5px solid transparent;
    left: 6px;
    top: 8px;
  }

  .sort-asc:after {
    border-left: 5px solid transparent;
    border-right: 5px solid transparent;
    border-top: 0px solid transparent;
    border-bottom: 5px solid #767676;
    left: 6px;
    bottom: 8px;
  }
}

.jet-data-table::-webkit-scrollbar {
  background: transparent;
}

.jet-data-table::-webkit-scrollbar-track {
  background: transparent;
}

.jet-data-table:hover {
  overflow-x: auto;
  overflow-y: auto;
}

.jet-data-table {
  overflow: hidden;
  .form-check {
    margin-bottom: 0;
  }

  .form-check-inline {
    margin-right: 0;
  }

  .table-row {
    cursor: pointer;
  }

  thead {
    position: sticky;
    top: 0px;
    display: inline-block;

    tr {
      border-top: none;
    }
  }
  tbody {
    display: inline-block;
  }
}

.btn-primary {
  --tblr-btn-color: 77, 114, 250;
  --tblr-btn-color-darker: 77, 94, 240;
  border-color: none;
}

.form-check-input:checked {
  background-color: $primary;
  border-color: rgba(101, 109, 119, 0.24);
}

.btn:focus,
.btn:active,
.form-check-input:focus,
.form-check-input:active,
.form-control:focus,
th:focus,
tr:focus {
  outline: none !important;
  box-shadow: none;
}

.show-password-field {
  width: fit-content;
  .form-check-input {
    cursor: pointer;
  }
  .show-password-label {
    cursor: pointer;
  }
}

// .jet-container {
//   // width: 100%;
// }

.select-search__option {
  color: rgb(90, 89, 89);
}

.select-search__option.is-selected {
  background: rgba(176, 176, 176, 0.07);
  color: #4d4d4d;
}

.select-search__option.is-highlighted.is-selected,
.select-search__option.is-selected:hover {
  background: rgba(66, 153, 225, 0.1);
  color: rgb(44, 43, 43);
}

.select-search__option.is-highlighted,
.select-search__option:hover {
  background: rgba(66, 153, 225, 0.1);
}

.select-search__options {
  margin-left: -33px;
}

.select-search__option.is-highlighted,
.select-search__option:not(.is-selected):hover {
  background: rgba(66, 153, 225, 0.1);
}

.select-search:not(.select-search--multiple) .select-search__input:hover {
  border-color: rgba(66, 153, 225, 0.1);
}

.DateInput_input {
  font-weight: 300;
  font-size: 14px;
  padding: 4px 7px 2px;
  padding: 4px 7px 2px;
  width: 100px !important;
  margin-left: 10px;
}

.jet-data-table {
  display: inline-block;
  height: 100%;

  thead {
    width: 100%;
  }

  .select-search:not(.is-loading):not(.select-search--multiple)
    .select-search__value::after {
    display: none;
  }

  .custom-select {
    .select-search:not(.select-search--multiple) .select-search__select {
      top: 0px;
      border: solid #9fa0a1 1px;
    }
  }

  .tags {
    width: 100%;
    min-height: 20px;

    .add-tag-button {
      display: none;
    }

    .tag {
      font-weight: 400;
      font-size: 0.85rem;
      letter-spacing: 0.04em;
      text-transform: none;

      .remove-tag-button {
        margin-left: 5px;
        margin-right: -7px;
        display: none;
      }
    }

    .form-control-plaintext {
      font-size: 12px;
    }

    .form-control-plaintext:hover,
    .form-control-plaintext:focus-visible {
      outline: none;
    }
  }

  .tags:hover {
    .add-tag-button {
      display: inline-flex;
    }
  }

  .tag:hover {
    .remove-tag-button {
      display: inline-flex;
    }
  }

  .th,
  .td {
    .resizer {
      display: inline-block;
      width: 5px;
      height: 100%;
      position: absolute;
      right: 0;
      top: 0;
      transform: translateX(50%);
      z-index: 1;
      touch-action: none;

      &.isResizing {
        background: rgb(179, 173, 173);
      }
    }
  }
}

.no-components-box {
  border: 1px dashed #3e525b;
}

.form-control-plaintext:focus-visible {
  outline: none;
  outline-width: thin;
  outline-style: solid;
  outline-color: $primary;
}

.form-control-plaintext:hover {
  outline: none;
  outline-width: thin;
  outline-style: solid;
  outline-color: rgba(66, 153, 225, 0.8);
}

.select-search__input:focus-visible {
  outline: none;
  outline-color: #4ac4d6;
}

.form-control-plaintext {
  padding: 5px;
}

.table-filters {
  position: absolute;
  bottom: 0;
  width: 80%;
  max-width: 700px;
  margin-right: 10%;
  right: 0;
  height: 300px;
  z-index: 100;
}

.code-builder {
  border: solid 1px #dadcde;
  border-radius: 2px;
  padding-top: 4px;

  .variables-dropdown {
    position: fixed;
    right: 0;
    width: 400px;
    z-index: 200;
    border: solid 1px #dadcde;

    .group-header {
      background: #f4f6fa;
    }
  }
}

.__react_component_tooltip {
  z-index: 10000;
}

.select-search__value::after {
  top: calc(50% - 2px);
  right: 15px;
  width: 5px;
  height: 5px;
}

.progress-bar {
  background-color: rgba(66, 153, 225, 0.7);
}

.popover-header {
  background-color: #f4f6fa;
}

.popover-body {
  .form-label {
    font-size: 12px;
  }
}

/**
 * Home page app menu
 */
#popover-app-menu {
  border-radius: 4px;
  width: 150px;
  box-shadow: 0px 3px 2px rgba(0, 0, 0, 0.25);

  .popover-body {
    padding: 16px 12px 0px 12px;

    .field {
      font-weight: 500;
      font-size: 0.7rem;

      &__danger {
        color: #ff6666;
      }
    }
  }
}

.input-icon {
  .input-icon-addon {
    display: none;
  }
}

.input-icon:hover {
  .input-icon-addon {
    display: flex;
  }
}

.input-icon:focus {
  .input-icon-addon {
    display: flex;
  }
}

.sub-section {
  width: 100%;
  display: block;
}

.text-muted {
  color: #3e525b !important;
}

body {
  color: #3e525b;
}

.RichEditor-root {
  background: #fff;
  border: 1px solid #ddd;
  font-family: "Georgia", serif;
  font-size: 14px;
  padding: 15px;
  height: 100%;
}

.RichEditor-editor {
  border-top: 1px solid #ddd;
  cursor: text;
  font-size: 16px;
  margin-top: 10px;
}

.RichEditor-editor .public-DraftEditorPlaceholder-root,
.RichEditor-editor .public-DraftEditor-content {
  margin: 0 -15px -15px;
  padding: 15px;
}

.RichEditor-editor .public-DraftEditor-content {
  min-height: 100px;
  overflow-y: scroll;
}

.RichEditor-hidePlaceholder .public-DraftEditorPlaceholder-root {
  display: none;
}

.RichEditor-editor .RichEditor-blockquote {
  border-left: 5px solid #eee;
  color: #666;
  font-family: "Hoefler Text", "Georgia", serif;
  font-style: italic;
  margin: 16px 0;
  padding: 10px 20px;
}

.RichEditor-editor .public-DraftStyleDefault-pre {
  background-color: rgba(0, 0, 0, 0.05);
  font-family: "Inconsolata", "Menlo", "Consolas", monospace;
  font-size: 16px;
  padding: 20px;
}

.RichEditor-controls {
  font-family: "Helvetica", sans-serif;
  font-size: 14px;
  margin-bottom: 5px;
  user-select: none;
}

.dropmenu {
  position: relative;
  display: inline-block;
  margin-right: 16px;

  .dropdownbtn {
    color: #999;
    background: none;
    cursor: pointer;
    outline: none;
    border: none;
  }

  .dropdown-content {
    display: none;
    position: absolute;
    z-index: 2;
    width: 100%;
    align-items: center;
    border: 1px solid transparent;
    border-radius: 4px;
    box-shadow: 0 2px 6px 2px rgba(47, 54, 59, 0.15);

    a {
      text-decoration: none;
      width: 100%;
      position: relative;
      display: block;

      span {
        text-align: center;
        width: 100%;
        text-align: center;
        padding: 3px 0px;
      }
    }
  }
}
.dropmenu .dropdown-content a:hover {
  background-color: rgba(0, 0, 0, 0.05);
}

.dropmenu:hover {
  .dropdownbtn {
    color: #5890ff;
    background-color: rgba(0, 0, 0, 0.05);
    border-radius: 4px;
  }

  .dropdown-content {
    display: block;
  }
}

.RichEditor-styleButton {
  color: #999;
  cursor: pointer;
  margin-right: 16px;
  padding: 2px 0;
  display: inline-block;
}

.RichEditor-activeButton {
  color: #5890ff;
}

.transformation-editor {
  .CodeMirror {
    min-height: 70px;
  }
}

.chart-data-input {
  .CodeMirror {
    min-height: 370px;
    font-size: 0.8rem;
  }
  .code-hinter {
    min-height: 370px;
  }
}

.map-location-input {
  .CodeMirror {
    min-height: 120px;
    font-size: 0.8rem;
  }
  .code-hinter {
    min-height: 120px;
  }
}

.rdt {
  .form-control {
    height: 100%;
  }
}

.DateInput_input__focused {
  border-bottom: 2px solid $primary;
}

.CalendarDay__selected,
.CalendarDay__selected:active,
.CalendarDay__selected:hover {
  background: $primary;
  border: 1px double $primary;
}

.CalendarDay__selected_span {
  background: $primary;
  border: $primary;
}

.CalendarDay__selected_span:active,
.CalendarDay__selected_span:hover {
  background: $primary;
  border: 1px double $primary;
  color: #fff;
}

.CalendarDay__hovered_span:active,
.CalendarDay__hovered_span:hover {
  background: $primary;
  border: 1px double $primary;
  color: #fff;
}

.CalendarDay__hovered_span {
  background: #83b8e7;
  border: 1px double #83b8e7;
  color: #fff;
}

.table-responsive {
  margin-bottom: 0rem;
}

.code-hinter::-webkit-scrollbar {
  width: 0;
  height: 0;
  background: transparent;
}

.codehinter-query-editor-input {
  .CodeMirror {
    font-family: "Roboto", sans-serif;
    color: #263136;
    overflow: hidden;
    height: 50px !important;
  }

  .CodeMirror-vscrollbar {
    overflow: hidden;
  }

  .CodeMirror-focused {
    padding-top: 0;
    height: 50px;
  }

  .CodeMirror-scroll {
    position: absolute;
    top: 0;
    width: 100%;
  }
}

.field {
  .CodeMirror-scroll {
    position: static;
    top: 0;
  }
}

.code-hinter {
  height: 36px;

  .form-control {
    .CodeMirror {
      font-family: "Roboto", sans-serif;
      height: 50px !important;
      max-height: 300px;
    }
  }

  .CodeMirror-vscrollbar,
  .CodeMirror-hscrollbar {
    background: transparent;
    height: 0;
    width: 0;
  }

  .CodeMirror-scroll {
    overflow: hidden !important;
    position: static;
    width: 100%;
  }
}

.CodeMirror-hints {
  font-family: "Roboto", sans-serif;
  font-size: 0.9rem;
  padding: 0px;
  z-index: $hints-z-index;

  li.CodeMirror-hint-active {
    background: $primary;
  }

  .CodeMirror-hint {
    padding: 4px;
    padding-left: 10px;
    padding-right: 10px;
  }
}

.cm-matchhighlight {
  color: #4299e1 !important;
  background: rgba(66, 153, 225, 0.1) !important;
}

.nav-tabs .nav-link {
  color: #3e525b;
  border-top-left-radius: 0px;
  border-top-right-radius: 0px;
}
.transformation-popover {
  padding: 14px;
  font-weight: 500;
  margin-bottom: 0px;
}

.transformation-editor {
  .CodeMirror {
    min-height: 220px;
  }
}

hr {
  margin: 1rem 0;
}

.query-hinter {
  min-height: 150px;
}

.codehinter-default-input {
  font-family: "Roboto", sans-serif;
  padding: 0.0475rem 0rem !important;
  display: block;
  width: 100%;
  font-size: 0.875rem;
  font-weight: 400;
  color: #232e3c;
  background-color: #fff;
  background-clip: padding-box;
  border: 1px solid #dadcde;
  -webkit-appearance: none;
  -moz-appearance: none;
  appearance: none;
  border-radius: 4px;
  transition: border-color 0.15s ease-in-out, box-shadow 0.15s ease-in-out;
  height: 30px;

  .CodeMirror {
    font-family: "Roboto", sans-serif;
  }
  .CodeMirror-placeholder {
    height: inherit !important;
    position: absolute !important;
    margin-top: 3px !important;
  }
}

.codehinter-query-editor-input {
  font-family: "Roboto", sans-serif;
  padding: 0.1775rem 0rem;
  display: block;
  width: 100%;
  font-size: 0.875rem;
  font-weight: 400;
  color: #232e3c;
  background-color: #fff;
  background-clip: padding-box;
  border: 1px solid #dadcde;
  border-radius: $border-radius;
  appearance: none;
  transition: border-color 0.15s ease-in-out, box-shadow 0.15s ease-in-out;
  height: 28px !important;
}

.modal-component {
  margin-top: 150px;
  .modal-body {
    padding: 0;
  }
}

.draggable-box {
  .config-handle {
    top: -20px;
    position: fixed;
    max-height: 10px;
    z-index: 100;
    min-width: 108px;

    .handle-content {
      cursor: move;
      color: $white;
      background: $primary;
    }

    .badge {
      font-size: 9px;
      border-bottom-left-radius: 0;
      border-bottom-right-radius: 0;

      .delete-part {
        margin-left: 10px;
        float: right;
      }

      .delete-part::before {
        height: 12px;
        display: inline-block;
        width: 2px;
        background-color: rgba(255, 255, 255, 0.8);
        opacity: 0.5;
        content: "";
        vertical-align: middle;
      }
    }
  }
}

.draggable-box-in-editor:hover {
  z-index: 3 !important;
}

.modal-content {
  .config-handle {
    position: absolute;

    .badge {
      font-size: 9px;
    }
  }
}

.config-handle {
  display: block;
}

.apps-table {
  .app-title {
    font-size: 1rem;
  }

  .row {
    --tblr-gutter-x: 0rem;
  }
}

.home-page,
.org-users-page {
  .navbar .navbar-nav .active > .nav-link,
  .navbar .navbar-nav .nav-link.active,
  .navbar .navbar-nav .nav-link.show,
  .navbar .navbar-nav .show > .nav-link {
    color: rgba(35, 46, 60, 0.7);
  }

  .nav-item {
    font-size: 0.9rem;
  }

  img.svg-icon {
    cursor: pointer;
    padding-left: 2px;
    border-radius: 10px;
  }

  img.svg-icon:hover {
    background-color: rgba(224, 214, 214, 0.507);
  }
}

.CodeMirror-placeholder {
  color: #9e9e9e !important;
  font-size: 0.7rem !important;
  margin-top: 2px !important;
  font-size: 12px !important;
}

.CodeMirror-code {
  font-weight: 300;
}

.btn-primary {
  border-color: transparent;
}

.text-widget {
  overflow: auto;
}

.text-widget::-webkit-scrollbar {
  width: 0;
  height: 0;
  background: transparent;
}

.input-group-flat:focus-within {
  box-shadow: none;
}

.map-widget {
  .place-search-input {
    box-sizing: border-box;
    border: 1px solid transparent;
    width: 240px;
    height: 32px;
    padding: 0 12px;
    border-radius: 3px;
    box-shadow: 0 2px 6px rgba(0, 0, 0, 0.3);
    font-size: 14px;
    outline: none;
    text-overflow: ellipses;
    position: absolute;
    left: 50%;
    margin-left: -120px;
  }

  .map-center {
    position: fixed;
    z-index: 1000;
  }
}

.events-toggle-active {
  .toggle-icon {
    transform: rotate(180deg);
  }
}

.events-toggle {
  .toggle-icon {
    display: inline-block;
    margin-left: auto;
    transition: 0.3s transform;
  }

  .toggle-icon:after {
    content: "";
    display: inline-block;
    vertical-align: 0.306em;
    width: 0.46em;
    height: 0.46em;
    border-bottom: 1px solid;
    border-left: 1px solid;
    margin-right: 0.1em;
    margin-left: 0.4em;
    transform: rotate(-45deg);
  }
}

.nav-link-title {
  font-weight: 500;
  font-size: 0.9rem;
}

.navbar-nav {
  .dropdown:hover {
    .dropdown-menu {
      display: block;
    }
  }
}
.app-version-container {
  min-height: 200px;
  height: 100%;
  display: flex !important;
  flex-direction: column;
}
.app-version-content {
  flex: 1;
  overflow: auto;
}

.query-manager-header {
  .nav-item {
    border-right: solid 1px #dadcde;
    background: 0 0;
  }

  .nav-link {
    height: 39px;
  }
}

input:focus-visible {
  outline: none;
}

.navbar-expand-md.navbar-light .nav-item.active:after {
  border: 1px solid $primary;
}

.org-users-page {
  .select-search__input {
    color: #617179;
  }
  .select-search-role {
    position: absolute;
    margin-top: -1rem;
  }

  .has-focus > .select-search__select > ul {
    margin-bottom: 0;
  }

  .select-search__option.is-selected {
    background: $primary;
    color: $white;
  }
}

.encrypted-icon {
  margin-bottom: 0.25rem;
}

.widget-documentation-link {
  position: fixed;
  bottom: 0;
  background: $white;
  width: 100%;
  z-index: 1;
}

.components-container {
  .draggable-box {
    cursor: move;
  }
}

.column-sort-row {
  border-radius: 4px;
}

.jet-button {
  &.btn-primary:hover {
    background: var(--tblr-btn-color-darker) !important;
  }
}

.editor-sidebar::-webkit-scrollbar {
  width: 0;
  height: 0;
  background: transparent;
  -ms-overflow-style: none;
}

.editor-sidebar {
  max-width: 300px;
  scrollbar-width: none;
  -ms-overflow-style: none;
}

.sketch-picker {
  position: absolute;
}

.color-picker-input {
  border: solid 1px rgb(223, 223, 223);
  cursor: pointer;
}

.app-sharing-modal {
  .form-control.is-invalid,
  .was-validated .form-control:invalid {
    border-color: #ffb0b0;
  }
}

.widgets-list {
  --tblr-gutter-x: 0px !important;
}

.input-with-icon {
  position: relative;
  display: flex;
  flex: 1;

  .icon-container {
    position: absolute;
    right: 10px;
    top: calc(50% - 10px);
    z-index: 3;
  }
}

.dynamic-variable-preview {
  min-height: 20px;
  max-height: 500px;
  overflow: auto;
  line-height: 20px;
  font-size: 12px;
  margin-top: -2px;
  word-wrap: break-word;
  border-bottom-left-radius: 3px;
  border-bottom-right-radius: 3px;
  box-sizing: border-box;
  font-family: "Source Code Pro", monospace;

  .heading {
    font-weight: 700;
    white-space: pre;
    text-transform: capitalize;
  }
}

.user-email:hover {
  text-decoration: none;
  cursor: text;
}

.theme-dark {
  .nav-item {
    background: 0 0;
  }
  .navbar .navbar-nav .active > .nav-link,
  .theme-dark .navbar .navbar-nav .nav-link.active,
  .theme-dark .navbar .navbar-nav .nav-link.show,
  .theme-dark .navbar .navbar-nav .show > .nav-link {
    color: #fff;
  }
  .form-check > .form-check-input:not(:checked) {
    background-color: #fff;
  }
  .form-switch > .form-check-input:not(:checked) {
    background-color: #47505d !important;
    background-image: url("data:image/svg+xml,%3csvg xmlns='http://www.w3.org/2000/svg' viewBox='-4 -4 8 8'%3e%3ccircle r='3' fill='%23CCD3DD'/%3E%3C/svg%3E") !important;
  }
  .form-check-label {
    color: white;
  }
  .left-sidebar .active {
    background: #333c48;
  }

  .left-sidebar .left-sidebar-item {
    border-bottom: 1px solid #333c48;
  }

  .nav-tabs .nav-link.active {
    color: #fff !important;
  }

  .nav-tabs .nav-link {
    color: #c3c3c3 !important;
  }

  .card-body > :last-child {
    color: #fff !important;
  }

  .form-control {
    border: 1px solid #324156;
  }

  .card {
    background-color: #324156 !important;
  }
  .card .table tbody td a {
    color: inherit;
  }

  .DateInput {
    background: #1f2936;
  }

  .DateInput_input {
    background-color: #1f2936;
  }

  .DateRangePickerInput {
    background-color: #1f2936;
  }

  .DateInput_input__focused {
    background: #1f2936;
  }

  .DateRangePickerInput__withBorder {
    border: 1px solid #1f2936;
  }
  
  .main .canvas-container .canvas-area {
    background: #2f3c4c;
  }

  .main .canvas-container {
    background-color: #2f3c4c;
  }

  .rdtOpen .rdtPicker {
    color: black;
  }

  .editor .editor-sidebar .components-container .component-image-holder {
    background: #2f3c4c !important;
    border: 1px solid #2f3c4c !important;

    center,
    .component-title {
      filter: brightness(0) invert(1);
    }
  }

  .nav-tabs .nav-link:focus,
  .nav-tabs .nav-link:hover {
    border-color: transparent !important;
  }

  .modal-content,
  .modal-header {
    background-color: #1f2936 !important;
    .text-muted {
      color: #fff !important;
    }
  }

  .modal-header {
    border-bottom: 1px solid rgba(255, 255, 255, 0.09) !important;
  }

  .canvas-container {
    background-color: #1f2936;
  }

  .editor .main .query-pane {
    border: solid rgba(255, 255, 255, 0.09) !important;
    border-width: 1px 0px 0px 0px !important;
  }

  .no-components-box {
    background-color: #1f2936 !important;

    center {
      color: white !important;
    }
  }

  .query-list {
    .text-muted {
      color: #fff !important;
    }
  }

  .left-sidebar,
  .editor-sidebar {
    background-color: #1f2936 !important;
  }

  .editor-sidebar {
    border: solid rgba(255, 255, 255, 0.09);
    border-width: 0px 0px 0px 0px !important;

    .nav-tabs {
      border-bottom: 1px solid rgba(255, 255, 255, 0.09) !important;
    }
  }

  .editor .editor-sidebar .nav-tabs .nav-link {
    color: #fff;
    img {
      filter: brightness(0) invert(1);
    }
  }

  .jet-table {
    background-color: #1f2936 !important;
  }

  .jet-container {
    background-color: #1f2936;
  }

  .nav-tabs .nav-item.show .nav-link,
  .nav-tabs .nav-link.active {
    background-color: #2f3c4c;
    border-color: transparent !important;
  }

  .editor .main .query-pane .query-definition-pane .header {
    border: solid rgba(255, 255, 255, 0.09);
    border-width: 0px 0px 1px 0px !important;
    background: #1f2936;
  }

  .left-sidebar {
    border: solid rgba(255, 255, 255, 0.09);
    border-width: 0px 1px 3px 0px;
    .text-muted {
      color: #fff !important;
    }
  }

  .folder-list {
    color: #fff !important;
  }

  .app-title {
    color: #fff !important;
  }

  .RichEditor-root {
    background: #1f2936;
    border: 1px solid #2f3c4c;
  }

  .app-description {
    color: #fff !important;
  }

  .btn-light,
  .btn-outline-light {
    background-color: #42546a;
    --tblr-btn-color-text: #ffffff;
    img {
      filter: brightness(0) invert(1);
    }
  }

  .editor .left-sidebar .datasources-container tr {
    border-bottom: solid 1px rgba(255, 255, 255, 0.09);
  }

  .editor .left-sidebar .datasources-container .datasources-header {
    border: solid rgba(255, 255, 255, 0.09) !important;
    border-width: 0px 0px 1px 0px !important;
  }

  .query-manager-header .nav-item {
    border-right: solid 1px rgba(255, 255, 255, 0.09);
    .nav-link {
      color: #c3c3c3;
    }
  }

  .input-group-text {
    border: solid 1px rgba(255, 255, 255, 0.09) !important;
  }

  .app-users-list {
    .text-muted {
      color: #fff !important;
    }
  }

  .data-pane {
    border: solid rgba(255, 255, 255, 0.09) !important;
    border-width: 0px 1px 0px 0px !important;
  }

  .main .query-pane .data-pane .queries-container .queries-header {
    border: solid rgba(255, 255, 255, 0.09) !important;
    border-width: 0px 0px 1px 0px !important;

    .text-muted {
      color: #fff !important;
    }
  }

  .query-pane {
    background-color: #1f2936 !important;
  }

  .input-icon .input-icon-addon img {
    filter: invert(1);
  }

  .svg-icon {
    filter: brightness(0) invert(1);
  }

  .launch-btn {
    filter: brightness(0.4) !important;
    background: #8d9095;
  }

  .badge {
    .svg-icon {
      filter: brightness(1) invert(0);
    }
  }

  .alert {
    background: transparent;
    .text-muted {
      color: #fff !important;
    }
  }

  .editor .editor-sidebar .inspector .header {
    border: solid rgba(255, 255, 255, 0.09) !important;
    border-width: 0px 0px 1px 0px !important;
  }

  .hr-text {
    color: #fff !important;
  }

  .skeleton-line::after {
    background-image: linear-gradient(
      to right,
      #566177 0,
      #5a6170 40%,
      #4c5b79 80%
    );
  }

  .app-icon-skeleton::after {
    background-image: linear-gradient(
      to right,
      #566177 0,
      #5a6170 40%,
      #4c5b79 80%
    );
  }

  .folder-icon-skeleton::after {
    background-image: linear-gradient(
      to right,
      #566177 0,
      #5a6170 40%,
      #4c5b79 80%
    );
  }

  .select-search__input {
    color: rgb(224, 224, 224);
    background-color: #2b3547;
    border: 1px solid #2b3547;
  }

  .select-search__select {
    background: #fff;
    box-shadow: 0 0.0625rem 0.125rem rgba(0, 0, 0, 0.15);
  }

  .select-search__row:not(:first-child) {
    border-top: 1px solid #eee;
  }

  .select-search__option,
  .select-search__not-found {
    background: #fff;
  }

  .select-search__option.is-highlighted,
  .select-search__option:not(.is-selected):hover {
    background: rgba(47, 204, 139, 0.1);
  }

  .select-search__option.is-highlighted.is-selected,
  .select-search__option.is-selected:hover {
    background: #2eb378;
    color: #fff;
  }

  .org-users-page {
    .user-email,
    .user-status {
      filter: brightness(0) invert(1);
    }
  }

  .org-users-page {
    .select-search__option.is-selected {
      background: $primary;
      color: $white;
    }
    .select-search__option:not(.is-selected):hover {
      background: rgba(66, 153, 225, 0.1);
    }
  }

  .org-variables-page {
    .user-email,
    .user-status {
      filter: brightness(0) invert(1);
    }

    .btn-org-env {
      background: transparent;
    }
  }

  .org-variables-page {
    .select-search__option.is-selected {
      background: $primary;
      color: $white;
    }
    .select-search__option:not(.is-selected):hover {
      background: rgba(66, 153, 225, 0.1);
    }
  }

  .react-json-view {
    background-color: transparent !important;
  }

  .codehinter-default-input {
    background-color: transparent;
    border: 1px solid #333c48;
  }

  .color-picker-input {
    border: solid 1px #333c48;
    height: 36px;
  }

  .codehinter-query-editor-input {
    background-color: #272822;
    border: 1px solid #2c3a4c;
    border-radius: 0;
  }

  .codehinter-query-editor-input .CodeMirror {
    height: 31px !important;
  }

  .codehinter-query-editor-input .CodeMirror {
    color: #c3c3c3 !important;
  }

  .select-search:not(.is-loading):not(.select-search--multiple)
    .select-search__value::after {
    transform: rotate(45deg);
    border-right: 1px solid #fff;
    border-bottom: 1px solid #fff;
  }

  .widget-documentation-link {
    background-color: #1f2936;
  }

  .widget-documentation-link a {
    color: rgb(66, 153, 225);
  }

  .app-version-name.form-select {
    border-color: $border-grey-dark;
  }
  .organization-list {
    .btn {
      background-color: #273342;
      color: #656d77;
    }
  }
}

.main-wrapper {
  position: relative;
  min-height: 100%;
  min-width: 100%;
  background-color: white;
}

.main-wrapper.theme-dark {
  background-color: #2b394b;
}

.jet-table {
  .global-search-field {
    background: transparent;
  }
}

.modal-backdrop.show {
  opacity: 0.74;
}

.gui-select-wrappper .select-search__input {
  height: 30px;
}

.theme-dark .input-group-text,
.theme-dark .markdown > table thead th,
.theme-dark .table thead th {
  background: #1c252f;
  color: #fff;
}

.sketch-picker {
  z-index: 1000;
}

.no-padding {
  padding: 0;
}

.nav-tabs {
  font-weight: 300;
}

.nav-tabs .nav-link.active {
  border: 0;
  border-bottom: 1px solid $primary;
  font-weight: 400;
}

.table-no-divider {
  td {
    border-bottom-width: 0px;
    padding-left: 0;
  }
}

.no-border {
  border-radius: 0 !important;
}

input[type="text"] {
  outline-color: #dadcde !important;
}

.widget-header {
  text-transform: capitalize;
  margin-top: 12px !important;
  font-weight: 500;
  font-size: 12px;
  line-height: 12px;
}

.query-manager-events {
  max-width: 400px;
}

.validation-without-icon {
  background-image: none !important;
}

.multiselect-widget {
  label.select-item {
    width: max-content;
    min-width: 100%;
    div.item-renderer {
      align-items: center;
      line-height: 15px;
      input {
        height: 15px;
        width: 15px;
      }
    }
  }

  .rmsc .dropdown-container {
    height: 100%;
    display: flex;
    align-items: center;
    border-radius: inherit;
  }

  .rmsc {
    height: 100%;
    border-radius: inherit;
  }

  .rmsc.dark {
    --rmsc-main: #4d72fa;
    --rmsc-hover: #283647;
    --rmsc-selected: #1f2936;
    --rmsc-border: #333333;
    --rmsc-gray: #555555;
    --rmsc-bg: #1f2936;
    color: #fff;
  }
}

/* Hide scrollbar for Chrome, Safari and Opera */
.invitation-page::-webkit-scrollbar {
  display: none;
}

/* Hide scrollbar for IE, Edge and Firefox */
.invitation-page {
  -ms-overflow-style: none; /* IE and Edge */
  scrollbar-width: none; /* Firefox */
}

.show {
  display: block;
}
.hide {
  display: none;
}

.draggable-box:focus-within {
  z-index: 2 !important;
}

.cursor-wait {
  cursor: wait;
}
.cursor-text {
  cursor: text;
}
.cursor-none {
  cursor: none;
}
.theme-dark .event-action {
  filter: brightness(0) invert(1);
}

.event-action {
  filter: brightness(0) invert(0);
}

.disabled {
  pointer-events: none;
  opacity: 0.4;
}
.DateRangePicker {
  padding: 1.25px 5px;
}

.datepicker-widget {
  .input-field {
    min-height: 26px;
    padding: 0;
    padding-left: 2px;
  }

  td.rdtActive,
  td.rdtActive:hover {
    background-color: $primary;
  }

  .react-datepicker__day--selected {
    background-color: #4d72fa;
  }
}

.daterange-picker-widget {
  .DateInput_input {
    min-height: 24px;
    line-height: normal;
    border-bottom: 0px;
    font-size: 0.85rem;
  }
  .DateRangePicker {
    padding: 0;
  }

  .DateRangePickerInput_arrow_svg {
    height: 17px;
  }

  .DateRangePickerInput {
    overflow: hidden;
    display: flex;
    justify-content: space-around;
    align-items: center;
  }

  .DateInput_fang {
    position: fixed;
    top: 57px !important;
  }
}

.fw-400 {
  font-weight: 400;
}

.fw-500 {
  font-weight: 500;
}

.ligh-gray {
  color: #656d77;
}

.nav-item {
  background: #fff;
  font-size: 14px;
  font-style: normal;
  font-weight: 400;
  line-height: 22px;
  letter-spacing: -0.1px;
  text-align: left;
}

.nav-link {
  min-width: 100px;
  justify-content: center;
}

.nav-tabs .nav-link.active {
  font-weight: 400 !important;
  color: $primary !important;
}
.empty {
  padding-top: 1.5rem !important;
}
.empty-img {
  margin-bottom: 0 !important;
  img {
    height: 220px !important;
    width: 260.83px !important;
  }
}
.empty-action {
  margin-top: 0 !important;

  a + a.btn-loading::after {
    color: $primary;
  }
}
.empty-action a {
  height: 36px;
  border-radius: 4px;
  font-style: normal;
  font-weight: normal;
  font-size: 14px;
  line-height: 20px;
}
.empty-action a:first-child {
  margin-right: 24px;
}
.empty-action a:first-child:hover {
  color: #ffffff !important;
}
.empty-import-button {
  color: #4d72fa !important ;
  background: #ffffff !important;
  border: 1px solid #4d72fa !important;
  cursor: pointer;
  position: relative;
  &:hover {
    background-color: #f4f6fa !important;
  }
}
.empty-welcome-header {
  font-style: normal;
  font-weight: bold;
  font-size: 32px;
  line-height: 39px;
  margin-bottom: 12px;
  margin-top: 40px;
  color: #000;
  font-family: Inter;
}
.empty-title {
  font-style: normal;
  font-weight: normal;
  font-size: 16px;
  line-height: 19px;
  display: flex;
  align-items: center;
  color: #5e5e5e;
  margin-bottom: 24px;
}
// template card styles
.template-card-wrapper {
  display: flex;
  flex-direction: row;
  background: #fffffc;
  border: 1px solid #d2ddec;
  box-sizing: border-box;
  border-radius: 8px;
  width: 299px;
  height: 100px;
}
.template-action-wrapper {
  display: flex;
  flex-direction: row !important;
  font-family: Inter;
  font-style: normal;
  font-weight: 500;
  font-size: 16px;
  line-height: 19px;
  color: #4d72fa;
  p {
    margin-right: 16px;
  }
}
.template-card-title {
  font-family: Inter;
  font-style: normal;
  font-weight: 600;
  font-size: 18px;
  line-height: 22px;
  display: flex;
  align-items: center;
  color: #000000;
  margin-bottom: 3px !important;
  margin-top: 20px;
}
.template-card-details {
  align-items: center;
  display: flex;
  flex-direction: column;
  justify-content: center;
}
.template-icon-wrapper {
  width: 61.44px;
  height: 60px;
  top: 685px;
  background: #d2ddec;
  border-radius: 4px;
  margin: 20px 16.36px;
}
// template style end

.calendar-widget.compact {
  .rbc-time-view-resources .rbc-time-header-content {
    min-width: auto;
  }

  .rbc-time-view-resources .rbc-day-slot {
    min-width: 50px;
  }

  .rbc-time-view-resources .rbc-header,
  .rbc-time-view-resources .rbc-day-bg {
    width: 50px;
  }
}

.calendar-widget.dont-highlight-today {
  .rbc-today {
    background-color: inherit;
  }

  .rbc-current-time-indicator {
    display: none;
  }
}

.calendar-widget {
  padding: 10px;
  background-color: white;

  .rbc-day-slot .rbc-event,
  .rbc-day-slot .rbc-background-event {
    border-left: 3px solid #26598533;
  }

  .rbc-toolbar {
    font-size: 14px;
  }

  .rbc-event {
    .rbc-event-label {
      display: none;
    }
  }

  .rbc-off-range-bg {
    background-color: #f4f6fa;
  }

  .rbc-toolbar {
    .rbc-btn-group {
      button {
        box-shadow: none;
        border-radius: 0;
        border-width: 1px;
      }
    }
  }
}

//!for calendar widget week view with compact/spacious mode border fix
.resources-week-cls .rbc-time-column:nth-last-child(7n) {
  border-left: none !important;
  .rbc-timeslot-group {
    border-left: 2.5px solid #dadcde !important;
  }
}
.resources-week-cls .rbc-allday-cell {
  border: none !important;
  .rbc-row {
    border-left: 1.5px solid #dadcde;
    border-right: 1.5px solid #dadcde;
  }
}
.resources-week-cls .rbc-time-header-cell {
  border: none !important;
}
.resources-week-cls .rbc-time-view-resources .rbc-header {
  border-left: 1.5px solid #dadcde !important;
  border-right: 1.5px solid #dadcde !important;
}

.calendar-widget.hide-view-switcher {
  .rbc-toolbar {
    .rbc-btn-group:nth-of-type(3) {
      display: none;
    }
  }
}

.calendar-widget.dark-mode {
  background-color: #1d2a39;

  .rbc-toolbar {
    button {
      color: white;
    }

    button:hover,
    button.rbc-active {
      color: black;
    }
  }

  .rbc-off-range-bg {
    background-color: #2b394b;
  }

  .rbc-selected-cell {
    background-color: #22242d;
  }

  .rbc-today {
    background-color: #5a7ca8;
  }
}

.calendar-widget.dark-mode.dont-highlight-today {
  .rbc-today {
    background-color: inherit;
  }
}

.navbar .navbar-nav {
  min-height: 2rem;
}

.navbar-brand-image {
  height: 1.2rem;
}

.navbar .navbar-brand:hover,
.theme-dark .navbar .navbar-brand:hover {
  opacity: 1;
}

.nav-tabs .nav-link.active {
  font-weight: 400 !important;
  margin-bottom: -1px !important;
}

.nav-tabs .nav-link {
  font-weight: 400 !important;
  margin: 0 !important;
  height: 100%;
}

.code-editor-widget {
  border-radius: 0;
  .CodeMirror {
    border-radius: 0 !important;
    margin-top: -1px !important;
  }
}

.jet-listview {
  overflow-y: overlay;
  overflow-x: hidden;

  // .rows {
  // }

  // .list-item {
  // }
}

.jet-listview::-webkit-scrollbar-track {
  background: transparent;
}

.jet-listview::-webkit-scrollbar-thumb {
  background: transparent;
}

.code-hinter-wrapper .popup-btn {
  position: absolute;
  display: none;
  cursor: pointer;
}

.code-hinter-wrapper:hover {
  .popup-btn {
    display: block !important;
    z-index: 1;
  }
}

.popup-btn {
  cursor: pointer !important;
  display: block;
}
.preview-icons {
  margin-top: -5px;
  width: 12px;
}

.resize-modal-portal {
  z-index: 3;
  .resize-modal {
    .modal-content {
      width: 100% !important;
      height: 100%;
      .modal-body {
        width: 100% !important;
        height: calc(100% - 44px) !important;
        .editor-container {
          height: 100%;
          .CodeMirror {
            height: 100% !important;
          }
        }
      }
    }
    .portal-header {
      width: 100% !important;
    }
    .resize-handle {
      cursor: move;
    }
  }
}

.modal-portal-wrapper {
  justify-content: center;
  align-items: center;
  position: fixed;
  position: absolute;
  left: 50%;
  top: 5%;

  .modal-body {
    width: 500px !important;
    height: 300px !important;
    padding: 0px !important;
  }

  transform: translate(-60%, 0%);
  height: 350px;
  width: auto;
  max-height: 500px;
  padding: 0px;

  .modal-content {
    border-radius: 5px !important;
  }

  .modal-body {
    width: 500px !important;
    height: 302px !important;
    padding: 0px !important;
    margin: 0px !important;
    margin-left: -1px !important; //fix the modal body code mirror margin

    border-top-left-radius: 0;
    border-top-right-radius: 0;
    border-bottom-left-radius: 5px;
    border-bottom-right-radius: 5px;
    border-bottom: 0.75px solid;
    border-left: 0.75px solid;
    border-right: 0.75px solid;

    @include theme-border($light-theme: true);

    &.dark-mode-border {
      @include theme-border($light-theme: false);
    }
  }
  .modal-dialog {
    margin-top: 4%;
  }

  .modal-header {
    padding: 0;
    font-size: 14px;
  }

  .editor-container {
    padding: 0px;
    .CodeMirror {
      border-radius: 0;
      margin: 0;
      width: 100% !important;
    }
  }

  .query-hinter {
    .CodeMirror-line {
      margin-left: 2rem !important;
    }

    .CodeMirror-cursors .CodeMirror-cursor {
      margin-left: 2rem !important;
    }
  }
}

.preview-block-portal {
  .bg-light {
    border-radius: 0 0 5px 5px;
    outline: 0.75px solid $light-green;
  }

  .bg-dark {
    margin-top: 1px;
    border-radius: 0 0 5px 5px;
    outline: 0.75px solid $light-green;
  }

  .dynamic-variable-preview {
    padding: 4px !important;
  }
}

.portal-header {
  display: flex;
  align-items: center;
  padding: 0.5rem 0.75rem;
  color: #656d77;
  background-color: #ffffffd9;
  background-clip: padding-box;
  border-top-left-radius: 5px !important;
  border-top-right-radius: 5px !important;
  width: 498px !important;
  outline: 0.75px solid;

  @include theme-border($light-theme: true, $outline: true);

  &.dark-mode-border {
    @include theme-border($light-theme: false, $outline: true);
  }
}
// close icon in inpector
[data-rb-event-key="close-inpector"]
{
  position: absolute;
  right: -80px;
  background-color: #232e3c !important;
  width: 10% !important;
}
[data-rb-event-key="close-inpector-light"]
{
  position: absolute;
  right: -80px;
  background-color: #fff !important;
  width: 10% !important;
}
.inspector-close-icon-wrapper{
  border-left: 1px solid #e7eaef;
  svg{
    margin-left: 10px;
  }

}
.tabs-inspector {
  position: sticky;
  top: 0;
  .nav-item {
    width: 50%;
  }

  .nav-item:hover {
    border: 1px solid transparent;
  }

  .nav-item:not(.active) {
    border-bottom: 1px solid #e7eaef;
  }

  .nav-link.active {
    border: 1px solid transparent;
    border-bottom: 1px solid $primary;
    background: white;
  }
}

.tabs-inspector.dark {
  .nav-link.active {
    border-bottom: 1px solid $primary !important;
  }
}
.tabs-inspector {
  z-index: 2;
  background: white;
  &.dark {
    @extend .bg-dark;
  }
}
.close-icon {
  position: fixed;
  top: 84px;
  right: 3px;
  width: 60px;
  height: 22;
  border-bottom: 1px solid #e7eaef;
  display: flex;
  align-items: center;
  background-color: white;
  z-index: 2;

  .svg-wrapper {
    width: 100%;
    height: 70%;
    display: flex;
    align-items: center;
    justify-content: center;
    border-left: 1px solid #e7eaef;
    margin-left: 20px;

    .close-svg {
      cursor: pointer;
    }
  }
}

.tabs-inspector.nav-tabs {
  border: 0;
  width: 81%;
}

.bg-primary-lt {
  color: #fff !important;
  background: #6383db !important;
}

.tabbed-navbar .nav-item.active:after {
  margin-bottom: -0.25rem;
}

.app-name {
  width: 250px;
  left: 150px;
  position: absolute;
}

.app-name:hover {
  background: $bg-light;
  &.dark {
    @extend .bg-dark;
  }
}

.nav-auto-save {
  width: 325px;
  left: 485px;
  position: absolute;
  color: #36af8b;
}

.undo-redo-buttons {
  flex: 1;
  padding-left: 0.5rem;
}

.app-version-menu {
  position: absolute;
  right: 220px;
  padding: 4px 8px;
  min-width: 100px;
  max-width: 300px;
}

.app-version-menu-sm {
  height: 30px;
  display: flex;
  font-size: 12px;
}

.app-version-menu .dropdown-menu {
  left: -65px;
  width: 283px;
}

.app-version-menu .released {
  color: #36af8b;
}

.app-version-menu .released-subtext {
  font-size: 12px;
  color: #36af8b;
  padding: 0 8px;
}

.app-version-menu .create-link {
  margin: auto;
  width: 50%;
  padding-left: 10px;
}

.canvas-background-holder {
  display: flex;
  justify-content: space-between;
  min-width: 120px;
  margin: auto;
  padding: 10px;
}

.canvas-background-picker {
  position: fixed;
}

/**
 * Timer Widget
 */
.timer-wrapper {
  padding: 10px;
  .counter-container {
    font-size: 3em;
    padding-bottom: 5px;
    text-align: center;
  }
}

/**
 * Search Box
 */
.search-box-wrapper {
  input {
    width: 200px;
    border-radius: 5px !important;
  }
  input:focus {
    width: 300px;
  }
  .input-icon .input-icon-addon {
    display: flex;
  }
  .input-icon .input-icon-addon.end {
    pointer-events: auto;
    div {
      background-color: #a6b6cc;
      border-radius: 12px;
      color: #ffffff;
      padding: 1px;
      cursor: pointer;
      svg {
        height: 14px;
        width: 14px;
      }
    }
  }
}

.searchbox-wrapper {
  margin-top: 0 !important;
  input {
    border-radius: $border-radius !important;
  }
}

.fixedHeader {
  table thead {
    position: -webkit-sticky; // this is for all Safari (Desktop & iOS), not for Chrome
    position: sticky;
    top: 0;
    border-top: 0;
    z-index: 1; // any positive value, layer order is global
  }
}

/**
 * Folder List
 */
.folder-list {
  color: #292d37;
  .list-group-transparent .list-group-item.active {
    color: $primary;
    background-color: #edf1ff;
    .folder-ico {
      filter: invert(29%) sepia(84%) saturate(4047%) hue-rotate(215deg)
        brightness(98%) contrast(111%);
    }
  }
  .list-group-item {
    padding: 0.5rem 0.75rem;
    overflow: hidden;
  }
  .list-group-item.all-apps-link {
    font-weight: 500;
  }
  .folder-info {
    color: #8991a0;
    font-size: 0.75rem;
    display: contents;
  }
  .folder-create-btn {
    color: #0565ff;
    cursor: pointer;
  }

  .menu-ico {
    cursor: pointer;
    padding: 3px;
    border-radius: 13px;
    &__open {
      background-color: #d2ddec;
    }
    img {
      padding: 0px;
      height: 14px;
      width: 14px;
      vertical-align: unset;
    }
  }
  
  .menu-ico:hover {
    background-color: #d2ddec;
  }
}

/**
 * Home page modal
 */
.modal-content.home-modal-component {
  border-radius: 8px;
  overflow: hidden;
  background-color: #fefeff;
  color: #000000;
  .modal-header {
    border-bottom: 0px;
  }
  .modal-title {
    font-size: 1.1rem;
  }
  .btn-close {
    width: 3.5rem;
    height: 2.5rem;
  }
  .modal-body {
    padding-top: 0px;
  }
  input {
    border-radius: 5px !important;
  }
  .modal-main {
    padding-bottom: 5rem;
  }
  .modal-footer-btn {
    justify-content: end;
    button {
      margin-left: 16px;
    }
  }
}

.onboarding-modal.dark .modal-content {
  @extend .modal-content.home-modal-component.dark;
}

.modal-content.home-modal-component.dark {
  background-color: $bg-dark-light !important;
  color: $white !important;

  .modal-header {
    background-color: $bg-dark-light !important;
  }
  .btn-close {
    filter: brightness(0) invert(1);
  }

  .form-control {
    border-color: $border-grey-dark !important;
    color: inherit;
  }
  input {
    background-color: $bg-dark-light !important;
  }

  .form-select {
    background-color: $bg-dark !important;
    color: $white !important;
    border-color: $border-grey-dark !important;
  }

  .text-muted {
    color: $white !important;
  }
}

.radio-img {
  input {
    display: none;
  }

  .action-icon {
    width: 28px;
    height: 28px;
    background-position: center center;
    border-radius: 4px;
    display: flex;
    align-items: center;
    justify-content: center;
  }

  .action-icon {
    cursor: pointer;
    border: 1px solid $light-gray;
  }

  .action-icon:hover {
    background-color: #d2ddec;
  }

  input:checked + .action-icon {
    border-color: $primary;
    background-color: #7a95fb;
  }

  .tooltiptext {
    visibility: hidden;
    font-size: 12px;
    background-color: $black;
    color: $white;
    text-align: center;
    padding: 5px 10px;
    position: absolute;
    border-radius: 15px;
    margin-top: 2px;
    z-index: 1;
    margin-left: -10px;
  }

  .tooltiptext::after {
    content: "";
    position: absolute;
    bottom: 100%;
    left: 50%;
    margin-left: -5px;
    border-width: 5px;
    border-style: solid;
    border-color: transparent transparent black transparent;
  }

  .action-icon:hover + .tooltiptext {
    visibility: visible;
  }

  input:checked + .action-icon:hover {
    background-color: #3650af;
  }
}

.icon-change-modal {
  ul {
    list-style-type: none;

    li {
      float: left;
      border: 2px solid #8991a0;
      border-radius: 1.75px;
      cursor: pointer;

      img {
        width: 22px;
        height: 22px;
        filter: invert(59%) sepia(27%) saturate(160%) hue-rotate(181deg)
          brightness(91%) contrast(95%);
      }
    }

    li.selected {
      border: 2px solid #0565ff;

      img {
        filter: invert(27%) sepia(84%) saturate(5230%) hue-rotate(212deg)
          brightness(102%) contrast(100%);
      }
    }
  }
}
/**
 * Spinner Widget
 */
.spinner-container {
  display: flex;
  justify-content: center;
  align-items: center;
}

.animation-fade {
  animation-name: fade;
  animation-duration: 0.3s;
  animation-timing-function: linear;
}

@keyframes fade {
  0% {
    opacity: 0;
  }
  100% {
    opacity: 1;
  }
}

/**
 * Query panel
 */
.query-btn {
  cursor: pointer;
  height: 24px;
  width: 24px;
  padding: 0;
}

.query-btn.dark {
  filter: brightness(0) invert(1);
}

.button-family-secondary {
  @include button-outline($light-theme: true);
  height: 32px;
  width: 112px;
}

.button-family-secondary.dark {
  @include button-outline($light-theme: false);
}

.rest-methods-options {
  .select-search,
  .select-search-dark,
  .select-search__value input,
  .select-search-dark__value input {
    width: 90px !important;
    height: 32px !important;
    border-radius: $border-radius !important;
  }
}

.query-pane-restapi-tabs.dark {
  .list-group-item {
    color: $disabled !important;

    &:hover {
      color: #ffffff !important;
    }
  }
  .list-group-item.active {
    color: $white !important;
  }
}
.query-pane-restapi-tabs {
  box-sizing: border-box;
  height: fit-content;
  width: 100%;
  .row {
    height: inherit;

    .keys {
      min-height: 30px;
    }

    .rest-api-tab-content {
      .rest-api-tabpanes {
        display: none;
      }

      .rest-api-tabpanes.active {
        display: block;
      }

      .svg-plus {
        stroke: $primary;
      }

      .delete-btn-wrapper {
        display: flex;
        align-items: center;
        padding-top: 2px;
        padding-bottom: 2px;
        height: 32px;
      }

      .code-hinter-col {
        margin-bottom: 0px !important;
      }

      .tab-content-wrapper {
        display: flex;
        flex-direction: column;
        gap: 0.3rem;
      }

      .row-container {
        display: flex;
        width: 100%;
        justify-content: space-between;
        gap: 10px;
      }

      .fields-container {
        display: flex;
        justify-content: space-between;
        gap: 10px;
        width: 100%;
      }
    }
  }
}

.query-pane-rest-api-keys-list-group {
  width: 100%;
  display: flex;
  flex-direction: row;
  .list-group-item {
    border: none !important;
    cursor: pointer;
    font-weight: 600;
    font-size: 12px;
    padding: 0px !important;
    margin-right: 20px;
    height: 22px;
    color: #737373;

    span {
      display: flex;
      justify-content: left;
    }

    &:hover {
      color: #000;
    }
  }

  .list-group-item + .list-group-item.active {
    margin-top: 0;
  }

  .list-group-item.active {
    background-color: transparent !important;
    color: #000;
    z-index: inherit !important;
    border-bottom: 2px solid $primary !important;
  }
}

.query-pane-rest-api-keys-list-group.dark + .list-group-item {
  &:hover {
    color: #ffffff;
  }
}

.content-title {
  font-size: 12px;
  color: #a3a3a3;
  font-weight: 600;
}

// ** Query Panel: REST API Tabs **
.group-header {
  background: #d2ddec;
  border-radius: 4px;
  height: 28px !important;
  span {
    display: flex;
    justify-content: left;
    align-items: center;
  }
}

.query-preview-list-group {
  width: 100%;
  display: flex;
  flex-direction: row;
  gap: 5px;
  margin-top: 10px;
  .list-group-item {
    border: none !important;
    cursor: pointer;
    font-weight: 600;
    font-size: 12px;
    padding: 5px 10px !important;
    color: #737373;
    border-radius: 5px;

    span {
      display: flex;
      justify-content: left;
    }

    &:hover {
      color: #000;
    }
  }

  .list-group-item + .list-group-item.active {
    margin-top: 0;
  }

  .list-group-item.active {
    background-color: #f5f7f9 !important;
    color: $black;
    z-index: inherit !important;
  }
}

.query-preview-list-group.dark {
  .list-group-item {
    color: $disabled !important;

    &:hover {
      color: #ffffff !important;
    }
  }
  .list-group-item.active {
    color: $white !important;
    background-color: #333c48 !important;
  }
}

.raw-container.dark {
  background: #272822;
  padding: 5px;
}

// **Alert component**
.alert-component {
  border: 1px solid rgba(101, 109, 119, 0.16) !important;
  background: #f5f7f9;

  a {
    color: $primary;
  }
}

.alert-component.dark {
  border: none !important;
  background-color: #333c48 !important;

  span {
    filter: brightness(0) invert(1);
  }
}

.codehinter-plugins.code-hinter {
  @extend .codehinter-default-input;

  .popup-btn {
    margin-top: 0.65rem !important;
  }
  .CodeMirror-placeholder,
  .CodeMirror pre.CodeMirror-line {
    height: 21px !important;
    position: absolute !important;
    margin-top: 3px !important;
  }
  .CodeMirror-cursor {
    height: inherit !important;
  }
  .CodeMirror-lines {
    height: 32px !important;
  }
}

/**
 * *Stripe Query Select-search
 */

.stripe-operation-options .select-search__row .col-md-8 {
  margin-left: 45px !important;
}

.field-width-268 {
  width: 268px !important;

  input {
    border-radius: $border-radius !important;
  }
}

//*button loading with spinner with primary color*//
.button-loading {
  position: relative;
  color: transparent !important;
  text-shadow: none !important;
  pointer-events: none;

  &:after {
    content: "";
    display: inline-block;
    vertical-align: text-bottom;
    border: 1.5px solid currentColor;
    border-right-color: transparent;
    border-radius: 50%;
    color: $primary;
    position: absolute;
    width: 12px;
    height: 12px;
    // left: calc(50% - .5rem);
    // top: calc(50% - .5rem);
    animation: spinner-border 0.75s linear infinite;
  }
}

.query-icon.dark {
  filter: brightness(0) invert(1);
}

//Rest-API Tab Panes
.tab-pane-body {
  margin-left: -2.5% !important;
}

//CodeMirror padding
.CodeMirror pre.CodeMirror-line,
.CodeMirror pre.CodeMirror-line-like {
  padding: 0 8px !important;
}
// comment styles ::override
.editor-sidebar {
  .nav-tabs {
    border-bottom: none !important;
  }
  .nav-tabs .nav-link.active {
    background-color: transparent !important;
  }
}

.comment-card-wrapper {
  border-top: 0.5px solid #e1e1e1 !important;
  margin-top: -1px !important;
}

div#driver-highlighted-element-stage,
div#driver-page-overlay {
  background: transparent !important;
  outline: 5000px solid rgba(0, 0, 0, 0.75);
}

.dark-theme-walkthrough#driver-popover-item {
  background-color: $bg-dark-light !important;
  border-color: rgba(101, 109, 119, 0.16) !important;

  .driver-popover-title {
    color: #fff !important;
  }
  .driver-popover-tip {
    border-color: transparent transparent transparent $bg-dark-light !important;
  }
  .driver-popover-description {
    color: #d9dcde !important;
  }
  .driver-popover-footer .driver-close-btn {
    color: #fff !important;
    text-shadow: none !important;
  }

  .driver-prev-btn,
  .driver-next-btn {
    text-shadow: none !important;
  }
}

#driver-popover-item {
  padding: 20px !important;

  .driver-prev-btn,
  .driver-next-btn,
  .driver-close-btn {
    border: none !important;
    background: none !important;
    padding-left: 0 !important;
    font-size: 14px !important;
  }

  .driver-next-btn,
  .driver-prev-btn {
    color: $primary !important;
  }

  .driver-disabled {
    color: $primary;
    opacity: 0.5;
  }

  .driver-popover-footer {
    margin-top: 20px !important;
  }
}

.pointer-events-none {
  pointer-events: none;
}

.popover.popover-dark-themed {
  background-color: $bg-dark-light;
  border-color: rgba(101, 109, 119, 0.16);
  .popover-body {
    color: #d9dcde !important;
  }
}

.editor .editor-sidebar .inspector .form-control-plaintext {
  padding: 2px 4px;
}
.tablr-gutter-x-0 {
  --tblr-gutter-x: 0 !important;
}

.widget-button > .btn-loading:after {
  border: 1px solid var(--loader-color);
  border-right-color: transparent;
}

.flip-dropdown-help-text {
  padding: 10px 5px 0 0;
  float: left;
  font-size: 14px;
  color: $light-gray;
}

#transformation-popover-container {
  margin-left: 80px !important;
  margin-bottom: -2px !important;
}
.canvas-codehinter-container{
  display: flex;
  flex-direction: row;
}
.hinter-canvas-input {
  .canvas-hinter-wrap{
  width: 135px;
  height: 42px !important;
}
}
.hinter-canvas-input{
  width: 180px !important;
  display: flex;
  padding: 4px; 
  height: 41.2px !important;
  margin-top: 1px;
  .CodeMirror-sizer{
    border-right-width: 1px !important;
  }
  .cm-propert{
    color: #ffffff !important;
  }
}
.canvas-codehinter-container{
  .code-hinter-col{
    margin-bottom: 1px !important;
  }
}
.fx-canvas{
  background: #1c252f;
  padding: 2px;
  display: flex;
  height: 41px;
  border: solid 1px rgba(255, 255, 255, 0.09) !important;
  border-radius: 4px;
  justify-content: center;
  font-weight: 400;
  div{
    background: #1c252f !important;
    width: 35px !important;
    display: flex;
    justify-content: center;
    align-items: center;
    height: 36px;
  }
}
.fx-canvas-light{
  background: #f4f6fa !important;
  border: 1px solid #dadcde !important;
  div{
    background: #f4f6fa !important;
  }
}

.organization-list {
  margin-top: 5px;
  .btn {
    border: 0px;
  }
  .dropdown-toggle div {
    max-width: 200px;
    text-overflow: ellipsis;
    overflow: hidden;
  }
  .org-name {
    text-overflow: ellipsis;
    overflow: hidden;
    white-space: nowrap;
    width: 100%;
    font-weight: bold;
  }
  .org-actions div {
    color: #0565ff;
    cursor: pointer;
    font-size: 12px;
  }
  .dropdown-menu {
    min-width: 14rem;
  }
  .org-avatar {
    display: block;
  }
  .org-avatar:hover {
    .avatar {
      background: #fcfcfc no-repeat center/cover;
    }
    .arrow-container {
      svg {
        filter: invert(48%) sepia(6%) saturate(6%) hue-rotate(315deg)
          brightness(103%) contrast(96%);
      }
    }
  }
  .arrow-container {
    padding: 5px 0px;
  }
  .arrow-container {
    svg {
      cursor: pointer;
      height: 30px;
      width: 30px;
      padding: 0px 0px;
      filter: invert(84%) sepia(13%) saturate(11%) hue-rotate(352deg)
        brightness(90%) contrast(91%);
    }
  }
  .org-edit {
    span {
      color: #0565ff;
      cursor: pointer;
      font-size: 10px;
    }
  }
  .organization-switchlist {
    .back-btn {
      font-size: 12px;
      padding: 2px 0px;
      cursor: pointer;
    }
    .back-ico {
      cursor: pointer;
      svg {
        height: 20px;
        width: 20px;
        filter: invert(84%) sepia(13%) saturate(11%) hue-rotate(352deg)
          brightness(90%) contrast(91%);
      }
    }
    .dd-item-padding {
      padding: 0.5rem 0.75rem 0rem 0.75rem;
    }
    .search-box {
      margin-top: 10px;
    }
    .org-list {
      max-height: 60vh;
      overflow: auto;
    }
    .tick-ico {
      filter: invert(50%) sepia(13%) saturate(208%) hue-rotate(153deg)
        brightness(99%) contrast(86%);
    }
    .org-list-item {
      cursor: pointer;
    }
    .org-list-item:hover {
      .avatar {
        background: #fcfcfc no-repeat center/cover;
      }
      .tick-ico {
        filter: invert(35%) sepia(17%) saturate(238%) hue-rotate(153deg)
          brightness(94%) contrast(89%);
      }
    }
  }
}

// Left Menu
.left-menu {
  padding: 1rem 0.5rem;
  border-radius: 5px;
  ul {
    overflow: auto;
    margin: 0px;
    padding: 0px;
    li {
      float: left;
      list-style: none;
      width: 100%;
      padding: 5px 10px;
      font-weight: bold;
      border-radius: 5px;
      cursor: pointer;
      margin: 3px 0px;
    }
    li.active {
      background-color: $primary;
      color: $white;
    }
    li:not(.active):hover {
      background-color: $primary;
      color: $white;
    }
  }
}
.manage-sso {
  .title-with-toggle {
    width: 100%;
    input[type="checkbox"] {
      /* Double-sized Checkboxes */
      -ms-transform: scale(1.5); /* IE */
      -moz-transform: scale(1.5); /* FF */
      -webkit-transform: scale(1.5); /* Safari and Chrome */
      -o-transform: scale(1.5); /* Opera */
      transform: scale(1.5);
      margin-top: 5px;
    }
  }
}
.help-text {
  overflow: auto;
  div {
    margin: 0px 0px 5px 0px;
    background-color: #eaeaea;
    float: left;
    padding: 2px 10px;
    font-size: 11px;
    border-radius: 5px;
    border: 1px solid #e1e1e1;
  }
}

.theme-dark .help-text div {
  background-color: $dark-background;
  border: 1px solid $dark-background;
}

.org-invite-or {
  padding: 1rem 0rem;
  h2 {
    width: 100%;
    text-align: center;
    border-bottom: 1px solid #000;
    line-height: 0.1em;
    margin: 10px 0 20px;
  }

  h2 span {
    background: #fff;
    padding: 0 10px;
  }
}

.theme-dark .json-tree-container {
  .json-tree-node-icon {
    svg {
      filter: invert(89%) sepia(2%) saturate(127%) hue-rotate(175deg)
        brightness(99%) contrast(96%);
    }
  }
  .json-tree-svg-icon.component-icon {
    filter: brightness(0) invert(1);
  }

  .node-key-outline {
    height: 1rem !important;
    border: 1px solid transparent !important;
    color: #ccd4df;
  }

  .selected-node {
    border-color: $primary-light !important;
  }
  .json-tree-icon-container .selected-node > svg:first-child {
    filter: invert(65%) sepia(62%) saturate(4331%) hue-rotate(204deg)
      brightness(106%) contrast(97%);
  }
  .node-length-color {
    color: #b8c7fd;
  }
  .node-type {
    color: #8a96a6;
  }
  .group-border {
    border-color: rgb(97, 101, 111);
  }

  .action-icons-group {
    img,
    svg {
      filter: invert(89%) sepia(2%) saturate(127%) hue-rotate(175deg)
        brightness(99%) contrast(96%);
    }
  }

  .hovered-node.node-key.badge {
    color: #8092ab !important;
    border-color: #8092ab !important;
  }
}

.json-tree-container {
  .json-tree-svg-icon.component-icon {
    height: 16px;
    width: 16px;
  }
  .json-tree-icon-container {
    max-width: 20px;
    margin-right: 6px;
  }
  .node-type {
    color: #a6b6cc;
    padding-top: 2px;
  }
  .json-tree-valuetype {
    font-size: 10px;
    padding-top: 2px;
  }
  .node-length-color {
    color: #3650af;
    padding-top: 3px;
  }
  .json-tree-node-value {
    font-size: 11px;
  }
  .json-tree-node-string {
    color: #f6820c;
  }
  .json-tree-node-boolean {
    color: #3eb25f;
  }
  .json-tree-node-number {
    color: #f4b2b0;
  }
  .json-tree-node-null {
    color: red;
  }

  .group-border {
    border-left: 0.5px solid #dadcde;
    margin-top: 16px;
    margin-left: -12px;
  }

  .selected-node {
    border-color: #4d72fa !important;
  }

  .selected-node .group-object-container .badge {
    font-weight: 400 !important;
    height: 1rem !important;
  }

  .group-object-container {
    margin-left: 0.72rem;
    margin-top: -16px;
  }

  .json-node-element {
    cursor: pointer;
  }

  .hide-show-icon {
    cursor: pointer;
    margin-left: 1rem;
    &:hover {
      color: $primary;
    }
  }

  .action-icons-group {
    margin-right: 4rem !important;
    margin-left: 2rem !important;
  }

  .action-icons-group {
    cursor: pointer;
  }

  .hovered-node {
    font-weight: 400 !important;
    height: 1rem !important;
    color: #8092ab;
  }

  .node-key {
    font-weight: 400 !important;
    margin-left: -0.25rem !important;
    justify-content: start !important;
    min-width: fit-content !important;
  }

  .node-key-outline {
    height: 1rem !important;
    border: 1px solid transparent !important;
    color: #3e525b;
  }
}

.popover-more-actions {
  font-weight: 400 !important;

  &:hover {
    background: #d2ddec !important;
  }
}

.popover-dark-themed .popover-more-actions {
  color: #ccd4df;

  &:hover {
    background-color: #324156 !important;
  }
}

#json-tree-popover {
  padding: 0.25rem !important;
}

// Font sizes
.fs-9 {
  font-size: 9px !important;
}
.fs-10 {
  font-size: 10px !important;
}

.fs-12 {
  font-size: 12px !important;
}

.realtime-avatars {
  position: absolute;
  left: 50%;
}

.widget-style-field-header {
  font-family: "Inter";
  font-style: normal;
  font-weight: 500;
  font-size: 12px;
  line-height: 20px;
  color: #61656c;
}

.maintenance_container {
  width: 100%;
  height: 100vh;
  display: flex;
  justify-content: center;
  align-items: center;

  .card {
    .card-body {
      display: flex;
      height: 200px !important;
      align-items: center;
    }
  }
}
.list-timeline:not(.list-timeline-simple) .list-timeline-time {
  top: auto;
}
.widget-buttongroup{
  display: flex;
  flex-direction: column;
  justify-content: left;
  overflow: hidden !important;
}
.group-button{
  margin: 0px 10px 10px 0px;
  line-height: 1.499;
  font-weight: 400;
  white-space: nowrap;
  text-align: center;
  cursor: pointer;
  padding: 0 15px;
  font-size: 12px;
  border-radius: 4px;
  color: rgba(0,0,0,.65) ;
  background-color: #fff ;
  border: 1px solid #d9d9d9;
  min-width: 40px;
  width: auto !important;
  height: 30px,
}
.widget-buttongroup-label{
  font-weight: 600;
  margin-right: 10px;
  color: #3e525b;
}
.editor-actions {
  border-bottom: 1px solid #eee;
  padding: 5px;
  display: flex;
  justify-content: end;
}

.autosave-indicator {
  position: absolute;
  left: 30%;
  color: #868aa5;
  white-space: nowrap;
  font-weight: 400;
  font-size: 12px;
  letter-spacing: 0.5px;
}

.autosave-indicator-saving {
  left: 34.5%;
}
.zoom-buttons {
  width: 20px !important;
  height: 25px !important;
  margin-left: 2px;
}
.zoom-button-wrapper {
  position: fixed;
  right: 0px;
  bottom: 5px;
}
.zoom-buttons {
  opacity: 0;
  visibility: hidden;
}
.image-widget-wrapper:hover button {
  opacity: 1 !important;
  visibility: visible;
}
.pdf-page-controls {
  position: fixed;
  bottom: 20px;
  left: 50%;
  background: white;
  opacity: 0;
  transform: translateX(-50%);
  transition: opacity ease-in-out 0.2s;
  border-radius: 4px;
  box-shadow: 0 30px 40px 0 rgba(16, 36, 94, 0.2);

  button {
    width: 36px;
    height: 36px;
    background: white;
    border: 0;
    font-size: 1.2em;
    border-radius: 4px;

    &:first-child {
      border-top-right-radius: 0;
      border-bottom-right-radius: 0;
    }

    &:last-child {
      border-top-left-radius: 0;
      border-bottom-left-radius: 0;
    }

    &:hover {
      background-color: #e6e6e6;
    }
  }

  span {
    font-family: inherit;
    font-size: 1em;
    padding: 0 0.5em;
    color: #000;
  }
}
.pdf-document {
  canvas {
    margin: 0px auto;
  }
  &:hover {
    .pdf-page-controls {
      opacity: 1;
    }
  }
}

.org-variables-page{
  .btn-org-env {
    width: 36px;
  }
  
  .encryption-input {
    width: fit-content;
  }

  .no-vars-text {    
    display: block;
    text-align: center;
    margin-top: 100px;
  }
}

//Kanban board
.kanban-container.dark-themed {
  background-color: $bg-dark-light !important;
  .kanban-column {
    .card-header {
      background-color: #324156 !important;
    }
  }
}

.kanban-container {
  background-color: #fefefe;
  
  .kanban-column {
    background-color: #f4f4f4;
    padding: 0 !important;
    height: fit-content !important;
    
   .card-body {
    &:hover {
      overflow-y: auto !important;
      &::-webkit-scrollbar {
        width: 0 !important;
        height: 0 !important;
      }
    }
   }
    
    .card-header {
      background-color: #fefefe;
      
      .badge {
        font-size: 12px !important;
      }
    }

    .card-body .dnd-card {
      border-radius: 5px !important;
    }
    .dnd-card.card {
      height: 52px !important;
      padding: 5px !important;
    }
    .dnd-card.card.card-dark {
      background-color: $bg-dark !important;
    }
  }

  .kanban-board-add-group {
    justify-content: center;
    align-items: center;
    cursor: pointer;
    color: rgba(0, 0, 0, 0.5);
    background-color: transparent;
    border-style: dashed;
    border-color: rgba(0, 0, 0, 0.08);
    display: flex;
    flex-direction: column;
    grid-auto-rows: max-content;
    overflow: hidden;
    box-sizing: border-box;
    appearance: none;
    outline: none;
    margin: 10px;
    border-radius: 5px;
    min-width: 350px;
    height: 200px;
    font-size: 1em;
  }
  .add-card-btn {
    font-size: 1em;
    font-weight: 400;
    color: #3e525b;
    border-radius: 5px;
    padding: 5px;
    margin: 5px;
    background-color: transparent;
    border-style: dashed;
    border-color: rgba(0, 0, 0, 0.08);
    cursor: pointer;
    transition: all 0.2s ease-in-out;
    &:hover {
      background-color: #e6e6e6;
    }
  }
}

.cursor-pointer {
  cursor: pointer;
}
.cursor-text {
  cursor: text;
}

.bade-component {
    display: inline-flex;
    justify-content: center;
    align-items: center;
    overflow: hidden;
    user-select: none;
    padding: calc(0.25rem - 1px) 0.25rem;
    height: 1.25rem;
    border: 1px solid transparent;
    min-width: 1.25rem;
    font-weight: 600;
    font-size: .625rem;
    letter-spacing: .04em;
    text-transform: uppercase;
    vertical-align: bottom;
    border-radius: 4px;
}
// sso-helper-page
.sso-helper-container{
  width: 60vw;
  padding: 30px;
  box-shadow: rgba(0, 0, 0, 0.16) 0px 1px 4px;
  margin: 0 auto;
}
.flexer{
  display: flex;
}
.sso-copy{
  margin-left: 10px;
  cursor: pointer;
}
#git-url , #google-url
{
color: #0565ff;
margin-left: 4px;
word-break: break-all;
}
@media only screen and (max-width: 768px) {
  .sso-helper-container{
    width: 96vw;
    padding: 20px;
  }
}
.sso-helper-doc{
  line-height: 24px;
}
.sso-content-wrapper{
  margin: 0 auto;
  display: flex;
  flex-direction: column;
  align-items: self-start;
  padding: 20px;
  box-shadow: rgba(0, 0, 0, 0.02) 0px 1px 3px 0px, rgba(27, 31, 35, 0.15) 0px 0px 0px 1px;
  border-radius: 4px;
}
.workspace-status{
  display: flex;
  font-weight: 800;
  margin-bottom: 6px;
}

.sso-type{
  font-weight: 600;
  margin-bottom: 4px !important;
  display: flex;
  span{
   margin-right: 10px;
  }
  a{
   margin-left: 6px;

  }
}

.gg-album {
  box-sizing: border-box;
  position: relative;
  display: block;
  width: 18px;
  height: 18px;
  transform: scale(var(--ggs,1));
  border-left: 7px solid transparent;
  border-right: 3px solid transparent;
  border-bottom: 8px solid transparent;
  box-shadow: 0 0 0 2px,
  inset 6px 4px 0 -4px,
  inset -6px 4px 0 -4px;
  border-radius: 3px
 }
 
 .gg-album::after,
 .gg-album::before {
  content: "";
  display: block;
  box-sizing: border-box;
  position: absolute;
  width: 2px;
  height: 5px;
  background: currentColor;
  transform: rotate(46deg);
  top: 5px;
  right: 4px
 }
 
 .gg-album::after {
  transform: rotate(-46deg);
  right: 2px
 } 
 .sso-helper-header{
   display: flex;
   align-items: center;
   span{
    margin-right: 10px;
   }
 }

// sso end

// steps-widget
a.step-item-disabled {
  text-decoration: none;
}
.steps{
  overflow: hidden;
  margin: 0rem !important;
}
.step-item.active ~ .step-item:after, .step-item.active ~ .step-item:before {
  background: #f3f5f5 !important;
}
.step-item.active:before {
  background: #fff !important;
}
.steps .step-item.active:before {
    border-color: #b4b2b2 !important;
}
.steps-item{
  color: var(--textColor) !important;
}
.step-item:before{
  background: var(--bgColor) !important;
  // remaining code
}
.step-item:after{
  background: var(--bgColor) !important;
}
.step-item.active ~ .step-item {
  color: var(--textColor) !important;;
}
// steps-widget end
<<<<<<< HEAD

.user-group-actions {
  display: flex;
  gap: 8px;
=======
.btn-org-env {
  width: 36px;
>>>>>>> 679541be
}<|MERGE_RESOLUTION|>--- conflicted
+++ resolved
@@ -5693,13 +5693,11 @@
   color: var(--textColor) !important;;
 }
 // steps-widget end
-<<<<<<< HEAD
 
 .user-group-actions {
   display: flex;
   gap: 8px;
-=======
+}
 .btn-org-env {
   width: 36px;
->>>>>>> 679541be
 }