--- conflicted
+++ resolved
@@ -14465,8 +14465,6 @@
   overflow: visible;
 }
 
-<<<<<<< HEAD
-=======
 .groups-name-cell {
   transition: 0.3s all;
   border-radius: 6px;
@@ -14539,7 +14537,6 @@
     }
   }
 }
->>>>>>> aee62eb4
 #popover-user-menu {
   box-shadow: 0px 2px 4px -2px var(--indigo1), 0px 4px 8px -2px var(--indigo1);
 
