@import "./tabler.scss";
@import "./colors.scss";
@import "./z-index.scss";
@import "./mixins.scss";
@import "./queryManager.scss";
@import "./onboarding.scss";
@import "./components.scss";
@import "./global-datasources.scss";
@import "./typography.scss";
@import "./designtheme.scss";
@import "./dropdown-custom.scss";
@import "./ui-operations.scss";
@import 'react-loading-skeleton/dist/skeleton.css';
@import './table-component.scss';

/* ibm-plex-sans-100 - latin */
@font-face {
  font-display: swap;
  /* Check https://developer.mozilla.org/en-US/docs/Web/CSS/@font-face/font-display for other options. */
  font-family: 'IBM Plex Sans';
  font-style: normal;
  font-weight: 100;
  src: url('/assets/fonts/ibm-plex-sans-v19-latin/ibm-plex-sans-v19-latin-100.woff2') format('woff2');
  /* Chrome 36+, Opera 23+, Firefox 39+, Safari 12+, iOS 10+ */
}

/* ibm-plex-sans-100italic - latin */
@font-face {
  font-display: swap;
  /* Check https://developer.mozilla.org/en-US/docs/Web/CSS/@font-face/font-display for other options. */
  font-family: 'IBM Plex Sans';
  font-style: italic;
  font-weight: 100;
  src: url('/assets/fonts/ibm-plex-sans-v19-latin/ibm-plex-sans-v19-latin-100italic.woff2') format('woff2');
  /* Chrome 36+, Opera 23+, Firefox 39+, Safari 12+, iOS 10+ */
}

/* ibm-plex-sans-200 - latin */
@font-face {
  font-display: swap;
  /* Check https://developer.mozilla.org/en-US/docs/Web/CSS/@font-face/font-display for other options. */
  font-family: 'IBM Plex Sans';
  font-style: normal;
  font-weight: 200;
  src: url('/assets/fonts/ibm-plex-sans-v19-latin/ibm-plex-sans-v19-latin-200.woff2') format('woff2');
  /* Chrome 36+, Opera 23+, Firefox 39+, Safari 12+, iOS 10+ */
}

/* ibm-plex-sans-200italic - latin */
@font-face {
  font-display: swap;
  /* Check https://developer.mozilla.org/en-US/docs/Web/CSS/@font-face/font-display for other options. */
  font-family: 'IBM Plex Sans';
  font-style: italic;
  font-weight: 200;
  src: url('/assets/fonts/ibm-plex-sans-v19-latin/ibm-plex-sans-v19-latin-200italic.woff2') format('woff2');
  /* Chrome 36+, Opera 23+, Firefox 39+, Safari 12+, iOS 10+ */
}

/* ibm-plex-sans-300 - latin */
@font-face {
  font-display: swap;
  /* Check https://developer.mozilla.org/en-US/docs/Web/CSS/@font-face/font-display for other options. */
  font-family: 'IBM Plex Sans';
  font-style: normal;
  font-weight: 300;
  src: url('/assets/fonts/ibm-plex-sans-v19-latin/ibm-plex-sans-v19-latin-300.woff2') format('woff2');
  /* Chrome 36+, Opera 23+, Firefox 39+, Safari 12+, iOS 10+ */
}

/* ibm-plex-sans-300italic - latin */
@font-face {
  font-display: swap;
  /* Check https://developer.mozilla.org/en-US/docs/Web/CSS/@font-face/font-display for other options. */
  font-family: 'IBM Plex Sans';
  font-style: italic;
  font-weight: 300;
  src: url('/assets/fonts/ibm-plex-sans-v19-latin/ibm-plex-sans-v19-latin-300italic.woff2') format('woff2');
  /* Chrome 36+, Opera 23+, Firefox 39+, Safari 12+, iOS 10+ */
}

/* ibm-plex-sans-regular - latin */
@font-face {
  font-display: swap;
  /* Check https://developer.mozilla.org/en-US/docs/Web/CSS/@font-face/font-display for other options. */
  font-family: 'IBM Plex Sans';
  font-style: normal;
  font-weight: 400;
  src: url('/assets/fonts/ibm-plex-sans-v19-latin/ibm-plex-sans-v19-latin-regular.woff2') format('woff2');
  /* Chrome 36+, Opera 23+, Firefox 39+, Safari 12+, iOS 10+ */
}

/* ibm-plex-sans-italic - latin */
@font-face {
  font-display: swap;
  /* Check https://developer.mozilla.org/en-US/docs/Web/CSS/@font-face/font-display for other options. */
  font-family: 'IBM Plex Sans';
  font-style: italic;
  font-weight: 400;
  src: url('/assets/fonts/ibm-plex-sans-v19-latin/ibm-plex-sans-v19-latin-italic.woff2') format('woff2');
  /* Chrome 36+, Opera 23+, Firefox 39+, Safari 12+, iOS 10+ */
}

/* ibm-plex-sans-500 - latin */
@font-face {
  font-display: swap;
  /* Check https://developer.mozilla.org/en-US/docs/Web/CSS/@font-face/font-display for other options. */
  font-family: 'IBM Plex Sans';
  font-style: normal;
  font-weight: 500;
  src: url('/assets/fonts/ibm-plex-sans-v19-latin/ibm-plex-sans-v19-latin-500.woff2') format('woff2');
  /* Chrome 36+, Opera 23+, Firefox 39+, Safari 12+, iOS 10+ */
}

/* ibm-plex-sans-500italic - latin */
@font-face {
  font-display: swap;
  /* Check https://developer.mozilla.org/en-US/docs/Web/CSS/@font-face/font-display for other options. */
  font-family: 'IBM Plex Sans';
  font-style: italic;
  font-weight: 500;
  src: url('/assets/fonts/ibm-plex-sans-v19-latin/ibm-plex-sans-v19-latin-500italic.woff2') format('woff2');
  /* Chrome 36+, Opera 23+, Firefox 39+, Safari 12+, iOS 10+ */
}

/* ibm-plex-sans-600 - latin */
@font-face {
  font-display: swap;
  /* Check https://developer.mozilla.org/en-US/docs/Web/CSS/@font-face/font-display for other options. */
  font-family: 'IBM Plex Sans';
  font-style: normal;
  font-weight: 600;
  src: url('/assets/fonts/ibm-plex-sans-v19-latin/ibm-plex-sans-v19-latin-600.woff2') format('woff2');
  /* Chrome 36+, Opera 23+, Firefox 39+, Safari 12+, iOS 10+ */
}

/* ibm-plex-sans-600italic - latin */
@font-face {
  font-display: swap;
  /* Check https://developer.mozilla.org/en-US/docs/Web/CSS/@font-face/font-display for other options. */
  font-family: 'IBM Plex Sans';
  font-style: italic;
  font-weight: 600;
  src: url('/assets/fonts/ibm-plex-sans-v19-latin/ibm-plex-sans-v19-latin-600italic.woff2') format('woff2');
  /* Chrome 36+, Opera 23+, Firefox 39+, Safari 12+, iOS 10+ */
}

/* ibm-plex-sans-700 - latin */
@font-face {
  font-display: swap;
  /* Check https://developer.mozilla.org/en-US/docs/Web/CSS/@font-face/font-display for other options. */
  font-family: 'IBM Plex Sans';
  font-style: normal;
  font-weight: 700;
  src: url('/assets/fonts/ibm-plex-sans-v19-latin/ibm-plex-sans-v19-latin-700.woff2') format('woff2');
  /* Chrome 36+, Opera 23+, Firefox 39+, Safari 12+, iOS 10+ */
}

/* ibm-plex-sans-700italic - latin */
@font-face {
  font-display: swap;
  /* Check https://developer.mozilla.org/en-US/docs/Web/CSS/@font-face/font-display for other options. */
  font-family: 'IBM Plex Sans';
  font-style: italic;
  font-weight: 700;
  src: url('/assets/fonts/ibm-plex-sans-v19-latin/ibm-plex-sans-v19-latin-700italic.woff2') format('woff2');
  /* Chrome 36+, Opera 23+, Firefox 39+, Safari 12+, iOS 10+ */
}

// variables
$border-radius: 4px;


body {
  font-family: 'IBM Plex Sans';
}

input,
button {
  border-radius: 4px;
}

.btn:hover {
  border-color: $primary;
}

.btn-sm {
  padding: 4px 8px;
}

.padding-0 {
  padding: 0;
}

.float-right {
  float: right;
}

.font-500 {
  font-weight: 500;
}

.color-inherit {
  color: inherit;
}

.text-right {
  text-align: right;
}

.navbar {
  max-height: 48px;
  min-height: auto;
  background-color: var(--base) !important;
  border-bottom: 1px solid var(--slate5);

  .nav-item.active:after {
    bottom: 0 !important;
  }
}

.rc-slider-track {
  background-color: $primary;
}

.rc-slider-handle {
  border-color: $primary;
}

.auth-main {
  height: 1000px;
  padding-top: calc(0.25 * 100vh);
  overflow: hidden;

  svg,
  img {
    height: 50px;
    width: 50px;
  }

  svg {
    color: #000000;
  }

  .col-4 {
    z-index: 1;
  }

  .horizontal-line {
    width: 100%;
    position: relative;
    border: 1px solid #b1b1b1;
    top: 25px;
    margin: 0px auto;
    z-index: 0;
  }

  .sso-ico {
    div {
      background-color: #ffffff;
    }
  }
}

.emoji-mart-scroll {
  border-bottom: 0;
  margin-bottom: 6px;
}

.emoji-mart-scroll+.emoji-mart-bar {
  display: none;
}

.accordion-item {
  border: solid var(--slate5);
  border-width: 0px 0px 1px 0px;
}

.accordion-item,
.accordion-button {
  background-color: inherit;
}

.accordion-button {
  font-size: 14px;
  font-weight: 500 !important;
  box-shadow: none !important;
  color: var(--slate12) !important;
  padding: 16px 16px !important;
}

.accordion-button::after {
  background-image: url('data:image/svg+xml,<svg xmlns="http://www.w3.org/2000/svg" width="13" height="12" viewBox="0 0 13 12" fill="none"><path d="M8.83684 3L4.4484 3C3.86955 3 3.5089 3.62791 3.80056 4.1279L5.99478 7.88943C6.28419 8.38556 7.00104 8.38556 7.29045 7.88943L9.48467 4.1279C9.77634 3.62791 9.41568 3 8.83684 3Z" fill="%2311181C"/></svg>');
}

.accordion-button:not(.collapsed)::after {
  background-image: url('data:image/svg+xml,<svg xmlns="http://www.w3.org/2000/svg" width="13" height="12" viewBox="0 0 13 12" fill="none"><path d="M8.83684 3L4.4484 3C3.86955 3 3.5089 3.62791 3.80056 4.1279L5.99478 7.88943C6.28419 8.38556 7.00104 8.38556 7.29045 7.88943L9.48467 4.1279C9.77634 3.62791 9.41568 3 8.83684 3Z" fill="%2311181C"/></svg>');
}

.accordion-button:not(.collapsed) {
  // padding-bottom: 0 !important;
}

.accordion-body {
  padding: 4px 16px 16px 16px !important;

  .form-label {
    font-weight: 400;
    font-size: 12px;
    color: var(--slate12);
  }

  .style-fx {
    margin-top: 3px !important;
  }
}

.editor {
  header {
    position: fixed;
    width: 100%;
    top: 0px;
    left: 0px;
  }

  .header-container {
    max-width: 100%;
    padding: 0px;
  }

  .resizer-select,
  .resizer-active {
    outline: solid 1px $primary  !important;

    .top-right,
    .top-left,
    .bottom-right,
    .bottom-left {
      background: white;
      border-radius: 10px;
      border: solid 1px $primary;
    }
  }

  .resizer-selected {
    outline-width: thin;
    outline-style: solid;
    outline-color: #ffda7e;
  }

  // query data source card style start

  .query-datasource-card-container,
  .header-query-datasource-card-container {
    display: flex;
    flex-direction: row;
    gap: 10px;
    flex-wrap: wrap;
  }

  .datasource-picker {
    margin-bottom: 24px;
    width: 475px;
    margin: auto;

    a {
      color: var(--indigo9);
      text-decoration: none;
    }
  }

  .header-query-datasource-card-container {
    margin-top: -10px;
  }

  .header-query-datasource-card {
    position: relative;
    display: flex;
    min-width: 0;
    word-wrap: break-word;
    background-color: rgba(66, 153, 225, 0.1) !important;
    background-clip: border-box;
    border-radius: 4px;
    height: 32px;
    width: 140px;
    padding: 6px;
    align-items: center;
    text-transform: capitalize;
    font-weight: 400 !important;
    background-color: #4299e11a;

    p {
      margin: 0 8px 0 12px;
    }
  }

  .query-datasource-card {
    position: relative;
    display: flex;
    min-width: 0;
    word-wrap: break-word;
    background-color: #ffffff;
    background-clip: border-box;
    border: 1px solid rgba(101, 109, 119, 0.16);
    border-radius: 4px;
    height: 46px;
    width: 200px;
    padding: 10px;
    align-items: center;
    cursor: pointer;
    transition: transform .2s;

    p {
      margin: 0 8px 0 15px;
    }

    &:hover {
      transform: scale(1.02);
      box-shadow: 0.1px 0.1px 0.1px 0.1px rgba(0, 0, 0, 0.3);
    }
  }

  // end :: data source card style

  .header-query-datasource-name {
    font-size: 0.8rem !important;
    padding-top: 0px !important;
  }

  .datasource-heading {
    display: flex;
    height: 32px;
    gap: 10px;
    align-items: center;

    p {
      font-size: 12px;
      padding-top: 0px;
      cursor: pointer;
    }
  }


  .left-sidebar {
    scrollbar-width: none;
  }

  .left-sidebar::-webkit-scrollbar {
    width: 0;
    background: transparent;
  }

  .left-sidebar-layout {
    display: flex;
    justify-content: center;
    font-size: 11px;
    align-items: center;
    letter-spacing: 0.2px;

    p {
      margin-bottom: 0px;
      margin-top: 8px;
    }
  }

  .left-sidebar {
    height: 100%;
    width: 48px;
    position: fixed;
    z-index: 2;
    left: 0;
    overflow-x: hidden;
    flex: 1 1 auto;
    background-color: var(--base) !important;
    background-clip: border-box;
    margin-top: 48px;
    padding-top: 8px;

    .accordion-item {
      border: solid var(--slate5);
      border-width: 1px 0px 1px 0px;
    }

    .datasources-container {
      height: 50%;
      overflow-y: scroll;

      tr {
        border-color: #f1f1f1;
      }
    }

    .variables-container {
      height: 50%;
      overflow-y: scroll;
    }

    .variables-container::-webkit-scrollbar-thumb,
    .datasources-container::-webkit-scrollbar-thumb {
      background: transparent;
      height: 0;
      width: 0;
    }

    .variables-container::-webkit-scrollbar,
    .datasources-container::-webkit-scrollbar {
      width: 0;
      background: transparent;
      height: 0;
    }

    .variables-container,
    .datasources-container {
      scrollbar-width: none;
    }

    .datasources-container {
      bottom: 0;
      height: 500px;
      border: solid rgba(101, 109, 119, 0.16);
      border-width: 1px 0px 1px 0px;

      .datasources-header {
        border: solid rgba(0, 0, 0, 0.125);
        border-width: 0px 0px 1px 0px;
      }
    }

    .left-sidebar-inspector {
      .card-body {
        padding: 1rem 0rem 1rem 1rem;
      }
    }

    .left-sidebar-page-selector {
      .add-new-page-button-container {
        width: 100%;
        margin-top: 10px;
      }
    }
  }

  .editor-sidebar {
    position: fixed;
    right: 0;
    overflow: hidden;
    width: 300px;
    flex: 1 1 auto;
    top: 48px;
    border-left: 1px solid var(--slate5);
    background-color: var(--base);
    background-clip: border-box;
    height: 100vh;


    .inspector {
      // .inspector-add-button {
      //   font-size: 14px;
      //   font-weight: 500;
      //   padding: 6px 16px;
      //   color: var(--slate12);
      //   border: 1px solid var(--slate7);
      //   $border-radius: 6px;
      //   background: white;
      //   width: 100%;
      // }

      // .inspector-add-button:hover {
      //   color: $primary;
      //   background: #eef3f9;
      //   border-radius: 4px;
      // }

      .form-control-plaintext {
        padding: 0;
        color: var(--slate12);
      }

      .header {
        padding-left: 20px;
        padding-right: 20px;
        border: solid rgba(0, 0, 0, 0.125);
        border-width: 0px 0px 1px 0px;
        height: 40px;

        .component-name {
          font-weight: 500;
        }

        .component-action-button {
          top: 8px;
          right: 10px;
          position: absolute;
        }
      }

      .properties-container {
        .field {
          .form-label {
            font-size: 12px;
          }

          .text-field {
            height: 30px;
            font-size: 12px;
          }

          .form-select {
            height: 30px;
            font-size: 12px;
          }

          .select-search__input {
            padding: 0.2375rem 0.75rem;
            font-size: 0.825rem;
          }
        }
      }
    }

    .components-container::-webkit-scrollbar {
      width: 0;
      height: 0;
      background: transparent;
    }

    .components-container::-webkit-scrollbar-thumb {
      background: transparent;
    }

    .components-container {
      scrollbar-width: none;
    }

    .components-container {
      height: 100%;
      overflow: auto;
      overflow-x: hidden;
      padding-bottom: 20%;

      ::placeholder {
        color: var(--slate9);

      }

      .component-image-holder {
        border-radius: 0;
        transition: all 0.3s cubic-bezier(0.25, 0.8, 0.25, 1);
        box-sizing: border-box;
        border-radius: 4px;
        background-color: var(--slate3);

        img {
          margin: 0 auto;
        }

        &:hover {
          background-color: var(--slate4);
          border: 1px solid var(--slate4, #E6E8EB);

        }

        &:active {
          background-color: var(--slate4);
          border: 1px solid var(--slate6, #DFE3E6);
        }
      }

      .component-title {
        margin-top: 4px;
        max-width: 100%;
        text-align: center;
        word-wrap: break-word;
        color: var(--slate12);
        text-align: center;
        font-size: 10px;
        font-style: normal;
        font-weight: 400;
        line-height: 13px;
        height: 26px;
        width: 72px;
      }

      .component-description {
        color: grey;
        font-size: 0.7rem;
      }
    }
  }

  .main {
    top: 0;
    height: calc(100vh - 84px);

    &.hide-scrollbar {
      .canvas-container::-webkit-scrollbar {
        height: 0;
      }
    }

    .canvas-container::-webkit-scrollbar {
      width: 0;
      background: transparent;
    }

    .canvas-container::-webkit-scrollbar-track {
      background: transparent !important;
    }

    .canvas-container {
      scrollbar-width: none;
    }

    .canvas-container {
      height: 100%;
      top: 48px;
      position: fixed;
      right: 300px;
      left: 48px;
      overflow-y: scroll;
      overflow-x: auto;
      -webkit-box-pack: center;
      justify-content: center;
      -webkit-box-align: center;
      align-items: center;

      .real-canvas {
        outline: 1px dotted transparent;
      }

      .show-grid {
        outline: 1px dotted #4d72da;
        background-image: linear-gradient(to right,
            rgba(194, 191, 191, 0.2) 1px,
            transparent 1px),
          linear-gradient(to bottom,
            rgba(194, 191, 191, 0.2) 1px,
            transparent 1px);
      }

      .canvas-area {
        background: #F9F9FB;
        margin: 0px auto;

        .resizer {
          // border: solid 1px red;
        }
      }
    }
  }

  @media screen and (max-height: 450px) {
    .sidebar {
      padding-top: 15px;
    }

    .sidebar a {
      font-size: 18px;
    }
  }
}

.viewer {
  .header-container {
    max-width: 100%;
  }

  .main {
    padding: 0px 10px;

    .canvas-container {
      scrollbar-width: auto;
      width: 100%;
    }

    .canvas-container::-webkit-scrollbar {
      background: transparent;
    }

    .canvas-container {
      height: 100%;
      position: fixed;
      left: 0;
      overflow-y: auto;
      overflow-x: auto;
      -webkit-box-pack: center;
      justify-content: center;
      -webkit-box-align: center;
      align-items: center;

      .canvas-area {
        width: 1280px;
        background: #F9F9FB;
        margin: 0px auto;
        background-size: 80px 80px;
        background-repeat: repeat;
      }

      .navigation-area {
        background: var(--base, #FFF);
        padding: 1rem;

        a.page-link {
          border-radius: 0;
          border: 0;
        }

        a.page-link:hover {
          color: white;
          background-color: #4D72FA;
        }

        a.page-link.active {
          color: white;
          background-color: #4D72FA;
        }
      }

    }
  }
}

.modal-header {
  padding: 0 1.5rem 0 1.5rem;
}

.page-body,
.homepage-body {
  height: 100vh;

  .list-group.list-group-transparent.dark .all-apps-link,
  .list-group-item-action.dark.active {
    background-color: $dark-background  !important;
  }
}

.home-search-holder {
  height: 20px;
  width: 100%;
  margin-top: 32px;

  .search-box-wrapper {
    .input-icon {
      .input-icon-addon {
        padding-right: 6px;
      }
    }
  }

  .homepage-search {
    background: transparent;
    color: var(--slate12);
    height: 20px;

    &:focus {
      background: none;
    }
  }
}

.homepage-app-card-list-item-wrap {
  row-gap: 16px;
  column-gap: 32px;
  display: flex;
  margin-top: 22px;
}

.homepage-app-card-list-item {
  max-width: 272px;
  flex-basis: 33%;
  padding: 0 !important;
}

.homepage-dropdown-style {
  min-width: 11rem;
  display: block;
  align-items: center;
  margin: 0;
  line-height: 1.4285714;
  width: 100%;
  padding: 0.5rem 0.75rem !important;
  font-weight: 400;
  white-space: nowrap;
  border: 0;
  cursor: pointer;
  font-size: 12px;
}

.homepage-dropdown-style:hover {
  background: rgba(101, 109, 119, 0.06);
}

.card-skeleton-container {
  border: 0.5px solid #b4bbc6;
  padding: 1rem;
  border-radius: 8px;
  height: 180px;
}

.app-icon-skeleton {
  background-color: #91a4f6;
  border-radius: 4px;
  margin-bottom: 20px;
  height: 40px;
  width: 40px;
}

.folder-icon-skeleton {
  display: inline-block;
  background-color: #858896;
  border-radius: 4px;
  height: 14px;
  width: 14px;
}

.folders-skeleton {
  padding: 9px 12px;
  height: 34px;
  margin-bottom: 4px;
}

.card-skeleton-button {
  height: 20px;
  width: 60px;
  background: #91a4f6;
  margin-top: 1rem;
  border-radius: 4px;
}

@media (min-height: 641px) and (max-height: 899px) {
  .homepage-pagination {
    position: fixed;
    bottom: 2rem;
    width: 63%;
  }
}

@media (max-height: 640px) {
  .homepage-pagination {
    position: fixed;
    bottom: 2rem;
    width: 71%;
  }
}

@media (max-width: 1056px) {
  .homepage-app-card-list-item {
    flex-basis: 50%;
  }
}

.homepage-body {
  overflow-y: hidden;

  a {
    color: inherit;
  }

  a:hover {
    color: inherit;
    text-decoration: none;
  }

  button.create-new-app-button {
    background-color: var(--indigo9);

  }




  .app-list {
    .app-card {
      height: 180px;
      max-height: 180px;
      border: 0.5px solid #b4bbc6;
      box-sizing: border-box;
      border-radius: 8px;
      overflow: hidden;

      .app-creation-time {
        span {
          color: var(--slate11) !important;
        }
      }

      .app-creator {
        font-weight: 500;
        font-size: 0.625rem;
        line-height: 12px;
        color: #292d37;
        white-space: nowrap;
        overflow: hidden;
        text-overflow: ellipsis;
      }

      .app-icon-main {
        background-color: $primary;

        .app-icon {
          img {
            height: 24px;
            width: 24px;
            filter: invert(100%) sepia(0%) saturate(0%) hue-rotate(17deg) brightness(104%) contrast(104%);
            vertical-align: middle;
          }
        }
      }

      .app-template-card-wrapper {
        .card-body {
          padding-left: 0px !important;
        }
      }

      .app-title {
        line-height: 20px;
        font-size: 1rem;
        font-weight: 400;
        color: #000000;
        overflow: hidden;
        max-height: 40px;
        text-overflow: ellipsis;
        display: -webkit-box;
        -webkit-line-clamp: 2;
        /* number of lines to show */
        line-clamp: 2;
        -webkit-box-orient: vertical;
      }

      button {
        font-size: 0.6rem;
        width: 100%;
      }

      .menu-ico {
        cursor: pointer;

        img {
          padding: 0px;
          height: 14px;
          width: 14px;
          vertical-align: unset;
        }
      }
    }

    .app-card.highlight {
      background-color: #f8f8f8;
      box-shadow: 0px 4px 4px rgba(0, 0, 0, 0.25);
      border: 0.5px solid $primary;

      .edit-button {
        box-sizing: border-box;
        border-radius: 6px;
        color: $primary-light;
        width: 113px;
        height: 28px;
        background: var(--indigo11) !important;
        border: none;
        color: var(--indigo4);
        padding: 4px 16px;
        gap: 6px;
        height: 28px;


        &:hover {
          background: var(--indigo10);

        }

        &:focus {
          box-shadow: 0px 0px 0px 4px var(--indigo6);
          background: var(--indigo10);
          outline: 0;
        }


        &:active {
          background: var(--indigo11);
          box-shadow: none;
        }
      }

      .launch-button {
        box-sizing: border-box;
        border-radius: 6px;
        color: var(--slate12);
        width: 113px;
        height: 28px;
        background: var(--base);
        border: 1px solid var(--slate7);
        color: var(--slate12);
        padding: 4px 16px;
        gap: 6px;
        height: 28px !important;


        &:hover {
          background: var(--slate8);
          color: var(--slate11);
          border: 1px solid var(--slate8);
          background: var(--base);
        }

        &:active {
          background: var(--base);
          box-shadow: none;
          border: 1px solid var(--slate12);
          color: var(--slate12);
        }

        &:focus {
          background: var(--base);
          color: var(--slate11);
          border: 1px solid var(--slate8);
          box-shadow: 0px 0px 0px 4px var(--slate6);
        }
      }

      .app-title {
        height: 20px;
        -webkit-line-clamp: 1;
        /* number of lines to show */
        line-clamp: 1;
      }
    }
  }
}


.template-library-modal {
  font-weight: 500;

  .modal-header {
    background-color: var(--base) !important;
    border-bottom: 1px solid var(--slate5);

  }

  .modal-dialog {
    max-width: 90%;
    height: 80%;

    .modal-content {
      height: 100%;
      padding: 0;


      .modal-body {
        height: 80%;
        padding: 0 10px;
        background-color: var(--base) !important;


        .container-fluid {
          height: 100%;
          padding: 0;

          .row {
            height: 100%;
          }
        }
      }
    }

    .modal-body,
    .modal-footer {
      background-color: #ffffff;
    }
  }

  .template-categories {
    .list-group-item {
      border: 0;
    }

    .list-group-item.active {
      background-color: #edf1ff;
      color: $primary-light;
      font-weight: 600;
    }
  }

  .template-app-list {
    .list-group-item {
      border: 0;
    }

    .list-group-item.active {
      background-color: #edf1ff;
      color: black;
    }
  }

  .template-display {
    display: flex;
    flex-direction: row;
    align-items: center;
    height: 100%;

    h3.title {
      font-weight: 600;
      line-height: 17px;
    }

    p.description {
      font-weight: 500;
      font-size: 13px;
      line-height: 15px;
      letter-spacing: -0.1px;
      color: #8092ab;
    }

    img.template-image {
      height: 75%;
      width: 85%;
      border: 0;
      padding: 0;
      object-fit: contain;
    }

    .template-spinner {
      width: 3rem;
      height: 3rem;
      margin: auto;
      position: absolute;
      top: 0;
      bottom: 0;
      left: 0;
      right: 0;
    }

    .row {
      margin-bottom: 0;
    }
  }

  .template-list {
    padding-top: 16px;

    .template-search-box {
      input {
        border-radius: 5px !important;
      }

      .input-icon {
        display: flex;
      }
    }

    .input-icon {
      .search-icon {
        display: block;
        position: absolute;
        left: 0;
        margin-right: 0.5rem;
      }

      .clear-icon {
        cursor: pointer;
        display: block;
        position: absolute;
        right: 0;
        margin-right: 0.5rem;
      }
    }

    .list-group-item.active {
      color: $primary;
    }
  }
}

.template-library-modal.dark-mode {

  .template-modal-control-column,
  .template-list-column,
  .categories-column,
  .modal-header {
    border-color: var(--slate5) !important;
  }

  .modal-body {
    height: 80%;
    padding: 0 10px;
    background-color: var(--base) !important;

    .container-fluid {
      height: 100%;
      padding: 0;

      .row {
        height: 100%;
      }
    }
  }

  .modal-footer,
  .modal-header,
  .modal-content {
    color: white;
    background-color: #2b394a;
  }

  .template-categories {
    .list-group-item {
      color: white;
      border: 0;
    }

    .list-group-item:hover {
      background-color: #232e3c;
    }

    .list-group-item.active {
      background-color: $primary-light;
      color: white;
      font-weight: 600;
    }
  }

  .template-app-list {
    .list-group-item {
      border: 0;
      color: white;
    }

    .list-group-item:hover {
      border: 0;
      background-color: #232e3c;
    }

    .list-group-item.active {
      background-color: $primary-light;
      color: white;
    }

    .no-results-item {
      background-color: var(--slate4);
      color: white;
    }
  }

  .template-list {
    .template-search-box {
      input {
        background-color: #2b394a;
        border-color: #232e3c;
        color: white;
      }
    }
  }
}

.fx-container {
  position: relative;
}

.fx-common {
  margin-right: 12px;
}

.fx-button {
  border-radius: 6px;

  svg {
    margin: 2px 4px;
  }
}

.fx-button:hover {
  background-color: var(--slate4);
  cursor: pointer;
}

.fx-button.active {
  background-color: var(--indigo5);
  cursor: pointer;
}



.fx-container-eventmanager {
  position: relative;
}

.fx-container-eventmanager * .fx-outer-wrapper {
  position: absolute !important;
  top: 7px !important;
  right: -26px;
}

// targeting select component library class

.component-action-select *.css-1nfapid-container {
  width: 184px !important;
}

.component-action-select {
  .css-zz6spl-container {
    width: inherit;
  }

  &.fx-container-eventmanager {
    .fx-common {
      right: 0;
    }

    .custom-row {
      width: 100%
    }
  }

  .codeShow-active {
    display: flex;
    flex-direction: row-reverse;
    justify-content: space-between;

    .custom-row {
      width: 75%;
    }
  }

  .row.fx-container {
    .col {
      display: flex;
    }
  }
}

.fx-container-eventmanager *.fx-common {
  top: 6px !important;
  right: -34px;
}

.fx-container-eventmanager-code {
  padding-right: 15px !important;
}

.unselectable {
  -webkit-touch-callout: none;
  -webkit-user-select: none;
  -khtml-user-select: none;
  -moz-user-select: none;
  -ms-user-select: none;
  user-select: none;
}

.layout-buttons {
  span {
    color: $primary;
  }
}

.inspector {
  .tab-content {
    overflow-y: auto;
    // TAB HEADER HEIGHT + FOOTER HEIGHT + Extra padding = 120px
    height: calc(100vh - 7.5rem);
    // Hide scrollbar
    -ms-overflow-style: none;
    /* IE and Edge */
    scrollbar-width: none;
    /* Firefox */
    border-top: 1px solid var(--slate5) !important;
  }

  /* Hide scrollbar for Chrome, Safari and Opera */
  .tab-content::-webkit-scrollbar {
    display: none;
  }

  .accordion:last-child {
    margin-bottom: 45px !important;
  }

  .field-type-vertical-line {
    position: relative;
    width: 0;
    height: 2rem;
    border-left: 1px solid var(--slate5);
    content: '';
    margin-right: -2.75rem;

  }

  .code-hinter-vertical-line {
    position: relative;
    width: 0;
    border-left: 1px solid var(--slate5);
    content: '';
    margin-right: 1rem;
  }

  .code-hinter-wrapper {
    min-width: 0;
  }

  .inspector-field-number {
    background-color: var(--slate1);
    border: none;
    color: var(--slate12);
    width: 8.063rem; //129px
    border: 1px solid var(--slate7);
    padding: 6px 10px;
  }
}


.theme-dark {
  .accordion-button::after {
    background-image: url('data:image/svg+xml,<svg xmlns="http://www.w3.org/2000/svg" width="12" height="13" viewBox="0 0 12 13" fill="none"><path d="M8.19426 3.5L3.80582 3.5C3.22697 3.5 2.86632 4.12791 3.15798 4.6279L5.35221 8.38943C5.64161 8.88556 6.35846 8.88556 6.64787 8.38943L8.8421 4.6279C9.13376 4.12791 8.77311 3.5 8.19426 3.5Z" fill="%23ffffff"/></svg>');
  }

  .homepage-body {
    .app-list {
      .app-title {
        line-height: 20px;
        font-size: 16px;
        font-weight: 400;
      }
    }
  }

  .layout-buttons {
    svg {
      filter: invert(89%) sepia(2%) saturate(127%) hue-rotate(175deg) brightness(99%) contrast(96%);
    }
  }

  .organization-list {
    margin-top: 5px;

    .btn {
      border: 0px;
    }

    .dropdown-toggle div {
      max-width: 200px;
      text-overflow: ellipsis;
      overflow: hidden;
    }
  }

  .left-menu {
    ul {
      li:not(.active):hover {
        color: $black;
      }
    }
  }

  .menu-ico,
  .folder-menu-icon {
    svg {
      path {
        fill: white !important;
      }
    }
  }
}

.pagination {
  .page-item.active {
    a.page-link {
      background-color: $primary-light;
    }
  }
}

.datasource-picker,
.stripe-operation-options {

  .select-search,
  .select-search-dark,
  .select-search__value input,
  .select-search-dark input {
    width: 224px !important;
    height: 32px !important;
    border-radius: $border-radius  !important;
  }
}

.openapi-operation-options {

  .select-search,
  .select-search-dark,
  .select-search__value input,
  .select-search-dark input {
    height: 32px !important;
    border-radius: $border-radius  !important;
  }
}

.openapi-operations-desc {
  padding-top: 12px;
}

.select-search {
  width: 100%;
  position: relative;
  box-sizing: border-box;
}

.select-search *,
.select-search *::after,
.select-search *::before {
  box-sizing: inherit;
}

.select-search-dark {
  .select-search-dark__input::placeholder {
    color: #E0E0E0;
  }
}

/**
 * Value wrapper
 */
.select-search__value {
  position: relative;
  z-index: 1;
}

.select-search__value::after {
  content: "";
  display: inline-block;
  position: absolute;
  top: calc(50% - 9px);
  right: 19px;
  width: 11px;
  height: 11px;
}

/**
 * Input
 */
.select-search__input {
  display: block;
  width: 100%;
  padding: 0.4375rem 0.75rem;
  font-size: 0.875rem;
  font-weight: 400;
  line-height: 1.4285714;
  color: var(--slate12);
  background-color: var(--base);
  background-clip: padding-box;
  border: 1px solid var(--slate7);
  -webkit-appearance: none;
  -moz-appearance: none;
  appearance: none;
  border-radius: $border-radius  !important;
  transition: border-color 0.15s ease-in-out, box-shadow 0.15s ease-in-out;
}

.select-search__input::-webkit-search-decoration,
.select-search__input::-webkit-search-cancel-button,
.select-search__input::-webkit-search-results-button,
.select-search__input::-webkit-search-results-decoration {
  -webkit-appearance: none;
}

.select-search__input:not([readonly]):focus {
  cursor: initial;
}

/**
 * Options wrapper
 */
.select-search__select {
  background: #ffffff;
  box-shadow: 0 0.0625rem 0.125rem rgba(0, 0, 0, 0.15);
}

/**
 * Options
 */
.select-search__options {
  list-style: none;
}

/**
 * Option row
 */
.select-search__row:not(:first-child) {
  border-top: 1px solid #eee;
}

/**
 * Option
 */
.select-search__option,
.select-search__not-found {
  display: block;
  height: 36px;
  width: 100%;
  padding: 0 16px;
  background: var(--base);
  border: none;
  outline: none;
  font-family: "Roboto", sans-serif;
  font-size: 14px;
  text-align: left;
  cursor: pointer;
}

.select-search--multiple .select-search__option {
  height: 48px;
}

.select-search__option.is-highlighted,
.select-search__option:not(.is-selected):hover {
  background: rgba(47, 204, 139, 0.1);
}

.select-search__option.is-highlighted.is-selected,
.select-search__option.is-selected:hover {
  background: #2eb378;
  color: #ffffff;
}

/**
 * Group
 */
.select-search__group-header {
  font-size: 10px;
  text-transform: uppercase;
  background: #eee;
  padding: 8px 16px;
}

/**
 * States
 */
.select-search.is-disabled {
  opacity: 0.5;
}

.select-search.is-loading .select-search__value::after {
  background-image: url("data:image/svg+xml,%3Csvg xmlns='http://www.w3.org/2000/svg' width='50' height='50' viewBox='0 0 50 50'%3E%3Cpath fill='%232F2D37' d='M25,5A20.14,20.14,0,0,1,45,22.88a2.51,2.51,0,0,0,2.49,2.26h0A2.52,2.52,0,0,0,50,22.33a25.14,25.14,0,0,0-50,0,2.52,2.52,0,0,0,2.5,2.81h0A2.51,2.51,0,0,0,5,22.88,20.14,20.14,0,0,1,25,5Z'%3E%3CanimateTransform attributeName='transform' type='rotate' from='0 25 25' to='360 25 25' dur='0.6s' repeatCount='indefinite'/%3E%3C/path%3E%3C/svg%3E");
  background-size: 11px;
}

.select-search:not(.is-disabled) .select-search__input {
  cursor: pointer;
}

/**
 * Modifiers
 */
.select-search--multiple {
  border-radius: 3px;
  overflow: hidden;
}

.select-search:not(.is-loading):not(.select-search--multiple) .select-search__value::after {
  transform: rotate(45deg);
  border-right: 1px solid #000;
  border-bottom: 1px solid #000;
  pointer-events: none;
}

.select-search--multiple .select-search__input {
  cursor: initial;
}

.select-search--multiple .select-search__input {
  border-radius: 3px 3px 0 0;
}

.select-search--multiple:not(.select-search--search) .select-search__input {
  cursor: default;
}

.select-search:not(.select-search--multiple) .select-search__input:hover {
  border-color: #2fcc8b;
}

.select-search:not(.select-search--multiple) .select-search__select {
  position: absolute;
  z-index: 2;
  right: 0;
  left: 0;
  border-radius: 3px;
  overflow: auto;
  max-height: 360px;
}

.select-search--multiple .select-search__select {
  position: relative;
  overflow: auto;
  max-height: 260px;
  border-top: 1px solid #eee;
  border-radius: 0 0 3px 3px;
}

.select-search__not-found {
  height: auto;
  padding: 16px;
  text-align: center;
  color: #888;
}

/**
* Select Search Dark Mode
*/
.select-search-dark {
  width: 100%;
  position: relative;
  box-sizing: border-box;
}

.select-search-dark *,
.select-search-dark *::after,
.select-search-dark *::before {
  box-sizing: inherit;
}

/**
 * Value wrapper
 */
.select-search-dark__value {
  position: relative;
  z-index: 1;
}

.select-search-dark__value::after {
  content: "";
  display: inline-block;
  position: absolute;
  top: calc(50% - 4px);
  right: 13px;
  width: 6px;
  height: 6px;
  filter: brightness(0) invert(1);
}

/**
 * Input
 */
.select-search-dark__input {
  display: block;
  width: 100%;
  font-size: 0.875rem;
  font-weight: 400;
  line-height: 1.4285714;
  color: #ffffff;
  background-color: #2b3547;
  background-clip: padding-box;
  border: 1px solid #232e3c;
  -webkit-appearance: none;
  -moz-appearance: none;
  appearance: none;
  border-radius: 0;
  transition: border-color 0.15s ease-in-out, box-shadow 0.15s ease-in-out;
}

.select-search-dark__input::-webkit-search-decoration,
.select-search-dark__input::-webkit-search-cancel-button,
.select-search-dark__input::-webkit-search-results-button,
.select-search-dark__input::-webkit-search-results-decoration {
  -webkit-appearance: none;
}

.select-search-dark__input:not([readonly]):focus {
  cursor: initial;
}

/**
 * Options
 */
.select-search-dark__options {
  list-style: none;
  padding: 0;
}

/**
 * Option row
 */
.select-search-dark__row:not(:first-child) {
  border-top: none;
}

/**
 * Option
 */
.select-search-dark__option,
.select-search-dark__not-found {
  display: block;
  height: 36px;
  width: 100%;
  padding: 0 16px;
  background-color: var(--base) !important;
  color: #ffffff !important;
  outline: none;
  font-family: "Roboto", sans-serif;
  font-size: 14px;
  text-align: left;
  cursor: pointer;
  border-radius: 0;

  &:hover {
    background-color: #2b3546 !important;
  }
}

.select-search-dark--multiple .select-search-dark__option {
  height: 48px;
}

/**
 * Group
 */
.select-search-dark__group-header {
  font-size: 10px;
  text-transform: uppercase;
  background: #eee;
  padding: 8px 16px;
}

/**
 * States
 */
.select-search-dark.is-disabled {
  opacity: 0.5;
}

.select-search-dark.is-loading .select-search-dark__value::after {
  background-image: url("data:image/svg+xml,%3Csvg xmlns='http://www.w3.org/2000/svg' width='50' height='50' viewBox='0 0 50 50'%3E%3Cpath fill='%232F2D37' d='M25,5A20.14,20.14,0,0,1,45,22.88a2.51,2.51,0,0,0,2.49,2.26h0A2.52,2.52,0,0,0,50,22.33a25.14,25.14,0,0,0-50,0,2.52,2.52,0,0,0,2.5,2.81h0A2.51,2.51,0,0,0,5,22.88,20.14,20.14,0,0,1,25,5Z'%3E%3CanimateTransform attributeName='transform' type='rotate' from='0 25 25' to='360 25 25' dur='0.6s' repeatCount='indefinite'/%3E%3C/path%3E%3C/svg%3E");
  background-size: 11px;
}

.select-search-dark:not(.is-disabled) .select-search-dark__input {
  cursor: pointer;
}

/**
 * Modifiers
 */
.select-search-dark--multiple {
  border-radius: 3px;
  overflow: hidden;
}

.select-search-dark:not(.is-loading):not(.select-search-dark--multiple) .select-search-dark__value::after {
  transform: rotate(45deg);
  border-right: 1px solid #000;
  border-bottom: 1px solid #000;
  pointer-events: none;
}

.select-search-dark--multiple .select-search-dark__input {
  cursor: initial;
}

.select-search-dark--multiple .select-search-dark__input {
  border-radius: 3px 3px 0 0;
}

.select-search-dark--multiple:not(.select-search-dark--search) .select-search-dark__input {
  cursor: default;
}

.select-search-dark:not(.select-search-dark--multiple) .select-search-dark__input:hover {
  border-color: #ffffff;
}

.select-search-dark:not(.select-search-dark--multiple) .select-search-dark__select {
  position: absolute;
  z-index: 2;
  right: 0;
  left: 0;
  border-radius: 3px;
  overflow: auto;
  max-height: 360px;
}

.select-search-dark--multiple .select-search-dark__select {
  position: relative;
  overflow: auto;
  max-height: 260px;
  border-top: 1px solid #eee;
  border-radius: 0 0 3px 3px;
}

.select-search-dark__not-found {
  height: auto;
  padding: 16px;
  text-align: center;
  color: #888;
}

// jet-table-footer is common class used in other components other than table
.jet-table-footer {
  .table-footer {
    width: 100%;
  }
}

.btn-primary {
  --tblr-btn-color: #{$primary-rgb};
  --tblr-btn-color-darker: #{$primary-rgb-darker};
  border-color: none;
}

.form-check-input:checked {
  background-color: var(--indigo9);
  border-color: rgba(101, 109, 119, 0.24);
}

.btn:focus,
.btn:active,
.form-check-input:focus,
.form-check-input:active,
.form-control:focus,
th:focus,
tr:focus {
  outline: none !important;
  box-shadow: none;
}

.show-password-field {
  width: fit-content;

  .form-check-input {
    cursor: pointer;
  }

  .show-password-label {
    cursor: pointer;
  }
}

.select-search__option {
  color: rgb(90, 89, 89);
}

.select-search__option.is-selected {
  background: rgba(176, 176, 176, 0.07);
  color: #4d4d4d;
}

.select-search__option.is-highlighted.is-selected,
.select-search__option.is-selected:hover {
  background: rgba(66, 153, 225, 0.1);
  color: rgb(44, 43, 43);
}

.select-search__option.is-highlighted,
.select-search__option:hover {
  background: rgba(66, 153, 225, 0.1);
}

.select-search__options {
  margin-left: -33px;
}

.select-search__option.is-highlighted,
.select-search__option:not(.is-selected):hover {
  background: rgba(66, 153, 225, 0.1);
}

.select-search:not(.select-search--multiple) .select-search__input:hover {
  border-color: rgba(66, 153, 225, 0.1);
}

.DateInput_input {
  font-weight: 300;
  font-size: 14px;
  padding: 4px 7px 2px;
  padding: 4px 7px 2px;
  width: 100px !important;
  margin-left: 10px;
}

.no-components-box {
  border: 1px dashed #3e525b;
}

.form-control-plaintext:focus-visible {
  outline: none;
  outline-width: thin;
  outline-style: solid;
  outline-color: $primary;
}

.form-control-plaintext:hover {
  outline: none;
  outline-width: thin;
  outline-style: solid;
  outline-color: rgba(66, 153, 225, 0.8);
}

.select-search__input:focus-visible {
  outline: none;
  outline-color: #4ac4d6;
}

.form-control-plaintext {
  padding: 5px;
}

.code-builder {
  border: solid 1px #dadcde;
  border-radius: 2px;
  padding-top: 4px;

  .variables-dropdown {
    position: fixed;
    right: 0;
    width: 400px;
    z-index: 200;
    border: solid 1px #dadcde;

    .group-header {
      background: #f4f6fa;
    }
  }
}

.__react_component_tooltip {
  z-index: 10000;
}

.select-search__value::after {
  top: calc(50% - 2px);
  right: 15px;
  width: 5px;
  height: 5px;
}

.progress-bar {
  background-color: rgba(66, 153, 225, 0.7);
}

.popover-header {
  background-color: #f4f6fa;
  border-bottom: 0;
}

.popover-body {
  background-color: var(--base);
  color: var(--slate12);
  border-radius: 6px;

  .form-label {
    font-size: 12px;
  }
}

/**
 * Home page app menu
 */
#popover-app-menu {
  border-radius: 4px;
  width: 150px;
  box-shadow: 0px 12px 16px -4px rgba(16, 24, 40, 0.08), 0px 4px 6px -2px rgba(16, 24, 40, 0.03);
  background: var(--base);
  color: var(--slate12);
  border: 1px solid var(--slate3);

  .popover-arrow {
    display: none;
  }

  .popover-body {
    padding: 16px 12px 0px 12px;
    color: var(--slate12);

    .field {
      font-weight: 500;
      font-size: 0.7rem;

      &__danger {
        color: var(--tomato9);
      }
    }
  }
}

.input-icon {
  .input-icon-addon {
    display: none;
  }
}

.input-icon:hover {
  .input-icon-addon {
    display: flex;
  }
}

.input-icon:focus {
  .input-icon-addon {
    display: flex;
  }
}

.sub-section {
  width: 100%;
  display: block;
}

.text-muted {
  color: #3e525b !important;
}

body {
  color: #3e525b;
}

.RichEditor-root {
  background: #ffffff;
  border: 1px solid #ddd;
  font-family: "Georgia", serif;
  font-size: 14px;
  padding: 15px;
  height: 100%;
}

.RichEditor-editor {
  border-top: 1px solid #ddd;
  cursor: text;
  font-size: 16px;
  margin-top: 10px;
}

.RichEditor-editor .public-DraftEditorPlaceholder-root,
.RichEditor-editor .public-DraftEditor-content {
  margin: 0 -15px -15px;
  padding: 15px;
}

.RichEditor-editor .public-DraftEditor-content {
  min-height: 100px;
  overflow-y: scroll;
}

.RichEditor-hidePlaceholder .public-DraftEditorPlaceholder-root {
  display: none;
}

.RichEditor-editor .RichEditor-blockquote {
  border-left: 5px solid #eee;
  color: #666;
  font-family: "Hoefler Text", "Georgia", serif;
  font-style: italic;
  margin: 16px 0;
  padding: 10px 20px;
}

.RichEditor-editor .public-DraftStyleDefault-pre {
  background-color: rgba(0, 0, 0, 0.05);
  font-family: "Inconsolata", "Menlo", "Consolas", monospace;
  font-size: 16px;
  padding: 20px;
}

.RichEditor-controls {
  font-family: "Helvetica", sans-serif;
  font-size: 14px;
  margin-bottom: 5px;
  user-select: none;
}

.dropmenu {
  position: relative;
  display: inline-block;
  margin-right: 16px;

  .dropdownbtn {
    color: #999;
    background: none;
    cursor: pointer;
    outline: none;
    border: none;
  }

  .dropdown-content {
    display: none;
    position: absolute;
    z-index: 2;
    width: 100%;
    align-items: center;
    border: 1px solid transparent;
    border-radius: 4px;
    box-shadow: 0 2px 6px 2px rgba(47, 54, 59, 0.15);

    a {
      text-decoration: none;
      width: 100%;
      position: relative;
      display: block;

      span {
        text-align: center;
        width: 100%;
        text-align: center;
        padding: 3px 0px;
      }
    }
  }
}

.dropmenu .dropdown-content a:hover {
  background-color: rgba(0, 0, 0, 0.05);
}

.dropmenu:hover {
  .dropdownbtn {
    color: #5890ff;
    background-color: rgba(0, 0, 0, 0.05);
    border-radius: 4px;
  }

  .dropdown-content {
    display: block;
  }
}

.RichEditor-styleButton {
  color: #999;
  cursor: pointer;
  margin-right: 16px;
  padding: 2px 0;
  display: inline-block;
}

.RichEditor-activeButton {
  color: #5890ff;
}

.transformation-editor {
  .CodeMirror {
    min-height: 70px;
  }
}

.chart-data-input {
  .CodeMirror {
    min-height: 370px;
    font-size: 0.8rem;
  }

  .code-hinter {
    min-height: 370px;
  }
}

.map-location-input {
  .CodeMirror {
    min-height: 120px;
    font-size: 0.8rem;
  }

  .code-hinter {
    min-height: 120px;
  }
}

.rdt {
  .form-control {
    height: 100%;
  }
}

.DateInput_input__focused {
  border-bottom: 2px solid $primary;
}

.CalendarDay__selected,
.CalendarDay__selected:active,
.CalendarDay__selected:hover {
  background: $primary;
  border: 1px double $primary;
}

.CalendarDay__selected_span {
  background: $primary;
  border: $primary;
}

.CalendarDay__selected_span:active,
.CalendarDay__selected_span:hover {
  background: $primary;
  border: 1px double $primary;
  color: #ffffff;
}

.CalendarDay__hovered_span:active,
.CalendarDay__hovered_span:hover {
  background: $primary;
  border: 1px double $primary;
  color: #ffffff;
}

.CalendarDay__hovered_span {
  background: #83b8e7;
  border: 1px double #83b8e7;
  color: #ffffff;
}

.table-responsive {
  margin-bottom: 0rem;
}

.code-hinter::-webkit-scrollbar {
  width: 0;
  height: 0;
  background: transparent;
}

.codehinter-query-editor-input {
  .CodeMirror {
    font-family: "Roboto", sans-serif;
    color: #263136;
    overflow: hidden;
    height: 50px !important;
  }

  .CodeMirror-vscrollbar {
    overflow: hidden;
  }

  .CodeMirror-focused {
    padding-top: 0;
    height: 50px;
  }

  .CodeMirror-scroll {
    position: absolute;
    top: 0;
    width: 100%;
  }
}

.field {
  .CodeMirror-scroll {
    position: static;
    top: 0;
  }

  .form-check {
    display: inline-block;
  }
}

.code-hinter {
  .form-control {
    .CodeMirror {
      font-family: "Roboto", sans-serif;
      height: 50px !important;
      max-height: 300px;
    }
  }

  .CodeMirror-vscrollbar,
  .CodeMirror-hscrollbar {
    background: transparent;
    height: 0;
    width: 0;
  }

  .CodeMirror-scroll {
    overflow: hidden !important;
    position: static;
    width: 100%;
  }
}

.CodeMirror-hints {
  font-family: "Roboto", sans-serif;
  font-size: 0.9rem;
  padding: 0px;
  z-index: $hints-z-index;

  li.CodeMirror-hint-active {
    background: $primary;
  }

  .CodeMirror-hint {
    padding: 4px;
    padding-left: 10px;
    padding-right: 10px;
  }
}

.cm-matchhighlight {
  color: #4299e1 !important;
  background: rgba(66, 153, 225, 0.1) !important;
}

.nav-tabs .nav-link {
  color: #3e525b;
  border-top-left-radius: 0px;
  border-top-right-radius: 0px;
}

.transformation-popover {
  padding: 14px;
  font-weight: 500;
  margin-bottom: 0px;
}

.transformation-editor {
  .CodeMirror {
    min-height: 220px;
  }
}

hr {
  margin: 1rem 0;
}

.query-hinter {
  min-height: 150px;
}

.codehinter-default-input {
  font-family: "Roboto", sans-serif;
  // padding: 0.0475rem 0rem !important;
  display: block;
  width: 100%;
  font-size: 0.875rem;
  font-weight: 400;
  color: var(--slate9);
  background-color: var(--base) !important;
  background-clip: padding-box;
  border: 1px solid var(--slate7);
  -webkit-appearance: none;
  -moz-appearance: none;
  appearance: none;
  border-radius: 4px;
  transition: border-color 0.15s ease-in-out, box-shadow 0.15s ease-in-out;
  height: 30px;

  .CodeMirror {
    font-family: "Roboto", sans-serif;
  }

  .CodeMirror-placeholder {
    height: inherit !important;
    position: absolute !important;
    margin-top: 3px;
  }
}

.codehinter-query-editor-input {
  font-family: "Roboto", sans-serif;
  padding: 0.1775rem 0rem;
  display: block;
  width: 100%;
  font-size: 0.875rem;
  font-weight: 400;
  color: #232e3c;
  background-color: #ffffff;
  background-clip: padding-box;
  border: 1px solid #dadcde;
  border-radius: $border-radius;
  appearance: none;
  transition: border-color 0.15s ease-in-out, box-shadow 0.15s ease-in-out;
  height: 28px !important;
}

.editor {
  .modal-dialog {
    overflow-y: initial !important
  }

  .modal-dialog-scrollable .modal-content {
    max-height: 88% !important;
  }

}


.modal-component {


  .modal-body {
    padding: 0;
  }

  .modalWidget-config-handle {
    position: relative !important;
  }
}

.draggable-box {
  .config-handle {
    top: -20px;
    position: fixed;
    max-height: 10px;
    z-index: 100;
    min-width: 108px;

    .handle-content {
      cursor: move;
      color: #ffffff;
      background: $primary;
    }

    .badge {
      font-size: 9px;
      border-bottom-left-radius: 0;
      border-bottom-right-radius: 0;

      .delete-part {
        margin-left: 10px;
        float: right;
      }

      .delete-part::before {
        height: 12px;
        display: inline-block;
        width: 2px;
        background-color: rgba(255, 255, 255, 0.8);
        opacity: 0.5;
        content: "";
        vertical-align: middle;
      }
    }
  }
}

.draggable-box-in-editor:hover {
  z-index: 3 !important;
}

.modal-content {
  .config-handle {
    position: absolute;

    .badge {
      font-size: 9px;
    }
  }
}

.config-handle {
  display: block;
}

.apps-table {
  .app-title {
    font-size: 1rem;
  }

  .row {
    --tblr-gutter-x: 0rem;
  }
}


.theme-dark .wrapper {

  .navbar .navbar-nav .active>.nav-link,
  .navbar .navbar-nav .nav-link.active,
  .navbar .navbar-nav .nav-link.show,
  .navbar .navbar-nav .show>.nav-link {
    color: rgba(255, 255, 255, 0.7);
  }
}

.home-page,
.org-users-page {

  .navbar .navbar-nav .active>.nav-link,
  .navbar .navbar-nav .nav-link.active,
  .navbar .navbar-nav .nav-link.show,
  .navbar .navbar-nav .show>.nav-link {
    color: rgba(35, 46, 60, 0.7);
  }

  .nav-item {
    font-size: 0.9rem;
  }

  img.svg-icon {
    cursor: pointer;
    padding-left: 2px;
    border-radius: 10px;
  }

  img.svg-icon:hover {
    background-color: rgba(224, 214, 214, 0.507);
  }
}

.CodeMirror-placeholder {
  color: #9e9e9e !important;
  font-size: 0.7rem !important;
  // margin-top: 2px !important;
  font-size: 12px !important;
}

.CodeMirror-code {
  font-weight: 300;
}

.btn-primary {
  border-color: transparent;
}

.text-widget {
  overflow: auto;
}

.text-widget::-webkit-scrollbar {
  width: 0;
  height: 0;
  background: transparent;
}

.input-group-flat:focus-within {
  box-shadow: none;
}

.map-widget {
  .place-search-input {
    box-sizing: border-box;
    border: 1px solid transparent;
    width: 240px;
    height: 32px;
    padding: 0 12px;
    border-radius: 3px;
    box-shadow: 0 2px 6px rgba(0, 0, 0, 0.3);
    font-size: 14px;
    outline: none;
    text-overflow: ellipses;
    position: absolute;
    left: 50%;
    margin-left: -120px;
  }

  .map-center {
    position: fixed;
    z-index: 1000;
  }
}

.events-toggle-active {
  .toggle-icon {
    transform: rotate(180deg);
  }
}

.events-toggle {
  .toggle-icon {
    display: inline-block;
    margin-left: auto;
    transition: 0.3s transform;
  }

  .toggle-icon:after {
    content: "";
    display: inline-block;
    vertical-align: 0.306em;
    width: 0.46em;
    height: 0.46em;
    border-bottom: 1px solid;
    border-left: 1px solid;
    margin-right: 0.1em;
    margin-left: 0.4em;
    transform: rotate(-45deg);
  }
}

.nav-link-title {
  font-weight: 500;
  font-size: 0.9rem;
}

.navbar-nav {
  .dropdown:hover {
    .dropdown-menu {
      display: block;
    }
  }
}

.app-version-container {
  min-height: 200px;
  height: 100%;
  display: flex !important;
  flex-direction: column;
}

.app-version-content {
  flex: 1;
  overflow: auto;
}

.query-manager-header {
  .nav-item {
    border-right: solid 1px #dadcde;
    background: 0 0;
  }

  .nav-link {
    height: 39px;
  }
}

input:focus-visible {
  outline: none;
}

.navbar-expand-md.navbar-light .nav-item.active:after {
  border: 1px solid $primary;
}

.org-users-page {
  .select-search__input {
    color: #617179;
  }

  .select-search-role {
    position: absolute;
    margin-top: -1rem;
  }

  .has-focus>.select-search__select>ul {
    margin-bottom: 0;
  }

  .select-search__option.is-selected {
    background: $primary;
    color: #ffffff;
  }
}

.encrypted-icon {
  margin-bottom: 0.25rem;
}

.widget-documentation-link {
  position: fixed;
  bottom: 0;
  background: var(--indigo3);
  width: 18.75rem; // 300px
  z-index: 999;
  padding: 12px 18px;
  display: flex;
  justify-content: space-between;
  cursor: pointer;

  .widget-documentation-link-text {
    margin-left: 10px;
    font-weight: 500;
    color: var(--slate12);
  }

  &:hover {
    background: var(--indigo4);
  }

  a {
    &:hover {
      text-decoration: none;
    }
  }
}

.components-container {
  .draggable-box {
    cursor: move;
  }
}

.column-sort-row {
  border-radius: 6px;
  background-color: var(--slate3);

  .event-handler-text {
    font-size: 12px;
    line-height: 20px;
    color: var(--slate12);
    font-weight: 500;
  }

  .event-name-text {
    font-size: 12px;
    line-height: 20px;
    color: var(--slate11);
    font-weight: 400;
    border-radius: 4px;
  }

  .card-body {
    color: var(--slate12);
  }
}

.jet-button {
  &.btn-custom:hover {
    background: var(--tblr-btn-color-darker) !important;
  }
}

.editor-sidebar::-webkit-scrollbar {
  width: 0;
  height: 0;
  background: transparent;
  -ms-overflow-style: none;
}

.editor-sidebar {
  max-width: 300px;
  scrollbar-width: none;
  -ms-overflow-style: none;
}

.sketch-picker {
  position: absolute;
  left: -192px;
  top: 0px;
  border-radius: 6px !important;
  border: 1px solid var(--slate5, #E6E8EB) !important;
  background: var(--slate1, #FBFCFD) !important;
  width: 210px !important; //adjusted with padding
  box-shadow: 0px 4px 6px -2px rgba(16, 24, 40, 0.03), 0px 12px 16px -4px rgba(16, 24, 40, 0.08) !important;
  color: var(--slate12);

  .flexbox-fix:nth-child(3) {
    div:nth-child(1) {
      input {
        width: 100% !important;
      }

      label {
        color: var(--slate12) !important;
      }
    }
  }
}

.boxshadow-picker {
  .sketch-picker {
    left: -209px !important;
  }
}


.color-picker-input {
  border: solid 1px rgb(223, 223, 223);
  cursor: pointer;
}

.app-sharing-modal {

  .form-control.is-invalid,
  .was-validated .form-control:invalid {
    border-color: #ffb0b0;
  }

  .form-check-input {
    cursor: pointer;
  }
}

.widgets-list {
  --tblr-gutter-x: 0px !important;
  padding-right: 4px;
  padding-left: 3px;
}

.global-settings-width-input-container {
  position: relative;
  display: flex;
  flex: 1;

  input,
  .dropdown-max-canvas-width-type {
    border: 1px solid var(--slate7, #3A3F42);
    background: var(--slate1, #151718);
    color: var(--slate12);
    padding: 6px 10px;
  }

  input {
    border-radius: 6px 0px 0px 6px;

    &:focus {
      background-color: var(--base);
    }
  }

  .dropdown-max-canvas-width-type {
    border-radius: 0px 6px 6px 0px;
    gap: 17px;


    &:focus-visible {
      outline: none;
    }

  }
}

.input-with-icon {
  position: relative;
  display: flex;
  flex: 1;

  input {
    border-radius: 0px 6px 6px 0px !important;
    color: var(--slate12);
    background-color: var(--base);

    &:focus-visible {
      background-color: var(--base);

    }

  }

  .icon-container {
    position: absolute;
    right: 10px;
    top: calc(50% - 10px);
    z-index: 3;
  }
}

.dynamic-variable-preview {
  min-height: 20px;
  max-height: 500px;
  overflow: auto;
  line-height: 20px;
  font-size: 12px;
  margin-top: -2px;
  word-wrap: break-word;
  border-bottom-left-radius: 3px;
  border-bottom-right-radius: 3px;
  box-sizing: border-box;
  font-family: "Source Code Pro", monospace;
  word-break: break-all;

  .heading {
    font-weight: 700;
    white-space: pre;
    text-transform: capitalize;
  }
}

.user-email:hover {
  text-decoration: none;
  cursor: text;
}

.theme-dark {
  .nav-item {
    background: 0 0;
  }

  .navbar .navbar-nav .active>.nav-link,
  .theme-dark .navbar .navbar-nav .nav-link.active,
  .theme-dark .navbar .navbar-nav .nav-link.show,
  .theme-dark .navbar .navbar-nav .show>.nav-link {
    color: #ffffff;
  }


  .form-check-label {
    color: white;
  }

  .nav-tabs .nav-link {
    color: #c3c3c3 !important;
  }

  .card-body> :last-child {
    color: #ffffff !important;
  }

  .card .table tbody td a {
    color: inherit;
  }

  .DateInput {
    background: #1f2936;
  }

  .DateInput_input {
    background-color: #1f2936;
    color: #ffffff;
  }

  &.daterange-picker-widget {
    .DateRangePickerInput_arrow_svg {
      fill: #ffffff;
    }
  }

  .DateRangePickerInput {
    background-color: #1f2936;
  }

  .DateInput_input__focused {
    background: #1f2936;
  }

  .DateRangePickerInput__withBorder {
    border: 1px solid #1f2936;
  }

  .main .canvas-container .canvas-area {
    background: #2f3c4c;
  }


  .main .navigation-area {

    a.page-link {
      border-radius: 0;
      border: 0;
      color: white;
    }

    a.page-link:hover {
      color: white;
      background-color: #4D72FA;
    }

    a.page-link.active {
      color: white;
      background-color: #4D72FA;
    }
  }

  .rdtOpen .rdtPicker {
    color: black;
  }

  .editor .editor-sidebar .components-container .component-image-holder {
    background: hsl(200, 7.0%, 8.8%); //slate1
    border-radius: 6px;
    margin-bottom: 4px;
  }

  .nav-tabs .nav-link:hover {
    border-left-color: transparent !important;
    border-top-color: transparent !important;
    border-right-color: transparent !important;

  }

  .modal-content,
  .modal-header {
    background-color: #1f2936;

    .text-muted {
      color: var(--slate9) !important;
    }
  }

  .modal-header {
    border-bottom: 1px solid rgba(255, 255, 255, 0.09) !important;
  }

  .no-components-box {
    background-color: var(--slate4) !important;

    center {
      color: white !important;
    }
  }

  .query-list {
    .text-muted {
      color: #ffffff !important;
    }

    .mute-text {
      color: #8092AB;
    }
  }

  .editor .editor-sidebar .nav-tabs .nav-link {
    color: #ffffff;

    img {
      filter: brightness(0) invert(1);
    }
  }

  .jet-container {
    background-color: #1f2936;
  }

  .nav-tabs .nav-item.show .nav-link,
  .nav-tabs .nav-link.active {
    background-color: #2f3c4c;
  }


  .left-sidebar {
    .text-muted {
      color: #ffffff !important;
    }

    .left-sidebar-page-selector {
      .list-group {
        .list-group-item {
          border: solid #1d2a39 1px;
          color: white;
        }

        .list-group-item:hover {
          background-color: #1F2936;
        }

        .list-group-item.active {
          background-color: #1F2936;
        }
      }
    }
  }

  .app-title {
    color: var(--slate12) !important;
  }

  .RichEditor-root {
    background: #1f2936;
    border: 1px solid #2f3c4c;
  }

  .app-description {
    color: #ffffff !important;
  }

  .btn-light,
  .btn-outline-light {
    background-color: #42546a;
    --tblr-btn-color-text: #ffffff;

    img {
      filter: brightness(0) invert(1);
    }
  }

  .editor .left-sidebar .datasources-container tr {
    border-bottom: solid 1px rgba(255, 255, 255, 0.09);
  }

  .editor .left-sidebar .datasources-container .datasources-header {
    border: solid rgba(255, 255, 255, 0.09) !important;
    border-width: 0px 0px 1px 0px !important;
  }

  .query-manager-header .nav-item {
    border-right: solid 1px rgba(255, 255, 255, 0.09);

    .nav-link {
      color: #c3c3c3;
    }
  }

  .input-group-text {
    border: solid 1px rgba(255, 255, 255, 0.09) !important;
  }

  .app-users-list {
    .text-muted {
      color: #ffffff !important;
    }
  }

  .main .query-pane .data-pane .queries-container .queries-header {
    border-width: 0px 0px 1px 0px !important;

    .text-muted {
      color: #ffffff !important;
    }
  }

  .query-pane {
    border-top: 1px solid var(--slate5) !important;
  }

  .input-icon .input-icon-addon img {
    filter: invert(1);
  }

  .svg-icon {
    filter: brightness(0) invert(1);
  }

  .badge {
    .svg-icon {
      filter: brightness(1) invert(0);
    }
  }

  .alert {
    background: transparent;

    .text-muted {
      color: #ffffff !important;
    }
  }

  .home-page-content {
    .hr-text {
      color: var(--slate11) !important;
      text-transform: lowercase !important;
      font-weight: 400;
      font-size: 12px;
      line-height: 20px;
    }
  }

  .hr-text {
    color: #ffffff !important;
  }

  .skeleton-line::after {
    background-image: linear-gradient(to right,
        #121212 0,
        #121212 40%,
        #121212 80%);
  }

  .app-icon-skeleton::after {
    background-image: linear-gradient(to right,
        #566177 0,
        #5a6170 40%,
        #4c5b79 80%);
  }

  .folder-icon-skeleton::after {
    background-image: linear-gradient(to right,
        #566177 0,
        #5a6170 40%,
        #4c5b79 80%);
  }

  .select-search__input {
    color: rgb(224, 224, 224);
    background-color: #2b3547;
    border: 1px solid #2b3547;
  }

  .select-search__select {
    background: #ffffff;
    box-shadow: 0 0.0625rem 0.125rem rgba(0, 0, 0, 0.15);
  }

  .select-search__row:not(:first-child) {
    border-top: 1px solid #eee;
  }

  .select-search__option,
  .select-search__not-found {
    background: #ffffff;
  }

  .select-search__option.is-highlighted,
  .select-search__option:not(.is-selected):hover {
    background: rgba(47, 204, 139, 0.1);
  }

  .select-search__option.is-highlighted.is-selected,
  .select-search__option.is-selected:hover {
    background: #2eb378;
    color: #ffffff;
  }

  .org-users-page {

    .user-email,
    .user-status {
      color: var(--slate12) !important;
    }
  }

  .org-users-page {
    .select-search__option.is-selected {
      background: $primary;
      color: #ffffff;
    }

    .select-search__option:not(.is-selected):hover {
      background: rgba(66, 153, 225, 0.1);
    }
  }

  .org-variables-page {

    .user-email,
    .user-status {
      filter: brightness(0) invert(1);
    }

    .btn-org-env {
      background: transparent;
    }
  }

  .org-variables-page {
    .select-search__option.is-selected {
      background: $primary;
      color: #ffffff;
    }

    .select-search__option:not(.is-selected):hover {
      background: rgba(66, 153, 225, 0.1);
    }
  }

  .react-json-view {
    background-color: transparent !important;
  }

  .codehinter-query-editor-input .CodeMirror {
    height: 31px !important;
  }

  .select-search:not(.is-loading):not(.select-search--multiple) .select-search__value::after {
    transform: rotate(45deg);
    border-right: 1px solid #ffffff;
    border-bottom: 1px solid #ffffff;
  }

  .app-version-name.form-select {
    border-color: $border-grey-dark;
  }

  .organization-list {
    .btn {
      background-color: #273342;
      color: #656d77;
    }
  }

  .page-item {
    a.page-link {
      color: white;
    }
  }
}

.main-wrapper {
  position: relative;
  min-height: 100%;
  min-width: 100%;
  background-color: white;
}

.main-wrapper.theme-dark {
  background-color: #2b394b;
}

.jet-table {
  .global-search-field {
    background: transparent;
  }
}

.jet-table-image-column {
  width: 100%;
}

.modal-backdrop.show {
  opacity: 0.74;
}

.gui-select-wrappper .select-search__input {
  height: 30px;
}

.theme-dark .input-group-text,
.theme-dark .markdown>table thead th,
.theme-dark .table thead th {
  background: #1c252f;
  color: #ffffff;
}

.sketch-picker {
  z-index: 1000;
}

.no-padding {
  padding: 0;
}

.nav-tabs {
  font-weight: 300;
}

.nav-tabs .nav-link.active {
  border: 0;
  border-bottom: 1px solid $primary;
  font-weight: 400;
}

.table-no-divider {
  td {
    border-bottom-width: 0px;
    padding-left: 0;
  }
}

.no-border {
  border: 0 !important;
}

input[type="text"] {
  outline-color: #dadcde !important;
}

.widget-header {
  text-transform: capitalize;
  color: var(--slate11, #687076);
  font-size: 12px;
  font-style: normal;
  font-weight: 500;
  line-height: 20px;
  color: var(--slate11);
}

.query-manager-events {
  max-width: 400px;
}

.validation-without-icon {
  background-image: none !important;
}

.multiselect-widget {
  label.select-item {
    width: max-content;
    min-width: 100%;

    div.item-renderer {
      align-items: center;
      line-height: 15px;

      input {
        height: 15px;
        width: 15px;
      }
    }
  }

  .rmsc .dropdown-container {
    height: 100%;
    display: flex;
    align-items: center;
    border-radius: inherit;
  }

  .rmsc {
    height: 100%;
    border-radius: inherit;
  }

  .rmsc.dark {
    --rmsc-main: $primary-light;
    --rmsc-hover: #283647;
    --rmsc-selected: #1f2936;
    --rmsc-border: #333333;
    --rmsc-gray: #555555;
    --rmsc-bg: #1f2936;
    color: #ffffff;
  }
}

/* Hide scrollbar for Chrome, Safari and Opera */
.invitation-page::-webkit-scrollbar {
  display: none;
}

/* Hide scrollbar for IE, Edge and Firefox */
.invitation-page {
  -ms-overflow-style: none;
  /* IE and Edge */
  scrollbar-width: none;
  /* Firefox */
}

.show {
  display: block;
}

.hide {
  display: none;
}

.draggable-box:focus-within {
  z-index: 2 !important;
}

.cursor-wait {
  cursor: wait;
}

.cursor-text {
  cursor: text;
}

.cursor-none {
  cursor: none;
}

.disabled {
  pointer-events: none;
  opacity: 0.4;
}

.DateRangePicker {
  padding: 1.25px 5px;
}

.datepicker-widget {
  .input-field {
    min-height: 26px;
    padding: 0;
    padding-left: 2px;
  }

  td.rdtActive,
  td.rdtActive:hover {
    background-color: $primary;
  }

  .react-datepicker__day--selected {
    background-color: $primary-light;
  }
}

.daterange-picker-widget {
  .DateInput_input {
    min-height: 24px;
    line-height: normal;
    border-bottom: 0px;
    font-size: 0.85rem;
  }

  .DateRangePicker {
    padding: 0;
  }

  .DateRangePickerInput_arrow_svg {
    height: 17px;
  }

  .DateRangePickerInput {
    overflow: hidden;
    display: flex;
    justify-content: space-around;
    align-items: center;
  }

  .DateInput_fang {
    position: fixed;
    top: 57px !important;
  }
}

.fw-400 {
  font-weight: 400;
}

.fw-500 {
  font-weight: 500;
}

.ligh-gray {
  color: #656d77;
}

.nav-item {
  background: #ffffff;
  font-size: 14px;
  font-style: normal;
  font-weight: 400;
  line-height: 22px;
  letter-spacing: -0.1px;
  text-align: left;
}

.w-min-100 {
  min-width: 100px;
}

.nav-link {
  min-width: 100px;
  justify-content: center;
}

.nav-tabs .nav-link.active {
  font-weight: 400 !important;
  color: $primary  !important;
}

.empty {
  padding-top: 1.5rem !important;
}

.empty-img {
  margin-bottom: 0 !important;

  img {
    height: 220px !important;
    width: 260.83px !important;
  }
}

.empty-action {
  margin-top: 0 !important;

  a+a.btn-loading::after {
    color: $primary;
  }
}

.empty-action a {
  height: 36px;
  border-radius: 4px;
  font-style: normal;
  font-weight: normal;
  font-size: 14px;
  line-height: 20px;
}

.empty-action a:first-child {
  margin-right: 24px;
}

.empty-action a:first-child:hover {
  color: #ffffff !important;
}

.empty-import-button {
  background: #ffffff !important;
  cursor: pointer;

  &:hover {
    border-color: rgba(101, 109, 119, 0.24) !important;
  }
}

.empty-welcome-header {
  font-style: normal;
  font-weight: 500;
  font-size: 32px;
  line-height: 40px;
  margin-bottom: 16px;
  margin-top: 40px;
  color: var(--slate12);
  font-family: Inter;
}

.homepage-empty-image {
  width: 100%;
}

.empty-title {
  font-style: normal;
  font-weight: 400;
  font-size: 14px;
  line-height: 20px;
  display: flex;
  align-items: center;
  color: var(--slate11) !important;
}

// template card styles
.template-card-wrapper {
  display: flex;
  flex-direction: row;
  background: #fffffc;
  border: 1px solid #d2ddec;
  box-sizing: border-box;
  border-radius: 8px;
  width: 299px;
  height: 100px;
}

.template-action-wrapper {
  display: flex;
  flex-direction: row !important;
  font-family: Inter;
  font-style: normal;
  font-weight: 500;
  font-size: 16px;
  line-height: 19px;
  color: $primary-light;

  p {
    margin-right: 16px;
  }
}

.template-card-title {
  font-family: Inter;
  font-style: normal;
  font-weight: 600;
  font-size: 18px;
  line-height: 22px;
  display: flex;
  align-items: center;
  color: #000000;
  margin-bottom: 3px !important;
  margin-top: 20px;
}

.template-card-details {
  align-items: center;
  display: flex;
  flex-direction: column;
  justify-content: center;
}

.template-icon-wrapper {
  width: 61.44px;
  height: 60px;
  top: 685px;
  background: #d2ddec;
  border-radius: 4px;
  margin: 20px 16.36px;
}

// template style end

.calendar-widget.compact {
  .rbc-time-view-resources .rbc-time-header-content {
    min-width: auto;
  }

  .rbc-time-view-resources .rbc-day-slot {
    min-width: 50px;
  }

  .rbc-time-view-resources .rbc-header,
  .rbc-time-view-resources .rbc-day-bg {
    width: 50px;
  }
}

.calendar-widget.dont-highlight-today {
  .rbc-today {
    background-color: inherit;
  }

  .rbc-current-time-indicator {
    display: none;
  }
}

.calendar-widget {
  padding: 10px;
  background-color: white;

  .rbc-day-slot .rbc-event,
  .rbc-day-slot .rbc-background-event {
    border-left: 3px solid #26598533;
  }

  .rbc-toolbar {
    font-size: 14px;
  }

  .rbc-event {
    .rbc-event-label {
      display: none;
    }
  }

  .rbc-off-range-bg {
    background-color: #f4f6fa;
  }

  .rbc-toolbar {
    .rbc-btn-group {
      button {
        box-shadow: none;
        border-radius: 0;
        border-width: 1px;
      }
    }
  }
}

//!for calendar widget week view with compact/spacious mode border fix
.resources-week-cls .rbc-time-column:nth-last-child(7n) {
  border-left: none !important;

  .rbc-timeslot-group {
    border-left: 2.5px solid #dadcde !important;
  }
}

.resources-week-cls .rbc-allday-cell {
  border: none !important;

  .rbc-row {
    border-left: 1.5px solid #dadcde;
    border-right: 1.5px solid #dadcde;
  }
}

.resources-week-cls .rbc-time-header-cell {
  border: none !important;
}

.resources-week-cls .rbc-time-view-resources .rbc-header {
  border-left: 1.5px solid #dadcde !important;
  border-right: 1.5px solid #dadcde !important;
}

.calendar-widget.hide-view-switcher {
  .rbc-toolbar {
    .rbc-btn-group:nth-of-type(3) {
      display: none;
    }
  }
}

.calendar-widget.dark-mode {
  background-color: #1d2a39;

  .rbc-toolbar {
    button {
      color: white;
    }

    button:hover,
    button.rbc-active {
      color: black;
    }
  }

  .rbc-off-range-bg {
    background-color: #2b394b;
  }

  .rbc-selected-cell {
    background-color: #22242d;
  }

  .rbc-today {
    background-color: #5a7ca8;
  }
}

.calendar-widget.dark-mode.dont-highlight-today {
  .rbc-today {
    background-color: inherit;
  }
}

.navbar-brand-image {
  height: 1.2rem;
}

.navbar .navbar-brand:hover,
.theme-dark .navbar .navbar-brand:hover {
  opacity: 1;
}

.nav-tabs .nav-link.active {
  font-weight: 400 !important;
  margin-bottom: -1px !important;
}

.nav-tabs .nav-link {
  font-weight: 400 !important;
  margin: 0 !important;
  height: 100%;
}

.code-editor-widget {
  border-radius: 0;

  .CodeMirror {
    border-radius: 0 !important;
    margin-top: -1px !important;
  }
}

.jet-listview {
  overflow-y: overlay;
  overflow-x: hidden;
}

.jet-listview::-webkit-scrollbar-track {
  background: transparent;

}

.jet-listview::-webkit-scrollbar-thumb {
  background: transparent;

}

.code-hinter-wrapper .popup-btn {
  position: absolute;
  display: none;
  cursor: pointer;
}

.code-hinter-wrapper:hover {
  .popup-btn {
    display: block !important;
    z-index: 1;
  }
}

.popup-btn {
  cursor: pointer !important;
  display: block;
}

.preview-icons {
  margin-top: -5px;
  width: 12px;
}

.resize-modal-portal {
  z-index: 3;

  .resize-modal {
    .modal-content {
      width: 100% !important;
      height: 100%;
      background-color: var(--slate3) !important;
      border: none !important;

      .modal-body {
        width: 100% !important;
        height: calc(100% - 44px) !important;
        border: none !important;

        .editor-container {
          height: 100%;

          .CodeMirror {
            height: 100% !important;
            border: 1px solid var(--slate5, #26292B);
            border-bottom-left-radius: 6px;
            border-bottom-right-radius: 6px;
          }

          .CodeMirror-scroll,
          .CodeMirror-gutters,
          .CodeMirror {
            background-color: var(--slate3) !important;
          }
        }
      }
    }

    .portal-header {
      width: 100% !important;
      border-bottom: 1px solid var(--slate5, #26292B);
      outline: 1px solid var(--slate5, #26292B);
      background-color: var(--slate1) !important;
    }

    .resize-handle {
      cursor: move;
    }
  }
}

.modal-portal-wrapper {
  justify-content: center;
  align-items: center;
  position: fixed;
  position: absolute;
  left: 50%;
  top: 5%;

  .modal-body {
    width: 500px !important;
    height: 300px !important;
    padding: 0px !important;
  }

  transform: translate(-60%, 0%);
  height: 350px;
  width: auto;
  max-height: 500px;
  padding: 0px;

  .modal-content {
    border-radius: 5px !important;
  }

  .modal-body {
    width: 500px !important;
    height: 302px !important;
    padding: 0px !important;
    margin: 0px !important;
    margin-left: -1px !important; //fix the modal body code mirror margin

    border-top-left-radius: 0;
    border-top-right-radius: 0;
    border-bottom-left-radius: 5px;
    border-bottom-right-radius: 5px;
    border-bottom: 0.75px solid;
    border-left: 0.75px solid;
    border-right: 0.75px solid;

    @include theme-border($light-theme: true);

    &.dark-mode-border {
      @include theme-border($light-theme: false);
    }
  }

  .modal-dialog {
    margin-top: 4%;
  }

  .modal-header {
    padding: 0;
    font-size: 14px;
  }

  .editor-container {
    padding: 0px;

    .CodeMirror {
      border-radius: 0;
      margin: 0;
      width: 100% !important;
    }
  }

  .query-hinter {
    .CodeMirror-line {
      margin-left: 2rem !important;
    }

    .CodeMirror-cursors .CodeMirror-cursor {
      margin-left: 2rem !important;
    }
  }
}

.preview-block-portal {
  .bg-light {
    border-radius: 0 0 5px 5px;
    outline: 0.75px solid $light-green;
  }

  .bg-dark {
    margin-top: 1px;
    border-radius: 0 0 5px 5px;
    outline: 0.75px solid $light-green;
  }

  .dynamic-variable-preview {
    padding: 4px !important;
  }
}

.portal-header {
  display: flex;
  align-items: center;
  padding: 0.5rem 0.75rem;
  color: #656d77;
  background-color: #ffffffd9;
  background-clip: padding-box;
  border-top-left-radius: 5px !important;
  border-top-right-radius: 5px !important;
  width: 498px !important;
  outline: 0.75px solid;

  @include theme-border($light-theme: true, $outline: true);

  &.dark-mode-border {
    @include theme-border($light-theme: false, $outline: true);
  }
}

// close icon in inpector
[data-rb-event-key="close-inpector"] {
  position: absolute;
  right: -80px;
  background-color: #232e3c !important;
  width: 10% !important;
}

[data-rb-event-key="close-inpector-light"] {
  position: absolute;
  right: -80px;
  background-color: #ffffff !important;
  width: 10% !important;
}

.tabs-inspector {
  position: sticky;
  top: 0;

  .nav-item {
    width: 50%;
  }

  .nav-item:hover {
    border: 1px solid transparent;
  }

  .nav-item:not(.active) {
    border-bottom: 1px solid #e7eaef;
  }

  .nav-link.active {
    border: 1px solid transparent;
    border-bottom: 1px solid $primary;
    background: white;
  }
}

.tabs-inspector.dark {
  .nav-link.active {
    border-bottom: 1px solid $primary  !important;
  }
}

.tabs-inspector {
  z-index: 2;
  background: white;

  &.dark {
    @extend .bg-dark;
  }
}

.close-icon {
  position: fixed;
  top: 84px;
  right: 3px;
  width: 60px;
  height: 22;
  border-bottom: 1px solid #e7eaef;
  display: flex;
  align-items: center;
  background-color: white;
  z-index: 2;

  .svg-wrapper {
    width: 100%;
    height: 70%;
    display: flex;
    align-items: center;
    justify-content: center;
    border-left: 1px solid #e7eaef;
    margin-left: 20px;

    .close-svg {
      cursor: pointer;
    }
  }
}

.tabs-inspector.nav-tabs {
  border: 0;
  width: 100%;
  padding: 8px 16px;
}

.bg-primary-lt {
  color: #ffffff !important;
  background: #6383db !important;
}

.tabbed-navbar .nav-item.active:after {
  margin-bottom: -0.25rem;
}

.app-name {
  width: 200px;
  margin-left: 12px;

  .form-control-plaintext {
    background-color: var(--base);
    border: none !important;
  }

  .form-control-plaintext:hover {
    outline: none;
    border: 1px solid var(--slate6) !important;
    background: var(--slate2);
  }

  .form-control-plaintext:focus {
    outline: none;
    border: 1px solid var(--indigo9) !important;
    background: var(--slate2);
  }

}

.app-name:hover {
  background: $bg-light;

  &.dark {
    @extend .bg-dark;
  }
}

.nav-auto-save {
  width: 325px;
  left: 485px;
  position: absolute;
  color: #36af8b;
}

.editor-header-actions {
  display: flex;
  color: #868aa5;
  white-space: nowrap;
  font-weight: 400;
  font-size: 12px;
  letter-spacing: 0.5px;

}

.undo-button,
.redo-button {
  display: flex;
  flex-direction: row;
  justify-content: center;
  align-items: center;
  padding: 6px;
  gap: 10px;
  width: 28px;
  height: 28px;
  background: #ECEEF0;
  border-radius: 6px;
  margin-right: 5px;
  flex: none;
  order: 0;
  flex-grow: 0;
}

.theme-dark {

  .undo-button,
  .redo-button {
    background: 0;
  }
}

.app-version-menu {
  position: absolute;
  right: 220px;
  padding: 4px 8px;
  min-width: 100px;
  max-width: 300px;
}

.app-version-menu-sm {
  height: 30px;
  display: flex;
  font-size: 12px;
}

.app-version-menu .dropdown-menu {
  left: -65px;
  width: 283px;
}

.app-version-menu .released {
  color: #36af8b;
}

.app-version-menu .released-subtext {
  font-size: 12px;
  color: #36af8b;
  padding: 0 8px;
}

.app-version-menu .create-link {
  margin: auto;
  width: 50%;
  padding-left: 10px;
}

.canvas-background-holder {
  display: flex;
  min-width: 120px;
  margin: auto;
}

.canvas-background-picker {
  position: fixed;
}

/**
 * Timer Widget
 */
.timer-wrapper {
  padding: 10px;

  .counter-container {
    font-size: 3em;
    padding-bottom: 5px;
    text-align: center;
  }
}

/**
 * Search Box
 */
.search-box-wrapper {
  input {
    width: 200px;
    border-radius: 5px !important;
    color: var(--slate12);
    background-color: var(--base);
  }

  .input-icon .form-control:not(:first-child),
  .input-icon .form-select:not(:last-child) {
    padding-left: 28px !important;
  }

  input:focus {
    width: 200px;
    background-color: var(--base);
  }

  .input-icon .input-icon-addon {
    display: flex;
  }

  .input-icon .input-icon-addon.end {
    pointer-events: auto;

    .tj-common-search-input-clear-icon {
      display: flex;
      flex-direction: row;
      justify-content: center;
      align-items: center;
      padding: 4px;
      width: 20px;
      height: 20px;
      background: var(--indigo3) !important;
      border-radius: 4px;
    }

    div {
      border-radius: 12px;
      color: #ffffff;
      padding: 1px;
      cursor: pointer;

      svg {
        height: 14px;
        width: 14px;
      }
    }
  }
}

.searchbox-wrapper {
  margin-top: 0 !important;

  .search-icon {
    margin: 0.30rem
  }

  input {
    border-radius: $border-radius  !important;
    padding-left: 1.75rem !important;
  }
}

.fixedHeader {
  table thead {
    position: -webkit-sticky; // this is for all Safari (Desktop & iOS), not for Chrome
    position: sticky;
    top: 0;
    border-top: 0;
    z-index: 1; // any positive value, layer order is global
  }
}

/**
 * Folder List
 */
.folder-list {
  overflow-y: auto;

  .list-group-transparent .list-group-item.active {
    color: $primary;
    background-color: #edf1ff;

    .folder-ico {
      filter: invert(29%) sepia(84%) saturate(4047%) hue-rotate(215deg) brightness(98%) contrast(111%);
    }
  }

  .folder-ico.dark {
    filter: invert(1);
  }

  .list-group-item {
    padding: 0.5rem 0.75rem;
    overflow: hidden;
  }

  .list-group-item.all-apps-link {
    display: flex;
    align-items: center;
    color: var(--slate12);
    border-radius: 6px;

    &:active {
      background: var(--indigo4);
    }

    &:focus {
      box-shadow: 0px 0px 0px 4px #DFE3E6;
    }
  }

  .folder-info {
    display: contents;
    font-weight: 500 !important;
    display: flex;
    align-items: center;
    letter-spacing: -0.02em;
    text-transform: uppercase;
    color: var(--slate9);
  }

  .folder-create-btn {
    width: 28px;
    height: 28px;
    background: var(--base);
    border: 1px solid;
    border-color: var(--slate7);
    cursor: pointer;
    border-radius: 6px;
    display: flex;
    justify-content: center;
    align-items: center;
  }

  .menu-ico {
    cursor: pointer;
    border-radius: 13px;

    img {
      padding: 0px;
      height: 14px;
      width: 14px;
      vertical-align: unset;
    }
  }
}

/**
 * Home page modal
 */
.home-modal-backdrop {
  z-index: 9991;
}

.modal-content.home-modal-component {
  border-radius: 8px;
  overflow: hidden;
  background-color: var(--base);
  color: var(--slate12);
  box-shadow: 0px 12px 16px -4px rgba(16, 24, 40, 0.08), 0px 4px 6px -2px rgba(16, 24, 40, 0.03);

  .modal-header {
    border-bottom: 1px solid var(--slate5) !important;
  }

  .modal-header,
  .modal-body {
    padding: 16px 28px;
    background: var(--base);
  }

  .modal-title {
    font-size: 16px;
    font-weight: 500;
  }

  input {
    border-radius: 5px !important;
    background: var(--base);
    color: var(--slate12);
  }

  .modal-main {
    padding-bottom: 32px;
  }

  .modal-footer-btn {
    justify-content: end;

    button {
      margin-left: 16px;
    }
  }
}

.home-modal-component-editor.dark {

  .modal-header,
  .modal-body {
    background-color: #232e3c;
    color: #fff;
  }

  .form-control {
    color: #fff;
    background-color: #232e3c !important;
  }

  .btn-close {
    filter: brightness(0) invert(1);
  }
}

.modal-content.home-modal-component.dark-theme {
  .btn-close {
    filter: brightness(0) invert(1);
  }
}

.home-modal-component {
  .btn-close {
    opacity: 1 !important;
  }
}

.modal-content.home-modal-component.dark {
  background-color: $bg-dark-light  !important;
  color: $white  !important;

  .modal-title {
    color: $white  !important;
  }

  .tj-version-wrap-sub-footer {
    background-color: $bg-dark-light  !important;
    border-top: 1px solid #3A3F42 !important;


    p {
      color: $white  !important;
    }
  }


  .current-version-wrap,
  .other-version-wrap {
    background: transparent !important;
  }

  .modal-header {
    background-color: $bg-dark-light  !important;
    color: $white  !important;
    border-bottom: 2px solid #3A3F42 !important;
  }

  .btn-close {
    filter: brightness(0) invert(1);
  }

  .form-control {
    border-color: $border-grey-dark  !important;
    color: inherit;
  }

  input {
    background-color: $bg-dark-light  !important;
  }

  .form-select {
    background-color: $bg-dark  !important;
    color: $white  !important;
    border-color: $border-grey-dark  !important;
  }

  .text-muted {
    color: $white  !important;
  }
}

.radio-img {
  input {
    display: none;
  }

  .action-icon {
    width: 28px;
    height: 28px;
    background-position: center center;
    border-radius: 4px;
    display: flex;
    align-items: center;
    justify-content: center;
  }

  .action-icon {
    cursor: pointer;
    border: 1px solid $light-gray;
  }

  .action-icon:hover {
    background-color: #d2ddec;
  }

  input:checked+.action-icon {
    border-color: $primary;
    background-color: #7a95fb;
  }

  .tooltiptext {
    visibility: hidden;
    font-size: 12px;
    background-color: $black;
    color: #ffffff;
    text-align: center;
    padding: 5px 10px;
    position: absolute;
    border-radius: 15px;
    margin-top: 2px;
    z-index: 1;
    margin-left: -10px;
  }

  .tooltiptext::after {
    content: "";
    position: absolute;
    bottom: 100%;
    left: 50%;
    margin-left: -5px;
    border-width: 5px;
    border-style: solid;
    border-color: transparent transparent black transparent;
  }

  .action-icon:hover+.tooltiptext {
    visibility: visible;
  }

  input:checked+.action-icon:hover {
    background-color: #3650af;
  }
}

.icon-change-modal {
  ul {
    list-style-type: none;
    margin: 0 auto;
    text-align: center;
    display: grid;
    grid-template-columns: 1fr 1fr 1fr 1fr;

    li {
      float: left;
      border: 2px solid #8991a0;
      border-radius: 1.75px;
      cursor: pointer;

      img {
        width: 22px;
        height: 22px;
        filter: invert(59%) sepia(27%) saturate(160%) hue-rotate(181deg) brightness(91%) contrast(95%);
      }
    }

    li.selected {
      border: 2px solid $primary;

      img {
        filter: invert(27%) sepia(84%) saturate(5230%) hue-rotate(212deg) brightness(102%) contrast(100%);
      }
    }
  }
}

/**
 * Spinner Widget
 */
.spinner-container {
  display: flex;
  justify-content: center;
  align-items: center;
}

.animation-fade {
  animation-name: fade;
  animation-duration: 0.3s;
  animation-timing-function: ease-in;
}

@keyframes fade {
  0% {
    opacity: 0;
  }

  100% {
    opacity: 1;
  }
}

/**
 * Query panel
 */
.query-btn {
  cursor: pointer;
  height: 24px;
  width: 24px;
  padding: 0;
}

.query-btn.dark {
  filter: brightness(0) invert(1);
}

.button-family-secondary {
  @include button-outline($light-theme: true);
  height: 32px;
  width: 112px;
}

.button-family-secondary.dark {
  @include button-outline($light-theme: false);
}

// ** Query Panel: REST API Tabs **
.group-header {
  background: #d2ddec;
  border-radius: 4px;
  height: 28px !important;

  span {
    display: flex;
    justify-content: left;
    align-items: center;
  }
}

.raw-container.dark {
  background: #272822;
  padding: 5px;
}

// **Alert component**
.alert-component {
  border: 1px solid rgba(101, 109, 119, 0.16);
  background: var(--base);
  border-radius: 6px;

  a {
    color: $primary;
  }
}

.theme-dark .alert-component {
  background: var(--slate2) !important;
  border-color: var(--slate4) !important;

  a {
    color: $primary;
  }
}



.codehinter-plugins.code-hinter {
  @extend .codehinter-default-input;

  .popup-btn {
    margin-top: 0.65rem !important;
  }

  .CodeMirror-placeholder,
  .CodeMirror pre.CodeMirror-line {
    height: 21px !important;
    position: absolute !important;
    margin-top: 3px !important;
  }

  .CodeMirror-cursor {
    height: inherit !important;
  }

  .CodeMirror-lines {
    height: 32px !important;
    padding: 7px 0px !important;
  }
}

//*button loading with spinner with primary color*//
.button-loading {
  position: relative;
  color: transparent !important;
  text-shadow: none !important;
  pointer-events: none;

  &:after {
    content: "";
    display: inline-block;
    vertical-align: text-bottom;
    border: 1.5px solid currentColor;
    border-right-color: transparent;
    border-radius: 50%;
    color: $primary;
    position: absolute;
    width: 12px;
    height: 12px;
    animation: spinner-border 0.75s linear infinite;
  }
}

.query-icon.dark {
  filter: brightness(0) invert(1);
}

//Rest-API Tab Panes
.tab-pane-body {
  margin-left: -2.5% !important;
}

//CodeMirror padding
.CodeMirror pre.CodeMirror-line,
.CodeMirror pre.CodeMirror-line-like {
  padding: 0 10px !important;
}

.comment-notification-nav-item {
  background: transparent;
  border: 0;
  font-size: 12px;
  font-weight: 500;
  opacity: 0.6;
  height: 28px;
  border-radius: 6px;
}

// comment styles ::override
.editor-sidebar {
  .nav-tabs .nav-link.active {
    background-color: transparent !important;
  }

  .inspector-nav-item {
    background: transparent;
    border: 0;
    font-size: 12px;
    font-weight: 500;
    opacity: 0.6;
    height: 28px;
    border-radius: 6px;
  }

  .inspector-component-title-input-holder {
    padding: 4px 12px;
    margin: 0;
    display: flex;
    align-items: center;
    height: 36px;
  }
}

.comment-card-wrapper {
  border-top: 0.5px solid var(--slate5) !important;
  margin-top: -1px !important;

  .card {
    background-color: var(--base);
  }
}

div#driver-highlighted-element-stage,
div#driver-page-overlay {
  background: transparent !important;
  outline: 5000px solid rgba(0, 0, 0, 0.75);
}

.dark-theme-walkthrough#driver-popover-item {
  background-color: $bg-dark-light  !important;
  border-color: rgba(101, 109, 119, 0.16) !important;

  .driver-popover-title {
    color: var(--slate12) !important;
  }

  .driver-popover-tip {
    border-color: transparent transparent transparent $bg-dark-light  !important;
  }

  .driver-popover-description {
    color: #d9dcde !important;
  }

  .driver-popover-footer .driver-close-btn {
    color: #ffffff !important;
    text-shadow: none !important;
  }

  .driver-prev-btn,
  .driver-next-btn {
    text-shadow: none !important;
  }
}

#driver-popover-item {
  padding: 20px !important;

  .driver-prev-btn,
  .driver-next-btn,
  .driver-close-btn {
    border: none !important;
    background: none !important;
    padding-left: 0 !important;
    font-size: 14px !important;
  }

  .driver-next-btn,
  .driver-prev-btn {
    color: $primary  !important;
  }

  .driver-disabled {
    color: $primary;
    opacity: 0.5;
  }

  .driver-popover-footer {
    margin-top: 20px !important;
  }
}

.pointer-events-none {
  pointer-events: none;
}

.popover.popover-dark-themed {
  background-color: $bg-dark-light;
  border-color: rgba(101, 109, 119, 0.16);


  .popover-body {
    color: #d9dcde !important;
  }

  .popover-header {
    background-color: var(--slate2);
    color: var(--slate11);
    border-bottom-color: var
  }
}

.toast-dark-mode {
  .btn-close {
    filter: brightness(0) invert(1);
  }
}

.editor .editor-sidebar .inspector .inspector-edit-widget-name {
  padding: 4px 8px;
  color: var(--slate12);
  border: 1px solid transparent;
  border-radius: 6px;
  background-color: var(--base);

  &:hover {
    background-color: var(--slate4);
    border: 1px solid var(--slate7);
  }

  &:focus {
    border: 1px solid var(--indigo9) !important;
    background-color: var(--indigo2);
    box-shadow: 0px 0px 0px 1px #C6D4F9;
  }
}

.tablr-gutter-x-0 {
  --tblr-gutter-x: 0 !important;
}

.widget-button>.btn-loading:after {
  border: 1px solid var(--loader-color);
  border-right-color: transparent;
}

.flip-dropdown-help-text {
  padding: 10px 5px 0 0;
  float: left;
  font-size: 14px;
  color: $light-gray;
}

.dynamic-form-row {
  margin-top: 20px !important;
  margin-bottom: 20px !important;
}

#transformation-popover-container {
  margin-bottom: -2px !important;
}

.canvas-codehinter-container {
  display: flex;
  flex-direction: row;
  width: 158px;
}

.hinter-canvas-input {
  display: flex;
  width: 120px;
  height: auto !important;
  margin-top: 1px;

  .canvas-hinter-wrap {
    width: 126x;
    border: 1px solid var(--slate7);
  }
}

.hinter-canvas-input {
  display: flex;
  padding: 4px;
  margin-top: 1px;

  .CodeMirror-sizer {
    border-right-width: 1px !important;
  }

  .cm-propert {
    color: #ffffff !important;
  }
}

.canvas-codehinter-container {
  .code-hinter-col {
    margin-bottom: 1px !important;
    width: 136px;
    height: auto !important;
  }
}

.fx-canvas {
  background: var(--slate4);
  padding: 0px;
  display: flex;
  height: 32px;
  width: 32px;
  border: solid 1px rgba(255, 255, 255, 0.09) !important;
  border-radius: 4px;
  justify-content: center;
  font-weight: 400;
  align-items: center;

  div {
    background: var(--slate4) !important;
    display: flex;
    justify-content: center;
    align-items: center;
    height: 30px;
    padding: 0px;
  }
}

.org-name {
  color: var(--slate12) !important;
  font-size: 12px;
}


.organization-list {
  margin-top: 4px;

  .btn {
    border: 0px;
  }

  .dropdown-toggle div {
    max-width: 200px;
    text-overflow: ellipsis;
    overflow: hidden;
  }

  .org-name {
    text-overflow: ellipsis;
    overflow: hidden;
    white-space: nowrap;
    width: 100%;
    font-weight: bold;
  }

  .org-actions div {
    color: $primary;
    cursor: pointer;
    font-size: 12px;
  }

  .dropdown-menu {
    min-width: 14rem;
  }

  .org-avatar {
    display: block;
  }

  .org-avatar:hover {
    .avatar {
      background: #fcfcfc no-repeat center/cover;
    }

    .arrow-container {
      svg {
        filter: invert(35%) sepia(17%) saturate(238%) hue-rotate(153deg) brightness(94%) contrast(89%);
      }
    }
  }

  .arrow-container {
    padding: 5px 0px;
  }

  .arrow-container {
    svg {
      cursor: pointer;
      height: 30px;
      width: 30px;
      padding: 0px 0px;
      filter: invert(50%) sepia(13%) saturate(208%) hue-rotate(153deg) brightness(99%) contrast(86%);
    }
  }

  .org-edit {
    span {
      color: $primary;
      cursor: pointer;
      font-size: 10px;
    }
  }

  .organization-switchlist {
    .back-btn {
      font-size: 12px;
      padding: 2px 0px;
      cursor: pointer;
    }

    .back-ico {
      cursor: pointer;

      svg {
        height: 20px;
        width: 20px;
        filter: invert(84%) sepia(13%) saturate(11%) hue-rotate(352deg) brightness(90%) contrast(91%);
      }
    }

    .dd-item-padding {
      padding: 0.5rem 0.75rem 0rem 0.75rem;
    }

    .search-box {
      margin-top: 10px;
    }

    .org-list {
      max-height: 60vh;
      overflow: auto;
    }

    .tick-ico {
      filter: invert(50%) sepia(13%) saturate(208%) hue-rotate(153deg) brightness(99%) contrast(86%);
    }

    .org-list-item {
      cursor: pointer;
    }

    .org-list-item:hover {
      .avatar {
        background: #fcfcfc no-repeat center/cover;
      }

      .tick-ico {
        filter: invert(35%) sepia(17%) saturate(238%) hue-rotate(153deg) brightness(94%) contrast(89%);
      }
    }
  }
}

.sso-button-footer-wrap {
  display: flex !important;
  justify-content: center;
  width: 100%;
}

.tj-icon {
  cursor: pointer;
}

#login-url,
#redirect-url {
  margin-bottom: 0px !important;
}

.git-encripted-label {
  color: var(--green9);
}

.card-header {
  border-bottom: 1px solid var(--slate5) !important;
}

.manage-sso-container {
  position: relative;
}

.sso-card-wrapper {
  background: var(--base);
  min-height: 100%;
  height: calc(100vh - 156px) !important;

  display: grid;
  grid-template-rows: auto 1fr auto;

  .card-header {
    border-bottom: 1px solid var(--slate5) !important;
  }

  .form-control {
    background: var(--base);
  }

  .sso-card-footer {
    display: flex;
    flex-direction: row;
    justify-content: flex-end;
    align-items: center;
    padding: 24px 32px;
    gap: 8px;
    width: 660px;
    height: 88px;
    border-top: 1px solid var(--slate5) !important;
    background: var(--base);
    margin-top: 0px !important;
  }
}

// Left Menu
.left-menu {
  background: var(--base);

  .tj-list-item {
    gap: 40px;
    width: 187px;
    height: 32px;
    white-space: nowrap;
    overflow: hidden;
    text-overflow: ellipsis;
  }

  .folder-list-selected {
    background-color: var(--indigo4);
  }

  ul {
    margin: 0px;
    padding: 0px;

    li {
      float: left;
      list-style: none;
      width: 100%;
      padding: 6px 8px;
      border-radius: 6px;
      cursor: pointer;
      margin: 3px 0px;
      color: var(--base-black) !important;
    }

    li.active {
      background-color: $primary;
      color: #ffffff;
    }

    li:not(.active):hover {
      background: var(--slate4);
      border-radius: 6px;
    }
  }
}

.enabled-tag {
  padding: 4px 16px;
  gap: 10px;
  width: 77px;
  height: 28px;
  background: var(--grass3);
  border-radius: 100px;
  color: var(--grass9);
  font-weight: 500;
}

.disabled-tag {
  padding: 4px 16px;
  gap: 10px;
  color: var(--tomato9);
  width: 81px;
  height: 28px;
  background: var(--tomato3);
  border-radius: 100px;
  font-weight: 500;
}

.manage-sso {
  .title-with-toggle {
    width: 100%;
    font-weight: 500;

    .card-title {
      color: var(--slate12) !important;
      font-weight: 500;
    }

    .form-check-input {
      width: 28px;
      height: 16px;
    }

    input[type="checkbox"] {
      /* Double-sized Checkboxes */
      -ms-transform: scale(1.5);
      /* IE */
      -moz-transform: scale(1.5);
      /* FF */
      -webkit-transform: scale(1.5);
      /* Safari and Chrome */
      -o-transform: scale(1.5);
      /* Opera */
      transform: scale(1.5);
      margin-top: 5px;
    }
  }
}

.help-text {
  overflow: auto;

  div {
    color: var(--slate11);
    font-style: normal;
    font-weight: 400;
    font-size: 12px;
    line-height: 20px;
  }
}


.org-invite-or {
  padding: 1rem 0rem;

  h2 {
    width: 100%;
    text-align: center;
    border-bottom: 1px solid #000;
    line-height: 0.1em;
    margin: 10px 0 20px;
  }

  h2 span {
    background: #ffffff;
    padding: 0 10px;
  }
}

.theme-dark .json-tree-container {
  .json-tree-node-icon {
    svg {
      filter: invert(89%) sepia(2%) saturate(127%) hue-rotate(175deg) brightness(99%) contrast(96%);
    }
  }

  .json-tree-svg-icon.component-icon {
    filter: brightness(0) invert(1);
  }

  .node-key-outline {
    height: 1rem !important;
    border: 1px solid transparent !important;
    color: #ccd4df;
  }

  .selected-node {
    border-color: $primary-light  !important;
  }

  .json-tree-icon-container .selected-node>svg:first-child {
    filter: invert(65%) sepia(62%) saturate(4331%) hue-rotate(204deg) brightness(106%) contrast(97%);
  }

  .node-length-color {
    color: #b8c7fd;
  }

  .node-type {
    color: #8a96a6;
  }

  .group-border {
    border-color: rgb(97, 101, 111);
  }

  .action-icons-group {

    img,
    svg {
      filter: invert(89%) sepia(2%) saturate(127%) hue-rotate(175deg) brightness(99%) contrast(96%);
    }
  }

  .hovered-node.node-key.badge {
    color: #8092ab !important;
    border-color: #8092ab !important;
  }
}

.json-tree-container {
  .json-tree-svg-icon.component-icon {
    height: 16px;
    width: 16px;
  }

  .json-tree-icon-container {
    max-width: 20px;
    margin-right: 6px;
    font-family: 'IBM Plex Sans';
  }

  .node-type {
    color: var(--slate11);
    padding-top: 2px;
  }

  .json-tree-valuetype {
    font-size: 10px;
    padding-top: 2px;
  }

  .node-length-color {
    color: var(--indigo10);
    padding-top: 3px;
  }

  .json-tree-node-value {
    font-size: 11px;
  }

  .json-tree-node-string {
    color: var(--orange9);
  }

  .json-tree-node-boolean {
    color: var(--green9);
  }

  .json-tree-node-number {
    color: var(--orange9);
  }

  .json-tree-node-null {
    color: red;
  }

  .json-tree-node-date {
    color: rgb(98, 107, 103);
  }

  .group-border {
    border-left: 0.5px solid #dadcde;
    margin-top: 16px;
    margin-left: -12px;
  }

  .selected-node {
    border-color: $primary-light  !important;
  }

  .selected-node .group-object-container .badge {
    font-weight: 400 !important;
    height: 1rem !important;
  }

  .group-object-container {
    margin-left: 0.72rem;
    margin-top: -16px;
  }

  .json-node-element {
    cursor: pointer;
  }

  .hide-show-icon {
    cursor: pointer;
    margin-left: 1rem;

    &:hover {
      color: $primary;
    }
  }


  .action-icons-group {
    cursor: pointer;
  }

  .hovered-node {
    font-weight: 400 !important;
    height: 1rem !important;
    color: #8092ab;
  }

  .node-key {
    font-weight: 400 !important;
    margin-left: -0.25rem !important;
    justify-content: start !important;
    min-width: fit-content !important;
  }

  .node-key-outline {
    height: 1rem !important;
    border: 1px solid transparent !important;
    color: var(--slate12);
  }
}

.popover-more-actions {
  font-weight: 400 !important;

  &:hover {
    background: #d2ddec !important;
  }
}

.popover-dark-themed .popover-more-actions {
  color: #ccd4df;

  &:hover {
    background-color: #324156 !important;
  }
}

#json-tree-popover {
  padding: 0.25rem !important;
}

// Font sizes
.fs-9 {
  font-size: 9px !important;
}

.fs-10 {
  font-size: 10px !important;
}

.fs-12 {
  font-size: 12px !important;
}

.realtime-avatars {
  padding: 0px;
  margin-left: 8px;
}

.widget-style-field-header {
  font-family: "Inter";
  font-style: normal;
  font-weight: 500;
  font-size: 12px;
  line-height: 20px;
  color: #61656c;
}

.maintenance_container {
  width: 100%;
  height: 100vh;
  display: flex;
  justify-content: center;
  align-items: center;

  .card {
    .card-body {
      display: flex;
      height: 200px !important;
      align-items: center;
    }
  }
}

.list-timeline:not(.list-timeline-simple) .list-timeline-time {
  top: auto;
}

.widget-buttongroup {
  display: flex;
  flex-direction: column;
  justify-content: left;
  overflow: hidden !important;
}

.group-button {
  margin: 0px 10px 10px 0px;
  line-height: 1.499;
  font-weight: 400;
  white-space: nowrap;
  text-align: center;
  cursor: pointer;
  padding: 0 15px;
  font-size: 12px;
  border-radius: 4px;
  color: rgba(0, 0, 0, .65);
  background-color: #ffffff;
  border: 1px solid #d9d9d9;
  min-width: 40px;
  width: auto !important;
  height: 30px,
}

.widget-buttongroup-label {
  font-weight: 600;
  margin-right: 10px;
  color: #3e525b;
}

.editor-actions {
  border-bottom: 1px solid #eee;
  padding: 5px;
  display: flex;
  justify-content: end;
}

.autosave-indicator {
  color: var(--slate10, #7E868C);
}


.zoom-buttons {
  width: 20px !important;
  height: 25px !important;
  margin-left: 2px;

  span {
    transform: rotate(60deg);
  }
}

.zoom-button-wrapper {
  position: fixed;
  right: 0px;
  bottom: 5px;
}

.zoom-buttons {
  opacity: 0;
  visibility: hidden;
}

.image-widget-wrapper:hover button {
  opacity: 1 !important;
  visibility: visible;
}

.pdf-page-controls {
  background: white;
  border-radius: 4px;

  button {
    width: 36px;
    height: 36px;
    background: white;
    border: 0;
    font-size: 1.2em;
    border-radius: 4px;

    &:first-child {
      border-top-right-radius: 0;
      border-bottom-right-radius: 0;
    }

    &:last-child {
      border-top-left-radius: 0;
      border-bottom-left-radius: 0;
    }

    &:hover {
      background-color: #e6e6e6;
    }
  }

  span {
    font-family: inherit;
    font-size: 1em;
    padding: 0 0.5em;
    color: #000;
  }
}

//download button in pdf widget
.download-icon-outer-wrapper:hover {
  background-color: #e6e6e6 !important
}

.pdf-document {
  canvas {
    margin: 0px auto;
  }

  &:hover {
    .pdf-page-controls {
      opacity: 1;
    }
  }
}

.org-variables-page {
  .btn-org-env {
    width: 36px;
  }

  .encryption-input {
    width: fit-content;
  }

  .no-vars-text {
    display: block;
    text-align: center;
    margin-top: 100px;
  }
}

.org-constant-page {
  .card-footer {
    background: var(--base);
    color: var(--slate12);
  }
}

.tj-input-error-state {
  border: 1px solid var(--tomato9) !important;
}



.tj-input-element {
  gap: 16px;
  background: var(--base);
  border: 1px solid var(--slate7);
  border-radius: 6px;
  margin-bottom: 4px;
  display: block;
  width: 100%;
  padding: .4375rem .75rem;
  font-size: .875rem;
  font-weight: 400;
  line-height: 1.4285714;
  color: var(--slate12);
  background-clip: padding-box;
  -webkit-appearance: none;
  -moz-appearance: none;
  appearance: none;
  transition: border-color .15s ease-in-out, box-shadow .15s ease-in-out;

  &:hover {
    background: var(--slate1);
    border: 1px solid var(--slate8);
    -webkit-box-shadow: none;
    box-shadow: none;
    outline: none;
  }

  &:focus-visible {
    background: var(--slate1);
    border: 1px solid var(--slate8);
    outline: none;
  }

  &:active {
    background: var(--indigo2);
    border: 1px solid var(--indigo9);
    box-shadow: none;
  }

  &:disabled {
    background: var(--slate3);
    border: 1px solid var(--slate8);
    color: var(--slate9);
    cursor: not-allowed;
  }
}


//Kanban board
.kanban-container.dark-themed {
  background-color: $bg-dark-light  !important;

  .kanban-column {
    .card-header {
      background-color: #324156 !important;
    }
  }
}

.kanban-container {
  background-color: #fefefe;

  .kanban-column {
    background-color: #f4f4f4;
    padding: 0 !important;
    height: fit-content !important;

    .card-body {
      &:hover {
        overflow-y: auto !important;

        &::-webkit-scrollbar {
          width: 0 !important;
          height: 0 !important;
        }
      }
    }

    .card-header {
      background-color: #fefefe;

      .badge {
        font-size: 12px !important;
      }
    }

    .card-body .dnd-card {
      border-radius: 5px !important;
    }

    .dnd-card.card {
      height: 52px !important;
      padding: 5px !important;
    }

    .dnd-card.card.card-dark {
      background-color: $bg-dark  !important;
    }
  }

  .kanban-board-add-group {
    justify-content: center;
    align-items: center;
    cursor: pointer;
    color: rgba(0, 0, 0, 0.5);
    background-color: transparent;
    border-style: dashed;
    border-color: rgba(0, 0, 0, 0.08);
    display: flex;
    flex-direction: column;
    grid-auto-rows: max-content;
    overflow: hidden;
    box-sizing: border-box;
    appearance: none;
    outline: none;
    margin: 10px;
    border-radius: 5px;
    min-width: 350px;
    height: 200px;
    font-size: 1em;
  }

  .add-card-btn {
    font-size: 1em;
    font-weight: 400;
    color: #3e525b;
    border-radius: 5px;
    padding: 5px;
    margin: 5px;
    background-color: transparent;
    border-style: dashed;
    border-color: rgba(0, 0, 0, 0.08);
    cursor: pointer;
    transition: all 0.2s ease-in-out;

    &:hover {
      background-color: #e6e6e6;
    }
  }
}

.cursor-pointer {
  cursor: pointer;
}

.cursor-text {
  cursor: text;
}

.cursor-not-allowed {
  cursor: none;
}

.bade-component {
  display: inline-flex;
  justify-content: center;
  align-items: center;
  overflow: hidden;
  user-select: none;
  padding: calc(0.25rem - 1px) 0.25rem;
  height: 1.25rem;
  border: 1px solid transparent;
  min-width: 1.25rem;
  font-weight: 600;
  font-size: .625rem;
  letter-spacing: .04em;
  text-transform: uppercase;
  vertical-align: bottom;
  border-radius: 4px;
}

// sso-helper-page
.sso-helper-container {
  width: 60vw;
  padding: 30px;
  box-shadow: rgba(0, 0, 0, 0.16) 0px 1px 4px;
  margin: 0 auto;
}

.sso-copy {
  margin-left: 10px;
  cursor: pointer;
}

#git-url,
#google-url {
  color: $primary;
  margin-left: 4px;
  word-break: break-all;
}

@media only screen and (max-width: 768px) {
  .sso-helper-container {
    width: 96vw;
    padding: 20px;
  }
}

.sso-helper-doc {
  line-height: 24px;
}

.sso-content-wrapper {
  margin: 0 auto;
  display: flex;
  flex-direction: column;
  align-items: self-start;
  padding: 20px;
  box-shadow: rgba(0, 0, 0, 0.02) 0px 1px 3px 0px, rgba(27, 31, 35, 0.15) 0px 0px 0px 1px;
  border-radius: 4px;
}

.workspace-status {
  display: flex;
  font-weight: 800;
  margin-bottom: 6px;
}

.sso-type {
  font-weight: 600;
  margin-bottom: 4px !important;
  display: flex;

  span {
    margin-right: 10px;
  }

  a {
    margin-left: 6px;

  }
}

.gg-album {
  box-sizing: border-box;
  position: relative;
  display: block;
  width: 18px;
  height: 18px;
  transform: scale(var(--ggs, 1));
  border-left: 7px solid transparent;
  border-right: 3px solid transparent;
  border-bottom: 8px solid transparent;
  box-shadow: 0 0 0 2px,
    inset 6px 4px 0 -4px,
    inset -6px 4px 0 -4px;
  border-radius: 3px
}

.gg-album::after,
.gg-album::before {
  content: "";
  display: block;
  box-sizing: border-box;
  position: absolute;
  width: 2px;
  height: 5px;
  background: currentColor;
  transform: rotate(46deg);
  top: 5px;
  right: 4px
}

.gg-album::after {
  transform: rotate(-46deg);
  right: 2px
}

.sso-helper-header {
  display: flex;
  align-items: center;

  span {
    margin-right: 10px;
  }
}

// sso end

// steps-widget
a.step-item-disabled {
  text-decoration: none;
}

.steps {
  overflow: hidden;
  margin: 0rem !important;
}

.step-item.active~.step-item:after,
.step-item.active~.step-item:before {
  background: #f3f5f5 !important;
}

.step-item.active:before {
  background: #ffffff !important;
}

.steps .step-item.active:before {
  border-color: #b4b2b2 !important;
}

.steps-item {
  color: var(--textColor) !important;
}

.step-item:before {
  background: var(--bgColor) !important;
  // remaining code
}

.step-item:after {
  background: var(--bgColor) !important;
}

.step-item.active~.step-item {
  color: var(--textColor) !important;
  ;
}

.notification-center-badge {
  top: 0;
  right: 6px;
  position: absolute;
}

.notification-center {
  max-height: 500px;
  overflow: auto;
  margin-left: 11px !important;

  .empty {
    padding: 0 !important;

    .empty-img {
      font-size: 2.5em;
    }
  }

  .card {
    min-width: 400px;
    background: var(--base);
    color: var(--slate12);
    box-shadow: 0px 12px 16px -4px rgba(16, 24, 40, 0.08), 0px 4px 6px -2px rgba(16, 24, 40, 0.03);
  }

  .card-footer {
    background: var(--base);
    color: var(--slate12);
  }

  .spinner {
    min-height: 220px;
  }
}

// profile-settings css
.confirm-input {
  padding-right: 8px !important;
}

.user-group-actions {
  display: flex;
  gap: 8px;
}

input.hide-input-arrows {
  -moz-appearance: none;

  &::-webkit-outer-spin-button,
  &::-webkit-inner-spin-button {
    -webkit-appearance: none;
  }
}

.btn-org-env {
  width: 36px;
}

.custom-checkbox-tree {
  overflow-y: scroll;
  color: #3e525b;

  .react-checkbox-tree label:hover {
    background: none !important;
  }

  .rct-icons-fa4 {

    .rct-icon-expand-open,
    .rct-icon-expand-close {
      &::before {
        content: url("data:image/svg+xml,%3Csvg xmlns='http://www.w3.org/2000/svg' viewBox='0 0 1024 1024' focusable='false' data-icon='caret-down' width='12px' height='12px' fill='currentColor' aria-hidden='true'%3E%3Cpath d='M840.4 300H183.6c-19.7 0-30.7 20.8-18.5 35l328.4 380.8c9.4 10.9 27.5 10.9 37 0L858.9 335c12.2-14.2 1.2-35-18.5-35z'%3E%3C/path%3E%3C/svg%3E") !important;
      }
    }

    .rct-icon-expand-close {
      transform: rotate(-90deg);
      -webkit-transform: rotate(-90deg);
    }
  }
}

// sso enable/disable box
.tick-cross-info {
  .main-box {
    margin-right: 10px;
    border-radius: 5px;
  }

  .icon-box {
    padding: 7px 5px 7px 2px;
    color: #ffffff;

    .icon {
      stroke-width: 4.5px;
    }
  }

  .tick-box {
    border: 3px solid var(--indigo9);

    .icon-box {
      background: var(--indigo9);
    }
  }

  .cross-box {
    border: 3px solid $disabled;

    .icon-box {
      background: $disabled;
    }
  }
}

.icon-widget-popover {
  &.theme-dark {
    .popover-header {
      background-color: #232e3c;
      border-bottom: 1px solid #324156;
    }

    .popover-body {
      background-color: #232e3c;
      border-radius: 6px;
    }
  }

  .popover-header {
    padding-bottom: 0;
    background-color: #ffffff;

    .input-icon {
      margin-bottom: 0.5rem !important;
    }
  }

  .popover-body {
    padding: 0 0.5rem;

    .row {
      >div {
        overflow-x: hidden !important;
      }
    }

    .icon-list-wrapper {
      display: grid;
      grid-template-columns: repeat(10, 1fr);
      margin: 0.5rem 1rem 0.5rem 0.5rem;
    }

    .icon-element {
      cursor: pointer;
      border: 1px solid transparent;
      border-radius: $border-radius;

      &:hover {
        border: 1px solid $primary;
      }
    }
  }
}

.dark-theme-placeholder::placeholder {
  color: #C8C6C6;
}

.dark-multiselectinput {
  input {
    color: white;

    &::placeholder {
      color: #C8C6C6;
    }
  }
}


.dark-multiselectinput {
  input {
    color: white;

    &::placeholder {
      color: #C8C6C6;
    }
  }
}

// Language Selection Modal
.lang-selection-modal {
  font-weight: 500;

  .list-group {
    padding: 1rem 1.5rem;
    padding-top: 0;
    overflow-y: scroll;
    height: calc(100% - 68px);
  }

  .list-group-item {
    border: 0;

    p {
      margin-bottom: 0px;
      margin-top: 2px;
    }
  }

  .list-group-item.active {
    background-color: var(--indigo4);
    color: var(--slate12);
    font-weight: 600;
    margin-top: 0px;
  }

  .modal-body {
    height: 50vh;
    padding: 0;
  }

  .lang-list {
    height: 100%;

    .search-box {
      position: relative;
      margin: 1rem 1.5rem;
    }

    input {
      border-radius: 5px !important;
    }

    .input-icon {
      display: flex;
    }

    .input-icon {
      .search-icon {
        display: block;
        position: absolute;
        left: 0;
        margin-right: 0.5rem;
      }

      .clear-icon {
        cursor: pointer;
        display: block;
        position: absolute;
        right: 0;
        margin-right: 0.5rem;
      }
    }

    .list-group-item.active {
      color: $primary;
    }
  }
}

.lang-selection-modal.dark {
  .modal-header {
    border-color: #232e3c !important;
  }

  .modal-body,
  .modal-footer,
  .modal-header,
  .modal-content {
    color: white;
    background-color: #2b394a;
  }

  .list-group-item {
    color: white;
    border: 0;
  }

  .list-group-item:hover {
    background-color: #232e3c;
  }

  .list-group-item.active {
    background-color: #4d72fa;
    color: white;
    font-weight: 600;
  }

  .no-results-item {
    background-color: #2b394a;
    color: white;
  }

  input {
    background-color: #2b394a;
    border-color: #232e3c;
    color: white;
  }
}

// Language Selection Modal
.lang-selection-modal {
  font-weight: 500;

  .list-group {
    padding: 1rem 1.5rem;
    padding-top: 0;
    overflow-y: scroll;
    height: calc(100% - 68px);
  }

  .list-group-item {
    border: 0;

    p {
      margin-bottom: 0px;
      margin-top: 2px;
    }
  }

  .list-group-item.active {
    background-color: #edf1ff;
    color: #4d72fa;
    font-weight: 600;
    margin-top: 0px;
  }

  .modal-body {
    height: 50vh;
    padding: 0;
  }

  .lang-list {
    height: 100%;

    .search-box {
      position: relative;
      margin: 1rem 1.5rem;
    }

    input {
      border-radius: 5px !important;
    }

    .input-icon {
      display: flex;
    }

    .input-icon {
      .search-icon {
        display: block;
        position: absolute;
        left: 0;
        margin-right: 0.5rem;
      }

      .clear-icon {
        cursor: pointer;
        display: block;
        position: absolute;
        right: 0;
        margin-right: 0.5rem;
      }
    }

    .list-group-item.active {
      color: $primary;
    }
  }
}

.lang-selection-modal.dark {
  .modal-header {
    border-color: #232e3c !important;
  }

  .modal-body,
  .modal-footer,
  .modal-header,
  .modal-content {
    color: white;
    background-color: #2b394a;
  }

  .list-group-item {
    color: white;
    border: 0;
  }

  .list-group-item:hover {
    background-color: #232e3c;
  }

  .list-group-item.active {
    background-color: #4d72fa;
    color: white;
    font-weight: 600;
  }

  .no-results-item {
    background-color: #2b394a;
    color: white;
  }

  input {
    background-color: #2b394a;
    border-color: #232e3c;
    color: white;
  }
}

.org-users-page {
  .page-body {
    height: 100%;
  }
}

.user-group-container-wrap {
  margin: 20px auto 0 auto;
}

.dragged-column {
  z-index: 1001;
}

#storage-sort-popover {
  max-width: 800px;
  width: 800px;
  background-color: var(--base);
  box-sizing: border-box;
  box-shadow: 0px 12px 16px -4px rgba(16, 24, 40, 0.08), 0px 4px 6px -2px rgba(16, 24, 40, 0.03);
  border-radius: 4px;
  border: 1px solid var(--slate3) !important;
  // left: 109px !important;
  // top: 8px !important;
  // position: absolute !important;


  .card-body,
  .card-footer {
    background: var(--base);
  }
}


#storage-filter-popover {
  max-width: 800px;
  width: 800px;
  background-color: var(--base);
  box-sizing: border-box;
  box-shadow: 0px 12px 16px -4px rgba(16, 24, 40, 0.08), 0px 4px 6px -2px rgba(16, 24, 40, 0.03);
  border-radius: 4px;
  border: 1px solid var(--slate3) !important;
  // left: 193px !important;
  // top: 10px !important;
  // position: absolute !important;


  .card-body,
  .card-footer {
    background: var(--base);
  }
}

tbody {
  width: 100% !important;
  flex-grow: 1;

  tr {
    width: 100% !important;

    td:last-child {
      flex: 1 1 auto;
    }
  }
}

.datepicker-widget.theme-dark {
  .react-datepicker__tab-loop {
    .react-datepicker__header {
      background-color: #232e3c;

      .react-datepicker__current-month,
      .react-datepicker__day-name,
      .react-datepicker__month-select,
      .react-datepicker__year-select {
        color: white;
      }

      .react-datepicker__month-select,
      .react-datepicker__year-select {
        background-color: transparent;
      }
    }

    .react-datepicker__month {
      background-color: #232e3c;

      .react-datepicker__day {
        color: white;

        &:hover {
          background-color: #636466;
        }
      }

      .react-datepicker__day--outside-month {
        opacity: 0.5;
      }
    }

    .react-datepicker {
      background-color: #232e3c;
    }
  }
}

.theme-dark .list-group-item {
  &:hover {
    background-color: #232e3c;
  }
}

.theme-dark {

  .CalendarMonth,
  .DayPickerNavigation_button,
  .CalendarDay,
  .CalendarMonthGrid,
  .DayPicker_focusRegion,
  .DayPicker {
    background-color: #232e3c;
  }

  .DayPicker_weekHeader_ul,
  .CalendarMonth_caption,
  .CalendarDay {
    color: white;
  }

  .CalendarDay__selected_span,
  .CalendarDay__selected_start,
  .CalendarDay__selected_end {
    background-color: #4D72FA;
    color: white;
  }

  .CalendarDay {
    border-color: transparent; //hiding the border around days in the dark theme

    &:hover {
      background-color: #636466;
    }
  }

  .DateInput_fangStroke {
    stroke: #232E3C;
    fill: #232E3C;
  }

  .DayPickerNavigation_svg__horizontal {
    fill: white;
  }

  .DayPicker__withBorder {
    border-radius: 0;
  }

  .DateRangePicker_picker {
    background-color: transparent;
  }
}

.link-widget {
  display: flex;
  align-items: center;
  overflow: auto;

  &.hover {
    a {
      &:hover {
        text-decoration: underline;
      }
    }
  }

  &.no-underline {
    a {
      text-decoration: none !important;
    }
  }

  &.underline {
    a {
      text-decoration: underline;
    }
  }

  &::-webkit-scrollbar {
    width: 0;
    height: 0;
    background: transparent;
  }
}

.import-export-footer-btns {
  margin: 0px !important;
}

.home-version-modal-component {
  border-bottom-right-radius: 0px !important;
  border-bottom-left-radius: 0px !important;
  box-shadow: 0px 12px 16px -4px rgba(16, 24, 40, 0.08),
    0px 4px 6px -2px rgba(16, 24, 40, 0.03) !important;
}

.current-version-label,
.other-version-label {
  color: var(--slate11);
}

.home-modal-component.modal-version-lists {
  width: 466px;
  height: 668px;
  background: var(--base);
  box-shadow: 0px 12px 16px -4px rgba(16, 24, 40, 0.08), 0px 4px 6px -2px rgba(16, 24, 40, 0.03);
  border-top-right-radius: 6px;
  border-top-right-radius: 6px;


  .modal-header {
    .btn-close {
      top: auto;
    }
  }
}

.modal-version-lists {
  max-height: 80vh;

  .modal-body {
    height: 80%;
    overflow: auto;
  }

  .export-creation-date {
    color: var(--slate11);
  }

  .modal-footer,
  .modal-header {
    padding-bottom: 24px;
    padding: 12px 28px;
    gap: 10px;
    width: 466px;
    height: 56px;
    background-color: var(--base);
  }

  .modal-footer {
    padding: 24px 32px;
    gap: 8px;
    width: 466px;
    height: 88px;
  }

  .tj-version-wrap-sub-footer {
    display: flex;
    flex-direction: row;
    padding: 16px 28px;
    gap: 10px;
    height: 52px;
    background: var(--base);
    border-top: 1px solid var(--slate5);
    border-bottom: 1px solid var(--slate5);



    p {
      font-weight: 400;
      font-size: 14px;
      line-height: 20px;
      color: var(--slate12);
    }
  }

  .version-wrapper {
    display: flex;
    justify-content: flex-start;
    padding: 0.75rem 0.25rem;
  }

  .current-version-wrap,
  .other-version-wrap {

    span:first-child {
      color: var(--slate12) !important;
    }
  }

  .current-version-wrap {
    background: var(--indigo3) !important;
    margin-bottom: 24px;
    border-radius: 6px;
    margin-top: 8px;
  }
}

.rest-methods-url {
  .cm-s-default {
    .cm-string-2 {
      color: #000;
    }
  }
}

.tooljet-database {

  .table-header,
  .table-name,
  .table-cell {
    white-space: nowrap;
    overflow: hidden;
    text-overflow: ellipsis;
  }

  .table-name {
    color: #000;
    width: 250px;
  }

  .table-left-sidebar {
    max-width: 288px;
  }

  .add-table-btn {
    height: 32px;
  }

  .table-header {
    background: #ECEEF0;
  }

  .table-header,
  .table-cell {
    max-width: 230px;
  }

  .add-more-columns-btn {
    background: var(--indigo3);
    font-weight: 500;
    color: var(--indigo9);
    font-size: 12px;
    border-radius: 600;
  }

  .delete-row-btn {
    max-width: 140px;
  }
}

.apploader {
  height: 100vh;

  .app-container {
    height: 100%;
    display: flex;
    flex-direction: column;
    justify-content: space-between;
  }

  .editor-header {
    height: 5%;
    background-color: #EEEEEE;
    display: flex;
    align-items: center;
    justify-content: space-between;

    .app-title-skeleton {
      width: 100px;
      height: 100%;
      display: flex;
      align-items: center;
      margin-left: 120px;
    }

    .right-buttons {
      display: flex;
      gap: 5px;
      align-items: center;
      margin-right: 10px;
    }
  }

  .editor-body {
    height: 100%;
  }

  .skeleton {
    padding: 5px;
  }

  .editor-left-panel {
    width: 48px;
    background-color: #EEEEEE;
    margin: 3px 0px 3px 3px;
    display: flex;
    flex-direction: column;
    justify-content: space-between;
    border-radius: 5px;

    .left-menu-items {
      display: flex;
      flex-direction: column;
      justify-content: space-between;
      gap: 5px;
      margin-top: 10px;
    }

    .bottom-items {
      margin-bottom: 10px;
    }
  }

  .editor-center {
    height: 100%;
    display: flex;
    flex-direction: column;
    gap: 5px;
    justify-content: space-between;

    .canvas {
      height: 100vh;
      background-color: var(--base);
      border-radius: 5px;
      display: flex;
      justify-content: center;
    }

    .query-panel {
      height: 30%;
      display: flex;
      justify-content: space-between;
      gap: 5px;

      .queries {
        width: 30%;
        display: flex;
        flex-direction: column;
        gap: 5px;

        .queries-title {
          background-color: #EEEEEE;
          border-radius: 5px;
          height: 20%;
          padding: 5px 10px;
          display: flex;
          justify-content: space-between;
          align-items: center;
        }

        .query-list {
          background-color: #EEEEEE;
          border-radius: 5px;
          height: 80%;

          .query-list-item {
            margin: 10px;
            height: 35px;
          }
        }
      }

      .query-editor {
        width: 70%;
        height: 100%;
        display: flex;
        flex-direction: column;
        gap: 5px;

        .query-editor-header {
          background-color: #EEEEEE;
          border-radius: 5px;
          height: 20%;
          padding: 5px 10px;
          display: flex;
          justify-content: space-between;

          .query-actions {
            display: flex;
            align-items: center;
          }
        }

        .query-editor-body {
          background-color: #EEEEEE;
          height: 80%;
          border-radius: 5px;

          .button {
            margin-right: 10px;
          }
        }
      }
    }
  }

  .wrapper {
    padding: 3px 3px 3px 0px;
  }



  .right-bar {
    height: 100%;
    padding: 3px 3px 3px 0px;
    display: flex;
    flex-direction: column;
    justify-content: space-between;
    gap: 5px;

    .widget-list-header {
      height: 5%;
      background-color: #EEEEEE;
      border-radius: 5px;
    }

    .widget-list {
      height: 95%;
      background-color: #EEEEEE;
      border-radius: 5px;
      padding: 10px;

      .widgets {
        display: flex;
        justify-content: space-between;
      }
    }
  }
}

.subheader {
  margin-bottom: 12px;
}

.theme-dark {
  .layout-sidebar-icon {
    &:hover {
      background-color: #273342;
    }
  }

  .tooljet-database {

    .table-name,
    .subheader {
      color: var(--slate9);
    }

    .list-group-item.active {
      .table-name {
        color: #000;
      }
    }
  }

  .editor-header {
    background-color: #1F2936;
  }

  .editor-left-panel {
    background-color: #1F2936;
  }


  .query-panel {
    .queries {
      .queries-title {
        background-color: #1F2936 !important;
      }

      .query-list {
        background-color: #1F2936 !important;
      }
    }

    .query-editor {
      .query-editor-header {
        background-color: #1F2936 !important;
      }

      .query-editor-body {
        background-color: #1F2936 !important;
      }
    }
  }

  .right-bar {
    .widget-list-header {
      background-color: #1F2936;
    }

    .widget-list {
      background-color: #1F2936;
    }
  }
}

:root {
  --tblr-breadcrumb-item-active-font-weight: 500;
  --tblr-breadcrumb-item-active-color: inherit;
}

.application-brand {
  a {
    height: 48px;
    position: relative;
    display: flex;
    justify-content: center;
    align-items: center;
  }
}

.breadcrumb-item.active {
  font-weight: var(--tblr-breadcrumb-item-active-font-weight);
  color: var(--tblr-breadcrumb-item-active-color);
}

.app-icon-main {
  background: var(--indigo3) !important;
  border-radius: 6px !important;
  display: flex;
  justify-content: center;
  align-items: center;
  width: 48px;
  height: 48px;
}

.user-avatar-nav-item,
.audit-log-nav-item,
.notification-center-nav-item {
  border-radius: 4px;
}

.audit-log-nav-item {
  bottom: 40px;
}

.workspace-content-wrapper,
.database-page-content-wrap {
  // background: var(--slate2);
}

.workspace-variable-table-card {
  margin: 0 auto;
  width: 880px;
}

.organization-page-sidebar {
  height: calc(100vh - 64px);
  max-width: 288px;
  background-color: var(--base);
  border-right: 1px solid var(--slate5) !important;
  display: grid !important;
  grid-template-rows: auto 1fr auto !important;
}

.marketplace-page-sidebar {
  height: calc(100vh - 64px);
  max-width: 288px;
  background-color: var(--base);
  border-right: 1px solid var(--slate5) !important;
  display: grid !important;
  grid-template-rows: auto 1fr auto !important;
}

.home-page-sidebar {
  max-width: 288px;
  background-color: var(--base);
  border-right: 1px solid var(--slate5);
  display: grid;
  grid-template-rows: auto 1fr auto;
}

.empty-home-page-image {
  margin-top: 14px;
}

.create-new-table-btn {
  width: 248px;

  button {
    height: 40px !important;

  }
}

.tooljet-database-sidebar {
  max-width: 288px;
  background: var(--base);
  border-right: 1px solid var(--slate5);


  .sidebar-container {
    height: 40px !important;
    padding-top: 1px !important;
    margin: 0 auto;
    display: flex;
    justify-content: center;
  }
}

.create-new-app-dropdown {
  width: 248px !important;


  .dropdown-toggle-split {
    border-left: 1px solid var(--indigo11) !important;
  }

  button {
    background-color: var(--indigo9) !important;
  }
}

.create-new-app-button {
  font-weight: 500;
  font-size: 14px;
  height: 40px;
  border-top-left-radius: 6px;
  border-bottom-left-radius: 6px;
}

.create-new-app-button+.dropdown-toggle {
  height: 40px;
  border-top-right-radius: 6px;
  border-bottom-right-radius: 6px;
}

.custom-select {
  .select-search-dark__value::after {
    content: none;
  }

  .select-search-dark__select,
  .select-search__select {
    min-width: fit-content;
    max-width: 100% !important;
  }
}

.jet-data-table td .textarea-dark-theme.text-container:focus {
  background-color: transparent !important;
}

.tooljet-logo-loader {
  height: 100vh;
  display: flex;
  align-items: center;
  justify-content: center;

  .loader-spinner {
    margin: 10px 87px;
  }
}

.page-body {
  height: calc(100vh - 1.25rem - 48px);
  min-height: 500px;
}

// buttons
.default-secondary-button {
  background-color: $color-light-indigo-03;
  color: $color-light-indigo-09;
  max-height: 28px;
  width: 76px;
  display: flex;
  flex-direction: row;
  justify-content: center;
  align-items: center;
  padding: 4px 16px;
  gap: 6px;
  font-weight: 500;
  border: 0 !important;

  .query-manager-btn-svg-wrapper {
    width: 16px !important;
    height: 16px !important;
    padding: 2.67px;
  }

  .query-manager-btn-name {
    min-width: 22px;
  }

  &:hover {
    background-color: $color-light-indigo-04;
    color: $color-light-indigo-10;
  }

  &:active {
    background-color: $color-light-indigo-04;
    color: $color-light-indigo-10;
    box-shadow: 0px 0px 0px 4px #C6D4F9;
    border-radius: 6px;
    border: 1px solid;
    outline: 0 !important;

    svg {
      path {
        fill: $color-light-indigo-10;
      }
    }
  }

  &:disabled {
    cursor: not-allowed;
    pointer-events: none;
    opacity: .65;
  }

  .query-run-svg {
    padding: 4px 2.67px;
  }
}

.default-secondary-button.theme-dark {
  background-color: #4D72FA !important;
  color: #F4F6FA !important;

  svg {
    path {
      fill: #F4F6FA !important;
    }
  }

  &:hover {
    border: 1px solid #4D72FA !important;
    background-color: #4D5EF0 !important;
    color: #FFFFFC !important;

    svg {
      path {
        fill: #FFFFFC !important;
      }
    }
  }

  &:active {
    border: 1px solid #4D72FA !important;
    background-color: #4D5EF0 !important;
    box-shadow: 0px 0px 0px 4px #4D72FA;
    border-radius: 6px;
  }
}

.default-tertiary-button {
  background-color: $color-light-base;
  color: $color-light-slate-12;
  border: 1px solid $color-light-slate-07;
  display: flex;
  flex-direction: row;
  justify-content: center;
  align-items: center;
  padding: 4px 16px;
  gap: 6px;
  max-height: 28px;
  font-weight: 500;
  height: 28px;
  cursor: pointer;
  white-space: nowrap;

  .query-btn-svg-wrapper {
    width: 16px !important;
    height: 16px !important;
    padding: 2.67px;
  }

  .query-btn-name {
    min-width: 22px;

  }

  &:hover {
    border: 1px solid $color-light-slate-08;
    color: $color-light-slate-11;

    svg {
      path {
        fill: $color-light-slate-11;
      }
    }
  }

  .query-create-run-svg {
    padding: 2px;
  }

  .query-preview-svg {
    padding: 2.67px 0.067px;
    width: 16px;
    height: 16px;
    margin: 6px 0;
  }

  &:active {
    border: 1px solid #C1C8CD;
    box-shadow: 0px 0px 0px 4px #DFE3E6;
    color: $color-light-slate-11;
    outline: 0;
  }
}

.default-tertiary-button.theme-dark {
  background-color: transparent;
  color: #4D5EF0 !important;
  border: 1px solid #4D5EF0 !important;

  svg {
    path {
      fill: #4D5EF0 !important;
    }
  }

  &:hover {
    border: 1px solid $color-dark-slate-08;
    color: #FFFFFC !important;
    background-color: #4D5EF0 !important;

    svg {
      path {
        fill: #FFFFFC !important;
      }
    }
  }

  &:active {
    border: 1px solid inherit;
    box-shadow: none;
    outline: 0;
  }
}

.default-tertiary-button.theme-dark.btn-loading {
  background-color: #4D5EF0 !important;
  color: transparent !important;

  svg {
    path {
      fill: transparent !important;
    }
  }
}

.default-tertiary-button.button-loading {
  background-color: transparent !important;
  color: transparent !important;

  svg {
    path {
      fill: transparent !important;
    }
  }
}

.disable-tertiary-button {
  color: $color-light-slate-08;
  background-color: $color-light-slate-03;
  pointer-events: none !important;

  svg {
    path {
      fill: $color-light-slate-08;
    }
  }

}

.disable-tertiary-button.theme-dark {
  color: $color-dark-slate-08;
  background-color: $color-dark-slate-03;
  pointer-events: none !important;

  svg {
    path {
      fill: $color-dark-slate-08;
    }
  }
}

.font-weight-500 {
  font-weight: 500;
}

.font-size-12 {
  font-size: 12px;
}

.toggle-query-editor-svg {
  width: 16px;
  height: 16px;
  padding: 2.88px 5.22px;
  display: flex;
  cursor: pointer;
}

.theme-dark {
  .org-avatar:hover {
    .avatar {
      background: #10141A no-repeat center/cover;
    }
  }
}

.app-creation-time {
  color: var(--slate11) !important;
  white-space: nowrap;
  overflow: hidden;
  text-overflow: ellipsis;
}

.font-weight-400 {
  font-weight: 400;
}

.border-indigo-09 {
  border: 1px solid $color-light-indigo-09;
}

.dark-theme-toggle-btn {
  height: 32px;
  display: flex;
  align-items: center;
  justify-content: center;

}

.dark-theme-toggle-btn-text {
  font-size: 14px;
  margin: 12px;
}

.maximum-canvas-height-input-field {
  width: 156px;
  height: 32px;
  padding: 6px 10px;
  gap: 17px;
  background: #FFFFFF;
  border: 1px solid #D7DBDF;
  border-radius: 6px;

}

.layout-header {
  position: fixed;
  right: 0;
  left: 48px;
  z-index: 1;
  background: var(--base);
  height: 64px;
}

.layout-sidebar-icon {
  &:hover {
    background: #ECEEF0;
  }

  &:focus {
    outline: #ECEEF0 auto 5px;
  }
}


.tj-dashboard-section-header {
  max-width: 288px;
  max-height: 64px;
  padding-top: 20px;
  padding-left: 20px;
  padding-bottom: 24px;
  border-right: 1px solid var(--slate5);
}

.layout-sidebar-icon {
  &:hover {
    background: #ECEEF0;
    border-radius: 4px;
  }

  &:focus {
    outline: #ECEEF0 auto 5px;
  }
}

.folder-menu-icon {
  visibility: hidden !important;
}

.folder-list-group-item:hover .folder-menu-icon {
  visibility: visible !important;
}

.folder-list-group-item {
  &:hover {
    background: #ECEEF0;
  }

  &:active {
    background: var(--indigo4);
  }

  &:focus {
    box-shadow: 0px 0px 0px 4px #DFE3E6;
  }

  .tj-text-xsm {
    white-space: nowrap;
    overflow: hidden;
    text-overflow: ellipsis;
  }

  .tj-folder-list {
    display: block;
  }
}


.app-versions-selector {
  display: inline-flex;
  align-items: center;
  width: 176px;
  height: 28px;
  border-radius: 6px;

  .react-select__control {
    border: none !important;
  }
}

.app-version-list-item {
  white-space: nowrap;
  overflow: hidden;
  text-overflow: ellipsis;
}

.app-version-name,
.app-version-released {
  font-weight: 400;
  font-size: 12px;
  line-height: 20px;
}

.app-version-name {
  max-width: 80px;
}

.custom-version-selector__option:hover .app-version-delete {
  display: block;
}

.editor .navbar-brand {
  border-right: 1px solid var(--slate5);
  width: 48px;
  display: flex;
  justify-content: center;
}


.modal-backdrop {
  opacity: 0.5;
}

.canvas-area>.modal-backdrop {
  width: 100% !important;
  height: 100% !important;
}

.ds-delete-btn {
  display: none;
  border: none;
  background: none;
}

.ds-list-item:hover .ds-delete-btn {
  display: block;
}

.toojet-db-table-footer,
.home-page-footer {
  position: fixed;
  bottom: 0px;
  right: 0;
  left: 336px;
}

.home-page-footer {
  height: 52px;
  background-color: var(--base) !important;
  border-top: 1px solid var(--slate5) !important;
}

.pagination-container {
  display: flex;
  padding: 0px;
  height: 20px;

  .form-control {
    padding: 0 4px;
    width: fit-content;
    max-width: 30px;
    text-align: center;
  }
}

.profile-card {
  box-shadow: 0px 12px 16px -4px rgba(16, 24, 40, 0.08), 0px 4px 6px -2px rgba(16, 24, 40, 0.03);
  border-radius: 6px;
  padding: 4px 0px;
  width: 84px;
  height: 86px;
  margin-left: 10px;
  background-color: var(--base);

  .dropdown-item {
    width: 84px;
    height: 36px;
    min-width: 84px !important;
  }

  svg {
    margin-left: 2px;
  }

  a {
    span {
      margin-left: 4px;
    }
  }
}

.theme-dark {
  .editor-header-actions {
    .current-layout {
      .bg-white {
        background-color: #151718 !important;
      }
    }
  }

  .icon-tabler-x {
    stroke: white;
  }
}

.img-invert {
  img {
    filter: invert(1);
  }
}

.user-group-table {
  .selected-row {
    background-color: #ECEEF0;
  }

  .selected-row.dark {
    background-color: #232E3C;
  }
}

.notification-center.theme-dark {

  .empty-subtitle,
  .card-footer>span,
  .empty-title {
    color: white !important;
  }
}


// DASHBOARD SCROLL STYLES--->
.create-new-app-wrapper {
  margin: 0 auto;
  display: flex;
  justify-content: center;
  padding-top: 4px;
}

.home-page-sidebar {
  height: calc(100vh - 64px) !important; //64 is navbar height

  .folder-list-user {
    height: calc(100vh - 116px) !important; //64 is navbar height + 52 px footer
  }
}

.home-page-content {
  height: calc(100vh - 64px) !important;
  overflow-y: auto;
  // background: var(--slate2);
}

.application-folders-list {
  height: 64px;
}

// DASHBOARD STYLES END

// TABLE
.table-left-sidebar {
  height: calc(100vh - 104px) !important; // 62px [navbar] +  40px [ add table and search ] + extra 2 px(border)
  overflow-y: auto;
}

.toojet-db-table-footer {
  height: 52px;
  background: var(--base) !important;
}

.home-app-card-header {
  margin-bottom: 32px;
}

.homepage-app-card {
  height: 166px;
  outline: 1px solid var(--slate3);
  box-shadow: 0px 1px 2px rgba(16, 24, 40, 0.05);
  border-radius: 6px;
  padding: 16px;
  background-color: var(--base) !important;

  .appcard-buttons-wrap {
    display: none;
  }

  .home-app-card-header {
    .menu-ico {
      visibility: hidden !important;
    }
  }

  &:hover {
    box-shadow: 0px 12px 16px -4px rgba(16, 24, 40, 0.08), 0px 4px 6px -2px rgba(16, 24, 40, 0.03);

    .home-app-card-header {
      margin-bottom: 12px;

      .menu-ico {
        visibility: visible !important;
      }
    }

    .app-creation-time-container {
      margin-bottom: 0px;
    }

    .app-card-name {
      margin-bottom: 0px;
    }

    .app-creation-time {
      display: none;
    }


    .appcard-buttons-wrap {
      display: flex;
      padding: 0px;
      gap: 12px;
      width: 240px;
      height: 28px;
      flex-direction: row;

      div {
        a {
          text-decoration: none;
        }
      }

    }

    .app-icon-main {
      width: 36px;
      height: 36px;

    }
  }
}

.app-creation-time-container {
  height: 16px;
}

.release-buttons {
  height: 48px;
  gap: 4px;
}

.global-settings-app-wrapper {
  max-width: 190px;
}

.version-manager-container {
  padding: 0.6rem;
  width: 158px;
}

// tooljet db fields styles [ query manager ]
.tj-db-field-wrapper {
  .code-hinter-wrapper {
    ::-webkit-scrollbar {
      display: none;
    }
  }

  .CodeMirror-sizer {
    min-height: 32px !important;
    width: 100%;
    border-right-width: 0px !important;
    padding: 0 !important;
    overflow-y: auto;

    .CodeMirror-lines {
      margin-top: 0px !important;
      min-height: 32px !important;
    }
  }
}

.table-list-items#popover-contained {
  .popover-body {
    outline: 1px solid var(--slate3);
    background: var(--base);
    overflow: hidden;
  }

}

.table-list-item-popover.dark {
  svg {
    path {
      fill: white;
    }
  }
}

.theme-dark {
  .react-loading-skeleton {
    background-color: #2F3C4C !important;
    background-image: linear-gradient(90deg, #2F3C4C, #2F3C4C, #2F3C4C) !important;
  }
}

@keyframes up-and-down {
  to {
    opacity: 0.2;
    transform: translateY(-20px);

  }
}

.spin-loader {
  position: fixed;
  width: 100%;

  .load {
    display: flex;
    justify-content: center;
    margin: 200px auto;
  }

  .load div {
    width: 20px;
    height: 20px;
    background-color: var(--indigo9);
    border-radius: 50%;
    margin: 0 5px;
    animation-name: #{up-and-down};
    animation-duration: 0.8s;
    animation-iteration-count: infinite;
    animation-direction: alternate;
  }

  .load .two {
    animation-delay: 0.3s;
  }

  .load .three {
    animation-delay: 0.6s;
  }
}

.organization-switch-modal {
  font-family: 'IBM Plex Sans';

  .modal-dialog {
    width: 376px;
  }

  .modal-content {
    background: linear-gradient(0deg, #FFFFFF, #FFFFFF),
      linear-gradient(0deg, #DFE3E6, #DFE3E6);
  }

  .modal-header {
    justify-content: center !important;
    flex-direction: column;
    padding: 40px 32px 20px 32px;

    .header-text {
      font-style: normal;
      font-weight: 600;
      font-size: 20px;
      line-height: 36px;
      margin: 24px 0 5px 0;
    }

    p {
      font-style: normal;
      font-weight: 400;
      font-size: 14px;
      line-height: 20px;
      color: #687076;
      text-align: Center;
      margin-bottom: 0px;
    }
  }

  .modal-body {
    padding: 18px 32px;

    .org-list {
      display: flex;
      flex-direction: column;

      .org-item {
        height: 50px;
        display: flex;
        align-items: center;
        padding: 0px 12px;
        cursor: default;

        input[type=radio] {
          margin-right: 16px;
          width: 16px;
          height: 16px;
        }

        .avatar {
          margin-right: 11px;
          color: #11181C;
          background-color: #F8FAFF;
          width: 34px !important;
          height: 34px !important;
        }

        span {
          font-style: normal;
          font-weight: 400;
          font-size: 12px;
          line-height: 20px;
          color: #11181C;
        }
      }

      .selected-item {
        border-radius: 6px;
        background-color: #F0F4FF;
      }
    }
  }

  .modal-footer {
    justify-content: center;
    padding: 24px 32px;
    border-top: 1px solid #DFE3E6;

    button {
      width: 100%;
      font-style: normal;
      font-weight: 600;
      font-size: 14px;
      line-height: 20px;
    }
  }
}

.organization-switch-modal.dark-mode {

  .modal-footer,
  .modal-header {
    border-color: #232e3c !important;

    p {
      color: rgba(255, 255, 255, 0.5) !important;
    }
  }

  .modal-body,
  .modal-footer,
  .modal-header,
  .modal-content {
    color: white;
    background-color: #2b394a;
  }

  .modal-content {
    border: none;
  }


  .modal-body {
    .org-list {
      span {
        color: white;
      }

      .selected-item {
        background-color: #232e3c;
      }
    }
  }
}

.datasources-category {
  color: var(--slate10);
}

.react-tooltip {
  font-size: .765625rem !important;
}

.tooltip {
  z-index: 10000;
}

.add-new-workspace-icon-wrap {
  display: flex;
  flex-direction: row;
  align-items: center;
  padding: 8px;
  width: 34px;
  height: 34px;
  background: var(--indigo3);
  border-radius: 6px;
}

.add-new-workspace-icon-old-wrap {
  display: none;
}

.add-workspace-button {
  padding: 8px 12px;
  gap: 11px;
  height: 50px;

  &:hover {
    background: var(--indigo3);
    margin: 0 auto;
    border-radius: 6px;
    padding-bottom: 10px;

    .add-new-workspace-icon-old-wrap {
      padding: 8px;
      width: 34px;
      height: 34px;
      background: var(--indigo9);
      border-radius: 6px;
      display: flex;
      justify-content: center;
      align-items: center;

    }

    .add-new-workspace-icon-wrap {
      display: none;

    }
  }

}

.tj-folder-list {
  display: flex;
  align-items: center;
  color: var(—-slate12) !important;
}

.app-card-name {
  color: var(—-slate12);
  margin-bottom: 2px;
  white-space: nowrap;
  overflow: hidden;
  text-overflow: ellipsis;
}

.dashboard-breadcrumb-header {
  display: flex;
  align-items: center;
}

.tj-version {
  margin-right: 44px;
  display: flex;
  align-items: center;
  color: var(--slate9);

}

.folder-list {
  color: var(—-slate9) !important;
}

.tj-folder-header {
  margin-bottom: 12px;
  height: 37px;
  cursor: pointer;
}

.tj-dashboard-header-title-wrap {
  display: flex;
  justify-content: center;
  align-items: center;
  color: var(--slate11);

  a {
    text-decoration: none;
  }
}

.theme-dark {
  .tj-onboarding-phone-input-wrapper {
    .flag-dropdown {
      background-color: #1f2936 !important;

      .country-list {
        background-color: #1f2936 !important;
        background: #1f2936;

        li {
          .country .highlight {
            background-color: #3a3f42;
            color: #000 !important;

            div {
              .country-name {
                color: #6b6b6b !important;
              }
            }

          }

          &:hover {
            background-color: #2b2f31;
          }

        }
      }
    }

  }

  .react-tel-input .country-list .country.highlight {
    color: #6b6b6b;
  }
}

.dashboard-breadcrumb-header-name {
  font-weight: 500 !important;
  color: var(—-slate12) !important;
}

.tj-dashboard-header-wrap {
  padding-top: 22px;
  padding-bottom: 22px;
  padding-left: 40px;
  height: 64px;
  border-bottom: 1px solid var(--slate5);
}

.dashboard-breadcrumb-header-name:hover {
  text-decoration: none !important;
}


.tj-avatar {
  border-radius: 6px;
  width: 36px;
  height: 36px;
  display: flex;
  justify-content: center;
  align-items: center;
  background-color: var(--slate3) !important;
  color: var(--slate11) !important;
  text-transform: uppercase;
  font-weight: 500;

  &:hover {
    background-color: var(--slate4);
  }

  &:focus {
    box-shadow: 0px 0px 0px 4px var(--indigo6);
    outline: 0;
  }

  &:active {
    box-shadow: none;
  }
}

.tj-current-org {
  span {
    color: var(--slate12);

  }
}


.sidebar-inner {
  align-items: center;
}

.workspace-drawer-wrap {
  background: var(--base);
}

.theme-dark {
  .drawer-wrap {
    background: var(--base);
  }
}

.users-table {
  background: var(--base);
  padding: 16px;
  width: 848px;
  margin: 0 auto;
  padding: 16px;

  tbody {

    tr>td>span,
    tr>td>a {
      white-space: nowrap;
      overflow: hidden;
      text-overflow: ellipsis;
      max-width: 140px;
    }
  }

  thead {
    tr {
      padding: 0px 6px;
      gap: 90px;
      width: 848px;
      height: 40px;
      display: flex;
      align-items: center;
      margin-top: 6px;
    }

    tr>th {
      background: var(--base) !important;
      border-bottom: none !important;
      padding: 0 !important;
      width: 282px;
    }
  }

  tr {
    background: var(--base);
    height: 66px;
    padding: 13px 0px;
    border-bottom: 1px solid var(--slate7);
    display: flex;
    justify-content: space-between;
  }

  tr>td {
    border-bottom-width: 0px !important;
    display: flex;
    align-items: center;
    flex: 16%;
    padding-left: 0px !important;
    padding-right: 0px !important;
    white-space: nowrap;
    overflow: hidden;
    text-overflow: ellipsis;
  }
}

.tj-input {
  padding: 6px 10px;
  gap: 17px;
  width: 161.25px;
  height: 32px;
  background: var(--base);
  border: 1px solid var(--slate7);
  border-radius: 6px;

  ::placeholder {
    color: var(--slate9) !important;
  }

}

.workspace-setting-buttons-wrap {
  display: flex;
  gap: 12px;
}

.workspace-settings-table-wrap {
  max-width: 880px;
  margin: 0 auto;
}

.workspace-settings-filters {
  display: flex;
  gap: 12px;
  flex-direction: row;
  align-items: center;
  position: relative;
}

.workspace-setting-table-wrapper {
  box-shadow: 0px 1px 2px rgba(16, 24, 40, 0.05);
  outline: 1px solid var(--slate7);
  background: var(--base);
  width: 880px;
  margin: 0 auto;
  border-radius: 6px;
  height: calc(100vh - 223px);
  position: relative;

}

.workspace-filter-text {
  color: var(--slate11);
  margin-bottom: 14px;
}

.singleuser-btn {
  padding: 6px 16px;
  gap: 6px;
  width: 152px;
  height: 32px;
  border-radius: 6px;

}

.multiuser-btn {
  padding: 6px 16px;
  gap: 6px;
  width: 189px;
  height: 32px;
  border-radius: 6px;

}

.workspace-page-header {
  width: 880px;
  margin: 0 auto !important;

  div:first-child {
    margin: 0 auto !important;
    width: 880px;

  }
}

.workspace-constant-header {
  width: 880px;
  margin: 0 auto !important;
}

.workspace-user-archive-btn {
  width: 95px;
  height: 28px;
}

.workspace-clear-filter {
  margin-left: 8px;
  color: var(--indigo9);
  font-weight: 600 !important;
}

.workspace-clear-filter-wrap {
  display: flex;
  align-items: center;
  width: 130px;
  justify-content: flex-end;
  position: absolute;
  right: 16px;
}

.tj-checkbox {
  border-color: var(--slate7);
}

.workspace-clipboard-wrap {
  display: flex;
  align-items: center;
  width: 162.67px;
  cursor: pointer;

  p {
    font-weight: 500 !important;
    margin-left: 5px;
  }

  span {
    display: flex;
    align-items: center;
  }
}

.workspace-user-status {
  margin-right: 22px;
  margin-left: 5px;
}

.worskpace-setting-table-gap {
  margin-top: 20px;
}

.tj-active {
  background: #46A758;
}

.tj-invited {
  background: #FFB224;
}

.tj-archive {
  background: #E54D2E;
}

.liner {
  height: 1px;
  background: var(--slate5);
  width: 880px;
  margin-top: 22px;
}

.edit-button {
  display: flex;
  flex-direction: row;
  justify-content: center;
  align-items: center;
  height: 28px;
  text-decoration: none;
}

.launch-button {
  display: flex;
  height: 28px;
  align-items: center;
  color: var(--slate12);
  justify-content: center;
  text-decoration: none;
}

.launch-button.tj-disabled-btn {
  cursor: not-allowed;
}

.breadcrumb-item {
  a {
    text-decoration: none !important;
    color: var(--slate12);
  }
}

.table-list-item {
  width: 248px;
}

.workspace-settings-filter-items {
  width: 161.25px;

  .css-13mf2tf-control {
    width: 161.25px !important;

  }

  .css-10lvx9i-Input {
    margin: 0 !important;
    padding: 0 !important;
  }

  .css-1bugkci-control,
  .css-42vs31,
  .css-ob45yj-menu {
    background-color: var(--base) !important;
    width: 161.25px !important;
  }

  .css-6t9fnh-control {
    border: 1px solid var(--slate7) !important;
    background: var(--base);
    color: var(--slate9);
    width: 161.25px;
    height: 32px;

    .css-1opnhvy-singleValue {
      color: var(--slate9) !important;

    }
  }

  input.tj-checkbox {
    background: var(--base) !important;
    color: var(--slate9);
    border: 1px solid var(--slate7) !important;

    ::placeholder {
      color: var(--slate9);
    }
  }
}


.tj-db-dataype {
  margin-left: 8px;
  color: var(--slate11);
}

.tj-database-column-header {
  color: var(--slate12);
  padding: 4px 4px 4px 8px !important;
  text-transform: capitalize !important;
  line-height: 0px !important;
  font-weight: 500 !important;
  font-size: 12px !important;
  line-height: 20px !important;
  color: var(--slate12) !important;

  &:first-child {
    display: flex !important;
    align-items: center !important;
    padding-left: 1rem !important;
  }

}

.tj-database-column-row {
  margin: 0;

  th:first-child {
    height: 28px;
  }

  th:first-child>div {
    height: 16px;
    width: 16px;
    display: flex;
    align-items: center;
    height: 28px;

    input {
      border-radius: 4px;
    }

  }
}

.tj-db-operations-header {
  height: 48px;
  padding: 0 !important;
  display: flex;
  align-items: center;
  background-color: var(--base);

  .row {
    margin-left: 0px;
    width: 98%;
  }

  .col-8 {
    padding-left: 0px;
    display: flex;
    gap: 12px;
    align-items: center;
  }
}

.add-new-column-btn {
  margin-left: 16px;
  height: 28px;
  border-radius: 6px;
  padding: 0 !important;
  display: flex;
  align-items: center;
  justify-content: center;
  background: transparent;
  color: var(--slate12);
  border: none;
}

.tj-db-filter-btn {
  width: 100%;
  height: 28px;
  border-radius: 6px;
  background: transparent;
  color: var(--slate12);
  border: none;
  display: flex;
  align-items: center;
  justify-content: center;
}

.tj-db-filter-btn-applied,
.tj-db-sort-btn-applied {
  display: flex !important;
  flex-direction: row !important;
  justify-content: center !important;
  align-items: center !important;
  //padding: 4px 16px !important;
  width: 100% !important;
  height: 28px !important;
  background: var(--grass2) !important;
  border-radius: 6px !important;
}

.tj-db-filter-btn-active,
.tj-db-sort-btn-active {
  display: flex !important;
  flex-direction: row !important;
  justify-content: center !important;
  align-items: center !important;
  //padding: 4px 16px !important;
  width: 100% !important;
  height: 28px !important;
  border-radius: 6px !important;
  background: var(--indigo4) !important;
  //border: 1px solid var(--indigo9) !important;
  color: var(--indigo9) !important;
}

.tj-db-header-add-new-row-btn {
  height: 28px;
  background: transparent;
  border-radius: 6px !important;
  display: flex;
  flex-direction: row;
  justify-content: center;
  align-items: center;
  gap: 6px;
  border: none;

  padding: span {
    //color: var(--indigo9);
  }
}

.tj-db-sort-btn {
  width: 100%;
  height: 28px;
  background: transparent;
  color: var(--slate12);
  border: none;
  display: flex;
  align-items: center;
  justify-content: center;
  margin: 0
}

.edit-row-btn {
  background: transparent;
  color: var(--slate12);
  border: none;
  display: flex;
  align-items: center;
  justify-content: center;
}

.workspace-variable-header {
  width: 880px;
  ;
  margin: 0 auto;
  display: flex;
  padding: 0;
}

.workspace-variables-alert-banner {
  width: inherit;
  background-color: #FFF9ED;
  border-color: #FFE3A2;
}

.codehinter.alert-component.workspace-variables-alert-banner {
  color: var(--amber8);
  border-color: var(--amber3);
}

.add-new-variables-button {
  margin-bottom: 20px;
  width: 169px;
  height: 32px;
}

.org-users-page-sidebar,
.left-menu {
  padding: 16px;
  gap: 7px;
  width: 220px;
  border-right: 1px solid var(--slate5);
  overflow-y: auto;
  overflow-x: hidden;
}

.groups-header-wrap {
  display: flex;
  height: 36px;
  border-bottom: 1px solid var(--slate5);
}

.org-users-page-container {
  width: 880px;
  margin: 0 auto;
}

.groups-main-header-wrap {
  padding: 20px 0px 8px;
  gap: 10px;
  width: 612px;
  height: 56px;
  margin: 0 auto;
  display: flex;
  justify-content: space-between;

  p {
    white-space: nowrap;
    overflow: hidden;
    text-overflow: ellipsis;
  }

  .nav-tabs .nav-link.active {
    border-bottom: 2px solid var(--indigo9) !important;
  }
}

.form-check-input:disabled {
  background-color: var(--slate8) !important;
}

.manage-groups-body {
  padding: 24px;
  font-size: 12px;
  overflow-y: auto;
  height: calc(100vh - 300px);

}

.groups-sub-header-wrap {
  width: 612px;
  height: 36px;
  border-bottom: 1px solid var(--slate5) !important;

  .nav-link.active {
    border-bottom: 2px solid var(--indigo9) !important;
    border-color: var(--indigo9) !important;
  }

  .nav-item {
    font-weight: 500 !important;
    font-size: 12px !important;
  }


  p {
    width: 205px;
  }
}

.groups-btn-container {
  width: 880px;
  justify-content: space-between;
  margin: 0 auto;
  margin-bottom: 20px;
  height: 32px;
  align-items: center;

}

.org-users-page {
  margin: 0 auto;
}

.org-users-page-card-wrap {
  height: calc(100vh - 208px);
}

.org-users-page-card-wrap,
.manage-sso-wrapper-card {
  display: flex;
  flex-direction: row;
  background: var(--base);
  width: 880px;
  outline: 1px solid var(--slate5);
  box-shadow: 0px 1px 2px rgba(16, 24, 40, 0.05);
  border-radius: 6px;
}

.manage-sso-wrapper-card {
  margin: 0 auto;

  .card-body {
    overflow-y: auto;
    padding: 40px;
  }

  .card-header {
    padding: 0px 24px;
    width: 660px;
    height: 72px;
    border-bottom: 1px solid var(--slate5);

  }

  .form-check {
    margin-bottom: 0px !important;
    line-height: 24px;
    font-size: 16px;
  }
}

.groups-sidebar-nav {
  display: flex;
  flex-direction: row;
  align-items: center;
  padding: 6px 8px;
  gap: 40px;
  width: 188px;
  height: 32px;
  background: var(--base);
  border-radius: 6px;
  cursor: pointer;
}

.org-users-page-card-body {
  width: 660px;
}

.org-users-page {
  .nav-tabs .nav-link.active {
    background-color: transparent !important;
  }

  .nav-tabs .nav-item.show .nav-link,
  .nav-tabs .nav-link.active {
    border-color: var(--indigo9) !important;

  }

  .nav-link:hover {
    border-right: none !important;
    border-left: none !important;
    border-top: none !important;

    color: var(--indigo9);
  }
}

.groups-selected-row {
  background-color: var(--indigo4);
}

.add-apps-btn {
  width: 160px;
  height: 32px;
}

.groups-app-body-header {
  border-bottom: 1px solid var(--slate5);

  p {
    height: 36px;
    display: flex;
    align-items: center;
    width: 286px;
    color: var(--slate11);

  }

  p:first-child {
    width: 205px !important;
    margin-left: 12px;
  }

}

.manage-group-tab-icons {
  margin-right: 6px;
}

.manage-groups-no-apps-wrap {
  display: flex;
  justify-content: center;
  flex-direction: column;
  align-items: center;
  width: 602px;

  p {
    margin-top: 12px;
  }

  span {
    color: var(--slate11);
    margin-top: 4px;
  }

  div {
    width: 64px;
    height: 64px;
    background: var(--indigo3);
    border-radius: 12px;
    display: flex;
    justify-content: center;
    align-items: center;
    margin-top: 88px;
  }
}

.apps-permission-wrap {
  height: 72px;
  justify-content: center;
  gap: 12px;
}

.apps-folder-permission-wrap,
.apps--variable-permission-wrap {
  height: 44px;
}

.manage-group-permision-header {
  border-bottom: 1px solid var(--slate5);
  display: flex;

  p {
    padding: 8px 12px;
    gap: 10px;
    width: 206px;
    height: 36px;
    font-weight: 500;
    color: var(--slate11) !important;
  }

}

.permission-body {
  .form-check {
    margin-bottom: 0px !important;
  }

  tr {
    border-bottom: 1px solid var(--slate5);
    width: 612px !important;

  }

  td {
    font-size: 12px;
    font-weight: 500;
    line-height: 20px;
    letter-spacing: 0em;
    text-align: left;
    width: 206px !important;
    padding-left: 12px;

    div {
      padding-left: 12px;
    }
  }
}


.default-option-text {
  margin-left: 10px;
  margin-right: 16px;
  font-size: 11px !important;
}

.git-sso-help-text {
  color: var(--slate11);
}

.default-group-wrap {
  gap: 10px;
  width: 119px;
  height: 28px;
  display: flex;
  align-items: center;
  justify-content: center;
  background: var(--grass3);
  border-radius: 100px;
}

.sso-icon-wrapper {
  display: flex;
  flex-direction: row;
  justify-content: center;
  align-items: center;
  padding: 8px 8px 8px 16px;
  width: 251px;
  height: 56px;
  background: var(--slate3);
  border-radius: 6px;
  margin-top: 12px;
}

.sso-main-box {
  justify-content: center;
  background: var(--slate6);
  padding: 8px 16px;
  width: 96px;
  height: 40px;
  border-radius: 6px;
}

.default-danger-tag-wrap {
  gap: 10px;
  width: 113px;
  height: 28px;
  display: flex;
  align-items: center;
  justify-content: center;
  background: var(--tomato6);
  border-radius: 100px;
  margin-bottom: 16px;
}

.manage-group-users-info {
  height: 48px;
  width: 612px;
  border-radius: 6px;
  padding: 12px 24px 12px 24px;
  background: var(--slate3);
  border: 1px solid var(--slate5);
  border-radius: 6px;
  margin-bottom: 16px;

  p {
    color: var(--slate12);
    gap: 14px;
    display: flex;
    align-items: center;

  }
}

.name-avatar {
  display: flex;
  flex-direction: column;
  justify-content: center;
  align-items: center;
  gap: 10px;
  width: 36px;
  height: 36px;
  background-color: var(--slate3) !important;
  border-radius: 6px;
  color: var(--slate11);
  margin-right: 12px;
  text-transform: capitalize;
}

.manage-group-users-row {
  display: flex;
  flex-direction: row;
  align-items: baseline;
  padding: 12px 6px;
  width: 612px !important;
  height: 64px;
  border-bottom: 1px solid var(--slate5);

  p {
    width: 272px;
    white-space: nowrap;
    overflow: hidden;
    text-overflow: ellipsis;

    span {
      max-width: 150px;
      white-space: nowrap;
      overflow: hidden;
      text-overflow: ellipsis;
    }
  }

  &:hover .apps-remove-btn {
    display: flex;
  }
}

.manage-group-app-table-body {
  width: 602px !important;

  tr {
    display: flex;
    font-family: 'IBM Plex Sans';
    font-style: normal;
    font-weight: 400;
    font-size: 12px;
    line-height: 20px;
    color: var(--slate12);
  }
}

.apps-view-edit-wrap {
  display: flex;
  flex-direction: column;
  width: 51px;
  margin-right: 32px;
}

.apps-table-row {
  display: grid !important;
  grid-template-columns: 205px 286px 115px;

  td {
    padding: 12px;
    white-space: nowrap;
    overflow: hidden;
    text-overflow: ellipsis;
  }

  &:hover .apps-remove-btn {
    display: flex;
  }
}

.apps-remove-btn {
  width: 97px;
  height: 28px;
  font-weight: 600 !important;
}

.faded-text {
  color: var(--slate8);
}

.manage-groups-app-dropdown {
  width: 440px;
}

.create-new-group-button {
  width: 169px;
  height: 32px;
  border-radius: 6px;
}

.faded-input {
  background: var(--slate5);
}

.manage-group-table-head {
  display: flex;
  border-bottom: 1px solid var(--slate5);
  width: 612px;
  height: 36px;
  padding: 8px 12px;
  align-items: center;


  p {
    width: 272px !important;
    color: var(--slate11);
    font-weight: 500;
  }

}

.manage-groups-permission-apps,
.apps-constant-permission-wrap {
  border-bottom: 1px solid var(--slate5);
}

.manage-groups-permission-apps,
.apps-folder-permission-wrap,
.apps-variable-permission-wrap,
.apps-constant-permission-wrap {
  display: flex;
  align-items: center;
  padding: 12px;
  gap: 10px;

  div {
    width: 206px;
  }
}

.manage-groups-permission-apps,
.apps-variable-permission-wrap,
.apps-constant-permission-wrap {
  gap: 10px;
  height: 72px;
}

.apps-folder-permission-wrap,
.apps-variable-permission-wrap {
  height: 44px;
  border-bottom: 1px solid var(--slate5);
}

.delete-group {
  text-decoration: none !important;
  color: var(--tomato9) !important;
}

.delete-link,
.remove-decoration {
  text-decoration: none !important;
}

.edit-group {
  text-decoration: none !important;
  color: var(--slate12) !important;
}

.removed-decoration {
  text-decoration: none !important;
}

.rmsc .select-item.selected {
  color: var(--slate12) !important;
  background-color: var(--base) !important;
}

.manage-constants-dropdown {
  .rmsc.multi-select {
    .dropdown-container {
      gap: 17px;
      height: 32px;
      background: var(--base);
      border: 1px solid var(--slate7);
      border-radius: 6px;
      display: flex;
      justify-content: center;
      align-items: center;
      margin-right: 12px;
    }

    .dropdown-content {
      .panel-content {
        background: var(--base);
        border: 1px solid var(--slate3);
        box-shadow: 0px 12px 16px -4px rgba(16, 24, 40, 0.08), 0px 4px 6px -2px rgba(16, 24, 40, 0.03);
        border-radius: 6px;
        align-items: center;


        .select-item:hover {
          background-color: var(--slate3);
        }

        .item-renderer {
          align-items: center;

          span {
            font-size: 12px;
            color: var(--slate12)
          }
        }
      }
    }
  }
}




.manage-groups-app-dropdown {
  margin-right: 12px;

  .rmsc .dropdown-container:focus-within {
    border: 1px solid var(--indigo9) !important;
    box-shadow: 0px 0px 0px 2px #C6D4F9 !important;
  }

  .dropdown-heading-value {
    span {
      color: var(--slate12) !important;

    }
  }

  .multi-select {
    .dropdown-container {
      gap: 17px;
      width: 440px;
      height: 32px;
      background: var(--base);
      border: 1px solid var(--slate7);
      border-radius: 6px;
      display: flex;
      justify-content: center;
      align-items: center;
      margin-right: 12px;
    }

  }

  .dropdown-content {
    .panel-content {
      background: var(--base);
      border: 1px solid var(--slate3);
      box-shadow: 0px 12px 16px -4px rgba(16, 24, 40, 0.08), 0px 4px 6px -2px rgba(16, 24, 40, 0.03);
      border-radius: 6px;

      .select-panel {
        .search {
          border-bottom: 1px solid var(--slate5);
        }

        .search,
        input {
          background-color: var(--base) !important;
        }
      }

      input[type='checkbox'] {
        border: 1px solid red !important;
      }

      .select-item:hover {
        background-color: var(--slate3);
      }


      .item-renderer {
        align-items: center !important;

        span {
          font-size: 12px;
          color: var(--slate12)
        }
      }

    }
  }
}

.sso-form-wrap {
  .form-label {
    font-size: 12px;
    font-weight: 500px;
    margin-bottom: 4px !important;
    color: var(--slate12);
  }

  .form-check-label {
    font-size: 12px;
    font-size: 12px;
    line-height: 20px;
    color: var(--slate12);
  }
}

.allow-default-sso-helper-text {
  white-space: pre-line;
}

.password-disable-danger-wrap {
  padding: 16px;
  gap: 16px;
  width: 574px;
  height: 116px;
  background: var(--tomato3);
  border: 1px solid var(--tomato5);
  border-radius: 6px;
}

.sso-footer-save-btn {
  height: 40px;
}

.sso-footer-cancel-btn {

  width: 85px;
  height: 40px;
}

.danger-text-login {
  padding-left: 40px !important;
}

.tick-icon {
  width: 20px;
  height: 20px;
  background: var(--indigo9);
  border-radius: 4px;
}

.invite-user-drawer-wrap {
  display: grid;
  grid-template-rows: auto 1fr auto;
  height: 100vh;
}

.manage-users-drawer-footer {
  padding: 24px 32px;
  height: 88px;
  border-top: 1px solid var(--slate5) !important;
  display: flex;
  gap: 8px;
  justify-content: end;

  .invite-btn {
    width: 140px;
    height: 40px;
  }

  .cancel-btn {
    width: 85px;
    height: 40px;
  }
}


.tj-drawer-tabs-wrap {
  display: flex;
}

.invite-user-drawer-wrap {
  .card-header {
    flex-direction: column;
    display: flex;
    justify-content: space-between;
    padding: 0px !important;
  }

  .card-header-inner-wrap {
    justify-content: space-between;
    width: 100%;
    padding: 16px 20px;
    height: 64px;

  }

  .card-header-inner-wrap,
  .tj-drawer-tabs-container {
    display: flex;
  }

  .tj-drawer-tabs-container-outer {
    padding-top: 0px;
    gap: 10px;
    height: 68px;
  }

  .tj-drawer-tabs-container {
    padding: 2px;
    gap: 2px;

    width: 502px;
    height: 36px;
    background: var(--slate4);
    border-radius: 6px;

  }
}

.tj-drawer-tabs-btn {
  padding: 2px 4px;
  gap: 6px;
  width: 248px;
  height: 32px;
  box-shadow: 0px 1px 2px rgba(16, 24, 40, 0.05);
  border-radius: 4px;
  border: none;
  color: var(--slate11);
  display: flex;
  align-items: center;
  justify-content: center;
  background: var(--slate4);


  span {
    margin-left: 4px !important;
    font-weight: 500;

  }
}

.tj-drawer-tabs-btn-active {
  background: var(--base);
  color: var(--slate12);
}

.user-number-wrap {
  display: flex;
  flex-direction: column;
  align-items: center;
  padding: 8px;
  gap: 10px;
  width: 36px;
  height: 36px;
  background: var(--slate3);
  border-radius: 1000px;
}

.user-csv-template-wrap {
  display: flex;
  padding: 24px;
  gap: 14px;

  width: 486px;
  height: 152px;

  background: var(--orange3);

  border: 1px solid var(--orange6);
  border-radius: 6px;

  div {
    display: flex;
    flex-direction: column;

    p {
      margin-bottom: 12px;
    }

  }
}

.upload-user-form {
  display: flex;
  flex-direction: column;
  justify-content: center;
  align-items: center;
  padding: 60px 0px;
  gap: 36px;
  width: 486px;
  border: 2px dashed var(--indigo9);
  border-radius: 6px;
  align-items: center;
  margin: 24px auto;
  text-align: center;

  .select-csv-text {
    color: var(--indigo9);
    margin-bottom: 4px;
  }

  span {
    color: var(--slate11) !important;
  }
}

.download-template-btn {
  width: 184px;
  height: 32px;
  padding: 0px !important;
}

.csv-upload-icon-wrap {
  display: flex;
  flex-direction: row;
  justify-content: center;
  align-items: center;
  padding: 10px;
  gap: 10px;
  width: 64px;
  height: 64px;
  background: var(--indigo3);
  border-radius: 12px;
  margin: 0px auto 12px auto;
  cursor: pointer;
}

.user-csv-template-wrap {
  margin-top: 24px;
}


.manage-users-drawer-content-bulk {
  form {
    display: flex;
    flex-direction: column;
    justify-content: center;
    align-items: center;
  }

  .manage-users-drawer-content-bulk-download-prompt {
    display: flex;
    flex-direction: row !important;
    justify-content: center;
    align-items: flex-start !important;
  }
}


.manage-users-drawer-content {
  margin: 24px 32px;

  .invite-user-by-email {
    display: flex;
    flex-direction: column;
    justify-content: center;
    align-items: top;
  }

  .invite-user-by-email {
    display: flex;
  }

  .invite-email-body {
    width: 452px;

    input:not([type="checkbox"]) {
      padding: 6px 10px;
      height: 32px;
      color: var(--slate12);
    }
  }
}

.rmsc .item-renderer {
  align-items: center !important;
}

.tj-db-table {
  overflow-y: auto;
  height: 110px;

  table {
    border-collapse: collapse;
    width: 100%;
  }
}

.bounded-box {
  .sc-iwsKbI.lmGPCf {
    height: 100%;
    margin: auto;
    width: max-content;
    max-width: 100% !important;

    img {
      height: 100% !important;
    }

    .gVmiLs {
      width: auto !important;
    }
  }

  .css-tlfecz-indicatorContainer,
  .css-1gtu0rj-indicatorContainer {
    svg {
      width: 12px !important;
      height: 12px !important;
    }
  }

}

.sso-type-header {
  margin-left: 10px;
}

.groups-folder-list {
  padding: 6px 8px;
  gap: 40px;
  max-width: 188px;
  height: 32px;

  span {
    white-space: nowrap !important;
    overflow: hidden !important;
    text-overflow: ellipsis !important;
  }
}

.create-group-modal-footer {
  display: flex;
  align-items: center;
  gap: 8px;
  justify-content: end;
}

.add-users-button {
  width: 160px;
  height: 32px;
}

.sso-page-inputs {
  padding: 6px 10px;
  gap: 17px;
  width: 612px;
  height: 32px;
}

.workspace-settings-filter-wrap {
  background: var(--slate3);
  padding: 15px 16px;
  gap: 12px;
  width: 880px;
  height: 62px;
  border-right: 1px solid var(--slate7);
  border-top: 1px solid var(--slate7);
  border-left: 1px solid var(--slate7);
  box-shadow: 0px 1px 2px rgba(16, 24, 40, 0.05);
  border-top-left-radius: 6px;
  border-top-right-radius: 6px;
}


// users page
.css-1i2tit0-menu {
  margin: 0px !important;
  background: var(--base);
  box-shadow: 0px 4px 6px -2px #10182808 !important;

  .css-2kg7t4-MenuList {
    margin: 0px !important;
    padding: 0px !important;
    background: var(--base);
  }
}

.workspace-settings-nav-items {
  padding: 6px 8px;
  gap: 40px;
  width: 248px;
  height: 32px;
}

.new-app-dropdown {
  background: var(--base) !important;
  color: var(--slate12);
}

.workspace-variable-container-wrap {

  .card,
  thead {
    background: var(--base) !important;

    tr>th,
    tbody>tr>td {
      background: var(--base) !important;
    }
  }

}

.move-selected-app-to-text {
  p {
    white-space: nowrap;
    overflow: hidden;
    text-overflow: ellipsis;

    span {
      font-weight: 600;
    }
  }
}

.tj-org-dropdown {
  .dashboard-org-avatar {
    margin-right: 11px;
    display: flex;
    flex-direction: row;
    justify-content: center;
    align-items: center;
    padding: 7px 8px;
    gap: 10px;
    width: 34px;
    height: 34px;
    background: var(--slate4) !important;
    color: var(--slate9);
    border-radius: 6px;
  }

  .org-name {
    color: var(--slate12) !important;
    white-space: nowrap;
    overflow: hidden;
    text-overflow: ellipsis;
  }
}

.css-1q0xftk-menu {
  background-color: var(--base-black) !important;
  border: 1px solid hsl(197, 6.8%, 13.6%) !important;
  box-shadow: 0px 12px 16px -4px rgba(16, 24, 40, 0.08), 0px 4px 6px -2px rgba(16, 24, 40, 0.03) !important;

}

.css-4yo7x8-menu {
  background-color: var(--base) !important;
  border: 1px solid var(--slate3) !important;
  box-shadow: 0px 12px 16px -4px rgba(16, 24, 40, 0.08), 0px 4px 6px -2px rgba(16, 24, 40, 0.03) !important;
  border-radius: 6px !important;
}


.org-custom-select-header-wrap {
  border-bottom: 1px solid var(--slate5);
}

.btn-close:focus {
  box-shadow: none !important;
}

.template-card {
  padding: 16px;
  gap: 16px;
  min-width: 280px;
  max-width: 100%;
  height: 210px;
  background: var(--base);
  border: 1px solid var(--slate3);
  box-shadow: 0px 1px 2px rgba(16, 24, 40, 0.05);
  border-radius: 6px;
}

.see-all-temlplates-link {
  color: var(--indigo9) !important;
}

.template-card-img {
  padding: 0px;
  width: 100%;
  height: 77.5%;
  border-radius: 4px;
}

.confirm-dialogue-body {
  background: var(--base);
  color: var(--slate12);
}

.folder-header-icons-wrap {
  gap: 4px;
}

.tj-common-search-input {
  .input-icon-addon {
    padding-right: 8px;
    padding-left: 8px;

  }

  input {
    box-sizing: border-box;
    display: flex;
    flex-direction: row;
    align-items: center;
    padding: 4px 8px !important;
    gap: 16px;
    width: 248px !important;
    height: 28px !important;
    background: var(--base);
    border: 1px solid var(--slate7);
    border-radius: 6px;
    color: var(--slate12);
    padding-left: 33px !important;


    ::placeholder {
      color: var(--slate9);
      margin-left: 5px !important;
      padding-left: 5px !important;
      background-color: red !important;
    }

    &:hover {
      background: var(--slate2);
      border: 1px solid var(--slate8);
    }

    &:active {
      background: var(--indigo2);
      border: 1px solid var(--indigo9);
      box-shadow: 0px 0px 0px 2px #C6D4F9;
      outline: none;
    }

    &:focus-visible {
      background: var(--slate2);
      border: 1px solid var(--slate8);
      border-radius: 6px;
      outline: none;
      padding-left: 12px !important;
    }

    &:disabled {
      background: var(--slate3);
      border: 1px solid var(--slate7);
    }
  }


}

.search-icon-wrap {
  display: flex;
  flex-direction: row;
  justify-content: center;
  align-items: center;
  padding: 7px;
  gap: 8px;
  width: 28px;
  height: 28px;
  background: var(--base);
  border: 1px solid var(--slate7);
  border-radius: 6px;
  cursor: pointer;
}

.sidebar-list-wrap {
  margin-top: 24px;
  padding: 0px 20px 20px 20px;
  height: calc(100vh - 180px);
  overflow: auto;

  span {
    letter-spacing: -0.02em;
  }
}

.drawer-footer-btn-wrap,
.variable-form-footer {
  display: flex;
  flex-direction: row;
  justify-content: flex-end;
  align-items: center;
  padding: 24px 32px;
  gap: 8px;
  height: 88px;
  border-top: 1px solid var(--slate5);
  background: var(--base);
}

.drawer-card-title {
  padding: 16px;
  border-bottom: 1px solid var(--slate5);

  h3 {
    margin-bottom: 0px !important;
  }
}

.drawer-card-wrapper,
.variable-form-wrap {
  min-height: 100vh;
  display: grid;
  grid-template-rows: auto 1fr auto;
}

.add-new-datasource-header-container {
  margin-bottom: 24px;
  padding-top: 4px;
}

.folder-list-group-item {
  color: var(--slate12) !important;
}

.table-list-item,
.table-name {
  color: var(--slate12) !important;
}

// targetting all react select dropdowns

.css-1i2tit0-menu .css-2kg7t4-MenuList {
  div {
    background-color: var(--base-black);

    &:hover {
      background-color: hsl(198, 6.6%, 15.8%);
      ;
    }
  }
}

.css-ob45yj-menu .css-2kg7t4-MenuList {
  div {
    background-color: var(--base);

    &:hover {
      background-color: var(--slate4);
      ;
    }
  }
}

.selected-ds.row>img {
  padding: 0 !important;
}

.tj-user-table-wrapper {
  height: calc(100vh - 270px); //52+64+40+32+20+62
  overflow-y: auto;
  background: var(--base);
  border-right: 1px solid var(--slate7);
  border-bottom: 1px solid var(--slate7);
  border-left: 1px solid var(--slate7);
  box-shadow: 0px 1px 2px rgba(16, 24, 40, 0.05);
  border-bottom-left-radius: 6px;
  border-bottom-right-radius: 6px;

}

.user-filter-search {
  padding: 6px 10px;
  gap: 16px;
  width: 312px;
  height: 32px;
  background: var(--base);
  border: 1px solid var(--slate7);
  border-radius: 6px;

  &::placeholder {
    color: var(--slate9);
  }
}



//TJ APP INPUT
.tj-app-input {
  display: flex;
  flex-direction: column;
  font-family: 'IBM Plex Sans';
  font-style: normal;
  position: relative;

  .text-danger {
    font-weight: 400 !important;
    font-size: 10px !important;
    line-height: 16px !important;
    color: var(--tomato10) !important;
  }

  label {
    font-family: 'IBM Plex Sans';
    font-style: normal;
    font-weight: 500;
    font-size: 12px;
    line-height: 20px;
    display: flex;
    align-items: center;
    color: var(--slate12);
    margin-bottom: 4px;
  }

  input.form-control,
  textarea,
  .form-control {
    gap: 16px !important;
    background: var(--base) !important;
    border: 1px solid var(--slate7) !important;
    border-radius: 6px !important;
    margin-bottom: 4px !important;
    color: var(--slate12) !important;
    transition: none;


    &:hover {
      background: var(--slate1) !important;
      border: 1px solid var(--slate8) !important;
      -webkit-box-shadow: none !important;
      box-shadow: none !important;
      outline: none;
    }

    &:focus-visible {
      background: var(--indigo2) !important;
      border: 1px solid var(--indigo9) !important;
      box-shadow: none !important;
    }

    &.input-error-border {
      border-color: #DB4324 !important;
    }

    &:-webkit-autofill {
      box-shadow: 0 0 0 1000px var(--base) inset !important;
      -webkit-text-fill-color: var(--slate12) !important;

      &:hover {
        box-shadow: 0 0 0 1000px var(--slate1) inset !important;
        -webkit-text-fill-color: var(--slate12) !important;
      }

      &:focus-visible {
        box-shadow: 0 0 0 1000px var(--indigo2) inset !important;
        -webkit-text-fill-color: var(--slate12) !important;
      }
    }


  }

}

.tj-app-input-wrapper {
  display: flex;

  .eye-icon {
    position: absolute;
    right: 8px;
    top: 5px;
    cursor: pointer;
  }

  .form-control {
    padding-right: 2.2rem;
  }
}



.tj-sub-helper-text {
  font-weight: 400;
  font-size: 10px;
  line-height: 16px;
}

.tj-input-success {
  color: var(--grass10);
}

.tj-input-warning {
  color: var(--orange10);
}

.tj-input-helper {
  color: var(--slate11);
}

.tj-input-error {
  color: var(--tomato10);
}

.tj-input-error-state {
  border: 1px solid var(--tomato9);
}

// TJ APP INPUT END

.search-input-container {
  display: flex;
}

// sidebar styles inside editor :: temporary
.theme-dark,
.dark-theme {
  .codehinter.alert-component.workspace-variables-alert-banner {
    color: #ffecbb !important;
    background-color: #3a3f41 !important;
    border-color: #4d5156 !important;
  }
}

.tj-db-table {
  table {
    max-width: calc(100% - 28px);
  }

  .datatable {
    position: relative;
  }
}

.add-row-btn-database {
  position: absolute;
  top: 0;
  right: -28px;
  width: 28px;
  height: 28px;
  background: var(--slate7);
  border-width: 0px 1px 1px 1px;
  border-style: solid;
  border-color: var(--slate4);
  border-radius: 0px !important;
}

.add-col-btn-database {
  position: absolute;
  top: 28;
  left: 0px;
  width: 28px;
  height: 28px;
  background: var(--slate7);
  border-width: 0px 1px 1px 1px;
  border-style: solid;
  border-color: var(--slate4);
  border-radius: 0px !important;
}

// custom styles for users multiselect in manage users
.manage-groups-users-multiselect {
  gap: 17px;
  width: 440px;
  height: 32px;
  background: var(--base);
  border-radius: 6px;

  .dropdown-heading {
    height: 32px;
    padding: 6px 10px;
  }

  .dropdown-container {
    background: var(--base);
    border: 1px solid var(--slate7) !important;
  }

  .dropdown-content {
    border: 1px solid var(--slate3);
    box-shadow: 0px 12px 16px -4px rgba(16, 24, 40, 0.08), 0px 4px 6px -2px rgba(16, 24, 40, 0.03);
    border-radius: 6px;

    .search {
      input {
        background-color: var(--base);
        color: var(--slate12);
      }
    }
  }

  .rmsc,
  .dropdown-content,
  .panel-content,
  .search {
    background: var(--base) !important;
  }

  .options {
    .select-item {
      color: var(--slate12);

      &:hover {
        background: var(--slate4);
        border-radius: 6px;
      }
    }
  }
}

.select-search__options {
  .item-renderer {
    display: flex !important;
    justify-content: space-between;
    padding: 20px;
    cursor: pointer;
    flex-direction: row;

    div:first-child {
      display: flex;
    }

    p {
      margin-bottom: 0px !important;
      color: var(--slate12);
    }

    span {
      color: var(--slate11);
    }

    p,
    span {
      font-weight: 400;
      font-size: 12px;
      line-height: 20px;
    }
  }
}

.create-new-app-dropdown {
  .button:first-child {
    padding: 0 !important;
  }

  .dropdown-toggle::after {
    border: none !important;
    content: url("data:image/svg+xml,%3Csvg width='25' height='25' viewBox='0 0 25 25' fill='none' xmlns='http://www.w3.org/2000/svg'%3E%3Cpath fill-rule='evenodd' clip-rule='evenodd' d='M10.5 7.03906C10.5 6.34871 11.0596 5.78906 11.75 5.78906C12.4404 5.78906 13 6.34871 13 7.03906C13 7.72942 12.4404 8.28906 11.75 8.28906C11.0596 8.28906 10.5 7.72942 10.5 7.03906ZM10.5 12.0391C10.5 11.3487 11.0596 10.7891 11.75 10.7891C12.4404 10.7891 13 11.3487 13 12.0391C13 12.7294 12.4404 13.2891 11.75 13.2891C11.0596 13.2891 10.5 12.7294 10.5 12.0391ZM11.75 15.7891C11.0596 15.7891 10.5 16.3487 10.5 17.0391C10.5 17.7294 11.0596 18.2891 11.75 18.2891C12.4404 18.2891 13 17.7294 13 17.0391C13 16.3487 12.4404 15.7891 11.75 15.7891Z' fill='%23fff'/%3E%3C/svg%3E%0A");
    transform: rotate(360deg);
    width: 14px;
    margin: 0 !important;
    display: flex;
    align-items: center;
    justify-content: center;
    padding: 8px 0px 0px 0px;
  }
}

.sso-page-loader-card {
  background-color: var(--slate2) !important;
  height: 100%;

  .card-header {
    background-color: var(--slate2) !important;
  }
}

.workspace-nav-list-wrap {
  padding: 4px 20px 20px 20px;
  height: calc(100vh - 116px) !important;
}

.upload-user-form span.file-upload-error {
  color: var(--tomato10) !important;
  margin-top: 12px 0px 0px 0px;
}

.tj-onboarding-phone-input {
  width: 392px !important;
  height: 40px;
  padding: 8px 12px;
  gap: 8px;
  margin-bottom: 12px;
  background: #FFFFFF;
  border: 1px solid #D7DBDF !important;
  border-radius: 0px 4px 4px 0px !important;

  &:hover {
    border: 1px solid #466BF2 !important;
  }
}

.tj-onboarding-phone-input-wrapper {
  margin-bottom: 12px;
}

.theme-dark {
  .tj-onboarding-phone-input-wrapper {
    .flag-dropdown {
      background-color: #1f2936 !important;

      .country-list {
        background-color: #1f2936 !important;
        background: #1f2936;

        li {
          .country .highlight {
            background-color: #3a3f42;
            color: #000 !important;

            div {
              .country-name {
                color: #6b6b6b !important;
              }
            }

          }

          &:hover {
            background-color: #2b2f31;
          }

        }
      }
    }

  }

  .react-tel-input .country-list .country.highlight {
    color: #6b6b6b;
  }
}

#global-settings-popover {
  padding: 24px;
  gap: 20px;
  max-width: 377px !important;
  height: 316px !important;
  background: #FFFFFF;
  border: 1px solid #E6E8EB;
  box-shadow: 0px 32px 64px -12px rgba(16, 24, 40, 0.14);
  border-radius: 6px;
  margin-top: -13px;


  .input-with-icon {
    justify-content: end;
  }

  .form-check-input {
    padding-right: 8px;
  }

  .global-popover-div-wrap-width {
    width: 156px !important;
  }

  .form-switch {
    margin-bottom: 20px;
  }

  .global-popover-div-wrap {
    padding: 0px;
    gap: 75px;
    width: 329px;
    height: 32px;
    margin-bottom: 20px !important;
    justify-content: space-between;

    &:last-child {
      margin-bottom: 0px !important;
    }
  }
}

.global-popover-text {
  font-family: 'IBM Plex Sans';
  font-style: normal;
  font-weight: 500;
  font-size: 12px;
  line-height: 20px;
  color: #11181C;


}

.maximum-canvas-width-input-select {
  padding: 6px 10px;
  gap: 17px;
  width: 60px;
  height: 32px;
  background: #FFFFFF;
  border: 1px solid #D7DBDF;
  border-radius: 0px 6px 6px 0px;
}

.maximum-canvas-width-input-field {
  padding: 6px 10px;
  gap: 17px;
  width: 97px;
  height: 32px;
  background: #FFFFFF;
  border: 1px solid #D7DBDF;
  border-top-left-radius: 6px;
  border-bottom-left-radius: 6px;
  border-right: none !important;


}

.canvas-background-holder {
  padding: 6px 10px;
  gap: 6px;
  width: 120px;
  height: 32px;
  background: #FFFFFF;
  display: flex;
  align-items: center;
  border: 1px solid #D7DBDF;
  border-radius: 6px;
  flex-direction: row;
}

.export-app-btn {
  flex-direction: row;
  justify-content: center;
  align-items: center;
  padding: 6px 16px;
  gap: 6px;
  width: 158px;
  height: 32px;
  font-family: 'IBM Plex Sans';
  font-style: normal;
  font-weight: 600;
  font-size: 14px;
  line-height: 20px;
  color: #3E63DD;
  background: #F0F4FF;
  border-radius: 6px;
  border: none;
}

.tj-btn-tertiary {
  padding: 10px 20px;
  gap: 8px;
  width: 112px;
  height: 40px;
  background: #FFFFFF;
  border: 1px solid #D7DBDF;
  border-radius: 6px;

  &:hover {
    border: 1px solid #C1C8CD;
    color: #687076;
  }

  &:active {
    border: 1px solid #11181C;
    color: #11181C;
  }
}

.export-table-button {

  display: flex;
  align-items: center;
  justify-content: center;
}


#global-settings-popover.theme-dark {
  background-color: $bg-dark-light  !important;
  border: 1px solid #2B2F31;

  .global-popover-text {
    color: #fff !important;
  }

  .maximum-canvas-width-input-select {
    background-color: $bg-dark-light  !important;
    border: 1px solid #324156;
    color: $white;
  }

  .export-app-btn {
    background: #192140;
  }

  .fx-canvas div {
    background-color: transparent !important;
  }
}

.released-version-popup-container {
  width: 100%;
  position: absolute;
  display: flex;
  justify-content: center;
  top: 55px;

  .released-version-popup-cover {
    width: 250px;
    height: fit-content;
    margin: 0;
    z-index: 1;

    .popup-content {
      background-color: #121212;
      padding: 16px 18px 0px 16px;
      border-radius: 6px;

      p {
        font-size: 14px;
        font-family: IBM Plex Sans;
        color: #ECEDEE;
      }
    }
  }

  .error-shake {
    animation: shake 0.82s cubic-bezier(.36, .07, .19, .97) both;
    transform: translate3d(0, 0, 0);
    backface-visibility: hidden;
    perspective: 10000px;
  }

  @keyframes shake {

    10%,
    90% {
      transform: translate3d(-1px, 0, 0);
    }

    20%,
    80% {
      transform: translate3d(2px, 0, 0);
    }

    30%,
    50%,
    70% {
      transform: translate3d(-4px, 0, 0);
    }

    40%,
    60% {
      transform: translate3d(4px, 0, 0);
    }
  }

}

.profile-page-content-wrap {
  background-color: var(--slate2);
  padding-top: 40px;
}

.profile-page-card {
  background-color: var(--base);
  border-radius: 6px;
}

.all-apps-link-cotainer {
  border-radius: 6px !important;
}

.workspace-variable-table-card {
  height: calc(100vh - 208px);
}

.workspace-constant-table-card {
  margin: 0 auto;
  width: 880px;
  min-height: calc(100vh - 308px);

  .empty-state-org-constants {
    padding-top: 5rem;
  }

  .workspace-constant-card-body {
    min-height: calc(100vh - 408px);
  }

  .constant-table-card {
    min-height: 370px;
  }

  .card-footer {
    border-top: none !important;
  }

  .left-menu .tj-list-item {
    width: 148px
  }
}



.variables-table-wrapper {
  tr {
    border-width: 0px !important;
  }
}

.constant-table-wrapper {
  tr {
    border-width: 0px !important;
  }
}

.home-page-content-container {
  max-width: 880px;
}

@media only screen and (min-width: 1584px) and (max-width: 1727px) {

  .edit-button,
  .launch-button {
    width: 113px !important;
  }
}



@media only screen and (max-width: 1583px) and (min-width: 1312px) {

  .homepage-app-card-list-item {
    max-width: 264px;

    .edit-button,
    .launch-button {
      width: 109px !important;
    }
  }

}

@media only screen and (min-width: 1728px) {

  .homepage-app-card-list-item {
    max-width: 304px;

    .edit-button,
    .launch-button {
      width: 129px !important;
    }
  }

  .home-page-content-container {
    max-width: 976px;
  }

  .liner {
    width: 976px;
  }
}

@media only screen and (max-width: 992px) {
  .homepage-app-card-list-item-wrap {
    display: flex;
    justify-content: center;
    margin-left: auto;
    margin-right: auto;
    width: 100%;
    margin-top: 22px;
  }

  .homepage-app-card-list-item {
    max-width: 304px !important;
    flex-basis: 100%;

    .edit-button,
    .launch-button {
      width: 129px !important;
    }
  }
}

@media only screen and (min-width: 993px) and (max-width: 1311px) {
  .home-page-content-container {
    max-width: 568px;
  }

  .homepage-app-card-list-item-wrap {
    row-gap: 20px;
  }

  .homepage-app-card-list-item {
    max-width: 269px;
    flex-basis: 100%;

    .edit-button,
    .launch-button {
      width: 111.5px !important;
    }
  }

  .liner {
    width: 568px;
  }
}

.tj-docs-link {
  color: var(--indigo9) !important;
  text-decoration: none;
  list-style: none;
}

.datasource-copy-button {
  width: 87px;
  height: 32px;
}

.datasource-edit-btn {
  height: 27px;
  margin-left: 12px;
}

.datasource-edit-modal {

  .modal-content,
  .modal-body,
  .modal-header,
  .modal-title,
  .modal-body-content,
  .modal-sidebar,
  .card {
    background-color: var(--base) !important;
    color: var(--slate12) !important;
    border-color: var(--slate5) !important;
  }

  .datasource-modal-sidebar-footer {
    .footer-text {
      color: var(--slate12) !important;
    }
  }

  .form-control-plaintext {
    color: var(--slate12) !important;
  }

  .card {
    &:hover {
      background-color: var(--slate2) !important;
    }
  }
}

.org-edit-icon {
  width: 28px;
  height: 28px;
  border-radius: 6px;
  display: flex;
  justify-content: center;
  align-items: center;

  svg {
    height: 14px;
    width: 14px;
  }
}

.marketplace-body {
  height: calc(100vh - 64px) !important;
  overflow-y: auto;
  // background: var(--slate2);
}

.plugins-card {
  background-color: var(--base);
  border: 1px solid var(--slate3);
  box-shadow: 0px 1px 2px rgba(16, 24, 40, 0.05);
  border-radius: 6px;

  .card-body-alignment {
    min-height: 145px;
    display: flex;
    flex-direction: column;
    justify-content: space-between;
  }
}

.template-source-name {
  color: var(--slate12) !important;
}

.marketplace-install {
  color: var(--indigo9);
}

.popover {
  .popover-arrow {
    display: none;
  }
}

.shareable-link {
  .input-group {
    .input-group-text {
      border-color: var(--slate7);
      color: var(--slate12);
      background-color: var(--slate3);
    }

    .app-name-slug-input {
      input {
        border-color: var(--grass9);
      }
    }
  }

  .input-group {
    display: flex;

    .tj-app-input textarea {
      width: 600px;
      border-radius: 0px !important;
      margin-bottom: 0px !important;
      background-color: #efefef4d;
      color: #545454;
    }
  }
}

.confirm-dialogue-modal {
  background: var(--base);

  .modal-header {
    background: var(--base);
    color: var(--slate12);
    border-bottom: 1px solid var(--slate5);
  }
}

.theme-dark {
  .icon-widget-popover {
    .search-box-wrapper input {
      color: #f4f6fa !important;
    }

    .search-box-wrapper input:focus {
      background-color: #1c252f !important;
    }
  }

  .shareable-link {
    .tj-app-input textarea {
      background-color: #5e656e !important;
      color: #f4f6fa !important;
      border: none !important;
    }
  }

  .icon-widget-popover {
    .search-box-wrapper .input-icon-addon {
      min-width: 2.5rem !important;
    }

    .search-box-wrapper input {
      color: var(--slate12) !important;
    }
  }

  .shareable-link-container,
  .app-slug-container {
    .field-name {
      color: var(--slate-12) !important;
    }

    input.slug-input {
      background: #1f2936 !important;
      color: #f4f6fa !important;
      border-color: #324156 !important;
    }

    .applink-text {
      background-color: #2b394b !important;
    }

    .input-group-text {
      background-color: #2b394b !important;
    }

    .tj-text-input {
      border-color: #324156 !important;
    }

    .input-with-icon {
      .form-control {
        background-color: #1f2936 !important;
        border-color: #3E4B5A !important;
        color: #fff !important;
      }
    }
  }

}

.dark-theme {
  .manage-app-users-footer {
    .default-secondary-button {
      background-color: var(--indigo9);
      color: var(--base-black);
    }
  }
}

.break-all {
  word-break: break-all;
}

.workspace-folder-modal {
  .tj-text-input.dark {
    background: #202425;
    border-color: var(--slate7) !important;
  }
}

.slug-ellipsis {
  white-space: nowrap;
  overflow: hidden;
  text-overflow: ellipsis;
  width: 150px;
}

.app-slug-container,
.shareable-link-container,
.workspace-folder-modal {
  .tj-app-input {
    padding-bottom: 0px !important;
  }

  .label {
    font-weight: 400;
    font-size: 10px;
    height: 0px;
    padding: 4px 0px 16px 0px;
  }

  .tj-input-error {
    color: var(--tomato10);
  }

  .tj-text-input {
    width: auto !important;
    background: var(--slate3);
    color: var(--slate9);
    height: auto !important;
    margin-bottom: 5px;
    border-color: var(--slate7);

    &:hover {
      box-shadow: none;
    }

    &:active {
      border: 1px solid #D7DBDF;
      box-shadow: none;
    }
  }

  .input-with-icon {
    flex: none;

    .icon-container {
      right: 20px;
      top: calc(50% - 13px);
    }
  }

  .label-info {
    color: #687076;
  }

  .label-success {
    color: #3D9A50;
  }


  .workspace-spinner {
    color: #889096 !important;
    width: 16px;
    height: 16px;
    align-self: center;
  }

  .cancel-btn {
    color: var(--indigo9);
  }
}

.confirm-dialogue-modal {
  background: var(--base);
}

.table-editor-component-row {
  .rdt.cell-type-datepicker {
    margin-top: 0;
  }

  .has-multiselect {
    .select-search-input {
      margin-bottom: 0;
    }
  }
}

.theme-dark .card-container {
  background-color: #121212 !important
}

.version-select {
  .react-select__menu {
    .react-select__menu-list {
      max-height: 150px;
    }
  }
}

.generate-cell-value-component-div-wrapper {

  .form-control-plaintext:focus-visible {
    outline-color: #dadcde;
    border-radius: 4px;
  }

  .form-control-plaintext:hover {
    outline-color: #dadcde;
    border-radius: 4px;
  }
}

.dark-theme {
  .generate-cell-value-component-div-wrapper {

    .form-control-plaintext:focus-visible {
      filter: invert(-1);
    }

    .form-control-plaintext:hover {
      filter: invert(-1);
    }
  }
}

.app-slug-container,
.workspace-folder-modal {
  .tj-app-input {
    padding-bottom: 0px !important;

    .is-invalid {
      border-color: var(--tomato10) !important;
    }

    .is-invalid:focus {
      border-color: var(--tomato10) !important;
    }
  }

  .tj-input-error {
    height: 32px;
    color: var(--tomato10);
    font-weight: 400;
    font-size: 10px;
    height: 0px;
    padding: 4px 0px 16px 0px;
  }
}

.jet-container-loading {
  margin: 0 auto;
  justify-content: center;
  align-items: center;
}

.jet-container-json-form {
  padding: 20px;

  .DateRangePickerInput {
    width: 100% !important;
  }

  .dropzone {
    aside {
      width: 100% !important;
    }
  }

  fieldset {
    width: 100%;

    .json-form-wrapper {
      margin-bottom: 4px;

      .widget-button {
        button {
          width: auto !important;
          min-width: 140px !important;
        }
      }
    }
  }
}

.freeze-scroll {
  #real-canvas {
    overflow: hidden;
  }
}

.badge-warning {
  background-color: var(--amber7) !important;
}

.workspace-variables-alert-banner {
  width: inherit;
  background-color: #FFF9ED;
  border-color: #FFE3A2;
  margin-bottom: 0px;
  padding: 8px 16px;
  border-radius: 0px;
  display: flex;
  justify-content: space-between;
  align-items: center;
  color: var(--amber8);
  font-size: 12px;
  font-weight: 500;
  line-height: 16px;
  letter-spacing: 0.4px;
  text-align: left;
  box-shadow: 0px 1px 2px rgba(16, 24, 40, 0.05);
  border-radius: 6px;
}

.alert-banner-type-text {
  font-size: 12px;
  font-weight: 500;
  line-height: 16px;
  letter-spacing: 0.4px;
  text-align: left;
}

.tj-app-input .alert-component.workspace-variables-alert-banner {
  color: var(--amber8);
  border-color: var(--amber3);
}

.form-label-restricted {
  display: none;
}


#tooltip-for-org-constant-cell,
#tooltip-for-org-input-disabled {
  padding: 12px 16px !important;
  white-space: pre-line !important;
  max-width: 500px !important;
  z-index: 1 !important;

  .react-tooltip-arrow {
    background: inherit !important;
  }
}

.query-rename-input {

  &:focus,
  &:active {
    box-shadow: 0px 0px 0px 2px #C6D4F9;
    border: 1px solid var(--light-indigo-09, var(--indigo9));
  }
}

.btn-query-panel-header {
  height: 28px;
  width: 28px;
  display: flex;
  align-items: center;
  justify-content: center;
  border-radius: 6px;
  background-color: transparent;
  border: none;

  &.active {
    background-color: var(--slate5) !important;
  }

  &:hover,
  &:focus {
    background-color: var(--slate4) !important;
  }
}

.tj-scrollbar {

  ::-webkit-scrollbar,
  &::-webkit-scrollbar {
    width: 16px;
    border-radius: 8px;
  }

  ::-webkit-scrollbar-thumb,
  &::-webkit-scrollbar-thumb {
    border: 4px solid var(--base);
    border-radius: 8px;
    background-color: var(--slate4) !important;
  }

  ::-webkit-scrollbar-track,
  &::-webkit-scrollbar-track {
    background-color: var(--base);
  }

}

.form-check>.form-check-input:not(:checked) {
  background-color: var(--base);
  border-color: var(--slate7);
}

/*
* remove this once whole app is migrated to new styles. use only `theme-dark` class everywhere. 
* This is added since some of the pages are in old theme and making changes to `theme-dark` styles can break UI style somewhere else 
*/
.tj-dark-mode {
  background-color: var(--base) !important;
  color: var(--base-black) !important;
}

.tj-list-btn {
  border-radius: 6px;

  &:hover {
    background-color: var(--slate4);
  }

  &.active {
    background-color: var(--slate5);
  }
}

.tj-list-option {
  &.active {
    background-color: var(--indigo2);
  }
}

.runjs-parameter-badge {
  max-width: 140px;
}

.release-buttons {
  .release-button {
    display: flex;
    padding: 4px 12px;
    align-items: center;
    gap: 8px;
    flex: 1 0 0;
    width: 84px;
    height: 28px;
    cursor: pointer;
  }

  .released-button {
    background-color: #F1F3F5;
    color: #C1C8CD;
  }
}

.modal-divider {
  border-top: 1px solid #dee2e6;
  padding: 10px;
}

.dark-theme-modal-divider {
  border-top: 1px solid var(--slate5) !important;
  padding: 10px;

  .nav-item {
    background-color: transparent !important;
  }
}

.app-slug-container {
  .label {
    font-size: 9px !important;
  }
}

.shareable-link-container {
  .copy-container {
    width: 0px;
    margin-right: -12px;
  }

  .form-check-label {
    font-size: 12px;
    margin-left: 8px;
    color: var(--base-slate-12);
  }

  .label-success,
  .label-updated,
  .tj-input-error,
  .label-info {
    font-size: 10px;
    padding-top: 10px;
  }

  .input-with-icon {
    .form-control {
      height: 100%;
      border-radius: 0px !important;
      padding-right: 40px;
    }

    .is-invalid:focus {
      border-color: var(--tomato9) !important;
    }

    .icon-container {
      right: 12px;
      top: calc(50% - 11px);

      .spinner-border {
        width: 20px;
        height: 20px;
      }
    }
  }

  .input-group-text {
    background: var(--slate3);
    color: var(--slate9);
  }
}

.manage-app-users-footer {
  padding-bottom: 20px;
  margin-top: 18px;

  .default-secondary-button {
    width: auto !important;
    padding: 18px;
  }

}

.share-disabled {
  opacity: 0.4;
}

// Editor revamp styles
.main-wrapper {
  .editor {
    .header>.navbar {
      background-color: var(--base) !important;
      border-bottom: 1px solid var(--slate5);
      z-index: 10;
    }
  }
}

.component-image-wrapper {
  background-color: var(--slate3) !important;
  border-radius: 6px;
}

.components-container {
  margin-left: 16px;
  margin-right: 16px;
}

.draggable-box-wrapper {
  height: 86px;
  width: 72px;
  margin-bottom: 4px;
}

.component-card-group-wrapper {
  display: flex;
  flex-wrap: wrap;
  column-gap: 22px;
}

.component-card-group-container {
  display: flex;
  row-gap: 12px;
  flex-direction: column;
  padding-bottom: 12px;
  padding-top: 12px;
}

.widgets-manager-header {
  color: var(--slate12);
  font-size: 14px;
  font-style: normal;
  font-weight: 500;
  line-height: 20px;
  /* 142.857% */
  margin-top: 16px;
  margin-bottom: 12px;
}

.components-container {
  .tj-input {
    margin-bottom: 16px;
  }
}

.tj-widgets-search-input {
  width: 266px;
  height: 32px;
  border-radius: 6px;
  background-color: var(--base) !important;
  font-size: 12px;
  font-style: normal;
  font-weight: 400;
  line-height: 20px;
}

.release-button {
  color: var(--indigo-01, #FDFDFE);
  font-family: IBM Plex Sans;
  font-size: 12px;
  font-style: normal;
  font-weight: 600;
  line-height: 20px;
  /* 166.667% */
  display: flex;
  padding: 4px 12px;
  align-items: center;
  gap: 8px;
  flex: 1 0 0;
}

.editor-header-icon {
  border-radius: 6px;
  border: 1px solid var(--bases-transparent, rgba(255, 255, 255, 0.00));
  background: var(--indigo3);
  display: flex;
  padding: 7px;
  justify-content: center;
  align-items: center;
  gap: 8px;
  height: 28px;
  width: 28px;
}

.tj-header-avatar {
  display: flex;
  font-weight: 500;
  width: 27px;
  height: 26px;
  padding: 4px 6px;
  flex-direction: column;
  justify-content: center;
  align-items: center;
  gap: 10px;
  flex-shrink: 0;
  margin-bottom: 0px !important;
  border-radius: 100% !important;
  margin-left: -8px;
  background-color: var(--slate5) !important;
  color: var(--slate10) !important
}

.undo-redo-container {
  position: absolute;
  top: 10px;
  display: flex;
  right: 222px;
  justify-content: center;
  align-items: center;
  height: 28px;
  gap: 2px;

  div {
    display: flex;
    justify-content: center;
    align-items: center;
    height: 28px;
    width: 28px;
    border-radius: 6px;
  }
}

.sidebar-panel-header {
  color: var(--slate12);
  padding-left: 4px;
}

.modal-content {
  background: var(--base);
  color: var(--slate12);
}

.main-editor-canvas {
  background-color: var(--base);
}

.event-manager-popover {
  border: none;
  /* Shadow/03 */
  box-shadow: 0px 4px 6px -2px rgba(16, 24, 40, 0.03), 0px 12px 16px -4px rgba(16, 24, 40, 0.08);

  .popover-body {
    background-color: var(--base);
    color: var(--slate12);
    border: 1px solid var(--slate3, #F1F3F5);
    border-radius: 6px;
  }

}

.copilot-toggle {
  font-family: IBM Plex Sans;
  font-size: 12px;
  font-style: normal;
  font-weight: 500;
  background-color: transparent !important;
  display: flex;
  align-items: center;
}

.copilot-codehinter-wrap {
  .CodeMirror.cm-s-monokai.CodeMirror-wrap {
    border-radius: 0px;
  }
}

.avatar-list-stacked {
  display: flex;
}

.avatar-list-stacked .avatar {
  margin-right: 0px !important;
}

.navbar-right-section {
  border-left: 1px solid var(--slate5);
}

.modal-header {
  background-color: var(--base);
  border-bottom: 1px solid var(--slate5);
}

.sidebar-debugger {
  .nav-item {
    button:hover {
      border-top-color: transparent;
      border-left-color: transparent;
      border-right-color: transparent;
    }
  }
}

.tj-app-version-text {
  color: var(--pink9);
}

.left-sidebar-comments {
  position: absolute;
  left: 0;
  bottom: 48px;
}

.popover-body {
  background-color: var(--base);
  color: var(--slate12);
  border-radius: 6px;
}

.popover {
  border: none;
  border-radius: 6px;
  border: 1px solid var(--slate3, #F1F3F5);
  background: var(--slate1, #FBFCFD);
  box-shadow: 0px 2px 4px -2px rgba(16, 24, 40, 0.06), 0px 4px 8px -2px rgba(16, 24, 40, 0.10);
}

.canvas-codehinter-container {
  .sketch-picker {
    left: 70px !important;
    top: 207px;
  }
}

.debugger-card-body {
  margin-top: 8px;
  margin-bottom: 16px;
  padding: 0px 16px;
}

.left-sidebar-header-btn {
  background-color: var(--base) !important;
  width: 28px;
  height: 28px;
  padding: 7px !important;

  &:focus-visible {
    border: none !important;
    outline: none !important;
    box-shadow: none !important;
  }
}

.navbar-seperator {
  border: 1px solid var(--slate5, #2B2F31);
  background: var(--slate1, #151718);
  width: 1px;
  height: 19px;
  margin-left: 8px;
  margin-right: 8px;
}

.CodeMirror {
  background: var(--base);
  font-size: 12px;
}

.color-picker-input {
  position: relative;
  height: 36px;
  background-color: var(--slate1);
  border: 1px solid var(--slate7);
  border-radius: 6px;

  &:hover {
    background-color: var(--slate4);
    border: 1px solid var(--slate8);

  }
}

#popover-basic-2 {

  .sketch-picker {
    left: 7px;
    width: 170px !important;
  }
}

.custom-gap-8 {
  gap: 8px;
}

.color-slate-11 {
  color: var(--slate11) !important;
}

.custom-gap-6 {
  gap: 6px
}

.custom-gap-2 {
  gap: 2px
}

// ToolJet Database buttons

.ghost-black-operation {
  border: 1px solid transparent !important;
  padding: 4px 10px;
}

.custom-gap-4 {
  gap: 4px;
}

.text-black-000 {
  color: var(--text-black-000) !important;
}

.custom-gap-12 {
  gap: 12px
}

#inspector-tabpane-properties {
  .accordion {
    .accordion-item:last-child {
      border-bottom: none !important;
    }
  }
}

.tj-text-input-widget {
  border: 1px solid var(--tj-text-input-widget-border-default);
  background-color: var(--tj-text-input-widget-field-default);
  width: 100%;

  &.is-invalid {
    border: 1px solid var(--tj-text-input-widget-error) !important; // For example, a red border for invalid input
  }

  &:focus {
    // box-shadow: 0px 0px 0px 4px #DFE3E6 !important;
    outline: none !important;
    border: 1px solid var(--tj-text-input-widget-border-clicked);

  }

  &:active {
    box-shadow: 0px 0px 0px 1px rgba(62, 99, 221, 0.30);
    border: 1px solid var(--tj-text-input-widget-border-clicked) !important;
    outline: none !important;
  }

  &::placeholder {
    color: #7E868C;
  }
}

.icon-style-container {
  width: 142px;
  height: 32px;
  display: flex;
  align-items: center;
  border-radius: 6px;
  padding: 2px;
}

.visibility-eye {
  position: absolute;
  top: 50%;
  right: -5px;
  transform: translate(-50%, -50%);
}

.label-hinter-margin {
  margin-bottom: 4px;
}

.accordion-header {
  height: 52px;
}


.CodeMirror-placeholder {
  min-width: 265px !important;
}

.tj-number-input-element {
  // Remove increment/decrement arrows
  input::-webkit-outer-spin-button,
  input::-webkit-inner-spin-button {
    -webkit-appearance: none;
    margin: 0;
}

/* Firefox */
input[type=number] {
  -moz-appearance: textfield;
}
}

<<<<<<< HEAD
.inspector-select-option-btn {
  padding: 0px 2px;
  border: 1px solid #E54D2E !important
}
=======
.inspector-color-input-popover {
  left : -96px !important;
} 
>>>>>>> ed3b120b
<|MERGE_RESOLUTION|>--- conflicted
+++ resolved
@@ -11973,13 +11973,11 @@
 }
 }
 
-<<<<<<< HEAD
 .inspector-select-option-btn {
   padding: 0px 2px;
   border: 1px solid #E54D2E !important
 }
-=======
+
 .inspector-color-input-popover {
   left : -96px !important;
-} 
->>>>>>> ed3b120b
+} 