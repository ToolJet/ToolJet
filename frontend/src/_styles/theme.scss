--- conflicted
+++ resolved
@@ -7498,7 +7498,10 @@
 
 }
 
-<<<<<<< HEAD
+.selected-ds.row>img {
+  padding: 0 !important;
+}
+
 .tj-onboarding-phone-input {
   width: 392px !important;
   height: 40px;
@@ -7516,8 +7519,4 @@
 
 .tj-onboarding-phone-input-wrapper {
   margin-bottom: 12px;
-=======
-.selected-ds.row > img {
-  padding: 0 !important;
->>>>>>> f098f447
 }